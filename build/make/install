#!/usr/bin/env bash

########################################################################
# Set various environment variables
########################################################################

# Assume current directory is SAGE_ROOT/build/make
SAGE_ROOT=`cd ../.. && pwd -P`
SAGE_SRC="$SAGE_ROOT/src"
SAGE_LOCAL="$SAGE_ROOT/local"
SAGE_SHARE="$SAGE_LOCAL/share"
SAGE_EXTCODE="$SAGE_SHARE/sage/ext"
SAGE_LOGS="$SAGE_ROOT/logs/pkgs"
SAGE_SPKG_INST="$SAGE_LOCAL/var/lib/sage/installed"
SAGE_VERSION=`cat $SAGE_ROOT/VERSION.txt | sed 's+.*\ \(.*\),.*+\1+'`

if [ -z "${SAGE_ORIG_PATH_SET}" ]; then
    SAGE_ORIG_PATH=$PATH && export SAGE_ORIG_PATH
    SAGE_ORIG_PATH_SET=True && export SAGE_ORIG_PATH_SET
fi
PATH="$SAGE_ROOT/build/bin:$SAGE_SRC/bin:$SAGE_LOCAL/bin:$PATH"

PYTHONPATH="$SAGE_LOCAL"
export SAGE_ROOT SAGE_SRC SAGE_LOCAL SAGE_EXTCODE SAGE_LOGS SAGE_SPKG_INST SAGE_VERSION PATH PYTHONPATH

# Storing the start time of the build process. The time is stored in
# seconds since 1970-01-01 in a hidden file called
# "SAGE_ROOT/.BUILDSTART". See ticket #6744.
echo `date -u "+%s"` > "$SAGE_ROOT/.BUILDSTART"

<<<<<<< HEAD
########################################################################
# Support for upgrading
########################################################################
# Check that we aren't accidentally upgrading from old (< 6.0)
# versions of Sage. See #14715.
# The file $SAGE_ROOT/spkg/install no longer exists in Sage 6.0,
# but it did exist in all earlier versions.
if [ -f "$SAGE_ROOT/spkg/install" ]; then
cat >&2 <<EOF
************************************************************************
Error: it is impossible to upgrade your version of Sage to version 6.0
or later.  It is recommended to install the latest version of Sage from
scratch.  If you currently have Sage 4.5 or later and really insist on
upgrading, it should still be possible to upgrade to Sage 5.13 with the
following command:
./sage -upgrade http://boxen.math.washington.edu/home/release/sage-5.13/sage-5.13
************************************************************************
EOF
    exit 2
fi

###############################################################################
# Create basic directories needed for Sage
###############################################################################

mkdir -p "$SAGE_LOGS"
mkdir -p "$SAGE_LOCAL/bin"
mkdir -p "$SAGE_LOCAL/etc"
mkdir -p "$SAGE_LOCAL/lib"
mkdir -p "$SAGE_SPKG_INST"
mkdir -p "$SAGE_SHARE"

###############################################################################
# Determine whether to use MPIR (default standard pkg) or GMP (optional pkg).
###############################################################################

if [ -z "$SAGE_MP_LIBRARY" ]; then
    # Automatic detection of installed MP library.
    if [ ! -f "$SAGE_LOCAL/share/mp_config" ]; then
        echo "MPIR" > "$SAGE_LOCAL/share/mp_config"
    fi
    SAGE_MP_LIBRARY=`cat "$SAGE_LOCAL/share/mp_config"`
else
    if [ -f "$SAGE_LOCAL/share/mp_config" -a "$SAGE_MP_LIBRARY" != `cat "$SAGE_LOCAL/share/mp_config"` ]; then
        echo "SAGE_MP_LIBRARY differs from the value stored in"
        echo "\"$SAGE_LOCAL/share/mp_config\"."
        echo "This is not supported; you should rebuild Sage from scratch"
        echo "using the new SAGE_MP_LIBRARY value."
        exit 1
    fi

    case "$SAGE_MP_LIBRARY" in
        MPIR|GMP)
            echo "Using $SAGE_MP_LIBRARY as default MP library."
            echo $SAGE_MP_LIBRARY > "$SAGE_LOCAL/share/mp_config"
            ;;
        *)
            echo "Allowed values for SAGE_MP_LIBRARY are \"MPIR\" and \"GMP\"."
            echo "If you did not set this variable, check the content of"
            echo "\"$SAGE_LOCAL/share/mp_config\"."
            exit 1
            ;;
    esac
fi

###############################################################################
# Determine whether to install GCC (gcc, g++, gfortran).
###############################################################################

# Determine various compilers.  These variables should not be exported,
# they are only used in this build/make/install script to determine whether to
# install GCC.  The "real" $CC, $CXX,... variables for building Sage are
# set in sage-env.

if [ -z "$CXX" ]; then
    CXX=g++
fi

if [ -z "$CC" ]; then
    if command -v gcc >/dev/null 2>/dev/null; then
        CC=gcc
    fi
fi

if [ -z "$FC" ]; then
    if command -v gfortran >/dev/null 2>/dev/null; then
        FC=gfortran
    elif command -v g95 >/dev/null 2>/dev/null; then
        FC=g95
    elif command -v g77 >/dev/null 2>/dev/null; then
        FC=g77
    fi
fi

if [ -f "$SAGE_LOCAL/bin/gcc" ]; then
    # Ignore SAGE_INSTALL_GCC if GCC is already installed
    SAGE_INSTALL_GCC=""
fi

if [ -n "$SAGE_INSTALL_GCC" ]; then
    # Check the value of the environment variable SAGE_INSTALL_GCC
    case "$SAGE_INSTALL_GCC" in
        yes)
            echo >&2 "Installing GCC because SAGE_INSTALL_GCC is set to 'yes'."
            need_to_install_gcc=yes;;
        no)
            need_to_install_gcc=no;;
        *)
            echo >&2 "Error: SAGE_INSTALL_GCC should be set to 'yes' or 'no'."
            echo >&2 "You can also leave it unset to install GCC when needed."
            exit 2;;
    esac
else
    # SAGE_INSTALL_GCC is not set, install GCC when needed.
    need_to_install_gcc=no

    # Check whether $CXX is some version of GCC.  If it's a different
    # compiler, install GCC.
    CXXtype=`source sage-env; testcxx.sh $CXX`
    if [ "$CXXtype" != GCC ]; then
        echo >&2 "Installing GCC because your '$CXX' isn't GCC (GNU C++)."
        need_to_install_gcc=yes
    else
        # $CXX points to some version of GCC, find out which version.
        GCCVERSION=`$CXX -dumpversion`
        case $GCCVERSION in
            [0-3].*|4.[0-3]|4.[0-3].*)
                # Install our own GCC if the system-provided one is older than gcc-4.4.
                # * gcc-4.2.4 compiles a slow IML:
                # https://groups.google.com/forum/?fromgroups#!topic/sage-devel/Ux3t0dW2FSI
                # * gcc-4.3 might have trouble building ATLAS:
                # https://groups.google.com/forum/?fromgroups#!topic/sage-devel/KCeFqQ_w2FE
                echo >&2 "Installing GCC because you have $CXX version $GCCVERSION, which is quite old."
                need_to_install_gcc=yes;;
            4.4.*|4.5.*)
                # GCC 4.4.x and GCC 4.5.x fail to compile PARI/GP on ia64:
                # * http://gcc.gnu.org/bugzilla/show_bug.cgi?id=46044
                if [ x`uname -m` = xia64 ]; then
                    echo >&2 "Installing GCC because you have $CXX version $GCCVERSION on ia64."
                    echo >&2 "gcc <= 4.5 fails to compile PARI/GP on ia64."
                    need_to_install_gcc=yes
                fi;;
            4.6.*)
                # Also install GCC if we have version 4.6.* which is
                # known to give trouble within Sage:
                # * http://gcc.gnu.org/bugzilla/show_bug.cgi?id=48702
                # * http://gcc.gnu.org/bugzilla/show_bug.cgi?id=48774
                # * http://gcc.gnu.org/bugzilla/show_bug.cgi?id=52061
                # * https://groups.google.com/d/msg/sage-release/xgmJ3nAcUOY/jH8OZjftYRsJ
                echo >&2 "Installing GCC because you have $CXX version $GCCVERSION."
                echo >&2 "gcc-4.6.* has known bugs affecting Sage."
                need_to_install_gcc=yes;;
            4.7.0)
                # GCC 4.7.0 is very broken on ia64, see
                # http://gcc.gnu.org/bugzilla/show_bug.cgi?id=48496
                # This is fixed in GCC 4.7.1.
                if [ x`uname -m` = xia64 ]; then
                    echo >&2 "Installing GCC because you have $CXX version $GCCVERSION on ia64."
                    echo >&2 "gcc-4.7.0 has a serious bug on ia64."
                    need_to_install_gcc=yes
                fi;;
        esac
    fi

    # Check C, C++ and Fortran compilers.
    if [ -z "$CC" ]; then
        echo >&2 "Installing GCC because a C compiler is missing."
        need_to_install_gcc=yes
    fi

    if [ -z "$FC" ]; then
        echo >&2 "Installing GCC because a Fortran compiler is missing."
        need_to_install_gcc=yes
    fi
fi

# If we are not installing GCC: check that the assembler and linker
# used by $CXX match $AS and $LD.
# See http://trac.sagemath.org/sage_trac/ticket/14296
if [ $need_to_install_gcc != yes ]; then
    if [ "$AS" != "" ]; then
        CXX_as=`$CXX -print-file-name=as 2>/dev/null`
        CXX_as=`command -v $CXX_as 2>/dev/null`
        cmd_AS=`command -v $AS`

        if [ "$CXX_as" != "" -a "$CXX_as" != "$cmd_AS" ]; then
            echo >&2 "Error: Mismatch of assemblers between"
            echo >&2 " * $CXX using $CXX_as"
            echo >&2 " * \$AS equal to $AS"
            if [ "$SAGE_PORT" = "" ]; then
                echo >&2 "Aborting, either change or unset AS or set SAGE_PORT=yes or set"
                echo >&2 "SAGE_INSTALL_GCC=yes (this GCC would use assembler $AS)"
                exit 1
            else
                echo >&2 "Continuing since SAGE_PORT is set."
            fi
        fi
    fi
    if [ "$LD" != "" ]; then
        CXX_ld=`$CXX -print-file-name=ld 2>/dev/null`
        CXX_ld=`command -v $CXX_ld 2>/dev/null`
        cmd_LD=`command -v $LD`

        if [ "$CXX_ld" != "" -a "$CXX_ld" != "$cmd_LD" ]; then
            echo >&2 "Error: Mismatch of linkers between"
            echo >&2 " * $CXX using $CXX_ld"
            echo >&2 " * \$LD equal to $LD"
            if [ "$SAGE_PORT" = "" ]; then
                echo >&2 "Aborting, either change or unset LD or set SAGE_PORT=yes or set"
                echo >&2 "SAGE_INSTALL_GCC=yes (this GCC would use linker $LD)"
                exit 1
            else
                echo >&2 "Continuing since SAGE_PORT is set."
            fi
        fi
    fi
fi


###############################################################################
# Create $SAGE_ROOT/build/make/Makefile starting from build/make/deps
###############################################################################

# Trac #15624: use file descriptor 5 since make uses 3 and 4
exec 5>Makefile

cat >&5 <<EOF
#==============================================================================
# This file has been automatically generated by
#   $SAGE_ROOT/build/make/install
# You should not edit it by hand
#==============================================================================

EOF

# Use bash as shell for the Makefile (bash obviously exists, since
# this build/make/install script runs under bash).
echo >&5 "SHELL = `command -v bash`"
echo >&5

# Usage: newest_version $pkg
# Print version number of latest standard package $pkg
newest_version() {
    PKG=$1
    if [ -f "$SAGE_ROOT/build/pkgs/$PKG/package-version.txt" ]; then
        echo -n $PKG-
        cat "$SAGE_ROOT/build/pkgs/$PKG/package-version.txt"
    else
        echo >&2 "Cannot determine latest version of $PKG."
        echo "$PKG"
        return 1
    fi
}

# Outputs the list of packages, filtered by 'type', e.g.:
#
#     filtered_packages_list base
#     filtered_packages_list standard
#     filtered_packages_list optional
#     filtered_packages_list experimental
#
# Or, if you want all packages:
#
#     filtered_packages_list all
#
# The output consists of triples
# PKG_NAME PKG_VERSION PKG_VAR
#

filtered_packages_list() {
    # for each package in pkgs/
    for DIR in $SAGE_ROOT/build/pkgs/*; do

        PKG_TYPE_FILE="$DIR/type"
        if [ -f "$PKG_TYPE_FILE" ]; then
            PKG_TYPE=`cat $PKG_TYPE_FILE`
        else
            echo >&2 "\"$PKG_TYPE_FILE\" is missing. Create it, and set its content"
            echo >&2 "to 'base', 'standard', 'optional' or 'experimental'."
            return 1
        fi

        # Check consistency of 'DIR/type' file
        if [ "$PKG_TYPE" != "base" ] && [ "$PKG_TYPE" != "standard" ] && [ "$PKG_TYPE" != "optional" ] && [ "$PKG_TYPE" != "experimental" ]; then
            echo >&2 "The content of \"$PKG_TYPE_FILE\" must be 'base', 'standard', 'optional' or 'experimental'"
            return 1
        fi

        # Filter
        if [ "$1" = "$PKG_TYPE" -o "$1" = all ]; then
            PKG_NAME=$(basename $DIR)
            PKG_VAR="$(echo $PKG_NAME | sed 's/^4/FOUR/' | tr '[:lower:]' '[:upper:]')"
            PKG_VERSION=$(newest_version $PKG_NAME)
            echo "$PKG_NAME $PKG_VERSION $PKG_VAR"
        fi
    done
}

# Check that all packages define a (valid) 'type' file, or exit
filtered_packages_list none || exit $?

echo >&5 "# All Sage packages"

filtered_packages_list all | while read PKG_NAME PKG_VERSION PKG_VAR; do
    echo >&5 "$PKG_VAR = $PKG_VERSION"
    echo "$PKG_VAR=$PKG_VERSION"
done

cat >&5 <<EOF

# Directory to keep track of which packages are installed
INST=`echo "$SAGE_SPKG_INST" | sed 's/ /\\\\ /g'`

# Aliases for optional packages selected at build time
EOF


# Python version
if [ "$SAGE_PYTHON3" = yes ]; then
    echo >&5 'PYTHON = $(PYTHON3)'
else
    echo >&5 'PYTHON = $(PYTHON2)'
fi

# Sage MP library
echo >&5 "SAGE_MP_LIBRARY = \$($SAGE_MP_LIBRARY)"

# $(TOOLCHAIN) variable containing prerequisites for the build
echo >&5 -n 'TOOLCHAIN ='
if [ "$SAGE_INSTALL_CCACHE" = yes ]; then
    echo >&5 -n ' $(INST)/$(CCACHE)'
fi
if [ "$need_to_install_gcc" = yes ]; then
    echo >&5 -n ' $(INST)/$(GCC)'
    # Use this option for the prereq configure script, such that it
    # will skip all compiler checks.
    export PREREQ_OPTIONS="--disable-compiler-checks $PREREQ_OPTIONS"
fi
echo >&5
echo >&5

# If gp2c is installed, export SAGE_HAVE_GP2C
if [ -x "$SAGE_LOCAL/bin/gp2c" ]; then
    export SAGE_HAVE_GP2C=gp2c
fi


echo >&5 '# All standard packages'
echo >&5 'STANDARD_PACKAGES = \'
filtered_packages_list standard | while read PKG_NAME PKG_VERSION PKG_VAR; do
    echo >&5 "    \$(INST)/\$($PKG_VAR) \\"
done
echo >&5
echo >&5

echo >&5 '# All optional installed packages (triggers the auto-update)'
echo >&5 'OPTIONAL_INSTALLED_PACKAGES = \'
filtered_packages_list optional | while read PKG_NAME PKG_VERSION PKG_VAR; do
    if [ "$PKG_NAME" = "gcc" ]; then
        continue
    fi
    if [ -f $SAGE_SPKG_INST/$PKG_NAME-* ]; then
        echo >&5 "    \$(INST)/\$($PKG_VAR) \\"
    fi;
done
echo >&5
echo >&5

echo >&5 'SCRIPT_SOURCES = \'
for file in "$SAGE_SRC/bin/"*; do
    echo >&5 "                 \$(SAGE_SRC)${file#$SAGE_SRC} \\"
done
echo >&5
echo >&5 'SCRIPTS = \'
for file in "$SAGE_SRC/bin/"*; do
    echo >&5 "                 \$(SAGE_LOCAL)${file#$SAGE_SRC} \\"
done
echo >&5
echo >&5 'EXTCODE_SOURCES = \'
for file in `find "$SAGE_SRC"/ext -type f`; do
    echo >&5 "                  \$(SAGE_SRC)${file#$SAGE_SRC} \\"
done
echo >&5
echo >&5 'EXTCODE = \'
for file in `find "$SAGE_SRC"/ext -type f`; do
    echo >&5 "                  \$(SAGE_EXTCODE)${file#$SAGE_SRC/ext} \\"
done
echo >&5

# Copy build/make/deps
cat >&5 <<EOF

#==============================================================================
# What follows now is a copy of
#   $SAGE_ROOT/build/make/deps
#==============================================================================

EOF

cat "$SAGE_ROOT/build/make/deps" >&5
# Copy build/make/deps

cat >&5 <<EOF

#==============================================================================
# Rules generated from pkgs/<package>/dependencies files
#==============================================================================

EOF

# Add a Makefile target corresponding to a given package
filtered_packages_list all | while read PKG_NAME PKG_VERSION PKG_VAR; do
    DEP_FILE="$SAGE_ROOT/build/pkgs/$PKG_NAME/dependencies"
    TYPE_FILE="$SAGE_ROOT/build/pkgs/$PKG_NAME/type"
    if [ -f "$DEP_FILE" ]; then
        DEPS=" $(head -n 1 $DEP_FILE)"
    elif [ x`cat "$TYPE_FILE"` = xoptional ]; then
        DEPS=' | $(STANDARD_PACKAGES)' # default for optional packages
    else
        DEPS=""
    fi
    echo >&5 "\$(INST)/$PKG_VERSION:$DEPS"
    echo >&5 "	+sage-logger '\$(SAGE_SPKG) \$($PKG_VAR)' '\$(SAGE_LOGS)/\$($PKG_VAR).log'"
    echo >&5

    # Add a target with just the bare package name such that
    # "make ccache" for example builds the ccache package with
    # dependency checking.
    echo >&5 "$PKG_NAME: \$(INST)/\$($PKG_VAR)"
    echo >&5
done

# Close the Makefile
exec 5>&-

=======
>>>>>>> 122c0da4
###############################################################################
# Skip the rest if nothing to do (i.e., to [re]build).
###############################################################################

# Set MAKE to "make" if unset
if [ -z "$MAKE" ]; then
    export MAKE=make
fi

# If "make" doesn't understand the -q option (although we require
# GNU make, which supports it), it should exit with a non-zero status
# which is not a problem.
if $MAKE -q "$@" >/dev/null 2>/dev/null; then
    echo "Nothing to (re)build / all up-to-date."
    exit 0
fi

# Dump environment for debugging purposes:
echo "*** ALL ENVIRONMENT VARIABLES BEFORE BUILD: ***"
env | sort
echo "***********************************************"

###############################################################################
# NOW do the actual build:
###############################################################################
time $MAKE "$@"
if [ $? -ne 0 ]; then
    cat >&2 <<EOF
***************************************************************
Error building Sage.

The following package(s) may have failed to build (not necessarily
during this run of 'make $@'):
EOF

    for f in "$SAGE_LOGS"/*.log; do
        # Look for recent error message in log file.
        # Note that "tail -n 20 ..." doesn't work on Solaris.
        if tail -20 "$f" 2>/dev/null | grep "^Error" &>/dev/null; then
            base_f=`basename $f .log`
            cat >&2 <<EOF

* package: $base_f
  log file: $f
  build directory: ${SAGE_BUILD_DIR:-$SAGE_LOCAL/var/tmp/sage/build}/$base_f
EOF
        fi
    done

    for f in "$SAGE_LOGS"/../doc*.log; do
        # Look for recent error message in log file.
        # Note that "tail -n 20 ..." doesn't work on Solaris.
        if tail -100 "$f" 2>/dev/null | grep "^Error" &>/dev/null; then
            base_f=`basename $f .log`
            cat >&2 <<EOF

* documentation: $base_f
  log file: $f
EOF
        fi
    done
    cat >&2 <<EOF

The build directory may contain configuration files and other potentially
helpful information. WARNING: if you now run 'make' again, the build
directory will, by default, be deleted. Set the environment variable
SAGE_KEEP_BUILT_SPKGS to 'yes' to prevent this.

EOF
    exit 1
fi

# Build succeeded.
echo "Sage build/upgrade complete!"

if [ "$1" = "all" ]; then
    echo
    echo "To install small scripts to directly run Sage's versions of GAP,"
    echo "the PARI/GP interpreter, Maxima, or Singular etc. (by typing e.g."
    echo "just 'gap' or 'gp') into a standard 'bin' directory, start Sage"
    echo "by typing 'sage' (or './sage') and enter something like"
    echo
    echo "    install_scripts('/usr/local/bin')"
    echo
    echo "at the Sage command prompt ('sage:')."
    echo
fi<|MERGE_RESOLUTION|>--- conflicted
+++ resolved
@@ -28,444 +28,6 @@
 # "SAGE_ROOT/.BUILDSTART". See ticket #6744.
 echo `date -u "+%s"` > "$SAGE_ROOT/.BUILDSTART"
 
-<<<<<<< HEAD
-########################################################################
-# Support for upgrading
-########################################################################
-# Check that we aren't accidentally upgrading from old (< 6.0)
-# versions of Sage. See #14715.
-# The file $SAGE_ROOT/spkg/install no longer exists in Sage 6.0,
-# but it did exist in all earlier versions.
-if [ -f "$SAGE_ROOT/spkg/install" ]; then
-cat >&2 <<EOF
-************************************************************************
-Error: it is impossible to upgrade your version of Sage to version 6.0
-or later.  It is recommended to install the latest version of Sage from
-scratch.  If you currently have Sage 4.5 or later and really insist on
-upgrading, it should still be possible to upgrade to Sage 5.13 with the
-following command:
-./sage -upgrade http://boxen.math.washington.edu/home/release/sage-5.13/sage-5.13
-************************************************************************
-EOF
-    exit 2
-fi
-
-###############################################################################
-# Create basic directories needed for Sage
-###############################################################################
-
-mkdir -p "$SAGE_LOGS"
-mkdir -p "$SAGE_LOCAL/bin"
-mkdir -p "$SAGE_LOCAL/etc"
-mkdir -p "$SAGE_LOCAL/lib"
-mkdir -p "$SAGE_SPKG_INST"
-mkdir -p "$SAGE_SHARE"
-
-###############################################################################
-# Determine whether to use MPIR (default standard pkg) or GMP (optional pkg).
-###############################################################################
-
-if [ -z "$SAGE_MP_LIBRARY" ]; then
-    # Automatic detection of installed MP library.
-    if [ ! -f "$SAGE_LOCAL/share/mp_config" ]; then
-        echo "MPIR" > "$SAGE_LOCAL/share/mp_config"
-    fi
-    SAGE_MP_LIBRARY=`cat "$SAGE_LOCAL/share/mp_config"`
-else
-    if [ -f "$SAGE_LOCAL/share/mp_config" -a "$SAGE_MP_LIBRARY" != `cat "$SAGE_LOCAL/share/mp_config"` ]; then
-        echo "SAGE_MP_LIBRARY differs from the value stored in"
-        echo "\"$SAGE_LOCAL/share/mp_config\"."
-        echo "This is not supported; you should rebuild Sage from scratch"
-        echo "using the new SAGE_MP_LIBRARY value."
-        exit 1
-    fi
-
-    case "$SAGE_MP_LIBRARY" in
-        MPIR|GMP)
-            echo "Using $SAGE_MP_LIBRARY as default MP library."
-            echo $SAGE_MP_LIBRARY > "$SAGE_LOCAL/share/mp_config"
-            ;;
-        *)
-            echo "Allowed values for SAGE_MP_LIBRARY are \"MPIR\" and \"GMP\"."
-            echo "If you did not set this variable, check the content of"
-            echo "\"$SAGE_LOCAL/share/mp_config\"."
-            exit 1
-            ;;
-    esac
-fi
-
-###############################################################################
-# Determine whether to install GCC (gcc, g++, gfortran).
-###############################################################################
-
-# Determine various compilers.  These variables should not be exported,
-# they are only used in this build/make/install script to determine whether to
-# install GCC.  The "real" $CC, $CXX,... variables for building Sage are
-# set in sage-env.
-
-if [ -z "$CXX" ]; then
-    CXX=g++
-fi
-
-if [ -z "$CC" ]; then
-    if command -v gcc >/dev/null 2>/dev/null; then
-        CC=gcc
-    fi
-fi
-
-if [ -z "$FC" ]; then
-    if command -v gfortran >/dev/null 2>/dev/null; then
-        FC=gfortran
-    elif command -v g95 >/dev/null 2>/dev/null; then
-        FC=g95
-    elif command -v g77 >/dev/null 2>/dev/null; then
-        FC=g77
-    fi
-fi
-
-if [ -f "$SAGE_LOCAL/bin/gcc" ]; then
-    # Ignore SAGE_INSTALL_GCC if GCC is already installed
-    SAGE_INSTALL_GCC=""
-fi
-
-if [ -n "$SAGE_INSTALL_GCC" ]; then
-    # Check the value of the environment variable SAGE_INSTALL_GCC
-    case "$SAGE_INSTALL_GCC" in
-        yes)
-            echo >&2 "Installing GCC because SAGE_INSTALL_GCC is set to 'yes'."
-            need_to_install_gcc=yes;;
-        no)
-            need_to_install_gcc=no;;
-        *)
-            echo >&2 "Error: SAGE_INSTALL_GCC should be set to 'yes' or 'no'."
-            echo >&2 "You can also leave it unset to install GCC when needed."
-            exit 2;;
-    esac
-else
-    # SAGE_INSTALL_GCC is not set, install GCC when needed.
-    need_to_install_gcc=no
-
-    # Check whether $CXX is some version of GCC.  If it's a different
-    # compiler, install GCC.
-    CXXtype=`source sage-env; testcxx.sh $CXX`
-    if [ "$CXXtype" != GCC ]; then
-        echo >&2 "Installing GCC because your '$CXX' isn't GCC (GNU C++)."
-        need_to_install_gcc=yes
-    else
-        # $CXX points to some version of GCC, find out which version.
-        GCCVERSION=`$CXX -dumpversion`
-        case $GCCVERSION in
-            [0-3].*|4.[0-3]|4.[0-3].*)
-                # Install our own GCC if the system-provided one is older than gcc-4.4.
-                # * gcc-4.2.4 compiles a slow IML:
-                # https://groups.google.com/forum/?fromgroups#!topic/sage-devel/Ux3t0dW2FSI
-                # * gcc-4.3 might have trouble building ATLAS:
-                # https://groups.google.com/forum/?fromgroups#!topic/sage-devel/KCeFqQ_w2FE
-                echo >&2 "Installing GCC because you have $CXX version $GCCVERSION, which is quite old."
-                need_to_install_gcc=yes;;
-            4.4.*|4.5.*)
-                # GCC 4.4.x and GCC 4.5.x fail to compile PARI/GP on ia64:
-                # * http://gcc.gnu.org/bugzilla/show_bug.cgi?id=46044
-                if [ x`uname -m` = xia64 ]; then
-                    echo >&2 "Installing GCC because you have $CXX version $GCCVERSION on ia64."
-                    echo >&2 "gcc <= 4.5 fails to compile PARI/GP on ia64."
-                    need_to_install_gcc=yes
-                fi;;
-            4.6.*)
-                # Also install GCC if we have version 4.6.* which is
-                # known to give trouble within Sage:
-                # * http://gcc.gnu.org/bugzilla/show_bug.cgi?id=48702
-                # * http://gcc.gnu.org/bugzilla/show_bug.cgi?id=48774
-                # * http://gcc.gnu.org/bugzilla/show_bug.cgi?id=52061
-                # * https://groups.google.com/d/msg/sage-release/xgmJ3nAcUOY/jH8OZjftYRsJ
-                echo >&2 "Installing GCC because you have $CXX version $GCCVERSION."
-                echo >&2 "gcc-4.6.* has known bugs affecting Sage."
-                need_to_install_gcc=yes;;
-            4.7.0)
-                # GCC 4.7.0 is very broken on ia64, see
-                # http://gcc.gnu.org/bugzilla/show_bug.cgi?id=48496
-                # This is fixed in GCC 4.7.1.
-                if [ x`uname -m` = xia64 ]; then
-                    echo >&2 "Installing GCC because you have $CXX version $GCCVERSION on ia64."
-                    echo >&2 "gcc-4.7.0 has a serious bug on ia64."
-                    need_to_install_gcc=yes
-                fi;;
-        esac
-    fi
-
-    # Check C, C++ and Fortran compilers.
-    if [ -z "$CC" ]; then
-        echo >&2 "Installing GCC because a C compiler is missing."
-        need_to_install_gcc=yes
-    fi
-
-    if [ -z "$FC" ]; then
-        echo >&2 "Installing GCC because a Fortran compiler is missing."
-        need_to_install_gcc=yes
-    fi
-fi
-
-# If we are not installing GCC: check that the assembler and linker
-# used by $CXX match $AS and $LD.
-# See http://trac.sagemath.org/sage_trac/ticket/14296
-if [ $need_to_install_gcc != yes ]; then
-    if [ "$AS" != "" ]; then
-        CXX_as=`$CXX -print-file-name=as 2>/dev/null`
-        CXX_as=`command -v $CXX_as 2>/dev/null`
-        cmd_AS=`command -v $AS`
-
-        if [ "$CXX_as" != "" -a "$CXX_as" != "$cmd_AS" ]; then
-            echo >&2 "Error: Mismatch of assemblers between"
-            echo >&2 " * $CXX using $CXX_as"
-            echo >&2 " * \$AS equal to $AS"
-            if [ "$SAGE_PORT" = "" ]; then
-                echo >&2 "Aborting, either change or unset AS or set SAGE_PORT=yes or set"
-                echo >&2 "SAGE_INSTALL_GCC=yes (this GCC would use assembler $AS)"
-                exit 1
-            else
-                echo >&2 "Continuing since SAGE_PORT is set."
-            fi
-        fi
-    fi
-    if [ "$LD" != "" ]; then
-        CXX_ld=`$CXX -print-file-name=ld 2>/dev/null`
-        CXX_ld=`command -v $CXX_ld 2>/dev/null`
-        cmd_LD=`command -v $LD`
-
-        if [ "$CXX_ld" != "" -a "$CXX_ld" != "$cmd_LD" ]; then
-            echo >&2 "Error: Mismatch of linkers between"
-            echo >&2 " * $CXX using $CXX_ld"
-            echo >&2 " * \$LD equal to $LD"
-            if [ "$SAGE_PORT" = "" ]; then
-                echo >&2 "Aborting, either change or unset LD or set SAGE_PORT=yes or set"
-                echo >&2 "SAGE_INSTALL_GCC=yes (this GCC would use linker $LD)"
-                exit 1
-            else
-                echo >&2 "Continuing since SAGE_PORT is set."
-            fi
-        fi
-    fi
-fi
-
-
-###############################################################################
-# Create $SAGE_ROOT/build/make/Makefile starting from build/make/deps
-###############################################################################
-
-# Trac #15624: use file descriptor 5 since make uses 3 and 4
-exec 5>Makefile
-
-cat >&5 <<EOF
-#==============================================================================
-# This file has been automatically generated by
-#   $SAGE_ROOT/build/make/install
-# You should not edit it by hand
-#==============================================================================
-
-EOF
-
-# Use bash as shell for the Makefile (bash obviously exists, since
-# this build/make/install script runs under bash).
-echo >&5 "SHELL = `command -v bash`"
-echo >&5
-
-# Usage: newest_version $pkg
-# Print version number of latest standard package $pkg
-newest_version() {
-    PKG=$1
-    if [ -f "$SAGE_ROOT/build/pkgs/$PKG/package-version.txt" ]; then
-        echo -n $PKG-
-        cat "$SAGE_ROOT/build/pkgs/$PKG/package-version.txt"
-    else
-        echo >&2 "Cannot determine latest version of $PKG."
-        echo "$PKG"
-        return 1
-    fi
-}
-
-# Outputs the list of packages, filtered by 'type', e.g.:
-#
-#     filtered_packages_list base
-#     filtered_packages_list standard
-#     filtered_packages_list optional
-#     filtered_packages_list experimental
-#
-# Or, if you want all packages:
-#
-#     filtered_packages_list all
-#
-# The output consists of triples
-# PKG_NAME PKG_VERSION PKG_VAR
-#
-
-filtered_packages_list() {
-    # for each package in pkgs/
-    for DIR in $SAGE_ROOT/build/pkgs/*; do
-
-        PKG_TYPE_FILE="$DIR/type"
-        if [ -f "$PKG_TYPE_FILE" ]; then
-            PKG_TYPE=`cat $PKG_TYPE_FILE`
-        else
-            echo >&2 "\"$PKG_TYPE_FILE\" is missing. Create it, and set its content"
-            echo >&2 "to 'base', 'standard', 'optional' or 'experimental'."
-            return 1
-        fi
-
-        # Check consistency of 'DIR/type' file
-        if [ "$PKG_TYPE" != "base" ] && [ "$PKG_TYPE" != "standard" ] && [ "$PKG_TYPE" != "optional" ] && [ "$PKG_TYPE" != "experimental" ]; then
-            echo >&2 "The content of \"$PKG_TYPE_FILE\" must be 'base', 'standard', 'optional' or 'experimental'"
-            return 1
-        fi
-
-        # Filter
-        if [ "$1" = "$PKG_TYPE" -o "$1" = all ]; then
-            PKG_NAME=$(basename $DIR)
-            PKG_VAR="$(echo $PKG_NAME | sed 's/^4/FOUR/' | tr '[:lower:]' '[:upper:]')"
-            PKG_VERSION=$(newest_version $PKG_NAME)
-            echo "$PKG_NAME $PKG_VERSION $PKG_VAR"
-        fi
-    done
-}
-
-# Check that all packages define a (valid) 'type' file, or exit
-filtered_packages_list none || exit $?
-
-echo >&5 "# All Sage packages"
-
-filtered_packages_list all | while read PKG_NAME PKG_VERSION PKG_VAR; do
-    echo >&5 "$PKG_VAR = $PKG_VERSION"
-    echo "$PKG_VAR=$PKG_VERSION"
-done
-
-cat >&5 <<EOF
-
-# Directory to keep track of which packages are installed
-INST=`echo "$SAGE_SPKG_INST" | sed 's/ /\\\\ /g'`
-
-# Aliases for optional packages selected at build time
-EOF
-
-
-# Python version
-if [ "$SAGE_PYTHON3" = yes ]; then
-    echo >&5 'PYTHON = $(PYTHON3)'
-else
-    echo >&5 'PYTHON = $(PYTHON2)'
-fi
-
-# Sage MP library
-echo >&5 "SAGE_MP_LIBRARY = \$($SAGE_MP_LIBRARY)"
-
-# $(TOOLCHAIN) variable containing prerequisites for the build
-echo >&5 -n 'TOOLCHAIN ='
-if [ "$SAGE_INSTALL_CCACHE" = yes ]; then
-    echo >&5 -n ' $(INST)/$(CCACHE)'
-fi
-if [ "$need_to_install_gcc" = yes ]; then
-    echo >&5 -n ' $(INST)/$(GCC)'
-    # Use this option for the prereq configure script, such that it
-    # will skip all compiler checks.
-    export PREREQ_OPTIONS="--disable-compiler-checks $PREREQ_OPTIONS"
-fi
-echo >&5
-echo >&5
-
-# If gp2c is installed, export SAGE_HAVE_GP2C
-if [ -x "$SAGE_LOCAL/bin/gp2c" ]; then
-    export SAGE_HAVE_GP2C=gp2c
-fi
-
-
-echo >&5 '# All standard packages'
-echo >&5 'STANDARD_PACKAGES = \'
-filtered_packages_list standard | while read PKG_NAME PKG_VERSION PKG_VAR; do
-    echo >&5 "    \$(INST)/\$($PKG_VAR) \\"
-done
-echo >&5
-echo >&5
-
-echo >&5 '# All optional installed packages (triggers the auto-update)'
-echo >&5 'OPTIONAL_INSTALLED_PACKAGES = \'
-filtered_packages_list optional | while read PKG_NAME PKG_VERSION PKG_VAR; do
-    if [ "$PKG_NAME" = "gcc" ]; then
-        continue
-    fi
-    if [ -f $SAGE_SPKG_INST/$PKG_NAME-* ]; then
-        echo >&5 "    \$(INST)/\$($PKG_VAR) \\"
-    fi;
-done
-echo >&5
-echo >&5
-
-echo >&5 'SCRIPT_SOURCES = \'
-for file in "$SAGE_SRC/bin/"*; do
-    echo >&5 "                 \$(SAGE_SRC)${file#$SAGE_SRC} \\"
-done
-echo >&5
-echo >&5 'SCRIPTS = \'
-for file in "$SAGE_SRC/bin/"*; do
-    echo >&5 "                 \$(SAGE_LOCAL)${file#$SAGE_SRC} \\"
-done
-echo >&5
-echo >&5 'EXTCODE_SOURCES = \'
-for file in `find "$SAGE_SRC"/ext -type f`; do
-    echo >&5 "                  \$(SAGE_SRC)${file#$SAGE_SRC} \\"
-done
-echo >&5
-echo >&5 'EXTCODE = \'
-for file in `find "$SAGE_SRC"/ext -type f`; do
-    echo >&5 "                  \$(SAGE_EXTCODE)${file#$SAGE_SRC/ext} \\"
-done
-echo >&5
-
-# Copy build/make/deps
-cat >&5 <<EOF
-
-#==============================================================================
-# What follows now is a copy of
-#   $SAGE_ROOT/build/make/deps
-#==============================================================================
-
-EOF
-
-cat "$SAGE_ROOT/build/make/deps" >&5
-# Copy build/make/deps
-
-cat >&5 <<EOF
-
-#==============================================================================
-# Rules generated from pkgs/<package>/dependencies files
-#==============================================================================
-
-EOF
-
-# Add a Makefile target corresponding to a given package
-filtered_packages_list all | while read PKG_NAME PKG_VERSION PKG_VAR; do
-    DEP_FILE="$SAGE_ROOT/build/pkgs/$PKG_NAME/dependencies"
-    TYPE_FILE="$SAGE_ROOT/build/pkgs/$PKG_NAME/type"
-    if [ -f "$DEP_FILE" ]; then
-        DEPS=" $(head -n 1 $DEP_FILE)"
-    elif [ x`cat "$TYPE_FILE"` = xoptional ]; then
-        DEPS=' | $(STANDARD_PACKAGES)' # default for optional packages
-    else
-        DEPS=""
-    fi
-    echo >&5 "\$(INST)/$PKG_VERSION:$DEPS"
-    echo >&5 "	+sage-logger '\$(SAGE_SPKG) \$($PKG_VAR)' '\$(SAGE_LOGS)/\$($PKG_VAR).log'"
-    echo >&5
-
-    # Add a target with just the bare package name such that
-    # "make ccache" for example builds the ccache package with
-    # dependency checking.
-    echo >&5 "$PKG_NAME: \$(INST)/\$($PKG_VAR)"
-    echo >&5
-done
-
-# Close the Makefile
-exec 5>&-
-
-=======
->>>>>>> 122c0da4
 ###############################################################################
 # Skip the rest if nothing to do (i.e., to [re]build).
 ###############################################################################
