cd src

# The git head of arb now honors LDFLAGS; The following workaround can
# be removed in arb >= 2.8 when it is released
export EXTRA_SHARED_FLAGS=$LDFLAGS

<<<<<<< HEAD
./configure --disable-static --prefix="$SAGE_LOCAL" $SAGE_CONFIGURE_GMP \
            --with-flint="$SAGE_LOCAL" --with-mpfr="$SAGE_LOCAL"
if [ $? -ne 0 ]; then
    echo >&2 "Error configuring arb."
    exit 1
fi
=======
./configure --disable-static --prefix="$SAGE_LOCAL" --with-flint="$SAGE_LOCAL" \
    --with-gmp="$SAGE_LOCAL" --with-mpfr="$SAGE_LOCAL" || \
    sdh_die "Error configuring arb."
>>>>>>> 10407524

sdh_make verbose
sdh_make_install<|MERGE_RESOLUTION|>--- conflicted
+++ resolved
@@ -4,18 +4,9 @@
 # be removed in arb >= 2.8 when it is released
 export EXTRA_SHARED_FLAGS=$LDFLAGS
 
-<<<<<<< HEAD
 ./configure --disable-static --prefix="$SAGE_LOCAL" $SAGE_CONFIGURE_GMP \
-            --with-flint="$SAGE_LOCAL" --with-mpfr="$SAGE_LOCAL"
-if [ $? -ne 0 ]; then
-    echo >&2 "Error configuring arb."
-    exit 1
-fi
-=======
-./configure --disable-static --prefix="$SAGE_LOCAL" --with-flint="$SAGE_LOCAL" \
-    --with-gmp="$SAGE_LOCAL" --with-mpfr="$SAGE_LOCAL" || \
+            --with-flint="$SAGE_LOCAL" --with-mpfr="$SAGE_LOCAL" || \
     sdh_die "Error configuring arb."
->>>>>>> 10407524
 
 sdh_make verbose
 sdh_make_install