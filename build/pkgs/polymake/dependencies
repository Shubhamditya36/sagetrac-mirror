<<<<<<< HEAD
$(MP_LIBRARY) bliss cddlib lrslib normaliz perl_term_readline_gnu perl_cpan_polymake_prereq | ninja_build
=======
$(MP_LIBRARY) bliss cddlib lrslib normaliz perl_term_readline_gnu ppl | ninja_build
>>>>>>> 857af801

----------
All lines of this file are ignored except the first.
It is copied by SAGE_ROOT/build/make/install into SAGE_ROOT/build/make/Makefile.<|MERGE_RESOLUTION|>--- conflicted
+++ resolved
@@ -1,8 +1,4 @@
-<<<<<<< HEAD
-$(MP_LIBRARY) bliss cddlib lrslib normaliz perl_term_readline_gnu perl_cpan_polymake_prereq | ninja_build
-=======
-$(MP_LIBRARY) bliss cddlib lrslib normaliz perl_term_readline_gnu ppl | ninja_build
->>>>>>> 857af801
+$(MP_LIBRARY) bliss cddlib lrslib normaliz perl_term_readline_gnu ppl perl_cpan_polymake_prereq | ninja_build
 
 ----------
 All lines of this file are ignored except the first.
