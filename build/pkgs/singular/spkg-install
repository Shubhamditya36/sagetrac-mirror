--- conflicted
+++ resolved
@@ -164,64 +164,6 @@
 
 }
 
-<<<<<<< HEAD
-
-create_singular_script()
-{
-    cd "$SAGE_LOCAL/bin" || return $?
-
-    # The Singular build annoyingly puts an absolute symlink to the
-    # Singular executable in $SAGE_LOCAL/bin/.  So we delete it and
-    # replace it by a relative symlink.
-    rm -f Singular singular
-
-    singular_executable=`ls Singular-* | tail -1`
-    if [ -z "$singular_executable" ]; then
-        echo >&2 "The Singular executable was not installed in $SAGE_LOCAL/bin/ as it should have been."
-        return 1
-    fi
-
-    ln -s "$singular_executable" Singular || return $?
-
-    # Lower case version is convenient (this can fail on
-    # case-insensitive systems, we ignore the error).
-    ln -s "$singular_executable" singular 2>/dev/null
-
-    return 0
-}
-
-build_libsingular()
-{
-    # we really need DLIBSINGULAR, so we have to rebuild
-    OLD_CFLAGS=$CFLAGS
-    export CFLAGS="$CFLAGS -DLIBSINGULAR"
-    OLD_CXXFLAGS=$CXXFLAGS
-    export CXXFLAGS="$CXXFLAGS -DLIBSINGULAR"
-
-    if [ "$UNAME" = "Darwin" ]; then
-        # on darwin we need to adjust the install name of the library
-	export LIBSINGULAR_LDFLAGS="-install_name ${SAGE_LOCAL}/lib/libsingular.dylib"
-    fi
-
-    config || return $?
-
-    $MAKE clean
-    $MAKE install-libsingular
-
-    if [ $? -ne 0 ]; then
-        echo >&2 "Unable to build and install libsingular."
-        return 1
-    fi
-
-    # singular does not install this header
-    cp Singular/sing_dbm.h $SAGE_LOCAL/include/singular/
-
-    export CFLAGS="$OLD_CFLAGS"
-    export CXXFLAGS="$OLD_CXXFLAGS"
-}
-
-=======
->>>>>>> 2b762791
 build_factory()
 {
     cd factory || return $?
