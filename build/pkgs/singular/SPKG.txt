= Singular =

== Description ==

Singular is a computer algebra system for polynomial computations,
with special emphasis on commutative and non-commutative algebra,
algebraic geometry, and singularity theory.

== License ==

GPLv2 or GPLv3

== Upstream Contact ==

libsingular-devel@mathematik.uni-kl.de

http://www.singular.uni-kl.de/

== Dependencies ==

* GNU patch
* readline
* GMP/MPIR
* MPFR
* NTL
* FLINT

== Special Update/Build Instructions ==

See spkg-src to create the source tarball.

<<<<<<< HEAD
Other notes
=======
Other notes:
>>>>>>> 4c0bba33
 * Due to http://www.singular.uni-kl.de:8002/trac/ticket/438, we
   currently always build Singular with its debug code.  Change
   --with-debug to $WITH_DEBUG in the configure call if this is fixed.
 * If the environment variable SAGE_DEBUG is set to "yes", then
   omalloc will be replaced by xalloc. The resulting Singular executable
   and libsingular library will be slower than with omalloc, but allow
   for easier debugging of memory corruptions.

== Patches ==

 * Currently none<|MERGE_RESOLUTION|>--- conflicted
+++ resolved
@@ -29,11 +29,7 @@
 
 See spkg-src to create the source tarball.
 
-<<<<<<< HEAD
-Other notes
-=======
 Other notes:
->>>>>>> 4c0bba33
  * Due to http://www.singular.uni-kl.de:8002/trac/ticket/438, we
    currently always build Singular with its debug code.  Change
    --with-debug to $WITH_DEBUG in the configure call if this is fixed.
