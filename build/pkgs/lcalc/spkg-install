cd src/src

if [ "$UNAME" = "Darwin" ]; then
    export LDFLAGS="$LDFLAGS -Wl,-headerpad_max_install_names"
fi

<<<<<<< HEAD
export CXXFLAGS
sdh_make install INSTALL_DIR="$SAGE_LOCAL"
=======
export CXXFLAGS="$CXXFLAGS -std=c++11"
mkdir -p "$SAGE_DESTDIR_LOCAL"/{bin,include,lib}
sdh_make_install INSTALL_DIR="$SAGE_DESTDIR_LOCAL"
>>>>>>> 0cb49428

if [ "$UNAME" = "Darwin" ]; then
    install_name_tool -id "${SAGE_LOCAL}/lib/libLfunction.dylib" \
        "${SAGE_DESTDIR_LOCAL}/lib/libLfunction.dylib" || exit $?
fi<|MERGE_RESOLUTION|>--- conflicted
+++ resolved
@@ -4,14 +4,9 @@
     export LDFLAGS="$LDFLAGS -Wl,-headerpad_max_install_names"
 fi
 
-<<<<<<< HEAD
 export CXXFLAGS
-sdh_make install INSTALL_DIR="$SAGE_LOCAL"
-=======
-export CXXFLAGS="$CXXFLAGS -std=c++11"
 mkdir -p "$SAGE_DESTDIR_LOCAL"/{bin,include,lib}
 sdh_make_install INSTALL_DIR="$SAGE_DESTDIR_LOCAL"
->>>>>>> 0cb49428
 
 if [ "$UNAME" = "Darwin" ]; then
     install_name_tool -id "${SAGE_LOCAL}/lib/libLfunction.dylib" \
