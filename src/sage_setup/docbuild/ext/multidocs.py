# -*- coding: utf-8 -*-
"""
    multi documentation in Sphinx
    ~~~~~~~~~~~~~~~~~~~~~~~~~~~~~

    This is a slightly hacked-up version of the Sphinx-multidoc plugin

    The goal of this extension is to manage a multi documentation in Sphinx.
    To be able to compile Sage's huge documentation in parallel, the
    documentation is cut into a bunch of independent documentations called
    "subdocs", which are compiled separately. There is a master document which
    points to all the subdocs. The intersphinx extension ensures that the
    cross-link between the subdocs are correctly resolved. However some work
    is needed to build a global index. This is the goal of multidocs.

    More precisely this extension ensures the correct merging of
    - the todo list if this extension is activated;
    - the python indexes;
    - the list of python modules;
    - the javascript index;
    - the citations.
"""
<<<<<<< HEAD
from six.moves import cPickle
import os
import sys
import shutil
import re
import tempfile
=======
import cPickle, os, sys, shutil, re, tempfile
import six
>>>>>>> f1d262a2
import sphinx
from sphinx.util.console import bold
from sage.env import SAGE_DOC
from sage.misc.misc import sage_makedirs


CITE_FILENAME = 'citations.pickle'


def merge_environment(app, env):
    """
    Merges the following attributes of the sub-docs environment into the main
    environment:
    - titles                      # Titles
    - todo_all_todos              # ToDo's
    - indexentries                # global python index
    - all_docs                    # needed by the js index
    - citations                   # citations

    - domaindata['py']['modules'] # list of python modules
    """
    app.info(bold('Merging environment/index files...'))
    for curdoc in app.env.config.multidocs_subdoc_list:
        app.info("    %s:"%curdoc, nonl=1)
        docenv = get_env(app, curdoc)
        if docenv is not None:
            fixpath = lambda path: os.path.join(curdoc, path)
            app.info(" %s todos, %s index, %s citations"%(
                    len(docenv.todo_all_todos),
                    len(docenv.indexentries),
                    len(docenv.citations)
                    ), nonl=1)

            # merge titles
            for t in docenv.titles:
                env.titles[fixpath(t)] = docenv.titles[t]
            # merge the todo links
            for dct in docenv.todo_all_todos:
                dct['docname'] = fixpath(dct['docname'])
            env.todo_all_todos += docenv.todo_all_todos
            # merge the html index links
            newindex = {}
            for ind in docenv.indexentries:
                if ind.startswith('sage/'):
                    newindex[fixpath(ind)] = docenv.indexentries[ind]
                else:
                    newindex[ind] = docenv.indexentries[ind]
            env.indexentries.update(newindex)
            # merge the all_docs links, needed by the js index
            newalldoc = {}
            for ind in docenv.all_docs:
                newalldoc[fixpath(ind)] = docenv.all_docs[ind]
            env.all_docs.update(newalldoc)
            # needed by env.check_consistency (sphinx.environement, line 1734)
            for ind in newalldoc:
                # treat subdocument source as orphaned file and don't complain
                md = env.metadata.get(ind, dict())
                md['orphan'] = 1
                env.metadata[ind] = md
            # merge the citations
            newcite = {}
            for ind, (path, tag) in docenv.citations.iteritems():
                # TODO: Warn on conflicts
                newcite[ind] = (fixpath(path), tag)
            env.citations.update(newcite)
            # merge the py:module indexes
            newmodules = {}
            for ind,(modpath,v1,v2,v3) in (
                docenv.domaindata['py']['modules'].iteritems()):
                newmodules[ind] = (fixpath(modpath),v1,v2,v3)
            env.domaindata['py']['modules'].update(newmodules)
            app.info(", %s modules"%(len(newmodules)))
    app.info('... done (%s todos, %s index, %s citations, %s modules)'%(
            len(env.todo_all_todos),
            len(env.indexentries),
            len(env.citations),
            len(env.domaindata['py']['modules'])))
    write_citations(app, env.citations)

def get_env(app, curdoc):
    """
    Get the environment of a sub-doc from the pickle
    """
    from sphinx.application import ENV_PICKLE_FILENAME
    filename = os.path.join(
        app.env.doctreedir, curdoc, ENV_PICKLE_FILENAME)
    try:
        f = open(filename, 'rb')
    except IOError:
        app.info("")
        app.warn("Unable to fetch %s "%filename)
        return None
    docenv = cPickle.load(f)
    f.close()
    return docenv

def merge_js_index(app):
    """
    Merge the JS indexes of the sub-docs into the main JS index
    """
    app.info('')
    app.info(bold('Merging js index files...'))
    mapping = app.builder.indexer._mapping
    for curdoc in app.env.config.multidocs_subdoc_list:
        app.info("    %s:"%curdoc, nonl=1)
        fixpath = lambda path: os.path.join(curdoc, path)
        index = get_js_index(app, curdoc)
        if index is not None:
            # merge the mappings
            app.info(" %s js index entries"%(len(index._mapping)))
            for (ref, locs) in index._mapping.iteritems():
                newmapping = set(map(fixpath, locs))
                if ref in mapping:
                    newmapping = mapping[ref] | newmapping
                mapping[six.text_type(ref)] = newmapping
            # merge the titles
            titles = app.builder.indexer._titles
            for (res, title) in index._titles.iteritems():
                titles[fixpath(res)] = title
            # TODO: merge indexer._objtypes, indexer._objnames as well

            # Setup source symbolic links
            dest = os.path.join(app.outdir, "_sources", curdoc)
            if not os.path.exists(dest):
                os.symlink(os.path.join("..", curdoc, "_sources"), dest)
    app.info('... done (%s js index entries)'%(len(mapping)))
    app.info(bold('Writing js search indexes...'), nonl=1)
    return [] # no extra page to setup

def get_js_index(app, curdoc):
    """
    Get the JS index of a sub-doc from the file
    """
    from sphinx.search import IndexBuilder, languages
    # FIXME: find the correct lang
    sphinx_version=__import__("sphinx").__version__
    if (sphinx_version < '1.2'):
        indexer = IndexBuilder(app.env, 'en',
                               app.config.html_search_options)
    else:
        indexer = IndexBuilder(app.env, 'en',
                               app.config.html_search_options, scoring=None)
    indexfile = os.path.join(app.outdir, curdoc, 'searchindex.js')
    try:
        f = open(indexfile, 'rb')
    except IOError:
        app.info("")
        app.warn("Unable to fetch %s "%indexfile)
        return None
    indexer.load(f, sphinx.search.js_index)
    f.close()
    return indexer


mustbefixed = ['search', 'genindex', 'genindex-all'
               'py-modindex', 'searchindex.js']
def fix_path_html(app, pagename, templatename, ctx, event_arg):
    """
    Fixes the context so that the files
    - search.html
    - genindex.html
    - py-modindex.html
    point to the right place, that is in
        reference/
    instead of
        reference/subdocument
    """
    # sphinx/builder/html.py line 702
    # def pathto(otheruri, resource=False,
    #            baseuri=self.get_target_uri(pagename)):
    old_pathto = ctx['pathto']
    def sage_pathto(otheruri, *args, **opts):
        if otheruri in mustbefixed:
            otheruri = os.path.join("..", otheruri)
        return old_pathto(otheruri, *args, **opts)
    ctx['pathto'] = sage_pathto


def citation_dir(app):
    # Split app.outdir in 3 parts: SAGE_DOC/TYPE/TAIL where TYPE
    # is a single directory and TAIL can contain multiple directories.
    # The citation dir is then SAGE_DOC/inventory/TAIL.
    assert app.outdir.startswith(SAGE_DOC)
    rel = app.outdir[len(SAGE_DOC):]
    dirs = rel.split(os.sep)
    # If SAGE_DOC does not end with a slash, rel will start with
    # a slash giving an empty dirs[0]. Remove this:
    if not dirs[0]:
        dirs.pop(0)
    dirs = [SAGE_DOC, "inventory"] + dirs[1:]
    citedir = os.path.join(*dirs)
    sage_makedirs(citedir)
    return citedir


def write_citations(app, citations):
    """
    Pickle the citation in a file.
    """
    from sage.misc.temporary_file import atomic_write
    outdir = citation_dir(app)
    with atomic_write(os.path.join(outdir, CITE_FILENAME)) as f:
        cPickle.dump(citations, f)
    app.info("Saved pickle file: %s"%CITE_FILENAME)

def fetch_citation(app, env):
    """
    Fetch the global citation index from the refman to allow for cross
    references.
    """
    app.builder.info(bold('loading cross citations... '), nonl=1)
    filename = os.path.join(citation_dir(app), '..', CITE_FILENAME)
    if not os.path.isfile(filename):
        return
    with open(filename, 'rb') as f:
        cache = cPickle.load(f)
    app.builder.info("done (%s citations)."%len(cache))
    cite = env.citations
    for ind, (path, tag) in cache.iteritems():
        if ind not in cite: # don't override local citation
            cite[ind]=(os.path.join("..", path), tag)

def init_subdoc(app):
    """
    Init the merger depending on if we are compiling a subdoc or the master
    doc itself.
    """
    if app.config.multidocs_is_master:
        app.info(bold("Compiling the master document"))
        app.connect('env-updated', merge_environment)
        app.connect('html-collect-pages', merge_js_index)
        if app.config.multidocs_subdoc_list:
            # Master file with indexes computed by merging indexes:
            # Monkey patch index fetching to silence warning about broken index
            def load_indexer(docnames):
                app.builder.info(bold('Skipping loading of indexes'), nonl=1)
            app.builder.load_indexer = load_indexer

    else:
        app.info(bold("Compiling a sub-document"))
        app.connect('env-updated', fetch_citation)
        app.connect('html-page-context', fix_path_html)

        # Monkey patch copy_static_files to make a symlink to "../"
        def link_static_files():
            """
            Instead of copying static files, make a link to the master static file.
            See sphinx/builder/html.py line 536::

                class StandaloneHTMLBuilder(Builder):
                [...]
                    def copy_static_files(self):
                    [...]
            """
            app.builder.info(bold('linking _static directory.'))
            static_dir = os.path.join(app.builder.outdir, '_static')
            master_static_dir = os.path.join('..', '_static')
            if os.path.exists(static_dir):
                if os.path.isdir(static_dir) and not os.path.islink(static_dir):
                    shutil.rmtree(static_dir)
                else:
                    os.unlink(static_dir)
            os.symlink(master_static_dir, static_dir)

        app.builder.copy_static_files = link_static_files

    if app.config.multidoc_first_pass == 1:
        app.config.intersphinx_mapping = {}


def setup(app):
    app.add_config_value('multidocs_is_master', True, True)
    app.add_config_value('multidocs_subdoc_list', [], True)
    app.add_config_value('multidoc_first_pass', 0, False)   # 1 = deactivate the loading of the inventory
    app.connect('builder-inited', init_subdoc)<|MERGE_RESOLUTION|>--- conflicted
+++ resolved
@@ -20,17 +20,14 @@
     - the javascript index;
     - the citations.
 """
-<<<<<<< HEAD
+import six
 from six.moves import cPickle
 import os
 import sys
 import shutil
 import re
 import tempfile
-=======
-import cPickle, os, sys, shutil, re, tempfile
-import six
->>>>>>> f1d262a2
+
 import sphinx
 from sphinx.util.console import bold
 from sage.env import SAGE_DOC
