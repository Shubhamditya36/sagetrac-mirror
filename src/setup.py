--- conflicted
+++ resolved
@@ -608,13 +608,8 @@
               sources = ['sage/rings/real_mpfi.pyx'],
               libraries = ['mpfi', 'mpfr', 'gmp']), \
 
-<<<<<<< HEAD
-    #Extension('sage.rings.residue_field',
-    #          sources = ['sage/rings/residue_field.pyx']), \
-=======
     Extension('sage.rings.residue_field',
               sources = ['sage/rings/residue_field.pyx']), \
->>>>>>> be16e636
 
     Extension('sage.rings.integer',
               sources = ['sage/ext/arith.pyx', 'sage/rings/integer.pyx'],
@@ -721,19 +716,11 @@
     Extension('sage.rings.number_field.number_field_base',
               sources = ['sage/rings/number_field/number_field_base.pyx']), \
 
-<<<<<<< HEAD
-    #Extension('sage.rings.morphism',
-    #          sources = ['sage/rings/morphism.pyx']),
-
-    #Extension('sage.structure.wrapper_parent',
-    #          sources = ['sage/structure/wrapper_parent.pyx']), \
-=======
     Extension('sage.rings.morphism',
               sources = ['sage/rings/morphism.pyx']),
 
     Extension('sage.structure.wrapper_parent',
               sources = ['sage/structure/wrapper_parent.pyx']), \
->>>>>>> be16e636
 
     Extension('sage.misc.search',
               ['sage/misc/search.pyx']), \
