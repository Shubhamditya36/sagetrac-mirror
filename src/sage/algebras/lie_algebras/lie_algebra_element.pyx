# -*- coding: utf-8 -*-
"""
Lie Algebra Elements

AUTHORS:

- Travis Scrimshaw (2013-05-04): Initial implementation
"""

#*****************************************************************************
#       Copyright (C) 2013-2017 Travis Scrimshaw <tcscrims at gmail.com>
#
# This program is free software: you can redistribute it and/or modify
# it under the terms of the GNU General Public License as published by
# the Free Software Foundation, either version 2 of the License, or
# (at your option) any later version.
#                  http://www.gnu.org/licenses/
#*****************************************************************************

from copy import copy
from cpython.object cimport Py_LT, Py_LE, Py_EQ, Py_NE, Py_GT, Py_GE

from functools import total_ordering

#from sage.misc.abstract_method import abstract_method
#from sage.misc.classcall_metaclass import ClasscallMetaclass, typecall
from sage.misc.misc import repr_lincomb
from sage.combinat.free_module import CombinatorialFreeModule
from sage.structure.element cimport have_same_parent, coercion_model, parent
from sage.cpython.wrapperdescr cimport wrapperdescr_fastcall
from sage.structure.element_wrapper cimport ElementWrapper
from sage.structure.richcmp cimport richcmp, richcmp_not_equal
from sage.data_structures.blas_dict cimport axpy, add, negate, scal

# TODO: Do we want a dense version?
cdef class LieAlgebraElement(IndexedFreeModuleElement):
    """
    A Lie algebra element.
    """
    # Need to bypass the coercion model
    def __mul__(left, right):
        """
        If we are multiplying two non-zero elements, automatically
        lift up to the universal enveloping algebra.

        EXAMPLES::

            sage: L.<x,y,z> = LieAlgebra(QQ, {('x','y'): {'z':1}})
            sage: y*x
            x*y - z

        TESTS::

            sage: L.<x,y,z> = LieAlgebra(QQ, {('x','y'): {'z':1}})
            sage: int(3) * x
            3*x
            sage: x * int(3)
            3*x
            sage: y * x.lift()
            x*y - z
            sage: y.lift() * x
            x*y - z
        """
        try:
            # Try the normal coercion first
            return wrapperdescr_fastcall(IndexedFreeModuleElement.__mul__,
                                         left, (right,), <object>NULL)
        except TypeError:
            pass

        # Lift up to the UEA and try multiplication there
        # We will eventually want to lift stuff up anyways,
        #   so just do it here.
        if isinstance(left, LieAlgebraElement):
            left = (<LieAlgebraElement> left).lift()
        if isinstance(right, LieAlgebraElement):
            right = (<LieAlgebraElement> right).lift()
        return left * right

<<<<<<< HEAD
=======
        # Lift up to the UEA and try multiplication there
        # We will eventually want to lift stuff up anyways,
        #   so just do it here.
        if isinstance(left, LieAlgebraElement):
            left = (<LieAlgebraElement> left).lift()
        if isinstance(right, LieAlgebraElement):
            right = (<LieAlgebraElement> right).lift()
        return left * right

    def _im_gens_(self, codomain, im_gens):
        """
        Return the image of ``self`` in ``codomain`` under the map that sends
        the images of the generators of the parent of ``self`` to the
        tuple of elements of ``im_gens``.

        EXAMPLES::

            sage: L = LieAlgebra(QQ, 'x,y,z')
            sage: Lyn = L.Lyndon()
            sage: H = L.Hall()
            doctest:warning...:
            FutureWarning: The Hall basis has not been fully proven correct, but currently no bugs are known
            See http://trac.sagemath.org/16823 for details.
            sage: elt = Lyn.an_element()
            sage: elt._im_gens_(H, H.gens())
            x + y + z
        """
        s = codomain.zero()
        if not self: # If we are 0
            return s
        names = self.parent().variable_names()
        return codomain.sum(c * t._im_gens_(codomain, im_gens, names)
                            for t, c in self._monomial_coefficients.iteritems())

>>>>>>> b703250b
    cpdef lift(self):
        """
        Lift ``self`` to the universal enveloping algebra.

        EXAMPLES::

            sage: L.<x,y,z> = LieAlgebra(QQ, {('x','y'):{'z':1}})
            sage: x.lift().parent() == L.universal_enveloping_algebra()
            True

        TESTS::

            sage: L = lie_algebras.pwitt(GF(5), 5); L
            The 5-Witt Lie algebra over Finite Field of size 5
            sage: x = L.basis()[2]
            sage: y = L.basis()[3]
            sage: x.lift()
            b2
            sage: y.lift()
            b3
            sage: x * y
            b2*b3
            sage: y * x
            b2*b3 - b0

            sage: L = lie_algebras.regular_vector_fields(QQ)
            sage: L.an_element()
            d[-1] + d[0] - 3*d[1]
            sage: L.an_element().lift()
            PBW[-1] + PBW[0] - 3*PBW[1]
        """
        UEA = self._parent.universal_enveloping_algebra()
        try:
            gen_dict = UEA.algebra_generators()
        except (TypeError, AttributeError):
            gen_dict = UEA.gens_dict()
        s = UEA.zero()
        if not self:
            return s
        # Special hook for when the index set of the parent of ``self``
        #   does not match the generators index set of the UEA.
        if hasattr(self._parent, '_UEA_names_map'):
            names_map = self._parent._UEA_names_map
            for t, c in self._monomial_coefficients.iteritems():
                s += c * gen_dict[names_map[t]]
        else:
            for t, c in self._monomial_coefficients.iteritems():
                s += c * gen_dict[t]
        return s

cdef class LieAlgebraElementWrapper(ElementWrapper):
    """
    Wrap an element as a Lie algebra element.

    TESTS:

    We check comparisons::

        sage: L = lie_algebras.sl(QQ, 2, representation='matrix')
        sage: L.bracket(L.gen(0), L.gen(1)) == -L.bracket(L.gen(1), L.gen(0))
        True

    The next doctests show similar behavior, although on elements of
    other classes::

        sage: L = lie_algebras.three_dimensional_by_rank(QQ, 3)
        sage: L.bracket(L.gen(0), L.gen(1)) == -L.bracket(L.gen(1), L.gen(0))
        True

        sage: L = lie_algebras.three_dimensional_by_rank(QQ, 1)
        sage: L.bracket(L.gen(0), L.gen(1)) == -L.bracket(L.gen(1), L.gen(0))
        True

    Check inequality::

        sage: L = lie_algebras.sl(QQ, 2, representation='matrix')
        sage: L.bracket(L.gen(0), L.gen(1)) != -L.bracket(L.gen(1), L.gen(0))
        False
        sage: L.zero() == 0
        True
        sage: L.zero() != 0
        False

    The next doctests show similar behavior, although on elements of
    other classes::

        sage: L = lie_algebras.three_dimensional_by_rank(QQ, 3)
        sage: L.bracket(L.gen(0), L.gen(1)) != -L.bracket(L.gen(1), L.gen(0))
        False
        sage: L.an_element()
        X + Y + Z
        sage: L.an_element() == 0
        False
        sage: L.an_element() != 0
        True

        sage: L = lie_algebras.three_dimensional_by_rank(QQ, 1)
        sage: L.bracket(L.gen(0), L.gen(1)) != -L.bracket(L.gen(1), L.gen(0))
        False
        sage: L.zero() == 0
        True
        sage: L.zero() != 0
        False
        sage: L.zero() >= 0
        True
        sage: L.zero() < 0
        False
    """

    def _repr_(self):
        """
        Return a string representation of ``self``.

        EXAMPLES::

            sage: R = FreeAlgebra(QQ, 3, 'x,y,z')
            sage: L.<x,y,z> = LieAlgebra(associative=R.gens())
            sage: x + y
            x + y
        """
        return repr(self.value)

    def _latex_(self):
        r"""
        Return a `\LaTeX` representation of ``self``.

        EXAMPLES::

            sage: R = FreeAlgebra(QQ, 3, 'x')
            sage: L.<x0,x1,x2> = LieAlgebra(associative=R.gens())
            sage: latex(x0 + x1)
            x_{0} + x_{1}
        """
        from sage.misc.latex import latex
        return latex(self.value)

    def _ascii_art_(self):
        """
        Return an ascii art representation of ``self``.

        EXAMPLES::

            sage: s = SymmetricFunctions(QQ).s()
            sage: L = LieAlgebra(associative=s)
            sage: P = Partition([4,2,2,1])
            sage: x = L.basis()[P]
            sage: ascii_art(x)
            s
             ****
             **
             **
             *
        """
        from sage.typeset.ascii_art import ascii_art
        return ascii_art(self.value)

    def _unicode_art_(self):
        """
        Return a unicode art representation of ``self``.

        EXAMPLES::

            sage: s = SymmetricFunctions(QQ).s()
            sage: L = LieAlgebra(associative=s)
            sage: P = Partition([4,2,2,1])
            sage: x = L.basis()[P]
            sage: unicode_art(x)
            s
             ┌┬┬┬┐
             ├┼┼┴┘
             ├┼┤
             ├┼┘
             └┘
        """
        from sage.typeset.unicode_art import unicode_art
        return unicode_art(self.value)

    def __nonzero__(self):
        """
        Return if ``self`` is non-zero.

        EXAMPLES::

            sage: R = FreeAlgebra(QQ, 3, 'x,y,z')
            sage: L.<x,y,z> = LieAlgebra(associative=R.gens())
            sage: bool(L.zero())
            False
            sage: bool(x + y)
            True
        """
        return bool(self.value)

    cpdef _add_(self, right):
        """
        Add ``self`` and ``rhs``.

        EXAMPLES::

            sage: R = FreeAlgebra(QQ, 3, 'x,y,z')
            sage: L.<x,y,z> = LieAlgebra(associative=R.gens())
            sage: x + y
            x + y
        """
        return type(self)(self._parent, self.value + right.value)

    cpdef _sub_(self, right):
        """
        Subtract ``self`` and ``rhs``.

        EXAMPLES::

            sage: R = FreeAlgebra(QQ, 3, 'x,y,z')
            sage: L.<x,y,z> = LieAlgebra(associative=R.gens())
            sage: x - y
            x - y
        """
        return type(self)(self._parent, self.value - right.value)

    # Need to bypass the coercion model
    def __mul__(left, right):
        """
        If we are multiplying two non-zero elements, automatically
        lift up to the universal enveloping algebra.

        .. TODO::

            Write more tests for this method.

        EXAMPLES::

            sage: S = SymmetricGroup(3).algebra(QQ)
            sage: L = LieAlgebra(associative=S)
            sage: x = L.gen(2); x
            (1,2,3)
            sage: y = L.gen(1); y
            (1,2)
            sage: u = x*3; u
            3*(1,2,3)
            sage: parent(u) == L
            True
            sage: u = x*(3/2); u
            3/2*(1,2,3)
            sage: parent(u) == L
            True
            sage: elt = x*y - y*x; elt
            b4 - b5
            sage: xp, yp = x.lift_associative(), y.lift_associative()
            sage: eltp = xp*yp - yp*xp; eltp
            (2,3) - (1,3)
            sage: G = list(S.basis())
            sage: G[4] - G[5]
            (2,3) - (1,3)

        TESTS::

            sage: G = SymmetricGroup(3)
            sage: S = GroupAlgebra(G, QQ)
            sage: L.<x,y> = LieAlgebra(associative=S.gens())
            sage: int(3) * x
            3*(1,2,3)
            sage: y * int(3)
            3*(1,2)
        """
        try:
            # Try the normal coercion first
            return wrapperdescr_fastcall(ElementWrapper.__mul__,
                                         left, (right,), <object>NULL)
        except TypeError:
            pass

        # Lift up to the UEA and try multiplication there
        # We will eventually want to lift stuff up anyways,
        #   so just do it here.
        if isinstance(left, LieAlgebraElementWrapper):
            left = (<LieAlgebraElementWrapper> left).lift()
        if isinstance(right, LieAlgebraElementWrapper):
            right = (<LieAlgebraElementWrapper> right).lift()
        return left * right

    def __div__(self, x):
        """
        Division by coefficients.

        EXAMPLES::

            sage: L = lie_algebras.Heisenberg(QQ, 3)
            sage: x = L.an_element(); x
            p1
            sage: x / 2
            1/2*p1
        """
        return self * (~x)

    cpdef _acted_upon_(self, scalar, bint self_on_left):
        """
        Return the action of a scalar on ``self``.

        EXAMPLES::

            sage: R = FreeAlgebra(QQ, 3, 'x,y,z')
            sage: L.<x,y,z> = LieAlgebra(associative=R.gens())
            sage: 3*x
            3*x
            sage: parent(3*x) == parent(x)
            True
            sage: x / 2
            1/2*x
            sage: y * (1/2)
            1/2*y
            sage: y * 1/2
            1/2*y
            sage: 1/2 * y
            1/2*y
            sage: QQ(1/2) * y
            1/2*y
        """
        # This was copied and IDK if it still applies (TCS):
        # With the current design, the coercion model does not have
        # enough information to detect apriori that this method only
        # accepts scalars; so it tries on some elements(), and we need
        # to make sure to report an error.
        scalar_parent = parent(scalar)
        if scalar_parent != self._parent.base_ring():
            # Temporary needed by coercion (see Polynomial/FractionField tests).
            if self._parent.base_ring().has_coerce_map_from(scalar_parent):
                scalar = self._parent.base_ring()( scalar )
            else:
                return None
        if self_on_left:
            return type(self)(self._parent, self.value * scalar)
        return type(self)(self._parent, scalar * self.value)

    def __neg__(self):
        """
        Return the negation of ``self``.

        EXAMPLES::

            sage: R = FreeAlgebra(QQ, 3, 'x,y,z')
            sage: L.<x,y,z> = LieAlgebra(associative=R.gens())
            sage: -x
            -x
        """
        return type(self)(self._parent, -self.value)

    def __getitem__(self, i):
        """
        Redirect the ``__getitem__()`` to the wrapped element.

        EXAMPLES::

            sage: L = lie_algebras.sl(QQ, 2, representation='matrix')
            sage: m = L.gen(0)
            sage: m[0,0]
            0
            sage: m[0][1]
            1
        """
        return self.value.__getitem__(i)

    def __iter__(self):
        """
        Iterate over ``self``.

        EXAMPLES::

            sage: G = SymmetricGroup(3)
            sage: S = G.algebra(QQ)
            sage: L = LieAlgebra(associative=S)
            sage: x = L.an_element() + L.basis()[G.one()]
            sage: x
            2*() + (2,3) + (1,2) + (1,2,3) + (1,3,2) + (1,3)
            sage: list(x)
            [((2,3), 1), ((1,2), 1), ((1,3), 1),
             ((1,2,3), 1), ((1,3,2), 1), ((), 2)]
        """
        cdef dict d = self.value.monomial_coefficients(copy=False)
        yield from d.iteritems()


# TODO: Also used for vectors, find a better name
cdef class LieAlgebraMatrixWrapper(LieAlgebraElementWrapper):
    """
    Lie algebra element wrapper around a matrix.
    """
    def __init__(self, parent, value):
        """
        Initialize ``self``.

        EXAMPLES::

            sage: L = lie_algebras.Heisenberg(QQ, 1, representation="matrix")
            sage: z = L.z()
            sage: z.value.is_immutable()
            True
        """
        value.set_immutable() # Make the matrix immutable for hashing
        LieAlgebraElementWrapper.__init__(self, parent, value)

cdef class StructureCoefficientsElement(LieAlgebraMatrixWrapper):
    """
    An element of a Lie algebra given by structure coefficients.
    """
    def _repr_(self):
        """
        EXAMPLES::

            sage: L.<x,y> = LieAlgebra(QQ, {('x','y'): {'x':1}})
            sage: x - 3/2 * y
            x - 3/2*y
        """
        return repr_lincomb(self._sorted_items_for_printing(),
                            scalar_mult=self._parent._print_options['scalar_mult'],
                            repr_monomial=self._parent._repr_generator,
                            strip_one=True)

    def _latex_(self):
        r"""
        EXAMPLES::

            sage: L.<x,y> = LieAlgebra(QQ, {('x','y'): {'x':1}})
            sage: elt = x - 3/2 * y
            sage: latex(elt)
            x - \frac{3}{2}y
        """
        return repr_lincomb(self._sorted_items_for_printing(),
                            scalar_mult=self._parent._print_options['scalar_mult'],
                            latex_scalar_mult=self._parent._print_options['latex_scalar_mult'],
                            repr_monomial=self._parent._latex_term,
                            is_latex=True, strip_one=True)

    cpdef bracket(self, right):
        """
        Return the Lie bracket ``[self, right]``.

        EXAMPLES::

            sage: L.<x,y,z> = LieAlgebra(QQ, {('x','y'): {'z':1}, ('y','z'): {'x':1}, ('z','x'): {'y':1}})
            sage: x.bracket(y)
            z
            sage: y.bracket(x)
            -z
            sage: (x + y - z).bracket(x - y + z)
            -2*y - 2*z
        """
        if not have_same_parent(self, right):
            self, right = coercion_model.canonical_coercion(self, right)
        return self._bracket_(right)

    # We need this method because the LieAlgebra.bracket method (from the
    #   category) calls this, where we are guaranteed to have the same parent.
    cpdef _bracket_(self, right):
        """
        Return the Lie bracket ``[self, right]``.

        EXAMPLES::

            sage: L.<x,y,z> = LieAlgebra(QQ, {('x','y'): {'z':1}, ('y','z'): {'x':1}, ('z','x'): {'y':1}})
            sage: x._bracket_(y)
            z
            sage: y._bracket_(x)
            -z
        """
        P = self._parent
        cdef dict s_coeff = P._s_coeff
        d = P.dimension()
        cdef list ret = [P.base_ring().zero()]*d
        cdef int i1, i2, i3
        cdef StructureCoefficientsElement rt = <StructureCoefficientsElement> right
        for i1 in range(d):
            c1 = self.value[i1]
            if not c1:
                continue
            for i2 in range(d):
                c2 = rt.value[i2]
                if not c2:
                    continue
                prod_c1_c2 = c1 * c2
                if (i1, i2) in s_coeff:
                    v = s_coeff[i1, i2]
                    for i3 in range(d):
                        ret[i3] += prod_c1_c2 * v[i3]
                elif (i2, i1) in s_coeff:
                    v = s_coeff[i2, i1]
                    for i3 in range(d):
                        ret[i3] -= prod_c1_c2 * v[i3]
        return type(self)(P, P._M(ret))

    def __iter__(self):
        """
        Iterate over ``self``.

        EXAMPLES::

            sage: L.<x,y> = LieAlgebra(QQ, {('x','y'): {'x':1}})
            sage: elt = x - 3/2 * y
            sage: list(elt)
            [('x', 1), ('y', -3/2)]
        """
        zero = self._parent.base_ring().zero()
        I = self._parent._indices
        cdef int i
        for i,v in enumerate(self.value):
            if v != zero:
                yield (I[i], v)

    cpdef to_vector(self):
        """
        Return ``self`` as a vector.

        EXAMPLES::

            sage: L.<x,y,z> = LieAlgebra(QQ, {('x','y'): {'z':1}})
            sage: a = x + 3*y - z/2
            sage: a.to_vector()
            (1, 3, -1/2)
        """
        return self.value

    def lift(self):
        """
        Return the lift of ``self`` to the universal enveloping algebra.

        EXAMPLES::

            sage: L.<x,y> = LieAlgebra(QQ, {('x','y'): {'x':1}})
            sage: elt = x - 3/2 * y
            sage: l = elt.lift(); l
            x - 3/2*y
            sage: l.parent()
            Noncommutative Multivariate Polynomial Ring in x, y
             over Rational Field, nc-relations: {y*x: x*y - x}
        """
        UEA = self._parent.universal_enveloping_algebra()
        gens = UEA.gens()
        return UEA.sum(c * gens[i] for i, c in self.value.iteritems())

    cpdef dict monomial_coefficients(self, bint copy=True):
        """
        Return the monomial coefficients of ``self`` as a dictionary.

        EXAMPLES::

            sage: L.<x,y,z> = LieAlgebra(QQ, {('x','y'): {'z':1}})
            sage: a = 2*x - 3/2*y + z
            sage: a.monomial_coefficients()
            {'x': 2, 'y': -3/2, 'z': 1}
            sage: a = 2*x - 3/2*z
            sage: a.monomial_coefficients()
            {'x': 2, 'z': -3/2}
        """
        I = self._parent._indices
        return {I[i]: v for i,v in self.value.iteritems()}

    def __getitem__(self, i):
        """
        Return the coefficient of the basis element indexed by ``i``.

        EXAMPLES::

            sage: L.<x,y> = LieAlgebra(QQ, {('x','y'): {'x':1}})
            sage: elt = x - 3/2 * y
            sage: elt['y']
            -3/2
        """
        return self.value[self._parent._indices.index(i)]


cdef class UntwistedAffineLieAlgebraElement(Element):
    """
    An element of an untwisted affine Lie algebra.
    """
    def __init__(self, parent, dict t_dict, c_coeff, d_coeff):
        """
        Initialize ``self``.

        TESTS::

            sage: L = lie_algebras.Affine(QQ, ['A',2,1])
            sage: x = L.an_element()
            sage: TestSuite(x).run()
        """
        Element.__init__(self, parent)
        self._t_dict = t_dict
        self._c_coeff = c_coeff
        self._d_coeff = d_coeff
        self._hash = -1

    def __reduce__(self):
        """
        Used in pickling.

        TESTS::

            sage: L = lie_algebras.Affine(QQ, ['B',3,1])
            sage: x = L.an_element()
            sage: loads(dumps(x)) == x
            True
        """
        return (_build_untwisted_affine_element,
                (self._parent, self._t_dict, self._c_coeff, self._d_coeff))

    def _repr_(self):
        """
        Return a string representation of ``self``.

        EXAMPLES::

            sage: L = lie_algebras.Affine(QQ, ['A',1,1])
            sage: list(L.lie_algebra_generators())
            [(E[alpha[1]])#t^0,
             (E[-alpha[1]])#t^0,
             (h1)#t^0,
             (E[-alpha[1]])#t^1,
             (E[alpha[1]])#t^-1,
             c,
             d]
            sage: L.an_element()
            (E[alpha[1]] + h1 + E[-alpha[1]])#t^0
             + (E[-alpha[1]])#t^1 + (E[alpha[1]])#t^-1
             + c + d
            sage: L.zero()
            0

            sage: e1,f1,h1,e0,f0,c,d = list(L.lie_algebra_generators())
            sage: e1 + 2*f1 - h1 + e0 + 3*c - 2*d
            (E[alpha[1]] - h1 + 2*E[-alpha[1]])#t^0 + (E[-alpha[1]])#t^1
             + 3*c + -2*d
        """
        ret = ' + '.join('({})#t^{}'.format(g, t)
                         for t,g in self._t_dict.iteritems())
        if self._c_coeff != 0:
            if ret:
                ret += ' + '
            if self._c_coeff != 1:
                ret += repr(self._c_coeff) + '*c'
            else:
                ret += 'c'

        if self._d_coeff != 0:
            if ret:
                ret += ' + '
            if self._d_coeff != 1:
                ret += repr(self._d_coeff) + '*d'
            else:
                ret += 'd'

        if not ret:
            return '0'
        return ret

    def _latex_(self):
        r"""
        Return a latex representation of ``self``.

        EXAMPLES::

            sage: L = lie_algebras.Affine(QQ, ['A',1,1])
            sage: [latex(g) for g in L.lie_algebra_generators()]
            [(E_{\alpha_{1}}) \otimes t^{0},
             (E_{-\alpha_{1}}) \otimes t^{0},
             (E_{\alpha^\vee_{1}}) \otimes t^{0},
             (E_{-\alpha_{1}}) \otimes t^{1},
             (E_{\alpha_{1}}) \otimes t^{-1},
             c,
             d]
            sage: latex(L.an_element())
            (E_{\alpha_{1}} + E_{\alpha^\vee_{1}} + E_{-\alpha_{1}}) \otimes t^{0}
             + (E_{-\alpha_{1}}) \otimes t^{1} + (E_{\alpha_{1}}) \otimes t^{-1}
             + c + d
            sage: latex(L.zero())
            0

            sage: e1,f1,h1,e0,f0,c,d = list(L.lie_algebra_generators())
            sage: latex(e1 + 2*f1 - h1 + e0 + 3*c - 2*d)
            (E_{\alpha_{1}} - E_{\alpha^\vee_{1}} + 2E_{-\alpha_{1}}) \otimes t^{0}
             + (E_{-\alpha_{1}}) \otimes t^{1} + 3 c + -2 d
        """
        from sage.misc.latex import latex
        ret = ' + '.join('({}) \otimes t^{{{}}}'.format(latex(g), t)
                         for t,g in self._t_dict.iteritems())
        if self._c_coeff != 0:
            if ret:
                ret += ' + '
            if self._c_coeff != 1:
                ret += latex(self._c_coeff) + ' c'
            else:
                ret += 'c'

        if self._d_coeff != 0:
            if ret:
                ret += ' + '
            if self._d_coeff != 1:
                ret += latex(self._d_coeff) + ' d'
            else:
                ret += 'd'

        if not ret:
            return '0'
        return ret

    cpdef dict t_dict(self):
        r"""
        Return the ``dict``, whose keys are powers of `t` and values are
        elements of the classical Lie algebra, of ``self``.

        EXAMPLES::

            sage: L = lie_algebras.Affine(QQ, ['A',1,1])
            sage: x = L.an_element()
            sage: x.t_dict()
            {-1: E[alpha[1]],
             0: E[alpha[1]] + h1 + E[-alpha[1]],
             1: E[-alpha[1]]}
        """
        return self._t_dict.copy()

    cpdef c_coefficient(self):
        r"""
        Return the coefficient of `c` of ``self``.

        EXAMPLES::

            sage: L = lie_algebras.Affine(QQ, ['A',1,1])
            sage: x = L.an_element() - 3 * L.c()
            sage: x.c_coefficient()
            -2
        """
        return self._c_coeff

    cpdef d_coefficient(self):
        r"""
        Return the coefficient of `d` of ``self``.

        EXAMPLES::

            sage: L = lie_algebras.Affine(QQ, ['A',1,1])
            sage: x = L.an_element() + L.d()
            sage: x.d_coefficient()
            2
        """
        return self._d_coeff

    cpdef _richcmp_(self, other, int op):
        """
        Return the rich comparison of ``self`` with ``other``.

        EXAMPLES::

            sage: L = lie_algebras.Affine(QQ, ['C',2,1])
            sage: x = L.an_element()
            sage: c = L.basis()['c']
            sage: d = L.basis()['d']
            sage: c == d
            False
            sage: x != c
            True
            sage: 2*c - d == c + c - d
            True
            sage: x - c != x - c
            False
            sage: x - c != x - d
            True
        """
        if op != Py_EQ and op != Py_NE:
            return NotImplemented
        cdef UntwistedAffineLieAlgebraElement rt = <UntwistedAffineLieAlgebraElement> other
        return richcmp((self._t_dict, self._c_coeff, self._d_coeff),
                       (rt._t_dict, rt._c_coeff, rt._d_coeff),
                       op)

    def __hash__(self):
        """
        Return the hash of ``self``.

        EXAMPLES::

            sage: asl = lie_algebras.Affine(QQ, ['A',4,1])
            sage: x = asl.an_element()
            sage: hash(x) == hash(x)
            True
            sage: hash(asl.zero())
            0
        """
        if not self:
            self._hash = 0
        if self._hash == -1:
            self._hash = hash((tuple([self._t_dict[i] for i in sorted(self._t_dict)]),
                               self._c_coeff, self._d_coeff))
        return self._hash

    def __nonzero__(self):
        """
        Return ``self`` as a boolean.

        EXAMPLES::

            sage: L = lie_algebras.Affine(QQ, ['C',2,1])
            sage: x = L.an_element()
            sage: bool(x)
            True
            sage: bool(L.zero())
            False
        """
        return bool(self._t_dict) or bool(self._c_coeff) or bool(self._d_coeff)

    cpdef _add_(self, other):
        """
        Add ``self`` and ``other``.

        EXAMPLES::

            sage: L = lie_algebras.Affine(QQ, ['A',1,1])
            sage: e1,f1,h1,e0,f0,c,d = list(L.lie_algebra_generators())
            sage: e0.bracket(e1) + d + e1 + c + 3*d
            (E[alpha[1]])#t^0 + (-h1)#t^1 + c + 4*d
        """
        cdef UntwistedAffineLieAlgebraElement rt = <UntwistedAffineLieAlgebraElement> other
        return type(self)(self._parent, add(self._t_dict, rt._t_dict),
                          self._c_coeff + rt._c_coeff,
                          self._d_coeff + rt._d_coeff)

    cpdef _sub_(self, other):
        """
        Subtract ``self`` and ``other``.

        EXAMPLES::

            sage: L = lie_algebras.Affine(QQ, ['A',1,1])
            sage: e1,f1,h1,e0,f0,c,d = list(L.lie_algebra_generators())
            sage: e0.bracket(e1) + d - e1 + c - 3*d
            (-E[alpha[1]])#t^0 + (-h1)#t^1 + c + -2*d
            sage: 4*c - e0.bracket(f0)
            (h1)#t^0
            sage: 4*c - e0.bracket(f0) - h1
            0
            sage: 4*c - e0.bracket(f0) - h1 == L.zero()
            True
            sage: e1 - f1
            (E[alpha[1]] - E[-alpha[1]])#t^0
        """
        cdef UntwistedAffineLieAlgebraElement rt = <UntwistedAffineLieAlgebraElement> other
        return type(self)(self._parent, axpy(-1, rt._t_dict, self._t_dict),
                          self._c_coeff - rt._c_coeff,
                          self._d_coeff - rt._d_coeff)

    cpdef _neg_(self):
        """
        Negate ``self``.

        EXAMPLES::

            sage: L = lie_algebras.Affine(QQ, ['A',1,1])
            sage: e1,f1,h1,e0,f0,c,d = list(L.lie_algebra_generators())
            sage: x = e0.bracket(e1) + d + e1 + c + 3*d
            sage: -x
            (-E[alpha[1]])#t^0 + (h1)#t^1 + -1*c + -4*d
        """
        return type(self)(self._parent, negate(self._t_dict),
                          -self._c_coeff, -self._d_coeff)

    cpdef _acted_upon_(self, x, bint self_on_left):
        """
        Return ``self`` acted upon by ``x``.

        EXAMPLES::

            sage: L = lie_algebras.Affine(QQ, ['A',1,1])
            sage: e1,f1,h1,e0,f0,c,d = list(L.lie_algebra_generators())
            sage: x = e1 + f0.bracket(f1) + 3*c - 2/5 * d
            sage: x
            (E[alpha[1]])#t^0 + (h1)#t^-1 + 3*c + -2/5*d
            sage: -2 * x
            (-2*E[alpha[1]])#t^0 + (-2*h1)#t^-1 + -6*c + 4/5*d
        """
        return type(self)(self._parent, scal(x, self._t_dict, self_on_left),
                          x * self._c_coeff,
                          x * self._d_coeff)

    cpdef monomial_coefficients(self, bint copy=True):
        """
        Return the monomial coefficients of ``self``.

        EXAMPLES::

            sage: L = lie_algebras.Affine(QQ, ['C',2,1])
            sage: x = L.an_element()
            sage: sorted(x.monomial_coefficients(), key=str)
            [(-2*alpha[1] - alpha[2], 1),
             (-alpha[1], 0),
             (-alpha[2], 0),
             (2*alpha[1] + alpha[2], -1),
             (alpha[1], 0),
             (alpha[2], 0),
             (alphacheck[1], 0),
             (alphacheck[2], 0),
             'c',
             'd']
        """
        cdef dict d = {}
        for t,g in self._t_dict.iteritems():
            for k,c in g.monomial_coefficients(copy=False).iteritems():
                d[k,t] = c
        if self._c_coeff:
            d['c'] = self._c_coeff
        if self._d_coeff:
            d['d'] = self._d_coeff
        return d

    cpdef bracket(self, right):
        """
        Return the Lie bracket ``[self, right]``.

        EXAMPLES::

            sage: L = LieAlgebra(QQ, cartan_type=['A',1,1])
            sage: e1,f1,h1,e0,f0,c,d = list(L.lie_algebra_generators())
            sage: e0.bracket(f0)
            (-h1)#t^0 + 4*c
            sage: e1.bracket(0)
            0
            sage: e1.bracket(1)
            Traceback (most recent call last):
            ...
            TypeError: no common canonical parent for objects with parents:
             'Affine Kac-Moody algebra of ['A', 1] in the Chevalley basis'
             and 'Integer Ring'
        """
        if not have_same_parent(self, right):
            self, right = coercion_model.canonical_coercion(self, right)
        return self._bracket_(right)

    cpdef _bracket_(self, y):
        """
        Return the Lie bracket ``[self, y]``.

        EXAMPLES::

            sage: L = LieAlgebra(QQ, cartan_type=['A',1,1])
            sage: e1,f1,h1,e0,f0,c,d = list(L.lie_algebra_generators())
            sage: al = RootSystem(['A',1]).root_lattice().simple_roots()
            sage: x = L.basis()[al[1], 5]
            sage: y = L.basis()[-al[1], -3]
            sage: z = L.basis()[-al[1], -5]
            sage: x._bracket_(y)
            (h1)#t^2
            sage: x._bracket_(z)
            (h1)#t^0 + 20*c
            sage: x._bracket_(e1)
            0
            sage: x._bracket_(f1)
            (h1)#t^5
            sage: x._bracket_(h1)
            (-2*E[alpha[1]])#t^5
            sage: x._bracket_(d)
            (-5*E[alpha[1]])#t^5
            sage: all(c._bracket_(g) == 0 for g in L.lie_algebra_generators())
            True
        """
        if not self or not y:
            return self._parent.zero()

        gd = self._parent._g.basis()
        cdef dict d = {}
        cdef UntwistedAffineLieAlgebraElement rt = <UntwistedAffineLieAlgebraElement>(y)
        c = self._parent.base_ring().zero()
        for tl,gl in self._t_dict.iteritems():
            # d contribution from the left
            if rt._d_coeff:
                if tl in d:
                    d[tl] -= rt._d_coeff * gl * tl
                else:
                    d[tl] = -rt._d_coeff * gl * tl
                if not d[tl]:
                    del d[tl]
            # main bracket of the central extension
            for tr,gr in rt._t_dict.iteritems():
                b = gl.bracket(gr)
                if b:
                    if tl+tr in d:
                        d[tl+tr] += b
                    else:
                        d[tl+tr] = b
                    if not d[tl+tr]:
                        del d[tl+tr]
                if tl + tr == 0:
                    c += gl.killing_form(gr) * tl

        # d contribution from the right
        if self._d_coeff:
            for tr,gr in rt._t_dict.iteritems():
                if tr in d:
                    d[tr] += self._d_coeff * gr * tr
                else:
                    d[tr] = self._d_coeff * gr * tr
                if not d[tr]:
                    del d[tr]

        return type(self)(self._parent, d, c,
                          self._parent.base_ring().zero())

    cpdef canonical_derivation(self):
        r"""
        Return the canonical derivation `d` applied to ``self``.

        The canonical derivation `d` is defined as

        .. MATH::

            d(a \otimes t^m + \alpha c) = a \otimes m t^m.

        Another formulation is by `d = t \frac{d}{dt}`.

        EXAMPLES::

            sage: L = lie_algebras.Affine(QQ, ['E',6,1])
            sage: al = RootSystem(['E',6]).root_lattice().simple_roots()
            sage: x = L.basis()[al[2]+al[3]+2*al[4]+al[5],5] + 4*L.c() + L.d()
            sage: x.canonical_derivation()
            (5*E[alpha[2] + alpha[3] + 2*alpha[4] + alpha[5]])#t^5
        """
        cdef dict d = {tl: tl * gl for tl,gl in self._t_dict.iteritems() if tl != 0}
        zero = self._parent.base_ring().zero()
        return type(self)(self._parent, d, zero, zero)

def _build_untwisted_affine_element(P, t_dict, c, d):
    """
    Used to unpickle an element.

    EXAMPLES::

        sage: L = lie_algebras.Affine(QQ, ['A',2,1])
        sage: from sage.algebras.lie_algebras.lie_algebra_element import _build_untwisted_affine_element
        sage: _build_untwisted_affine_element(L, {}, 0, 0) == L.zero()
        True
        sage: x = L.an_element()
        sage: loads(dumps(x)) == x  # indirect doctest
        True
    """
    return P.element_class(P, t_dict, c, d)


class FreeLieAlgebraElement(LieAlgebraElement):
    """
    An element of a free Lie algebra.
    """
    # TODO: Move to the category/lift morphism?
    # TODO: Don't override the LieAlgebraElement.lift or should we move
    #    LieAlgebraElement.lift because it is for a specific implementation?
    def lift(self):
        """
        Lift ``self`` to the universal enveloping algebra.

        EXAMPLES::

            sage: L = LieAlgebra(QQ, 'x,y,z')
            sage: Lyn = L.Lyndon()
            sage: x,y,z = Lyn.gens()
            sage: a = Lyn([z, [[x, y], x]]); a
            [x, [x, [y, z]]] + [x, [[x, z], y]] - [[x, y], [x, z]]
            sage: a.lift()
            x^2*y*z - 2*x*y*x*z + y*x^2*z - z*x^2*y + 2*z*x*y*x - z*y*x^2
        """
        UEA = self.parent().universal_enveloping_algebra()
        gen_dict = UEA.gens_dict()
        s = UEA.zero()
        if not self:
            return s
        for t, c in self._monomial_coefficients.iteritems():
            s += c * t.lift(gen_dict)
        return s

    def list(self):
        """
        Return ``self`` as a list of pairs ``(m, c)`` where ``m`` is a
        monomial and ``c`` is the coefficient where we also order by the
        grading.

        EXAMPLES::

            sage: L.<x, y> = LieAlgebra(QQ)
            sage: elt = x + L.bracket(y, x)
            sage: elt.list()
            [([x, y], -1), (x, 1)]
        """
        k = lambda x: (-x[0]._grade, x[0]) if isinstance(x[0], GradedLieBracket) else (-1, x[0])
        return sorted(self._monomial_coefficients.iteritems(), key=k)

    def _bracket_(self, y):
        """
        Return the Lie bracket ``[self, y]``.

        EXAMPLES::

            sage: L.<x, y> = LieAlgebra(QQ)
            sage: L.bracket(x, y)
            [x, y]
        """
        if not self or not y:
            return self.parent().zero()

        cdef dict d = {}
        zero = self.base_ring().zero()
        for ml, cl in self._monomial_coefficients.iteritems(): # The left monomials
            for mr, cr in y._monomial_coefficients.iteritems(): # The right monomials
                if ml == mr:
                    continue
                if ml < mr: # Make sure ml < mr
                    a, b = ml, mr
                else:
                    a, b = mr, ml
                    cr = -cr
                for b_elt, coeff in self.parent()._rewrite_bracket(a, b).iteritems():
                    d[b_elt] = d.get(b_elt, zero) + cl * cr * coeff
                    if d[b_elt] == zero:
                        del d[b_elt]

        if not d:
            return self.parent().zero()
        return type(self)(self.parent(), d)

#####################################################################
## Helper classes for free Lie algebras

cdef class LieObject(SageObject):
    """
    Abstract base class for :class:`LieGenerator` and :class:`LieBracket`.
    """
    cpdef tuple to_word(self):
        """
        Return ``self`` as a word.

        TESTS::

            sage: from sage.algebras.lie_algebras.lie_algebra_element import LieObject
            sage: x = LieObject()
            sage: x.to_word()
            Traceback (most recent call last):
            ...
            NotImplementedError
        """
        raise NotImplementedError

cdef class LieGenerator(LieObject):
    """
    A wrapper around an object so it can ducktype with and do
    comparison operations with :class:`LieBracket`.
    """
    def __init__(self, name):
        """
        Initalize ``self``.

        EXAMPLES::

            sage: from sage.algebras.lie_algebras.lie_algebra_element import LieGenerator
            sage: x = LieGenerator('x')
            sage: TestSuite(x).run()
        """
        self._word = (name,)
        self._name = name

    def __reduce__(self):
        """
        EXAMPLES::

            sage: from sage.algebras.lie_algebras.lie_algebra_element import LieGenerator
            sage: x = LieGenerator('x')
            sage: loads(dumps(x)) == x
            True
        """
        return (LieGenerator, (self._name,))

    def _repr_(self):
        """
        Return a string representation of ``self``.

        EXAMPLES::

            sage: from sage.algebras.lie_algebras.lie_algebra_element import LieGenerator
            sage: LieGenerator('x')
            x
        """
        return self._name

    _latex_ = _repr_

    def __hash__(self):
        """
        Return the hash value of ``self``.

        EXAMPLES::

            sage: from sage.algebras.lie_algebras.lie_algebra_element import LieGenerator
            sage: x = LieGenerator('x')
            sage: hash(x) == hash('x')
            True
        """
        return hash(self._name)

    def __richcmp__(self, rhs, int op):
        """
        Compare equals.

        EXAMPLES::

            sage: from sage.algebras.lie_algebras.lie_algebra_element import LieGenerator, LieBracket
            sage: x = LieGenerator('x')
            sage: y = LieGenerator('y')
            sage: x == y
            False
            sage: x < y
            True
            sage: y < x
            False
            sage: z = LieGenerator('x')
            sage: x == z
            True
            sage: z = LieBracket(x, y)
            sage: x < z
            True
        """
        if isinstance(rhs, LieBracket):
            if op == Py_NE:
                return True
            if op == Py_EQ:
                return False
            return NotImplemented
        if isinstance(rhs, LieGenerator):
            return richcmp(self._name, <LieGenerator>(rhs)._name, op)
        return op == Py_NE

    def _im_gens_(self, codomain, im_gens, names):
        """
        Return the image of ``self``.

        EXAMPLES::

            sage: L = LieAlgebra(QQ, 'x,y,z')
            sage: Lyn = L.Lyndon()
            sage: H = L.Hall()
            sage: im = H(Lyn.lie_algebra_generators()['x']); im # indirect doctest
            x
            sage: im.parent() is H
            True
        """
        x = im_gens[names.index(self._name)]
        return im_gens[names.index(self._name)]

    cpdef tuple to_word(self):
        """
        Return ``self`` as a word in the variable names.

        EXAMPLES::

            sage: from sage.algebras.lie_algebras.lie_algebra_element import LieGenerator
            sage: x = LieGenerator('x')
            sage: x.to_word()
            ('x',)
        """
        return self._word

cdef class LieBracket(LieObject):
    """
    A Lie bracket. This is the building blocks for Lie algebra elements.
    """
    def __init__(self, LieObject l, LieObject r):
        """
        Initialize ``self``.

        EXAMPLES::

            sage: from sage.algebras.lie_algebras.lie_algebra_element import LieGenerator, LieBracket
            sage: x = LieGenerator('x')
            sage: y = LieGenerator('y')
            sage: z = LieBracket(x, y)
            sage: TestSuite(z).run()
        """
        self._left = l
        self._right = r
        self._word = ()
        self._hash = -1

    def __reduce__(self):
        """
        EXAMPLES::

            sage: from sage.algebras.lie_algebras.lie_algebra_element import LieGenerator, LieBracket
            sage: x = LieGenerator('x')
            sage: y = LieGenerator('y')
            sage: z = LieBracket(x, y)
            sage: loads(dumps(z)) == z
            True
        """
        return (LieBracket, (self._left, self._right))

    def _repr_(self):
        """
        Return a string representation of ``self``.

        EXAMPLES::

            sage: from sage.algebras.lie_algebras.lie_algebra_element import LieGenerator, LieBracket
            sage: x = LieGenerator('x')
            sage: y = LieGenerator('y')
            sage: LieBracket(x, y)
            [x, y]
        """
        return "[{!s}, {!s}]".format(self._left, self._right)

    def _latex_(self):
        r"""
        Return a `\LaTeX` representation of ``self``.

        EXAMPLES::

            sage: from sage.algebras.lie_algebras.lie_algebra_element import LieGenerator, LieBracket
            sage: x = LieGenerator('x')
            sage: y = LieGenerator('y')
            sage: z = LieBracket(x, y)
            sage: latex(z)
            \left[ x , y \right]
        """
        from sage.misc.latex import latex
        return "\\left[" + latex(self._left) + "," + latex(self._right) + "\\right]"

    def __getitem__(self, i):
        r"""
        Return the `i`-th item of ``self``.

        EXAMPLES::

            sage: from sage.algebras.lie_algebras.lie_algebra_element import LieGenerator, LieBracket
            sage: x = LieGenerator('x')
            sage: y = LieGenerator('y')
            sage: z = LieBracket(x, y)
            sage: z[0]
            x
            sage: z[1] is y
            True
            sage: z[2]
            Traceback (most recent call last):
            ...
            IndexError: must be either 0 or 1
        """
        if i == 0:
            return self._left
        if i == 1:
            return self._right
        raise IndexError("must be either 0 or 1")

    def __richcmp__(self, rhs, int op):
        """
        Check equality.

        EXAMPLES::

            sage: from sage.algebras.lie_algebras.lie_algebra_element import LieGenerator, LieBracket
            sage: x = LieGenerator('x')
            sage: y = LieGenerator('y')
            sage: z = LieGenerator('z')
            sage: b = LieBracket(x, y)
            sage: c = LieBracket(y, x)
            sage: b == c
            False
            sage: b == x
            False
            sage: b < x
            False
            sage: b < z
            False
            sage: a = LieBracket(x, y)
            sage: a == b
            True
            sage: a == [x, y]
            True
            sage: c = LieBracket(x, z)
            sage: b < c
            True
        """
        cdef LieBracket right
        if isinstance(rhs, LieBracket):
            right = <LieBracket>(rhs)
            return richcmp([self._left, self._right], [right._left, right._right], op)
        if isinstance(rhs, LieGenerator):
            # Check this is right as in LieGenerator.__richcmp__
            return op == Py_NE or op == Py_GT or op == Py_GE
        if isinstance(rhs, list):
            return richcmp([self._left, self._right], rhs, op)
        return op == Py_NE

    def __hash__(self):
        """
        Return the hash value of ``self``.

        EXAMPLES::

            sage: from sage.algebras.lie_algebras.lie_algebra_element import LieGenerator, LieBracket
            sage: x = LieGenerator('x')
            sage: y = LieGenerator('y')
            sage: z = LieGenerator('z')
            sage: b = LieBracket(x, y)
            sage: hash(b) == hash(b)
            True
        """
        if self._hash == -1:
            self._hash = hash((self._left, self._right))
        return self._hash

    def _im_gens_(self, codomain, im_gens, names):
        """
        Return the image of ``self``.

        EXAMPLES::

            sage: L = LieAlgebra(QQ, 'x,y,z')
            sage: Lyn = L.Lyndon()
            sage: H = L.Hall()
            sage: x,y,z = Lyn.gens()
            sage: im = H(Lyn([z, [[x, y], x]])); im # indirect doctest
            -[z, [x, [x, y]]]
            sage: im.parent() is H
            True
        """
        return codomain.bracket(self._left._im_gens_(codomain, im_gens, names),
                                self._right._im_gens_(codomain, im_gens, names))

    cpdef lift(self, dict UEA_gens_dict):
        """
        Lift ``self`` to the universal enveloping algebra.

        EXAMPLES::

            sage: L = LieAlgebra(QQ, 'x,y,z')
            sage: Lyn = L.Lyndon()
            sage: x,y,z = Lyn.gens()
            sage: a = Lyn([z, [[x, y], x]]); a
            [x, [x, [y, z]]] + [x, [[x, z], y]] - [[x, y], [x, z]]
            sage: a.lift() # indirect doctest
            x^2*y*z - 2*x*y*x*z + y*x^2*z - z*x^2*y + 2*z*x*y*x - z*y*x^2
        """
        if isinstance(self._left, LieBracket):
            l = self._left.lift(UEA_gens_dict)
        else:
            l = UEA_gens_dict[self._left._name]

        if isinstance(self._right, LieBracket):
            r = self._right.lift(UEA_gens_dict)
        else:
            r = UEA_gens_dict[self._right._name]

        return l*r - r*l

    cpdef tuple to_word(self):
        """
        Return ``self`` as a word expressed in the variable names.

        EXAMPLES::

            sage: from sage.algebras.lie_algebras.lie_algebra_element import LieGenerator, LieBracket
            sage: x = LieGenerator('x')
            sage: y = LieGenerator('y')
            sage: b = LieBracket(x, y)
            sage: c = LieBracket(b, x)
            sage: c.to_word()
            ('x', 'y', 'x')
        """
        if not self._word:
            self._word = self._left.to_word() + self._right.to_word()
        return self._word

cdef class GradedLieBracket(LieBracket):
    """
    A Lie bracket in a graded Lie algebra.
    """
    def __init__(self, LieObject l, LieObject r, grade):
        """
        Initialize ``self``.

        EXAMPLES::

            sage: from sage.algebras.lie_algebras.lie_algebra_element import LieGenerator, GradedLieBracket
            sage: x = LieGenerator('x')
            sage: y = LieGenerator('y')
            sage: b = GradedLieBracket(x, y, 2)
            sage: TestSuite(b).run()
        """
        self._grade = grade
        LieBracket.__init__(self, l, r)

    def __reduce__(self):
        """
        EXAMPLES::

            sage: from sage.algebras.lie_algebras.lie_algebra_element import LieGenerator, GradedLieBracket
            sage: x = LieGenerator('x')
            sage: y = LieGenerator('y')
            sage: b = GradedLieBracket(x, y, 2)
            sage: loads(dumps(b)) == b
            True
        """
        return (type(self), (self._left, self._right, self._grade))

    def __richcmp__(self, rhs, int op):
        """
        Check less than.

        EXAMPLES::

            sage: from sage.algebras.lie_algebras.lie_algebra_element import LieGenerator, GradedLieBracket
            sage: x = LieGenerator('x')
            sage: y = LieGenerator('y')
            sage: z = LieGenerator('z')
            sage: b = GradedLieBracket(x, y, 2)
            sage: b < x
            False
            sage: b < z
            False
            sage: c = GradedLieBracket(x, z, 2)
            sage: b < c
            True
            sage: c = GradedLieBracket(x, z, 1)
            sage: b < c
            False
        """
        cdef GradedLieBracket right
        if isinstance(rhs, GradedLieBracket):
            right = <GradedLieBracket>(rhs)
            if self._grade != right._grade:
                return richcmp_not_equal(self._grade, right._grade, op)
            return richcmp([self._left, self._right], [right._left, right._right], op)
        if isinstance(rhs, LieGenerator):
            return op == Py_NE or op == Py_GT or op == Py_GE
        return op == Py_NE

    def __hash__(self):
        """
        Return the hash value of ``self``.

        EXAMPLES::

            sage: from sage.algebras.lie_algebras.lie_algebra_element import LieGenerator, GradedLieBracket
            sage: x = LieGenerator('x')
            sage: y = LieGenerator('y')
            sage: z = LieGenerator('z')
            sage: b = GradedLieBracket(x, y, 2)
            sage: hash(b) == hash(b)
            True
        """
        if self._hash == -1:
            self._hash = hash((self._grade, self._left, self._right))
        return self._hash

cdef class LyndonBracket(GradedLieBracket):
    """
    Lie bracket for the Lyndon basis where the order is defined by `l < r`
    if `w(l) < w(r)` where `w(l)` is the word corresponding to `l`.
    """
    def __richcmp__(self, rhs, op):
        """
        Compare ``self`` and ``rhs``.

        EXAMPLES::

            sage: from sage.algebras.lie_algebras.lie_algebra_element import LieGenerator, LyndonBracket
            sage: x,y,z = [LieGenerator(letter) for letter in ['x', 'y', 'z']]
            sage: LyndonBracket(x, LyndonBracket(y, z, 2), 3) < LyndonBracket(LyndonBracket(y, z, 2), x, 3)
            True
        """
        if not isinstance(rhs, LieObject):
            return op == Py_NE
        return richcmp(self.to_word(), <LieObject>(rhs).to_word(), op)

    def __hash__(self):
        """
        Return the hash of ``self``.

        EXAMPLES::

            sage: from sage.algebras.lie_algebras.lie_algebra_element import LieGenerator, LyndonBracket
            sage: x = LieGenerator('x')
            sage: y = LieGenerator('y')
            sage: b = LyndonBracket(x, y, 2)
            sage: hash(b) == hash((x, y))
            True
        """
        if self._hash == -1:
            self._hash = hash(self.to_word())
        return self._hash

<|MERGE_RESOLUTION|>--- conflicted
+++ resolved
@@ -20,10 +20,6 @@
 from copy import copy
 from cpython.object cimport Py_LT, Py_LE, Py_EQ, Py_NE, Py_GT, Py_GE
 
-from functools import total_ordering
-
-#from sage.misc.abstract_method import abstract_method
-#from sage.misc.classcall_metaclass import ClasscallMetaclass, typecall
 from sage.misc.misc import repr_lincomb
 from sage.combinat.free_module import CombinatorialFreeModule
 from sage.structure.element cimport have_same_parent, coercion_model, parent
@@ -77,17 +73,6 @@
             right = (<LieAlgebraElement> right).lift()
         return left * right
 
-<<<<<<< HEAD
-=======
-        # Lift up to the UEA and try multiplication there
-        # We will eventually want to lift stuff up anyways,
-        #   so just do it here.
-        if isinstance(left, LieAlgebraElement):
-            left = (<LieAlgebraElement> left).lift()
-        if isinstance(right, LieAlgebraElement):
-            right = (<LieAlgebraElement> right).lift()
-        return left * right
-
     def _im_gens_(self, codomain, im_gens):
         """
         Return the image of ``self`` in ``codomain`` under the map that sends
@@ -113,7 +98,6 @@
         return codomain.sum(c * t._im_gens_(codomain, im_gens, names)
                             for t, c in self._monomial_coefficients.iteritems())
 
->>>>>>> b703250b
     cpdef lift(self):
         """
         Lift ``self`` to the universal enveloping algebra.
