--- conflicted
+++ resolved
@@ -1004,331 +1004,3 @@
             ret = ret * (self(x * y) - self(y * x))
         return ret
 
-<<<<<<< HEAD
-
-class PBWBasisOfFreeAlgebra(CombinatorialFreeModule):
-    """
-    The Poincare-Birkhoff-Witt basis of the free algebra.
-
-    EXAMPLES::
-
-        sage: F.<x,y> = FreeAlgebra(QQ, 2)
-        sage: PBW = F.pbw_basis()
-        sage: px, py = PBW.gens()
-        sage: px * py
-        PBW[x*y] + PBW[y]*PBW[x]
-        sage: py * px
-        PBW[y]*PBW[x]
-        sage: px * py^3 * px - 2*px * py
-        -2*PBW[x*y] - 2*PBW[y]*PBW[x] + PBW[x*y^3]*PBW[x] + PBW[y]*PBW[x*y^2]*PBW[x]
-         + PBW[y]^2*PBW[x*y]*PBW[x] + PBW[y]^3*PBW[x]^2
-
-    We can convert between the two bases::
-
-        sage: p = PBW(x*y - y*x + 2); p
-        2*PBW[1] + PBW[x*y]
-        sage: F(p)
-        2 + x*y - y*x
-        sage: f = F.pbw_element(x*y*x + x^3*y + x + 3)
-        sage: F(PBW(f)) == f
-        True
-        sage: p = px*py + py^4*px^2
-        sage: F(p)
-        x*y + y^4*x^2
-        sage: PBW(F(p)) == p
-        True
-
-    Note that multiplication in the PBW basis agrees with multiplication
-    as monomials::
-
-        sage: F(px * py^3 * px - 2*px * py) == x*y^3*x - 2*x*y
-        True
-
-    TESTS:
-
-    Check that going between the two bases is the identity::
-
-        sage: F = FreeAlgebra(QQ, 2, 'x,y')
-        sage: PBW = F.pbw_basis()
-        sage: M = F.monoid()
-        sage: L = [j.to_monoid_element() for i in range(6) for j in Words('xy', i)]
-        sage: all(PBW(F(PBW(m))) == PBW(m) for m in L)
-        True
-        sage: all(F(PBW(F(m))) == F(m) for m in L)
-        True
-    """
-    @staticmethod
-    def __classcall_private__(cls, R, n=None, names=None):
-        """
-        Normalize input to ensure a unique representation.
-
-        EXAMPLES::
-
-            sage: from sage.algebras.free_algebra import PBWBasisOfFreeAlgebra
-            sage: PBW1 = FreeAlgebra(QQ, 2, 'x,y').pbw_basis()
-            sage: PBW2.<x,y> = PBWBasisOfFreeAlgebra(QQ)
-            sage: PBW3 = PBWBasisOfFreeAlgebra(QQ, 2, ['x','y'])
-            sage: PBW1 is PBW2 and PBW2 is PBW3
-            True
-        """
-        if n is None and names is None:
-            if not isinstance(R, FreeAlgebra_generic):
-                raise ValueError("{} is not a free algebra".format(R))
-            alg = R
-        else:
-            if n is None:
-                n = len(names)
-            alg = FreeAlgebra(R, n, names)
-        return super(PBWBasisOfFreeAlgebra, cls).__classcall__(cls, alg)
-
-    def __init__(self, alg):
-        """
-        Initialize ``self``.
-
-        EXAMPLES::
-
-            sage: PBW = FreeAlgebra(QQ, 2, 'x,y').pbw_basis()
-            sage: TestSuite(PBW).run()
-        """
-        R = alg.base_ring()
-        self._alg = alg
-        category = AlgebrasWithBasis(R)
-        CombinatorialFreeModule.__init__(self, R, alg.monoid(), prefix='PBW',
-                                         category=category)
-        self._assign_names(alg.variable_names())
-
-    def _repr_(self):
-        """
-        Return a string representation of ``self``.
-
-        EXAMPLES::
-
-            sage: FreeAlgebra(QQ, 2, 'x,y').pbw_basis()
-            The Poincare-Birkhoff-Witt basis of Free Algebra on 2 generators (x, y) over Rational Field
-        """
-        return "The Poincare-Birkhoff-Witt basis of {}".format(self._alg)
-
-    def _repr_term(self, w):
-        """
-        Return a representation of term indexed by ``w``.
-
-        EXAMPLES::
-
-            sage: PBW = FreeAlgebra(QQ, 2, 'x,y').pbw_basis()
-            sage: x,y = PBW.gens()
-            sage: x*y # indirect doctest
-            PBW[x*y] + PBW[y]*PBW[x]
-            sage: y*x
-            PBW[y]*PBW[x]
-            sage: x^3
-            PBW[x]^3
-            sage: PBW.one()
-            PBW[1]
-            sage: 3*PBW.one()
-            3*PBW[1]
-        """
-        if len(w) == 0:
-            return super(PBWBasisOfFreeAlgebra, self)._repr_term(w)
-        ret = ''
-        p = 1
-        cur = None
-        for x in w.to_word().lyndon_factorization():
-            if x == cur:
-                p += 1
-            else:
-                if len(ret) != 0:
-                    if p != 1:
-                        ret += "^{}".format(p)
-                    ret += "*"
-                ret += super(PBWBasisOfFreeAlgebra, self)._repr_term(x.to_monoid_element())
-                cur = x
-                p = 1
-        if p != 1:
-            ret += "^{}".format(p)
-        return ret
-
-    def _element_constructor_(self, x):
-        """
-        Convert ``x`` into ``self``.
-
-        EXAMPLES::
-
-            sage: F.<x,y> = FreeAlgebra(QQ, 2)
-            sage: R = F.pbw_basis()
-            sage: R(3)
-            3*PBW[1]
-            sage: R(x*y)
-            PBW[x*y] + PBW[y]*PBW[x]
-        """
-        if isinstance(x, FreeAlgebraElement):
-            return self._alg.pbw_element(self._alg(x))
-        return CombinatorialFreeModule._element_constructor_(self, x)
-
-    def _coerce_map_from_(self, R):
-        """
-        Return ``True`` if there is a coercion from ``R`` into ``self`` and
-        ``False`` otherwise.  The things that coerce into ``self`` are:
-
-        - Anything that coerces into the associated free algebra of ``self``
-
-        TESTS::
-
-            sage: F = FreeAlgebra(ZZ, 3, 'x,y,z').pbw_basis()
-            sage: G = FreeAlgebra(QQ, 3, 'x,y,z').pbw_basis()
-            sage: H = FreeAlgebra(ZZ, 1, 'y').pbw_basis()
-            sage: F._coerce_map_from_(G)
-            False
-            sage: G._coerce_map_from_(F)
-            True
-            sage: F._coerce_map_from_(H)
-            False
-            sage: F._coerce_map_from_(QQ)
-            False
-            sage: G._coerce_map_from_(QQ)
-            True
-            sage: F._coerce_map_from_(G._alg.monoid())
-            True
-            sage: F.has_coerce_map_from(PolynomialRing(ZZ, 3, 'x,y,z'))
-            False
-            sage: F.has_coerce_map_from(FreeAlgebra(ZZ, 3, 'x,y,z'))
-            True
-        """
-        return self._alg.has_coerce_map_from(R)
-
-    def one_basis(self):
-        """
-        Return the index of the basis element for `1`.
-
-        EXAMPLES::
-
-            sage: PBW = FreeAlgebra(QQ, 2, 'x,y').pbw_basis()
-            sage: PBW.one_basis()
-            1
-            sage: PBW.one_basis().parent()
-            Free monoid on 2 generators (x, y)
-        """
-        return self._indices.one()
-
-    def algebra_generators(self):
-        """
-        Return the generators of ``self`` as an algebra.
-
-        EXAMPLES::
-
-            sage: PBW = FreeAlgebra(QQ, 2, 'x,y').pbw_basis()
-            sage: gens = PBW.algebra_generators(); gens
-            (PBW[x], PBW[y])
-            sage: all(g.parent() is PBW for g in gens)
-            True
-        """
-        return tuple(self.monomial(x) for x in self._indices.gens())
-
-    gens = algebra_generators
-
-    def gen(self, i):
-        """
-        Return the ``i``-th generator of ``self``.
-
-        EXAMPLES::
-
-            sage: PBW = FreeAlgebra(QQ, 2, 'x,y').pbw_basis()
-            sage: PBW.gen(0)
-            PBW[x]
-            sage: PBW.gen(1)
-            PBW[y]
-        """
-        return self.algebra_generators()[i]
-
-    def free_algebra(self):
-        """
-        Return the associated free algebra of ``self``.
-
-        EXAMPLES::
-
-            sage: PBW = FreeAlgebra(QQ, 2, 'x,y').pbw_basis()
-            sage: PBW.free_algebra()
-            Free Algebra on 2 generators (x, y) over Rational Field
-        """
-        return self._alg
-
-    def product(self, u, v):
-        """
-        Return the product of two elements ``u`` and ``v``.
-
-        EXAMPLES::
-
-            sage: F = FreeAlgebra(QQ, 2, 'x,y')
-            sage: PBW = F.pbw_basis()
-            sage: x, y = PBW.gens()
-            sage: PBW.product(x, y)
-            PBW[x*y] + PBW[y]*PBW[x]
-            sage: PBW.product(y, x)
-            PBW[y]*PBW[x]
-            sage: PBW.product(y^2*x, x*y*x)
-            PBW[y]^2*PBW[x^2*y]*PBW[x] + PBW[y]^2*PBW[x*y]*PBW[x]^2 + PBW[y]^3*PBW[x]^3
-
-        TESTS:
-
-        Check that multiplication agrees with the multiplication in the
-        free algebra::
-
-            sage: F = FreeAlgebra(QQ, 2, 'x,y')
-            sage: PBW = F.pbw_basis()
-            sage: x, y = PBW.gens()
-            sage: F(x*y)
-            x*y
-            sage: F(x*y*x)
-            x*y*x
-            sage: PBW(F(x)*F(y)*F(x)) == x*y*x
-            True
-        """
-        return self(self.expansion(u) * self.expansion(v))
-
-    def expansion(self, t):
-        """
-        Return the expansion of the element ``t`` of the Poincare-Birkhoff-Witt
-        basis in the monomials of the free algebra.
-
-        EXAMPLES::
-
-            sage: F = FreeAlgebra(QQ, 2, 'x,y')
-            sage: PBW = F.pbw_basis()
-            sage: x,y = F.monoid().gens()
-            sage: PBW.expansion(PBW(x*y))
-            x*y - y*x
-            sage: PBW.expansion(PBW.one())
-            1
-            sage: PBW.expansion(PBW(x*y*x) + 2*PBW(x) + 3)
-            3 + 2*x + x*y*x - y*x^2
-
-        TESTS:
-
-        Check that we have the correct parent::
-
-            sage: PBW.expansion(PBW(x*y)).parent() is F
-            True
-            sage: PBW.expansion(PBW.one()).parent() is F
-            True
-        """
-        return sum([i[1] * self._alg.lie_polynomial(i[0]) for i in list(t)],
-                   self._alg.zero())
-
-    class Element(CombinatorialFreeModuleElement):
-        def expand(self):
-            """
-            Expand ``self`` in the monomials of the free algebra.
-
-            EXAMPLES::
-
-                sage: F = FreeAlgebra(QQ, 2, 'x,y')
-                sage: PBW = F.pbw_basis()
-                sage: x,y = F.monoid().gens()
-                sage: f = PBW(x^2*y) + PBW(x) + PBW(y^4*x)
-                sage: f.expand()
-                x + x^2*y - x*y*x + y^4*x
-            """
-            return self.parent().expansion(self)
-=======
-from sage.misc.cache import Cache
-cache = Cache(FreeAlgebra_generic)
->>>>>>> b8bcd7d2
