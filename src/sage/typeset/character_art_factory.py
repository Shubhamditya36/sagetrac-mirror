--- conflicted
+++ resolved
@@ -16,12 +16,8 @@
 #
 #                  http://www.gnu.org/licenses/
 #*******************************************************************************
-<<<<<<< HEAD
-from six import iteritems
-
-=======
-import six
->>>>>>> d1b11bf4
+from six import iteritems, string_types, text_type
+
 from sage.structure.sage_object import SageObject
 
 
@@ -65,7 +61,7 @@
             <class 'sage.typeset.character_art_factory.CharacterArtFactory'>
         """
         self.art_type = art_type
-        assert string_type in six.string_types
+        assert string_type in string_types
         self.string_type = string_type
         assert magic_method_name in ['_ascii_art_', '_unicode_art_']
         self.magic_method_name = magic_method_name
@@ -191,11 +187,11 @@
             bb
             ccc
         """
-        if (self.string_type is six.text_type and
-            not isinstance(obj, six.text_type)):
-            obj = six.text_type(obj)
+        if (self.string_type is text_type and
+            not isinstance(obj, text_type)):
+            obj = text_type(obj)
         elif self.string_type is str and not isinstance(obj, str):
-            obj = six.text_type(obj).encode('utf-8')
+            obj = text_type(obj).encode('utf-8')
         return self.art_type(obj.splitlines())
 
     def build_container(self, content, left_border, right_border):
