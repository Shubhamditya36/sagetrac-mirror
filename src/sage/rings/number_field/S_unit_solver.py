--- conflicted
+++ resolved
@@ -574,7 +574,6 @@
 
     #[Sma1995]_ p. 825
     c15 = 2 * (c12.log()+c14*((SUK.rank()+1)*c14/c13_func(SUK, v, prec)).log()) / c13_func(SUK, v, prec)
-<<<<<<< HEAD
 
     return max([c11, c15])
 
@@ -1153,8 +1152,6 @@
     N = prec
     while find == False:
         RQp = Qp(p, prec=N, type='capped-rel', print_mode='series')
-=======
->>>>>>> 309a7012
 
         #We factor f in Integers(p**(precision)) using the factorization in Qp
 
