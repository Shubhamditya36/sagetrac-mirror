--- conflicted
+++ resolved
@@ -2755,201 +2755,6 @@
         return "%s[%s]/(%s)"%(latex(QQ), self.latex_variable_name(),
                               self.polynomial()._latex_(self.latex_variable_name()))
 
-<<<<<<< HEAD
-=======
-    def __cmp__(self, other):
-        """
-        Compare a number field with something else.
-
-        INPUT:
-
-
-        -  ``other`` - arbitrary Python object.
-
-
-        If other is not a number field, then the types of self and other
-        are compared. If both are number fields, then the variable names
-        are compared. If those are the same, then the underlying defining
-        polynomials are compared. If the polynomials are the same, the
-        number fields are considered "equal", but need not be identical.
-        Coercion between equal number fields is allowed.
-
-        EXAMPLES::
-
-            sage: k.<a> = NumberField(x^3 + 2); m.<b> = NumberField(x^3 + 2)
-            sage: cmp(k,m)
-            -1
-            sage: cmp(m,k)
-            1
-            sage: k == QQ
-            False
-            sage: k.<a> = NumberField(x^3 + 2); m.<a> = NumberField(x^3 + 2)
-            sage: k is m
-            True
-            sage: m = loads(dumps(k))
-            sage: k is m
-            True
-            sage: k == m
-            True
-
-        TESTS::
-
-            sage: x = QQ['x'].gen()
-            sage: y = ZZ['y'].gen()
-            sage: K = NumberField(x^3 + x + 3, 'a'); K
-            Number Field in a with defining polynomial x^3 + x + 3
-            sage: K.defining_polynomial().parent()
-            Univariate Polynomial Ring in x over Rational Field
-
-        ::
-
-            sage: L = NumberField(y^3 + y + 3, 'a'); L
-            Number Field in a with defining polynomial y^3 + y + 3
-            sage: L.defining_polynomial().parent()
-            Univariate Polynomial Ring in y over Rational Field
-            sage: L == K
-            True
-
-        ::
-
-            sage: NumberField(ZZ['x'].0^4 + 23, 'a') == NumberField(ZZ['y'].0^4 + 23, 'a')
-            True
-            sage: NumberField(ZZ['x'].0^4 + 23, 'a') == NumberField(QQ['y'].0^4 + 23, 'a')
-            True
-            sage: NumberField(QQ['x'].0^4 + 23, 'a') == NumberField(QQ['y'].0^4 + 23, 'a')
-            True
-
-        ::
-
-            sage: x = var('x'); y = ZZ['y'].gen()
-            sage: NumberField(x^3 + x + 5, 'a') == NumberField(y^3 + y + 5, 'a')
-            True
-            sage: NumberField(x^3 + x + 5, 'a') == NumberField(y^4 + y + 5, 'a')
-            False
-            sage: NumberField(x^3 + x + 5, 'a') == NumberField(x^3 + x + 5, 'b')
-            False
-            sage: QuadraticField(2, 'a', embedding=2) == QuadraticField(2, 'a', embedding=-2)
-            False
-
-        A relative number field and its absolute field should not be equal (see
-        :trac:`11670`)::
-
-            sage: K.<a> = QuadraticField(2)
-            sage: R.<x> = K[]
-            sage: L.<b> = K.extension(x^2+1)
-            sage: M.<b> = L.absolute_field()
-            sage: M == L
-            False
-
-        It seems convenient to have this return ``True`` but this causes all
-        kinds of trouble. If they were equal the following could return
-        ``True`` if ``M`` and ``L`` happened to have the same hash (polynomial
-        rings are cached). This actually leads to an infinite recursion when
-        factoring polynomials, since factorization over relative number fields
-        is reduced to factorization over absolute fields::
-
-            sage: M['x'] == L['x']
-            False
-
-        Similarly, two relative number fields which are isomorphic as absolute
-        fields, but which are not presented the same way, should not be equal (see
-        :trac:`18942`)::
-
-            sage: F.<omega> = NumberField(x^2 + x + 1)
-            sage: y = polygen(F)
-            sage: K = F.extension(y^3 + 3*omega + 2, 'alpha')
-            sage: L = F.extension(y^3 - 3*omega - 1, 'alpha')
-            sage: K == L
-            False
-            sage: K.is_isomorphic(L)
-            True
-
-        """
-        if self is other:
-            return 0
-        if not isinstance(other, NumberField_generic):
-            return cmp(type(self), type(other))
-        c = cmp(self.base_field(), other.base_field())
-        if c: return c
-        c = cmp(self.variable_name(), other.variable_name())
-        if c: return c
-        # compare coefficients so that the polynomial variable does not count
-        c = cmp(list(self.relative_polynomial()), list(other.relative_polynomial()))
-        if c: return c
-        # Now we compare the embeddings (if any).
-        f, g = self.coerce_embedding(), other.coerce_embedding()
-        if f is None and g is None:
-            return 0
-        elif f is None:
-            return -1
-        elif g is None:
-            return 1
-        else:
-            return cmp(self.coerce_embedding()(self.gen()),
-                       other.coerce_embedding()(other.gen()))
-
-    def __hash__(self):
-        r"""
-        Compute the hash value of this number field.
-
-        TESTS:
-
-        Since there is a custom implementation of :meth:`__cmp`, we need a
-        custom ``__hash__``. The number fields ``K`` and ``L`` in the following
-        example used to have different hashes prior to :trac:`11670`::
-
-            sage: R.<x> = QQ[]
-            sage: R.<y> = QQ[]
-            sage: K.<a> = NumberField(x^2+1)
-            sage: L.<a> = NumberField(y^2+1)
-            sage: K == L
-            True
-            sage: hash(K) == hash(L)
-            True
-
-        The number fields ``K`` and ``L`` in the following example used to have
-        the same hash prior to :trac:`18942`::
-
-            sage: F.<omega> = NumberField(x^2 + x + 1)
-            sage: y = polygen(F)
-            sage: K = F.extension(y^3 + 3*omega + 2, 'alpha')
-            sage: L = F.extension(y^3 - 3*omega - 1, 'alpha')
-            sage: K == L
-            False
-            sage: K.is_isomorphic(L)
-            True
-            sage: hash(K) == hash(L)
-            False
-
-        This example illustrates the issue resolved in :trac:`18942`::
-
-            sage: F.<omega> = NumberField(x^2+x+1)
-            sage: xx = polygen(F)
-            sage: ps = [p for p, _ in F(7).factor()]
-            sage: for mu in ps:
-            ....:     K = F.extension(xx^3 - mu, 'alpha')
-            ....:     print(K.defining_polynomial().roots(K))
-            [(alpha, 1), ((-omega - 1)*alpha, 1), (omega*alpha, 1)]
-            [(alpha, 1), (omega*alpha, 1), ((-omega - 1)*alpha, 1)]
-            sage: for mu in ps:
-            ....:     K = F.extension(xx^3 - mu, 'alpha')
-            ....:     print(K.defining_polynomial().roots(K))
-            [(alpha, 1), ((-omega - 1)*alpha, 1), (omega*alpha, 1)]
-            [(alpha, 1), (omega*alpha, 1), ((-omega - 1)*alpha, 1)]
-
-        This example was suggested on sage-nt; see :trac:`18942`::
-
-            sage: G=DirichletGroup(80);
-            sage: for chi in G:
-            ....:     D=ModularSymbols(chi,2,-1).cuspidal_subspace().new_subspace().decomposition()
-            ....:     for f in D:
-            ....:         elt=f.q_eigenform(10,'alpha')[3];
-            ....:         assert(elt.is_integral())
-
-        """
-        return hash((self.variable_name(), self.base_field(), tuple(self.relative_polynomial())))
-
->>>>>>> 8cd4e030
     def _ideal_class_(self, n=0):
         """
         Return the Python class used in defining the zero ideal of the ring
@@ -6358,13 +6163,8 @@
     def unit_group(self, proof=None):
         """
         Return the unit group (including torsion) of this number field.
-<<<<<<< HEAD
         
         ALGORITHM: Uses PARI's :pari:`bnfunit` command.
-=======
-
-        ALGORITHM: Uses PARI's bnfunit command.
->>>>>>> 8cd4e030
 
         INPUT:
 
