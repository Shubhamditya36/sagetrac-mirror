# -*- coding: utf-8 -*-
r"""
Number Fields

AUTHORS:

- William Stein (2004, 2005): initial version

- Steven Sivek (2006-05-12): added support for relative extensions

- William Stein (2007-09-04): major rewrite and documentation

- Robert Bradshaw (2008-10): specified embeddings into ambient fields

- Simon King (2010-05): Improve coercion from GAP

- Jeroen Demeyer (2010-07, 2011-04): Upgrade PARI (#9343, #10430, #11130)

- Robert Harron (2012-08): added is_CM(), complex_conjugation(), and
  maximal_totally_real_subfield()

- Christian Stump (2012-11): added conversion to universal cyclotomic field

- Julian Rueth (2014-04-03): absolute number fields are unique parents

.. note::

   Unlike in PARI/GP, class group computations *in Sage* do *not* by default
   assume the Generalized Riemann Hypothesis. To do class groups computations
   not provably correctly you must often pass the flag ``proof=False`` to
   functions or call the function ``proof.number_field(False)``. It can easily
   take 1000's of times longer to do computations with ``proof=True`` (the
   default).

This example follows one in the Magma reference manual::

    sage: K.<y> = NumberField(x^4 - 420*x^2 + 40000)
    sage: z = y^5/11; z
    420/11*y^3 - 40000/11*y
    sage: R.<y> = PolynomialRing(K)
    sage: f = y^2 + y + 1
    sage: L.<a> = K.extension(f); L
    Number Field in a with defining polynomial y^2 + y + 1 over its base field
    sage: KL.<b> = NumberField([x^4 - 420*x^2 + 40000, x^2 + x + 1]); KL
    Number Field in b0 with defining polynomial x^4 - 420*x^2 + 40000 over its base field

We do some arithmetic in a tower of relative number fields::

    sage: K.<cuberoot2> = NumberField(x^3 - 2)
    sage: L.<cuberoot3> = K.extension(x^3 - 3)
    sage: S.<sqrt2> = L.extension(x^2 - 2)
    sage: S
    Number Field in sqrt2 with defining polynomial x^2 - 2 over its base field
    sage: sqrt2 * cuberoot3
    cuberoot3*sqrt2
    sage: (sqrt2 + cuberoot3)^5
    (20*cuberoot3^2 + 15*cuberoot3 + 4)*sqrt2 + 3*cuberoot3^2 + 20*cuberoot3 + 60
    sage: cuberoot2 + cuberoot3
    cuberoot3 + cuberoot2
    sage: cuberoot2 + cuberoot3 + sqrt2
    sqrt2 + cuberoot3 + cuberoot2
    sage: (cuberoot2 + cuberoot3 + sqrt2)^2
    (2*cuberoot3 + 2*cuberoot2)*sqrt2 + cuberoot3^2 + 2*cuberoot2*cuberoot3 + cuberoot2^2 + 2
    sage: cuberoot2 + sqrt2
    sqrt2 + cuberoot2
    sage: a = S(cuberoot2); a
    cuberoot2
    sage: a.parent()
    Number Field in sqrt2 with defining polynomial x^2 - 2 over its base field

.. warning::

   Doing arithmetic in towers of relative fields that depends on
   canonical coercions is currently VERY SLOW. It is much better to
   explicitly coerce all elements into a common field, then do
   arithmetic with them there (which is quite fast).
"""
#*****************************************************************************
#       Copyright (C) 2004, 2005, 2006, 2007 William Stein <wstein@gmail.com>
#                     2014 Julian Rueth <julian.rueth@fsfe.org>
#
#  Distributed under the terms of the GNU General Public License (GPL)
#  as published by the Free Software Foundation; either version 2 of
#  the License, or (at your option) any later version.
#                  http://www.gnu.org/licenses/
#*****************************************************************************

from sage.misc.cachefunc import cached_method

import sage.libs.ntl.all as ntl
import sage.interfaces.gap
import sage.rings.arith

import sage.rings.complex_field
from sage.rings.polynomial.polynomial_element import is_Polynomial
import sage.rings.real_mpfr
import sage.rings.real_mpfi
import sage.rings.complex_double
import sage.rings.real_double
import sage.rings.real_lazy

from sage.rings.finite_rings.integer_mod import mod
from sage.misc.functional import is_odd
from sage.misc.misc_c import prod

import sage.rings.ring
from sage.misc.latex import latex_variable_name
from sage.misc.misc import union

from unit_group import UnitGroup
from class_group import ClassGroup
from class_group import SClassGroup

from sage.structure.element import is_Element
from sage.structure.sequence import Sequence

import sage.structure.parent_gens

from sage.structure.proof.proof import get_flag
import maps
import structure
import number_field_morphisms
from itertools import count, izip


def is_NumberFieldHomsetCodomain(codomain):
    """
    Returns whether ``codomain`` is a valid codomain for a number
    field homset. This is used by NumberField._Hom_ to determine
    whether the created homsets should be a
    :class:`sage.rings.number_field.morphism.NumberFieldHomset`.

    EXAMPLES:

    This currently accepts any parent (CC, RR, ...) in :class:`Fields`::

        sage: from sage.rings.number_field.number_field import is_NumberFieldHomsetCodomain
        sage: is_NumberFieldHomsetCodomain(QQ)
        True
        sage: is_NumberFieldHomsetCodomain(NumberField(x^2 + 1, 'x'))
        True
        sage: is_NumberFieldHomsetCodomain(ZZ)
        False
        sage: is_NumberFieldHomsetCodomain(3)
        False
        sage: is_NumberFieldHomsetCodomain(MatrixSpace(QQ, 2))
        False
        sage: is_NumberFieldHomsetCodomain(InfinityRing)
        False

    Question: should, for example, QQ-algebras be accepted as well?

    Caveat: Gap objects are not (yet) in :class:`Fields`, and therefore
    not accepted as number field homset codomains::

        sage: is_NumberFieldHomsetCodomain(gap.Rationals)
        False
    """
    from sage.categories.fields import Fields
    return codomain in Fields()

from sage.rings.number_field.morphism import RelativeNumberFieldHomomorphism_from_abs

def proof_flag(t):
    """
    Used for easily determining the correct proof flag to use.

    Returns t if t is not None, otherwise returns the system-wide
    proof-flag for number fields (default: True).

    EXAMPLES::

        sage: from sage.rings.number_field.number_field import proof_flag
        sage: proof_flag(True)
        True
        sage: proof_flag(False)
        False
        sage: proof_flag(None)
        True
        sage: proof_flag("banana")
        'banana'
    """
    return get_flag(t, "number_field")


import weakref

from sage.misc.latex import latex

import sage.rings.arith as arith
import sage.rings.rational_field as rational_field
import sage.rings.integer_ring as integer_ring
import sage.rings.infinity as infinity
import sage.rings.rational as rational
import sage.rings.integer as integer
import sage.rings.polynomial.polynomial_element as polynomial_element
import sage.rings.complex_field
import sage.groups.abelian_gps.abelian_group
import sage.rings.complex_interval_field

from sage.structure.parent_gens import ParentWithGens
from sage.structure.factory import UniqueFactory
import number_field_element
import number_field_element_quadratic
from number_field_ideal import is_NumberFieldIdeal, NumberFieldFractionalIdeal
from sage.libs.pari.all import pari, pari_gen

QQ = rational_field.RationalField()
ZZ = integer_ring.IntegerRing()
RIF = sage.rings.real_mpfi.RealIntervalField()
CIF = sage.rings.complex_interval_field.ComplexIntervalField()
from sage.rings.real_double import RDF
from sage.rings.complex_double import CDF
from sage.rings.real_lazy import RLF, CLF

<<<<<<< HEAD
def NumberField(polynomial, name=None, check=True, names=None, embedding=None, latex_name=None, assume_disc_small=False, maximize_at_primes=None, structure=None):
=======

_nf_cache = weakref.WeakValueDictionary()
def NumberField(polynomial, name=None, check=True, names=None, cache=True,
                embedding=None, latex_name=None,
                assume_disc_small=False,
                maximize_at_primes=None):
>>>>>>> 5caedc1b
    r"""
    Return *the* number field (or tower of number fields) defined by the
    irreducible ``polynomial``.

    INPUT:

        - ``polynomial`` - a polynomial over `\QQ` or a number field, or a list
          of such polynomials.
        - ``name`` - a string or a list of strings, the names of the generators
        - ``check`` - a boolean (default: ``True``); do type checking and
          irreducibility checking.
        - ``embedding`` - ``None``, an element, or a list of elements, the
          images of the generators in an ambient field (default: ``None``)
        - ``latex_name`` - ``None``, a string, or a list of strings (default:
          ``None``), how the generators are printed for latex output
        - ``assume_disc_small`` -- a boolean (default: ``False``); if ``True``,
          assume that no square of a prime greater than PARI's primelimit
          (which should be 500000); only applies for absolute fields at
          present.
        - ``maximize_at_primes`` -- ``None`` or a list of primes (default:
          ``None``); if not ``None``, then the maximal order is computed by
          maximizing only at the primes in this list, which completely avoids
          having to factor the discriminant, but of course can lead to wrong
          results; only applies for absolute fields at present.
        - ``structure`` -- ``None``, a list or an instance of
          :class:`structure.NumberFieldStructure` (default: ``None``),
          internally used to pass in additional structural information, e.g.,
          about the field from which this field is created as a subfield.

    EXAMPLES::

        sage: z = QQ['z'].0
        sage: K = NumberField(z^2 - 2,'s'); K
        Number Field in s with defining polynomial z^2 - 2
        sage: s = K.0; s
        s
        sage: s*s
        2
        sage: s^2
        2

    Constructing a relative number field::

        sage: K.<a> = NumberField(x^2 - 2)
        sage: R.<t> = K[]
        sage: L.<b> = K.extension(t^3+t+a); L
        Number Field in b with defining polynomial t^3 + t + a over its base field
        sage: L.absolute_field('c')
        Number Field in c with defining polynomial x^6 + 2*x^4 + x^2 - 2
        sage: a*b
        a*b
        sage: L(a)
        a
        sage: L.lift_to_base(b^3 + b)
        -a

    Constructing another number field::

        sage: k.<i> = NumberField(x^2 + 1)
        sage: R.<z> = k[]
        sage: m.<j> = NumberField(z^3 + i*z + 3)
        sage: m
        Number Field in j with defining polynomial z^3 + i*z + 3 over its base field

    Number fields are globally unique::

        sage: K.<a> = NumberField(x^3 - 5)
        sage: a^3
        5
        sage: L.<a> = NumberField(x^3 - 5)
        sage: K is L
        True

    The variable name of the defining polynomial has no influence on equality of fields::

        sage: x = polygen(QQ, 'x'); y = polygen(QQ, 'y')
        sage: k.<a> = NumberField(x^2 + 3)
        sage: m.<a> = NumberField(y^2 + 3)
        sage: k
        Number Field in a with defining polynomial x^2 + 3
        sage: m
        Number Field in a with defining polynomial y^2 + 3
        sage: k == m
        True

    In case of conflict of the generator name with the name given by the preparser, the name given by the preparser takes precedence::

        sage: K.<b> = NumberField(x^2 + 5, 'a'); K
        Number Field in b with defining polynomial x^2 + 5

    One can also define number fields with specified embeddings, may be used
    for arithmetic and deduce relations with other number fields which would
    not be valid for an abstract number field. ::

        sage: K.<a> = NumberField(x^3-2, embedding=1.2)
        sage: RR.coerce_map_from(K)
        Composite map:
          From: Number Field in a with defining polynomial x^3 - 2
          To:   Real Field with 53 bits of precision
          Defn:   Generic morphism:
                  From: Number Field in a with defining polynomial x^3 - 2
                  To:   Real Lazy Field
                  Defn: a -> 1.259921049894873?
                then
                  Conversion via _mpfr_ method map:
                  From: Real Lazy Field
                  To:   Real Field with 53 bits of precision
        sage: RR(a)
        1.25992104989487
        sage: 1.1 + a
        2.35992104989487
        sage: b = 1/(a+1); b
        1/3*a^2 - 1/3*a + 1/3
        sage: RR(b)
        0.442493334024442
        sage: L.<b> = NumberField(x^6-2, embedding=1.1)
        sage: L(a)
        b^2
        sage: a + b
        b^2 + b

    Note that the image only needs to be specified to enough precision
    to distinguish roots, and is exactly computed to any needed
    precision::

        sage: RealField(200)(a)
        1.2599210498948731647672106072782283505702514647015079800820

    One can embed into any other field::

        sage: K.<a> = NumberField(x^3-2, embedding=CC.gen()-0.6)
        sage: CC(a)
        -0.629960524947436 + 1.09112363597172*I
        sage: L = Qp(5)
        sage: f = polygen(L)^3 - 2
        sage: K.<a> = NumberField(x^3-2, embedding=f.roots()[0][0])
        sage: a + L(1)
        4 + 2*5^2 + 2*5^3 + 3*5^4 + 5^5 + 4*5^6 + 2*5^8 + 3*5^9 + 4*5^12 + 4*5^14 + 4*5^15 + 3*5^16 + 5^17 + 5^18 + 2*5^19 + O(5^20)
        sage: L.<b> = NumberField(x^6-x^2+1/10, embedding=1)
        sage: K.<a> = NumberField(x^3-x+1/10, embedding=b^2)
        sage: a+b
        b^2 + b
        sage: CC(a) == CC(b)^2
        True
        sage: K.coerce_embedding()
        Generic morphism:
          From: Number Field in a with defining polynomial x^3 - x + 1/10
          To:   Number Field in b with defining polynomial x^6 - x^2 + 1/10
          Defn: a -> b^2

    The ``QuadraticField`` and ``CyclotomicField`` constructors
    create an embedding by default unless otherwise specified::

        sage: K.<zeta> = CyclotomicField(15)
        sage: CC(zeta)
        0.913545457642601 + 0.406736643075800*I
        sage: L.<sqrtn3> = QuadraticField(-3)
        sage: K(sqrtn3)
        2*zeta^5 + 1
        sage: sqrtn3 + zeta
        2*zeta^5 + zeta + 1

    An example involving a variable name that defines a function in
    PARI::

        sage: theta = polygen(QQ, 'theta')
        sage: M.<z> = NumberField([theta^3 + 4, theta^2 + 3]); M
        Number Field in z0 with defining polynomial theta^3 + 4 over its base field

    TESTS::

        sage: x = QQ['x'].gen()
        sage: y = ZZ['y'].gen()
        sage: K = NumberField(x^3 + x + 3, 'a'); K
        Number Field in a with defining polynomial x^3 + x + 3
        sage: K.defining_polynomial().parent()
        Univariate Polynomial Ring in x over Rational Field

    ::

        sage: L = NumberField(y^3 + y + 3, 'a'); L
        Number Field in a with defining polynomial y^3 + y + 3
        sage: L.defining_polynomial().parent()
        Univariate Polynomial Ring in y over Rational Field

    ::

        sage: W1 = NumberField(x^2+1,'a')
        sage: K.<x> = CyclotomicField(5)[]
        sage: W.<a> = NumberField(x^2 + 1); W
        Number Field in a with defining polynomial x^2 + 1 over its base field

    The following has been fixed in :trac:`8800`::

        sage: P.<x> = QQ[]
        sage: K.<a> = NumberField(x^3-5,embedding=0)
        sage: L.<b> = K.extension(x^2+a)
        sage: F, R = L.construction()
        sage: F(R) == L    # indirect doctest
        True

    Check that :trac:`11670` has been fixed::

        sage: K.<a> = NumberField(x^2 - x - 1)
        sage: loads(dumps(K)) is K
        True
        sage: K.<a> = NumberField(x^3 - x - 1)
        sage: loads(dumps(K)) is K
        True
        sage: K.<a> = CyclotomicField(7)
        sage: loads(dumps(K)) is K
        True

    Another problem that was found while working on :trac:`11670`,
    ``maximize_at_primes`` and ``assume_disc_small`` were lost when pickling::

        sage: K.<a> = NumberField(x^3-2, assume_disc_small=True, maximize_at_primes=[2], latex_name='\\alpha', embedding=2^(1/3))
        sage: L = loads(dumps(K))
        sage: L._assume_disc_small
        True
        sage: L._maximize_at_primes
        (2,)

    It is an error not to specify the generator::

        sage: K = NumberField(x^2-2)
        Traceback (most recent call last):
        ...
        TypeError: You must specify the name of the generator.

    """
    if names is not None:
        name = names
    if isinstance(polynomial, (list,tuple)):
        return NumberFieldTower(polynomial, names=name, check=check, embeddings=embedding, latex_names=latex_name, assume_disc_small=assume_disc_small, maximize_at_primes=maximize_at_primes, structures=structure)

    return NumberField_version2(polynomial=polynomial, name=name, check=check, embedding=embedding, latex_name=latex_name, assume_disc_small=assume_disc_small, maximize_at_primes=maximize_at_primes, structure=structure)

class NumberFieldFactory(UniqueFactory):
    r"""
    Factory for number fields.

    This should usually not be called directly, use :meth:`NumberField`
    instead.

    INPUT:

        - ``polynomial`` - a polynomial over `\QQ` or a number field.
        - ``name`` - a string (default: ``'a'``), the name of the generator
        - ``check`` - a boolean (default: ``True``); do type checking and
          irreducibility checking.
        - ``embedding`` - ``None`` or an element, the images of the generator
          in an ambient field (default: ``None``)
        - ``latex_name`` - ``None`` or a string (default: ``None``), how the
          generator is printed for latex output
        - ``assume_disc_small`` -- a boolean (default: ``False``); if ``True``,
          assume that no square of a prime greater than PARI's primelimit
          (which should be 500000); only applies for absolute fields at
          present.
        - ``maximize_at_primes`` -- ``None`` or a list of primes (default:
          ``None``); if not ``None``, then the maximal order is computed by
          maximizing only at the primes in this list, which completely avoids
          having to factor the discriminant, but of course can lead to wrong
          results; only applies for absolute fields at present.
        - ``structure`` -- ``None`` or an instance of
          :class:`structure.NumberFieldStructure` (default: ``None``),
          internally used to pass in additional structural information, e.g.,
          about the field from which this field is created as a subfield.

    TESTS::

        sage: from sage.rings.number_field.number_field import NumberFieldFactory
        sage: nff = NumberFieldFactory("number_field_factory")
        sage: R.<x> = QQ[]
        sage: nff(x^2 + 1, name='a', check=False, embedding=None, latex_name=None, assume_disc_small=False, maximize_at_primes=None, structure=None)
        Number Field in a with defining polynomial x^2 + 1

    Pickling preserves the ``structure()`` of a number field::

        sage: K.<a> = QuadraticField(2)
        sage: L.<b> = K.change_names()
        sage: M = loads(dumps(L))
        sage: M.structure()
        (Isomorphism given by variable name change map:
          From: Number Field in b with defining polynomial x^2 - 2
          To:   Number Field in a with defining polynomial x^2 - 2,
         Isomorphism given by variable name change map:
          From: Number Field in a with defining polynomial x^2 - 2
          To:   Number Field in b with defining polynomial x^2 - 2)

    """
    def create_key_and_extra_args(self, polynomial, name, check, embedding, latex_name, assume_disc_small, maximize_at_primes, structure):
        r"""
        Create a unique key for the number field specified by the parameters.

        TESTS::

            sage: from sage.rings.number_field.number_field import NumberFieldFactory
            sage: nff = NumberFieldFactory("number_field_factory")
            sage: R.<x> = QQ[]
            sage: nff.create_key_and_extra_args(x^2+1, name='a', check=False, embedding=None, latex_name=None, assume_disc_small=False, maximize_at_primes=None, structure=None)
            ((Rational Field, x^2 + 1, ('a',), None, None, None, False, None), {'check': False})

        """
        if name is None:
            raise TypeError("You must specify the name of the generator.")
        name = sage.structure.parent_gens.normalize_names(1, name)

        if not is_Polynomial(polynomial):
            try:
                polynomial = polynomial.polynomial(QQ)
            except (AttributeError, TypeError):
                raise TypeError("polynomial (=%s) must be a polynomial." % polynomial)

        # convert polynomial to a polynomial over a field
        polynomial = polynomial.change_ring(polynomial.base_ring().fraction_field())

        # normalize embedding
        if isinstance(embedding, (list,tuple)):
            if len(embedding) != 1:
                raise TypeError("embedding must be a list of length 1")
            embedding = embedding[0]

        # normalize latex_name
        if isinstance(latex_name, (list, tuple)):
            if len(latex_name) != 1:
                raise TypeError("latex_name must be a list of length 1")
            latex_name = latex_name[0]

        if maximize_at_primes is not None:
            maximize_at_primes = tuple(maximize_at_primes)

        # normalize structure
        if isinstance(structure, (list, tuple)):
            if len(structure) != 1:
                raise TypeError("structure must be a list of length 1")
            structure = structure[0]

        return (polynomial.base_ring(), polynomial, name, embedding, latex_name, maximize_at_primes, assume_disc_small, structure), {"check":check}

    def create_object(self, version, key, check):
        r"""
        Create the unique number field defined by ``key``.

        TESTS::

            sage: from sage.rings.number_field.number_field import NumberFieldFactory
            sage: nff = NumberFieldFactory("number_field_factory")
            sage: R.<x> = QQ[]
            sage: nff.create_object(None, (QQ, x^2 + 1, ('a',), None, None, None, False, None), check=False)
            Number Field in a with defining polynomial x^2 + 1

        """
        base, polynomial, name, embedding, latex_name, maximize_at_primes, assume_disc_small, structure = key

        if isinstance(base, NumberField_generic):
            return base.extension(polynomial, name, check=check, embedding=None, structure=structure) # relative number fields do not support embeddings
        if polynomial.degree() == 2:
            return NumberField_quadratic(polynomial, name, latex_name, check, embedding, assume_disc_small=assume_disc_small, maximize_at_primes=maximize_at_primes, structure=structure)
        else:
            return NumberField_absolute(polynomial, name, latex_name, check, embedding, assume_disc_small=assume_disc_small, maximize_at_primes=maximize_at_primes, structure=structure)

NumberField_version2 = NumberFieldFactory("sage.rings.number_field.number_field.NumberField_version2")

def NumberFieldTower(polynomials, names, check=True, embeddings=None, latex_names=None, assume_disc_small=False, maximize_at_primes=None, structures=None):
    """
    Create the tower of number fields defined by the polynomials in the list
    ``polynomials``.

    INPUT:

    - ``polynomials`` - a list of polynomials. Each entry must be polynomial
      which is irreducible over the number field generated by the roots of the
      following entries.
    - ``names`` - a list of strings or a string, the names of the generators of
      the relative number fields. If a single string, then names are generated
      from that string.
    - ``check`` - a boolean (default: ``True``), whether to check that the
      polynomials are irreducible
    - ``embeddings`` - a list of elemenst or ``None`` (default: ``None``),
      embeddings of the relative number fields in an ambient field.
    - ``latex_names`` - a list of strings or ``None`` (default: ``None``), names
      used to print the generators for latex output.
    - ``assume_disc_small`` -- a boolean (default: ``False``); if ``True``,
      assume that no square of a prime greater than PARI's primelimit
      (which should be 500000); only applies for absolute fields at
      present.
    - ``maximize_at_primes`` -- ``None`` or a list of primes (default:
      ``None``); if not ``None``, then the maximal order is computed by
      maximizing only at the primes in this list, which completely avoids
      having to factor the discriminant, but of course can lead to wrong
      results; only applies for absolute fields at present.
    - ``structures`` -- ``None`` or a list (default: ``None``), internally used
      to provide additional information about the number field such as the
      field from which it was created.

    OUTPUT:

    Returns the relative number field generated by a root of the first entry of
    ``polynomials`` over the relative number field generated by root of the
    second entry of ``polynomials`` ... over the number field over which the
    last entry of ``polynomials`` is defined.

    EXAMPLES::

        sage: k.<a,b,c> = NumberField([x^2 + 1, x^2 + 3, x^2 + 5]); k # indirect doctest
        Number Field in a with defining polynomial x^2 + 1 over its base field
        sage: a^2
        -1
        sage: b^2
        -3
        sage: c^2
        -5
        sage: (a+b+c)^2
        (2*b + 2*c)*a + 2*c*b - 9

    The Galois group is a product of 3 groups of order 2::

        sage: k.galois_group(type="pari")
        Galois group PARI group [8, 1, 3, "E(8)=2[x]2[x]2"] of degree 8 of the Number Field in a with defining polynomial x^2 + 1 over its base field

    Repeatedly calling base_field allows us to descend the internally
    constructed tower of fields::

        sage: k.base_field()
        Number Field in b with defining polynomial x^2 + 3 over its base field
        sage: k.base_field().base_field()
        Number Field in c with defining polynomial x^2 + 5
        sage: k.base_field().base_field().base_field()
        Rational Field

    In the following example the second polynomial is reducible over
    the first, so we get an error::

        sage: v = NumberField([x^3 - 2, x^3 - 2], names='a')
        Traceback (most recent call last):
        ...
        ValueError: defining polynomial (x^3 - 2) must be irreducible

    We mix polynomial parent rings::

        sage: k.<y> = QQ[]
        sage: m = NumberField([y^3 - 3, x^2 + x + 1, y^3 + 2], 'beta')
        sage: m
        Number Field in beta0 with defining polynomial y^3 - 3 over its base field
        sage: m.base_field ()
        Number Field in beta1 with defining polynomial x^2 + x + 1 over its base field

    A tower of quadratic fields::

        sage: K.<a> = NumberField([x^2 + 3, x^2 + 2, x^2 + 1])
        sage: K
        Number Field in a0 with defining polynomial x^2 + 3 over its base field
        sage: K.base_field()
        Number Field in a1 with defining polynomial x^2 + 2 over its base field
        sage: K.base_field().base_field()
        Number Field in a2 with defining polynomial x^2 + 1

    A bigger tower of quadratic fields::

        sage: K.<a2,a3,a5,a7> = NumberField([x^2 + p for p in [2,3,5,7]]); K
        Number Field in a2 with defining polynomial x^2 + 2 over its base field
        sage: a2^2
        -2
        sage: a3^2
        -3
        sage: (a2+a3+a5+a7)^3
        ((6*a5 + 6*a7)*a3 + 6*a7*a5 - 47)*a2 + (6*a7*a5 - 45)*a3 - 41*a5 - 37*a7

    The function can also be called by name::

        sage: NumberFieldTower([x^2 + 1, x^2 + 2], ['a','b'])
        Number Field in a with defining polynomial x^2 + 1 over its base field
    """
    try:
        names = sage.structure.parent_gens.normalize_names(len(polynomials), names)
    except IndexError:
        names = sage.structure.parent_gens.normalize_names(1, names)
        if len(polynomials) > 1:
            names = ['%s%s'%(names[0], i) for i in range(len(polynomials))]

    if embeddings is None:
        embeddings = [None] * len(polynomials)
    if latex_names is None:
        latex_names = [None] * len(polynomials)
    if structures is None:
        structures = [None] * len(polynomials)

    if not isinstance(polynomials, (list, tuple)):
        raise TypeError("polynomials must be a list or tuple")

    if len(polynomials) == 0:
        return QQ
    if len(polynomials) == 1:
        return NumberField(polynomials[0], names=names, check=check, embedding=embeddings[0], latex_name=latex_names[0], assume_disc_small=assume_disc_small, maximize_at_primes=maximize_at_primes, structure=structures[0])

    # create the relative number field defined by f over the tower defined by polynomials[1:]
    f = polynomials[0]
    name = names[0]
<<<<<<< HEAD
    w = NumberFieldTower(polynomials[1:], names=names[1:], check=check, embeddings=embeddings[1:], latex_names=latex_names[1:], assume_disc_small=assume_disc_small, maximize_at_primes=maximize_at_primes, structures=structures[1:])
    var = f.variable_name() if is_Polynomial(f) else 'x'
=======
    #if all:
    #    R = w[0][var]  # polynomial ring
    #else:
    R = w[var]  # polynomial ring

    f = R(f)
    i = 0

    #sep = chr(ord(name[0]) + 1)
    #if all:
    #    z = []
    #    for k in w:
    #        for g, _ in f.factor():
    #            z.append(k.extension(g, names='%s%s%s'%(name, sep, str(i)), check=False))
    #            i += 1
    #    return z
    #else:
    return w.extension(f, name, check=check, embedding=embeddings[0])
>>>>>>> 5caedc1b

    R = w[var]  # polynomial ring
    return w.extension(R(f), name, check=check, embedding=embeddings[0], structure=structures[0]) # currently, extension does not accept assume_disc_small, or maximize_at_primes

def QuadraticField(D, name='a', check=True, embedding=True, latex_name='sqrt', **args):
    r"""
    Return a quadratic field obtained by adjoining a square root of
    `D` to the rational numbers, where `D` is not a
    perfect square.

    INPUT:

    -  ``D`` - a rational number

    -  ``name`` - variable name (default: 'a')

    -  ``check`` - bool (default: True)

    -  ``embedding`` - bool or square root of D in an
       ambient field (default: True)

    - ``latex_name`` - latex variable name (default: \sqrt{D})


    OUTPUT: A number field defined by a quadratic polynomial. Unless
    otherwise specified, it has an embedding into `\RR` or
    `\CC` by sending the generator to the positive
    or upper-half-plane root.

    EXAMPLES::

        sage: QuadraticField(3, 'a')
        Number Field in a with defining polynomial x^2 - 3
        sage: K.<theta> = QuadraticField(3); K
        Number Field in theta with defining polynomial x^2 - 3
        sage: RR(theta)
        1.73205080756888
        sage: QuadraticField(9, 'a')
        Traceback (most recent call last):
        ...
        ValueError: D must not be a perfect square.
        sage: QuadraticField(9, 'a', check=False)
        Number Field in a with defining polynomial x^2 - 9

    Quadratic number fields derive from general number fields.

    ::

        sage: from sage.rings.number_field.number_field import is_NumberField
        sage: type(K)
        <class 'sage.rings.number_field.number_field.NumberField_quadratic_with_category'>
        sage: is_NumberField(K)
        True

    Quadratic number fields are cached::

        sage: QuadraticField(-11, 'a') is QuadraticField(-11, 'a')
        True

    By default, quadratic fields come with a nice latex representation::

        sage: K.<a> = QuadraticField(-7)
        sage: latex(K)
        \Bold{Q}(\sqrt{-7})
        sage: latex(a)
        \sqrt{-7}
        sage: latex(1/(1+a))
        -\frac{1}{8} \sqrt{-7} + \frac{1}{8}
        sage: K.latex_variable_name()
        '\\sqrt{-7}'

    We can provide our own name as well::

        sage: K.<a> = QuadraticField(next_prime(10^10), latex_name=r'\sqrt{D}')
        sage: 1+a
        a + 1
        sage: latex(1+a)
        \sqrt{D} + 1
        sage: latex(QuadraticField(-1, 'a', latex_name=None).gen())
        a

    The name of the generator does not interfere with Sage preparser, see #1135::

        sage: K1 = QuadraticField(5, 'x')
        sage: K2.<x> = QuadraticField(5)
        sage: K3.<x> = QuadraticField(5, 'x')
        sage: K1 is K2
        True
        sage: K1 is K3
        True
        sage: K1
        Number Field in x with defining polynomial x^2 - 5


    Note that, in presence of two different names for the generator,
    the name given by the preparser takes precedence::

        sage: K4.<y> = QuadraticField(5, 'x'); K4
        Number Field in y with defining polynomial x^2 - 5
        sage: K1 == K4
        False

    TESTS::

        sage: QuadraticField(-11, 'a') is QuadraticField(-11, 'a', latex_name='Z')
        False
        sage: QuadraticField(-11, 'a') is QuadraticField(-11, 'a', latex_name=None)
        False
    """
    D = QQ(D)
    if check:
        if D.is_square():
            raise ValueError("D must not be a perfect square.")
    R = QQ['x']
    f = R([-D, 0, 1])
    if embedding is True:
        if D > 0:
            embedding = RLF(D).sqrt()
        else:
            embedding = CLF(D).sqrt()
    if latex_name == 'sqrt':
        latex_name = r'\sqrt{%s}' % D
    return NumberField(f, name, check=False, embedding=embedding, latex_name=latex_name, **args)

def is_AbsoluteNumberField(x):
    """
    Return True if x is an absolute number field.

    EXAMPLES::

        sage: from sage.rings.number_field.number_field import is_AbsoluteNumberField
        sage: is_AbsoluteNumberField(NumberField(x^2+1,'a'))
        True
        sage: is_AbsoluteNumberField(NumberField([x^3 + 17, x^2+1],'a'))
        False

    The rationals are a number field, but they're not of the absolute
    number field class.

    ::

        sage: is_AbsoluteNumberField(QQ)
        False
    """
    return isinstance(x, NumberField_absolute)

def is_QuadraticField(x):
    r"""
    Return True if x is of the quadratic *number* field type.

    EXAMPLES::

        sage: from sage.rings.number_field.number_field import is_QuadraticField
        sage: is_QuadraticField(QuadraticField(5,'a'))
        True
        sage: is_QuadraticField(NumberField(x^2 - 5, 'b'))
        True
        sage: is_QuadraticField(NumberField(x^3 - 5, 'b'))
        False

    A quadratic field specially refers to a number field, not a finite
    field::

        sage: is_QuadraticField(GF(9,'a'))
        False
    """
    return isinstance(x, NumberField_quadratic)

class CyclotomicFieldFactory(UniqueFactory):
    r"""
    Return the `n`-th cyclotomic field, where n is a positive integer,
    or the universal cyclotomic field if ``n==0``.

    For the documentation of the universal cyclotomic field, see :class:`~sage.rings.universal_cyclotomic_field.universal_cyclotomic_field.UniversalCyclotomicField`.

    INPUT:

    -  ``n`` - a nonnegative integer, default:``0``

    -  ``names`` - name of generator (optional - defaults to zetan)

    - ``bracket`` - Defines the brackets in the case of ``n==0``, and
      is ignored otherwise. Can be any even length string, with ``"()"`` being the default.

    -  ``embedding`` - bool or n-th root of unity in an
       ambient field (default True)

    EXAMPLES:

    If called without a parameter, we get the :class:`universal cyclotomic field<sage.rings.universal_cyclotomic_field.universal_cyclotomic_field.UniversalCyclotomicField>`::

        sage: CyclotomicField()
        Universal Cyclotomic Field

    We create the `7`\th cyclotomic field
    `\QQ(\zeta_7)` with the default generator name.

    ::

        sage: k = CyclotomicField(7); k
        Cyclotomic Field of order 7 and degree 6
        sage: k.gen()
        zeta7

    The default embedding sends the generator to the complex primitive
    `n^{th}` root of unity of least argument.

    ::

        sage: CC(k.gen())
        0.623489801858734 + 0.781831482468030*I

    Cyclotomic fields are of a special type.

    ::

        sage: type(k)
        <class 'sage.rings.number_field.number_field.NumberField_cyclotomic_with_category'>

    We can specify a different generator name as follows.

    ::

        sage: k.<z7> = CyclotomicField(7); k
        Cyclotomic Field of order 7 and degree 6
        sage: k.gen()
        z7

    The `n` must be an integer.

    ::

        sage: CyclotomicField(3/2)
        Traceback (most recent call last):
        ...
        TypeError: no conversion of this rational to integer

    The degree must be nonnegative.

    ::

        sage: CyclotomicField(-1)
        Traceback (most recent call last):
        ...
        ValueError: n (=-1) must be a positive integer

    The special case `n=1` does *not* return the rational
    numbers::

        sage: CyclotomicField(1)
        Cyclotomic Field of order 1 and degree 1

    Due to their default embedding into `\CC`,
    cyclotomic number fields are all compatible.

    ::

        sage: cf30 = CyclotomicField(30)
        sage: cf5 = CyclotomicField(5)
        sage: cf3 = CyclotomicField(3)
        sage: cf30.gen() + cf5.gen() + cf3.gen()
        zeta30^6 + zeta30^5 + zeta30 - 1
        sage: cf6 = CyclotomicField(6) ; z6 = cf6.0
        sage: cf3 = CyclotomicField(3) ; z3 = cf3.0
        sage: cf3(z6)
        zeta3 + 1
        sage: cf6(z3)
        zeta6 - 1
        sage: cf9 = CyclotomicField(9) ; z9 = cf9.0
        sage: cf18 = CyclotomicField(18) ; z18 = cf18.0
        sage: cf18(z9)
        zeta18^2
        sage: cf9(z18)
        -zeta9^5
        sage: cf18(z3)
        zeta18^3 - 1
        sage: cf18(z6)
        zeta18^3
        sage: cf18(z6)**2
        zeta18^3 - 1
        sage: cf9(z3)
        zeta9^3
    """
    def create_key(self, n=0, names=None, bracket="()", embedding=True):
        r"""
        Create the unique key for the cyclotomic field specified by the
        parameters.

        TESTS::

            sage: CyclotomicField.create_key()
            (0, None, True, '()')

        """
        n = ZZ(n)
        if n < 0:
            raise ValueError("n (=%s) must be a positive integer" % n)
        if n > 0:
            bracket = None
            if embedding is True:
                embedding = (2 * CLF.pi() * CLF.gen() / n).exp()
            if names is None:
                names = "zeta%s"%n
            names = sage.structure.parent_gens.normalize_names(1, names)

        return n, names, embedding, bracket

    def create_object(self, version, key, **extra_args):
        r"""
        Create the unique cyclotomic field defined by ``key``.

        TESTS::

            sage: CyclotomicField.create_object(None, (0, None, True, '()'))
            Universal Cyclotomic Field

        """
        n, names, embedding, bracket = key
        if n == 0:
            from sage.rings.universal_cyclotomic_field.universal_cyclotomic_field import UniversalCyclotomicField
            return UniversalCyclotomicField(names=names, bracket=bracket, embedding=embedding)
        else:
            return NumberField_cyclotomic(n, names, embedding=embedding)

CyclotomicField = CyclotomicFieldFactory("sage.rings.number_field.number_field.CyclotomicField")

def is_CyclotomicField(x):
    """
    Return True if x is a cyclotomic field, i.e., of the special
    cyclotomic field class. This function does not return True for a
    number field that just happens to be isomorphic to a cyclotomic
    field.

    EXAMPLES::

        sage: from sage.rings.number_field.number_field import is_CyclotomicField
        sage: is_CyclotomicField(NumberField(x^2 + 1,'zeta4'))
        False
        sage: is_CyclotomicField(CyclotomicField(4))
        True
        sage: is_CyclotomicField(CyclotomicField(1))
        True
        sage: is_CyclotomicField(QQ)
        False
        sage: is_CyclotomicField(7)
        False
    """
    return isinstance(x, NumberField_cyclotomic)

import number_field_base

is_NumberField = number_field_base.is_NumberField

class NumberField_generic(number_field_base.NumberField):
    """
    Generic class for number fields defined by an irreducible
    polynomial over `\\QQ`.

    EXAMPLES::

        sage: K.<a> = NumberField(x^3 - 2); K
        Number Field in a with defining polynomial x^3 - 2
        sage: TestSuite(K).run()
    """
    def __init__(self, polynomial, name,
                 latex_name=None, check=True, embedding=None,
                 category = None,
                 assume_disc_small=False, maximize_at_primes=None, structure=None):
        """
        Create a number field.

        EXAMPLES::

            sage: NumberField(x^97 - 19, 'a')
            Number Field in a with defining polynomial x^97 - 19

        The defining polynomial must be irreducible::

            sage: K.<a> = NumberField(x^2 - 1)
            Traceback (most recent call last):
            ...
            ValueError: defining polynomial (x^2 - 1) must be irreducible

        If you use check=False, you avoid checking irreducibility of the
        defining polynomial, which can save time.

        ::

            sage: K.<a> = NumberField(x^2 - 1, check=False)

        It can also be dangerous::

            sage: (a-1)*(a+1)
            0

        The constructed object is in the category of number fields::

            sage: NumberField(x^2 + 3, 'a').category()
            Category of number fields
            sage: category(NumberField(x^2 + 3, 'a'))
            Category of number fields

        The special types of number fields, e.g., quadratic fields, do
        not have (yet?) their own category::

            sage: QuadraticField(2,'d').category()
            Category of number fields

        TESTS::

            sage: NumberField(ZZ['x'].0^4 + 23, 'a')
            Number Field in a with defining polynomial x^4 + 23
            sage: NumberField(QQ['x'].0^4 + 23, 'a')
            Number Field in a with defining polynomial x^4 + 23
            sage: NumberField(GF(7)['x'].0^4 + 23, 'a')
            Traceback (most recent call last):
            ...
            TypeError: polynomial must be defined over rational field
        """
        self._assume_disc_small = assume_disc_small
        self._maximize_at_primes = maximize_at_primes
        self._structure = structure
        from sage.categories.number_fields import NumberFields
        default_category = NumberFields()
        if category is None:
            category = default_category
        else:
            assert category.is_subcategory(default_category), "%s is not a subcategory of %s"%(category, default_category)

        ParentWithGens.__init__(self, QQ, name, category=category)
        if not isinstance(polynomial, polynomial_element.Polynomial):
            raise TypeError("polynomial (=%s) must be a polynomial"%repr(polynomial))

        if check:
            if not polynomial.parent().base_ring() == QQ:
                raise TypeError("polynomial must be defined over rational field")
            if not polynomial.is_monic():
                raise NotImplementedError("number fields for non-monic polynomials not yet implemented.")
            if not polynomial.is_irreducible():
                raise ValueError("defining polynomial (%s) must be irreducible"%polynomial)

        self._assign_names(name)
        if latex_name is None:
            self.__latex_variable_name = latex_variable_name(self.variable_name())
        else:
            self.__latex_variable_name = latex_name
        self.__polynomial = polynomial
        self.__pari_bnf_certified = False
        self._integral_basis_dict = {}
        embedding = number_field_morphisms.create_embedding_from_approx(self, embedding)
        self._populate_coercion_lists_(embedding=embedding)

    def _convert_map_from_(self, other):
        r"""
        Additional conversion maps from ``other`` may be defined by
        :meth:`structure`.

        .. SEEALSO::

            :meth:`structure.NumberFieldStructure.create_structure`

        TESTS::

            sage: K.<i> = QuadraticField(-1)
            sage: L.<j> = K.change_names()
            sage: L(i)
            j
            sage: K(j)
            i

        This also works for relative number fields and their absolute fields::

            sage: K.<a> = QuadraticField(2)
            sage: L.<i> = K.extension(x^2 + 1)
            sage: M.<b> = L.absolute_field()
            sage: M(i)
            1/6*b^3 + 1/6*b
            sage: L(b)
            i - a

        """
        from sage.categories.map import is_Map
        if self._structure is not None:
            structure = self.structure()
            if len(structure) >= 2:
                to_self = structure[1]
                if is_Map(to_self) and to_self.domain() is other:
                    return to_self
        if isinstance(other, NumberField_generic) and other._structure is not None:
            structure = other.structure()
            if len(structure) >= 1:
                from_other = structure[0]
                if is_Map(from_other) and from_other.codomain() is self:
                    return from_other

    @cached_method
    def _magma_polynomial_(self, magma):
        """
        Return Magma version of the defining polynomial of this number field.

        EXAMPLES::

            sage: R.<x> = QQ[]                                                   # optional - magma
            sage: K.<a> = NumberField(x^3+2)                                     # optional - magma
            sage: K._magma_polynomial_(magma)                                    # optional - magma
            x^3 + 2
            sage: magma2=Magma()                                                 # optional - magma
            sage: K._magma_polynomial_(magma2)                                   # optional - magma
            x^3 + 2
            sage: K._magma_polynomial_(magma) is K._magma_polynomial_(magma)     # optional - magma
            True
            sage: K._magma_polynomial_(magma) is K._magma_polynomial_(magma2)    # optional - magma
            False
        """
        # NB f must not be garbage-collected, otherwise the
        # return value of this function is invalid
        return magma(self.defining_polynomial())

    def _magma_init_(self, magma):
        """
        Return a Magma version of this number field.

        EXAMPLES::

            sage: R.<t> = QQ[]
            sage: K.<a> = NumberField(t^2 + 1)
            sage: K._magma_init_(magma)                            # optional - magma
            'SageCreateWithNames(NumberField(_sage_[...]),["a"])'
            sage: L = magma(K)    # optional - magma
            sage: L               # optional - magma
            Number Field with defining polynomial t^2 + 1 over the Rational Field
            sage: L.sage()        # optional - magma
            Number Field in a with defining polynomial t^2 + 1
            sage: L.sage() is K   # optional - magma
            True
            sage: L.1             # optional - magma
            a
            sage: L.1^2           # optional - magma
            -1
            sage: m = magma(a+1/2); m    # optional - magma
            1/2*(2*a + 1)
            sage: m.sage()        # optional - magma
            a + 1/2

        A relative number field::

            sage: S.<u> = K[]
            sage: M.<b> = NumberField(u^3+u+a)
            sage: L = magma(M)    # optional - magma
            sage: L               # optional - magma
            Number Field with defining polynomial u^3 + u + a over its ground field
            sage: L.sage() is M   # optional - magma
            True
        """
        # Get magma version of defining polynomial of this number field
        f = self._magma_polynomial_(magma)
        s = 'NumberField(%s)'%f.name()
        return magma._with_names(s, self.variable_names())

    def construction(self):
        r"""
        Construction of self

        EXAMPLE::

            sage: K.<a>=NumberField(x^3+x^2+1,embedding=CC.gen())
            sage: F,R = K.construction()
            sage: F
            AlgebraicExtensionFunctor
            sage: R
            Rational Field
            sage: F(R) == K
            True

        Note that, if a number field is provided with an embedding,
        the construction functor applied to the rationals is not
        necessarily identic with the number field. The reason is
        that the construction functor uses a value for the embedding
        that is equivalent, but not necessarily equal, to the one
        provided in the definition of the number field::

            sage: F(R) is K
            False
            sage: F.embeddings
            [0.2327856159383841? + 0.7925519925154479?*I]

        TEST::

            sage: K.<a> = NumberField(x^3+x+1)
            sage: R.<t> = ZZ[]
            sage: a+t     # indirect doctest
            t + a
            sage: (a+t).parent()
            Univariate Polynomial Ring in t over Number Field in a with defining polynomial x^3 + x + 1

        The construction works for non-absolute number fields as well::

            sage: K.<a,b,c>=NumberField([x^3+x^2+1,x^2+1,x^7+x+1])
            sage: F,R = K.construction()
            sage: F(R) == K
            True

        ::

            sage: P.<x> = QQ[]
            sage: K.<a> = NumberField(x^3-5,embedding=0)
            sage: L.<b> = K.extension(x^2+a)
            sage: a*b
            a*b

        """
        from sage.categories.pushout import AlgebraicExtensionFunctor
        from sage.all import QQ
        if self.is_absolute():
            return (AlgebraicExtensionFunctor([self.polynomial()], [self.variable_name()], [None if self.coerce_embedding() is None else self.coerce_embedding()(self.gen())]), QQ)
        names = self.variable_names()
        polys = []
        embeddings = []
        K = self
        while (1):
            if K.is_absolute():
                break
            polys.append(K.relative_polynomial())
            embeddings.append(None if K.coerce_embedding() is None else K.coerce_embedding()(self.gen()))
            K = K.base_field()
        polys.append(K.relative_polynomial())
        embeddings.append(None if K.coerce_embedding() is None else K.coerce_embedding()(K.gen()))
        return (AlgebraicExtensionFunctor(polys, names, embeddings), QQ)

    def _element_constructor_(self, x):
        r"""
        Make x into an element of this number field, possibly not canonically.

        INPUT:

            - ``x`` - the element

        OUTPUT:

            ``x``, as an element of this number field

        TESTS::

            sage: K.<a> = NumberField(x^3 + 17)
            sage: K(a) is a # indirect doctest
            True
            sage: K('a^2 + 2/3*a + 5')
            a^2 + 2/3*a + 5
            sage: K('1').parent()
            Number Field in a with defining polynomial x^3 + 17
            sage: K(3/5).parent()
            Number Field in a with defining polynomial x^3 + 17
            sage: K.<a> = NumberField(polygen(QQ)^2 - 5)
            sage: F.<b> = K.extension(polygen(K))
            sage: F([a])
            a

        Using a GAP element may be tricky, as it may contain
        an exclamation mark::

            sage: L.<tau> = NumberField(x^3-2)
            sage: gap(tau^3)
            2
            sage: gap(tau)^3
            !2
            sage: L(gap(tau)^3)     # indirect doctest
            2

        """
        if isinstance(x, number_field_element.NumberFieldElement):
            K = x.parent()
            if K is self:
                return x
            elif K == self:
                return self._element_class(self, x.polynomial())
            elif isinstance(x, (number_field_element.OrderElement_absolute,
                                number_field_element.OrderElement_relative,
                                number_field_element_quadratic.OrderElement_quadratic)):
                L = K.number_field()
                if L == self:
                    return self._element_class(self, x)
                x = L(x)
            return self._coerce_from_other_number_field(x)
        elif sage.interfaces.gap.is_GapElement(x):
            s = repr(x)
            if self.variable_name() in s:
                return self._coerce_from_str(s)
            return self._coerce_from_str(s.replace('!',''))
        elif isinstance(x,str):
            return self._coerce_from_str(x)
        elif isinstance(x, (tuple, list)) or \
                (isinstance(x, sage.modules.free_module_element.FreeModuleElement) and
                 self.base_ring().has_coerce_map_from(x.parent().base_ring())):
            if len(x) != self.relative_degree():
                raise ValueError("Length must be equal to the degree of this number field")
            result = x[0]
            for i in xrange(1,self.relative_degree()):
                result += x[i]*self.gen(0)**i
            return result
        return self._coerce_non_number_field_element_in(x)

    def _coerce_from_str(self, x):
        """
        Coerce a string representation of an element of this
        number field into this number field.

        INPUT:
            x -- string

        EXAMPLES:
            sage: k.<theta25> = NumberField(x^3+(2/3)*x+1)
            sage: k._coerce_from_str('theta25^3 + (1/3)*theta25')
            -1/3*theta25 - 1

        This function is called by the coerce method when it gets a string
        as input:
            sage: k('theta25^3 + (1/3)*theta25')
            -1/3*theta25 - 1
        """
        # provide string coercion, as
        # for finite fields
        w = sage.misc.all.sage_eval(x,locals=self.gens_dict())
        if not (is_Element(w) and w.parent() is self):
            return self(w)
        else:
            return w

    def _coerce_from_universal_cyclotomic_field(self, x):
        """
        Coerce an element of the universal cyclotomic field
        into this cyclotomic field.

        EXAMPLES::

            sage: CF = CyclotomicField(5)
            sage: UCF.<E> = UniversalCyclotomicField()

            sage: CF(E(5)) # indirect doctest
            zeta5

            sage: CF = CyclotomicField(7)
            sage: CF(E(5)) # indirect doctest
            Traceback (most recent call last):
            ...
            TypeError: The element E(5) cannot be converted to Cyclotomic Field of order 7 and degree 6

            sage: CF = CyclotomicField(10)
            sage: CF(E(5)) # indirect doctest
            zeta10^2

        Matrices are correctly dealt with::

            sage: M = Matrix(UCF,2,[E(3),E(4),E(5),E(6)]); M
            [   E(3)    E(4)]
            [   E(5) -E(3)^2]

            sage: Matrix(CyclotomicField(60),M) # indirect doctest
            [zeta60^10 - 1     zeta60^15]
            [    zeta60^12     zeta60^10]

        Using a non-standard embedding::

            sage: CF = CyclotomicField(5,embedding=CC(exp(4*pi*i/5)))
            sage: x = E(5)
            sage: CC(x)
            0.309016994374947 + 0.951056516295154*I
            sage: CC(CF(x))
            0.309016994374947 + 0.951056516295154*I

            sage: UCF.<E> = UniversalCyclotomicField(embedding=None)
            sage: CF(E(5))
            Traceback (most recent call last):
            ...
            TypeError: The element E(5) cannot be converted to Cyclotomic Field of order 5 and degree 4
        """
        from sage.rings.universal_cyclotomic_field.universal_cyclotomic_field import UniversalCyclotomicField
        assert isinstance(x,UniversalCyclotomicField.Element)
        if not x.parent()._has_standard_embedding or self._n() % x.field_order():
            raise TypeError("The element %s cannot be converted to %s"%(x,self))
        return self(x.to_cyclotomic_field())

    def _Hom_(self, codomain, cat=None):
        """
        Return homset of homomorphisms from self to the number field
        codomain.

        The cat option is currently ignored.

        EXAMPLES: This function is implicitly called by the Hom method or
        function.

        ::

            sage: K.<i> = NumberField(x^2 + 1); K
            Number Field in i with defining polynomial x^2 + 1
            sage: K.Hom(K) # indirect doctest
            Automorphism group of Number Field in i with defining polynomial x^2 + 1
            sage: Hom(K, QuadraticField(-1, 'b'))
            Set of field embeddings from Number Field in i with defining polynomial x^2 + 1 to Number Field in b with defining polynomial x^2 + 1

        CHECKME: handling of the case where codomain is not a number field?

           sage: Hom(K, VectorSpace(QQ,3))
           Set of Morphisms from Number Field in i with defining polynomial x^2 + 1 to Vector space of dimension 3 over Rational Field in Category of commutative additive groups
        """
        if is_NumberFieldHomsetCodomain(codomain):
            import morphism
            return morphism.NumberFieldHomset(self, codomain)
        else:
            raise TypeError

    @cached_method
    def structure(self):
        """
        Return fixed isomorphism or embedding structure on self.

        This is used to record various isomorphisms or embeddings that
        arise naturally in other constructions.

        EXAMPLES::

            sage: K.<z> = NumberField(x^2 + 3)
            sage: L.<a> = K.absolute_field(); L
            Number Field in a with defining polynomial x^2 + 3
            sage: L.structure()
            (Isomorphism given by variable name change map:
              From: Number Field in a with defining polynomial x^2 + 3
              To:   Number Field in z with defining polynomial x^2 + 3,
             Isomorphism given by variable name change map:
              From: Number Field in z with defining polynomial x^2 + 3
              To:   Number Field in a with defining polynomial x^2 + 3)

            sage: K.<a> = QuadraticField(-3)
            sage: R.<y> = K[]
            sage: D.<x0> = K.extension(y)
            sage: D_abs.<y0> = D.absolute_field()
            sage: D_abs.structure()[0](y0)
            -a
        """
        if self._structure is None:
            f = self.hom(self)
            return f,f
        else:
            return self._structure.create_structure(self)

    def completion(self, p, prec, extras={}):
        """
        Returns the completion of self at `p` to the specified
        precision. Only implemented at archimedean places, and then only if
        an embedding has been fixed.

        EXAMPLES::

            sage: K.<a> = QuadraticField(2)
            sage: K.completion(infinity, 100)
            Real Field with 100 bits of precision
            sage: K.<zeta> = CyclotomicField(12)
            sage: K.completion(infinity, 53, extras={'type': 'RDF'})
            Complex Double Field
            sage: zeta + 1.5                            # implicit test
            2.36602540378444 + 0.500000000000000*I
        """
        if p == infinity.infinity:
            gen_image = self.gen_embedding()
            if gen_image is not None:
                if gen_image in RDF:
                    return QQ.completion(p, prec, extras)
                elif gen_image in CDF:
                    return QQ.completion(p, prec, extras).algebraic_closure()
            raise ValueError("No embedding into the complex numbers has been specified.")
        else:
            raise NotImplementedError

    def primitive_element(self):
        r"""
        Return a primitive element for this field, i.e., an element that
        generates it over `\QQ`.

        EXAMPLES::

            sage: K.<a> = NumberField(x^3 + 2)
            sage: K.primitive_element()
            a
            sage: K.<a,b,c> = NumberField([x^2-2,x^2-3,x^2-5])
            sage: K.primitive_element()
            a - b + c
            sage: alpha = K.primitive_element(); alpha
            a - b + c
            sage: alpha.minpoly()
            x^2 + (2*b - 2*c)*x - 2*c*b + 6
            sage: alpha.absolute_minpoly()
            x^8 - 40*x^6 + 352*x^4 - 960*x^2 + 576
        """
        try:
            return self.__primitive_element
        except AttributeError:
            pass
        K = self.absolute_field('a')
        from_K, to_K = K.structure()
        self.__primitive_element = from_K(K.gen())
        return self.__primitive_element

    def random_element(self, num_bound=None, den_bound=None,
                       integral_coefficients=False, distribution=None):
        r"""
        Return a random element of this number field.

        INPUT:

        - ``num_bound`` - Bound on numerator of the coefficients of
                          the resulting element

        - ``den_bound`` - Bound on denominators of the coefficients
                          of the resulting element

        - ``integral_coefficients`` (default: False) - If True, then
                          the resulting element will have integral
                          coefficients. This option overrides any
                          value of `den_bound`.

        - ``distribution`` - Distribution to use for the coefficients
                          of the resulting element

        OUTPUT:

        - Element of this number field

        EXAMPLES::

            sage: K.<j> = NumberField(x^8+1)
            sage: K.random_element()
            1/2*j^7 - j^6 - 12*j^5 + 1/2*j^4 - 1/95*j^3 - 1/2*j^2 - 4

            sage: K.<a,b,c> = NumberField([x^2-2,x^2-3,x^2-5])
            sage: K.random_element()
            ((6136*c - 7489/3)*b + 5825/3*c - 71422/3)*a + (-4849/3*c + 58918/3)*b - 45718/3*c + 75409/12

            sage: K.<a> = NumberField(x^5-2)
            sage: K.random_element(integral_coefficients=True)
            a^3 + a^2 - 3*a - 1

        TESTS::

            sage: K.<a> = NumberField(x^5-2)
            sage: K.random_element(-1)
            Traceback (most recent call last):
            ...
            TypeError: x must be < y
            sage: K.random_element(5,0)
            Traceback (most recent call last):
            ...
            TypeError: x must be < y
            sage: QQ[I].random_element(0)
            Traceback (most recent call last):
            ...
            TypeError: x must be > 0
        """
        if integral_coefficients:
            den_bound = 1

        return self._zero_element._random_element(num_bound=num_bound,
                                                  den_bound=den_bound,
                                                  distribution=distribution)

    def subfield(self, alpha, name=None, names=None):
        r"""
        Return a number field `K` isomorphic to `\QQ(\alpha)`
        (if this is an absolute number field) or `L(\alpha)` (if this
        is a relative extension `M/L`) and a map from K to self that
        sends the generator of K to alpha.

        INPUT:

        -  ``alpha`` - an element of self, or something that
           coerces to an element of self.

        OUTPUT:

        - ``K`` - a number field
        - ``from_K`` - a homomorphism from K to self that
          sends the generator of K to alpha.

        EXAMPLES::

            sage: K.<a> = NumberField(x^4 - 3); K
            Number Field in a with defining polynomial x^4 - 3
            sage: H.<b>, from_H = K.subfield(a^2)
            sage: H
            Number Field in b with defining polynomial x^2 - 3
            sage: from_H(b)
            a^2
            sage: from_H
            Ring morphism:
              From: Number Field in b with defining polynomial x^2 - 3
              To:   Number Field in a with defining polynomial x^4 - 3
              Defn: b |--> a^2

        A relative example. Note that the result returned is the subfield generated
        by `\alpha` over ``self.base_field()``, not over `\QQ` (see :trac:`5392`)::

            sage: L.<a> = NumberField(x^2 - 3)
            sage: M.<b> = L.extension(x^4 + 1)
            sage: K, phi = M.subfield(b^2)
            sage: K.base_field() is L
            True

        Subfields inherit embeddings::

            sage: K.<z> = CyclotomicField(5)
            sage: L, K_from_L = K.subfield(z-z^2-z^3+z^4)
            sage: L
            Number Field in z0 with defining polynomial x^2 - 5
            sage: CLF_from_K = K.coerce_embedding(); CLF_from_K
            Generic morphism:
              From: Cyclotomic Field of order 5 and degree 4
              To:   Complex Lazy Field
              Defn: z -> 0.309016994374948? + 0.951056516295154?*I
            sage: CLF_from_L = L.coerce_embedding(); CLF_from_L
            Generic morphism:
              From: Number Field in z0 with defining polynomial x^2 - 5
              To:   Complex Lazy Field
              Defn: z0 -> 2.23606797749979? + 0.?e-14*I

        Check transitivity::

            sage: CLF_from_L(L.gen())
            2.23606797749979? + 0.?e-14*I
            sage: CLF_from_K(K_from_L(L.gen()))
            2.23606797749979? + 0.?e-14*I

        If `self` has no specified embedding, then `K` comes with an
        embedding in `self`::

            sage: K.<a> = NumberField(x^6 - 6*x^4 + 8*x^2 - 1)
            sage: L.<b>, from_L = K.subfield(a^2)
            sage: L
            Number Field in b with defining polynomial x^3 - 6*x^2 + 8*x - 1
            sage: L.gen_embedding()
            a^2

        You can also view a number field as having a different generator by
        just choosing the input to generate the whole field; for that it is
        better to use ``self.change_generator``, which gives
        isomorphisms in both directions.
        """
        if not names is None:
            name = names
        if name is None:
            name = self.variable_name() + '0'
        beta = self(alpha)
        f = beta.minpoly()
        # If self has a specified embedding, K should inherit it
        if self.coerce_embedding() is not None:
            emb = self.coerce_embedding()(beta)
        else:
            # Otherwise K should at least come with an embedding in self
            emb = beta
        K = NumberField(f, names=name, embedding=emb)
        from_K = K.hom([beta])
        return K, from_K

    def change_generator(self, alpha, name=None, names=None):
        r"""
        Given the number field self, construct another isomorphic number
        field `K` generated by the element alpha of self, along
        with isomorphisms from `K` to self and from self to
        `K`.

        EXAMPLES::

            sage: L.<i> = NumberField(x^2 + 1); L
            Number Field in i with defining polynomial x^2 + 1
            sage: K, from_K, to_K = L.change_generator(i/2 + 3)
            sage: K
            Number Field in i0 with defining polynomial x^2 - 6*x + 37/4
            sage: from_K
            Ring morphism:
              From: Number Field in i0 with defining polynomial x^2 - 6*x + 37/4
              To:   Number Field in i with defining polynomial x^2 + 1
              Defn: i0 |--> 1/2*i + 3
            sage: to_K
            Ring morphism:
              From: Number Field in i with defining polynomial x^2 + 1
              To:   Number Field in i0 with defining polynomial x^2 - 6*x + 37/4
              Defn: i |--> 2*i0 - 6

        We can also do

        ::

            sage: K.<c>, from_K, to_K = L.change_generator(i/2 + 3); K
            Number Field in c with defining polynomial x^2 - 6*x + 37/4


        We compute the image of the generator `\sqrt{-1}` of `L`.

        ::

            sage: to_K(i)
            2*c - 6

        Note that the image is indeed a square root of -1.

        ::

            sage: to_K(i)^2
            -1
            sage: from_K(to_K(i))
            i
            sage: to_K(from_K(c))
            c
        """
        if not names is None:
            name = names
        alpha = self(alpha)
        K, from_K = self.subfield(alpha, name=name)
        if K.degree() != self.degree():
            raise ValueError("alpha must generate a field of degree %s, but alpha generates a subfield of degree %s"%(self.degree(), K.degree()))
        # Now compute to_K, which is an isomorphism
        # from self to K such that from_K(to_K(x)) == x for all x,
        # and to_K(from_K(y)) == y.
        # To do this, we must compute the image of self.gen()
        # under to_K.   This means writing self.gen() as a
        # polynomial in alpha, which is possible by the degree
        # check above.  This latter we do by linear algebra.
        phi = alpha.coordinates_in_terms_of_powers()
        c = phi(self.gen())
        to_K = self.hom([K(c)])
        return K, from_K, to_K

    def is_absolute(self):
        """
        Returns True if self is an absolute field.

        This function will be implemented in the derived classes.

        EXAMPLES::

            sage: K = CyclotomicField(5)
            sage: K.is_absolute()
            True
        """
        raise NotImplementedError

    def is_relative(self):
        """
        EXAMPLES::

            sage: K.<a> = NumberField(x^10 - 2)
            sage: K.is_absolute()
            True
            sage: K.is_relative()
            False
        """
        return not self.is_absolute()

    @cached_method
    def absolute_field(self, names):
        """
        Returns self as an absolute extension over QQ.

        OUTPUT:


        -  ``K`` - this number field (since it is already
           absolute)


        Also, ``K.structure()`` returns from_K and to_K,
        where from_K is an isomorphism from K to self and to_K is an
        isomorphism from self to K.

        EXAMPLES::

            sage: K = CyclotomicField(5)
            sage: K.absolute_field('a')
            Number Field in a with defining polynomial x^4 + x^3 + x^2 + x + 1
        """
        return NumberField(self.defining_polynomial(), names, check=False, structure=structure.NameChange(self))

    def is_isomorphic(self, other):
        """
        Return True if self is isomorphic as a number field to other.

        EXAMPLES::

            sage: k.<a> = NumberField(x^2 + 1)
            sage: m.<b> = NumberField(x^2 + 4)
            sage: k.is_isomorphic(m)
            True
            sage: m.<b> = NumberField(x^2 + 5)
            sage: k.is_isomorphic (m)
            False

        ::

            sage: k = NumberField(x^3 + 2, 'a')
            sage: k.is_isomorphic(NumberField((x+1/3)^3 + 2, 'b'))
            True
            sage: k.is_isomorphic(NumberField(x^3 + 4, 'b'))
            True
            sage: k.is_isomorphic(NumberField(x^3 + 5, 'b'))
            False
        """
        if not isinstance(other, NumberField_generic):
            raise ValueError("other must be a generic number field.")
        t = self.pari_polynomial().nfisisom(other.pari_polynomial())
        return t != 0

    def is_totally_real(self):
        """
        Return True if self is totally real, and False otherwise.

        Totally real means that every isomorphic embedding of self into the
        complex numbers has image contained in the real numbers.

        EXAMPLES::

            sage: NumberField(x^2+2, 'alpha').is_totally_real()
            False
            sage: NumberField(x^2-2, 'alpha').is_totally_real()
            True
            sage: NumberField(x^4-2, 'alpha').is_totally_real()
            False
        """
        return self.signature()[1] == 0

    def is_totally_imaginary(self):
        """
        Return True if self is totally imaginary, and False otherwise.

        Totally imaginary means that no isomorphic embedding of self into
        the complex numbers has image contained in the real numbers.

        EXAMPLES::

            sage: NumberField(x^2+2, 'alpha').is_totally_imaginary()
            True
            sage: NumberField(x^2-2, 'alpha').is_totally_imaginary()
            False
            sage: NumberField(x^4-2, 'alpha').is_totally_imaginary()
            False
        """
        return self.signature()[0] == 0

    def is_CM(self):
        r"""
        Return True if self is a CM field (i.e. a totally imaginary
        quadratic extension of a totally real field).

        EXAMPLES::

            sage: Q.<a> = NumberField(x - 1)
            sage: Q.is_CM()
            False
            sage: K.<i> = NumberField(x^2 + 1)
            sage: K.is_CM()
            True
            sage: L.<zeta20> = CyclotomicField(20)
            sage: L.is_CM()
            True
            sage: K.<omega> = QuadraticField(-3)
            sage: K.is_CM()
            True
            sage: L.<sqrt5> = QuadraticField(5)
            sage: L.is_CM()
            False
            sage: F.<a> = NumberField(x^3 - 2)
            sage: F.is_CM()
            False
            sage: F.<a> = NumberField(x^4-x^3-3*x^2+x+1)
            sage: F.is_CM()
            False

        The following are non-CM totally imaginary fields.

        ::

            sage: F.<a> = NumberField(x^4 + x^3 - x^2 - x + 1)
            sage: F.is_totally_imaginary()
            True
            sage: F.is_CM()
            False
            sage: F2.<a> = NumberField(x^12 - 5*x^11 + 8*x^10 - 5*x^9 - \
                                       x^8 + 9*x^7 + 7*x^6 - 3*x^5 + 5*x^4 + \
                                       7*x^3 - 4*x^2 - 7*x + 7)
            sage: F2.is_totally_imaginary()
            True
            sage: F2.is_CM()
            False

        The following is a non-cyclotomic CM field.

        ::

            sage: M.<a> = NumberField(x^4 - x^3 - x^2 - 2*x + 4)
            sage: M.is_CM()
            True

        Now, we construct a totally imaginary quadratic extension of a
        totally real field (which is not cyclotomic).

        ::

            sage: E_0.<a> = NumberField(x^7 - 4*x^6 - 4*x^5 + 10*x^4 + 4*x^3 - \
                                        6*x^2 - x + 1)
            sage: E_0.is_totally_real()
            True
            sage: E.<b> = E_0.extension(x^2 + 1)
            sage: E.is_CM()
            True

        Finally, a CM field that is given as an extension that is not CM.

        ::

            sage: E_0.<a> = NumberField(x^2 - 4*x + 16)
            sage: y = polygen(E_0)
            sage: E.<z> = E_0.extension(y^2 - E_0.gen() / 2)
            sage: E.is_CM()
            True
            sage: E.is_CM_extension()
            False

        """

        #Return cached answer if available
        try:
            return self.__is_CM
        except(AttributeError):
            pass

        #Then, deal with simple cases
        if is_odd(self.absolute_degree()):
            self.__is_CM = False
            return False
        if isinstance(
           self, sage.rings.number_field.number_field.NumberField_quadratic):
            self.__is_CM = (self.discriminant() < 0)
            return self.__is_CM
        if isinstance(
           self, sage.rings.number_field.number_field.NumberField_cyclotomic):
            self.__is_CM = True
            return True
        if not self.is_totally_imaginary():
            self.__is_CM = False
            return False
        if self.is_absolute():
            K = self
        else:
            F = self.base_field()
            if F.absolute_degree() == self.absolute_degree() / 2:
                if F.is_totally_real():
                    self.__is_CM = True
                    self.__max_tot_real_sub = [F, self.coerce_map_from(F)]
                    return True
            K = self.absolute_field('z')

        #Check for index 2 subextensions that are totally real
        possibilities = K.subfields(K.absolute_degree()/2)
        for F, phi, _ in possibilities:
            if F.is_totally_real():
                self.__is_CM = True
                if self.is_relative():
                    phi = phi.post_compose(K.structure()[0])
                self.__max_tot_real_sub = [F, phi]
                return True
        self.__is_CM = False
        return False

    def complex_conjugation(self):
        """
        Return the complex conjugation of self.

        This is only well-defined for fields contained in CM fields
        (i.e. for totally real fields and CM fields). Recall that a CM
        field is a totally imaginary quadratic extension of a totally
        real field. For other fields, a ValueError is raised.

        EXAMPLES::

            sage: QuadraticField(-1, 'I').complex_conjugation()
            Ring endomorphism of Number Field in I with defining polynomial x^2 + 1
              Defn: I |--> -I
            sage: CyclotomicField(8).complex_conjugation()
            Ring endomorphism of Cyclotomic Field of order 8 and degree 4
              Defn: zeta8 |--> -zeta8^3
            sage: QuadraticField(5, 'a').complex_conjugation()
            Identity endomorphism of Number Field in a with defining polynomial x^2 - 5
            sage: F = NumberField(x^4 + x^3 - 3*x^2 - x + 1, 'a')
            sage: F.is_totally_real()
            True
            sage: F.complex_conjugation()
            Identity endomorphism of Number Field in a with defining polynomial x^4 + x^3 - 3*x^2 - x + 1
            sage: F.<b> = NumberField(x^2 - 2)
            sage: F.extension(x^2 + 1, 'a').complex_conjugation()
            Relative number field endomorphism of Number Field in a with defining polynomial x^2 + 1 over its base field
              Defn: a |--> -a
                    b |--> b
            sage: F2.<b> = NumberField(x^2 + 2)
            sage: K2.<a> = F2.extension(x^2 + 1)
            sage: cc = K2.complex_conjugation()
            sage: cc(a)
            -a
            sage: cc(b)
            -b

        """

        #Return cached answer if available
        try:
            return self.__complex_conjugation
        except(AttributeError):
            pass

        #Then, deal with simple cases
        if isinstance(
           self, sage.rings.number_field.number_field.NumberField_quadratic):
            disc = self.discriminant()
            if disc > 0:
                self.__complex_conjugation = self.coerce_map_from(self)
                return self.__complex_conjugation
            else:
                a = self.gen()
                r = a.trace()
                iy = a - r / 2
                self.__complex_conjugation = self.hom([a - 2 * iy], check=False)
            return self.__complex_conjugation
        if isinstance(
           self, sage.rings.number_field.number_field.NumberField_cyclotomic):
            zeta = self.gen()
            self.__complex_conjugation = self.hom([zeta ** (-1)], check=False)
            return self.__complex_conjugation
        if self.is_totally_real():
            self.__complex_conjugation = self.coerce_map_from(self)
            return self.__complex_conjugation

        if not self.is_CM():
            raise ValueError('Complex conjugation is only well-defined for fields contained in CM fields.')

        #In the remaining case, self.is_CM() should have cached __max_tot_real_sub
        try:
            F, phi = self.__max_tot_real_sub
        except(AttributeError):
            F, phi = self.maximal_totally_real_subfield()
        if self.is_absolute():
            K_rel = self.relativize(phi, self.variable_name() * 2)
            to_abs, from_abs = K_rel.structure()
            self.__complex_conjugation = K_rel.automorphisms()[1].pre_compose( \
               from_abs).post_compose(to_abs)
            self.__complex_conjugation = self.hom([self.__complex_conjugation(self.gen())], check=False)
            return self.__complex_conjugation
        else:
            if self.is_CM_extension():
                return self.automorphisms()[1]
            K_abs = self.absolute_field(self.variable_name() * 2)
            to_self, from_self = K_abs.structure()
            K_rel = K_abs.relativize(phi.post_compose(from_self), self.variable_name() * 3)
            to_abs, from_abs = K_rel.structure()
            self.__complex_conjugation = K_rel.automorphisms()[1].pre_compose(from_abs).post_compose(to_abs)
            self.__complex_conjugation = K_abs.hom([self.__complex_conjugation(K_abs.gen())], check=False)
            self.__complex_conjugation = self.__complex_conjugation.pre_compose(from_self).post_compose(to_self)
            return self.__complex_conjugation

    def maximal_totally_real_subfield(self):
        """
        Return the maximal totally real subfield of self together with an embedding of it into self.

        EXAMPLES::

            sage: F.<a> = QuadraticField(11)
            sage: F.maximal_totally_real_subfield()
            [Number Field in a with defining polynomial x^2 - 11, Identity endomorphism of Number Field in a with defining polynomial x^2 - 11]
            sage: F.<a> = QuadraticField(-15)
            sage: F.maximal_totally_real_subfield()
            [Rational Field, Natural morphism:
              From: Rational Field
              To:   Number Field in a with defining polynomial x^2 + 15]
            sage: F.<a> = CyclotomicField(29)
            sage: F.maximal_totally_real_subfield()
            (Number Field in a0 with defining polynomial x^14 + x^13 - 13*x^12 - 12*x^11 + 66*x^10 + 55*x^9 - 165*x^8 - 120*x^7 + 210*x^6 + 126*x^5 - 126*x^4 - 56*x^3 + 28*x^2 + 7*x - 1, Ring morphism:
              From: Number Field in a0 with defining polynomial x^14 + x^13 - 13*x^12 - 12*x^11 + 66*x^10 + 55*x^9 - 165*x^8 - 120*x^7 + 210*x^6 + 126*x^5 - 126*x^4 - 56*x^3 + 28*x^2 + 7*x - 1
              To:   Cyclotomic Field of order 29 and degree 28
              Defn: a0 |--> -a^27 - a^26 - a^25 - a^24 - a^23 - a^22 - a^21 - a^20 - a^19 - a^18 - a^17 - a^16 - a^15 - a^14 - a^13 - a^12 - a^11 - a^10 - a^9 - a^8 - a^7 - a^6 - a^5 - a^4 - a^3 - a^2 - 1)
            sage: F.<a> = NumberField(x^3 - 2)
            sage: F.maximal_totally_real_subfield()
            [Rational Field, Conversion map:
              From: Rational Field
              To:   Number Field in a with defining polynomial x^3 - 2]
            sage: F.<a> = NumberField(x^4 - x^3 - x^2 + x + 1)
            sage: F.maximal_totally_real_subfield()
            [Rational Field, Conversion map:
              From: Rational Field
              To:   Number Field in a with defining polynomial x^4 - x^3 - x^2 + x + 1]
            sage: F.<a> = NumberField(x^4 - x^3 + 2*x^2 + x + 1)
            sage: F.maximal_totally_real_subfield()
            [Number Field in a1 with defining polynomial x^2 - x - 1, Ring morphism:
              From: Number Field in a1 with defining polynomial x^2 - x - 1
              To:   Number Field in a with defining polynomial x^4 - x^3 + 2*x^2 + x + 1
              Defn: a1 |--> -1/2*a^3 - 1/2]
            sage: F.<a> = NumberField(x^4-4*x^2-x+1)
            sage: F.maximal_totally_real_subfield()
            [Number Field in a with defining polynomial x^4 - 4*x^2 - x + 1, Identity endomorphism of Number Field in a with defining polynomial x^4 - 4*x^2 - x + 1]

        An example of a relative extension where the base field is not the maximal totally real subfield.

        ::

            sage: E_0.<a> = NumberField(x^2 - 4*x + 16)
            sage: y = polygen(E_0)
            sage: E.<z> = E_0.extension(y^2 - E_0.gen() / 2)
            sage: E.maximal_totally_real_subfield()
            [Number Field in z2 with defining polynomial x^2 - 6, Composite map:
              From: Number Field in z2 with defining polynomial x^2 - 6
              To:   Number Field in z with defining polynomial x^2 - 1/2*a over its base field
              Defn:   Ring morphism:
                      From: Number Field in z2 with defining polynomial x^2 - 6
                      To:   Number Field in z with defining polynomial x^4 - 2*x^2 + 4
                      Defn: z2 |--> -1/2*z^3 + 2*z
                    then
                      Isomorphism map:
                      From: Number Field in z with defining polynomial x^4 - 2*x^2 + 4
                      To:   Number Field in z with defining polynomial x^2 - 1/2*a over its base field]

        """

        try:
            return self.__max_tot_real_sub
        except(AttributeError):
            pass

        if isinstance(
           self, sage.rings.number_field.number_field.NumberField_quadratic):
            if self.discriminant() > 0:
                self.__max_tot_real_sub = [self, self.coerce_map_from(self)]
                return self.__max_tot_real_sub
            else:
                self.__max_tot_real_sub = [QQ, self.coerce_map_from(QQ)]
            return self.__max_tot_real_sub
        if isinstance(
           self, sage.rings.number_field.number_field.NumberField_cyclotomic):
            zeta = self.gen()
            self.__max_tot_real_sub = self.subfield(zeta + zeta ** (-1))
            return self.__max_tot_real_sub
        if self.is_totally_real():
            self.__max_tot_real_sub = [self, self.coerce_map_from(self)]
            return self.__max_tot_real_sub
        if self.is_absolute():
            K = self
        else:
            if self.is_CM_extension():
                self.__max_tot_real_sub = [self.base_field(), self.coerce_map_from(self.base_field())]
                return self.__max_tot_real_sub
            K = self.absolute_field('z')

        d = K.absolute_degree()
        divs = d.divisors()[1:-1]
        divs.reverse()
        for i in divs:
            possibilities = K.subfields(i)
            for F, phi, _ in possibilities:
                if F.is_totally_real():
                    if self.is_relative():
                        phi = phi.post_compose(K.structure()[0])
                    self.__max_tot_real_sub = [F, phi]
                    return self.__max_tot_real_sub
        self.__max_tot_real_sub = [QQ, self.coerce_map_from(QQ)]
        return self.__max_tot_real_sub

    def complex_embeddings(self, prec=53):
        r"""
        Return all homomorphisms of this number field into the approximate
        complex field with precision prec.

        This always embeds into an MPFR based complex field.  If you
        want embeddings into the 53-bit double precision, which is
        faster, use ``self.embeddings(CDF)``.

        EXAMPLES::

            sage: k.<a> = NumberField(x^5 + x + 17)
            sage: v = k.complex_embeddings()
            sage: ls = [phi(k.0^2) for phi in v] ; ls # random order
            [2.97572074038...,
             -2.40889943716 + 1.90254105304*I,
             -2.40889943716 - 1.90254105304*I,
             0.921039066973 + 3.07553311885*I,
             0.921039066973 - 3.07553311885*I]
            sage: K.<a> = NumberField(x^3 + 2)
            sage: ls = K.complex_embeddings() ; ls # random order
            [
            Ring morphism:
              From: Number Field in a with defining polynomial x^3 + 2
              To:   Complex Double Field
              Defn: a |--> -1.25992104989...,
            Ring morphism:
              From: Number Field in a with defining polynomial x^3 + 2
              To:   Complex Double Field
              Defn: a |--> 0.629960524947 - 1.09112363597*I,
            Ring morphism:
              From: Number Field in a with defining polynomial x^3 + 2
              To:   Complex Double Field
              Defn: a |--> 0.629960524947 + 1.09112363597*I
            ]
        """
        CC = sage.rings.complex_field.ComplexField(prec)
        return self.embeddings(CC)

    def real_embeddings(self, prec=53):
        r"""
        Return all homomorphisms of this number field into the approximate
        real field with precision prec.

        If prec is 53 (the default), then the real double field is
        used; otherwise the arbitrary precision (but slow) real field
        is used.  If you want embeddings into the 53-bit double
        precision, which is faster, use ``self.embeddings(RDF)``.

        .. NOTE::

            This function uses finite precision real numbers.
            In functions that should output proven results, one
            could use ``self.embeddings(AA)`` instead.

        EXAMPLES::

            sage: K.<a> = NumberField(x^3 + 2)
            sage: K.real_embeddings()
            [
            Ring morphism:
              From: Number Field in a with defining polynomial x^3 + 2
              To:   Real Field with 53 bits of precision
              Defn: a |--> -1.25992104989487
            ]
            sage: K.real_embeddings(16)
            [
            Ring morphism:
              From: Number Field in a with defining polynomial x^3 + 2
              To:   Real Field with 16 bits of precision
              Defn: a |--> -1.260
            ]
            sage: K.real_embeddings(100)
            [
            Ring morphism:
              From: Number Field in a with defining polynomial x^3 + 2
              To:   Real Field with 100 bits of precision
              Defn: a |--> -1.2599210498948731647672106073
            ]

        As this is a numerical function, the number of embeddings
        may be incorrect if the precision is too low::

            sage: K = NumberField(x^2+2*10^1000*x + 10^2000+1, 'a')
            sage: len(K.real_embeddings())
            2
            sage: len(K.real_embeddings(100))
            2
            sage: len(K.real_embeddings(10000))
            0
            sage: len(K.embeddings(AA))
            0

        """
        K = sage.rings.real_mpfr.RealField(prec)
        return self.embeddings(K)

    def specified_complex_embedding(self):
        r"""
        Returns the embedding of this field into the complex numbers which has
        been specified.

        Fields created with the ``QuadraticField`` or
        ``CyclotomicField`` constructors come with an implicit
        embedding. To get one of these fields without the embedding, use
        the generic ``NumberField`` constructor.

        EXAMPLES::

            sage: QuadraticField(-1, 'I').specified_complex_embedding()
            Generic morphism:
              From: Number Field in I with defining polynomial x^2 + 1
              To:   Complex Lazy Field
              Defn: I -> 1*I

        ::

            sage: QuadraticField(3, 'a').specified_complex_embedding()
            Generic morphism:
              From: Number Field in a with defining polynomial x^2 - 3
              To:   Real Lazy Field
              Defn: a -> 1.732050807568878?

        ::

            sage: CyclotomicField(13).specified_complex_embedding()
            Generic morphism:
              From: Cyclotomic Field of order 13 and degree 12
              To:   Complex Lazy Field
              Defn: zeta13 -> 0.885456025653210? + 0.464723172043769?*I

        Most fields don't implicitly have embeddings unless explicitly
        specified::

            sage: NumberField(x^2-2, 'a').specified_complex_embedding() is None
            True
            sage: NumberField(x^3-x+5, 'a').specified_complex_embedding() is None
            True
            sage: NumberField(x^3-x+5, 'a', embedding=2).specified_complex_embedding()
            Generic morphism:
              From: Number Field in a with defining polynomial x^3 - x + 5
              To:   Real Lazy Field
              Defn: a -> -1.904160859134921?
            sage: NumberField(x^3-x+5, 'a', embedding=CDF.0).specified_complex_embedding()
            Generic morphism:
              From: Number Field in a with defining polynomial x^3 - x + 5
              To:   Complex Lazy Field
              Defn: a -> 0.952080429567461? + 1.311248044077123?*I

        This function only returns complex embeddings::

            sage: K.<a> = NumberField(x^2-2, embedding=Qp(7)(2).sqrt())
            sage: K.specified_complex_embedding() is None
            True
            sage: K.gen_embedding()
            3 + 7 + 2*7^2 + 6*7^3 + 7^4 + 2*7^5 + 7^6 + 2*7^7 + 4*7^8 + 6*7^9 + 6*7^10 + 2*7^11 + 7^12 + 7^13 + 2*7^15 + 7^16 + 7^17 + 4*7^18 + 6*7^19 + O(7^20)
            sage: K.coerce_embedding()
            Generic morphism:
              From: Number Field in a with defining polynomial x^2 - 2
              To:   7-adic Field with capped relative precision 20
              Defn: a -> 3 + 7 + 2*7^2 + 6*7^3 + 7^4 + 2*7^5 + 7^6 + 2*7^7 + 4*7^8 + 6*7^9 + 6*7^10 + 2*7^11 + 7^12 + 7^13 + 2*7^15 + 7^16 + 7^17 + 4*7^18 + 6*7^19 + O(7^20)
        """
        embedding = self.coerce_embedding()
        if embedding is not None:
            from sage.rings.real_mpfr import mpfr_prec_min
            from sage.rings.complex_field import ComplexField
            if ComplexField(mpfr_prec_min()).has_coerce_map_from(embedding.codomain()):
                 return embedding

    def gen_embedding(self):
        """
        If an embedding has been specified, return the image of the
        generator under that embedding. Otherwise return None.

        EXAMPLES::

            sage: QuadraticField(-7, 'a').gen_embedding()
            2.645751311064591?*I
            sage: NumberField(x^2+7, 'a').gen_embedding() # None
        """
        embedding = self.coerce_embedding()
        if embedding is None:
            return None
        else:
            return embedding(self.gen())

    def algebraic_closure(self):
        """
        Return the algebraic closure of self (which is QQbar).

        EXAMPLES::

            sage: K.<i> = QuadraticField(-1)
            sage: K.algebraic_closure()
            Algebraic Field
            sage: K.<a> = NumberField(x^3-2)
            sage: K.algebraic_closure()
            Algebraic Field
            sage: K = CyclotomicField(23)
            sage: K.algebraic_closure()
            Algebraic Field
        """
        return sage.rings.all.QQbar

    def latex_variable_name(self, name=None):
        """
        Return the latex representation of the variable name for this
        number field.

        EXAMPLES::

            sage: NumberField(x^2 + 3, 'a').latex_variable_name()
            'a'
            sage: NumberField(x^3 + 3, 'theta3').latex_variable_name()
            '\\theta_{3}'
            sage: CyclotomicField(5).latex_variable_name()
            '\\zeta_{5}'
        """
        if name is None:
            return self.__latex_variable_name
        else:
            self.__latex_variable_name = name

    def _repr_(self):
        """
        Return string representation of this number field.

        EXAMPLES::

            sage: k.<a> = NumberField(x^13 - (2/3)*x + 3)
            sage: k._repr_()
            'Number Field in a with defining polynomial x^13 - 2/3*x + 3'
        """
        return "Number Field in %s with defining polynomial %s"%(
                   self.variable_name(), self.polynomial())

    def _latex_(self):
        r"""
        Return latex representation of this number field. This is viewed as
        a polynomial quotient ring over a field.

        EXAMPLES::

            sage: k.<a> = NumberField(x^13 - (2/3)*x + 3)
            sage: k._latex_()
            '\\Bold{Q}[a]/(a^{13} - \\frac{2}{3} a + 3)'
            sage: latex(k)
            \Bold{Q}[a]/(a^{13} - \frac{2}{3} a + 3)

        Numbered variables are often correctly typeset::

            sage: k.<theta25> = NumberField(x^25+x+1)
            sage: print k._latex_()
            \Bold{Q}[\theta_{25}]/(\theta_{25}^{25} + \theta_{25} + 1)
        """
        return "%s[%s]/(%s)"%(latex(QQ), self.latex_variable_name(),
                              self.polynomial()._latex_(self.latex_variable_name()))

    def __cmp__(self, other):
        """
        Compare a number field with something else.

        INPUT:


        -  ``other`` - arbitrary Python object.


        If other is not a number field, then the types of self and other
        are compared. If both are number fields, then the variable names
        are compared. If those are the same, then the underlying defining
        polynomials are compared. If the polynomials are the same, the
        number fields are considered "equal", but need not be identical.
        Coercion between equal number fields is allowed.

        EXAMPLES::

            sage: k.<a> = NumberField(x^3 + 2); m.<b> = NumberField(x^3 + 2)
            sage: cmp(k,m)
            -1
            sage: cmp(m,k)
            1
            sage: k == QQ
            False
            sage: k.<a> = NumberField(x^3 + 2); m.<a> = NumberField(x^3 + 2)
            sage: k is m
            True
            sage: m = loads(dumps(k))
            sage: k is m
            True
            sage: k == m
            True

        TESTS::

            sage: x = QQ['x'].gen()
            sage: y = ZZ['y'].gen()
            sage: K = NumberField(x^3 + x + 3, 'a'); K
            Number Field in a with defining polynomial x^3 + x + 3
            sage: K.defining_polynomial().parent()
            Univariate Polynomial Ring in x over Rational Field

        ::

            sage: L = NumberField(y^3 + y + 3, 'a'); L
            Number Field in a with defining polynomial y^3 + y + 3
            sage: L.defining_polynomial().parent()
            Univariate Polynomial Ring in y over Rational Field
            sage: L == K
            True

        ::

            sage: NumberField(ZZ['x'].0^4 + 23, 'a') == NumberField(ZZ['y'].0^4 + 23, 'a')
            True
            sage: NumberField(ZZ['x'].0^4 + 23, 'a') == NumberField(QQ['y'].0^4 + 23, 'a')
            True
            sage: NumberField(QQ['x'].0^4 + 23, 'a') == NumberField(QQ['y'].0^4 + 23, 'a')
            True

        ::

            sage: x = var('x'); y = ZZ['y'].gen()
            sage: NumberField(x^3 + x + 5, 'a') == NumberField(y^3 + y + 5, 'a')
            True
            sage: NumberField(x^3 + x + 5, 'a') == NumberField(y^4 + y + 5, 'a')
            False
            sage: NumberField(x^3 + x + 5, 'a') == NumberField(x^3 + x + 5, 'b')
            False
            sage: QuadraticField(2, 'a', embedding=2) == QuadraticField(2, 'a', embedding=-2)
            False

        A relative number field and its absolute field should not be equal (see
        :trac:`11670`)::

            sage: K.<a> = QuadraticField(2)
            sage: R.<x> = K[]
            sage: L.<b> = K.extension(x^2+1)
            sage: M.<b> = L.absolute_field()
            sage: M == L
            False

        It seems convenient to have this return ``True`` but this causes all
        kinds of trouble. If they were equal the following could return
        ``True`` if ``M`` and ``L`` happened to have the same hash (polynomial
        rings are cached). This actually leads to an infinite recursion when
        factoring polynomials, since factorization over relative number fields
        is reduced to factorization over absolute fields::

            sage: M['x'] == L['x']
            False

        """
        if not isinstance(other, NumberField_generic):
            return cmp(type(self), type(other))
        c = cmp(self.base_field(), other.base_field())
        if c: return c
        c = cmp(self.variable_name(), other.variable_name())
        if c: return c
        # compare coefficients so that the polynomial variable does not count
        c = cmp(list(self.__polynomial), list(other.__polynomial))
        if c: return c
        # Now we compare the embeddings (if any).
        f, g = self.coerce_embedding(), other.coerce_embedding()
        if f is None and g is None:
            return 0
        elif f is None:
            return -1
        elif g is None:
            return 1
        else:
            return cmp(self.coerce_embedding()(self.gen()),
                       other.coerce_embedding()(other.gen()))

    def __hash__(self):
        r"""
        Compute the hash value of this number field.

        TESTS:

        Since there is a custom implementation of :meth:`__cmp`, we need a
        custom ``__hash__``. The number fields ``K`` and ``L`` in the following
        example used to have different hashes prior to :trac:`11670`::

            sage: R.<x> = QQ[]
            sage: R.<y> = QQ[]
            sage: K.<a> = NumberField(x^2+1)
            sage: L.<a> = NumberField(y^2+1)
            sage: K == L
            True
            sage: hash(K) == hash(L)
            True

        """
        return hash((self.variable_name(), self.base_field(), tuple(self.__polynomial)))

    def _ideal_class_(self, n=0):
        """
        Return the Python class used in defining the zero ideal of the ring
        of integers of this number field.

        This function is required by the general ring/ideal machinery. The
        value defined here is the default value for all number fields.

        EXAMPLES::

            sage: NumberField(x^2 + 2, 'c')._ideal_class_()
            <class 'sage.rings.number_field.number_field_ideal.NumberFieldIdeal'>
        """
        return sage.rings.number_field.number_field_ideal.NumberFieldIdeal

    def _fractional_ideal_class_(self):
        """
        Return the Python class used in defining fractional ideals of the
        ring of integers of this number field.

        This function is required by the general ring/ideal machinery. The
        value defined here is the default value for all number fields
        *except* relative number fields; this function is overridden by
        one of the same name on class NumberField_relative.

        EXAMPLES::

            sage: NumberField(x^2 + 2, 'c')._fractional_ideal_class_()
            <class 'sage.rings.number_field.number_field_ideal.NumberFieldFractionalIdeal'>
        """
        return sage.rings.number_field.number_field_ideal.NumberFieldFractionalIdeal

    def ideal(self, *gens, **kwds):
        """
        K.ideal() returns a fractional ideal of the field, except for the
        zero ideal which is not a fractional ideal.

        EXAMPLES::

            sage: K.<i>=NumberField(x^2+1)
            sage: K.ideal(2)
            Fractional ideal (2)
            sage: K.ideal(2+i)
            Fractional ideal (i + 2)
            sage: K.ideal(0)
            Ideal (0) of Number Field in i with defining polynomial x^2 + 1
        """
        try:
            return self.fractional_ideal(*gens, **kwds)
        except ValueError:
            return sage.rings.ring.Ring.ideal(self, gens, **kwds)

    def fractional_ideal(self, *gens, **kwds):
        r"""
        Return the ideal in `\mathcal{O}_K` generated by gens.
        This overrides the ``sage.rings.ring.Field`` method to
        use the ``sage.rings.ring.Ring`` one instead, since
        we're not really concerned with ideals in a field but in its ring
        of integers.

        INPUT:


        -  ``gens`` - a list of generators, or a number field
           ideal.


        EXAMPLES::

            sage: K.<a> = NumberField(x^3-2)
            sage: K.fractional_ideal([1/a])
            Fractional ideal (1/2*a^2)

        One can also input a number field ideal itself,
        or, more usefully, for a tower of number fields an ideal
        in one of the fields lower down the tower.

        ::

            sage: K.fractional_ideal(K.ideal(a))
            Fractional ideal (a)
            sage: L.<b> = K.extension(x^2 - 3, x^2 + 1)
            sage: M.<c> = L.extension(x^2 + 1)
            sage: L.ideal(K.ideal(2, a))
            Fractional ideal (a)
            sage: M.ideal(K.ideal(2, a)) == M.ideal(a*(b - c)/2)
            True

        The zero ideal is not a fractional ideal!

        ::

            sage: K.fractional_ideal(0)
            Traceback (most recent call last):
            ...
            ValueError: gens must have a nonzero element (zero ideal is not a fractional ideal)
        """
        if len(gens) == 1 and isinstance(gens[0], (list, tuple)):
            gens = gens[0]
        if len(gens) == 1 and isinstance(gens[0], NumberFieldFractionalIdeal):
            I = gens[0]
            if I.number_field() is self:
                return I
            else:
                gens = I.gens()
        return self._fractional_ideal_class_()(self, gens, **kwds)

    def ideals_of_bdd_norm(self, bound):
        """
        All integral ideals of bounded norm.

        INPUT:


        -  ``bound`` - a positive integer


        OUTPUT: A dict of all integral ideals I such that Norm(I) <= bound,
        keyed by norm.

        EXAMPLE::

            sage: K.<a> = NumberField(x^2 + 23)
            sage: d = K.ideals_of_bdd_norm(10)
            sage: for n in d:
            ...       print n
            ...       for I in d[n]:
            ...           print I
            1
            Fractional ideal (1)
            2
            Fractional ideal (2, 1/2*a - 1/2)
            Fractional ideal (2, 1/2*a + 1/2)
            3
            Fractional ideal (3, 1/2*a - 1/2)
            Fractional ideal (3, 1/2*a + 1/2)
            4
            Fractional ideal (4, 1/2*a + 3/2)
            Fractional ideal (2)
            Fractional ideal (4, 1/2*a + 5/2)
            5
            6
            Fractional ideal (-1/2*a + 1/2)
            Fractional ideal (6, 1/2*a + 5/2)
            Fractional ideal (6, 1/2*a + 7/2)
            Fractional ideal (1/2*a + 1/2)
            7
            8
            Fractional ideal (-1/2*a - 3/2)
            Fractional ideal (4, a - 1)
            Fractional ideal (4, a + 1)
            Fractional ideal (1/2*a - 3/2)
            9
            Fractional ideal (9, 1/2*a + 11/2)
            Fractional ideal (3)
            Fractional ideal (9, 1/2*a + 7/2)
            10
        """
        hnf_ideals = self.pari_nf().ideallist(bound)
        d = {}
        for i in xrange(bound):
            d[i+1] = [self.ideal(hnf) for hnf in hnf_ideals[i]]
        return d

    def primes_above(self, x, degree=None):
        r"""
        Return prime ideals of self lying over x.

        INPUT:


        -  ``x``: usually an element or ideal of self. It
           should be such that self.ideal(x) is sensible. This excludes x=0.

        -  ``degree`` (default: None): None or an integer.
           If None, find all primes above x of any degree. If an integer, find
           all primes above x such that the resulting residue field has
           exactly this degree.


        OUTPUT: A list of prime ideals of self lying over x. If degree
        is specified and no such ideal exists, returns the empty list.
        The output is sorted by residue degree first, then by
        underlying prime (or equivalently, by norm).

        EXAMPLES::

            sage: x = ZZ['x'].gen()
            sage: F.<t> = NumberField(x^3 - 2)

        ::

            sage: P2s = F.primes_above(2)
            sage: P2s # random
            [Fractional ideal (-t)]
            sage: all(2 in P2 for P2 in P2s)
            True
            sage: all(P2.is_prime() for P2 in P2s)
            True
            sage: [ P2.norm() for P2 in P2s ]
            [2]

        ::

            sage: P3s = F.primes_above(3)
            sage: P3s # random
            [Fractional ideal (t + 1)]
            sage: all(3 in P3 for P3 in P3s)
            True
            sage: all(P3.is_prime() for P3 in P3s)
            True
            sage: [ P3.norm() for P3 in P3s ]
            [3]

        The ideal (3) is totally ramified in F, so there is no degree 2
        prime above 3::

            sage: F.primes_above(3, degree=2)
            []
            sage: [ id.residue_class_degree() for id, _ in F.ideal(3).factor() ]
            [1]

        Asking for a specific degree works::

            sage: P5_1s = F.primes_above(5, degree=1)
            sage: P5_1s # random
            [Fractional ideal (-t^2 - 1)]
            sage: P5_1 = P5_1s[0]; P5_1.residue_class_degree()
            1

        ::

            sage: P5_2s = F.primes_above(5, degree=2)
            sage: P5_2s # random
            [Fractional ideal (t^2 - 2*t - 1)]
            sage: P5_2 = P5_2s[0]; P5_2.residue_class_degree()
            2

        Works in relative extensions too::

            sage: PQ.<X> = QQ[]
            sage: F.<a, b> = NumberField([X^2 - 2, X^2 - 3])
            sage: PF.<Y> = F[]
            sage: K.<c> = F.extension(Y^2 - (1 + a)*(a + b)*a*b)
            sage: I = F.ideal(a + 2*b)
            sage: P, Q = K.primes_above(I)
            sage: K.ideal(I) == P^4*Q
            True
            sage: K.primes_above(I, degree=1) == [P]
            True
            sage: K.primes_above(I, degree=4) == [Q]
            True

        It doesn't make sense to factor the ideal (0), so this raises an error::

            sage: F.prime_above(0)
            Traceback (most recent call last):
            ...
            AttributeError: 'NumberFieldIdeal' object has no attribute 'prime_factors'
        """
        if degree is not None:
            degree = ZZ(degree)
        facs = sorted([ (id.residue_class_degree(), id.absolute_norm(), id) for id in self.prime_factors(x) ])
        if degree is None:
            return [ id for d, n, id in facs ]
        else:
            return [ id for d, n, id in facs if d == degree ]

    def prime_above(self, x, degree=None):
        r"""
        Return a prime ideal of self lying over x.

        INPUT:


        -  ``x``: usually an element or ideal of self. It
           should be such that self.ideal(x) is sensible. This excludes x=0.

        -  ``degree`` (default: None): None or an integer.
           If one, find a prime above x of any degree. If an integer, find a
           prime above x such that the resulting residue field has exactly
           this degree.


        OUTPUT: A prime ideal of self lying over x. If degree is specified
        and no such ideal exists, raises a ValueError.

        EXAMPLES::

            sage: x = ZZ['x'].gen()
            sage: F.<t> = NumberField(x^3 - 2)

        ::

            sage: P2 = F.prime_above(2)
            sage: P2 # random
            Fractional ideal (-t)
            sage: 2 in P2
            True
            sage: P2.is_prime()
            True
            sage: P2.norm()
            2

        ::

            sage: P3 = F.prime_above(3)
            sage: P3 # random
            Fractional ideal (t + 1)
            sage: 3 in P3
            True
            sage: P3.is_prime()
            True
            sage: P3.norm()
            3

        The ideal (3) is totally ramified in F, so there is no degree 2
        prime above 3::

            sage: F.prime_above(3, degree=2)
            Traceback (most recent call last):
            ...
            ValueError: No prime of degree 2 above Fractional ideal (3)
            sage: [ id.residue_class_degree() for id, _ in F.ideal(3).factor() ]
            [1]

        Asking for a specific degree works::

            sage: P5_1 = F.prime_above(5, degree=1)
            sage: P5_1 # random
            Fractional ideal (-t^2 - 1)
            sage: P5_1.residue_class_degree()
            1

        ::

            sage: P5_2 = F.prime_above(5, degree=2)
            sage: P5_2 # random
            Fractional ideal (t^2 - 2*t - 1)
            sage: P5_2.residue_class_degree()
            2

        Relative number fields are ok::

            sage: G = F.extension(x^2 - 11, 'b')
            sage: G.prime_above(7)
            Fractional ideal (b + 2)

        It doesn't make sense to factor the ideal (0)::

            sage: F.prime_above(0)
            Traceback (most recent call last):
            ...
            AttributeError: 'NumberFieldIdeal' object has no attribute 'prime_factors'

        """
        ids = self.primes_above(x, degree)
        if not ids:
            raise ValueError("No prime of degree %s above %s" % (degree, self.ideal(x)))
        return ids[0]

    def primes_of_degree_one_iter(self, num_integer_primes=10000, max_iterations=100):
        r"""
        Return an iterator yielding prime ideals of absolute degree one and
        small norm.

        .. warning::

           It is possible that there are no primes of `K` of
           absolute degree one of small prime norm, and it possible
           that this algorithm will not find any primes of small norm.

           See module :mod:`sage.rings.number_field.small_primes_of_degree_one`
           for details.

        INPUT:


        -  ``num_integer_primes (default: 10000)`` - an
           integer. We try to find primes of absolute norm no greater than the
           num_integer_primes-th prime number. For example, if
           num_integer_primes is 2, the largest norm found will be 3, since
           the second prime is 3.

        -  ``max_iterations (default: 100)`` - an integer. We
           test max_iterations integers to find small primes before raising
           StopIteration.


        EXAMPLES::

            sage: K.<z> = CyclotomicField(10)
            sage: it = K.primes_of_degree_one_iter()
            sage: Ps = [ it.next() for i in range(3) ]
            sage: Ps # random
            [Fractional ideal (z^3 + z + 1), Fractional ideal (3*z^3 - z^2 + z - 1), Fractional ideal (2*z^3 - 3*z^2 + z - 2)]
            sage: [ P.norm() for P in Ps ] # random
            [11, 31, 41]
            sage: [ P.residue_class_degree() for P in Ps ]
            [1, 1, 1]
        """
        from sage.rings.number_field.small_primes_of_degree_one import Small_primes_of_degree_one_iter
        return Small_primes_of_degree_one_iter(self, num_integer_primes, max_iterations)

    def primes_of_degree_one_list(self, n, num_integer_primes=10000, max_iterations=100):
        r"""
        Return a list of n prime ideals of absolute degree one and small
        norm.

        .. warning::

           It is possible that there are no primes of `K` of
           absolute degree one of small prime norm, and it possible
           that this algorithm will not find any primes of small norm.

           See module :mod:`sage.rings.number_field.small_primes_of_degree_one`
           for details.

        INPUT:


        -  ``num_integer_primes (default: 10000)`` - an
           integer. We try to find primes of absolute norm no greater than the
           num_integer_primes-th prime number. For example, if
           num_integer_primes is 2, the largest norm found will be 3, since
           the second prime is 3.

        -  ``max_iterations (default: 100)`` - an integer. We
           test max_iterations integers to find small primes before raising
           StopIteration.


        EXAMPLES::

            sage: K.<z> = CyclotomicField(10)
            sage: Ps = K.primes_of_degree_one_list(3)
            sage: Ps  # random output
            [Fractional ideal (-z^3 - z^2 + 1), Fractional ideal (2*z^3 - 2*z^2 + 2*z - 3), Fractional ideal (2*z^3 - 3*z^2 + z - 2)]
            sage: [ P.norm() for P in Ps ]
            [11, 31, 41]
            sage: [ P.residue_class_degree() for P in Ps ]
            [1, 1, 1]
        """
        it = self.primes_of_degree_one_iter()
        return [ it.next() for i in range(n) ]

    def _is_valid_homomorphism_(self, codomain, im_gens):
        """
        Return whether or not there is a homomorphism defined by the given
        images of generators.

        To do this we just check that the elements of the image of the
        given generator (im_gens always has length 1) satisfies the
        relation of the defining poly of this field.

        EXAMPLES::

            sage: k.<a> = NumberField(x^2 - 3)
            sage: k._is_valid_homomorphism_(QQ, [0])
            False
            sage: k._is_valid_homomorphism_(k, [])
            False
            sage: k._is_valid_homomorphism_(k, [a])
            True
            sage: k._is_valid_homomorphism_(k, [-a])
            True
            sage: k._is_valid_homomorphism_(k, [a+1])
            False
        """
        try:
            if len(im_gens) != 1:
                return False
            # We need that elements of the base ring of the polynomial
            # ring map canonically into codomain.
            codomain._coerce_(rational.Rational(1))
            f = self.defining_polynomial()
            return codomain(f(im_gens[0])) == 0
        except (TypeError, ValueError):
            return False

    def pari_polynomial(self, name='x'):
        """
        PARI polynomial with integer coefficients corresponding to the
        polynomial that defines this number field.

        By default, this is a polynomial in the variable "x".  PARI
        prefers integral polynomials, so we clear the denominator.
        Therefore, this is NOT the same as simply converting the defining
        polynomial to PARI.

        EXAMPLES::

            sage: y = polygen(QQ)
            sage: k.<a> = NumberField(y^2 - 3/2*y + 5/3)
            sage: k.pari_polynomial()
            6*x^2 - 9*x + 10
            sage: k.polynomial()._pari_()
            x^2 - 3/2*x + 5/3
            sage: k.pari_polynomial('a')
            6*a^2 - 9*a + 10

        This fails with arguments which are not a valid PARI variable name::

            sage: k = QuadraticField(-1)
            sage: k.pari_polynomial('I')
            Traceback (most recent call last):
            ...
            PariError: I already exists with incompatible valence
            sage: k.pari_polynomial('i')
            i^2 + 1
            sage: k.pari_polynomial('theta')
            Traceback (most recent call last):
            ...
            PariError: theta already exists with incompatible valence
        """
        try:
            return self.__pari_polynomial.change_variable_name(name)
        except AttributeError:
            polypari = self.polynomial()._pari_with_name(name)
            polypari /= polypari.content()   # make polypari integral
            self.__pari_polynomial = polypari
            return self.__pari_polynomial

    def pari_nf(self, important=True):
        """
        PARI number field corresponding to this field.

        This is the number field constructed using nfinit(). This is the same
        as the number field got by doing pari(self) or gp(self).

        INPUT:

        - ``important`` -- (default: True) bool.  If False, raise a
          ``RuntimeError`` if we need to do a difficult discriminant
          factorization.  Useful when the PARI nf structure is useful
          but not strictly required, such as for factoring polynomials
          over this number field.

        EXAMPLES::

            sage: k.<a> = NumberField(x^4 - 3*x + 7); k
            Number Field in a with defining polynomial x^4 - 3*x + 7
            sage: k.pari_nf()[:4]
            [y^4 - 3*y + 7, [0, 2], 85621, 1]
            sage: pari(k)[:4]
            [y^4 - 3*y + 7, [0, 2], 85621, 1]

        ::

            sage: k.<a> = NumberField(x^4 - 3/2*x + 5/3); k
            Number Field in a with defining polynomial x^4 - 3/2*x + 5/3
            sage: k.pari_nf()
            Traceback (most recent call last):
            ...
            TypeError: Unable to coerce number field defined by non-integral polynomial to PARI.
            sage: pari(k)
            Traceback (most recent call last):
            ...
            TypeError: Unable to coerce number field defined by non-integral polynomial to PARI.
            sage: gp(k)
            Traceback (most recent call last):
            ...
            TypeError: Unable to coerce number field defined by non-integral polynomial to PARI.

        With ``important=False``, we simply bail out if we cannot
        easily factor the discriminant::

            sage: p = next_prime(10^40); q = next_prime(10^41)
            sage: K.<a> = NumberField(x^2 - p*q)
            sage: K.pari_nf(important=False)
            Traceback (most recent call last):
            ...
            RuntimeError: Unable to factor discriminant with trial division

        Next, we illustrate the ``maximize_at_primes`` and ``assume_disc_small``
        parameters of the NumberField contructor. The following would take a
        very long time without the ``maximize_at_primes`` option::

            sage: K.<a> = NumberField(x^2 - p*q, maximize_at_primes=[p])
            sage: K.pari_nf()
            [y^2 - 100000000000000000000...]

        Since the discriminant is square-free, this also works::

            sage: K.<a> = NumberField(x^2 - p*q, assume_disc_small=True)
            sage: K.pari_nf()
            [y^2 - 100000000000000000000...]
        """
        if self.absolute_polynomial().denominator() != 1:
            raise TypeError("Unable to coerce number field defined by non-integral polynomial to PARI.")
        try:
            return self.__pari_nf
        except AttributeError:
            f = self.pari_polynomial("y")
            self.__pari_nf = pari([f, self._pari_integral_basis(important=important)]).nfinit()
            return self.__pari_nf

    def pari_zk(self):
        """
        Integral basis of the PARI number field corresponding to this field.

        This is the same as pari_nf().getattr('zk'), but much faster.

        EXAMPLES::

            sage: k.<a> = NumberField(x^3 - 17)
            sage: k.pari_zk()
            [1, 1/3*y^2 - 1/3*y + 1/3, y]
            sage: k.pari_nf().getattr('zk')
            [1, 1/3*y^2 - 1/3*y + 1/3, y]
        """
        return self.pari_nf().nf_get_zk()

    def _pari_(self):
        """
        Converts this number field to PARI.

        This only works if the defining polynomial of this number field is
        integral and monic.

        EXAMPLES::

            sage: k = NumberField(x^2 + x + 1, 'a')
            sage: k._pari_()
            [y^2 + y + 1, [0, 1], -3, 1, ... [1, y], [1, 0; 0, 1], [1, 0, 0, -1; 0, 1, 1, -1]]
            sage: pari(k)
            [y^2 + y + 1, [0, 1], -3, 1, ...[1, y], [1, 0; 0, 1], [1, 0, 0, -1; 0, 1, 1, -1]]
        """
        return self.pari_nf()

    def _pari_init_(self):
        """
        Converts this number field to PARI.

        This only works if the defining polynomial of this number field is
        integral and monic.

        EXAMPLES::

            sage: k = NumberField(x^2 + x + 1, 'a')
            sage: k._pari_init_()
            '[y^2 + y + 1, [0, 1], -3, 1, ... [1, y], [1, 0; 0, 1], [1, 0, 0, -1; 0, 1, 1, -1]]'
            sage: gp(k)
            [y^2 + y + 1, [0, 1], -3, 1, ...[1, y], [1, 0; 0, 1], [1, 0, 0, -1; 0, 1, 1, -1]]
        """
        return str(self.pari_nf())

    def pari_bnf(self, proof=None, units=True):
        """
        PARI big number field corresponding to this field.

        INPUT:

        - ``proof`` -- If False, assume GRH.  If True, run PARI's
          ``bnfcertify()`` to make sure that the results are correct.

        - ``units`` -- (default: True) If True, insist on having
          fundamental units.  If False, the units may or may not be
          computed.

        OUTPUT:

        The PARI ``bnf`` structure of this number field.

        .. warning::

           Even with ``proof=True``, I wouldn't trust this to mean
           that everything computed involving this number field is
           actually correct.

        EXAMPLES::

            sage: k.<a> = NumberField(x^2 + 1); k
            Number Field in a with defining polynomial x^2 + 1
            sage: len(k.pari_bnf())
            10
            sage: k.pari_bnf()[:4]
            [[;], matrix(0,7), [;], ...]
            sage: len(k.pari_nf())
            9
            sage: k.<a> = NumberField(x^7 + 7); k
            Number Field in a with defining polynomial x^7 + 7
            sage: dummy = k.pari_bnf(proof=True)
        """
        proof = get_flag(proof, "number_field")
        # First compute bnf
        try:
            bnf = self.__pari_bnf
        except AttributeError:
            if self.absolute_polynomial().denominator() != 1:
                raise TypeError("Unable to coerce number field defined by non-integral polynomial to PARI.")
            f = self.pari_polynomial("y")
            if units:
                self.__pari_bnf = f.bnfinit(1)
            else:
                self.__pari_bnf = f.bnfinit()
            bnf = self.__pari_bnf
        # Certify if needed
        if proof and not getattr(self, "__pari_bnf_certified", False):
            if bnf.bnfcertify() != 1:
                raise ValueError("The result is not correct according to bnfcertify")
            self.__pari_bnf_certified = True
        return bnf

    def pari_rnfnorm_data(self, L, proof=True):
        """
        Return the PARI rnfisnorminit() data corresponding to the
        extension L/self.

        EXAMPLES::

            sage: x = polygen(QQ)
            sage: K = NumberField(x^2 - 2, 'alpha')
            sage: L = K.extension(x^2 + 5, 'gamma')
            sage: ls = K.pari_rnfnorm_data(L) ; len(ls)
            8

            sage: K.<a> = NumberField(x^2 + x + 1)
            sage: P.<X> = K[]
            sage: L.<b> = NumberField(X^3 + a)
            sage: ls = K.pari_rnfnorm_data(L); len(ls)
            8
        """
        if L.base_field() != self:
            raise ValueError("L must be an extension of self")

        relpoly = L.defining_polynomial()
        Kbnf = self.pari_bnf(proof=proof)
        return Kbnf.rnfisnorminit(relpoly._pari_with_name())

    def _gap_init_(self):
        """
        Create a gap object representing self and return its name

        EXAMPLE::

            sage: z = QQ['z'].0
            sage: K.<zeta> = NumberField(z^2 - 2)
            sage: K._gap_init_() # the following variable name $sage1 represents the F.base_ring() in gap and is somehow random
            'CallFuncList(function() local z,E; z:=Indeterminate($sage1,"z"); E:=AlgebraicExtension($sage1,z^2 - 2,"zeta"); return E; end,[])'
            sage: k = gap(K)
            sage: k
            <algebraic extension over the Rationals of degree 2>
            sage: k.GeneratorsOfDivisionRing()
            [ zeta ]

        The following tests that it is possible to use a defining
        polynomial in the variable ``E``, even though by default
        ``E`` is used as a local variable in the above GAP
        ``CallFuncList``::

            sage: P.<E> = QQ[]
            sage: L.<tau> = NumberField(E^3 - 2)
            sage: l = gap(L); l
            <algebraic extension over the Rationals of degree 3>
            sage: l.GeneratorsOfField()
            [ tau ]
            sage: gap(tau)^3
            !2

        """
        if not self.is_absolute():
            raise NotImplementedError("Currently, only simple algebraic extensions are implemented in gap")
        G = sage.interfaces.gap.gap
        q = self.polynomial()
        if q.variable_name()!='E':
            return 'CallFuncList(function() local %s,E; %s:=Indeterminate(%s,"%s"); E:=AlgebraicExtension(%s,%s,"%s"); return E; end,[])'%(q.variable_name(),q.variable_name(),G(self.base_ring()).name(),q.variable_name(),G(self.base_ring()).name(),self.polynomial().__repr__(),str(self.gen()))
        else:
            return 'CallFuncList(function() local %s,F; %s:=Indeterminate(%s,"%s"); F:=AlgebraicExtension(%s,%s,"%s"); return F; end,[])'%(q.variable_name(),q.variable_name(),G(self.base_ring()).name(),q.variable_name(),G(self.base_ring()).name(),self.polynomial().__repr__(),str(self.gen()))

    def characteristic(self):
        """
        Return the characteristic of this number field, which is of course
        0.

        EXAMPLES::

            sage: k.<a> = NumberField(x^99 + 2); k
            Number Field in a with defining polynomial x^99 + 2
            sage: k.characteristic()
            0
        """
        return ZZ.zero()

    def class_group(self, proof=None, names='c'):
        r"""
        Return the class group of the ring of integers of this number
        field.

        INPUT:


        -  ``proof`` - if True then compute the class group
           provably correctly. Default is True. Call number_field_proof to
           change this default globally.

        -  ``names`` - names of the generators of this class
           group.


        OUTPUT: The class group of this number field.

        EXAMPLES::

            sage: K.<a> = NumberField(x^2 + 23)
            sage: G = K.class_group(); G
            Class group of order 3 with structure C3 of Number Field in a with defining polynomial x^2 + 23
            sage: G.0
            Fractional ideal class (2, 1/2*a - 1/2)
            sage: G.gens()
            (Fractional ideal class (2, 1/2*a - 1/2),)

        ::

            sage: G.number_field()
            Number Field in a with defining polynomial x^2 + 23
            sage: G is K.class_group()
            True
            sage: G is K.class_group(proof=False)
            False
            sage: G.gens()
            (Fractional ideal class (2, 1/2*a - 1/2),)

        There can be multiple generators::

            sage: k.<a> = NumberField(x^2 + 20072)
            sage: G = k.class_group(); G
            Class group of order 76 with structure C38 x C2 of Number Field in a with defining polynomial x^2 + 20072
            sage: G.0 # random
            Fractional ideal class (41, a + 10)
            sage: G.0^38
            Trivial principal fractional ideal class
            sage: G.1 # random
            Fractional ideal class (2, -1/2*a)
            sage: G.1^2
            Trivial principal fractional ideal class

        Class groups of Hecke polynomials tend to be very small::

            sage: f = ModularForms(97, 2).T(2).charpoly()
            sage: f.factor()
            (x - 3) * (x^3 + 4*x^2 + 3*x - 1) * (x^4 - 3*x^3 - x^2 + 6*x - 1)
            sage: [NumberField(g,'a').class_group().order() for g,_ in f.factor()]
            [1, 1, 1]
        """
        proof = proof_flag(proof)
        try:
            return self.__class_group[proof, names]
        except KeyError:
            pass
        except AttributeError:
            self.__class_group = {}
        k = self.pari_bnf(proof)
        cycle_structure = tuple( ZZ(c) for c in k.bnf_get_cyc() )

        # Gens is a list of ideals (the generators)
        gens = tuple( self.ideal(hnf) for hnf in k.bnf_get_gen() )

        G = ClassGroup(cycle_structure, names, self, gens, proof=proof)
        self.__class_group[proof, names] = G
        return G

    def class_number(self, proof=None):
        """
        Return the class number of this number field, as an integer.

        INPUT:


        -  ``proof`` - bool (default: True unless you called
           number_field_proof)


        EXAMPLES::

            sage: NumberField(x^2 + 23, 'a').class_number()
            3
            sage: NumberField(x^2 + 163, 'a').class_number()
            1
            sage: NumberField(x^3 + x^2 + 997*x + 1, 'a').class_number(proof=False)
            1539
        """
        proof = proof_flag(proof)
        return self.class_group(proof).order()

    def S_class_group(self, S, proof=None, names='c'):
        """
        Returns the S-class group of this number field over its base field.

        INPUT:

        - ``S`` - a set of primes of the base field

        - ``proof`` - if False, assume the GRH in computing the class group.
          Default is True. Call ``number_field_proof`` to change this
          default globally.

        - ``names`` - names of the generators of this class group.

        OUTPUT:

        The S-class group of this number field.

        EXAMPLE:

        A well known example::

            sage: K.<a> = QuadraticField(-5)
            sage: K.S_class_group([])
            S-class group of order 2 with structure C2 of Number Field in a with defining polynomial x^2 + 5

        When we include the prime `(2, a+1)`, the S-class group becomes
        trivial::

            sage: K.S_class_group([K.ideal(2,a+1)])
            S-class group of order 1 of Number Field in a with defining polynomial x^2 + 5

        TESTS::

            sage: K.<a> = QuadraticField(-14)
            sage: I = K.ideal(2,a)
            sage: S = (I,)
            sage: CS = K.S_class_group(S);CS
            S-class group of order 2 with structure C2 of Number Field in a with defining polynomial x^2 + 14
            sage: T = tuple([])
            sage: CT = K.S_class_group(T);CT
            S-class group of order 4 with structure C4 of Number Field in a with defining polynomial x^2 + 14
            sage: K.class_group()
            Class group of order 4 with structure C4 of Number Field in a with defining polynomial x^2 + 14
        """
        proof = proof_flag(proof)
        if all(P.is_principal() for P in S):
            C = self.class_group(proof=proof)
            Slist = zip([g.ideal() for g in C.gens()], C.invariants())
        else:
            Slist = self._S_class_group_and_units(tuple(S), proof=proof)[1]
        return SClassGroup(tuple(s[1] for s in Slist), names, self,
                           tuple(s[0] for s in Slist), tuple(S))

    def S_units(self, S, proof=True):
        """
        Returns a list of generators of the S-units.

        INPUT::

        - ``S`` - a set of primes of the base field

        - ``proof`` - if False, assume the GRH in computing the class group

        OUTPUT:

        A list of generators of the unit group.

       .. note::

            For more functionality see the S_unit_group() function.

        EXAMPLE::

            sage: K.<a> = QuadraticField(-3)
            sage: K.unit_group()
            Unit group with structure C6 of Number Field in a with defining polynomial x^2 + 3
            sage: K.S_units([])
            [-1/2*a + 1/2]
            sage: K.S_units([])[0].multiplicative_order()
            6

        An example in a relative extension (see :trac:`8722`)::

            sage: L.<a,b> = NumberField([x^2 + 1, x^2 - 5])
            sage: p = L.ideal((-1/2*b - 1/2)*a + 1/2*b - 1/2)
            sage: W = L.S_units([p]); [x.norm() for x in W]
            [9, 1, 1]

        Our generators should have the correct parent (:trac:`9367`)::

            sage: _.<x> = QQ[]
            sage: L.<alpha> = NumberField(x^3 + x + 1)
            sage: p = L.S_units([ L.ideal(7) ])
            sage: p[0].parent()
            Number Field in alpha with defining polynomial x^3 + x + 1

        TEST:

        This checks that the multiple entries issue at :trac:`9341` is fixed::

            sage: _.<t> = QQ[]
            sage: K.<T> = NumberField(t-1)
            sage: I = K.ideal(2)
            sage: K.S_units([I])
            [2, -1]
            sage: J = K.ideal(-2)
            sage: K.S_units([I, J, I])
            [2, -1]

        """
        return self._S_class_group_and_units(tuple(S), proof=proof)[0]

    @cached_method
    def _S_class_group_and_units(self, S, proof=True):
        """
        Compute S class group and units.

        INPUT:

        - ``S`` - a tuple of prime ideals of self

        - ``proof`` - if False, assume the GRH in computing the class group

        OUTPUT:

        - ``units, clgp_gens``, where:

        - ``units`` - A list of generators of the unit group.

        - ``clgp_gens`` - A list of generators of the `S`-class group.
          Each generator is represented as a pair ``(gen, order)``,
          where ``gen`` is a fractional ideal of self and ``order`` is
          its order in the `S`-class group.

        EXAMPLE::

            sage: K.<a> = NumberField(x^2+5)
            sage: K._S_class_group_and_units(())
            ([-1], [(Fractional ideal (2, a + 1), 2)])

            sage: K.<a> = NumberField(polygen(QQ))
            sage: K._S_class_group_and_units( (K.ideal(5),) )
            ([5, -1], [])

        TEST::

            sage: K.<a> = NumberField(x^3 - 381 * x + 127)
            sage: K._S_class_group_and_units(tuple(K.primes_above(13)))
            ([-7/13*a^2 - 140/13*a + 36/13,
              14/13*a^2 + 267/13*a - 85/13,
              7/13*a^2 + 127/13*a - 49/13,
              -1,
              1/13*a^2 + 20/13*a - 7/13,
              1/13*a^2 - 19/13*a + 6/13],
             [(Fractional ideal (11, a - 2), 2),
              (Fractional ideal (19, 1/13*a^2 - 45/13*a - 332/13), 2)])
        """
        K_pari = self.pari_bnf(proof=proof)
        from sage.misc.all import uniq
        S_pari = [p.pari_prime() for p in uniq(S)]
        result = K_pari.bnfsunit(S_pari)
        units = map(self, result[0]) + self.unit_group().gens_values()
        orders = result[4][1].sage()
        gens = map(self.ideal, result[4][2])
        return units, [(gens[k], orders[k]) for k in range(len(orders)) if orders[k] > 1]

    @cached_method
    def _S_class_group_quotient_matrix(self, S):
        r"""
        Return the matrix of the quotient map from the class group to the
        S-class group. The result is cached.

        EXAMPLES::

            sage: K.<a> = QuadraticField(-21)
            sage: K._S_class_group_quotient_matrix((K.ideal([2, a+1]),))
            [1]
            [0]
            sage: K._S_class_group_quotient_matrix((K.ideal([5, a+2]),))
            [0]
            [1]
            sage: K._S_class_group_quotient_matrix(())
            [1 0]
            [0 1]
            sage: K.<a> = QuadraticField(-105)
            sage: K._S_class_group_quotient_matrix((K.ideal(11, a + 4),))
            [0 0]
            [1 0]
            [0 1]
        """
        from sage.matrix.constructor import matrix
        S_clgp_gens = self._S_class_group_and_units(S)[1]
        a = len(S_clgp_gens)
        c = self.class_group().ngens()
        M = [u[0].ideal_class_log() for u in S_clgp_gens]
        M += [x.ideal_class_log() for x in S]
        M = matrix(ZZ, M)
        A, Q = M.hermite_form(transformation=True)
        assert A[:c] == 1 and A[c:] == 0
        return Q[:c, :a]

    def selmer_group(self, S, m, proof=True):
        r"""
        Compute the Selmer group `K(S,m)`.  This is the subgroup of
        `K^\times/(K^\times)^m` consisting of elements `a` such that
        `K(\sqrt[m]{a})/K` is unramified at all primes of `K` outside
        of `S`.

        INPUT:

        - ``S`` - A set of primes of self.

        - ``m`` - A positive integer.

        - ``proof`` - If False, assume the GRH in computing the class group.

        OUTPUT:

        A list of generators of `K(S,m)`.

        EXAMPLES::

            sage: K.<a> = QuadraticField(-5)
            sage: K.selmer_group((), 2)
            [-1, 2]
            sage: K.selmer_group([K.ideal(2, -a+1)], 2)
            [2, -1]
            sage: K.selmer_group([K.ideal(2, -a+1), K.ideal(3, a+1)], 2)
            [2, a + 1, -1]
            sage: K.selmer_group((K.ideal(2, -a+1),K.ideal(3, a+1)), 4)
            [2, a + 1, -1]
            sage: K.selmer_group([K.ideal(2, -a+1)], 3)
            [2]
            sage: K.selmer_group([K.ideal(2, -a+1), K.ideal(3, a+1)], 3)
            [2, a + 1]
            sage: K.selmer_group([K.ideal(2, -a+1), K.ideal(3, a+1), K.ideal(a)], 3)  # random signs
            [2, a + 1, a]
            sage: K.<a> = NumberField(polygen(QQ))
            sage: K.selmer_group([],5)
            []

        TESTS::

            sage: K.<a> = QuadraticField(-5)
            sage: S = K.selmer_group([K.ideal(2, -a+1), K.ideal(3, a+1), K.ideal(a)], 3)
            sage: S == [2, a + 1, a] or S == [2, a + 1, -a]
            True

        Verify that :trac:`14489` is fixed::

            sage: K.<a> = NumberField(x^3 - 381 * x + 127)
            sage: K.selmer_group(K.primes_above(13), 2)
            [-7/13*a^2 - 140/13*a + 36/13, 14/13*a^2 + 267/13*a - 85/13, 7/13*a^2 + 127/13*a - 49/13, -1, 1/13*a^2 + 20/13*a - 7/13, 1/13*a^2 - 19/13*a + 6/13, -2/13*a^2 - 53/13*a + 92/13, 10/13*a^2 + 44/13*a - 4555/13]
        """
        units, clgp_gens = self._S_class_group_and_units(tuple(S), proof=proof)
        gens = []
        from sage.rings.infinity import Infinity
        for unit in units:
            order = unit.multiplicative_order()
            if order == Infinity or order.gcd(m) != 1:
                gens.append(unit)
        card_S = len(S)
        if card_S != 0:
            from sage.matrix.constructor import Matrix
            H = self.class_group()
            ords = [g.order() for g in H.gens()]
            pari_ords = pari(ords).Col()
            Sords = [H(s).order() for s in S]
            MS = Matrix(ZZ, [H(s).exponents() for s in S]).transpose()
            pari_MS = pari(MS)
        for gen, order in clgp_gens:
            if order.gcd(m) != 1:
                # The ideal I = gen^(order/gcd) is of order gcd in
                # Cl_S[m].  After multiplying by primes in S, the
                # ideal I^gcd = gen^order becomes principal.  We take
                # a generator of this ideal to get the corresponding
                # generator of the m-Selmer group.
                J = gen ** order
                if card_S != 0 and not J.is_principal():
                    B = H(J).exponents()
                    pari_B = (-pari(B)).Col()
                    exps = pari_MS.matsolvemod(pari_ords, pari_B).Vec().sage()
                    Spart = prod([S[i] ** (exps[i] % Sords[i]) for i in range(card_S)])
                    J *= Spart
                gens.append(self(J.gens_reduced()[0]))
        return gens

    def composite_fields(self, other, names=None, both_maps=False, preserve_embedding=True):
        """
        List of all possible composite number fields formed from self and
        other, together with (optionally) embeddings into the compositum;
        see the documentation for both_maps below.

        If preserve_embedding is True and if self and other both have
        embeddings into the same ambient field, or into fields which are
        contained in a common field, only the compositum respecting
        both embeddings is returned.  If one (or both) of self or other
        does not have an embedding or preserve_embedding is False,
        all possible composite number fields are returned.

        INPUT:

        - ``other`` - a number field

        - ``names`` - generator name for composite fields

        - ``both_maps`` - (default: False)  if True, return quadruples
          (F, self_into_F, other_into_F, k) such that self_into_F is an
          embedding of self in F, other_into_F is an embedding of in F,
          and k is an integer such that F.gen() equals
          other_into_F(other.gen()) + k*self_into_F(self.gen())
          or has the value Infinity in which case F.gen() equals
          self_into_F(self.gen()), or is None (which happens when other is a
          relative number field).
          If both self and other have embeddings into an ambient field, then
          F will have an embedding with respect to which both self_into_F
          and other_into_F will be compatible with the ambient embeddings.

        - ``preserve_embedding`` - (default: True) if self and other have
          ambient embeddings, then return only the compatible compositum.

        OUTPUT:

        -  ``list`` - list of the composite fields, possibly with maps.


        EXAMPLES::

            sage: K.<a> = NumberField(x^4 - 2)
            sage: K.composite_fields(K)
            [Number Field in a with defining polynomial x^4 - 2,
             Number Field in a0 with defining polynomial x^8 + 28*x^4 + 2500]

        A particular compositum is selected, together with compatible maps
        into the compositum, if the fields are endowed with a real or
        complex embedding::

            sage: K1 = NumberField(x^4 - 2, 'a', embedding=RR(2^(1/4)))
            sage: K2 = NumberField(x^4 - 2, 'a', embedding=RR(-2^(1/4)))
            sage: K1.composite_fields(K2)
            [Number Field in a with defining polynomial x^4 - 2]
            sage: [F, f, g, k], = K1.composite_fields(K2, both_maps=True); F
            Number Field in a with defining polynomial x^4 - 2
            sage: f(K1.0), g(K2.0)
            (a, -a)

        With preserve_embedding set to False, the embeddings are ignored::

            sage: K1.composite_fields(K2, preserve_embedding=False)
            [Number Field in a with defining polynomial x^4 - 2,
             Number Field in a0 with defining polynomial x^8 + 28*x^4 + 2500]

        Changing the embedding selects a different compositum::

            sage: K3 = NumberField(x^4 - 2, 'a', embedding=CC(2^(1/4)*I))
            sage: [F, f, g, k], = K1.composite_fields(K3, both_maps=True); F
            Number Field in a0 with defining polynomial x^8 + 28*x^4 + 2500
            sage: f(K1.0), g(K3.0)
            (1/240*a0^5 - 41/120*a0, 1/120*a0^5 + 19/60*a0)

        If no embeddings are specified, the maps into the composite are chosen arbitrarily::

            sage: Q1.<a> = NumberField(x^4 + 10*x^2 + 1)
            sage: Q2.<b> = NumberField(x^4 + 16*x^2 + 4)
            sage: Q1.composite_fields(Q2, 'c')
            [Number Field in c with defining polynomial x^8 + 64*x^6 + 904*x^4 + 3840*x^2 + 3600]
            sage: F, Q1_into_F, Q2_into_F, k = Q1.composite_fields(Q2, 'c', both_maps=True)[0]
            sage: Q1_into_F
            Ring morphism:
              From: Number Field in a with defining polynomial x^4 + 10*x^2 + 1
              To:   Number Field in c with defining polynomial x^8 + 64*x^6 + 904*x^4 + 3840*x^2 + 3600
              Defn: a |--> 19/14400*c^7 + 137/1800*c^5 + 2599/3600*c^3 + 8/15*c

        This is just one of four embeddings of Q1 into F::
            sage: Hom(Q1, F).order()
            4

        TESTS:

        Let's check that embeddings are being respected::

            sage: x = polygen(ZZ)
            sage: K0.<b> = CyclotomicField(7, 'a').subfields(3)[0][0].change_names()
            sage: K1.<a1> = K0.extension(x^2 - 2*b^2, 'a1').absolute_field()
            sage: K2.<a2> = K0.extension(x^2 - 3*b^2, 'a2').absolute_field()

        We need embeddings, so we redefine::

            sage: L1.<a1> = NumberField(K1.polynomial(), 'a1', embedding=CC.0)
            sage: L2.<a2> = NumberField(K2.polynomial(), 'a2', embedding=CC.0)
            sage: [CDF(a1), CDF(a2)]
            [-0.629384245426, -0.77083512672]

        and we get the same embeddings via the compositum::

            sage: F, L1_into_F, L2_into_F, k = L1.composite_fields(L2, both_maps=True)[0]
            sage: [CDF(L1_into_F(L1.gen())), CDF(L2_into_F(L2.gen()))]
            [-0.629384245426, -0.77083512672]

        Let's check that if only one field has an embedding, the resulting
        fields do not have embeddings::

            sage: L1.composite_fields(K2)[0].coerce_embedding() is None
            True
            sage: L2.composite_fields(K1)[0].coerce_embedding() is None
            True

        We check that other can be a relative number field::

            sage: L.<a, b> = NumberField([x^3 - 5, x^2 + 3])
            sage: CyclotomicField(3, 'w').composite_fields(L, both_maps=True)
            [(Number Field in a with defining polynomial x^3 - 5 over its base field, Ring morphism:
              From: Cyclotomic Field of order 3 and degree 2
              To:   Number Field in a with defining polynomial x^3 - 5 over its base field
              Defn: w |--> -1/2*b - 1/2, Relative number field endomorphism of Number Field in a with defining polynomial x^3 - 5 over its base field
              Defn: a |--> a
                    b |--> b, None)]
        """
        if not isinstance(other, NumberField_generic):
            raise TypeError("other must be a number field.")

        sv = self.variable_name(); ov = other.variable_name()
        if names is None:
            names = sv + (ov if ov != sv else "")
        name = sage.structure.parent_gens.normalize_names(1, names)[0]

        # should we try to preserve embeddings?
        subfields_have_embeddings = preserve_embedding
        if self.coerce_embedding() is None:
            subfields_have_embeddings = False
        if other.coerce_embedding() is None:
            subfields_have_embeddings = False
        if subfields_have_embeddings:
            try:
                from sage.categories.pushout import pushout
                ambient_field = pushout(self.coerce_embedding().codomain(), other.coerce_embedding().codomain())
            except CoercionException:
                ambient_field = None
            if ambient_field is None:
                subfields_have_embeddings = False

        f = self.pari_polynomial()
        g = other.pari_polynomial()
        R = self.absolute_polynomial().parent()

        m = self.degree()
        n = other.absolute_degree()

        if not both_maps and not subfields_have_embeddings:
            # short cut!
            # eliminate duplicates from the fields given by polcompositum
            # and return the resulting number fields.  There is no need to
            # check that the polynomials are irreducible.
            C = []
            for r in f.polcompositum(g):
                if not any(r.nfisisom(s) for s in C):
                    C.append(r)
            C = map(R, C)

            q = sum(1 for r in C if r.degree() != max(m, n))
            if q == 1 and name != sv and name != ov:
                names =[name]
            else:
                names = [name + str(i) for i in range(q)]

            i = 0
            rets = []
            for r in C:
                if r.degree() == m:
                    rets.append(self)
                elif r.degree() == n:
                    rets.append(other)
                else:
                    rets.append(NumberField(r, names[i], check=False))
                    i += 1
            return rets

        # If flag = 1, polcompositum outputs a vector of 4-component vectors
        # [R, a, b, k], where R ranges through the list of all possible compositums
        # as above, and a (resp. b) expresses the root of P (resp. Q) as
        # an element of Q(X )/(R). Finally, k is a small integer such that
        # b + ka = X modulo R.
        # In this case duplicates must only be eliminated if embeddings are going
        # to be preserved.
        C = []
        for v in f.polcompositum(g, 1):
            if subfields_have_embeddings or not any(v[0].nfisisom(u[0]) for u in C):
                C.append(v)

        a = self.gen()
        b = other.gen()

        # If both subfields are provided with embeddings, then we must select
        # the compositum which corresponds to these embeddings.  We do this by
        # evaluating the given polynomials at the corresponding embedded values.
        # For the case we want, the result will be zero, but rounding errors are
        # difficult to predict, so we just take the field which yields the
        # mimumum value.
        if subfields_have_embeddings:
            poly_vals = []
            for r, _, _, k in C:
                r = R(r)
                k = ZZ(k) # essential
                embedding = other.coerce_embedding()(b) + k*self.coerce_embedding()(a)
                poly_vals.append(sage.rings.complex_double.CDF(r(embedding)).abs())
            i = poly_vals.index(min(poly_vals))
            C = [C[i]]

        q = sum(1 for r, _, _, _ in C if R(r).degree() != max(m, n))
        if q == 1 and name != sv and name != ov:
            names =[name, '']
        else:
            names = [name + str(i) for i in range(q + 1)]

        if both_maps and not other.is_absolute():
            other_abs = other.absolute_field('z')
            from_other_abs, to_other_abs = other_abs.structure()

        embedding = None
        i = 0
        rets = []
        for r, a_in_F, b_in_F, k in C:
            r = R(r)
            if r.degree() == m and not both_maps:
                rets.append(self)
            elif r.degree() == n and not both_maps:
                rets.append(other)
            else:
                k = ZZ(k) # essential

                if subfields_have_embeddings:
                    embedding = other.coerce_embedding()(b) + k*self.coerce_embedding()(a)
                F = NumberField(r, names[i], check=False, embedding=embedding)
                i += 1
                if both_maps:
                    if other.is_absolute():
                        if r.degree() == m:
                            self_to_F = self.hom([a])
                            other_to_F = other.hom([(~self.hom([F(a_in_F)]))(F(b_in_F))])
                            F = self
                            k = sage.rings.infinity.Infinity
                            i -= 1
                        elif r.degree() == n:
                            other_to_F = other.hom([b])
                            self_to_F = self.hom([(~other.hom([F(b_in_F)]))(F(a_in_F))])
                            F = other
                            k = ZZ(0)
                            i -= 1
                        else:
                            self_to_F = self.hom([F(a_in_F)])
                            other_to_F = other.hom([F(b_in_F)])
                    else:
                        other_abs_to_F = other_abs.hom([F(b_in_F)])
                        other_to_F = RelativeNumberFieldHomomorphism_from_abs(other.Hom(F), other_abs_to_F*to_other_abs)
                        if r.degree() == m:
                            self_to_F = self.hom([a])
                            other_to_F = RelativeNumberFieldHomomorphism_from_abs(other.Hom(self), (~self.hom([F(a_in_F)]))*other_abs_to_F*to_other_abs)
                            F = self
                            k = None
                            i -= 1
                        elif r.degree() == n:
                            other_to_F = RelativeNumberFieldHomomorphism_from_abs(other.Hom(other), from_other_abs)
                            self_to_F = self.hom([from_other_abs((~other_abs_to_F)(F(a_in_F)))])
                            F = other
                            k = None
                            i -= 1
                        else:
                            self_to_F = self.hom([F(a_in_F)])
                            other_to_F = RelativeNumberFieldHomomorphism_from_abs(other.Hom(F), other_abs_to_F*to_other_abs)
                    rets.append( (F, self_to_F, other_to_F, k) )
                else:
                    rets.append(F)
        return rets

    def absolute_degree(self):
        """
        Return the degree of self over `\QQ`.

        EXAMPLES::

            sage: NumberField(x^3 + x^2 + 997*x + 1, 'a').absolute_degree()
            3
            sage: NumberField(x + 1, 'a').absolute_degree()
            1
            sage: NumberField(x^997 + 17*x + 3, 'a', check=False).absolute_degree()
            997
        """
        return self.polynomial().degree()

    def degree(self):
        """
        Return the degree of this number field.

        EXAMPLES::

            sage: NumberField(x^3 + x^2 + 997*x + 1, 'a').degree()
            3
            sage: NumberField(x + 1, 'a').degree()
            1
            sage: NumberField(x^997 + 17*x + 3, 'a', check=False).degree()
            997
        """
        return self.polynomial().degree()

    def different(self):
        r"""
        Compute the different fractional ideal of this number field.

        The codifferent is the fractional ideal of all `x` in `K`
        such that the the trace of `xy` is an integer for
        all `y \in O_K`.

        The different is the integral ideal which is the inverse of
        the codifferent.

        EXAMPLES::

            sage: k.<a> = NumberField(x^2 + 23)
            sage: d = k.different()
            sage: d
            Fractional ideal (-a)
            sage: d.norm()
            23
            sage: k.disc()
            -23

        The different is cached::

            sage: d is k.different()
            True

        Another example::

            sage: k.<b> = NumberField(x^2 - 123)
            sage: d = k.different(); d
            Fractional ideal (2*b)
            sage: d.norm()
            492
            sage: k.disc()
            492
        """
        try:
            return self.__different
        except AttributeError:
            self.__different = self.ideal(self.pari_nf().nf_get_diff())
            return self.__different

    def discriminant(self, v=None):
        """
        Returns the discriminant of the ring of integers of the number
        field, or if v is specified, the determinant of the trace pairing
        on the elements of the list v.

        INPUT:


        -  ``v (optional)`` - list of element of this number
           field


        OUTPUT: Integer if v is omitted, and Rational otherwise.

        EXAMPLES::

            sage: K.<t> = NumberField(x^3 + x^2 - 2*x + 8)
            sage: K.disc()
            -503
            sage: K.disc([1, t, t^2])
            -2012
            sage: K.disc([1/7, (1/5)*t, (1/3)*t^2])
            -2012/11025
            sage: (5*7*3)^2
            11025
            sage: NumberField(x^2 - 1/2, 'a').discriminant()
            8
        """
        if v == None:
            try:
                return self.__disc
            except AttributeError:
                self.__disc = ZZ(self.pari_polynomial().nfdisc())
                return self.__disc
        else:
            return QQ(self.trace_pairing(v).det())

    def disc(self, v=None):
        """
        Shortcut for self.discriminant.

        EXAMPLES::

            sage: k.<b> = NumberField(x^2 - 123)
            sage: k.disc()
            492
        """
        return self.discriminant(v=v)

    def trace_dual_basis(self, b):
        r"""
        Compute the dual basis of a basis of ``self`` with respect to the trace pairing.

        EXAMPLES::

            sage: K.<a> = NumberField(x^3 + x + 1)
            sage: b = [1, 2*a, 3*a^2]
            sage: T = K.trace_dual_basis(b); T
            [4/31*a^2 - 6/31*a + 13/31, -9/62*a^2 - 1/31*a - 3/31, 2/31*a^2 - 3/31*a + 4/93]
            sage: [(b[i]*T[j]).trace() for i in xrange(3) for j in xrange(3)]
            [1, 0, 0, 0, 1, 0, 0, 0, 1]
        """
        if not len(b) == self.degree():
            raise ValueError('Not a basis of the number field.')
        M = self.trace_pairing(b)
        if not M.is_invertible():
            raise ValueError('Not a basis of the number field.')
        return [sum([v[i]*b[i] for i in xrange(len(b))]) for v in M.inverse()]

    def elements_of_norm(self, n, proof=None):
        r"""
        Return a list of solutions modulo units of positive norm to
        `Norm(a) = n`, where a can be any integer in this number
        field.

        INPUT:


        -  ``proof`` - default: True, unless you called
           number_field_proof and set it otherwise.


        EXAMPLES::

            sage: K.<a> = NumberField(x^2+1)
            sage: K.elements_of_norm(3)
            []
            sage: K.elements_of_norm(50)
            [-7*a + 1, -5*a - 5, a - 7]
        """
        proof = proof_flag(proof)
        B = self.pari_bnf(proof).bnfisintnorm(n)
        return map(self, B)

    def extension(self, poly, name=None, names=None, check=True, embedding=None, latex_name=None, structure=None):
        """
        Return the relative extension of this field by a given polynomial.

        EXAMPLES::

            sage: K.<a> = NumberField(x^3 - 2)
            sage: R.<t> = K[]
            sage: L.<b> = K.extension(t^2 + a); L
            Number Field in b with defining polynomial t^2 + a over its base field

        We create another extension::

            sage: k.<a> = NumberField(x^2 + 1); k
            Number Field in a with defining polynomial x^2 + 1
            sage: y = var('y')
            sage: m.<b> = k.extension(y^2 + 2); m
            Number Field in b with defining polynomial y^2 + 2 over its base field

        Note that b is a root of `y^2 + 2`::

            sage: b.minpoly()
            x^2 + 2
            sage: b.minpoly('z')
            z^2 + 2

        A relative extension of a relative extension::

            sage: k.<a> = NumberField([x^2 + 1, x^3 + x + 1])
            sage: R.<z> = k[]
            sage: L.<b> = NumberField(z^3 + 3 + a); L
            Number Field in b with defining polynomial z^3 + a0 + 3 over its base field
        """
        if not isinstance(poly, polynomial_element.Polynomial):
            try:
                poly = poly.polynomial(self)
            except (AttributeError, TypeError):
                raise TypeError("polynomial (=%s) must be a polynomial."%repr(poly))
        if not names is None:
            name = names
        if isinstance(name, tuple):
            name = name[0]
        if name is None:
            raise TypeError("the variable name must be specified.")
        from sage.rings.number_field.number_field_rel import NumberField_relative
        return NumberField_relative(self, poly, str(name), check=check, embedding=embedding, latex_name=latex_name, structure=structure)

    def factor(self, n):
        r"""
        Ideal factorization of the principal ideal generated by `n`.

        EXAMPLES:

        Here we show how to factor Gaussian integers (up to units).
        First we form a number field defined by `x^2 + 1`::

            sage: K.<I> = NumberField(x^2 + 1); K
            Number Field in I with defining polynomial x^2 + 1

        Here are the factors::

            sage: fi, fj = K.factor(17); fi,fj
            ((Fractional ideal (4*I + 1), 1), (Fractional ideal (-I - 4), 1))

        Now we extract the reduced form of the generators::

            sage: zi = fi[0].gens_reduced()[0]; zi
            4*I + 1
            sage: zj = fj[0].gens_reduced()[0]; zj
            -I - 4

        We recover the integer that was factored in `\ZZ[i]` (up to a unit)::

            sage: zi*zj
            -17*I

        One can also factor elements or ideals of the number field::

            sage: K.<a> = NumberField(x^2 + 1)
            sage: K.factor(1/3)
            (Fractional ideal (3))^-1
            sage: K.factor(1+a)
            Fractional ideal (a + 1)
            sage: K.factor(1+a/5)
            (Fractional ideal (-3*a - 2)) * (Fractional ideal (a + 1)) * (Fractional ideal (-a - 2))^-1 * (Fractional ideal (a - 2))^-1

        An example over a relative number field::

            sage: pari('setrand(2)')
            sage: L.<b> = K.extension(x^2 - 7)
            sage: f = L.factor(a + 1); f
            (Fractional ideal (-1/2*a*b - a - 1/2)) * (Fractional ideal (1/2*b + 1/2*a - 1)) # 32-bit
            (Fractional ideal (1/2*a*b + a + 1/2)) * (Fractional ideal (-1/2*b - 1/2*a + 1)) # 64-bit
            sage: f.value() == a+1
            True

        It doesn't make sense to factor the ideal (0), so this raises an error::

            sage: L.factor(0)
            Traceback (most recent call last):
            ...
            AttributeError: 'NumberFieldIdeal' object has no attribute 'factor'

        AUTHORS:

        - Alex Clemesha (2006-05-20), Francis Clarke (2009-04-21): examples
        """
        return self.ideal(n).factor()

    def prime_factors(self, x):
        """
        Return a list of the prime ideals of self which divide
        the ideal generated by `x`.

        OUTPUT: list of prime ideals (a new list is returned each time this
        function is called)

        EXAMPLES::

            sage: K.<w> = NumberField(x^2 + 23)
            sage: K.prime_factors(w + 1)
            [Fractional ideal (2, 1/2*w - 1/2), Fractional ideal (2, 1/2*w + 1/2), Fractional ideal (3, 1/2*w + 1/2)]
        """
        return self.ideal(x).prime_factors()

    def gen(self, n=0):
        """
        Return the generator for this number field.

        INPUT:


        -  ``n`` - must be 0 (the default), or an exception is
           raised.


        EXAMPLES::

            sage: k.<theta> = NumberField(x^14 + 2); k
            Number Field in theta with defining polynomial x^14 + 2
            sage: k.gen()
            theta
            sage: k.gen(1)
            Traceback (most recent call last):
            ...
            IndexError: Only one generator.
        """
        if n != 0:
            raise IndexError("Only one generator.")
        try:
            return self.__gen
        except AttributeError:
            if self.__polynomial != None:
                X = self.__polynomial.parent().gen()
            else:
                X = PolynomialRing(rational_field.RationalField()).gen()
            self.__gen = self._element_class(self, X)
            return self.__gen

    def is_field(self, proof=True):
        """
        Return True since a number field is a field.

        EXAMPLES::

            sage: NumberField(x^5 + x + 3, 'c').is_field()
            True
        """
        return True

    def is_galois(self):
        r"""
        Return True if this number field is a Galois extension of
        `\QQ`.

        EXAMPLES::

            sage: NumberField(x^2 + 1, 'i').is_galois()
            True
            sage: NumberField(x^3 + 2, 'a').is_galois()
            False
        """
        return self.galois_group(type="pari").order() == self.degree()

    @cached_method
    def galois_group(self, type=None, algorithm='pari', names=None):
        r"""
        Return the Galois group of the Galois closure of this number field.

        INPUT:

        -  ``type`` - ``none``, ``gap``, or ``pari``. If None (the default),
           return an explicit group of automorphisms of self as a
           ``GaloisGroup_v2`` object.  Otherwise, return a ``GaloisGroup_v1``
           wrapper object based on a PARI or Gap transitive group object, which
           is quicker to compute, but rather less useful (in particular, it
           can't be made to act on self).  If type = 'gap', the database_gap
           package should be installed.

        -  ``algorithm`` - 'pari', 'kash', 'magma'. (default: 'pari', except
           when the degree is >= 12 when 'kash' is tried.)

        -  ``name`` - a string giving a name for the generator of the Galois
           closure of self, when self is not Galois. This is ignored if type is
           not None.

        Note that computing Galois groups as abstract groups is often much
        faster than computing them as explicit automorphism groups (but of
        course you get less information out!) For more (important!)
        documentation, so the documentation for Galois groups of polynomials
        over `\QQ`, e.g., by typing ``K.polynomial().galois_group?``,
        where `K` is a number field.

        To obtain actual field homomorphisms from the number field to its
        splitting field, use type=None.

        EXAMPLES:

        With type ``None``::

            sage: k.<b> = NumberField(x^2 - 14) # a Galois extension
            sage: G = k.galois_group(); G
            Galois group of Number Field in b with defining polynomial x^2 - 14
            sage: G.gen(0)
            (1,2)
            sage: G.gen(0)(b)
            -b
            sage: G.artin_symbol(k.primes_above(3)[0])
            (1,2)

            sage: k.<b> = NumberField(x^3 - x + 1) # not Galois
            sage: G = k.galois_group(names='c'); G
            Galois group of Galois closure in c of Number Field in b with defining polynomial x^3 - x + 1
            sage: G.gen(0)
            (1,2,3)(4,5,6)

        With type ``'pari'``::

            sage: NumberField(x^3-2, 'a').galois_group(type="pari")
            Galois group PARI group [6, -1, 2, "S3"] of degree 3 of the Number Field in a with defining polynomial x^3 - 2

        ::

            sage: NumberField(x-1, 'a').galois_group(type="gap")    # optional - database_gap
            Galois group Transitive group number 1 of degree 1 of the Number Field in a with defining polynomial x - 1
            sage: NumberField(x^2+2, 'a').galois_group(type="gap")  # optional - database_gap
            Galois group Transitive group number 1 of degree 2 of the Number Field in a with defining polynomial x^2 + 2
            sage: NumberField(x^3-2, 'a').galois_group(type="gap")  # optional - database_gap
            Galois group Transitive group number 2 of degree 3 of the Number Field in a with defining polynomial x^3 - 2

        ::

            sage: x = polygen(QQ)
            sage: NumberField(x^3 + 2*x + 1, 'a').galois_group(pari_group=False)    # optional - database_gap
            Galois group Transitive group number 2 of degree 3 of the Number Field in a with defining polynomial x^3 + 2*x + 1
            sage: NumberField(x^3 + 2*x + 1, 'a').galois_group(algorithm='magma')   # optional - magma, , database_gap
            Galois group Transitive group number 2 of degree 3 of the Number Field in a with defining polynomial x^3 + 2*x + 1

        EXPLICIT GALOIS GROUP: We compute the Galois group as an explicit
        group of automorphisms of the Galois closure of a field.

        ::

            sage: K.<a> = NumberField(x^3 - 2)
            sage: L.<b1> = K.galois_closure(); L
            Number Field in b1 with defining polynomial x^6 + 108
            sage: G = End(L); G
            Automorphism group of Number Field in b1 with defining polynomial x^6 + 108
            sage: G.list()
            [
            Ring endomorphism of Number Field in b1 with defining polynomial x^6 + 108
              Defn: b1 |--> b1,
            ...
            Ring endomorphism of Number Field in b1 with defining polynomial x^6 + 108
              Defn: b1 |--> -1/12*b1^4 - 1/2*b1
            ]
            sage: G[2](b1)
            1/12*b1^4 + 1/2*b1
        """
        from galois_group import GaloisGroup_v1, GaloisGroup_v2

        if type is None:
            return GaloisGroup_v2(self, names)

        elif type=="pari":
            return GaloisGroup_v1(self.absolute_polynomial().galois_group(pari_group=True, algorithm=algorithm), self)
        elif type=="gap":
            return GaloisGroup_v1(self.absolute_polynomial().galois_group(pari_group=False, algorithm=algorithm), self)
        else:
            raise ValueError("Galois group type must be None, 'pari', or 'gap'.")

    def _normalize_prime_list(self, v):
        """
        Internal function to convert into a tuple of primes either None or
        a single prime or a list.

        EXAMPLES::

            sage: K.<i> = NumberField(x^2 + 1)
            sage: K._normalize_prime_list(None)
            ()
            sage: K._normalize_prime_list(3)
            (3,)
            sage: K._normalize_prime_list([3,5])
            (3, 5)
        """
        if v is None:
            v = []
        elif not isinstance(v, (list, tuple)):
            v = [v]
        return tuple(map(ZZ, v))

    def power_basis(self):
        r"""
        Return a power basis for this number field over its base field.

        If this number field is represented as `k[t]/f(t)`, then
        the basis returned is `1, t, t^2, \ldots, t^{d-1}` where
        `d` is the degree of this number field over its base
        field.

        EXAMPLES::

            sage: K.<a> = NumberField(x^5 + 10*x + 1)
            sage: K.power_basis()
            [1, a, a^2, a^3, a^4]

        ::

            sage: L.<b> = K.extension(x^2 - 2)
            sage: L.power_basis()
            [1, b]
            sage: L.absolute_field('c').power_basis()
            [1, c, c^2, c^3, c^4, c^5, c^6, c^7, c^8, c^9]

        ::

            sage: M = CyclotomicField(15)
            sage: M.power_basis()
            [1, zeta15, zeta15^2, zeta15^3, zeta15^4, zeta15^5, zeta15^6, zeta15^7]
        """
        g = self.gen()
        return [ g**i for i in range(self.relative_degree()) ]

    def integral_basis(self, v=None):
        """
        Returns a list containing a ZZ-basis for the full ring of integers
        of this number field.

        INPUT:


        -  ``v`` - None, a prime, or a list of primes. See the
           documentation for self.maximal_order.


        EXAMPLES::

            sage: K.<a> = NumberField(x^5 + 10*x + 1)
            sage: K.integral_basis()
            [1, a, a^2, a^3, a^4]

        Next we compute the ring of integers of a cubic field in which 2 is
        an "essential discriminant divisor", so the ring of integers is not
        generated by a single element.

        ::

            sage: K.<a> = NumberField(x^3 + x^2 - 2*x + 8)
            sage: K.integral_basis()
            [1, 1/2*a^2 + 1/2*a, a^2]

        ALGORITHM: Uses the pari library (via _pari_integral_basis).
        """
        return self.maximal_order(v=v).basis()

    def _pari_integral_basis(self, v=None, important=True):
        """
        Internal function returning an integral basis of this number field in
        PARI format.

        INPUT:

        -  ``v`` -- None, a prime, or a list of primes. See the
           documentation for self.maximal_order.

        - ``important`` -- (default:True) bool.  If False, raise a
          ``RuntimeError`` if we need to do a difficult discriminant
          factorization.  Useful when the integral basis is useful
          but not strictly required.

        EXAMPLES::

            sage: K.<a> = NumberField(x^5 + 10*x + 1)
            sage: K._pari_integral_basis()
            [1, y, y^2, y^3, y^4]

        Next we compute the ring of integers of a cubic field in which 2 is
        an "essential discriminant divisor", so the ring of integers is not
        generated by a single element.

        ::

            sage: K.<a> = NumberField(x^3 + x^2 - 2*x + 8)
            sage: K._pari_integral_basis()
            [1, y, 1/2*y^2 - 1/2*y]
            sage: K.integral_basis()
            [1, 1/2*a^2 + 1/2*a, a^2]
        """
        if (v is None or len(v) == 0) and self._maximize_at_primes:
            v = self._maximize_at_primes

        v = self._normalize_prime_list(v)
        try:
            return self._integral_basis_dict[v]
        except (AttributeError, KeyError):
            f = self.pari_polynomial("y")
            if len(v) > 0:
                m = self._pari_disc_factorization_matrix(v)
                B = f.nfbasis(fa = m)
            elif self._assume_disc_small:
                B = f.nfbasis(1)
            elif not important:
                # Trial divide the discriminant
                m = self.pari_polynomial().poldisc().abs().factor(limit=0)
                # Since we only need a *squarefree* factorization for
                # primes with exponent 1, we need trial division up to D^(1/3)
                # instead of D^(1/2).
                trialdivlimit2 = pari(pari._primelimit()**2)
                trialdivlimit3 = pari(pari._primelimit()**3)
                if all([ p < trialdivlimit2 or (e == 1 and p < trialdivlimit3) or p.isprime() for p,e in zip(m[0],m[1]) ]):
                    B = f.nfbasis(fa = m)
                else:
                    raise RuntimeError("Unable to factor discriminant with trial division")
            else:
                B = f.nfbasis()

            self._integral_basis_dict[v] = B
            return B

    def _pari_disc_factorization_matrix(self, v):
        """
        Returns a PARI matrix representation for the partial
        factorization of the discriminant of the defining polynomial
        of self, defined by the list of primes in the Python list v.
        This function is used internally by the number fields code.

        EXAMPLES::

            sage: x = polygen(QQ,'x')
            sage: f = x^3 + 17*x + 393; f.discriminant().factor()
            -1 * 5^2 * 29 * 5779
            sage: K.<a> = NumberField(f)
            sage: fa = K._pari_disc_factorization_matrix([5,29]); fa
            [5, 2; 29, 1]
            sage: fa.type()
            't_MAT'
        """
        f = self.pari_polynomial()
        m = pari.matrix(len(v), 2)
        d = f.poldisc()
        for i in range(len(v)):
            p = pari(ZZ(v[i]))
            m[i,0] = p
            m[i,1] = d.valuation(p)
        return m


    def reduced_basis(self, prec=None):
        r"""
        This function returns an LLL-reduced basis for the
        Minkowski-embedding of the maximal order of a number field.

        INPUT:

        -  ``self`` - number field, the base field

        -  ``prec (default: None)`` - the precision with which to
           compute the Minkowski embedding.


        OUTPUT:

        An LLL-reduced basis for the Minkowski-embedding of the
        maximal order of a number field, given by a sequence of (integral)
        elements from the field.

        .. note::

           In the non-totally-real case, the LLL routine we call is
           currently PARI's qflll(), which works with floating point
           approximations, and so the result is only as good as the
           precision promised by PARI. The matrix returned will always
           be integral; however, it may only be only "almost" LLL-reduced
           when the precision is not sufficiently high.

        EXAMPLES::

            sage: F.<t> = NumberField(x^6-7*x^4-x^3+11*x^2+x-1)
            sage: F.maximal_order().basis()
            [1/2*t^5 + 1/2*t^4 + 1/2*t^2 + 1/2, t, t^2, t^3, t^4, t^5]
            sage: F.reduced_basis()
            [-1, -1/2*t^5 + 1/2*t^4 + 3*t^3 - 3/2*t^2 - 4*t - 1/2, t, 1/2*t^5 + 1/2*t^4 - 4*t^3 - 5/2*t^2 + 7*t + 1/2, 1/2*t^5 - 1/2*t^4 - 2*t^3 + 3/2*t^2 - 1/2, 1/2*t^5 - 1/2*t^4 - 3*t^3 + 5/2*t^2 + 4*t - 5/2]
            sage: CyclotomicField(12).reduced_basis()
            [1, zeta12^2, zeta12, zeta12^3]
        """
        if self.is_totally_real():
            try:
                return self.__reduced_basis
            except AttributeError:
                pass
        else:
            try:
                if self.__reduced_basis_precision >= prec:
                    return self.__reduced_basis
            except AttributeError:
                pass

        from sage.matrix.constructor import matrix

        d = self.absolute_degree()
        Z_basis = self.integral_basis()

        ## If self is totally real, then we can use (x*y).trace() as
        ## the inner product on the Minkowski embedding, which is
        ## faster than computing all the conjugates, etc ...
        if self.is_totally_real():
            T = pari(matrix(ZZ, d, d, [[(x*y).trace() for x in Z_basis]
                                       for y in Z_basis])).qflllgram()
            self.__reduced_basis = [ sum([ ZZ(T[i][j]) * Z_basis[j]
                                           for j in range(d)])
                                     for i in range(d)]
        else:
            M = self.Minkowski_embedding(self.integral_basis(), prec=prec)
            T = pari(M).qflll().python()
            self.__reduced_basis = [ self(v.list()) for v in T.columns() ]
            if prec is None:
                ## this is the default choice for Minkowski_embedding
                self.__reduced_basis_prec = 53
            else:
                self.__reduced_basis_prec = prec

        return self.__reduced_basis


    def reduced_gram_matrix(self, prec=None):
        r"""
        This function returns the Gram matrix of an LLL-reduced basis for
        the Minkowski embedding of the maximal order of a number field.

        INPUT:


        -  ``self`` - number field, the base field

        -  ``prec (default: None)`` - the precision with which
           to calculate the Minkowski embedding. (See NOTE below.)


        OUTPUT: The Gram matrix `[\langle x_i,x_j \rangle]` of an LLL reduced
        basis for the maximal order of self, where the integral basis for
        self is given by `\{x_0, \dots, x_{n-1}\}`. Here `\langle , \rangle` is
        the usual inner product on `\RR^n`, and self is embedded in `\RR^n` by
        the Minkowski embedding. See the docstring for
        :meth:`NumberField_absolute.Minkowski_embedding` for more information.

        .. note::

           In the non-totally-real case, the LLL routine we call is
           currently PARI's qflll(), which works with floating point
           approximations, and so the result is only as good as the
           precision promised by PARI. In particular, in this case,
           the returned matrix will *not* be integral, and may not
           have enough precision to recover the correct gram matrix
           (which is known to be integral for theoretical
           reasons). Thus the need for the prec flag above.

        If the following run-time error occurs: "PariError: not a definite
        matrix in lllgram (42)" try increasing the prec parameter,

        EXAMPLES::

            sage: F.<t> = NumberField(x^6-7*x^4-x^3+11*x^2+x-1)
            sage: F.reduced_gram_matrix()
            [ 6  3  0  2  0  1]
            [ 3  9  0  1  0 -2]
            [ 0  0 14  6 -2  3]
            [ 2  1  6 16 -3  3]
            [ 0  0 -2 -3 16  6]
            [ 1 -2  3  3  6 19]
            sage: Matrix(6, [(x*y).trace() for x in F.integral_basis() for y in F.integral_basis()])
            [2550  133  259  664 1368 3421]
            [ 133   14    3   54   30  233]
            [ 259    3   54   30  233  217]
            [ 664   54   30  233  217 1078]
            [1368   30  233  217 1078 1371]
            [3421  233  217 1078 1371 5224]

        ::

            sage: var('x')
            x
            sage: F.<alpha> = NumberField(x^4+x^2+712312*x+131001238)
            sage: F.reduced_gram_matrix(prec=128)
            [   4.0000000000000000000000000000000000000   0.00000000000000000000000000000000000000 -2.1369320000000000000000000000000000000e6 -3.3122478000000000000000000000000000000e7]
            [  0.00000000000000000000000000000000000000    46721.539331563218381658483353092335550 -2.2467769057394530109094755223395819322e7 -3.4807276041138450473611629088647496430e8]
            [-2.1369320000000000000000000000000000000e6 -2.2467769057394530109094755223395819322e7 7.0704243186034907491782135494859351061e12 1.1256636615786237006027526953641297995e14]
            [-3.3122478000000000000000000000000000000e7 -3.4807276041138450473611629088647496430e8 1.1256636615786237006027526953641297995e14 1.7923838231014970520503146603069479547e15]
        """
        if self.is_totally_real():
            try:
                return self.__reduced_gram_matrix
            except AttributeError:
                pass
        else:
            try:
                if self.__reduced_gram_matrix_prec >= prec:
                    return self.__reduced_gram_matrix
            except AttributeError:
                pass

        from sage.matrix.constructor import matrix
        from sage.misc.flatten import flatten
        d = self.absolute_degree()

        if self.is_totally_real():
            B = self.reduced_basis()
            self.__reduced_gram_matrix = matrix(ZZ, d, d,
                                                [[(x*y).trace() for x in B]
                                                 for y in B])
        else:
            M = self.Minkowski_embedding(prec=prec)
            T = matrix(d, flatten([ a.vector().list()
                                    for a in self.reduced_basis(prec=prec) ]))
            A = M*(T.transpose())
            self.__reduced_gram_matrix = A.transpose()*A
            if prec is None:
                ## this is the default choice for Minkowski_embedding
                self.__reduced_gram_matrix_prec = 53
            else:
                self.__reduced_gram_matrix_prec = prec

        return self.__reduced_gram_matrix


    #******************************************************
    # Supplementary algorithm to enumerate lattice points
    #******************************************************

    def _positive_integral_elements_with_trace(self, C):
        r"""
        Find all totally positive integral elements in self whose
        trace is between C[0] and C[1], inclusive.

        .. note::

           This is currently only implemented in the case that self is
           totally real, since it requires exact computation of
           :meth:`.reduced_gram_matrix`.

        EXAMPLES::

            sage: K.<alpha> = NumberField(ZZ['x'].0^2-2)
            sage: K._positive_integral_elements_with_trace([0,5])
            [alpha + 2, -alpha + 2, 2, 1]
            sage: L.<beta> = NumberField(ZZ['x'].0^2+1)
            sage: L._positive_integral_elements_with_trace([5,11])
            Traceback (most recent call last):
            ...
            NotImplementedError: exact computation of LLL reduction only implemented in the totally real case
            sage: L._positive_integral_elements_with_trace([-5,1])
            Traceback (most recent call last):
            ...
            ValueError: bounds must be positive
        """
        if C[0] < 0:
            raise ValueError("bounds must be positive")

        if not self.is_totally_real():
            raise NotImplementedError("exact computation of LLL reduction only implemented in the totally real case")

        # Z_F = self.maximal_order()
        B = self.reduced_basis()
        T = self.reduced_gram_matrix()
        P = pari(T).qfminim((C[1]**2)*(1./2), 10**6)[2]

        S = []
        for p in P:
            theta = sum([ p.list()[i]*B[i] for i in range(self.degree())])
            if theta.trace() < 0:
                theta *= -1
            if theta.trace() >= C[0] and theta.trace() <= C[1]:
                if self(theta).is_totally_positive():
                    S.append(self(theta))
        return S


    def zeta_function(self, prec=53,
                      max_imaginary_part=0,
                      max_asymp_coeffs=40):
        r"""
        Return the Zeta function of this number field.

        This actually returns an interface to Tim Dokchitser's program for
        computing with the Dedekind zeta function zeta_F(s) of the number
        field F.

        INPUT:


        -  ``prec`` - integer (bits precision)

        -  ``max_imaginary_part`` - real number

        -  ``max_asymp_coeffs`` - integer


        OUTPUT: The zeta function of this number field.

        EXAMPLES::

            sage: K.<a> = NumberField(ZZ['x'].0^2+ZZ['x'].0-1)
            sage: Z = K.zeta_function()
            sage: Z
            Zeta function associated to Number Field in a with defining polynomial x^2 + x - 1
            sage: Z(-1)
            0.0333333333333333
            sage: L.<a, b, c> = NumberField([x^2 - 5, x^2 + 3, x^2 + 1])
            sage: Z = L.zeta_function()
            sage: Z(5)
            1.00199015670185
        """
        from sage.lfunctions.all import Dokchitser
        key = (prec, max_imaginary_part, max_asymp_coeffs)
        r1 = self.signature()[0]
        r2 = self.signature()[1]
        zero = [0]
        one = [1]
        Z = Dokchitser(conductor = abs(self.absolute_discriminant()),
                       gammaV = (r1+r2)*zero + r2*one,
                       weight = 1,
                       eps = 1,
                       poles = [1],
                       prec = prec)
        s = 'nf = nfinit(%s);'%self.absolute_polynomial()
        s += 'dzk = dirzetak(nf,cflength());'
        Z.init_coeffs('dzk[k]', pari_precode=s,
                      max_imaginary_part=max_imaginary_part,
                      max_asymp_coeffs=max_asymp_coeffs)
        Z.check_functional_equation()
        Z.rename('Zeta function associated to %s'%self)
        return Z

    def narrow_class_group(self, proof=None):
        r"""
        Return the narrow class group of this field.

        INPUT:


        -  ``proof`` - default: None (use the global proof
           setting, which defaults to True).


        EXAMPLES::

            sage: NumberField(x^3+x+9, 'a').narrow_class_group()
            Multiplicative Abelian group isomorphic to C2
        """
        proof = proof_flag(proof)
        try:
            return self.__narrow_class_group
        except AttributeError:
            k = self.pari_bnf(proof)
            s = str(k.bnfnarrow())
            s = s.replace(";",",")
            s = eval(s)
            self.__narrow_class_group = sage.groups.abelian_gps.abelian_group.AbelianGroup(s[1])
        return self.__narrow_class_group

    def ngens(self):
        """
        Return the number of generators of this number field (always 1).

        OUTPUT: the python integer 1.

        EXAMPLES::

            sage: NumberField(x^2 + 17,'a').ngens()
            1
            sage: NumberField(x + 3,'a').ngens()
            1
            sage: k.<a> = NumberField(x + 3)
            sage: k.ngens()
            1
            sage: k.0
            -3
        """
        return 1

    def order(self):
        """
        Return the order of this number field (always +infinity).

        OUTPUT: always positive infinity

        EXAMPLES::

            sage: NumberField(x^2 + 19,'a').order()
            +Infinity
        """
        return infinity.infinity

    def absolute_polynomial_ntl(self):
        r"""
        Alias for :meth:`~polynomial_ntl`. Mostly for internal use.

        EXAMPLES::

            sage: NumberField(x^2 + (2/3)*x - 9/17,'a').absolute_polynomial_ntl()
            ([-27 34 51], 51)
        """
        return self.polynomial_ntl()

    def polynomial_ntl(self):
        """
        Return defining polynomial of this number field as a pair, an ntl
        polynomial and a denominator.

        This is used mainly to implement some internal arithmetic.

        EXAMPLES::

            sage: NumberField(x^2 + (2/3)*x - 9/17,'a').polynomial_ntl()
            ([-27 34 51], 51)
        """
        try:
            return (self.__polynomial_ntl, self.__denominator_ntl)
        except AttributeError:
            self.__denominator_ntl = ntl.ZZ()
            den = self.polynomial().denominator()
            self.__denominator_ntl.set_from_sage_int(ZZ(den))
            self.__polynomial_ntl = ntl.ZZX((self.polynomial()*den).list())
        return (self.__polynomial_ntl, self.__denominator_ntl)

    def polynomial(self):
        """
        Return the defining polynomial of this number field.

        This is exactly the same as
        ``self.defining_polynomal()``.

        EXAMPLES::

            sage: NumberField(x^2 + (2/3)*x - 9/17,'a').polynomial()
            x^2 + 2/3*x - 9/17
        """
        return self.__polynomial

    def defining_polynomial(self):   # do not overload this -- overload polynomial instead
        """
        Return the defining polynomial of this number field.

        This is exactly the same as ``self.polynomal()``.

        EXAMPLES::

            sage: k5.<z> = CyclotomicField(5)
            sage: k5.defining_polynomial()
            x^4 + x^3 + x^2 + x + 1
            sage: y = polygen(QQ,'y')
            sage: k.<a> = NumberField(y^9 - 3*y + 5); k
            Number Field in a with defining polynomial y^9 - 3*y + 5
            sage: k.defining_polynomial()
            y^9 - 3*y + 5
        """
        return self.polynomial()

    def polynomial_ring(self):
        """
        Return the polynomial ring that we view this number field as being
        a quotient of (by a principal ideal).

        EXAMPLES: An example with an absolute field::

            sage: k.<a> = NumberField(x^2 + 3)
            sage: y = polygen(QQ, 'y')
            sage: k.<a> = NumberField(y^2 + 3)
            sage: k.polynomial_ring()
            Univariate Polynomial Ring in y over Rational Field

        An example with a relative field::

            sage: y = polygen(QQ, 'y')
            sage: M.<a> = NumberField([y^3 + 97, y^2 + 1]); M
            Number Field in a0 with defining polynomial y^3 + 97 over its base field
            sage: M.polynomial_ring()
            Univariate Polynomial Ring in y over Number Field in a1 with defining polynomial y^2 + 1
        """
        return self.relative_polynomial().parent()

    def polynomial_quotient_ring(self):
        """
        Return the polynomial quotient ring isomorphic to this number
        field.

        EXAMPLES::

            sage: K = NumberField(x^3 + 2*x - 5, 'alpha')
            sage: K.polynomial_quotient_ring()
            Univariate Quotient Polynomial Ring in alpha over Rational Field with modulus x^3 + 2*x - 5
        """
        return self.polynomial_ring().quotient(self.relative_polynomial(), self.variable_name())

    def regulator(self, proof=None):
        """
        Return the regulator of this number field.

        Note that PARI computes the regulator to higher precision than the
        Sage default.

        INPUT:


        -  ``proof`` - default: True, unless you set it
           otherwise.


        EXAMPLES::

            sage: NumberField(x^2-2, 'a').regulator()
            0.881373587019543
            sage: NumberField(x^4+x^3+x^2+x+1, 'a').regulator()
            0.962423650119207
        """
        proof = proof_flag(proof)
        try:
            return self.__regulator
        except AttributeError:
            from sage.rings.all import RealField
            k = self.pari_bnf(proof)
            self.__regulator = RealField(53)(k.bnf_get_reg())
            return self.__regulator

    def residue_field(self, prime, names=None, check=True):
        """
        Return the residue field of this number field at a given prime, ie
        `O_K / p O_K`.

        INPUT:


        -  ``prime`` - a prime ideal of the maximal order in
           this number field, or an element of the field which generates a
           principal prime ideal.

        -  ``names`` - the name of the variable in the residue
           field

        -  ``check`` - whether or not to check the primality of
           prime.


        OUTPUT: The residue field at this prime.

        EXAMPLES::

            sage: R.<x> = QQ[]
            sage: K.<a> = NumberField(x^4+3*x^2-17)
            sage: P = K.ideal(61).factor()[0][0]
            sage: K.residue_field(P)
            Residue field in abar of Fractional ideal (61, a^2 + 30)

        ::

            sage: K.<i> = NumberField(x^2 + 1)
            sage: K.residue_field(1+i)
            Residue field of Fractional ideal (i + 1)

        TESTS::

            sage: L.<b> = NumberField(x^2 + 5)
            sage: L.residue_field(P)
            Traceback (most recent call last):
            ...
            ValueError: Fractional ideal (61, a^2 + 30) is not an ideal of Number Field in b with defining polynomial x^2 + 5
            sage: L.residue_field(2)
            Traceback (most recent call last):
            ...
            ValueError: Fractional ideal (2) is not a prime ideal

        ::

            sage: L.residue_field(L.prime_above(5)^2)
            Traceback (most recent call last):
            ...
            ValueError: Fractional ideal (5) is not a prime ideal
        """
        if is_NumberFieldIdeal(prime) and prime.number_field() is not self:
            raise ValueError("%s is not an ideal of %s"%(prime,self))
        # This allows principal ideals to be specified using a generator:
        try:
            prime = self.ideal(prime)
        except TypeError:
            pass

        if not is_NumberFieldIdeal(prime) or prime.number_field() is not self:
            raise ValueError("%s is not an ideal of %s"%(prime,self))
        if check and not prime.is_prime():
            raise ValueError("%s is not a prime ideal"%prime)
        from sage.rings.residue_field import ResidueField
        return ResidueField(prime, names=names, check=False)

    def signature(self):
        """
        Return (r1, r2), where r1 and r2 are the number of real embeddings
        and pairs of complex embeddings of this field, respectively.

        EXAMPLES::

            sage: NumberField(x^2+1, 'a').signature()
            (0, 1)
            sage: NumberField(x^3-2, 'a').signature()
            (1, 1)
        """
        r1, r2 = self.pari_nf().nf_get_sign()
        return (ZZ(r1), ZZ(r2))

    def trace_pairing(self, v):
        """
        Return the matrix of the trace pairing on the elements of the list
        `v`.

        EXAMPLES::

            sage: K.<zeta3> = NumberField(x^2 + 3)
            sage: K.trace_pairing([1,zeta3])
            [ 2  0]
            [ 0 -6]
        """
        import sage.matrix.matrix_space
        A = sage.matrix.matrix_space.MatrixSpace(self.base_ring(), len(v))(0)
        for i in range(len(v)):
            for j in range(i,len(v)):
                t = (self(v[i]*v[j])).trace()
                A[i,j] = t
                A[j,i] = t
        return A

    def uniformizer(self, P, others="positive"):
        """
        Returns an element of self with valuation 1 at the prime ideal P.

        INPUT:


        -  ``self`` - a number field

        -  ``P`` - a prime ideal of self

        -  ``others`` - either "positive" (default), in which
           case the element will have non-negative valuation at all other
           primes of self, or "negative", in which case the element will have
           non-positive valuation at all other primes of self.


        .. note::

           When P is principal (e.g. always when self has class number
           one) the result may or may not be a generator of P!

        EXAMPLES::

            sage: K.<a> = NumberField(x^2 + 5); K
            Number Field in a with defining polynomial x^2 + 5
            sage: P,Q = K.ideal(3).prime_factors()
            sage: P
            Fractional ideal (3, a + 1)
            sage: pi = K.uniformizer(P); pi
            a + 1
            sage: K.ideal(pi).factor()
            (Fractional ideal (2, a + 1)) * (Fractional ideal (3, a + 1))
            sage: pi = K.uniformizer(P,'negative'); pi
            1/2*a + 1/2
            sage: K.ideal(pi).factor()
            (Fractional ideal (2, a + 1))^-1 * (Fractional ideal (3, a + 1))

        ::

            sage: K = CyclotomicField(9)
            sage: Plist=K.ideal(17).prime_factors()
            sage: pilist = [K.uniformizer(P) for P in Plist]
            sage: [pi.is_integral() for pi in pilist]
            [True, True, True]
            sage: [pi.valuation(P) for pi,P in zip(pilist,Plist)]
            [1, 1, 1]
            sage: [ pilist[i] in Plist[i] for i in range(len(Plist)) ]
            [True, True, True]

        ::

            sage: K.<t> = NumberField(x^4 - x^3 - 3*x^2 - x + 1)
            sage: [K.uniformizer(P) for P,e in factor(K.ideal(2))]
            [2]
            sage: [K.uniformizer(P) for P,e in factor(K.ideal(3))]
            [t - 1]
            sage: [K.uniformizer(P) for P,e in factor(K.ideal(5))]
            [t^2 - t + 1, t + 2, t - 2]
            sage: [K.uniformizer(P) for P,e in factor(K.ideal(7))]
            [t^2 + 3*t + 1]
            sage: [K.uniformizer(P) for P,e in factor(K.ideal(67))]
            [t + 23, t + 26, t - 32, t - 18]

        ALGORITHM:

            Use PARI. More precisely, use the second component of
            ``idealprimedec`` in the "positive" case. Use `idealappr`
            with exponent of -1 and invert the result in the "negative"
            case.
        """
        if not is_NumberFieldIdeal(P):
            P = self.ideal(P)
        P = P.pari_prime()
        if others == "positive":
            return self(P[1])
        elif others == "negative":
            nf = self.pari_nf()
            F = pari.matrix(1, 2, [P, -1])
            return ~self(nf.idealappr(F, 1))
        else:
            raise ValueError("others must be 'positive' or 'negative'")

    def units(self, proof=None):
        """
        Return generators for the unit group modulo torsion.

        INPUT:

        - ``proof`` (bool, default True) flag passed to ``pari``.

        .. note::

            For more functionality see the unit_group() function.

        ALGORITHM: Uses PARI's bnfunit command.

        EXAMPLES::

            sage: x = polygen(QQ)
            sage: A = x^4 - 10*x^3 + 20*5*x^2 - 15*5^2*x + 11*5^3
            sage: K = NumberField(A, 'a')
            sage: K.units()
            (6/275*a^3 - 9/55*a^2 + 14/11*a - 2,)

        For big number fields, provably computing the unit group can
        take a very long time.  In this case, one can ask for the
        conjectural unit group (correct if the Generalized Riemann
        Hypothesis is true)::

            sage: K = NumberField(x^17 + 3, 'a')
            sage: K.units(proof=True)  # takes forever, not tested
            ...
            sage: K.units(proof=False)  # result not independently verified
            (a^9 + a - 1, a^16 - a^15 + a^14 - a^12 + a^11 - a^10 - a^8 + a^7 - 2*a^6 + a^4 - 3*a^3 + 2*a^2 - 2*a + 1, 2*a^16 - a^14 - a^13 + 3*a^12 - 2*a^10 + a^9 + 3*a^8 - 3*a^6 + 3*a^5 + 3*a^4 - 2*a^3 - 2*a^2 + 3*a + 4, a^15 + a^14 + 2*a^11 + a^10 - a^9 + a^8 + 2*a^7 - a^5 + 2*a^3 - a^2 - 3*a + 1, a^16 + a^15 + a^14 + a^13 + a^12 + a^11 + a^10 + a^9 + a^8 + a^7 + a^6 + a^5 + a^4 + a^3 + a^2 - 2, 2*a^16 - 3*a^15 + 3*a^14 - 3*a^13 + 3*a^12 - a^11 + a^9 - 3*a^8 + 4*a^7 - 5*a^6 + 6*a^5 - 4*a^4 + 3*a^3 - 2*a^2 - 2*a + 4, a^15 - a^12 + a^10 - a^9 - 2*a^8 + 3*a^7 + a^6 - 3*a^5 + a^4 + 4*a^3 - 3*a^2 - 2*a + 2, 2*a^16 + a^15 - a^11 - 3*a^10 - 4*a^9 - 4*a^8 - 4*a^7 - 5*a^6 - 7*a^5 - 8*a^4 - 6*a^3 - 5*a^2 - 6*a - 7)
        """
        proof = proof_flag(proof)

        # if we have cached provable results, return them immediately
        try:
            return self.__units
        except AttributeError:
            pass

        # if proof==False and we have cached results, return them immediately
        if not proof:
            try:
                return self.__units_no_proof
            except AttributeError:
                pass

        # get PARI to compute the units
        B = self.pari_bnf(proof).bnfunit()
        if proof:
            # cache the provable results and return them
            self.__units = tuple(map(self, B))
            return self.__units
        else:
            # cache the conjectural results and return them
            self.__units_no_proof = tuple(map(self, B))
            return self.__units_no_proof

    def unit_group(self, proof=None):
        """
        Return the unit group (including torsion) of this number field.

        ALGORITHM: Uses PARI's bnfunit command.

        INPUT:

        - ``proof`` (bool, default True) flag passed to ``pari``.

        .. note::

           The group is cached.

        EXAMPLES::

            sage: x = QQ['x'].0
            sage: A = x^4 - 10*x^3 + 20*5*x^2 - 15*5^2*x + 11*5^3
            sage: K = NumberField(A, 'a')
            sage: U = K.unit_group(); U
            Unit group with structure C10 x Z of Number Field in a with defining polynomial x^4 - 10*x^3 + 100*x^2 - 375*x + 1375
            sage: U.gens()
            (u0, u1)
            sage: U.gens_values()
            [-7/275*a^3 + 1/11*a^2 - 9/11*a - 1, 6/275*a^3 - 9/55*a^2 + 14/11*a - 2]
            sage: U.invariants()
            (10, 0)
            sage: [u.multiplicative_order() for u in U.gens()]
            [10, +Infinity]

        For big number fields, provably computing the unit group can
        take a very long time.  In this case, one can ask for the
        conjectural unit group (correct if the Generalized Riemann
        Hypothesis is true)::

            sage: K = NumberField(x^17 + 3, 'a')
            sage: K.unit_group(proof=True)  # takes forever, not tested
            ...
            sage: U = K.unit_group(proof=False)
            sage: U
            Unit group with structure C2 x Z x Z x Z x Z x Z x Z x Z x Z of Number Field in a with defining polynomial x^17 + 3
            sage: U.gens()
            (u0, u1, u2, u3, u4, u5, u6, u7, u8)
            sage: U.gens_values()  # result not independently verified
            [-1, a^9 + a - 1, a^16 - a^15 + a^14 - a^12 + a^11 - a^10 - a^8 + a^7 - 2*a^6 + a^4 - 3*a^3 + 2*a^2 - 2*a + 1, 2*a^16 - a^14 - a^13 + 3*a^12 - 2*a^10 + a^9 + 3*a^8 - 3*a^6 + 3*a^5 + 3*a^4 - 2*a^3 - 2*a^2 + 3*a + 4, a^15 + a^14 + 2*a^11 + a^10 - a^9 + a^8 + 2*a^7 - a^5 + 2*a^3 - a^2 - 3*a + 1, a^16 + a^15 + a^14 + a^13 + a^12 + a^11 + a^10 + a^9 + a^8 + a^7 + a^6 + a^5 + a^4 + a^3 + a^2 - 2, 2*a^16 - 3*a^15 + 3*a^14 - 3*a^13 + 3*a^12 - a^11 + a^9 - 3*a^8 + 4*a^7 - 5*a^6 + 6*a^5 - 4*a^4 + 3*a^3 - 2*a^2 - 2*a + 4, a^15 - a^12 + a^10 - a^9 - 2*a^8 + 3*a^7 + a^6 - 3*a^5 + a^4 + 4*a^3 - 3*a^2 - 2*a + 2, 2*a^16 + a^15 - a^11 - 3*a^10 - 4*a^9 - 4*a^8 - 4*a^7 - 5*a^6 - 7*a^5 - 8*a^4 - 6*a^3 - 5*a^2 - 6*a - 7]
        """
        proof = proof_flag(proof)

        try:
            return self._unit_group
        except AttributeError:
            pass

        if proof == False:
            try:
                return self._unit_group_no_proof
            except AttributeError:
                pass

        U = UnitGroup(self,proof)
        if proof:
            self._unit_group = U
        else:
            self._unit_group_no_proof = U
        return U

    def S_unit_group(self, proof=None, S=None):
        """
        Return the S-unit group (including torsion) of this number field.

        ALGORITHM: Uses PARI's bnfsunit command.

        INPUT:

        - ``proof`` (bool, default True) flag passed to ``pari``.
        - ``S`` - list or tuple of prime ideals, or an ideal, or a single
          ideal or element from which an ideal can be constructed, in
          which case the support is used.  If None, the global unit
          group is constructed; otherwise, the S-unit group is
          constructed.

        .. note::

           The group is cached.

        EXAMPLES::

            sage: x = polygen(QQ)
            sage: K.<a> = NumberField(x^4 - 10*x^3 + 20*5*x^2 - 15*5^2*x + 11*5^3)
            sage: U = K.S_unit_group(S=a); U
            S-unit group with structure C10 x Z x Z x Z of Number Field in a with defining polynomial x^4 - 10*x^3 + 100*x^2 - 375*x + 1375 with S = (Fractional ideal (11, 1/275*a^3 + 4/55*a^2 - 5/11*a + 9), Fractional ideal (5, 1/275*a^3 + 4/55*a^2 - 5/11*a + 5))
            sage: U.gens()
            (u0, u1, u2, u3)
            sage: U.gens_values()
            [-7/275*a^3 + 1/11*a^2 - 9/11*a - 1, 6/275*a^3 - 9/55*a^2 + 14/11*a - 2, 14/275*a^3 - 21/55*a^2 + 29/11*a - 6, 1/275*a^3 + 4/55*a^2 - 5/11*a + 5]  # 32-bit
            [-7/275*a^3 + 1/11*a^2 - 9/11*a - 1, 6/275*a^3 - 9/55*a^2 + 14/11*a - 2, -14/275*a^3 + 21/55*a^2 - 29/11*a + 6, 1/275*a^3 + 4/55*a^2 - 5/11*a + 5]  # 64-bit
            sage: U.invariants()
            (10, 0, 0, 0)
            sage: [u.multiplicative_order() for u in U.gens()]
            [10, +Infinity, +Infinity, +Infinity]
            sage: U.primes()
            (Fractional ideal (11, 1/275*a^3 + 4/55*a^2 - 5/11*a + 9), Fractional ideal (5, 1/275*a^3 + 4/55*a^2 - 5/11*a + 5))

        With the default value of `S`, the S-unit group is the same as
        the global unit group::

            sage: x = polygen(QQ)
            sage: K.<a> = NumberField(x^3 + 3)
            sage: U = K.unit_group(proof=False)
            sage: U == K.S_unit_group(proof=False)
            True

        The value of `S` may be specified as a list of prime ideals,
        or an ideal, or an element of the field::

            sage: K.<a> = NumberField(x^3 + 3)
            sage: U = K.S_unit_group(proof=False, S=K.ideal(6).prime_factors()); U
            S-unit group with structure C2 x Z x Z x Z x Z of Number Field in a with defining polynomial x^3 + 3 with S = (Fractional ideal (-a^2 + a - 1), Fractional ideal (a + 1), Fractional ideal (a))
            sage: K.<a> = NumberField(x^3 + 3)
            sage: U = K.S_unit_group(proof=False, S=K.ideal(6)); U
            S-unit group with structure C2 x Z x Z x Z x Z of Number Field in a with defining polynomial x^3 + 3 with S = (Fractional ideal (-a^2 + a - 1), Fractional ideal (a + 1), Fractional ideal (a))
            sage: K.<a> = NumberField(x^3 + 3)
            sage: U = K.S_unit_group(proof=False, S=6); U
            S-unit group with structure C2 x Z x Z x Z x Z of Number Field in a with defining polynomial x^3 + 3 with S = (Fractional ideal (-a^2 + a - 1), Fractional ideal (a + 1), Fractional ideal (a))

            sage: U
            S-unit group with structure C2 x Z x Z x Z x Z of Number Field in a with defining polynomial x^3 + 3 with S = (Fractional ideal (-a^2 + a - 1), Fractional ideal (a + 1), Fractional ideal (a))
            sage: U.primes()
            (Fractional ideal (-a^2 + a - 1),
            Fractional ideal (a + 1),
            Fractional ideal (a))
            sage: U.gens()
            (u0, u1, u2, u3, u4)
            sage: U.gens_values()
            [-1, a^2 - 2, -a^2 + a - 1, a + 1, a]

        The exp and log methods can be used to create `S`-units from
        sequences of exponents, and recover the exponents::

            sage: U.gens_orders()
            (2, 0, 0, 0, 0)
            sage: u = U.exp((3,1,4,1,5)); u
            -6*a^2 + 18*a - 54
            sage: u.norm().factor()
            -1 * 2^9 * 3^5
            sage: U.log(u)
            (1, 1, 4, 1, 5)

        """
        proof = proof_flag(proof)

        # process the parameter S:
        if not S:
            S = ()
        else:
            if isinstance(S, list):
                S = tuple(S)
            if not isinstance(S, tuple):
                try:
                    S = tuple(self.ideal(S).prime_factors())
                except (NameError, TypeError, ValueError):
                    raise ValueError("Cannot make a set of primes from %s"%(S,))
            else:
                try:
                    S = tuple(self.ideal(P) for P in S)
                except (NameError, TypeError, ValueError):
                    raise ValueError("Cannot make a set of primes from %s"%(S,))
                if not all([P.is_prime() for P in S]):
                    raise ValueError("Not all elements of %s are prime ideals"%(S,))

        try:
            return self._S_unit_group_cache[S]
        except AttributeError:
            self._S_unit_group_cache = {}
        except KeyError:
            pass

        if proof == False:
            try:
                return self._S_unit_group_no_proof_cache[S]
            except AttributeError:
                self._S_unit_group_no_proof_cache = {}
            except KeyError:
                pass

        U = UnitGroup(self,proof,S=S)
        if proof:
            self._S_unit_group_cache[S] = U
        else:
            self._S_unit_group_no_proof_cache[S] = U
        return U

    def zeta(self, n=2, all=False):
        """
        Return one, or a list of all, primitive n-th root of unity in this field.

        INPUT:

        -  ``n`` - positive integer

        - ``all`` - bool.  If False (default), return a primitive
          `n`-th root of unity in this field, or raise a ValueError
          exception if there are none.  If True, return a list of
          all primitive `n`-th roots of unity in this field
          (possibly empty).

        .. note::

           To obtain the maximal order of a root of unity in this field,
           use self.number_of_roots_of_unity().

        .. note::

           We do not create the full unit group since that can be
           expensive, but we do use it if it is already known.

        EXAMPLES::

            sage: K.<z> = NumberField(x^2 + 3)
            sage: K.zeta(1)
            1
            sage: K.zeta(2)
            -1
            sage: K.zeta(2, all=True)
            [-1]
            sage: K.zeta(3)
            -1/2*z - 1/2
            sage: K.zeta(3, all=True)
            [-1/2*z - 1/2, 1/2*z - 1/2]
            sage: K.zeta(4)
            Traceback (most recent call last):
            ...
            ValueError: There are no 4th roots of unity in self.

        ::

            sage: r.<x> = QQ[]
            sage: K.<b> = NumberField(x^2+1)
            sage: K.zeta(4)
            -b
            sage: K.zeta(4,all=True)
            [-b, b]
            sage: K.zeta(3)
            Traceback (most recent call last):
            ...
            ValueError: There are no 3rd roots of unity in self.
            sage: K.zeta(3,all=True)
            []
        """
        try:
            return self._unit_group.zeta(n,all)
        except AttributeError:
            pass
        try:
            return self._unit_group_no_proof.zeta(n,all)
        except AttributeError:
            pass

        K = self
        n = ZZ(n)
        if n <= 0:
            raise ValueError("n (=%s) must be positive"%n)
        if n == 1:
            if all:
                return [K(1)]
            else:
                return K(1)
        elif n == 2:
            if all:
                return [K(-1)]
            else:
                return K(-1)
        N = K.zeta_order()
        if n.divides(N):
            z = K.primitive_root_of_unity() ** (N//n)
            if all:
                return [z**i for i in n.coprime_integers(n)]
            else:
                return z
        else:
            if all:
                return []
            else:
                raise ValueError("There are no %s roots of unity in self."%n.ordinal_str())

    def zeta_order(self):
        r"""
        Return the number of roots of unity in this field.

        .. note::

           We do not create the full unit group since that can be
           expensive, but we do use it if it is already known.

        EXAMPLES::

            sage: F.<alpha> = NumberField(x**22+3)
            sage: F.zeta_order()
            6
            sage: F.<alpha> = NumberField(x**2-7)
            sage: F.zeta_order()
            2
        """
        try:
            return self._unit_group.zeta_order()
        except AttributeError:
            pass
        try:
            return self._unit_group_no_proof.zeta_order()
        except AttributeError:
            pass

        return ZZ(self.pari_nf().nfrootsof1()[0])

    number_of_roots_of_unity = zeta_order

    def primitive_root_of_unity(self):
        """
        Return a generator of the roots of unity in this field.

        OUTPUT: a primitive root of unity. No guarantee is made about
        which primitive root of unity this returns, not even for
        cyclotomic fields.

        .. note::

           We do not create the full unit group since that can be
           expensive, but we do use it if it is already known.

        ALGORITHM:

        We use the PARI function ``nfrootsof1`` in all cases. This is
        required (even for cyclotomic fields) in order to be consistent
        with the full unit group, which is also computed by PARI.

        EXAMPLES::

            sage: K.<i> = NumberField(x^2+1)
            sage: z = K.primitive_root_of_unity(); z
            -i
            sage: z.multiplicative_order()
            4

            sage: K.<a> = NumberField(x^2+x+1)
            sage: z = K.primitive_root_of_unity(); z
            a + 1
            sage: z.multiplicative_order()
            6

            sage: x = polygen(QQ)
            sage: F.<a,b> = NumberField([x^2 - 2, x^2 - 3])
            sage: y = polygen(F)
            sage: K.<c> = F.extension(y^2 - (1 + a)*(a + b)*a*b)
            sage: K.primitive_root_of_unity()
            -1

        We do not special-case cyclotomic fields, so we do not always
        get the most obvious primitive root of unity::

            sage: K.<a> = CyclotomicField(3)
            sage: z = K.primitive_root_of_unity(); z
            a + 1
            sage: z.multiplicative_order()
            6

            sage: K = CyclotomicField(7)
            sage: z = K.primitive_root_of_unity(); z
            zeta7^5 + zeta7^4 + zeta7^3 + zeta7^2 + zeta7 + 1
            sage: z.multiplicative_order()
            14

        TESTS:

        Check for :trac:`15027`. We use a new variable name::

            sage: K.<f> = QuadraticField(-3)
            sage: K.primitive_root_of_unity()
            -1/2*f + 1/2
            sage: UK = K.unit_group()
            sage: K.primitive_root_of_unity()
            -1/2*f + 1/2
        """
        try:
            return self._unit_group.torsion_generator().value()
        except AttributeError:
            pass
        try:
            return self._unit_group_no_proof.torsion_generator().value()
        except AttributeError:
            pass

        pK = self.pari_nf()
        n, z = pK.nfrootsof1()
        return self(z)

    def roots_of_unity(self):
        """
        Return all the roots of unity in this field, primitive or not.

        EXAMPLES::

            sage: K.<b> = NumberField(x^2+1)
            sage: zs = K.roots_of_unity(); zs
            [-b, -1, b, 1]
            sage: [ z**K.number_of_roots_of_unity() for z in zs ]
            [1, 1, 1, 1]
        """
        z = self.primitive_root_of_unity()
        n = self.zeta_order()
        return [ z**k for k in range(1, n+1) ]

    def zeta_coefficients(self, n):
        """
        Compute the first n coefficients of the Dedekind zeta function of
        this field as a Dirichlet series.

        EXAMPLE::

            sage: x = QQ['x'].0
            sage: NumberField(x^2+1, 'a').zeta_coefficients(10)
            [1, 1, 0, 1, 2, 0, 0, 1, 1, 2]
        """
        return self.pari_nf().dirzetak(n)


class NumberField_absolute(NumberField_generic):
    def __init__(self, polynomial, name, latex_name=None, check=True, embedding=None,
                 assume_disc_small=False, maximize_at_primes=None, structure=None):
        """
        Function to initialize an absolute number field.

        EXAMPLE::

            sage: K = NumberField(x^17 + 3, 'a'); K
            Number Field in a with defining polynomial x^17 + 3
            sage: type(K)
            <class 'sage.rings.number_field.number_field.NumberField_absolute_with_category'>
            sage: TestSuite(K).run()
        """
        NumberField_generic.__init__(self, polynomial, name, latex_name, check, embedding,
                                     assume_disc_small=assume_disc_small, maximize_at_primes=maximize_at_primes, structure=structure)
        self._element_class = number_field_element.NumberFieldElement_absolute
        self._zero_element = self(0)
        self._one_element =  self(1)

    def _coerce_from_other_number_field(self, x):
        """
        Coerce a number field element x into this number field.

        Unless `x` is in ``QQ``, this requires ``x.parent()`` and
        ``self`` to have compatible embeddings: either they both embed
        in a common field, or there is an embedding of ``x.parent()``
        into ``self`` or the other way around.  If no compatible
        embeddings are found and `x` is not in ``QQ``, then raise
        ``TypeError``.  This guarantees that these conversions respect
        the field operations and conversions between several fields
        commute.

        REMARK:

        The name of this method was chosen for historical reasons.
        In fact, what it does is not a coercion but a conversion.

        INPUT:

        ``x`` -- an element of some number field

        OUTPUT:

        An element of ``self`` corresponding to ``x``.

        EXAMPLES::

            sage: K.<a> = NumberField(x^3 + 2)
            sage: L.<b> = NumberField(x^2 + 1)
            sage: K._coerce_from_other_number_field(L(2/3))
            2/3
            sage: L._coerce_from_other_number_field(K(0))
            0
            sage: K._coerce_from_other_number_field(b)
            Traceback (most recent call last):
            ...
            TypeError: No compatible natural embeddings found for Number Field in a with defining polynomial x^3 + 2 and Number Field in b with defining polynomial x^2 + 1

        Two number fields both containing `i`::

            sage: K.<a> = NumberField(x^4 + 6*x^2 + 1, embedding = CC(-2.4*I))
            sage: L.<b> = NumberField(x^4 + 8*x^2 + 4, embedding = CC(2.7*I))
            sage: Ki = 1/2*a^3 + 5/2*a; Ki.minpoly()
            x^2 + 1
            sage: L(Ki)
            -1/4*b^3 - 3/2*b
            sage: K(L(Ki)) == Ki
            True
            sage: Q.<i> = QuadraticField(-1)
            sage: Q(Ki)
            i
            sage: Q(L(Ki))
            i
            sage: L( (Ki+2)^1000 )
            737533628...075020804*b^3 + 442520177...450124824*b + 793311113...453515313

        This fails if we don't specify the embeddings::

            sage: K.<a> = NumberField(x^4 + 6*x^2 + 1)
            sage: L.<b> = NumberField(x^4 + 8*x^2 + 4)
            sage: L(1/2*a^3 + 5/2*a)
            Traceback (most recent call last):
            ...
            TypeError: No compatible natural embeddings found for Number Field in b with defining polynomial x^4 + 8*x^2 + 4 and Number Field in a with defining polynomial x^4 + 6*x^2 + 1

        Embeddings can also be `p`-adic::

            sage: F = Qp(73)
            sage: K.<a> = NumberField(x^4 + 6*x^2 + 1, embedding = F(1290990671961076190983179596556712119))
            sage: L.<b> = NumberField(x^4 + 8*x^2 + 4, embedding = F(1773398470280167815153042237103591466))
            sage: L(2*a^3 + 10*a + 3)
            b^3 + 6*b + 3

        If we take the same non-Galois number field with two different
        embeddings, conversion fails::

            sage: K.<a> = NumberField(x^3 - 4*x + 1, embedding = 0.254)
            sage: L.<b> = NumberField(x^3 - 4*x + 1, embedding = 1.86)
            sage: L(a)
            Traceback (most recent call last):
            ...
            ValueError: Cannot convert a to Number Field in b with defining polynomial x^3 - 4*x + 1 (using the specified embeddings)

        Subfields automatically come with an embedding::

            sage: K.<a> = NumberField(x^2 - 5)
            sage: L.<b>, phi = K.subfield(-a)
            sage: phi(b)
            -a
            sage: K(b)
            -a
            sage: L(a)
            -b

        Below we create two subfields of `K` which both contain `i`.
        Since `L2` and `L3` both embed in `K`, conversion works::

            sage: K.<z> = NumberField(x^8 - x^4 + 1)
            sage: i = (x^2+1).roots(ring=K)[0][0]
            sage: r2 = (x^2-2).roots(ring=K)[0][0]
            sage: r3 = (x^2-3).roots(ring=K)[0][0]
            sage: L2.<a2>, phi2 = K.subfield(r2+i)
            sage: L3.<a3>, phi3 = K.subfield(r3+i)
            sage: i_in_L2 = L2(i); i_in_L2
            1/6*a2^3 + 1/6*a2
            sage: i_in_L3 = L3(i); i_in_L3
            1/8*a3^3
            sage: L2(i_in_L3) == i_in_L2
            True
            sage: L3(i_in_L2) == i_in_L3
            True

        TESTS:

        The following was fixed in :trac:`8800`::

            sage: P.<x> = QQ[]
            sage: K.<a> = NumberField(x^3-5,embedding=0)
            sage: L.<b> = K.extension(x^2+a)
            sage: F,R = L.construction()
            sage: F(R) == L   #indirect doctest
            True

        AUTHORS:

        - Jeroen Demeyer (2011-09-30): :trac:`11869`

        """
        # Special case for x in QQ.  This is common, so should be fast.
        xpol = x.polynomial()
        if xpol.degree() <= 0:
            return self._element_class(self, xpol[0])
        # Convert from L to K
        K = self
        L = x.parent()
        # Find embeddings for K and L.  If no embedding is given, simply
        # take the identity map as "embedding".  This handles the case
        # where one field is created as subfield of the other.
        Kgen = K.gen_embedding()
        if Kgen is None:
            Kgen = K.gen()
        KF = Kgen.parent()
        Lgen = L.gen_embedding()
        if Lgen is None:
            Lgen = L.gen()
        LF = Lgen.parent()

        # Do not use CDF or RDF because of constraints on the
        # exponent of floating-point numbers
        from sage.rings.all import RealField, ComplexField
        CC = ComplexField(53)
        RR = RealField(53)

        # Find a common field F into which KF and LF both embed.
        if CC.has_coerce_map_from(KF) and CC.has_coerce_map_from(LF):
            # We postpone converting Kgen and Lgen to F until we know the
            # floating-point precision required.
            F = CC
        elif KF is LF:
            F = KF
        elif KF.has_coerce_map_from(LF):
            F = KF
            Lgen = F(Lgen)
        elif LF.has_coerce_map_from(KF):
            F = LF
            Kgen = F(Kgen)
        else:
            raise TypeError("No compatible natural embeddings found for %s and %s"%(KF,LF))

        # List of candidates for K(x)
        f = x.minpoly()
        ys = f.roots(ring=K, multiplicities=False)
        if not ys:
            raise ValueError("Cannot convert %s to %s (regardless of embeddings)"%(x,K))

        # Define a function are_roots_equal to determine whether two
        # roots of f are equal.  A simple a == b does not suffice for
        # inexact fields because of floating-point errors.
        if F.is_exact():
            are_roots_equal = lambda a,b: a == b
        else:
            ### Compute a lower bound on the distance between the roots of f.
            ### This essentially gives the precision to work with.

            # A function
            # log2abs: F --> RR
            #          x |-> log2(abs(x))
            # This should work for all fields F with an absolute value.
            # The p-adic absolute value goes into QQ, so we need the RR().
            log2abs = lambda x: RR(F(x).abs()).log2()

            # Compute half Fujiwara's bound on the roots of f
            n = f.degree()
            log_half_root_bound = log2abs(f[0]/2)/n
            for i in range(1,n):
                bd = log2abs(f[i])/(n-i)
                if bd > log_half_root_bound:
                    log_half_root_bound = bd
            # Twice the bound on the roots of f, in other words an upper
            # bound for the distance between two roots.
            log_double_root_bound = log_half_root_bound + 2.0  # 2.0 = log2(4)
            # Now we compute the minimum distance between two roots of f
            # using the fact that the discriminant of f is the product of
            # all root distances.
            # We use pari to compute the discriminant to work around #11872.
            log_root_diff = log2abs(pari(f).poldisc())*0.5 - (n*(n-1)*0.5 - 1.0)*log_double_root_bound
            # Let eps be 1/128 times the minimal root distance.
            # This implies: If two roots of f are at distance <= eps, then
            # they are equal.  The factor 128 is arbitrary, it is an extra
            # safety margin.
            eps = (log_root_diff - 7.0).exp2()
            are_roots_equal = lambda a,b: (a-b).abs() <= eps
            if F is CC:
                # Adjust the precision of F, sufficient to represent all
                # the temporaries in the computation with a precision
                # of eps, plus some extra bits.
                H = [log_double_root_bound - 1.0]
                for e in [x] + ys:
                    H += [log2abs(c) for c in e.polynomial().coefficients()]
                prec = (max(H) + RR(n+1).log2() - log_root_diff).ceil() + 12 + n
                F = ComplexField(prec=prec)
                Kgen = F(Kgen)
                Lgen = F(Lgen)

        # Embed x and the y's in F
        emb_x = x.polynomial()(Lgen)
        for y in ys:
            emb_y = y.polynomial()(Kgen)
            if are_roots_equal(emb_x, emb_y):
                return y
        raise ValueError("Cannot convert %s to %s (using the specified embeddings)"%(x,K))

    def _coerce_non_number_field_element_in(self, x):
        """
        Coerce a non-number field element x into this number field.

        INPUT:
            x -- a non number field element x, e.g., a list, integer,
            rational, or polynomial.

        EXAMPLES::

            sage: K.<a> = NumberField(x^3 + 2/3)
            sage: K._coerce_non_number_field_element_in(-7/8)
            -7/8
            sage: K._coerce_non_number_field_element_in([1,2,3])
            3*a^2 + 2*a + 1

        The list is just turned into a polynomial in the generator::

            sage: K._coerce_non_number_field_element_in([0,0,0,1,1])
            -2/3*a - 2/3

        Any polynomial whose coefficients can be coerced to rationals will
        coerce, e.g., this one in characteristic 7::

            sage: f = GF(7)['y']([1,2,3]); f
            3*y^2 + 2*y + 1
            sage: K._coerce_non_number_field_element_in(f)
            3*a^2 + 2*a + 1

        But not this one over a field of order 27::

            sage: F27.<g> = GF(27)
            sage: f = F27['z']([g^2, 2*g, 1]); f
            z^2 + 2*g*z + g^2
            sage: K._coerce_non_number_field_element_in(f)
            Traceback (most recent call last):
            ...
            TypeError: <type 'sage.rings.polynomial.polynomial_zz_pex.Polynomial_ZZ_pEX'>

        One can also coerce an element of the polynomial quotient ring
        that's isomorphic to the number field::

            sage: K.<a> = NumberField(x^3 + 17)
            sage: b = K.polynomial_quotient_ring().random_element()
            sage: K(b)
            -1/2*a^2 - 4
        """
        if isinstance(x, (int, long, rational.Rational,
                              integer.Integer, pari_gen,
                              list)):
            return self._element_class(self, x)

        if isinstance(x, sage.rings.polynomial.polynomial_quotient_ring_element.PolynomialQuotientRingElement)\
               and (x in self.polynomial_quotient_ring()):
            y = self.polynomial_ring().gen()
            return x.lift().subs({y:self.gen()})

        try:
            if isinstance(x, polynomial_element.Polynomial):
                return self._element_class(self, x)

            return self._element_class(self, x._rational_())
        except (TypeError, AttributeError) as msg:
            pass
        raise TypeError(type(x))

    def _coerce_from_str(self, x):
        r"""
        Coerce a string representation of an element of this
        number field into this number field.

        INPUT:
            x -- string

        EXAMPLES:
            sage: k.<theta25> = NumberField(x^3+(2/3)*x+1)
            sage: k._coerce_from_str('theta25^3 + (1/3)*theta25')
            -1/3*theta25 - 1

        This function is called by the coerce method when it gets a string
        as input:
            sage: k('theta25^3 + (1/3)*theta25')
            -1/3*theta25 - 1
        """
        w = sage.misc.all.sage_eval(x,locals=self.gens_dict())
        if not (is_Element(w) and w.parent() is self):
            return self(w)
        else:
            return w

    def _coerce_map_from_(self, R):
        """
        Canonical coercion of a ring R into self.

        Currently any ring coercing into the base ring canonically coerces
        into this field, as well as orders in any number field coercing into
        this field, and of course the field itself as well.

        Two embedded number fields may mutually coerce into each other, if
        the pushout of the two ambient fields exists and if it is possible
        to construct an :class:`~sage.rings.number_field.number_field_morphisms.EmbeddedNumberFieldMorphism`.

        EXAMPLES::

            sage: S.<y> = NumberField(x^3 + x + 1)
            sage: S.coerce(int(4)) # indirect doctest
            4
            sage: S.coerce(long(7))
            7
            sage: S.coerce(-Integer(2))
            -2
            sage: z = S.coerce(-7/8); z, type(z)
            (-7/8, <type 'sage.rings.number_field.number_field_element.NumberFieldElement_absolute'>)
            sage: S.coerce(y) is y
            True

        Fields with embeddings into an ambient field coerce naturally by the given embedding::

            sage: CyclotomicField(15).coerce(CyclotomicField(5).0 - 17/3)
            zeta15^3 - 17/3
            sage: K.<a> = CyclotomicField(16)
            sage: K(CyclotomicField(4).0)
            a^4
            sage: QuadraticField(-3, 'a').coerce_map_from(CyclotomicField(3))
            Generic morphism:
              From: Cyclotomic Field of order 3 and degree 2
              To:   Number Field in a with defining polynomial x^2 + 3
              Defn: zeta3 -> 1/2*a - 1/2

        Two embedded number fields with mutual coercions (testing against a
        bug that was fixed in :trac:`8800`)::

            sage: K.<r4> = NumberField(x^4-2)
            sage: L1.<r2_1> = NumberField(x^2-2, embedding = r4**2)
            sage: L2.<r2_2> = NumberField(x^2-2, embedding = -r4**2)
            sage: r2_1+r2_2    # indirect doctest
            0
            sage: (r2_1+r2_2).parent() is L1
            True
            sage: (r2_2+r2_1).parent() is L2
            True

        Coercion of an order (testing against a bug that was fixed in
        :trac:`8800`)::

            sage: K.has_coerce_map_from(L1)
            True
            sage: L1.has_coerce_map_from(K)
            False
            sage: K.has_coerce_map_from(L1.maximal_order())
            True
            sage: L1.has_coerce_map_from(K.maximal_order())
            False

        There are situations for which one might imagine conversion
        could make sense (at least after fixing choices), but of course
        there will be no coercion from the Symbolic Ring to a Number Field::

            sage: K.<a> = QuadraticField(2)
            sage: K.coerce(sqrt(2))
            Traceback (most recent call last):
            ...
            TypeError: no canonical coercion from Symbolic Ring to Number Field in a with defining polynomial x^2 - 2

        TESTS::

            sage: K.<a> = NumberField(polygen(QQ)^3-2)
            sage: type(K.coerce_map_from(QQ))
            <type 'sage.structure.coerce_maps.DefaultConvertMap_unique'>

        Make sure we still get our optimized morphisms for special fields::

            sage: K.<a> = NumberField(polygen(QQ)^2-2)
            sage: type(K.coerce_map_from(QQ))
            <type 'sage.rings.number_field.number_field_element_quadratic.Q_to_quadratic_field_element'>

        """
        if R in [int, long, ZZ, QQ, self.base()]:
            return self._generic_convert_map(R)
        from sage.rings.number_field.order import is_NumberFieldOrder
        if is_NumberFieldOrder(R) and self.has_coerce_map_from(R.number_field()):
            return self._generic_convert_map(R)
        # R is not QQ by the above tests
        if is_NumberField(R) and R.coerce_embedding() is not None:
            if self.coerce_embedding() is not None:
                try:
                    return number_field_morphisms.EmbeddedNumberFieldMorphism(R, self)
                except ValueError: # no common embedding found
                    return None
            else:
                # R is embedded, self isn't. So, we could only have
                # the forgetful coercion. But this yields to non-commuting
                # coercions, as was pointed out at ticket #8800
                return None

    def base_field(self):
        """
        Returns the base field of self, which is always QQ

        EXAMPLES::

            sage: K = CyclotomicField(5)
            sage: K.base_field()
            Rational Field
        """
        return QQ

    def is_absolute(self):
        """
        Returns True since self is an absolute field.

        EXAMPLES::

            sage: K = CyclotomicField(5)
            sage: K.is_absolute()
            True
        """
        return True

    def absolute_polynomial(self):
        r"""
        Return absolute polynomial that defines this absolute field. This
        is the same as ``self.polynomial()``.

        EXAMPLES::

            sage: K.<a> = NumberField(x^2 + 1)
            sage: K.absolute_polynomial ()
            x^2 + 1
        """
        return self.polynomial()

    def absolute_generator(self):
        r"""
        An alias for
        :meth:`sage.rings.number_field.number_field.NumberField_generic.gen`.
        This is provided for consistency with relative fields, where the
        element returned by
        :meth:`sage.rings.number_field.number_field_rel.NumberField_relative.gen`
        only generates the field over its base field (not necessarily over
        `\QQ`).

        EXAMPLE::

            sage: K.<a> = NumberField(x^2 - 17)
            sage: K.absolute_generator()
            a
        """
        return self.gen()

    def optimized_representation(self, names=None, both_maps=True):
        """
        Return a field isomorphic to self with a better defining polynomial
        if possible, along with field isomorphisms from the new field to
        self and from self to the new field.

        EXAMPLES: We construct a compositum of 3 quadratic fields, then
        find an optimized representation and transform elements back and
        forth.

        ::

            sage: K = NumberField([x^2 + p for p in [5, 3, 2]],'a').absolute_field('b'); K
            Number Field in b with defining polynomial x^8 + 40*x^6 + 352*x^4 + 960*x^2 + 576
            sage: L, from_L, to_L = K.optimized_representation()
            sage: L    # your answer may different, since algorithm is random
            Number Field in a14 with defining polynomial x^8 + 4*x^6 + 7*x^4 + 36*x^2 + 81
            sage: to_L(K.0)   # random
            4/189*a14^7 - 1/63*a14^6 + 1/27*a14^5 + 2/9*a14^4 - 5/27*a14^3 + 8/9*a14^2 + 3/7*a14 + 3/7
            sage: from_L(L.0)   # random
            1/1152*a1^7 + 1/192*a1^6 + 23/576*a1^5 + 17/96*a1^4 + 37/72*a1^3 + 5/6*a1^2 + 55/24*a1 + 3/4

        The transformation maps are mutually inverse isomorphisms.

        ::

            sage: from_L(to_L(K.0))
            b
            sage: to_L(from_L(L.0))     # random
            a14
        """
        return self.optimized_subfields(degree=self.degree(), name=names, both_maps=both_maps)[0]

    def optimized_subfields(self, degree=0, name=None, both_maps=True):
        """
        Return optimized representations of many (but *not* necessarily
        all!) subfields of self of the given degree, or of all possible degrees if
        degree is 0.

        EXAMPLES::

            sage: K = NumberField([x^2 + p for p in [5, 3, 2]],'a').absolute_field('b'); K
            Number Field in b with defining polynomial x^8 + 40*x^6 + 352*x^4 + 960*x^2 + 576
            sage: L = K.optimized_subfields(name='b')
            sage: L[0][0]
            Number Field in b0 with defining polynomial x - 1
            sage: L[1][0]
            Number Field in b1 with defining polynomial x^2 - 3*x + 3
            sage: [z[0] for z in L]          # random -- since algorithm is random
            [Number Field in b0 with defining polynomial x - 1,
             Number Field in b1 with defining polynomial x^2 - x + 1,
             Number Field in b2 with defining polynomial x^4 - 5*x^2 + 25,
             Number Field in b3 with defining polynomial x^4 - 2*x^2 + 4,
             Number Field in b4 with defining polynomial x^8 + 4*x^6 + 7*x^4 + 36*x^2 + 81]

        We examine one of the optimized subfields in more detail::

            sage: M, from_M, to_M = L[2]
            sage: M                             # random
            Number Field in b2 with defining polynomial x^4 - 5*x^2 + 25
            sage: from_M     # may be slightly random
            Ring morphism:
              From: Number Field in b2 with defining polynomial x^4 - 5*x^2 + 25
              To:   Number Field in a1 with defining polynomial x^8 + 40*x^6 + 352*x^4 + 960*x^2 + 576
              Defn: b2 |--> -5/1152*a1^7 + 1/96*a1^6 - 97/576*a1^5 + 17/48*a1^4 - 95/72*a1^3 + 17/12*a1^2 - 53/24*a1 - 1

        The to_M map is None, since there is no map from K to M::

            sage: to_M

        We apply the from_M map to the generator of M, which gives a
        rather large element of `K`::

            sage: from_M(M.0)          # random
            -5/1152*a1^7 + 1/96*a1^6 - 97/576*a1^5 + 17/48*a1^4 - 95/72*a1^3 + 17/12*a1^2 - 53/24*a1 - 1

        Nevertheless, that large-ish element lies in a degree 4 subfield::

            sage: from_M(M.0).minpoly()   # random
            x^4 - 5*x^2 + 25
        """
        return self._subfields_helper(degree=degree,name=name,
                                      both_maps=both_maps,optimize=True)

    def change_names(self, names):
        r"""
        Return number field isomorphic to self but with the given generator
        name.

        INPUT:


        -  ``names`` - should be exactly one variable name.


        Also, ``K.structure()`` returns from_K and to_K,
        where from_K is an isomorphism from K to self and to_K is an
        isomorphism from self to K.

        EXAMPLES::

            sage: K.<z> = NumberField(x^2 + 3); K
            Number Field in z with defining polynomial x^2 + 3
            sage: L.<ww> = K.change_names()
            sage: L
            Number Field in ww with defining polynomial x^2 + 3
            sage: L.structure()[0]
            Isomorphism given by variable name change map:
              From: Number Field in ww with defining polynomial x^2 + 3
              To:   Number Field in z with defining polynomial x^2 + 3
            sage: L.structure()[0](ww + 5/3)
            z + 5/3
        """
        return self.absolute_field(names)

    def subfields(self, degree=0, name=None):
        """
        Return all subfields of self of the given degree,
        or of all possible degrees if degree is 0.  The subfields are returned as
        absolute fields together with an embedding into self.  For the case of the
        field itself, the reverse isomorphism is also provided.

        EXAMPLES::

            sage: K.<a> = NumberField( [x^3 - 2, x^2 + x + 1] )
            sage: K = K.absolute_field('b')
            sage: S = K.subfields()
            sage: len(S)
            6
            sage: [k[0].polynomial() for k in S]
            [x - 3,
             x^2 - 3*x + 9,
             x^3 - 3*x^2 + 3*x + 1,
             x^3 - 3*x^2 + 3*x + 1,
             x^3 - 3*x^2 + 3*x - 17,
             x^6 - 3*x^5 + 6*x^4 - 11*x^3 + 12*x^2 + 3*x + 1]
            sage: R.<t> = QQ[]
            sage: L = NumberField(t^3 - 3*t + 1, 'c')
            sage: [k[1] for k in L.subfields()]
            [Ring morphism:
              From: Number Field in c0 with defining polynomial t
              To:   Number Field in c with defining polynomial t^3 - 3*t + 1
              Defn: 0 |--> 0,
             Ring morphism:
              From: Number Field in c1 with defining polynomial t^3 - 3*t + 1
              To:   Number Field in c with defining polynomial t^3 - 3*t + 1
              Defn: c1 |--> c]
            sage: len(L.subfields(2))
            0
            sage: len(L.subfields(1))
            1
        """
        return self._subfields_helper(degree=degree, name=name,
                                      both_maps=True, optimize=False)

    def _subfields_helper(self, degree=0, name=None, both_maps=True, optimize=False):
        """
        Internal function: common code for optimized_subfields() and subfields().

        TESTS:

        Let's make sure embeddings are being respected::

            sage: K.<a> = NumberField(x^4 - 23, embedding=50)
            sage: K, CDF(a)
            (Number Field in a with defining polynomial x^4 - 23, 2.18993870309)
            sage: Ss = K.subfields(); len(Ss) # indirect doctest
            3
            sage: diffs = [ S.coerce_embedding()(S.gen()) - CDF(S_into_K(S.gen())) for S, S_into_K, _ in Ss ]
            sage: all(abs(diff) < 1e-5 for diff in diffs)
            True

            sage: L1, _, _ = K.subfields(2)[0]; L1, CDF(L1.gen()) # indirect doctest
            (Number Field in a0 with defining polynomial x^2 - 23, -4.79583152331)

            If we take a different embedding of the large field, we get a
            different embedding of the degree 2 subfield::

            sage: K.<a> = NumberField(x^4 - 23, embedding=-50)
            sage: L2, _, _ = K.subfields(2)[0]; L2, CDF(L2.gen()) # indirect doctest
            (Number Field in a0 with defining polynomial x^2 - 23, -4.79583152331)

        Test for :trac: `7695`::

            sage: F = CyclotomicField(7)
            sage: K = F.subfields(3)[0][0]
            sage: K
            Number Field in zeta7_0 with defining polynomial x^3 + x^2 - 2*x - 1

        """
        if name is None:
            name = self.variable_names()
        name = sage.structure.parent_gens.normalize_names(1, name)[0]
        try:
            return self.__subfields[name, degree, both_maps, optimize]
        except AttributeError:
            self.__subfields = {}
        except KeyError:
            pass
        f = pari(self.polynomial())
        if optimize:
            v = f.polred(2)
            elts = v[0]
            polys = v[1]
        else:
            v = f.nfsubfields(degree)
            elts = [x[1] for x in v]
            polys = [x[0] for x in v]

        R = self.polynomial_ring()

        embedding = None
        ans = []
        for i in range(len(elts)):
            f = R(polys[i])
            if not (degree == 0 or f.degree() == degree):
                continue
            a = self(elts[i])
            if self.coerce_embedding() is not None:
                embedding = self.coerce_embedding()(a)
            # trac 7695 add a _ to prevent zeta70 etc.
            if name[-1].isdigit():
                new_name= name+ '_' + str(i)
            else:
                new_name = name + str(i)
            K = NumberField(f, names=new_name, embedding=embedding)

            from_K = K.hom([a])    # check=False here ??   would be safe unless there are bugs.

            if both_maps and K.degree() == self.degree():
                g = K['x'](self.polynomial())
                v = g.roots()
                a = from_K(K.gen())
                for i in range(len(v)):
                    r = g.roots()[i][0]
                    to_K = self.hom([r])    # check=False here ??
                    if to_K(a) == K.gen():
                        break
            else:
                to_K = None
            ans.append((K, from_K, to_K))
        ans = Sequence(ans, immutable=True, cr=ans!=[])
        self.__subfields[name, degree, both_maps, optimize] = ans
        return ans


    def maximal_order(self, v=None):
        """
        Return the maximal order, i.e., the ring of integers, associated to
        this number field.

        INPUT:


        -  ``v`` - (default: None) None, a prime, or a list of
           primes.

           - if v is None, return the maximal order.

           - if v is a prime, return an order that is p-maximal.

           - if v is a list, return an order that is maximal at each
             prime in the list v.


        EXAMPLES: In this example, the maximal order cannot be generated by
        a single element.

        ::

            sage: k.<a> = NumberField(x^3 + x^2 - 2*x+8)
            sage: o = k.maximal_order()
            sage: o
            Maximal Order in Number Field in a with defining polynomial x^3 + x^2 - 2*x + 8

        We compute `p`-maximal orders for several `p`. Note
        that computing a `p`-maximal order is much faster in
        general than computing the maximal order::

            sage: p = next_prime(10^22); q = next_prime(10^23)
            sage: K.<a> = NumberField(x^3 - p*q)
            sage: K.maximal_order([3]).basis()
            [1/3*a^2 + 1/3*a + 1/3, a, a^2]
            sage: K.maximal_order([2]).basis()
            [1, a, a^2]
            sage: K.maximal_order([p]).basis()
            [1, a, a^2]
            sage: K.maximal_order([q]).basis()
            [1, a, a^2]
            sage: K.maximal_order([p,3]).basis()
            [1/3*a^2 + 1/3*a + 1/3, a, a^2]

        An example with bigger discriminant::

            sage: p = next_prime(10^97); q = next_prime(10^99)
            sage: K.<a> = NumberField(x^3 - p*q)
            sage: K.maximal_order(prime_range(10000)).basis()
            [1, a, a^2]
        """
        v = self._normalize_prime_list(v)

        try:
            return self.__maximal_order[v]
        except AttributeError:
            self.__maximal_order = {}
        except KeyError:
            pass

        B = map(self, self._pari_integral_basis(v=v))

        if len(v) == 0 or v is None:
            is_maximal = True
        else:
            is_maximal = False

        import sage.rings.number_field.order as order
        O = order.absolute_order_from_module_generators(B,
                 check_integral=False, check_rank=False,
                 check_is_ring=False, is_maximal=is_maximal)

        self.__maximal_order[v] = O
        return O

    def order(self, *args, **kwds):
        r"""
        Return the order with given ring generators in the maximal order of
        this number field.

        INPUT:

        -  ``gens`` - list of elements of self; if no
           generators are given, just returns the cardinality of this number
           field (oo) for consistency.

        -  ``check_is_integral`` - bool (default: True),
           whether to check that each generator is integral.

        -  ``check_rank`` - bool (default: True), whether to
           check that the ring generated by gens is of full rank.

        -  ``allow_subfield`` - bool (default: False), if True
           and the generators do not generate an order, i.e., they generate a
           subring of smaller rank, instead of raising an error, return an
           order in a smaller number field.


        EXAMPLES::

            sage: k.<i> = NumberField(x^2 + 1)
            sage: k.order(2*i)
            Order in Number Field in i with defining polynomial x^2 + 1
            sage: k.order(10*i)
            Order in Number Field in i with defining polynomial x^2 + 1
            sage: k.order(3)
            Traceback (most recent call last):
            ...
            ValueError: the rank of the span of gens is wrong
            sage: k.order(i/2)
            Traceback (most recent call last):
            ...
            ValueError: each generator must be integral

        Alternatively, an order can be constructed by adjoining elements to
        `\ZZ`::

            sage: K.<a> = NumberField(x^3 - 2)
            sage: ZZ[a]
            Order in Number Field in a0 with defining polynomial x^3 - 2

        TESTS:

        We verify that :trac:`2480` is fixed::

            sage: K.<a> = NumberField(x^4 + 4*x^2 + 2)
            sage: B = K.integral_basis()
            sage: K.order(*B)
            Order in Number Field in a with defining polynomial x^4 + 4*x^2 + 2
            sage: K.order(B)
            Order in Number Field in a with defining polynomial x^4 + 4*x^2 + 2
            sage: K.order(gens=B)
            Order in Number Field in a with defining polynomial x^4 + 4*x^2 + 2
        """
        # set gens appropriately from the arguments
        gens = kwds.pop('gens', args)

        if len(gens) == 0:
            return NumberField_generic.order(self)
        if len(gens) == 1 and isinstance(gens[0], (list, tuple)):
            gens = gens[0]
        gens = map(self, gens)
        import sage.rings.number_field.order as order
        return order.absolute_order_from_ring_generators(gens, **kwds)

    def vector_space(self):
        """
        Return a vector space V and isomorphisms self --> V and V --> self.

        OUTPUT:


        -  ``V`` - a vector space over the rational numbers

        -  ``from_V`` - an isomorphism from V to self

        -  ``to_V`` - an isomorphism from self to V


        EXAMPLES::

            sage: k.<a> = NumberField(x^3 + 2)
            sage: V, from_V, to_V  = k.vector_space()
            sage: from_V(V([1,2,3]))
            3*a^2 + 2*a + 1
            sage: to_V(1 + 2*a + 3*a^2)
            (1, 2, 3)
            sage: V
            Vector space of dimension 3 over Rational Field
            sage: to_V
            Isomorphism map:
              From: Number Field in a with defining polynomial x^3 + 2
              To:   Vector space of dimension 3 over Rational Field
            sage: from_V(to_V(2/3*a - 5/8))
            2/3*a - 5/8
            sage: to_V(from_V(V([0,-1/7,0])))
            (0, -1/7, 0)
        """
        try:
            return self.__vector_space
        except AttributeError:
            V = QQ**self.degree()
            from_V = maps.MapVectorSpaceToNumberField(V, self)
            to_V   = maps.MapNumberFieldToVectorSpace(self, V)
            self.__vector_space = (V, from_V, to_V)
            return self.__vector_space

    def absolute_vector_space(self):
        r"""
        Return vector space over `\QQ` corresponding to this
        number field, along with maps from that space to this number field
        and in the other direction.

        For an absolute extension this is identical to
        ``self.vector_space()``.

        EXAMPLES::

            sage: K.<a> = NumberField(x^3 - 5)
            sage: K.absolute_vector_space()
            (Vector space of dimension 3 over Rational Field,
             Isomorphism map:
              From: Vector space of dimension 3 over Rational Field
              To:   Number Field in a with defining polynomial x^3 - 5,
             Isomorphism map:
              From: Number Field in a with defining polynomial x^3 - 5
              To:   Vector space of dimension 3 over Rational Field)
        """
        return self.vector_space()


    def _galois_closure_and_embedding(self, names=None):
        r"""
        Return number field `K` that is the Galois closure of self and an
        embedding of self into `K`.

        INPUT:

        - ``names`` - variable name for Galois closure

        .. warning::

           This is an internal function; see :meth:`galois_closure`.

        EXAMPLES:

        For medium-sized Galois groups of fields with small discriminants,
        this computation is feasible::

            sage: K.<a> = NumberField(x^6 + 4*x^2 + 2)
            sage: K.galois_group(type='pari').order()
            48
            sage: L, phi = K._galois_closure_and_embedding('c')
            sage: phi.domain() is K, phi.codomain() is L
            (True, True)
            sage: L
            Number Field in c with defining polynomial x^48 + 8*x^46 - 20*x^44 - 520*x^42 + 12106*x^40 - 68344*x^38 + 463156*x^36 - 1823272*x^34 + 8984591*x^32 - 25016080*x^30 + 84949344*x^28 - 163504384*x^26 + 417511068*x^24 - 394687376*x^22 + 836352224*x^20 + 72845696*x^18 + 1884703919*x^16 + 732720520*x^14 + 3960878676*x^12 + 2507357768*x^10 + 5438373834*x^8 + 3888508744*x^6 + 4581432268*x^4 + 1765511400*x^2 + 1723993441
            sage: K.defining_polynomial()( phi(K.gen()) )
            0
        """
        if names is None:
            raise TypeError("You must specify the name of the generator.")

        try:
            # compose with variable renaming
            L = self.__galois_closure.change_names(names)
            L_to_orig, orig_to_L = L.structure()
            # "flatten" the composition by hand
            self_into_L = self.hom([ (orig_to_L * self.__galois_closure_embedding)(self.gen()) ])
            return (L, self_into_L)
        except AttributeError:
            pass

        # Compute degree of Galois closure if possible
        try:
            deg = self.galois_group(type='pari').order()
        except NotImplementedError:
            deg = None

        L, self_into_L = self.defining_polynomial().change_ring(self).splitting_field(names, map=True, degree_multiple=deg)
        self.__galois_closure = L
        self.__galois_closure_embedding = self_into_L
        return (self.__galois_closure, self.__galois_closure_embedding)

    def galois_closure(self, names=None, map=False):
        """
        Return number field `K` that is the Galois closure of self,
        i.e., is generated by all roots of the defining polynomial of
        self, and possibly an embedding of self into `K`.

        INPUT:

        - ``names`` - variable name for Galois closure

        - ``map`` - (default: False) also return an embedding of self into `K`

        EXAMPLES::

            sage: K.<a> = NumberField(x^4 - 2)
            sage: M = K.galois_closure('b'); M
            Number Field in b with defining polynomial x^8 + 28*x^4 + 2500
            sage: L.<a2> = K.galois_closure(); L
            Number Field in a2 with defining polynomial x^8 + 28*x^4 + 2500
            sage: K.galois_group(names=("a3")).order()
            8

        ::

            sage: phi = K.embeddings(L)[0]
            sage: phi(K.0)
            1/120*a2^5 + 19/60*a2
            sage: phi(K.0).minpoly()
            x^4 - 2

            sage: L, phi = K.galois_closure('b', map=True)
            sage: L
            Number Field in b with defining polynomial x^8 + 28*x^4 + 2500
            sage: phi
            Ring morphism:
              From: Number Field in a with defining polynomial x^4 - 2
              To:   Number Field in b with defining polynomial x^8 + 28*x^4 + 2500
              Defn: a |--> 1/240*b^5 - 41/120*b

        A cyclotomic field is already Galois::

            sage: K.<a> = NumberField(cyclotomic_polynomial(23))
            sage: L.<z> = K.galois_closure()
            sage: L
            Number Field in z with defining polynomial x^22 + x^21 + x^20 + x^19 + x^18 + x^17 + x^16 + x^15 + x^14 + x^13 + x^12 + x^11 + x^10 + x^9 + x^8 + x^7 + x^6 + x^5 + x^4 + x^3 + x^2 + x + 1

        TESTS:

        Let's make sure we're renaming correctly::

            sage: K.<a> = NumberField(x^4 - 2)
            sage: L, phi = K.galois_closure('cc', map=True)
            sage: L
            Number Field in cc with defining polynomial x^8 + 28*x^4 + 2500
            sage: phi
            Ring morphism:
              From: Number Field in a with defining polynomial x^4 - 2
              To:   Number Field in cc with defining polynomial x^8 + 28*x^4 + 2500
              Defn: a |--> 1/240*cc^5 - 41/120*cc
        """
        L, self_into_L = self._galois_closure_and_embedding(names)
        if map:
            return (L, self_into_L)
        else:
            return L

    def automorphisms(self):
        r"""
        Compute all Galois automorphisms of self.

        This uses PARI's ``nfgaloisconj`` and is much faster than root finding
        for many fields.

        EXAMPLES::

            sage: K.<a> = NumberField(x^2 + 10000)
            sage: K.automorphisms()
            [
            Ring endomorphism of Number Field in a with defining polynomial x^2 + 10000
              Defn: a |--> a,
            Ring endomorphism of Number Field in a with defining polynomial x^2 + 10000
              Defn: a |--> -a
            ]

        Here's a larger example, that would take some time if we found
        roots instead of using PARI's specialized machinery::

            sage: K = NumberField(x^6 - x^4 - 2*x^2 + 1, 'a')
            sage: len(K.automorphisms())
            2

        `L` is the Galois closure of `K`::

            sage: L = NumberField(x^24 - 84*x^22 + 2814*x^20 - 15880*x^18 - 409563*x^16 - 8543892*x^14 + 25518202*x^12 + 32831026956*x^10 - 672691027218*x^8 - 4985379093428*x^6 + 320854419319140*x^4 + 817662865724712*x^2 + 513191437605441, 'a')
            sage: len(L.automorphisms())
            24
        """
        try:
            # this should be concordant with embeddings
            return self.__embeddings[self]
        except AttributeError:
            self.__embeddings = {}
        except KeyError:
            pass
        embs = sorted(map(self, self.pari_nf().nfgaloisconj()))
        v = [ self.hom([ e ], check=False) for e in embs ]
        put_natural_embedding_first(v)
        self.__embeddings[self] = Sequence(v, cr=(v != []), immutable=True,
                                        check=False, universe=self.Hom(self))
        return self.__embeddings[self]

    def embeddings(self, K):
        """
        Compute all field embeddings of self into the field K (which need
        not even be a number field, e.g., it could be the complex numbers).
        This will return an identical result when given K as input again.

        If possible, the most natural embedding of self into K is put first
        in the list.

        INPUT:

        -  ``K`` - a number field

        EXAMPLES::

            sage: K.<a> = NumberField(x^3 - 2)
            sage: L.<a1> = K.galois_closure(); L
            Number Field in a1 with defining polynomial x^6 + 108
            sage: K.embeddings(L)[0]
            Ring morphism:
              From: Number Field in a with defining polynomial x^3 - 2
              To:   Number Field in a1 with defining polynomial x^6 + 108
              Defn: a |--> 1/18*a1^4
            sage: K.embeddings(L) is K.embeddings(L)
            True

        We embed a quadratic field into a cyclotomic field::

            sage: L.<a> = QuadraticField(-7)
            sage: K = CyclotomicField(7)
            sage: L.embeddings(K)
            [
            Ring morphism:
              From: Number Field in a with defining polynomial x^2 + 7
              To:   Cyclotomic Field of order 7 and degree 6
              Defn: a |--> 2*zeta7^4 + 2*zeta7^2 + 2*zeta7 + 1,
            Ring morphism:
              From: Number Field in a with defining polynomial x^2 + 7
              To:   Cyclotomic Field of order 7 and degree 6
              Defn: a |--> -2*zeta7^4 - 2*zeta7^2 - 2*zeta7 - 1
            ]

        We embed a cubic field in the complex numbers::

            sage: K.<a> = NumberField(x^3 - 2)
            sage: K.embeddings(CC)
            [
            Ring morphism:
              From: Number Field in a with defining polynomial x^3 - 2
              To:   Complex Field with 53 bits of precision
              Defn: a |--> -0.62996052494743... - 1.09112363597172*I,
            Ring morphism:
              From: Number Field in a with defining polynomial x^3 - 2
              To:   Complex Field with 53 bits of precision
              Defn: a |--> -0.62996052494743... + 1.09112363597172*I,
            Ring morphism:
              From: Number Field in a with defining polynomial x^3 - 2
              To:   Complex Field with 53 bits of precision
              Defn: a |--> 1.25992104989487
            ]

        Test that :trac:`15053` is fixed::

            sage: K = NumberField(x^3 - 2, 'a')
            sage: K.embeddings(GF(3))
            []
        """
        try:
            # this should be concordant with automorphisms
            return self.__embeddings[K]
        except AttributeError:
            self.__embeddings = {}
        except KeyError:
            pass
        if K is self:
            return self.automorphisms()
        if K.characteristic() != 0:
            return Sequence([], immutable=True, check=False, universe=self.Hom(K))

        f = K['x'](self.defining_polynomial())
        r = f.roots(); r.sort()
        v = [self.hom([e[0]], check=False) for e in r]
        # If there is an embedding that preserves variable names
        # then it is most natural, so we put it first.
        put_natural_embedding_first(v)

        self.__embeddings[K] = Sequence(v, cr=v!=[], immutable=True,
                                        check=False, universe=self.Hom(K))
        return self.__embeddings[K]

    def Minkowski_embedding(self, B=None, prec=None):
        r"""
        Return an nxn matrix over RDF whose columns are the images of the
        basis `\{1, \alpha, \dots, \alpha^{n-1}\}` of self over
        `\QQ` (as vector spaces), where here
        `\alpha` is the generator of self over
        `\QQ`, i.e. self.gen(0). If B is not None, return
        the images of the vectors in B as the columns instead. If prec is
        not None, use RealField(prec) instead of RDF.

        This embedding is the so-called "Minkowski embedding" of a number
        field in `\RR^n`: given the `n` embeddings
        `\sigma_1, \dots, \sigma_n` of self in
        `\CC`, write `\sigma_1, \dots, \sigma_r`
        for the real embeddings, and
        `\sigma_{r+1}, \dots, \sigma_{r+s}` for choices of one of
        each pair of complex conjugate embeddings (in our case, we simply
        choose the one where the image of `\alpha` has positive
        real part). Here `(r,s)` is the signature of self. Then the
        Minkowski embedding is given by

        .. math::

            x \mapsto ( \sigma_1(x), \dots,
                     \sigma_r(x), \sqrt{2}\Re(\sigma_{r+1}(x)),
                     \sqrt{2}\Im(\sigma_{r+1}(x)), \dots,
                     \sqrt{2}\Re(\sigma_{r+s}(x)),
                     \sqrt{2}\Im(\sigma_{r+s}(x)))

        Equivalently, this is an embedding of self in `\RR^n` so
        that the usual norm on `\RR^n` coincides with
        `|x| = \sum_i |\sigma_i(x)|^2` on self.

        TODO: This could be much improved by implementing homomorphisms
        over VectorSpaces.

        EXAMPLES::

            sage: F.<alpha> = NumberField(x^3+2)
            sage: F.Minkowski_embedding()
            [ 1.00000000000000 -1.25992104989487  1.58740105196820]
            [ 1.41421356237... 0.8908987181... -1.12246204830...]
            [0.000000000000000  1.54308184421...  1.94416129723...]
            sage: F.Minkowski_embedding([1, alpha+2, alpha^2-alpha])
            [ 1.00000000000000 0.740078950105127  2.84732210186307]
            [ 1.41421356237...  3.7193258428... -2.01336076644...]
            [0.000000000000000  1.54308184421... 0.40107945302...]
            sage: F.Minkowski_embedding() * (alpha + 2).vector().column()
            [0.740078950105127]
            [ 3.7193258428...]
            [ 1.54308184421...]
        """
        n = self.degree()
        if prec is None:
            R = sage.rings.real_double.RDF
        else:
            R = sage.rings.real_mpfr.RealField(prec)
        r,s = self.signature()
        places = self.places(prec=prec)

        if B is None:
            B = [ (self.gen(0))**i for i in range(n) ]

        A = ZZ['x']
        f = A.gen(0)**2-2
        sqrt2 = f.roots(R)[1][0]

        d = {}

        for col in range(n):

            for row in range(r):
                d[(row,col)] = places[row](B[col])

            for i in range(s):
                z = places[r+i](B[col])
                d[(r+2*i,col)] = z.real()*sqrt2
                d[(r+2*i+1,col)] = z.imag()*sqrt2


        M = sage.matrix.all.matrix(d)

        return M


    def places(self, all_complex=False, prec=None):
        """
        Return the collection of all infinite places of self.

        By default, this returns the set of real places as
        homomorphisms into RIF first, followed by a choice of one of
        each pair of complex conjugate homomorphisms into CIF.

        On the other hand, if prec is not None, we simply return places
        into RealField(prec) and ComplexField(prec) (or RDF, CDF if
        prec=53). One can also use ``prec=infinity``, which returns embeddings
        into the field `\overline{\QQ}` of algebraic numbers (or its subfield
        `\mathbb{A}` of algebraic reals); this permits exact computatation, but
        can be extremely slow.

        There is an optional flag all_complex, which defaults to False. If
        all_complex is True, then the real embeddings are returned as
        embeddings into CIF instead of RIF.

        EXAMPLES::

            sage: F.<alpha> = NumberField(x^3-100*x+1) ; F.places()
            [Ring morphism:
            From: Number Field in alpha with defining polynomial x^3 - 100*x + 1
            To:   Real Field with 106 bits of precision
            Defn: alpha |--> -10.00499625499181184573367219280,
            Ring morphism:
            From: Number Field in alpha with defining polynomial x^3 - 100*x + 1
            To:   Real Field with 106 bits of precision
            Defn: alpha |--> 0.01000001000003000012000055000273,
            Ring morphism:
            From: Number Field in alpha with defining polynomial x^3 - 100*x + 1
            To:   Real Field with 106 bits of precision
            Defn: alpha |--> 9.994996244991781845613530439509]

        ::

            sage: F.<alpha> = NumberField(x^3+7) ; F.places()
            [Ring morphism:
            From: Number Field in alpha with defining polynomial x^3 + 7
            To:   Real Field with 106 bits of precision
            Defn: alpha |--> -1.912931182772389101199116839549,
            Ring morphism:
            From: Number Field in alpha with defining polynomial x^3 + 7
            To:   Complex Field with 53 bits of precision
            Defn: alpha |--> 0.956465591386195 + 1.65664699997230*I]

        ::

            sage: F.<alpha> = NumberField(x^3+7) ; F.places(all_complex=True)
            [Ring morphism:
            From: Number Field in alpha with defining polynomial x^3 + 7
            To:   Complex Field with 53 bits of precision
            Defn: alpha |--> -1.91293118277239,
            Ring morphism:
            From: Number Field in alpha with defining polynomial x^3 + 7
            To:   Complex Field with 53 bits of precision
            Defn: alpha |--> 0.956465591386195 + 1.65664699997230*I]
            sage: F.places(prec=10)
            [Ring morphism:
            From: Number Field in alpha with defining polynomial x^3 + 7
            To:   Real Field with 10 bits of precision
            Defn: alpha |--> -1.9,
            Ring morphism:
            From: Number Field in alpha with defining polynomial x^3 + 7
            To:   Complex Field with 10 bits of precision
            Defn: alpha |--> 0.96 + 1.7*I]
        """
        if prec is None:
            R = RIF
            C = CIF

        elif prec == 53:
            R = sage.rings.real_double.RDF
            C = sage.rings.complex_double.CDF

        elif prec == sage.rings.infinity.Infinity:
            R = sage.rings.all.AA
            C = sage.rings.all.QQbar

        else:
            R = sage.rings.real_mpfr.RealField(prec)
            C = sage.rings.complex_field.ComplexField(prec)

        ## first, find the intervals with roots, and see how much
        ## precision we need to approximate the roots
        ##
        all_intervals = [ x[0] for x in self.defining_polynomial().roots(C) ]

        ## first, set up the real places
        if all_complex:
            real_intervals = [ x for x in all_intervals if x.imag().is_zero() ]
        else:
            real_intervals = [ x[0] for x in self.defining_polynomial().roots(R) ]

        if prec is None:
            real_places = [ self.hom([i.center()], check=False) for i in real_intervals ]

            complex_places = [ self.hom([i.center()], check=False) for i in
                               all_intervals if i.imag() > 0 ]
        else:
            real_places = [ self.hom([i], check=False) for i in real_intervals ]

            complex_places = [ self.hom([i], check=False) for i in
                               all_intervals if i.imag() > 0 ]

        return real_places + complex_places

    def real_places(self, prec=None):
        """
        Return all real places of self as homomorphisms into RIF.

        EXAMPLES::

            sage: F.<alpha> = NumberField(x^4-7) ; F.real_places()
            [Ring morphism:
            From: Number Field in alpha with defining polynomial x^4 - 7
            To:   Real Field with 106 bits of precision
            Defn: alpha |--> -1.626576561697785743211232345494,
            Ring morphism:
            From: Number Field in alpha with defining polynomial x^4 - 7
            To:   Real Field with 106 bits of precision
            Defn: alpha |--> 1.626576561697785743211232345494]
        """
        return self.places(prec=prec)[0:self.signature()[0]]

    def relativize(self, alpha, names, structure=None):
        r"""
        Given an element in self or an embedding of a subfield into self,
        return a relative number field `K` isomorphic to self that is relative
        over the absolute field `\QQ(\alpha)` or the domain of `alpha`, along
        with isomorphisms from `K` to self and from self to `K`.

        INPUT:

        - ``alpha`` - an element of self  or an embedding of a subfield into
          self
        - ``names`` - 2-tuple of names of generator for output field K and the
          subfield QQ(alpha) names[0] generators K and names[1] QQ(alpha).
        - ``structure`` -- an instance of
          :class:`structure.NumberFieldStructure` or ``None`` (default:
          ``None``), if ``None``, then the resulting field's :meth:`structure`
          will return isomorphisms from and to this field. Otherwise, the field
          will be equipped with ``structure``.

        OUTPUT:

        K -- relative number field

        Also, ``K.structure()`` returns from_K and to_K, where
        from_K is an isomorphism from K to self and to_K is an isomorphism
        from self to K.

        EXAMPLES::

            sage: K.<a> = NumberField(x^10 - 2)
            sage: L.<c,d> = K.relativize(a^4 + a^2 + 2); L
            Number Field in c with defining polynomial x^2 - 1/5*d^4 + 8/5*d^3 - 23/5*d^2 + 7*d - 18/5 over its base field
            sage: c.absolute_minpoly()
            x^10 - 2
            sage: d.absolute_minpoly()
            x^5 - 10*x^4 + 40*x^3 - 90*x^2 + 110*x - 58
            sage: (a^4 + a^2 + 2).minpoly()
            x^5 - 10*x^4 + 40*x^3 - 90*x^2 + 110*x - 58
            sage: from_L, to_L = L.structure()
            sage: to_L(a)
            c
            sage: to_L(a^4 + a^2 + 2)
            d
            sage: from_L(to_L(a^4 + a^2 + 2))
            a^4 + a^2 + 2

        The following demonstrates distinct embeddings of a subfield into a
        larger field::

            sage: K.<a> = NumberField(x^4 + 2*x^2 + 2)
            sage: K0 = K.subfields(2)[0][0]; K0
            Number Field in a0 with defining polynomial x^2 - 2*x + 2
            sage: rho, tau = K0.embeddings(K)
            sage: L0 = K.relativize(rho(K0.gen()), 'b'); L0
            Number Field in b0 with defining polynomial x^2 - b1 + 2 over its base field
            sage: L1 = K.relativize(rho, 'b'); L1
            Number Field in b0 with defining polynomial x^2 - a0 + 2 over its base field
            sage: L2 = K.relativize(tau, 'b'); L2
            Number Field in b0 with defining polynomial x^2 + a0 over its base field
            sage: L0.base_field() is K0
            False
            sage: L1.base_field() is K0
            True
            sage: L2.base_field() is K0
            True

        Here we see that with the different embeddings, the relative norms are
        different::

            sage: a0 = K0.gen()
            sage: L1_into_K, K_into_L1 = L1.structure()
            sage: L2_into_K, K_into_L2 = L2.structure()
            sage: len(K.factor(41))
            4
            sage: w1 = -a^2 + a + 1; P = K.ideal([w1])
            sage: Pp = L1.ideal(K_into_L1(w1)).ideal_below(); Pp == K0.ideal([4*a0 + 1])
            True
            sage: Pp == w1.norm(rho)
            True

            sage: w2 = a^2 + a - 1; Q = K.ideal([w2])
            sage: Qq = L2.ideal(K_into_L2(w2)).ideal_below(); Qq == K0.ideal([-4*a0 + 9])
            True
            sage: Qq == w2.norm(tau)
            True

            sage: Pp == Qq
            False

        TESTS:

        We can relativize over the whole field::

            sage: K.<a> = NumberField(x^4 + 2*x^2 + 2)
            sage: K.relativize(K.gen(), 'a')
            Number Field in a0 with defining polynomial x - a1 over its base field
            sage: K.relativize(2*K.gen(), 'a')
            Number Field in a0 with defining polynomial x - 1/2*a1 over its base field

        We can relativize over the prime field::

            sage: L = K.relativize(K(1), 'a'); L
            Number Field in a0 with defining polynomial x^4 + 2*x^2 + 2 over its base field
            sage: L.base_field()
            Number Field in a1 with defining polynomial x - 1
            sage: L.base_field().base_field()
            Rational Field

            sage: L = K.relativize(K(2), 'a'); L
            Number Field in a0 with defining polynomial x^4 + 2*x^2 + 2 over its base field
            sage: L.base_field()
            Number Field in a1 with defining polynomial x - 2
            sage: L.base_field().base_field()
            Rational Field

            sage: L = K.relativize(K(0), 'a'); L
            Number Field in a0 with defining polynomial x^4 + 2*x^2 + 2 over its base field
            sage: L.base_field()
            Number Field in a1 with defining polynomial x
            sage: L.base_field().base_field()
            Rational Field

        We can relativize over morphisms returned by self.subfields()::

            sage: L = NumberField(x^4 + 1, 'a')
            sage: [L.relativize(h, 'c') for (f,h,i) in L.subfields()]
            [Number Field in c0 with defining polynomial x^4 + 1 over its base field, Number Field in c0 with defining polynomial x^2 - 1/2*a1 over its base field, Number Field in c0 with defining polynomial x^2 - a2*x - 1 over its base field, Number Field in c0 with defining polynomial x^2 - a3*x + 1 over its base field, Number Field in c0 with defining polynomial x - a4 over its base field]

        We can relativize over a relative field::

            sage: K.<z> = CyclotomicField(16)
            sage: L, L_into_K, _ = K.subfields(4)[0]; L
            Number Field in z0 with defining polynomial x^4 + 16
            sage: F, F_into_L, _ = L.subfields(2)[0]; F
            Number Field in z0_0 with defining polynomial x^2 + 64

            sage: L_over_F = L.relativize(F_into_L, 'c'); L_over_F
            Number Field in c0 with defining polynomial x^2 - 1/2*z0_0 over its base field
            sage: L_over_F_into_L, _ = L_over_F.structure()

            sage: K_over_rel = K.relativize(L_into_K * L_over_F_into_L, 'a'); K_over_rel
            Number Field in a0 with defining polynomial x^2 - 1/2*c0 over its base field
            sage: K_over_rel.base_field() is L_over_F
            True
            sage: K_over_rel.structure()
            (Relative number field morphism:
              From: Number Field in a0 with defining polynomial x^2 - 1/2*c0 over its base field
              To:   Cyclotomic Field of order 16 and degree 8
              Defn: a0 |--> z
                    c0 |--> 2*z^2
                    z0_0 |--> 8*z^4, Ring morphism:
              From: Cyclotomic Field of order 16 and degree 8
              To:   Number Field in a0 with defining polynomial x^2 - 1/2*c0 over its base field
              Defn: z |--> a0)

        We can relativize over a really large field::

            sage: K.<a> = CyclotomicField(3^3*2^3)
            sage: R = K.relativize(a^(3^2), 't'); R
            Number Field in t0 with defining polynomial x^9 - t1 over its base field
            sage: R.structure()
            (Relative number field morphism:
              From: Number Field in t0 with defining polynomial x^9 - t1 over its base field
              To:   Cyclotomic Field of order 216 and degree 72
              Defn: t0 |--> a
                    t1 |--> a^9,
             Ring morphism:
              From: Cyclotomic Field of order 216 and degree 72
              To:   Number Field in t0 with defining polynomial x^9 - t1 over its base field
              Defn: a |--> t0)
        """
        # step 1: construct the abstract field generated by alpha.w
        # step 2: make a relative extension of it.
        # step 3: construct isomorphisms
        from sage.all import vector, matrix

        names = sage.structure.parent_gens.normalize_names(2, names)

        from sage.categories.map import is_Map
        if is_Map(alpha):
            # alpha better be a morphism with codomain self
            if alpha.codomain() != self:
                raise ValueError("Co-domain of morphism must be self")
            L = alpha.domain()
            alpha = alpha(L.gen()) # relativize over phi's domain
            f = L.defining_polynomial() # = alpha.minpoly()
        else:
            # alpha must be an element coercible to self
            alpha = self(alpha)
            f = alpha.minpoly()
            L = NumberField(f, names[1])

        # now we do some linear algebra to find the minpoly of self.gen() over L
        L_into_self = L.hom([alpha])

        extdeg = self.absolute_degree() // L.absolute_degree() # [ L : self ]
        a = self.gen()

        # we will find a linear relation between small powers of a over L
        basis = [ a**i * b for i in range(extdeg) for b in map(L_into_self, L.power_basis()) ]
        basis.append(a**extdeg) # this one makes the basis no longer a basis
        mat = matrix([ b.vector() for b in basis ])
        soln_space = mat.left_kernel(mat.row_space()(0))
        # the solution space is one dimensional and the last entry is non-zero
        # because a satisfies no smaller linear relation
        assert soln_space.dimension() == 1
        (reln, ) = soln_space.basis()
        assert reln[-1] != 0
        reln = reln * ~reln[-1]

        # now we need to get those coeffs in L
        coeff_mat = matrix(extdeg, f.degree(), list(reln)[:-1]) # easy way to divide into the correct lengths
        coeffs_in_L = [ r*vector(L.power_basis()) for r in coeff_mat.rows() ]
        # f is the minimal polynomial of a over L
        f = L['x'](coeffs_in_L + [1])
        # sanity check...
        mp_in_self = self['x'](map(L_into_self, f.coeffs()))
        assert mp_in_self(a) == 0

        if structure is None:
            from sage.rings.number_field.structure import RelativeFromAbsolute
            structure = RelativeFromAbsolute(self, alpha)
        return L.extension(f, names[0], structure=structure)

    # Synonyms so that terminology appropriate to relative number fields
    # can be applied to an absolute number field:

    def absolute_degree(self):
        """
        A synonym for degree.

        EXAMPLES::

            sage: K.<i> = NumberField(x^2 + 1)
            sage: K.absolute_degree()
            2
        """
        return self.degree()

    def relative_degree(self):
        """
        A synonym for degree.

        EXAMPLES::

            sage: K.<i> = NumberField(x^2 + 1)
            sage: K.relative_degree()
            2
        """
        return self.degree()

    def absolute_polynomial(self):
        """
        A synonym for polynomial.

        EXAMPLES::

            sage: K.<i> = NumberField(x^2 + 1)
            sage: K.absolute_polynomial()
            x^2 + 1
        """
        return self.polynomial()

    def relative_polynomial(self):
        """
        A synonym for polynomial.

        EXAMPLES::

            sage: K.<i> = NumberField(x^2 + 1)
            sage: K.relative_polynomial()
            x^2 + 1
        """
        return self.polynomial()

    def absolute_vector_space(self):
        """
        A synonym for vector_space.

        EXAMPLES::

            sage: K.<i> = NumberField(x^2 + 1)
            sage: K.absolute_vector_space()
            (Vector space of dimension 2 over Rational Field,
             Isomorphism map:
              From: Vector space of dimension 2 over Rational Field
              To:   Number Field in i with defining polynomial x^2 + 1,
             Isomorphism map:
              From: Number Field in i with defining polynomial x^2 + 1
              To:   Vector space of dimension 2 over Rational Field)
        """
        return self.vector_space()

    def relative_vector_space(self):
        """
        A synonym for vector_space.

        EXAMPLES::

            sage: K.<i> = NumberField(x^2 + 1)
            sage: K.relative_vector_space()
            (Vector space of dimension 2 over Rational Field,
             Isomorphism map:
              From: Vector space of dimension 2 over Rational Field
              To:   Number Field in i with defining polynomial x^2 + 1,
             Isomorphism map:
              From: Number Field in i with defining polynomial x^2 + 1
              To:   Vector space of dimension 2 over Rational Field)
        """
        return self.vector_space()

    def absolute_discriminant(self):
        """
        A synonym for discriminant.

        EXAMPLES::

            sage: K.<i> = NumberField(x^2 + 1)
            sage: K.absolute_discriminant()
            -4
        """
        return self.discriminant()

    def relative_discriminant(self):
        """
        A synonym for discriminant.

        EXAMPLES::

            sage: K.<i> = NumberField(x^2 + 1)
            sage: K.relative_discriminant()
            -4
        """
        return self.discriminant()

    def absolute_different(self):
        """
        A synonym for different.

        EXAMPLES::

            sage: K.<i> = NumberField(x^2 + 1)
            sage: K.absolute_different()
            Fractional ideal (2)
        """
        return self.different()

    def relative_different(self):
        """
        A synonym for different.

        EXAMPLES::

            sage: K.<i> = NumberField(x^2 + 1)
            sage: K.relative_different()
            Fractional ideal (2)
        """
        return self.different()

    def hilbert_symbol(self, a, b, P = None):
        r"""
        Returns the Hilbert symbol `(a,b)_P` for a prime P of self
        and non-zero elements a and b of self.
        If P is omitted, return the global Hilbert symbol `(a,b)` instead.

        INPUT:

        - ``a``, ``b`` -- elements of self

        - ``P`` -- (default: None) If `P` is ``None``, compute the global
          symbol.  Otherwise, `P` should be either a prime ideal of self
          (which may also be given as a generator or set of generators)
          or a real or complex embedding.

        OUTPUT:

        If a or b is zero, returns 0.

        If a and b are non-zero and P is specified, returns
        the Hilbert symbol `(a,b)_P`, which is 1 if the equation
        `a x^2 + b y^2 = 1` has a solution in the completion of
        self at P, and is -1 otherwise.

        If a and b are non-zero and P is unspecified, returns 1
        if the equation has a solution in self and -1 otherwise.

        EXAMPLES:

        Some global examples::

            sage: K.<a> = NumberField(x^2 - 23)
            sage: K.hilbert_symbol(0, a+5)
            0
            sage: K.hilbert_symbol(a, 0)
            0
            sage: K.hilbert_symbol(-a, a+1)
            1
            sage: K.hilbert_symbol(-a, a+2)
            -1
            sage: K.hilbert_symbol(a, a+5)
            -1

        That the latter two are unsolvable should be visible in local
        obstructions.  For the first, this is a prime ideal above 19.
        For the second, the ramified prime above 23::

            sage: K.hilbert_symbol(-a, a+2, a+2)
            -1
            sage: K.hilbert_symbol(a, a+5, K.ideal(23).factor()[0][0])
            -1

        More local examples::

            sage: K.hilbert_symbol(a, 0, K.ideal(5))
            0
            sage: K.hilbert_symbol(a, a+5, K.ideal(5))
            1
            sage: K.hilbert_symbol(a+1, 13, (a+6)*K.maximal_order())
            -1
            sage: [emb1, emb2] = K.embeddings(AA)
            sage: K.hilbert_symbol(a, -1, emb1)
            -1
            sage: K.hilbert_symbol(a, -1, emb2)
            1

        Ideals P can be given by generators::

            sage: K.<a> = NumberField(x^5 - 23)
            sage: pi = 2*a^4 + 3*a^3 + 4*a^2 + 15*a + 11
            sage: K.hilbert_symbol(a, a+5, pi)
            1
            sage: rho = 2*a^4 + 3*a^3 + 4*a^2 + 15*a + 11
            sage: K.hilbert_symbol(a, a+5, rho)
            1

        This also works for non-principal ideals::

            sage: K.<a> = QuadraticField(-5)
            sage: P = K.ideal(3).factor()[0][0]
            sage: P.gens_reduced()  # random, could be the other factor
            (3, a + 1)
            sage: K.hilbert_symbol(a, a+3, P)
            1
            sage: K.hilbert_symbol(a, a+3, [3, a+1])
            1

        Primes above 2::

            sage: K.<a> = NumberField(x^5 - 23)
            sage: O = K.maximal_order()
            sage: p = [p[0] for p in (2*O).factor() if p[0].norm() == 16][0]
            sage: K.hilbert_symbol(a, a+5, p)
            1
            sage: K.hilbert_symbol(a, 2, p)
            1
            sage: K.hilbert_symbol(-1, a-2, p)
            -1

        Various real fields are allowed::

            sage: K.<a> = NumberField(x^3+x+1)
            sage: K.hilbert_symbol(a/3, 1/2, K.embeddings(RDF)[0])
            1
            sage: K.hilbert_symbol(a/5, -1, K.embeddings(RR)[0])
            -1
            sage: [K.hilbert_symbol(a, -1, e) for e in K.embeddings(AA)]
            [-1]

        Real embeddings are not allowed to be disguised as complex embeddings::

            sage: K.<a> = QuadraticField(5)
            sage: K.hilbert_symbol(-1, -1, K.embeddings(CC)[0])
            Traceback (most recent call last):
            ...
            ValueError: Possibly real place (=Ring morphism:
              From: Number Field in a with defining polynomial x^2 - 5
              To:   Complex Field with 53 bits of precision
              Defn: a |--> -2.23606797749979) given as complex embedding in hilbert_symbol. Is it real or complex?
            sage: K.hilbert_symbol(-1, -1, K.embeddings(QQbar)[0])
            Traceback (most recent call last):
            ...
            ValueError: Possibly real place (=Ring morphism:
              From: Number Field in a with defining polynomial x^2 - 5
              To:   Algebraic Field
              Defn: a |--> -2.236067977499790?) given as complex embedding in hilbert_symbol. Is it real or complex?
            sage: K.<b> = QuadraticField(-5)
            sage: K.hilbert_symbol(-1, -1, K.embeddings(CDF)[0])
            1
            sage: K.hilbert_symbol(-1, -1, K.embeddings(QQbar)[0])
            1

        a and b do not have to be integral or coprime::

            sage: K.<i> = QuadraticField(-1)
            sage: O = K.maximal_order()
            sage: K.hilbert_symbol(1/2, 1/6, 3*O)
            1
            sage: p = 1+i
            sage: K.hilbert_symbol(p, p, p)
            1
            sage: K.hilbert_symbol(p, 3*p, p)
            -1
            sage: K.hilbert_symbol(3, p, p)
            -1
            sage: K.hilbert_symbol(1/3, 1/5, 1+i)
            1
            sage: L = QuadraticField(5, 'a')
            sage: L.hilbert_symbol(-3, -1/2, 2)
            1

        Various other examples::

            sage: K.<a> = NumberField(x^3+x+1)
            sage: K.hilbert_symbol(-6912, 24, -a^2-a-2)
            1
            sage: K.<a> = NumberField(x^5-23)
            sage: P = K.ideal(-1105*a^4 + 1541*a^3 - 795*a^2 - 2993*a + 11853)
            sage: Q = K.ideal(-7*a^4 + 13*a^3 - 13*a^2 - 2*a + 50)
            sage: b = -a+5
            sage: K.hilbert_symbol(a,b,P)
            1
            sage: K.hilbert_symbol(a,b,Q)
            1
            sage: K.<a> = NumberField(x^5-23)
            sage: P = K.ideal(-1105*a^4 + 1541*a^3 - 795*a^2 - 2993*a + 11853)
            sage: K.hilbert_symbol(a, a+5, P)
            1
            sage: K.hilbert_symbol(a, 2, P)
            1
            sage: K.hilbert_symbol(a+5, 2, P)
            -1

        AUTHOR:

        - Aly Deines (2010-08-19): part of the doctests

        - Marco Streng (2010-12-06)
        """
        if a.is_zero() or b.is_zero():
            return 0
        a = self(a)
        b = self(b)
        if P is None:
            return pari(self).nfhilbert(a, b)

        from sage.rings.morphism import is_RingHomomorphism
        if is_RingHomomorphism(P):
            if not P.domain() == self:
                raise ValueError("Domain of P (=%s) should be self (=%s) in self.hilbert_symbol" % (P, self))
            codom = P.codomain()
            from sage.rings.complex_field import is_ComplexField
            from sage.rings.complex_interval_field import is_ComplexIntervalField
            from sage.rings.real_mpfr import is_RealField
            from sage.rings.all import (AA, CDF, QQbar, RDF)
            if is_ComplexField(codom) or is_ComplexIntervalField(codom) or \
                                         codom is CDF or codom is QQbar:
                if P(self.gen()).imag() == 0:
                    raise ValueError("Possibly real place (=%s) given as complex embedding in hilbert_symbol. Is it real or complex?" % P)
                return 1
            if is_RealField(codom) or codom is RDF or codom is AA:
                if P(a) > 0 or P(b) > 0:
                    return 1
                return -1
        if not is_NumberFieldIdeal(P):
            P = self.ideal(P)
        if not P.number_field() == self:
            raise ValueError("P (=%s) should be an ideal of self (=%s) in hilbert_symbol, not of %s" % (P, self, P.number_field()))
        if not P.is_prime():
            raise ValueError("Non-prime ideal P (=%s) in hilbert_symbol" % P)
        return pari(self).nfhilbert(a, b, P.pari_prime())

    def hilbert_conductor(self,a,b):
        """
        This is the product of all (finite) primes where the Hilbert symbol is -1.
        What is the same, this is the (reduced) discriminant of the quaternion
        algebra `(a,b)` over a number field.

        INPUT:

        -``a``,``b`` -- elements of the number field `self`

        OUTPUT:

        - squarefree ideal of the ring of integers of `self`

        EXAMPLES::

            sage: F.<a> = NumberField(x^2-x-1)
            sage: F.hilbert_conductor(2*a,F(-1))
            Fractional ideal (2)
            sage: K.<b> = NumberField(x^3-4*x+2)
            sage: K.hilbert_conductor(K(2),K(-2))
            Fractional ideal (1)
            sage: K.hilbert_conductor(K(2*b),K(-2))
            Fractional ideal (-b^2 - b + 2)


        AUTHOR:

        - Aly Deines

        """
        a, b = self(a), self(b)
        d = self.ideal(1)
        for p in union(union( self.ideal(2).prime_factors(), self.ideal(a).prime_factors()), self.ideal(b).prime_factors()):
            if self.hilbert_symbol(a,b,p) == -1:
                d *= p
        return d


class NumberField_cyclotomic(NumberField_absolute):
    """
    Create a cyclotomic extension of the rational field.

    The command CyclotomicField(n) creates the n-th cyclotomic field,
    obtained by adjoining an n-th root of unity to the rational field.

    EXAMPLES::

        sage: CyclotomicField(3)
        Cyclotomic Field of order 3 and degree 2
        sage: CyclotomicField(18)
        Cyclotomic Field of order 18 and degree 6
        sage: z = CyclotomicField(6).gen(); z
        zeta6
        sage: z^3
        -1
        sage: (1+z)^3
        6*zeta6 - 3

    ::

        sage: K = CyclotomicField(197)
        sage: loads(K.dumps()) == K
        True
        sage: loads((z^2).dumps()) == z^2
        True

    ::

        sage: cf12 = CyclotomicField( 12 )
        sage: z12 = cf12.0
        sage: cf6 = CyclotomicField( 6 )
        sage: z6 = cf6.0
        sage: FF = Frac( cf12['x'] )
        sage: x = FF.0
        sage: z6*x^3/(z6 + x)
        zeta12^2*x^3/(x + zeta12^2)

    ::

        sage: cf6 = CyclotomicField(6) ; z6 = cf6.gen(0)
        sage: cf3 = CyclotomicField(3) ; z3 = cf3.gen(0)
        sage: cf3(z6)
        zeta3 + 1
        sage: cf6(z3)
        zeta6 - 1
        sage: type(cf6(z3))
        <type 'sage.rings.number_field.number_field_element_quadratic.NumberFieldElement_quadratic'>
        sage: cf1 = CyclotomicField(1) ; z1 = cf1.0
        sage: cf3(z1)
        1
        sage: type(cf3(z1))
        <type 'sage.rings.number_field.number_field_element_quadratic.NumberFieldElement_quadratic'>
    """
    def __init__(self, n, names, embedding=None, assume_disc_small=False, maximize_at_primes=None):
        """
        A cyclotomic field, i.e., a field obtained by adjoining an n-th
        root of unity to the rational numbers.

        EXAMPLES::

            sage: k = CyclotomicField(3)
            sage: type(k)
            <class 'sage.rings.number_field.number_field.NumberField_cyclotomic_with_category'>

        TESTS::

            sage: TestSuite(k).run()
            sage: type(CyclotomicField(4).zero_element())
            <type 'sage.rings.number_field.number_field_element_quadratic.NumberFieldElement_quadratic'>
            sage: type(CyclotomicField(6).one_element())
            <type 'sage.rings.number_field.number_field_element_quadratic.NumberFieldElement_quadratic'>
            sage: type(CyclotomicField(15).zero_element())
            <type 'sage.rings.number_field.number_field_element.NumberFieldElement_absolute'>
        """
        f = QQ['x'].cyclotomic_polynomial(n)
        if names[0].startswith('zeta'):
            latex_name = "\\zeta_{%s}"%n
        else:
            latex_name = None
        self.__n = n = integer.Integer(n)
        NumberField_absolute.__init__(self, f,
                                      name= names,
                                      latex_name=latex_name,
                                      check=False,
                                      embedding = embedding,
                                      assume_disc_small=assume_disc_small,
                                      maximize_at_primes=maximize_at_primes)
        if n%2:
            self.__zeta_order = 2*n
        else:
            self.__zeta_order = n
        ## quadratic number fields require this:
        if f.degree() == 2:
            # define a boolean flag as for NumberField_quadratic to know, which
            # square root we choose (True means no embedding or positive
            # imaginary value).
            # Note that the test is done with NumberFieldElement and not with
            # NumberFieldElement_quadratic which requires somehow this flag.
            self._standard_embedding = not CDF.has_coerce_map_from(self) or CDF(self.gen()).imag() > 0

            self._element_class = number_field_element_quadratic.NumberFieldElement_quadratic
            if n == 4:
                self._D = ZZ(-1)
                self._NumberField_generic__gen = self._element_class(self, (QQ(0), QQ(1)))
            else:
                ## n is 3 or 6
                self._D = ZZ(-3)
                one_half = ZZ(1)/ZZ(2)
                if n == 3:
                    self._NumberField_generic__gen = self._element_class(self, (one_half-1, one_half))
                else:
                    self._NumberField_generic__gen = self._element_class(self, (one_half, one_half))

            # NumberField_absolute.__init__(...) set _zero_element and
            # _one_element to NumberFieldElement_absolute values, which is
            # wrong (and dangerous; such elements can actually be used to
            # crash Sage: see #5316).  Overwrite them with correct values.
            self._zero_element = self._element_class(self, (QQ(0),QQ(0)))
            self._one_element =  self._element_class(self, (QQ(1),QQ(0)))

        zeta = self.gen()
        zeta._set_multiplicative_order(n)

    def construction(self):
        F,R = NumberField_generic.construction(self)
        F.cyclotomic = self.__n
        return F,R

    def _magma_init_(self, magma):
        """
        Function returning a string to create this cyclotomic field in
        Magma.

        .. note::

           The Magma generator name is also initialized to be the same
           as for the Sage field.

        EXAMPLES::

            sage: K=CyclotomicField(7,'z')
            sage: K._magma_init_(magma)                                # optional - magma
            'SageCreateWithNames(CyclotomicField(7),["z"])'
            sage: K=CyclotomicField(7,'zeta')
            sage: K._magma_init_(magma)                                # optional - magma
            'SageCreateWithNames(CyclotomicField(7),["zeta"])'
        """
        s = 'CyclotomicField(%s)'%self.__n
        return magma._with_names(s, self.variable_names())

    def _gap_init_(self):
        """
        Return a string that provides a representation of ``self`` in GAP.

        TESTS:

            sage: K = CyclotomicField(8)
            sage: gap(K)   # indirect doctest
            CF(8)
            sage: gap(K.0)
            E(8)
            sage: K(gap(K.0^5)); K(gap(K.0^5))==K.0^5
            -zeta8
            True

        The following was the motivating example to introduce
        a genuine representation of cyclotomic fields in the
        GAP interface -- see ticket #5618.
        ::

            sage: H = AlternatingGroup(4)
            sage: g = H.list()[1]
            sage: K = H.subgroup([g])
            sage: z = CyclotomicField(3).an_element(); z
            zeta3
            sage: c = K.character([1,z,z**2]); c
            Character of Subgroup of (Alternating group of order 4!/2 as a permutation group) generated by [(2,3,4)]
            sage: c(g^2); z^2
            -zeta3 - 1
            -zeta3 - 1

        """
        return 'CyclotomicField(%s)'%self.__n

    def _libgap_(self):
        """
        Return a LibGAP representation of ``self``.

        TESTS::

            sage: K = CyclotomicField(8)
            sage: K._libgap_()
            CF(8)
            sage: libgap(K)   # indirect doctest
            CF(8)
        """
        from sage.libs.gap.libgap import libgap
        return libgap.CyclotomicField(self.__n)

    def _repr_(self):
        r"""
        Return string representation of this cyclotomic field.

        The "order" of the cyclotomic field `\QQ(\zeta_n)`
        in the string output refers to the order of the `\zeta_n`,
        i.e., it is the integer `n`. The degree is the degree of
        the field as an extension of `\QQ`.

        EXAMPLES::

            sage: CyclotomicField(4)._repr_()
            'Cyclotomic Field of order 4 and degree 2'
            sage: CyclotomicField(400)._repr_()
            'Cyclotomic Field of order 400 and degree 160'
        """
        return "Cyclotomic Field of order %s and degree %s"%(
                self.__n, self.degree())

    def _n(self):
        """
        Return the n used to create this cyclotomic field.

        EXAMPLES::

            sage: CyclotomicField(3).zeta_order()
            6
            sage: CyclotomicField(3)._n()
            3
        """
        return self.__n

    def _latex_(self):
        """
        Return the latex representation of this cyclotomic field.

        EXAMPLES::

            sage: Z = CyclotomicField(4)
            sage: Z.gen()
            zeta4
            sage: latex(Z) # indirect doctest
            \Bold{Q}(\zeta_{4})

        Latex printing respects the generator name::

            sage: k.<a> = CyclotomicField(4)
            sage: latex(k)
            \Bold{Q}[a]/(a^{2} + 1)
            sage: k
            Cyclotomic Field of order 4 and degree 2
            sage: k.gen()
            a

        TESTS:

        We check that the bug reported on :trac:`8938` is fixed::

            sage: C5.<z> = CyclotomicField(5)
            sage: P.<s, t> = C5[]
            sage: f = (z^2 + z)*s
            sage: f
            (z^2 + z)*s
            sage: latex(f)
            \left(z^{2} + z\right) s
        """
        v = self.latex_variable_name()
        if v.startswith('\\zeta_'):
            return "%s(%s)"%(latex(QQ), v)
        else:
            return NumberField_generic._latex_(self)

    def _coerce_map_from_(self, K):
        r"""
        The cyclotomic field `\Q(\zeta_n)` coerces into the cyclotomic field
        `\Q(\zeta_m)` iff `n'|m`, where `n'` is the odd part of `n` if `4 \not
        | n` and `n'=n` otherwise.

        The morphism is consistant with the chosen embedding into `\CC`.

        If `K` is not a cyclotomic field, the normal coercion rules for number
        fields are used.

        EXAMPLES::

            sage: K.<a> = CyclotomicField(12)
            sage: L.<b> = CyclotomicField(132)
            sage: L.coerce_map_from(K) # indirect doctest
            Generic morphism:
              From: Cyclotomic Field of order 12 and degree 4
              To:   Cyclotomic Field of order 132 and degree 40
              Defn: a -> b^11
            sage: a + b
            b^11 + b
            sage: L.coerce_map_from(CyclotomicField(4, 'z'))
            Generic morphism:
              From: Cyclotomic Field of order 4 and degree 2
              To:   Cyclotomic Field of order 132 and degree 40
              Defn: z -> b^33
            sage: L.coerce_map_from(CyclotomicField(5, 'z')) is None
            True

            sage: K.<a> = CyclotomicField(3)
            sage: L.<b> = CyclotomicField(6)
            sage: L.coerce_map_from(K)
            Generic morphism:
              From: Cyclotomic Field of order 3 and degree 2
              To:   Cyclotomic Field of order 6 and degree 2
              Defn: a -> b - 1
            sage: K.coerce_map_from(L)
            Generic morphism:
              From: Cyclotomic Field of order 6 and degree 2
              To:   Cyclotomic Field of order 3 and degree 2
              Defn: b -> a + 1

            sage: CyclotomicField(33).coerce_map_from(CyclotomicField(66))
            Generic morphism:
              From: Cyclotomic Field of order 66 and degree 20
              To:   Cyclotomic Field of order 33 and degree 20
              Defn: zeta66 -> -zeta33^17
            sage: CyclotomicField(15).coerce_map_from(CyclotomicField(6))
            Generic morphism:
              From: Cyclotomic Field of order 6 and degree 2
              To:   Cyclotomic Field of order 15 and degree 8
              Defn: zeta6 -> zeta15^5 + 1

        Check that #12632 is fixed::

            sage: K1 = CyclotomicField(1); K2 = CyclotomicField(2)
            sage: K1.coerce_map_from(K2)
            Generic morphism:
              From: Cyclotomic Field of order 2 and degree 1
              To:   Cyclotomic Field of order 1 and degree 1
              Defn: zeta2 -> -1

        Check that custom embeddings are respected (:trac:`13765`)::

            sage: z105 = CDF(exp(2*pi*I/105))
            sage: Ka.<a> = CyclotomicField(105, embedding=z105^11)
            sage: Kb.<b> = CyclotomicField(35, embedding=z105^6)
            sage: Ka.coerce_map_from(Kb)
            Generic morphism:
              From: Cyclotomic Field of order 35 and degree 24
              To:   Cyclotomic Field of order 105 and degree 48
              Defn: b -> -a^44 - a^42 + a^39 + a^37 + a^35 - a^29 - a^27 - a^25 + a^24 - a^23 + a^22 - a^21 + a^20 + a^18 + a^16 - a^12 - a^10 - a^8 - a^6 + a^5 + a^3 + a
            sage: CC(b)
            0.936234870639737 + 0.351374824081343*I
            sage: CC(-a^44 - a^42 + a^39 + a^37 + a^35 - a^29 - a^27 - a^25 + a^24 - a^23 + a^22 - a^21 + a^20 + a^18 + a^16 - a^12 - a^10 - a^8 - a^6 + a^5 + a^3 + a)
            0.936234870639731 + 0.351374824081341*I

            sage: z15 = CDF(exp(2*pi*I/15))
            sage: CyclotomicField(15).coerce_map_from(CyclotomicField(6, embedding=-z15^5))
            Generic morphism:
              From: Cyclotomic Field of order 6 and degree 2
              To:   Cyclotomic Field of order 15 and degree 8
              Defn: zeta6 -> -zeta15^5

            sage: CyclotomicField(15, embedding=z15^4).coerce_map_from(CyclotomicField(6, embedding=-z15^5))
            Generic morphism:
              From: Cyclotomic Field of order 6 and degree 2
              To:   Cyclotomic Field of order 15 and degree 8
              Defn: zeta6 -> -zeta15^5
        """
        if isinstance(K, NumberField_cyclotomic):
            if (self.coerce_embedding() is None or K.coerce_embedding() is None):
                return None
            ambient_field = self.coerce_embedding().codomain()
            if not ambient_field.has_coerce_map_from(K.coerce_embedding().codomain()):
                return None
            Kn = K.__n
            n = self.__n
            if Kn.divides(n):
                return number_field_morphisms.CyclotomicFieldEmbedding(K, self)
            if Kn == 2 and n == 1:
                # see #12632
                return number_field_morphisms.NumberFieldEmbedding(K, self, -self.gen())
            if Kn % 4 == 2 and (Kn//2).divides(n):
                e = self._log_gen(ambient_field(-K.gen()))
                return number_field_morphisms.NumberFieldEmbedding(K, self, -self.gen() ** e)
            else:
                return None

        elif self.degree() == 2:
            if K is ZZ:
                return number_field_element_quadratic.Z_to_quadratic_field_element(self)
            if K is QQ:
                return number_field_element_quadratic.Q_to_quadratic_field_element(self)

        return NumberField_absolute._coerce_map_from_(self, K)

    def _log_gen(self, x):
        """
        Returns an integer `e` such that `self.gen()^e == x`, or `None`
        if no such integer exists. This is primarily used to construct
        embedding-respecting coercions.

        If `x` is complex, the result is either an integer `e` such
        that the absolute value of `self.gen()^e-x` is small or
        `None` if no such `e` is found.

        EXAMPLES::

            sage: K.<a> = CyclotomicField(5)
            sage: K._log_gen(CDF(a))
            1
            sage: K._log_gen(CDF(a^4))
            4

            sage: zeta105 = CC(exp(2*pi*i/105))
            sage: K.<a> = CyclotomicField(105, embedding=zeta105^13)
            sage: zeta105^13, CC(a)
            (0.712376096951345 + 0.701797902883992*I, 0.712376096951345 + 0.701797902883991*I)
            sage: K._log_gen(zeta105^26)
            2
            sage: K._log_gen(zeta105)
            97
            sage: zeta105, CC(a^97)
            (0.998210129767735 + 0.0598041539450342*I, 0.998210129767736 + 0.0598041539450313*I)
            sage: K._log_gen(zeta105^3)
            81
            sage: zeta105^3, CC(a)^81
            (0.983929588598630 + 0.178556894798637*I, 0.983929588598631 + 0.178556894798635*I)

            sage: K.<a> = CyclotomicField(5, embedding=None)
            sage: K._log_gen(CDF(.5, -.8)) is None
            True

            sage: zeta5 = cyclotomic_polynomial(5).change_ring(Qp(11)).roots()[0][0]
            sage: zeta5 ^ 5
            1 + O(11^20)
            sage: K.<a> = CyclotomicField(5, embedding=zeta5^2)
            sage: K._log_gen(zeta5)
            3
        """
        if not x.parent().has_coerce_map_from(self):
            return None
        if CDF.has_coerce_map_from(x.parent()):
            x = CDF(x)
        gen = x.parent().coerce(self.gen())
        n = self._n()
        two_pi = 2*RDF.pi()
        if x.parent() is CDF:
            # Let zeta = e^(2*pi*i/n)
            a = (n * x.arg() / two_pi).round()         # x = zeta^a
            b = (n * gen.arg() / two_pi).round()      # gen = zeta^b
            e = mod(a/b, n).lift()          # e is the expected result
            if abs(gen**e-x) < 1/n:        # a sanity check
                return e
        else:
            gen_pow_e = 1
            for e in range(n):
                if gen_pow_e == x:
                    return e
                gen_pow_e *= gen

    def _element_constructor_(self, x):
        """
        Create an element of this cyclotomic field from `x`.

        EXAMPLES:

        The following example illustrates coercion from the
        cyclotomic field Q(zeta_42) to the cyclotomic field Q(zeta_6), in
        a case where such coercion is defined::

            sage: k42 = CyclotomicField(42)
            sage: k6 = CyclotomicField(6)
            sage: a = k42.gen(0)
            sage: b = a^7
            sage: b
            zeta42^7
            sage: k6(b) # indirect doctest
            zeta6
            sage: b^2
            zeta42^7 - 1
            sage: k6(b^2)
            zeta6 - 1

        Conversion of elements of the :class:`~sage.rings.universal_cyclotomic_field.universal_cyclotomic_field.UniversalCyclotomicField`::

            sage: CF = CyclotomicField(5)
            sage: UCF.<E> = UniversalCyclotomicField()
            sage: CF(E(5))
            zeta5

            sage: CF = CyclotomicField(10)
            sage: CF(E(5))
            zeta10^2

       Coercion of GAP cyclotomic elements is also supported::

            sage: CyclotomicField(18)(gap('E(3)')) # indirect doctest
            zeta18^3 - 1

        Converting from rings of integers::

            sage: K.<z> = CyclotomicField(7)
            sage: O = K.maximal_order()
            sage: K(O.1)
            z
            sage: K(O.1^2 + O.1 - 2)
            z^2 + z - 2
        """
        from sage.rings.universal_cyclotomic_field.universal_cyclotomic_field import UniversalCyclotomicField

        if isinstance(x, number_field_element.NumberFieldElement):
            if isinstance(x.parent(), NumberField_cyclotomic):
                return self._coerce_from_other_cyclotomic_field(x)
            else:
                return NumberField_absolute._element_constructor_(self, x)
        elif sage.interfaces.gap.is_GapElement(x):
            return self._coerce_from_gap(x)
        elif isinstance(x,UniversalCyclotomicField.Element):
            return self._coerce_from_universal_cyclotomic_field(x)
        elif isinstance(x,str):
            return self._coerce_from_str(x)
        else:
            return self._coerce_non_number_field_element_in(x)

    # TODO:
    # The following is very nice and much more flexible / powerful.
    # However, it is simply not *consistent*, since it totally
    # breaks the doctests in eisenstein_submodule.py.
    # FIX THIS.

##     def _will_be_better_coerce_from_other_cyclotomic_field(self, x, only_canonical=False):
##         """
##         Coerce an element x of a cyclotomic field into self, if at all possible.

##         INPUT:
##             x -- number field element

##             only_canonical -- bool (default: False); Attempt to work,
##                    even in some cases when x is not in a subfield of
##                    the cyclotomics (as long as x is a root of unity).

##         EXAMPLES:
##             sage: k5 = CyclotomicField(5)
##             sage: k3 = CyclotomicField(3)
##             sage: k15 = CyclotomicField(15)
##             sage: k15._coerce_from_other_cyclotomic_field(k3.gen())
##             zeta15^5
##             sage: k15._coerce_from_other_cyclotomic_field(k3.gen()^2 + 17/3)
##             -zeta15^5 + 14/3
##             sage: k3._coerce_from_other_cyclotomic_field(k15.gen()^5)
##             zeta3
##             sage: k3._coerce_from_other_cyclotomic_field(-2/3 * k15.gen()^5 + 2/3)
##             -2/3*zeta3 + 2/3
##         """

##         K = x.parent()

##         if K is self:
##             return x
##         elif K == self:
##             return self._element_class(self, x.polynomial())
##         n = K.zeta_order()
##         m = self.zeta_order()
##         print n, m, x


##         self_gen = self.gen()

##         if m % n == 0:   # easy case
##             # pass this off to a method in the element class
##             # it can be done very quickly and easily by the cython<->NTL
##             # interface there
##             return x._lift_cyclotomic_element(self)

##         # Whatever happens below, it has to be consistent with
##         #  zeta_r |---> (zeta_s)^m

##         if m % 2 and not n%2:
##             m *= 2
##             self_gen = -self_gen

##         if only_canonical and m % n:
##             raise TypeError, "no canonical coercion"

##         if not is_CyclotomicField(K):
##             raise TypeError, "x must be in a cyclotomic field"

##         v = x.list()

##         # Find the smallest power r >= 1 of the generator g of K that is in self,
##         # i.e., find the smallest r such that g^r has order dividing m.

##         d = sage.rings.arith.gcd(m,n)
##         r = n // d

##         # Since we use the power basis for cyclomotic fields, if every
##         # v[i] with i not divisible by r is 0, then we're good.

##         # If h generates self and has order m, then the element g^r
##         # maps to the power of self of order gcd(m,n)., i.e., h^(m/gcd(m,n))
##         #
##         z = self_gen**(m // d)
##         w = self(1)

##         a = self(0)
##         for i in range(len(v)):
##             if i%r:
##                 if v[i]:
##                     raise TypeError, "element does not belong to cyclotomic field"
##             else:
##                 a += w*v[i]
##                 w *= z
##         return a

    def _coerce_from_other_cyclotomic_field(self, x, only_canonical=False):
        """
        Coerce an element x of a cyclotomic field into self, if at all
        possible.

        INPUT:


        -  ``x`` - number field element

        -  ``only_canonical`` - bool (default: False); Attempt
           to work, even in some cases when x is not in a subfield of the
           cyclotomics (as long as x is a root of unity).


        EXAMPLES::

            sage: K = CyclotomicField(24) ; L = CyclotomicField(48)
            sage: L._coerce_from_other_cyclotomic_field(K.0+1)
            zeta48^2 + 1
            sage: K(L.0**2)
            zeta24
        """
        K = x.parent()
        if K is self:
            return x
        elif K == self:
            return self._element_class(self, x.polynomial())
        n = K._n()
        m = self._n()
        if m % n == 0:   # easy case
            # pass this off to a method in the element class
            # it can be done very quickly and easily by the
            # Cython<->NTL interface there
            return x._lift_cyclotomic_element(self)
        else:
            if only_canonical:
                raise TypeError
            n = x.multiplicative_order()
            m = self.zeta_order()
            if m % n == 0:
                # Harder case.  E.g., x = (zeta_42)^7 and
                # self.__zeta = zeta_6, so it is possible to
                # coerce x in, but not zeta_42 in.
                # Algorithm:
                #    1. Compute self.__zeta as an element
                #       of K = parent of x.  Call this y.
                #    2. Write x as a power r of y.
                #       TODO: we do step two STUPIDLY.
                #    3. Return self.__zeta to the power r.
                y = K(self.zeta(m))
                z = y
                for r in xrange(y.multiplicative_order()):
                    if z == x:
                        return self.zeta(m)**(r+1)
                    z *= y
            raise TypeError("Cannot coerce %s into %s"%(x,self))
        return self._element_class(self, g)


    def _coerce_from_gap(self, x):
        """
        Attempt to coerce a GAP number field element into this cyclotomic
        field.

        EXAMPLES::

            sage: k5.<z> = CyclotomicField(5)
            sage: gap('E(5)^7 + 3')
            -3*E(5)-2*E(5)^2-3*E(5)^3-3*E(5)^4
            sage: w = gap('E(5)^7 + 3')
            sage: z^7 + 3
            z^2 + 3
            sage: k5(w) # indirect doctest
            z^2 + 3

        It may be that GAP uses a name for the generator of the cyclotomic field.
        We can deal with this case, if this name coincides with the name in Sage::

            sage: F=CyclotomicField(8)
            sage: z=F.gen()
            sage: a=gap(z+1/z); a
            E(8)-E(8)^3
            sage: F(a)
            -zeta8^3 + zeta8

        Matrices over cyclotomic fields are correctly dealt with it as well::

            sage: b=gap(Matrix(F,[[z^2,1],[0,a+1]])); b
            [ [ E(4), 1 ], [ 0, 1+E(8)-E(8)^3 ] ]
            sage: b[1,2]
            1
            sage: F(b[1,2])
            1
            sage: Matrix(b,F)
            [             zeta8^2                    1]
            [                   0 -zeta8^3 + zeta8 + 1]
        """
        s = str(x)
        i = s.find('E(')
        if i == -1:
            try:
                # it may be that a number field element's string representation
                # in GAP has an exclamation mark in it.
                return self(rational.Rational(s.replace('!','')))
            except TypeError:
                # There is no 'E(...)' in the string representation. But it may
                # be that 'E(...)' was overwritten in GAP. We can only hope that
                # by coincidence the name in GAP is the same as the name in self
                return self._coerce_from_str(s.replace('!',''))
        j = i + s[i:].find(')')
        n = int(s[i+2:j])
        if n == self.zeta_order():
            K = self
        else:
            K = CyclotomicField(n)
        zeta = K.gen()
        zeta_name = K.variable_name()
        while zeta_name in s: # could be that gap uses the generator name for a different purpose
            zeta_name = zeta_name+'_'
        s = s.replace('E(%s)'%n,zeta_name)
        s = sage.misc.all.sage_eval(s, locals={zeta_name:zeta})
        if K is self:
            return s
        else:
            return self(s)

    def _Hom_(self, codomain, cat=None):
        """
        Return homset of homomorphisms from the cyclotomic field self to
        the number field codomain.

        The cat option is currently ignored.

        EXAMPLES:

        This function is implicitly called by the Hom method or
        function.

        ::

            sage: K.<a> = NumberField(x^2 + 3); K
            Number Field in a with defining polynomial x^2 + 3
            sage: CyclotomicField(3).Hom(K) # indirect doctest
            Set of field embeddings from Cyclotomic Field of order 3 and degree 2 to Number Field in a with defining polynomial x^2 + 3
            sage: End(CyclotomicField(21))
            Automorphism group of Cyclotomic Field of order 21 and degree 12
        """
        if is_NumberFieldHomsetCodomain(codomain):
            import morphism
            return morphism.CyclotomicFieldHomset(self, codomain)
        else:
            raise TypeError

    def is_galois(self):
        """
        Return True since all cyclotomic fields are automatically Galois.

        EXAMPLES::

            sage: CyclotomicField(29).is_galois()
            True
        """
        return True

    def is_isomorphic(self, other):
        """
        Return True if the cyclotomic field self is isomorphic as a number
        field to other.

        EXAMPLES::

            sage: CyclotomicField(11).is_isomorphic(CyclotomicField(22))
            True
            sage: CyclotomicField(11).is_isomorphic(CyclotomicField(23))
            False
            sage: CyclotomicField(3).is_isomorphic(NumberField(x^2 + x +1, 'a'))
            True
            sage: CyclotomicField(18).is_isomorphic(CyclotomicField(9))
            True
            sage: CyclotomicField(10).is_isomorphic(NumberField(x^4 - x^3 + x^2 - x + 1, 'b'))
            True

        Check :trac:`14300`::

            sage: K = CyclotomicField(4)
            sage: N = K.extension(x^2-5, 'z')
            sage: K.is_isomorphic(N)
            False
            sage: K.is_isomorphic(CyclotomicField(8))
            False
        """
        if is_CyclotomicField(other):
            return self.zeta_order() == other.zeta_order()
        return NumberField_generic.is_isomorphic(self, other)

    def complex_embedding(self, prec=53):
        r"""
        Return the embedding of this cyclotomic field into the approximate
        complex field with precision prec obtained by sending the generator
        `\zeta` of self to exp(2\*pi\*i/n), where `n` is
        the multiplicative order of `\zeta`.

        EXAMPLES::

            sage: C = CyclotomicField(4)
            sage: C.complex_embedding()
            Ring morphism:
              From: Cyclotomic Field of order 4 and degree 2
              To:   Complex Field with 53 bits of precision
              Defn: zeta4 |--> 6.12323399573677e-17 + 1.00000000000000*I

        Note in the example above that the way zeta is computed (using sin
        and cosine in MPFR) means that only the prec bits of the number
        after the decimal point are valid.

        ::

            sage: K = CyclotomicField(3)
            sage: phi = K.complex_embedding(10)
            sage: phi(K.0)
            -0.50 + 0.87*I
            sage: phi(K.0^3)
            1.0
            sage: phi(K.0^3 - 1)
            0.00
            sage: phi(K.0^3 + 7)
            8.0
        """
        CC = sage.rings.complex_field.ComplexField(prec)
        return self.hom([CC.zeta(self._n())], check=False)

    def complex_embeddings(self, prec=53):
        r"""
        Return all embeddings of this cyclotomic field into the approximate
        complex field with precision prec.

        If you want 53-bit double precision, which is faster but less
        reliable, then do ``self.embeddings(CDF)``.

        EXAMPLES::

            sage: CyclotomicField(5).complex_embeddings()
            [
            Ring morphism:
              From: Cyclotomic Field of order 5 and degree 4
              To:   Complex Field with 53 bits of precision
              Defn: zeta5 |--> 0.309016994374947 + 0.951056516295154*I,
            Ring morphism:
              From: Cyclotomic Field of order 5 and degree 4
              To:   Complex Field with 53 bits of precision
              Defn: zeta5 |--> -0.809016994374947 + 0.587785252292473*I,
            Ring morphism:
              From: Cyclotomic Field of order 5 and degree 4
              To:   Complex Field with 53 bits of precision
              Defn: zeta5 |--> -0.809016994374947 - 0.587785252292473*I,
            Ring morphism:
              From: Cyclotomic Field of order 5 and degree 4
              To:   Complex Field with 53 bits of precision
              Defn: zeta5 |--> 0.309016994374947 - 0.951056516295154*I
            ]
        """
        CC = sage.rings.complex_field.ComplexField(prec)
        try:
            return self.__embeddings[CC]
        except AttributeError:
            self.__embeddings = {}
        except KeyError:
            pass
        n = self._n()
        z = CC.zeta(n)
        X = [m for m in range(n) if sage.rings.arith.gcd(m, n) == 1]
        v = [self.hom([z**k], check=False) for k in X]
        self.__embeddings[CC] = Sequence(v, cr=True, immutable=True,
                                         check=False, universe=self.Hom(CC))
        return self.__embeddings[CC]

    def real_embeddings(self, prec=53):
        r"""
        Return all embeddings of this cyclotomic field into the approximate
        real field with precision prec.

        Mostly, of course, there are no such embeddings.

        EXAMPLES::

            sage: CyclotomicField(4).real_embeddings()
            []
            sage: CyclotomicField(2).real_embeddings()
            [
            Ring morphism:
              From: Cyclotomic Field of order 2 and degree 1
              To:   Real Field with 53 bits of precision
              Defn: -1 |--> -1.00000000000000
            ]
        """
        K = sage.rings.real_mpfr.RealField(prec)
        n = self._n()
        if n > 2:
            return Sequence([], cr=False, immutable=True,
                                         check=False, universe=self.Hom(K))
        else:
            return self.embeddings(K)

    def signature(self):
        """
        Return (r1, r2), where r1 and r2 are the number of real embeddings
        and pairs of complex embeddings of this cyclotomic field,
        respectively.

        Trivial since, apart from QQ, cyclotomic fields are totally
        complex.

        EXAMPLES::

            sage: CyclotomicField(5).signature()
            (0, 2)
            sage: CyclotomicField(2).signature()
            (1, 0)
        """
        m = ZZ(self.degree())
        if m == 1:
            return (ZZ(1), ZZ(0))
        else:
            return (ZZ(0), ZZ(m/2))

    def different(self):
        """
        Returns the different ideal of the cyclotomic field self.

        EXAMPLES::

            sage: C20 = CyclotomicField(20)
            sage: C20.different()
            Fractional ideal (10, 2*zeta20^6 - 4*zeta20^4 - 4*zeta20^2 + 2)
            sage: C18 = CyclotomicField(18)
            sage: D = C18.different().norm()
            sage: D == C18.discriminant().abs()
            True
        """
        try:
            return self.__different

        except AttributeError:

            z = self.gen()
            n = self._n()
            D = self.ideal(1)
            factors = n.factor()
            for f in factors:
                p = f[0]
                r = f[1]
                e = (r*p - r - 1)*p**(r-1)
                D *= self.ideal(z**(n/p**r) - 1)**e
            self.__different = D
            return self.__different

    def discriminant(self, v=None):
        """
        Returns the discriminant of the ring of integers of the cyclotomic
        field self, or if v is specified, the determinant of the trace
        pairing on the elements of the list v.

        Uses the formula for the discriminant of a prime power cyclotomic
        field and Hilbert Theorem 88 on the discriminant of composita.

        INPUT:


        -  ``v (optional)`` - list of element of this number
           field


        OUTPUT: Integer if v is omitted, and Rational otherwise.

        EXAMPLES::

            sage: CyclotomicField(20).discriminant()
            4000000
            sage: CyclotomicField(18).discriminant()
            -19683
        """
        if v == None:
            try:
                return self.__disc
            except AttributeError:
                n = self._n()
                deg = self.degree()
                d = ZZ(1) # so that CyclotomicField(1).disc() has the right type
                factors = n.factor()
                for f in factors:
                    p = f[0]
                    r = f[1]
                    e = (r*p - r - 1)*deg/(p-1)
                    d *= p**e
                sign = 1
                if len(factors) == 1 and (n == 4 or factors[0][0].mod(4) == 3):
                    sign = -1
                elif len(factors) == 2 and factors[0] == (2, 1) and factors[1][0].mod(4) == 3:
                    sign = -1
                self.__disc = sign*d
                return self.__disc
        else:
            return NumberField_generic.discriminant(self, v)


    def next_split_prime(self, p=2):
        """
        Return the next prime integer `p` that splits completely in
        this cyclotomic field (and does not ramify).

        EXAMPLES::

            sage: K.<z> = CyclotomicField(3)
            sage: K.next_split_prime(7)
            13
        """
        n = self._n()
        while True:
            p = sage.rings.arith.next_prime(p)
            if p % n == 1:
                return p

    def _pari_integral_basis(self, v=None, important=True):
        """
        Internal function returning an integral basis of this number field in
        PARI format.

        This field is cyclomotic, so this is a trivial computation, since
        the power basis on the generator is an integral basis. Thus the ``v``
        and ``important`` parameters are ignored.

        EXAMPLES::

            sage: CyclotomicField(5)._pari_integral_basis()
            [1, y, y^2, y^3]
            sage: len(CyclotomicField(137)._pari_integral_basis())
            136
        """
        try:
            return self._integral_basis_dict[tuple()]
        except KeyError:
            z = pari(self.gen())
            a = pari(1)
            B = []
            for n in xrange(self.degree()):
                B.append(a.lift())
                a *= z
            self._integral_basis_dict[tuple()] = pari(B)
            return B

    def zeta_order(self):
        """
        Return the order of the maximal root of unity contained in this
        cyclotomic field.

        EXAMPLES::

            sage: CyclotomicField(1).zeta_order()
            2
            sage: CyclotomicField(4).zeta_order()
            4
            sage: CyclotomicField(5).zeta_order()
            10
            sage: CyclotomicField(5)._n()
            5
            sage: CyclotomicField(389).zeta_order()
            778
        """
        return self.__zeta_order

    def _multiplicative_order_table(self):
        """
        Return a dictionary that maps powers of zeta to their order. This
        makes computing the orders of the elements of finite order in this
        field faster.

        EXAMPLES::

            sage: v = CyclotomicField(6)._multiplicative_order_table()
            sage: w = v.items(); w.sort(); w
            [(-1, 2), (1, 1), (-x, 3), (-x + 1, 6), (x - 1, 3), (x, 6)]
        """
        try:
            return self.__multiplicative_order_table
        except AttributeError:
            t = {}
            x = self(1)
            n = self.zeta_order()
            m = 0
            zeta = self.zeta(n)
            # todo: this desperately needs to be optimized!!!
            for i in range(n):
                t[x.polynomial()] = n//arith.GCD(m,n)   # multiplicative_order of (zeta_n)**m
                x *= zeta
                m += 1
            self.__multiplicative_order_table = t
            return t

    def zeta(self, n=None, all=False):
        """
        Returns an element of multiplicative order `n` in this this
        cyclotomic field, if there is one. Raises a ValueError if there is
        not.

        INPUT:


        -  ``n`` - integer (default: None, returns element of
           maximal order)

        -  ``all`` - bool (default: False) - whether to return
           a list of all n-th roots.

        OUTPUT: root of unity or list

        EXAMPLES::

            sage: k = CyclotomicField(7)
            sage: k.zeta()
            zeta7
            sage: k.zeta().multiplicative_order()
            7
            sage: k = CyclotomicField(49)
            sage: k.zeta().multiplicative_order()
            49
            sage: k.zeta(7).multiplicative_order()
            7
            sage: k.zeta()
            zeta49
            sage: k.zeta(7)
            zeta49^7

        ::

            sage: K.<a> = CyclotomicField(7)
            sage: K.zeta(14, all=True)
            [-a^4, -a^5, a^5 + a^4 + a^3 + a^2 + a + 1, -a, -a^2, -a^3]
            sage: K.<a> = CyclotomicField(10)
            sage: K.zeta(20, all=True)
            Traceback (most recent call last):
            ...
            ValueError: n (=20) does not divide order of generator

        ::

            sage: K.<a> = CyclotomicField(5)
            sage: K.zeta(4)
            Traceback (most recent call last):
            ...
            ValueError: n (=4) does not divide order of generator
            sage: v = K.zeta(5, all=True); v
            [a, a^2, a^3, -a^3 - a^2 - a - 1]
            sage: [b^5 for b in v]
            [1, 1, 1, 1]
        """
        if n is None:
            return self.gen()
        else:
            n = integer.Integer(n)
            z = self.gen()
            m = z.multiplicative_order()
            if n % 2 == 0 and m % 2 == 1:
                # In the n-th cyclotomic field, n odd, there are
                # actually 2*n-th roots of unity, so we include them.
                z = -z**((m+1)//2) # -z
                m = 2*m
            if m % n != 0:
                raise ValueError("n (=%s) does not divide order of generator"%n)
                # use generic method (factor cyclotomic polynomial)
                #  -- this is potentially really slow, so don't do it.
                #return field.Field.zeta(self, n, all=all)
            a = z**(m//n)
            if all:
                v = [a]
                b = a*a
                for i in range(2,n):
                    if sage.rings.arith.gcd(i, n) == 1:
                        v.append(b)
                    b = b * a
                return v
            else:
                return a

    def number_of_roots_of_unity(self):
        """
        Return number of roots of unity in this cyclotomic field.

        EXAMPLES::

            sage: K.<a> = CyclotomicField(21)
            sage: K.number_of_roots_of_unity()
            42
        """
        n = self._n()
        if n%2:
            n *= 2
        return n

    def roots_of_unity(self):
        """
        Return all the roots of unity in this cyclotomic field, primitive
        or not.

        EXAMPLES::

            sage: K.<a> = CyclotomicField(3)
            sage: zs = K.roots_of_unity(); zs
            [1, a, -a - 1, -1, -a, a + 1]
            sage: [ z**K.number_of_roots_of_unity() for z in zs ]
            [1, 1, 1, 1, 1, 1]
        """
        z = self.gen()
        n = self._n()
        v = [z**k for k in range(n)]
        if n%2:
            v += [-x for x in v]
        return v

    def norm_symbol_prime(self, a, P):
        r"""
        Return the cyclotomic norm symbol at a given prime `P`

        INPUT:

        - a -- an element
        - P -- a prime ideal

        EXAMPLES::

            sage: K.<zeta> = CyclotomicField(7)
            sage: P = K.fractional_ideal([23]).factor()[0][0]; P
            Fractional ideal (-2*zeta^5 - 2*zeta^3 - 2*zeta^2 + 3*zeta)
            sage: K.norm_symbol_prime(zeta^3, P)
            zeta^3
        """
        n = self.zeta_order()
        zeta = self.zeta(n)
        exponent = ZZ((P.norm() - QQ.one()) / n)
        FF = self.residue_field(P)
        b = FF(a) ** exponent
        zeta_mod = FF(zeta)
        # Find power m of zeta_mod that is equal to b,
        # then return zeta^m
        m = 0
        w = FF.one()
        while w != b and m < n:
            w *= zeta_mod
            m += 1
        if m == n:
            raise AssertionError("bug in norm_symbol_prime")
        return zeta ** m

    def norm_symbol(self, a, b):
        r"""
        Return the cyclotomic norm symbol

        INPUT:

        - a, b -- elements

        EXAMPLES::

            sage: K.<zeta> = CyclotomicField(7)
            sage: K.norm_symbol(zeta^3, 13*zeta)
            zeta^3
            sage: K.norm_symbol(zeta^7, K(11))
            1
            sage: K.norm_symbol((1+zeta)^2, 23*zeta)
            zeta^2
        """
        F = self.fractional_ideal([b]).factor()
        return prod([self.norm_symbol_prime(a, P) ** e for P, e in F],
                    self.one())


class NumberField_quadratic(NumberField_absolute):
    r"""
    Create a quadratic extension of the rational field.

    The command ``QuadraticField(a)`` creates the field `\QQ(\sqrt{a})`.

    EXAMPLES::

        sage: QuadraticField(3, 'a')
        Number Field in a with defining polynomial x^2 - 3
        sage: QuadraticField(-4, 'b')
        Number Field in b with defining polynomial x^2 + 4
    """
    def __init__(self, polynomial, name=None, latex_name=None, check=True, embedding=None,
                 assume_disc_small=False, maximize_at_primes=None, structure=None):
        """
        Create a quadratic number field.

        EXAMPLES::

            sage: k.<a> = QuadraticField(5, check=False); k
            Number Field in a with defining polynomial x^2 - 5

        Don't do this::

            sage: k.<a> = QuadraticField(4, check=False); k
            Number Field in a with defining polynomial x^2 - 4

        TESTS::

            sage: k.<a> = QuadraticField(7)
            sage: type(k.zero_element())
            <type 'sage.rings.number_field.number_field_element_quadratic.NumberFieldElement_quadratic'>
            sage: type(k.one_element())
            <type 'sage.rings.number_field.number_field_element_quadratic.NumberFieldElement_quadratic'>

            sage: TestSuite(k).run()
        """
        NumberField_absolute.__init__(self, polynomial, name=name, check=check,
                                      embedding=embedding, latex_name=latex_name,
                                      assume_disc_small=assume_disc_small, maximize_at_primes=maximize_at_primes, structure=structure)
        self._standard_embedding = True
        self._element_class = number_field_element_quadratic.NumberFieldElement_quadratic
        c, b, a = [rational.Rational(t) for t in self.defining_polynomial().list()]
        # set the generator
        Dpoly = b*b - 4*a*c
        D = (Dpoly.numer() * Dpoly.denom()).squarefree_part(bound=10000)
        self._D = D
        parts = -b/(2*a), (Dpoly/D).sqrt()/(2*a)
        self._NumberField_generic__gen = self._element_class(self, parts)

        # we must set the flag _standard_embedding *before* any element creation
        # Note that in the following code, no element is built.
        emb = self.coerce_embedding()
        if emb is not None:
            rootD = number_field_element_quadratic.NumberFieldElement_quadratic(self, (QQ(0),QQ(1)))
            if D > 0:
                from sage.rings.real_double import RDF
                self._standard_embedding = RDF.has_coerce_map_from(self) and RDF(rootD) > 0
            else:
                from sage.rings.complex_double import CDF
                self._standard_embedding = CDF.has_coerce_map_from(self) and CDF(rootD).imag() > 0

        # we reset _NumberField_generic__gen has the flag standard_embedding
        # might be modified
        self._NumberField_generic__gen = self._element_class(self, parts)

        # NumberField_absolute.__init__(...) set _zero_element and
        # _one_element to NumberFieldElement_absolute values, which is
        # wrong (and dangerous; such elements can actually be used to
        # crash Sage: see #5316).  Overwrite them with correct values.
        self._zero_element = self._element_class(self, (QQ(0), QQ(0)))
        self._one_element  = self._element_class(self, (QQ(1), QQ(0)))

    def _coerce_map_from_(self, K):
        """
        EXAMPLES::

            sage: K.<a> = QuadraticField(-3)
            sage: f = K.coerce_map_from(QQ); f # indirect doctest
            Natural morphism:
              From: Rational Field
              To:   Number Field in a with defining polynomial x^2 + 3
            sage: f(3/5)
            3/5
            sage: parent(f(3/5)) is K
            True

            sage: g = K.coerce_map_from(ZZ); g # indirect doctest
            Natural morphism:
              From: Integer Ring
              To:   Number Field in a with defining polynomial x^2 + 3
            sage: g(1)
            1
            sage: parent(g(1)) is K
            True
        """
        if K is ZZ:
            return number_field_element_quadratic.Z_to_quadratic_field_element(self)
        if K is QQ:
            return number_field_element_quadratic.Q_to_quadratic_field_element(self)
        return NumberField_absolute._coerce_map_from_(self, K)

    def _latex_(self):
        """
        Return the latex representation of this quadratic field.

        EXAMPLES::

            sage: Z = QuadraticField(7)
            sage: latex(Z) # indirect doctest
            \Bold{Q}(\sqrt{7})

            sage: Z = QuadraticField(7, latex_name='x')
            sage: latex(Z) # indirect doctest
            \Bold{Q}[x]/(x^{2} - 7)
        """
        v = self.latex_variable_name()
        if v.startswith('\\sqrt'):
            return "%s(%s)"%(latex(QQ), v)
        else:
            return NumberField_generic._latex_(self)

    def discriminant(self, v=None):
        """
        Returns the discriminant of the ring of integers of the number
        field, or if v is specified, the determinant of the trace pairing
        on the elements of the list v.

        INPUT:


        -  ``v (optional)`` - list of element of this number
           field


        OUTPUT: Integer if v is omitted, and Rational otherwise.

        EXAMPLES::

            sage: K.<i> = NumberField(x^2+1)
            sage: K.discriminant()
            -4
            sage: K.<a> = NumberField(x^2+5)
            sage: K.discriminant()
            -20
            sage: K.<a> = NumberField(x^2-5)
            sage: K.discriminant()
            5
        """
        if v is None:
            try:
                return self.__disc
            except AttributeError:
                d = self._D.squarefree_part()
                if d % 4 != 1:
                    d *= 4
                self.__disc = d
                return self.__disc
        else:
            return NumberField_generic.discriminant(self, v)

    def is_galois(self):
        """
        Return True since all quadratic fields are automatically Galois.

        EXAMPLES::

            sage: QuadraticField(1234,'d').is_galois()
            True
        """
        return True

    def class_number(self, proof=None):
        r"""
        Return the size of the class group of self.

        If proof = False (*not* the default!) and the discriminant of the
        field is negative, then the following warning from the PARI manual
        applies:

        .. warning::

            For `D<0`, this function may give incorrect results when
            the class group has a low exponent (has many cyclic
            factors), because implementing Shank's method in full
            generality slows it down immensely.

        EXAMPLES::

            sage: QuadraticField(-23,'a').class_number()
            3

        These are all the primes so that the class number of
        `\QQ(\sqrt{-p})` is `1`::

            sage: [d for d in prime_range(2,300) if not is_square(d) and QuadraticField(-d,'a').class_number() == 1]
            [2, 3, 7, 11, 19, 43, 67, 163]

        It is an open problem to *prove* that there are infinity many
        positive square-free `d` such that
        `\QQ(\sqrt{d})` has class number `1`:

        ::

            sage: len([d for d in range(2,200) if not is_square(d) and QuadraticField(d,'a').class_number() == 1])
            121

        TESTS::

            sage: type(QuadraticField(-23,'a').class_number())
            <type 'sage.rings.integer.Integer'>
            sage: type(NumberField(x^3 + 23, 'a').class_number())
            <type 'sage.rings.integer.Integer'>
            sage: type(NumberField(x^3 + 23, 'a').extension(x^2 + 5, 'b').class_number())
            <type 'sage.rings.integer.Integer'>
            sage: type(CyclotomicField(10).class_number())
            <type 'sage.rings.integer.Integer'>
        """
        proof = proof_flag(proof)
        try:
            return self.__class_number
        except AttributeError:
            D = self.discriminant()
            if D < 0 and proof:
                self.__class_number = ZZ(pari("qfbclassno(%s,1)"%D))
            else:
                self.__class_number = ZZ(pari("qfbclassno(%s)"%D))
            return self.__class_number

    def hilbert_class_field_defining_polynomial(self, name='x'):
        r"""
        Returns a polynomial over `\QQ` whose roots generate the
        Hilbert class field of this quadratic field as an extension of
        this quadratic field.

        .. note::

           Computed using PARI via Schertz's method. This
           implementation is quite fast.

        EXAMPLES::

            sage: K.<b> = QuadraticField(-23)
            sage: K.hilbert_class_field_defining_polynomial()
            x^3 - x^2 + 1

        Note that this polynomial is not the actual Hilbert class
        polynomial: see ``hilbert_class_polynomial``::

            sage: K.hilbert_class_polynomial()
            x^3 + 3491750*x^2 - 5151296875*x + 12771880859375

        ::

            sage: K.<a> = QuadraticField(-431)
            sage: K.class_number()
            21
            sage: K.hilbert_class_field_defining_polynomial(name='z')
            z^21 + 6*z^20 + 9*z^19 - 4*z^18 + 33*z^17 + 140*z^16 + 220*z^15 + 243*z^14 + 297*z^13 + 461*z^12 + 658*z^11 + 743*z^10 + 722*z^9 + 681*z^8 + 619*z^7 + 522*z^6 + 405*z^5 + 261*z^4 + 119*z^3 + 35*z^2 + 7*z + 1
        """
        f = pari(self.discriminant()).quadhilbert()
        return QQ[name](f)

    def hilbert_class_field(self, names):
        r"""
        Returns the Hilbert class field of this quadratic field as a
        relative extension of this field.

        .. note::

           For the polynomial that defines this field as a relative
           extension, see the ``hilbert_class_field_defining_polynomial``
           command, which is vastly faster than this command, since it doesn't
           construct a relative extension.

        EXAMPLES::

            sage: K.<a> = NumberField(x^2 + 23)
            sage: L = K.hilbert_class_field('b'); L
            Number Field in b with defining polynomial x^3 - x^2 + 1 over its base field
            sage: L.absolute_field('c')
            Number Field in c with defining polynomial x^6 - 2*x^5 + 70*x^4 - 90*x^3 + 1631*x^2 - 1196*x + 12743
            sage: K.hilbert_class_field_defining_polynomial()
            x^3 - x^2 + 1
        """
        f = self.hilbert_class_field_defining_polynomial()
        return self.extension(f, names)

    def hilbert_class_polynomial(self, name='x'):
        r"""
        Compute the Hilbert class polynomial of this quadratic field.

        Right now, this is only implemented for imaginary quadratic
        fields.

        EXAMPLES::

            sage: K.<a> = QuadraticField(-3)
            sage: K.hilbert_class_polynomial()
            x

            sage: K.<a> = QuadraticField(-31)
            sage: K.hilbert_class_polynomial(name='z')
            z^3 + 39491307*z^2 - 58682638134*z + 1566028350940383
        """
        D = self.discriminant()

        if D > 0:
            raise NotImplementedError("Hilbert class polynomial is not implemented for real quadratic fields.")

        from sage.schemes.elliptic_curves.all import hilbert_class_polynomial as HCP
        return QQ[name](HCP(D))

def is_fundamental_discriminant(D):
    r"""
    Return True if the integer `D` is a fundamental
    discriminant, i.e., if `D \cong 0,1\pmod{4}`, and
    `D\neq 0, 1` and either (1) `D` is square free or
    (2) we have `D\cong 0\pmod{4}` with
    `D/4 \cong 2,3\pmod{4}` and `D/4` square free. These
    are exactly the discriminants of quadratic fields.

    EXAMPLES::

        sage: [D for D in range(-15,15) if is_fundamental_discriminant(D)]
        [-15, -11, -8, -7, -4, -3, 5, 8, 12, 13]
        sage: [D for D in range(-15,15) if not is_square(D) and QuadraticField(D,'a').disc() == D]
        [-15, -11, -8, -7, -4, -3, 5, 8, 12, 13]
    """
    d = D % 4
    if not (d in [0,1]):
        return False
    return D != 1 and  D != 0 and \
           (arith.is_squarefree(D) or \
            (d == 0 and (D//4)%4 in [2,3] and arith.is_squarefree(D//4)))


###################
# For pickling
###################


def NumberField_absolute_v1(poly, name, latex_name, canonical_embedding=None):
    """
    This is used in pickling generic number fields.

    EXAMPLES::

        sage: from sage.rings.number_field.number_field import NumberField_absolute_v1
        sage: R.<x> = QQ[]
        sage: NumberField_absolute_v1(x^2 + 1, 'i', 'i')
        Number Field in i with defining polynomial x^2 + 1
    """
    return NumberField(polynomial=poly, name=name, latex_name=latex_name, check=False, embedding=canonical_embedding)

NumberField_generic_v1 = NumberField_absolute_v1  # for historical reasons only (so old objects unpickle)

def NumberField_cyclotomic_v1(zeta_order, name, canonical_embedding=None):
    """
    This is used in pickling cyclotomic fields.

    EXAMPLES::

        sage: from sage.rings.number_field.number_field import NumberField_cyclotomic_v1
        sage: NumberField_cyclotomic_v1(5,'a')
        Cyclotomic Field of order 5 and degree 4
        sage: NumberField_cyclotomic_v1(5,'a').variable_name()
        'a'
    """
    return CyclotomicField(n=zeta_order, names=name, embedding=canonical_embedding)

def NumberField_quadratic_v1(poly, name, canonical_embedding=None):
    """
    This is used in pickling quadratic fields.

    EXAMPLES::

        sage: from sage.rings.number_field.number_field import NumberField_quadratic_v1
        sage: R.<x> = QQ[]
        sage: NumberField_quadratic_v1(x^2 - 2, 'd')
        Number Field in d with defining polynomial x^2 - 2
    """
    return NumberField(polynomial=poly, name=name, check=False, embedding=canonical_embedding)

def put_natural_embedding_first(v):
    """
    Helper function for embeddings() functions for number fields.

    INPUT: a list of embeddings of a number field

    OUTPUT: None. The
    list is altered in-place, so that, if possible, the first embedding
    has been switched with one of the others, so that if there is an
    embedding which preserves the generator names then it appears
    first.

    EXAMPLES::

        sage: K.<a> = CyclotomicField(7)
        sage: embs = K.embeddings(K)
        sage: [e(a) for e in embs] # random - there is no natural sort order
        [a, a^2, a^3, a^4, a^5, -a^5 - a^4 - a^3 - a^2 - a - 1]
        sage: id = [ e for e in embs if e(a) == a ][0]; id
        Ring endomorphism of Cyclotomic Field of order 7 and degree 6
          Defn: a |--> a
        sage: permuted_embs = list(embs); permuted_embs.remove(id); permuted_embs.append(id)
        sage: [e(a) for e in permuted_embs] # random - but natural map is not first
        [a^2, a^3, a^4, a^5, -a^5 - a^4 - a^3 - a^2 - a - 1, a]
        sage: permuted_embs[0] != a
        True
        sage: from sage.rings.number_field.number_field import put_natural_embedding_first
        sage: put_natural_embedding_first(permuted_embs)
        sage: [e(a) for e in permuted_embs] # random - but natural map is first
        [a, a^3, a^4, a^5, -a^5 - a^4 - a^3 - a^2 - a - 1, a^2]
        sage: permuted_embs[0] == id
        True
    """
    for i in range(len(v)):
        phi = v[i]
        a = str(list(phi.domain().gens()))
        b = str(list(phi.im_gens()))
        if a == b:
            v[i] = v[0]
            v[0] = phi
            return



def refine_embedding(e, prec=None):
    r"""
    Given an embedding from a number field to either `\RR` or
    `\CC`, returns an equivalent embedding with higher precision.

    INPUT:


    -  ``e`` - an embedding of a number field into either
       RR or CC (with some precision)

    - ``prec`` - (default None) the desired precision; if None,
       current precision is doubled; if Infinity, the equivalent
       embedding into either ``QQbar`` or ``AA`` is returned.

    EXAMPLES::

        sage: from sage.rings.number_field.number_field import refine_embedding
        sage: K = CyclotomicField(3)
        sage: e10 = K.complex_embedding(10)
        sage: e10.codomain().precision()
        10
        sage: e25 = refine_embedding(e10, prec=25)
        sage: e25.codomain().precision()
        25

    An example where we extend a real embedding into ``AA``::

        sage: K.<a> = NumberField(x^3-2)
        sage: K.signature()
        (1, 1)
        sage: e = K.embeddings(RR)[0]; e
        Ring morphism:
        From: Number Field in a with defining polynomial x^3 - 2
        To:   Real Field with 53 bits of precision
        Defn: a |--> 1.25992104989487
        sage: e = refine_embedding(e,Infinity); e
        Ring morphism:
        From: Number Field in a with defining polynomial x^3 - 2
        To:   Algebraic Real Field
        Defn: a |--> 1.259921049894873?

    Now we can obtain arbitrary precision values with no trouble::

        sage: RealField(150)(e(a))
        1.2599210498948731647672106072782283505702515
        sage: _^3
        2.0000000000000000000000000000000000000000000
        sage: RealField(200)(e(a^2-3*a+7))
        4.8076379022835799804500738174376232086807389337953290695624

    Complex embeddings can be extended into ``QQbar``::

        sage: e = K.embeddings(CC)[0]; e
        Ring morphism:
        From: Number Field in a with defining polynomial x^3 - 2
        To:   Complex Field with 53 bits of precision
        Defn: a |--> -0.62996052494743... - 1.09112363597172*I
        sage: e = refine_embedding(e,Infinity); e
        Ring morphism:
        From: Number Field in a with defining polynomial x^3 - 2
        To:   Algebraic Field
        Defn: a |--> -0.6299605249474365? - 1.091123635971722?*I
        sage: ComplexField(200)(e(a))
        -0.62996052494743658238360530363911417528512573235075399004099 - 1.0911236359717214035600726141898088813258733387403009407036*I
        sage: e(a)^3
        2

    Embeddings into lazy fields work::

        sage: L = CyclotomicField(7)
        sage: x = L.specified_complex_embedding(); x
        Generic morphism:
          From: Cyclotomic Field of order 7 and degree 6
          To:   Complex Lazy Field
          Defn: zeta7 -> 0.623489801858734? + 0.781831482468030?*I
        sage: refine_embedding(x, 300)
        Ring morphism:
          From: Cyclotomic Field of order 7 and degree 6
          To:   Complex Field with 300 bits of precision
          Defn: zeta7 |--> 0.623489801858733530525004884004239810632274730896402105365549439096853652456487284575942507 + 0.781831482468029808708444526674057750232334518708687528980634958045091731633936441700868007*I
        sage: refine_embedding(x, infinity)
        Ring morphism:
          From: Cyclotomic Field of order 7 and degree 6
          To:   Algebraic Field
          Defn: zeta7 |--> 0.6234898018587335? + 0.7818314824680299?*I
    """
    K = e.domain()
    RC = e.codomain()
    if RC in (sage.rings.qqbar.AA, sage.rings.qqbar.QQbar):
        return e
    if RC in (RLF, CLF):
        prec_old = e.gen_image().approx().prec()
        old_root = e(K.gen()).approx()
    else:
        prec_old = RC.precision()
        old_root = e(K.gen())

    if prec is None:
        prec = 2*prec_old
    elif prec_old >= prec:
        return e

    # We first compute all the embeddings at the new precision:
    if sage.rings.real_mpfr.is_RealField(RC) or RC is RDF:
        if prec==sage.rings.infinity.Infinity:
            elist = K.embeddings(sage.rings.qqbar.AA)
        else:
            elist = K.real_embeddings(prec)
    else:
        if prec==sage.rings.infinity.Infinity:
            elist = K.embeddings(sage.rings.qqbar.QQbar)
        else:
            elist = K.complex_embeddings(prec)

    # Now we determine which is an extension of the old one; this
    # relies on the fact that coercing a high-precision root into a
    # field with lower precision will equal the lower-precision root!
    diffs = [(RC(ee(K.gen()))-old_root).abs() for ee in elist]
    return elist[min(izip(diffs,count()))[1]]<|MERGE_RESOLUTION|>--- conflicted
+++ resolved
@@ -23,14 +23,14 @@
 
 - Julian Rueth (2014-04-03): absolute number fields are unique parents
 
-.. note::
-
-   Unlike in PARI/GP, class group computations *in Sage* do *not* by default
-   assume the Generalized Riemann Hypothesis. To do class groups computations
-   not provably correctly you must often pass the flag ``proof=False`` to
-   functions or call the function ``proof.number_field(False)``. It can easily
-   take 1000's of times longer to do computations with ``proof=True`` (the
-   default).
+.. NOTE::
+
+    Unlike in PARI/GP, class group computations *in Sage* do *not* by default
+    assume the Generalized Riemann Hypothesis. To do class groups computations
+    not provably correctly you must often pass the flag ``proof=False`` to
+    functions or call the function ``proof.number_field(False)``. It can easily
+    take 1000's of times longer to do computations with ``proof=True`` (the
+    default).
 
 This example follows one in the Magma reference manual::
 
@@ -70,10 +70,10 @@
 
 .. warning::
 
-   Doing arithmetic in towers of relative fields that depends on
-   canonical coercions is currently VERY SLOW. It is much better to
-   explicitly coerce all elements into a common field, then do
-   arithmetic with them there (which is quite fast).
+    Doing arithmetic in towers of relative fields that depends on
+    canonical coercions is currently VERY SLOW. It is much better to
+    explicitly coerce all elements into a common field, then do
+    arithmetic with them there (which is quite fast).
 """
 #*****************************************************************************
 #       Copyright (C) 2004, 2005, 2006, 2007 William Stein <wstein@gmail.com>
@@ -183,7 +183,6 @@
     return get_flag(t, "number_field")
 
 
-import weakref
 
 from sage.misc.latex import latex
 
@@ -213,16 +212,10 @@
 from sage.rings.complex_double import CDF
 from sage.rings.real_lazy import RLF, CLF
 
-<<<<<<< HEAD
-def NumberField(polynomial, name=None, check=True, names=None, embedding=None, latex_name=None, assume_disc_small=False, maximize_at_primes=None, structure=None):
-=======
-
-_nf_cache = weakref.WeakValueDictionary()
-def NumberField(polynomial, name=None, check=True, names=None, cache=True,
-                embedding=None, latex_name=None,
-                assume_disc_small=False,
-                maximize_at_primes=None):
->>>>>>> 5caedc1b
+
+def NumberField(polynomial, name=None, check=True, names=None, embedding=None,
+                latex_name=None, assume_disc_small=False,
+                maximize_at_primes=None, structure=None):
     r"""
     Return *the* number field (or tower of number fields) defined by the
     irreducible ``polynomial``.
@@ -722,29 +715,9 @@
     # create the relative number field defined by f over the tower defined by polynomials[1:]
     f = polynomials[0]
     name = names[0]
-<<<<<<< HEAD
+
     w = NumberFieldTower(polynomials[1:], names=names[1:], check=check, embeddings=embeddings[1:], latex_names=latex_names[1:], assume_disc_small=assume_disc_small, maximize_at_primes=maximize_at_primes, structures=structures[1:])
     var = f.variable_name() if is_Polynomial(f) else 'x'
-=======
-    #if all:
-    #    R = w[0][var]  # polynomial ring
-    #else:
-    R = w[var]  # polynomial ring
-
-    f = R(f)
-    i = 0
-
-    #sep = chr(ord(name[0]) + 1)
-    #if all:
-    #    z = []
-    #    for k in w:
-    #        for g, _ in f.factor():
-    #            z.append(k.extension(g, names='%s%s%s'%(name, sep, str(i)), check=False))
-    #            i += 1
-    #    return z
-    #else:
-    return w.extension(f, name, check=check, embedding=embeddings[0])
->>>>>>> 5caedc1b
 
     R = w[var]  # polynomial ring
     return w.extension(R(f), name, check=check, embedding=embeddings[0], structure=structures[0]) # currently, extension does not accept assume_disc_small, or maximize_at_primes
@@ -3078,12 +3051,12 @@
 
         .. warning::
 
-           It is possible that there are no primes of `K` of
-           absolute degree one of small prime norm, and it possible
-           that this algorithm will not find any primes of small norm.
-
-           See module :mod:`sage.rings.number_field.small_primes_of_degree_one`
-           for details.
+            It is possible that there are no primes of `K` of
+            absolute degree one of small prime norm, and it possible
+            that this algorithm will not find any primes of small norm.
+
+            See module :mod:`sage.rings.number_field.small_primes_of_degree_one`
+            for details.
 
         INPUT:
 
@@ -3121,12 +3094,12 @@
 
         .. warning::
 
-           It is possible that there are no primes of `K` of
-           absolute degree one of small prime norm, and it possible
-           that this algorithm will not find any primes of small norm.
-
-           See module :mod:`sage.rings.number_field.small_primes_of_degree_one`
-           for details.
+            It is possible that there are no primes of `K` of
+            absolute degree one of small prime norm, and it possible
+            that this algorithm will not find any primes of small norm.
+
+            See module :mod:`sage.rings.number_field.small_primes_of_degree_one`
+            for details.
 
         INPUT:
 
@@ -3376,9 +3349,9 @@
 
         .. warning::
 
-           Even with ``proof=True``, I wouldn't trust this to mean
-           that everything computed involving this number field is
-           actually correct.
+            Even with ``proof=True``, I wouldn't trust this to mean
+            that everything computed involving this number field is
+            actually correct.
 
         EXAMPLES::
 
@@ -3663,7 +3636,7 @@
 
         A list of generators of the unit group.
 
-       .. note::
+        .. note::
 
             For more functionality see the S_unit_group() function.
 
@@ -4827,12 +4800,12 @@
 
         .. note::
 
-           In the non-totally-real case, the LLL routine we call is
-           currently PARI's qflll(), which works with floating point
-           approximations, and so the result is only as good as the
-           precision promised by PARI. The matrix returned will always
-           be integral; however, it may only be only "almost" LLL-reduced
-           when the precision is not sufficiently high.
+            In the non-totally-real case, the LLL routine we call is
+            currently PARI's qflll(), which works with floating point
+            approximations, and so the result is only as good as the
+            precision promised by PARI. The matrix returned will always
+            be integral; however, it may only be only "almost" LLL-reduced
+            when the precision is not sufficiently high.
 
         EXAMPLES::
 
@@ -4906,14 +4879,14 @@
 
         .. note::
 
-           In the non-totally-real case, the LLL routine we call is
-           currently PARI's qflll(), which works with floating point
-           approximations, and so the result is only as good as the
-           precision promised by PARI. In particular, in this case,
-           the returned matrix will *not* be integral, and may not
-           have enough precision to recover the correct gram matrix
-           (which is known to be integral for theoretical
-           reasons). Thus the need for the prec flag above.
+            In the non-totally-real case, the LLL routine we call is
+            currently PARI's qflll(), which works with floating point
+            approximations, and so the result is only as good as the
+            precision promised by PARI. In particular, in this case,
+            the returned matrix will *not* be integral, and may not
+            have enough precision to recover the correct gram matrix
+            (which is known to be integral for theoretical
+            reasons). Thus the need for the prec flag above.
 
         If the following run-time error occurs: "PariError: not a definite
         matrix in lllgram (42)" try increasing the prec parameter,
@@ -4994,9 +4967,9 @@
 
         .. note::
 
-           This is currently only implemented in the case that self is
-           totally real, since it requires exact computation of
-           :meth:`.reduced_gram_matrix`.
+            This is currently only implemented in the case that self is
+            totally real, since it requires exact computation of
+            :meth:`.reduced_gram_matrix`.
 
         EXAMPLES::
 
@@ -5406,8 +5379,8 @@
 
         .. note::
 
-           When P is principal (e.g. always when self has class number
-           one) the result may or may not be a generator of P!
+            When P is principal (e.g. always when self has class number
+            one) the result may or may not be a generator of P!
 
         EXAMPLES::
 
@@ -5541,7 +5514,7 @@
 
         .. note::
 
-           The group is cached.
+            The group is cached.
 
         EXAMPLES::
 
@@ -5612,7 +5585,7 @@
 
         .. note::
 
-           The group is cached.
+            The group is cached.
 
         EXAMPLES::
 
@@ -5737,13 +5710,13 @@
 
         .. note::
 
-           To obtain the maximal order of a root of unity in this field,
-           use self.number_of_roots_of_unity().
+            To obtain the maximal order of a root of unity in this field,
+            use self.number_of_roots_of_unity().
 
         .. note::
 
-           We do not create the full unit group since that can be
-           expensive, but we do use it if it is already known.
+            We do not create the full unit group since that can be
+            expensive, but we do use it if it is already known.
 
         EXAMPLES::
 
@@ -5820,8 +5793,8 @@
 
         .. note::
 
-           We do not create the full unit group since that can be
-           expensive, but we do use it if it is already known.
+            We do not create the full unit group since that can be
+            expensive, but we do use it if it is already known.
 
         EXAMPLES::
 
@@ -5855,8 +5828,8 @@
 
         .. note::
 
-           We do not create the full unit group since that can be
-           expensive, but we do use it if it is already known.
+            We do not create the full unit group since that can be
+            expensive, but we do use it if it is already known.
 
         ALGORITHM:
 
@@ -6927,7 +6900,7 @@
 
         .. warning::
 
-           This is an internal function; see :meth:`galois_closure`.
+            This is an internal function; see :meth:`galois_closure`.
 
         EXAMPLES:
 
@@ -8128,8 +8101,8 @@
 
         .. note::
 
-           The Magma generator name is also initialized to be the same
-           as for the Sage field.
+            The Magma generator name is also initialized to be the same
+            as for the Sage field.
 
         EXAMPLES::
 
@@ -9515,8 +9488,8 @@
 
         .. note::
 
-           Computed using PARI via Schertz's method. This
-           implementation is quite fast.
+            Computed using PARI via Schertz's method. This
+            implementation is quite fast.
 
         EXAMPLES::
 
@@ -9548,10 +9521,10 @@
 
         .. note::
 
-           For the polynomial that defines this field as a relative
-           extension, see the ``hilbert_class_field_defining_polynomial``
-           command, which is vastly faster than this command, since it doesn't
-           construct a relative extension.
+            For the polynomial that defines this field as a relative
+            extension, see the ``hilbert_class_field_defining_polynomial``
+            command, which is vastly faster than this command, since it doesn't
+            construct a relative extension.
 
         EXAMPLES::
 
