# -*- coding: utf-8 -*-
"""
Function Fields

AUTHORS:

- William Stein (2010): initial version

- Robert Bradshaw (2010-05-30): added is_finite()

- Julian Rüth (2011-06-08, 2011-09-14, 2014-06-23, 2014-06-24, 2016-11-13):
  fixed hom(), extension(); use @cached_method; added derivation(); added
  support for relative vector spaces; fixed conversion to base fields

- Maarten Derickx (2011-09-11): added doctests

- Syed Ahmad Lavasani (2011-12-16): added genus(), is_RationalFunctionField()

- Simon King (2014-10-29): Use the same generator names for a function field
  extension and the underlying polynomial ring.

EXAMPLES:

We create an extension of a rational function fields, and do some
simple arithmetic in it::

    sage: K.<x> = FunctionField(GF(5^2,'a')); K
    Rational function field in x over Finite Field in a of size 5^2
    sage: R.<y> = K[]
    sage: L.<y> = K.extension(y^3 - (x^3 + 2*x*y + 1/x)); L
    Function field in y defined by y^3 + 3*x*y + (4*x^4 + 4)/x
    sage: y^2
    y^2
    sage: y^3
    2*x*y + (x^4 + 1)/x
    sage: a = 1/y; a
    (4*x/(4*x^4 + 4))*y^2 + 2*x^2/(4*x^4 + 4)
    sage: a * y
    1

We next make an extension of the above function field, illustrating
that arithmetic with a tower of 3 fields is fully supported::

    sage: S.<t> = L[]
    sage: M.<t> = L.extension(t^2 - x*y)
    sage: M
    Function field in t defined by t^2 + 4*x*y
    sage: t^2
    x*y
    sage: 1/t
    ((1/(x^4 + 1))*y^2 + 2*x/(4*x^4 + 4))*t
    sage: M.base_field()
    Function field in y defined by y^3 + 3*x*y + (4*x^4 + 4)/x
    sage: M.base_field().base_field()
    Rational function field in x over Finite Field in a of size 5^2

It is also possible to construct function fields over an imperfect base field::

    sage: N.<u> = FunctionField(K)

and function fields as inseparable extensions::

    sage: R.<v> = K[]
    sage: O.<v> = K.extension(v^5 - x)

TESTS::

    sage: TestSuite(K).run(max_runs=1024) # long time (5s)
    sage: TestSuite(L).run(max_runs=64)  # long time (10s)
    sage: TestSuite(M).run(max_runs=32)  # long time (30s)
    sage: TestSuite(N).run(max_runs=64, skip = '_test_derivation') # long time (8s)
    sage: TestSuite(O).run(max_runs=128, skip = '_test_derivation') # long time (8s)

    sage: TestSuite(R).run()
    sage: TestSuite(S).run() # long time (3s)
"""
from __future__ import absolute_import
#*****************************************************************************
#       Copyright (C) 2010 William Stein <wstein@gmail.com>
#       Copyright (C) 2010 Robert Bradshaw <robertwb@math.washington.edu>
#       Copyright (C) 2011-2017 Julian Rüth <julian.rueth@gmail.com>
#       Copyright (C) 2011 Maarten Derickx <m.derickx.student@gmail.com>
#
#  Distributed under the terms of the GNU General Public License (GPL)
#  as published by the Free Software Foundation; either version 2 of
#  the License, or (at your option) any later version.
#                  http://www.gnu.org/licenses/
#*****************************************************************************

from sage.rings.ring import Field
from .function_field_element import FunctionFieldElement, FunctionFieldElement_rational, FunctionFieldElement_polymod

from sage.misc.cachefunc import cached_method

#is needed for genus computation
from sage.rings.polynomial.polynomial_ring_constructor import PolynomialRing
from sage.interfaces.all import singular

from sage.categories.function_fields import FunctionFields
CAT = FunctionFields()

def is_FunctionField(x):
    """
    Return True if ``x`` is of function field type.

    EXAMPLES::

        sage: from sage.rings.function_field.function_field import is_FunctionField
        sage: is_FunctionField(QQ)
        False
        sage: is_FunctionField(FunctionField(QQ,'t'))
        True
    """
    if isinstance(x, FunctionField): return True
    return x in FunctionFields()

class FunctionField(Field):
    """
    The abstract base class for all function fields.

    EXAMPLES::

        sage: K.<x> = FunctionField(QQ)
        sage: isinstance(K, sage.rings.function_field.function_field.FunctionField)
        True
    """
    def __init__(self, base_field, names, category = CAT):
        r"""
        TESTS::

            sage: K.<x> = FunctionField(QQ)
            sage: from sage.rings.function_field.function_field import FunctionField
            sage: isinstance(K, FunctionField)
            True

        """
        Field.__init__(self, base_field, names=names, category=category)

        # allow conversion into the constant base field
        from sage.categories.homset import Hom
        from .maps import FunctionFieldConversionToConstantBaseField
        to_constant_base_field = FunctionFieldConversionToConstantBaseField(Hom(self, self.constant_base_field()))
        # the conversion map must not keep this field alive if that is the only reference to it
        to_constant_base_field._make_weak_references()
        self.constant_base_field().register_conversion(to_constant_base_field)

    def is_perfect(self):
        r"""
        Return whether this field is perfect, i.e., its characteristic is `p=0`
        or every element has a `p`-th root.

        EXAMPLES::

            sage: FunctionField(QQ, 'x').is_perfect()
            True
            sage: FunctionField(GF(2), 'x').is_perfect()
            False

        """
        return self.characteristic() == 0

    def some_elements(self):
        """
        Return some elemnts in this function field.

        EXAMPLES::

           sage: K.<x> = FunctionField(QQ)
           sage: K.some_elements()
           [1,
            x,
            2*x,
            x/(x^2 + 2*x + 1),
            1/x^2,
            x/(x^2 - 1),
            x/(x^2 + 1),
            x/(2*x^2 + 2),
            0,
            1/x,
            ...]

        ::

           sage: R.<y> = K[]
           sage: L.<y> = K.extension(y^2 - x)
           sage: L.some_elements()
           [1,
            y,
            1/x*y,
            ((1/4*x + 1/4)/(1/4*x^2 - 1/2*x + 1/4))*y - 1/2*x/(1/4*x^2 - 1/2*x + 1/4),
            -1/-x,
            (1/(x - 1))*y,
            (1/(x + 1))*y,
            (1/(2*x + 2))*y,
            0,
            ...]

        """
        elements = []

        polynomials = [self(f) for f in self._ring.some_elements()]

        for numerator in polynomials:
            for denominator in polynomials:
                if denominator:
                    some_element = numerator/denominator
                    if some_element not in elements:
                        elements.append(some_element)

        return elements

    def characteristic(self):
        """
        Return the characteristic of this function field.

        EXAMPLES::

            sage: K.<x> = FunctionField(QQ)
            sage: K.characteristic()
            0
            sage: K.<x> = FunctionField(GF(7))
            sage: K.characteristic()
            7
            sage: R.<y> = K[]
            sage: L.<y> = K.extension(y^2 - x)
            sage: L.characteristic()
            7
        """
        return self.constant_base_field().characteristic()

    def is_finite(self):
        """
        Return whether this function field is finite, which it is not.

        EXAMPLES::

            sage: R.<t> = FunctionField(QQ)
            sage: R.is_finite()
            False
            sage: R.<t> = FunctionField(GF(7))
            sage: R.is_finite()
            False
        """
        return False

    def extension(self, f, names=None):
        """
        Create an extension L = K[y]/(f(y)) of a function field,
        defined by a univariate polynomial in one variable over this
        function field K.

        INPUT:

            - ``f`` -- a univariate polynomial over self
            - ``names`` -- None or string or length-1 tuple

        OUTPUT:

            - a function field

        EXAMPLES::

            sage: K.<x> = FunctionField(QQ); R.<y> = K[]
            sage: K.extension(y^5 - x^3 - 3*x + x*y)
            Function field in y defined by y^5 + x*y - x^3 - 3*x

        A nonintegral defining polynomial::

            sage: K.<t> = FunctionField(QQ); R.<y> = K[]
            sage: K.extension(y^3 + (1/t)*y + t^3/(t+1))
            Function field in y defined by y^3 + 1/t*y + t^3/(t + 1)

        The defining polynomial need not be monic or integral::

            sage: K.extension(t*y^3 + (1/t)*y + t^3/(t+1))
            Function field in y defined by t*y^3 + 1/t*y + t^3/(t + 1)
        """
        from .constructor import FunctionField_polymod as FunctionField_polymod_Constructor
        return FunctionField_polymod_Constructor(f, names)

    def order_with_basis(self, basis, check=True):
        """
        Return the order with given basis over the maximal order of
        the base field.

        INPUT:

           - ``basis`` -- a list of elements of self
           - ``check`` -- bool (default: True); if True, check that
             the basis is really linearly independent and that the
             module it spans is closed under multiplication, and
             contains the identity element.

        OUTPUT:

            - an order in this function field

        EXAMPLES::

            sage: K.<x> = FunctionField(QQ); R.<y> = K[]; L.<y> = K.extension(y^3 + x^3 + 4*x + 1)
            sage: O = L.order_with_basis([1, y, y^2]); O
            Order in Function field in y defined by y^3 + x^3 + 4*x + 1
            sage: O.basis()
            (1, y, y^2)

        Note that 1 does not need to be an element of the basis, as long it is in the module spanned by it::

            sage: O = L.order_with_basis([1+y, y, y^2]); O
            Order in Function field in y defined by y^3 + x^3 + 4*x + 1
            sage: O.basis()
            (y + 1, y, y^2)

        The following error is raised when the module spanned by the basis is not closed under multiplication::

            sage: O = L.order_with_basis([1, x^2 + x*y, (2/3)*y^2]); O
            Traceback (most recent call last):
            ...
            ValueError: The module generated by basis [1, x*y + x^2, 2/3*y^2] must be closed under multiplication

        and this happens when the identity is not in the module spanned by the basis::

            sage: O = L.order_with_basis([x, x^2 + x*y, (2/3)*y^2])
            Traceback (most recent call last):
            ...
            ValueError: The identity element must be in the module spanned by basis [x, x*y + x^2, 2/3*y^2]
        """
        from .function_field_order import FunctionFieldOrder_basis
        return FunctionFieldOrder_basis([self(a) for a in basis], check=check)

    def order(self, x, check=True):
        """
        Return the order in this function field generated over the
        maximal order by x or the elements of x if x is a list.

        INPUT:

           - ``x`` -- element of self, or a list of elements of self
           - ``check`` -- bool (default: True); if True, check that
             x really generates an order

        EXAMPLES::

            sage: K.<x> = FunctionField(QQ); R.<y> = K[]; L.<y> = K.extension(y^3 + x^3 + 4*x + 1)
            sage: O = L.order(y); O
            Order in Function field in y defined by y^3 + x^3 + 4*x + 1
            sage: O.basis()
            (1, y, y^2)

            sage: Z = K.order(x); Z
            Order in Rational function field in x over Rational Field
            sage: Z.basis()
            (1,)

        Orders with multiple generators, not yet supported::

            sage: Z = K.order([x,x^2]); Z
            Traceback (most recent call last):
            ...
            NotImplementedError
        """
        if not isinstance(x, (list, tuple)):
            x = [x]
        if len(x) == 1:
            g = x[0]
            basis = [self(1)]
            for i in range(self.degree()-1):
                basis.append(basis[-1]*g)
        else:
            raise NotImplementedError
        return self.order_with_basis(basis, check=check)

    def _coerce_map_from_(self, source):
        """
        Return True if there is a coerce map from R to self.

        EXAMPLES::

            sage: K.<x> = FunctionField(QQ); R.<y> = K[]; L.<y> = K.extension(y^3 + x^3 + 4*x + 1)
            sage: L.equation_order()
            Order in Function field in y defined by y^3 + x^3 + 4*x + 1
            sage: L._coerce_map_from_(L.equation_order())
            Conversion map:
              From: Order in Function field in y defined by y^3 + x^3 + 4*x + 1
              To:   Function field in y defined by y^3 + x^3 + 4*x + 1
            sage: L._coerce_map_from_(GF(7))

            sage: K.<x> = FunctionField(QQ)
            sage: L.<x> = FunctionField(GaussianIntegers().fraction_field())
            sage: L.has_coerce_map_from(K)
            True

            sage: K.<x> = FunctionField(QQ)
            sage: R.<y> = K[]
            sage: L.<y> = K.extension(y^3 + 1)
            sage: K.<x> = FunctionField(GaussianIntegers().fraction_field())
            sage: R.<y> = K[]
            sage: M.<y> = K.extension(y^3 + 1)
            sage: M.has_coerce_map_from(L) # not tested (the constant field including into a function field is not yet known to be injective)
            True

            sage: K.<x> = FunctionField(QQ)
            sage: R.<I> = K[]
            sage: L.<I> = K.extension(I^2 + 1)
            sage: M.<x> = FunctionField(GaussianIntegers().fraction_field())
            sage: M.has_coerce_map_from(L)
            True
        """
        from .function_field_order import FunctionFieldOrder
        if isinstance(source, FunctionFieldOrder):
            K = source.fraction_field()
            if K is self:
                return self._generic_coerce_map(source)
            source_to_K = K.coerce_map_from(source)
            K_to_self = self.coerce_map_from(K)
            if source_to_K and K_to_self:
                return K_to_self * source_to_K
        from sage.categories.function_fields import FunctionFields
        if source in FunctionFields():
            if source.base_field() is source:
                if self.base_field() is self:
                    # source and self are rational function fields
                    if source.variable_name() == self.variable_name():
                        # ... in the same variable
                        base_coercion = self.constant_field().coerce_map_from(source.constant_field())
                        if base_coercion is not None:
                            return source.hom([self.gen()], base_morphism=base_coercion)
            else:
                # source is an extensions of rational function fields
                base_coercion = self.coerce_map_from(source.base_field())
                if base_coercion is not None and base_coercion.is_injective():
                    # the base field of source coerces into the base field of self
                    self_polynomial = source.polynomial().map_coefficients(base_coercion)
                    # try to find a root of the defining polynomial in self
                    if self_polynomial(self.gen()) == 0:
                        # The defining polynomial of source has a root in self,
                        # therefore there is a map. To be sure that it is
                        # canonical, we require a root of the defining polynomial
                        # of self to be a root of the defining polynomial of
                        # source (and that the variables are named equally):
                        if source.variable_name() == self.variable_name():
                            return source.hom([self.gen()], base_morphism=base_coercion)

                    try:
                        sourcegen_in_self = self(source.variable_name())
                    except TypeError:
                        pass
                    else:
                        if self_polynomial(sourcegen_in_self) == 0:
                            # The defining polynomial of source has a root in self,
                            # therefore there is a map. To be sure that it is
                            # canonical, we require the names of the roots to match
                            return source.hom([sourcegen_in_self], base_morphism=base_coercion)

    def _test_derivation(self, **options):
        """
        Test the correctness of the derivations of the function field.

        EXAMPLES::

            sage: K.<x> = FunctionField(QQ)
            sage: TestSuite(K).run() # indirect doctest
        """
        tester = self._tester(**options)
        S = tester.some_elements()
        K = self.constant_base_field().some_elements()
        d = self.derivation()
        from itertools import product
        # Leibniz's law
        for x,y in tester.some_elements(product(S, S)):
            tester.assertTrue(d(x*y) == x*d(y) + d(x)*y)
        # Linearity
        for x,y in tester.some_elements(product(S, S)):
            tester.assertTrue(d(x+y) == d(x) + d(y))
        for c,x in tester.some_elements(product(K, S)):
            tester.assertTrue(d(c*x) == c*d(x))
        # Constants map to zero
        for c in tester.some_elements(K):
            tester.assertTrue(d(c) == 0)

    def _convert_map_from_(self, R):
        r"""
        Return a conversion from ``R`` to this function field if one exists.

        EXAMPLES::

            sage: K.<x> = FunctionField(QQ)
            sage: R.<y> = K[]
            sage: L.<y> = K.extension(y^3 + x^3 + 4*x + 1)
            sage: K(L(x)) # indirect doctest
            x

        """
        if isinstance(R, FunctionField_polymod):
            base_conversion = self.convert_map_from(R.base_field())
            if base_conversion is not None:
                from sage.categories.morphism import SetMorphism
                return base_conversion * SetMorphism(R.Hom(R.base_field()), R._to_base_field)

    def _intermediate_fields(self, base):
        r"""
        Return the fields which lie in between ``base`` and this field in the
        tower of function fields.

        INPUT:

        - ``base`` -- a function field, either this field or a field from which
          this field has been created as an extension

        OUTPUT:

        A list of fields. The first entry is ``base``, the last entry is this field.

        EXAMPLES::

            sage: K.<x> = FunctionField(QQ)
            sage: K._intermediate_fields(K)
            [Rational function field in x over Rational Field]

            sage: R.<y> = K[]
            sage: L.<y> = K.extension(y^2-x)
            sage: L._intermediate_fields(K)
            [Function field in y defined by y^2 - x, Rational function field in x over Rational Field]

            sage: R.<z> = L[]
            sage: M.<z> = L.extension(z^2-y)
            sage: M._intermediate_fields(L)
            [Function field in z defined by z^2 - y, Function field in y defined by y^2 - x]
            sage: M._intermediate_fields(K)
            [Function field in z defined by z^2 - y, Function field in y defined by y^2 - x, Rational function field in x over Rational Field]

        TESTS::

            sage: K._intermediate_fields(M)
            Traceback (most recent call last):
            ...
            ValueError: field has not been constructed as a finite extension of base
            sage: K._intermediate_fields(QQ)
            Traceback (most recent call last):
            ...
            TypeError: base must be a function field

        """
        if not is_FunctionField(base):
            raise TypeError("base must be a function field")

        ret = [self]
        while ret[-1] is not base:
            ret.append(ret[-1].base_field())
            if ret[-1] is ret[-2]:
                raise ValueError("field has not been constructed as a finite extension of base")
        return ret

    def rational_function_field(self):
        r"""
        Return the rational function field from which this field has been
        created as an extension.

        EXAMPLES::

            sage: K.<x> = FunctionField(QQ)
            sage: K.rational_function_field()
            Rational function field in x over Rational Field

            sage: R.<y> = K[]
            sage: L.<y> = K.extension(y^2-x)
            sage: L.rational_function_field()
            Rational function field in x over Rational Field

            sage: R.<z> = L[]
            sage: M.<z> = L.extension(z^2-y)
            sage: M.rational_function_field()
            Rational function field in x over Rational Field
        """
        return self if is_RationalFunctionField(self) else self.base_field().rational_function_field()

    def valuation(self, prime):
        r"""
        Return the discrete valuation on this function field defined by
        ``prime``.

        INPUT:

        - ``prime`` -- a place of the function field, a valuation on a subring,
          or a valuation on another function field together with information
          for isomorphisms to and from that function field

        EXAMPLES:
        
        We create valuations that correspond to finite rational places of a
        function field::

            sage: K.<x> = FunctionField(QQ)
            sage: v = K.valuation(1); v
            (x - 1)-adic valuation
            sage: v(x)
            0
            sage: v(x - 1)
            1

        A place can also be specified with an irreducible polynomial::

            sage: v = K.valuation(x - 1); v
            (x - 1)-adic valuation
        
        Similarly, for a finite non-rational place::
            
            sage: v = K.valuation(x^2 + 1); v
            (x^2 + 1)-adic valuation
            sage: v(x^2 + 1)
            1
            sage: v(x)
            0

        Or for the infinite place::
        
            sage: v = K.valuation(1/x); v
            Valuation at the infinite place
            sage: v(x)
            -1

        Instead of specifying a generator of a place, we can define a valuation on a
        rational function field by giving a discrete valuation on the underlying
        polynomial ring::
        
            sage: R.<x> = QQ[]
            sage: w = valuations.GaussValuation(R, valuations.TrivialValuation(QQ)).augmentation(x - 1, 1)
            sage: v = K.valuation(w); v
            (x - 1)-adic valuation
        
        Note that this allows us to specify valuations which do not correspond to a
        place of the function field::
        
            sage: w = valuations.GaussValuation(R, QQ.valuation(2))
            sage: v = K.valuation(w); v
            2-adic valuation

        The same is possible for valuations with `v(1/x) > 0` by passing in an
        extra pair of parameters, an isomorphism between this function field and an
        isomorphic function field. That way you can, for example, indicate that the
        valuation is to be understood as a valuation on `K[1/x]`, i.e., after
        applying the substitution `x \mapsto 1/x` (here, the inverse map is also `x
        \mapsto 1/x`)::

            sage: w = valuations.GaussValuation(R, QQ.valuation(2)).augmentation(x, 1)
            sage: w = K.valuation(w)
            sage: v = K.valuation((w, K.hom([~K.gen()]), K.hom([~K.gen()]))); v
            Valuation on rational function field induced by [ Gauss valuation induced by 2-adic valuation, v(x) = 1 ] (in Rational function field in x over Rational Field after x |--> 1/x)

        Note that classical valuations at finite places or the infinite place are
        always normalized such that the uniformizing element has valuation 1::

            sage: K.<t> = FunctionField(GF(3))
            sage: M.<x> = FunctionField(K)
            sage: v = M.valuation(x^3 - t)
            sage: v(x^3 - t)
            1

        However, if such a valuation comes out of a base change of the ground
        field, this is not the case anymore. In the example below, the unique
        extension of ``v`` to ``L`` still has valuation 1 on `x^3 - t` but it has
        valuation ``1/3`` on its uniformizing element  `x - w`::

            sage: R.<w> = K[]
            sage: L.<w> = K.extension(w^3 - t)
            sage: N.<x> = FunctionField(L)
            sage: w = v.extension(N) # missing factorization, :trac:`16572`
            Traceback (most recent call last):
            ...
            NotImplementedError
            sage: w(x^3 - t) # not tested
            1
            sage: w(x - w) # not tested
            1/3

        There are several ways to create valuations on extensions of rational
        function fields::

            sage: K.<x> = FunctionField(QQ)
            sage: R.<y> = K[]
            sage: L.<y> = K.extension(y^2 - x); L
            Function field in y defined by y^2 - x

        A place that has a unique extension can just be defined downstairs::

            sage: v = L.valuation(x); v
            (x)-adic valuation

        """
        from sage.rings.function_field.function_field_valuation import FunctionFieldValuation
        return FunctionFieldValuation(self, prime)


class FunctionField_polymod(FunctionField):
    """
    A function field defined by a univariate polynomial, as an
    extension of the base field.

    EXAMPLES:

    We make a function field defined by a degree 5 polynomial over the
    rational function field over the rational numbers::

        sage: K.<x> = FunctionField(QQ)
        sage: R.<y> = K[]
        sage: L.<y> = K.extension(y^5 - (x^3 + 2*x*y + 1/x)); L
        Function field in y defined by y^5 - 2*x*y + (-x^4 - 1)/x

    We next make a function field over the above nontrivial function
    field L::

        sage: S.<z> = L[]
        sage: M.<z> = L.extension(z^2 + y*z + y); M
        Function field in z defined by z^2 + y*z + y
        sage: 1/z
        ((x/(-x^4 - 1))*y^4 - 2*x^2/(-x^4 - 1))*z - 1
        sage: z * (1/z)
        1

    We drill down the tower of function fields::

        sage: M.base_field()
        Function field in y defined by y^5 - 2*x*y + (-x^4 - 1)/x
        sage: M.base_field().base_field()
        Rational function field in x over Rational Field
        sage: M.base_field().base_field().constant_field()
        Rational Field
        sage: M.constant_base_field()
        Rational Field

    .. WARNING::

        It is not checked if the polynomial used to define this function field is irreducible
        Hence it is not guaranteed that this object really is a field!
        This is illustrated below.

    ::

        sage: K.<x>=FunctionField(QQ)
        sage: R.<y> = K[]
        sage: L.<y>=K.extension(x^2-y^2)
        sage: (y-x)*(y+x)
        0
        sage: 1/(y-x)
        1
        sage: y-x==0; y+x==0
        False
        False
    """
    def __init__(self, polynomial, names,
            element_class = FunctionFieldElement_polymod,
            category=CAT):
        """
        Create a function field defined as an extension of another
        function field by adjoining a root of a univariate polynomial.

        INPUT:

            - ``polynomial`` -- a univariate polynomial over a function field
            - ``names`` -- variable names (as a tuple of length 1 or string)
            - ``category`` -- a category (defaults to category of function fields)

        EXAMPLES:

        We create an extension of a function field::

            sage: K.<x> = FunctionField(QQ); R.<y> = K[]
            sage: L = K.extension(y^5 - x^3 - 3*x + x*y); L
            Function field in y defined by y^5 + x*y - x^3 - 3*x

        Note the type::

            sage: type(L)
            <class 'sage.rings.function_field.function_field.FunctionField_polymod_with_category'>

        We can set the variable name, which doesn't have to be y::

            sage: L.<w> = K.extension(y^5 - x^3 - 3*x + x*y); L
            Function field in w defined by w^5 + x*w - x^3 - 3*x

        TESTS:

        Test that :trac:`17033` is fixed::

            sage: K.<t> = FunctionField(QQ)
            sage: R.<x> = QQ[]
            sage: M.<z> = K.extension(x^7-x-t)
            sage: M(x)
            z
            sage: M('z')
            z
            sage: M('x')
            Traceback (most recent call last):
            ...
            TypeError: unable to evaluate 'x' in Fraction Field of Univariate Polynomial Ring in t over Rational Field
        """
        from sage.rings.polynomial.polynomial_element import is_Polynomial
        if polynomial.parent().ngens()>1 or not is_Polynomial(polynomial):
            raise TypeError("polynomial must be univariate a polynomial")
        if names is None:
            names = (polynomial.variable_name(), )
        elif names != polynomial.variable_name():
            polynomial = polynomial.change_variable_name(names)
        if polynomial.degree() <= 0:
            raise ValueError("polynomial must have positive degree")
        base_field = polynomial.base_ring()
        if not isinstance(base_field, FunctionField):
            raise TypeError("polynomial must be over a FunctionField")
        self._element_class = element_class
        self._base_field = base_field
        self._polynomial = polynomial

        FunctionField.__init__(self, base_field, names=names, category = category)

        self._hash = hash(polynomial)
        self._ring = self._polynomial.parent()
        self._populate_coercion_lists_(coerce_list=[base_field, self._ring])
        self._gen = self(self._ring.gen())

    def __reduce__(self):
        """
        Returns the arguments which were used to create this instance. The rationale for this is explained in the documentation of ``UniqueRepresentation``.

        EXAMPLES::

            sage: K.<x> = FunctionField(QQ); R.<y> = K[]
            sage: L = K.extension(y^2 - x)
            sage: clazz,args = L.__reduce__()
            sage: clazz(*args)
            Function field in y defined by y^2 - x
        """
        from .constructor import FunctionField_polymod as FunctionField_polymod_Constructor
        return  FunctionField_polymod_Constructor, (self._polynomial, self._names)

    def __hash__(self):
        """
        Return hash of this function field.

        The hash value is equal to the hash of the defining polynomial.

        EXAMPLES::

            sage: K.<x> = FunctionField(QQ); R.<y> = K[]
            sage: L = K.extension(y^5 - x^3 - 3*x + x*y)
            sage: hash(L) == hash(L.polynomial())
            True

        """
        return self._hash

    def _to_base_field(self, f):
        r"""
        Return ``f`` as an element of the :meth:`base_field`.

        INPUT:

        - ``f`` -- an element of this function field which lies in the base
          field.

        EXAMPLES::

            sage: K.<x> = FunctionField(QQ)
            sage: R.<y> = K[]
            sage: L.<y> = K.extension(y^2 - x)
            sage: L._to_base_field(L(x))
            x
            sage: L._to_base_field(y)
            Traceback (most recent call last):
            ...
            ValueError: y is not an element of the base field

        TESTS:

        Verify that :trac:`21872` has been resolved::

            sage: R.<z> = L[]
            sage: M.<z> = L.extension(z^2 - y)

            sage: M(1) in QQ
            True
            sage: M(y) in L
            True
            sage: M(x) in K
            True
            sage: z in K
            False

        """
        K = self.base_field()
        if f.element().is_constant():
            return K(f.element())
        raise ValueError("%r is not an element of the base field"%(f,))

    def _to_constant_base_field(self, f):
        r"""
        Return ``f`` as an element of the :meth:`constant_base_field`.

        INPUT:

        - ``f`` -- an element of this rational function field which is a
          constant

        EXAMPLES::

            sage: K.<x> = FunctionField(QQ)
            sage: R.<y> = K[]
            sage: L.<y> = K.extension(y^2 - x)
            sage: L._to_constant_base_field(L(1))
            1
            sage: L._to_constant_base_field(y)
            Traceback (most recent call last):
            ...
            ValueError: y is not an element of the base field

        TESTS:

        Verify that :trac:`21872` has been resolved::

            sage: L(1) in QQ
            True
            sage: y in QQ
            False

        """
        return self.base_field()._to_constant_base_field(self._to_base_field(f))

    def monic_integral_model(self, names=None):
        """
        Return a function field isomorphic to this field but which is an
        extension of a rational function field with defining polynomial that is
        monic and integral over the constant base field.

        INPUT:

        - ``names`` -- a string or a tuple of up to two strings (default:
          ``None``), the name of the generator of the field, and the name of
          the generator of the underlying rational function field (if a tuple);
          if not given, then the names are chosen automatically.

        OUTPUT:

        A triple ``(F,f,t)`` where ``F`` is a function field, ``f`` is an
        isomorphism from ``F`` to this field, and ``t`` is the inverse of
        ``f``.

        EXAMPLES::

            sage: K.<x> = FunctionField(QQ)
            sage: R.<y> = K[]
            sage: L.<y> = K.extension(x^2*y^5 - 1/x); L
            Function field in y defined by x^2*y^5 - 1/x
            sage: A, from_A, to_A = L.monic_integral_model('z')
            sage: A
            Function field in z defined by z^5 - x^12
            sage: from_A
            Function Field morphism:
              From: Function field in z defined by z^5 - x^12
              To:   Function field in y defined by x^2*y^5 - 1/x
              Defn: z |--> x^3*y
                    x |--> x
            sage: to_A
            Function Field morphism:
              From: Function field in y defined by x^2*y^5 - 1/x
              To:   Function field in z defined by z^5 - x^12
              Defn: y |--> 1/x^3*z
                    x |--> x
            sage: to_A(y)
            1/x^3*z
            sage: from_A(to_A(y))
            y
            sage: from_A(to_A(1/y))
            x^3*y^4
            sage: from_A(to_A(1/y)) == 1/y
            True

        This also works for towers of function fields::

            sage: R.<z> = L[]
            sage: M.<z> = L.extension(z^2*y - 1/x)
            sage: M.monic_integral_model()
            (Function field in z_ defined by z_^10 - x^18, Function Field morphism:
              From: Function field in z_ defined by z_^10 - x^18
              To:   Function field in z defined by y*z^2 - 1/x
              Defn: z_ |--> x^2*z
                    x |--> x, Function Field morphism:
              From: Function field in z defined by y*z^2 - 1/x
              To:   Function field in z_ defined by z_^10 - x^18
              Defn: z |--> 1/x^2*z_
                    y |--> 1/x^15*z_^8
                    x |--> x)

        TESTS:

        If the field is already a monic integral extension, then it is returned
        unchanged::

            sage: K.<x> = FunctionField(QQ)
            sage: R.<y> = K[]
            sage: L.<y> = K.extension(y^2-x)
            sage: L.monic_integral_model()
            (Function field in y defined by y^2 - x, Function Field endomorphism of Function field in y defined by y^2 - x
              Defn: y |--> y
                    x |--> x, Function Field endomorphism of Function field in y defined by y^2 - x
              Defn: y |--> y
                    x |--> x)

        unless ``names`` does not match with the current names::

            sage: L.monic_integral_model(names=('yy','xx'))
            (Function field in yy defined by yy^2 - xx, Function Field morphism:
              From: Function field in yy defined by yy^2 - xx
              To:   Function field in y defined by y^2 - x
              Defn: yy |--> y
                    xx |--> x, Function Field morphism:
              From: Function field in y defined by y^2 - x
              To:   Function field in yy defined by yy^2 - xx
              Defn: y |--> yy
                    x |--> xx)

        """
        if names:
            if not isinstance(names, tuple):
                names = (names,)
            if len(names) > 2:
                raise ValueErorr("names must contain at most 2 entries")

        if self.base_field() is not self.rational_function_field():
            L,from_L,to_L = self.simple_model()
            ret,ret_to_L,L_to_ret = L.monic_integral_model(names)
            from_ret = ret.hom( [from_L(ret_to_L(ret.gen())), from_L(ret_to_L(ret.base_field().gen()))] )
            to_ret = self.hom( [L_to_ret(to_L(k.gen())) for k in self._intermediate_fields(self.rational_function_field())] )
            return ret, from_ret, to_ret
        else:
            if self.polynomial().is_monic() and all([c.denominator().is_one() for c in self.polynomial()]):
                # self is already monic and integral
                if names is None or names == ():
                    names = (self.variable_name(),)
                return self.change_variable_name(names)
            else:
                if not names:
                    names = (self.variable_name()+"_",)
                if len(names) == 1:
                    names = (names[0], self.rational_function_field().variable_name())

                g, d = self._make_monic_integral(self.polynomial())
                K,from_K,to_K = self.base_field().change_variable_name(names[1])
                g = g.map_coefficients(to_K)
                ret = K.extension(g, names=names[0])
                from_ret = ret.hom([self.gen() * d, self.base_field().gen()])
                to_ret = self.hom([ret.gen() / d, ret.base_field().gen()])
                return ret, from_ret, to_ret

    def _make_monic_integral(self, f):
        r"""
        Let y be a root of ``f``.  This function returns a monic
        integral polynomial g and an element d of the base field such
        that g(y*d)=0.

        EXAMPLES::

            sage: K.<x> = FunctionField(QQ); R.<y> = K[];
            sage: L.<y> = K.extension(x^2*y^5 - 1/x)
            sage: g, d = L._make_monic_integral(L.polynomial()); g,d
            (y^5 - x^12, x^3)
            sage: (y*d).is_integral()
            True
            sage: g.is_monic()
            True
            sage: g(y*d)
            0
        """
        R = f.base_ring()
        if not isinstance(R, RationalFunctionField):
            raise NotImplementedError

        # make f monic
        n = f.degree()
        c = f.leading_coefficient()
        if c != 1:
            f = f / c

        # find lcm of denominators
        from sage.arith.all import lcm
        # would be good to replace this by minimal...
        d = lcm([b.denominator() for b in f.list() if b])
        if d != 1:
            x = f.parent().gen()
            g = (d**n) * f(x/d)
        else:
            g = f
        return g, d

    def constant_field(self):
        """
        Return the algebraic closure of the constant field of the base
        field in this function field.

        EXAMPLES::

            sage: K.<x> = FunctionField(QQ); R.<y> = K[]
            sage: L.<y> = K.extension(y^5 - (x^3 + 2*x*y + 1/x))
            sage: L.constant_field()
            Traceback (most recent call last):
            ...
            NotImplementedError
        """
        raise NotImplementedError

    def constant_base_field(self):
        """
        Return the constant field of the base rational function field.

        EXAMPLES::

            sage: K.<x> = FunctionField(QQ); R.<y> = K[]
            sage: L.<y> = K.extension(y^5 - (x^3 + 2*x*y + 1/x)); L
            Function field in y defined by y^5 - 2*x*y + (-x^4 - 1)/x
            sage: L.constant_base_field()
            Rational Field
            sage: S.<z> = L[]
            sage: M.<z> = L.extension(z^2 - y)
            sage: M.constant_base_field()
            Rational Field
        """
        return self.base_field().constant_base_field()

    @cached_method(key=lambda self, base: self.base_field() if base is None else base)
    def degree(self, base=None):
        """
        Return the degree of this function field over the function field
        ``base``.

        INPUT:

        - ``base`` -- a function field (default: ``None``), a
          function field from which this field has been constructed as a finite
          extension.

        EXAMPLES::

            sage: K.<x> = FunctionField(QQ)
            sage: R.<y> = K[]
            sage: L.<y> = K.extension(y^5 - (x^3 + 2*x*y + 1/x)); L
            Function field in y defined by y^5 - 2*x*y + (-x^4 - 1)/x
            sage: L.degree()
            5
            sage: L.degree(L)
            1

            sage: R.<z> = L[]
            sage: M.<z> = L.extension(z^2 - y)
            sage: M.degree(L)
            2
            sage: M.degree(K)
            10

        TESTS::

            sage: L.degree(M)
            Traceback (most recent call last):
            ...
            ValueError: base must be None or the rational function field

        """
        if base is None:
            base = self.base_field()
        if base is self:
            from sage.rings.integer_ring import ZZ
            return ZZ(1)
        return self._polynomial.degree() * self.base_field().degree(base)

    def _repr_(self):
        """
        Return string representation of this function field.

        EXAMPLES::

            sage: K.<x> = FunctionField(QQ); R.<y> = K[]
            sage: L.<y> = K.extension(y^5 - (x^3 + 2*x*y + 1/x))
            sage: L._repr_()
            'Function field in y defined by y^5 - 2*x*y + (-x^4 - 1)/x'
        """
        return "Function field in %s defined by %s"%(self.variable_name(), self._polynomial)

    def base_field(self):
        """
        Return the base field of this function field.  This function
        field is presented as L = K[y]/(f(y)), and the base field is
        by definition the field K.

        EXAMPLES::

            sage: K.<x> = FunctionField(QQ); R.<y> = K[]
            sage: L.<y> = K.extension(y^5 - (x^3 + 2*x*y + 1/x))
            sage: L.base_field()
            Rational function field in x over Rational Field
        """
        return self._base_field

    def random_element(self, *args, **kwds):
        """
        Create a random element of this function field.  Parameters
        are passed onto the random_element method of the base_field.

        EXAMPLES::

            sage: K.<x> = FunctionField(QQ); R.<y> = K[]
            sage: L.<y> = K.extension(y^2 - (x^2 + x))
            sage: L.random_element() # random
            ((x^2 - x + 2/3)/(x^2 + 1/3*x - 1))*y^2 + ((-1/4*x^2 + 1/2*x - 1)/(-5/2*x + 2/3))*y + (-1/2*x^2 - 4)/(-12*x^2 + 1/2*x - 1/95)
        """
        return self(self._ring.random_element(degree=self.degree(), *args, **kwds))

    def polynomial(self):
        """
        Return the univariate polynomial that defines this function
        field, i.e., the polynomial f(y) so that this function field
        is of the form K[y]/(f(y)).

        EXAMPLES::

            sage: K.<x> = FunctionField(QQ); R.<y> = K[]
            sage: L.<y> = K.extension(y^5 - (x^3 + 2*x*y + 1/x))
            sage: L.polynomial()
            y^5 - 2*x*y + (-x^4 - 1)/x
        """
        return self._polynomial

    def is_separable(self):
        r"""
        Return whether the defining polynomial of the function field is
        separable, i.e., whether the gcd of the defining polynomial and its
        derivative is constant.
        
        EXAMPLES::

            sage: K.<x> = FunctionField(GF(5)); R.<y> = K[]
            sage: L.<y> = K.extension(y^5 - (x^3 + 2*x*y + 1/x))
            sage: L.is_separable()
            True

            sage: K.<x> = FunctionField(GF(5)); R.<y> = K[]
            sage: L.<y> = K.extension(y^5 - 1)
            sage: L.is_separable()
            False

        """
        f = self.polynomial()
        g = self.polynomial().derivative()
        return f.gcd(g).degree() == 0

    def polynomial_ring(self):
        """
        Return the polynomial ring used to represent elements of this
        function field.  If we view this function field as being presented
        as K[y]/(f(y)), then this function returns the ring K[y].

        EXAMPLES::

            sage: K.<x> = FunctionField(QQ); R.<y> = K[]
            sage: L.<y> = K.extension(y^5 - (x^3 + 2*x*y + 1/x))
            sage: L.polynomial_ring()
            Univariate Polynomial Ring in y over Rational function field in x over Rational Field
        """
        return self._ring

    @cached_method(key=lambda self, base: self.base_field() if base is None else base)
    def vector_space(self, base=None):
        """
        Return a vector space `V` and isomorphisms from this field to `V` and
        from `V` to this field.

        This function allows us to identify the elements of this field with
        elements of a vector space over the base field, which is useful for
        representation and arithmetic with orders, ideals, etc.

        INPUT:

        - ``base`` -- a function field (default: ``None``), the returned vector
          space is over ``base`` which defaults to the base field of this
          function field.

        OUTPUT:

        - ``V`` -- a vector space over base field
        - ``from_V`` -- an isomorphism from V to this field
        - ``to_V`` -- an isomorphism from this field to V

        EXAMPLES:

        We define a function field::

            sage: K.<x> = FunctionField(QQ); R.<y> = K[]
            sage: L.<y> = K.extension(y^5 - (x^3 + 2*x*y + 1/x)); L
            Function field in y defined by y^5 - 2*x*y + (-x^4 - 1)/x

        We get the vector spaces, and maps back and forth::

            sage: V, from_V, to_V = L.vector_space()
            sage: V
            Vector space of dimension 5 over Rational function field in x over Rational Field
            sage: from_V
            Isomorphism morphism:
              From: Vector space of dimension 5 over Rational function field in x over Rational Field
              To:   Function field in y defined by y^5 - 2*x*y + (-x^4 - 1)/x
            sage: to_V
            Isomorphism morphism:
              From: Function field in y defined by y^5 - 2*x*y + (-x^4 - 1)/x
              To:   Vector space of dimension 5 over Rational function field in x over Rational Field

        We convert an element of the vector space back to the function field::

            sage: from_V(V.1)
            y

        We define an interesting element of the function field::

            sage: a = 1/L.0; a
            (-x/(-x^4 - 1))*y^4 + 2*x^2/(-x^4 - 1)

        We convert it to the vector space, and get a vector over the base field::

            sage: to_V(a)
            (2*x^2/(-x^4 - 1), 0, 0, 0, -x/(-x^4 - 1))

        We convert to and back, and get the same element::

            sage: from_V(to_V(a)) == a
            True

        In the other direction::

            sage: v = x*V.0 + (1/x)*V.1
            sage: to_V(from_V(v)) == v
            True

        And we show how it works over an extension of an extension field::

            sage: R2.<z> = L[]; M.<z> = L.extension(z^2 -y)
            sage: M.vector_space()
            (Vector space of dimension 2 over Function field in y defined by y^5 - 2*x*y + (-x^4 - 1)/x, Isomorphism morphism:
              From: Vector space of dimension 2 over Function field in y defined by y^5 - 2*x*y + (-x^4 - 1)/x
              To:   Function field in z defined by z^2 - y, Isomorphism morphism:
              From: Function field in z defined by z^2 - y
              To:   Vector space of dimension 2 over Function field in y defined by y^5 - 2*x*y + (-x^4 - 1)/x)

        We can also get the vector space of ``M`` over ``K``::

            sage: M.vector_space(K)
            (Vector space of dimension 10 over Rational function field in x over Rational Field, Isomorphism morphism:
              From: Vector space of dimension 10 over Rational function field in x over Rational Field
              To:   Function field in z defined by z^2 - y, Isomorphism morphism:
              From: Function field in z defined by z^2 - y
              To:   Vector space of dimension 10 over Rational function field in x over Rational Field)

        """
        from .maps import MapVectorSpaceToFunctionField, MapFunctionFieldToVectorSpace
        if base is None:
            base = self.base_field()
        degree = self.degree(base)
        V = base**degree;
        from_V = MapVectorSpaceToFunctionField(V, self)
        to_V   = MapFunctionFieldToVectorSpace(self, V)
        return (V, from_V, to_V)

    def maximal_order(self):
        """
        Return the maximal_order of self.  If we view self as L =
        K[y]/(f(y)), then this is the ring of elements of L that are
        integral over K.

        EXAMPLES:

        This is not yet implemented...::

            sage: K.<x> = FunctionField(QQ); R.<y> = K[]
            sage: L.<y> = K.extension(y^5 - (x^3 + 2*x*y + 1/x))
            sage: L.maximal_order()
            Traceback (most recent call last):
            ...
            NotImplementedError
        """
        raise NotImplementedError

    def _element_constructor_(self, x):
        r"""
        Make ``x`` into an element of this function field, possibly not canonically.

        INPUT:

            - ``x`` -- the element

        OUTPUT:

            ``x``, as an element of this function field

        TESTS::

            sage: K.<x> = FunctionField(QQ); R.<y> = K[]
            sage: L.<y> = K.extension(y^5 - (x^3 + 2*x*y + 1/x))
            sage: L._element_constructor_(L.polynomial_ring().gen())
            y
        """
        if isinstance(x, FunctionFieldElement):
            return FunctionFieldElement_polymod(self, self._ring(x.element()))
        return FunctionFieldElement_polymod(self, self._ring(x))

    def gen(self, n=0):
        """
        Return the ``n``-th generator of this function field. By default ``n`` is 0; any other
        value of ``n`` leads to an error. The generator is the class of y, if we view
        self as being presented as K[y]/(f(y)).

        EXAMPLES::

            sage: K.<x> = FunctionField(QQ); R.<y> = K[]
            sage: L.<y> = K.extension(y^5 - (x^3 + 2*x*y + 1/x))
            sage: L.gen()
            y
            sage: L.gen(1)
            Traceback (most recent call last):
            ...
            IndexError: Only one generator.
        """
        if n != 0: raise IndexError("Only one generator.")
        return self._gen

    def ngens(self):
        """
        Return the number of generators of this function field over
        its base field.  This is by definition 1.

        EXAMPLES::

            sage: K.<x> = FunctionField(QQ); R.<y> = K[]
            sage: L.<y> = K.extension(y^5 - (x^3 + 2*x*y + 1/x))
            sage: L.ngens()
            1
        """
        return 1

    def equation_order(self):
        """
        If we view self as being presented as K[y]/(f(y)), then this
        function returns the order generated by the class of y.  If f
        is not monic, then :meth:`_make_monic_integral` is called, and instead we
        get the order generated by some integral multiple of a root of f.

        EXAMPLES::

            sage: K.<x> = FunctionField(QQ); R.<y> = K[]
            sage: L.<y> = K.extension(y^5 - (x^3 + 2*x*y + 1/x))
            sage: O = L.equation_order()
            sage: O.basis()
            (1, x*y, x^2*y^2, x^3*y^3, x^4*y^4)

        We try an example, in which the defining polynomial is not
        monic and is not integral::

            sage: K.<x> = FunctionField(QQ); R.<y> = K[]
            sage: L.<y> = K.extension(x^2*y^5 - 1/x); L
            Function field in y defined by x^2*y^5 - 1/x
            sage: O = L.equation_order()
            sage: O.basis()
            (1, x^3*y, x^6*y^2, x^9*y^3, x^12*y^4)
        """
        d = self._make_monic_integral(self.polynomial())[1]
        return self.order(d*self.gen(), check=False)

    def hom(self, im_gens, base_morphism=None):
        """
        Create a homomorphism from self to another function field.

        INPUT:

           - ``im_gens`` -- a list of images of the generators of self
             and of successive base rings.

           - ``base_morphism`` -- (default: None) a homomorphism of
             the base ring, after the im_gens are used.  Thus if
             im_gens has length 2, then base_morphism should be a morphism
             from self.base_ring().base_ring().

        EXAMPLES:

        We create a rational function field, and a quadratic extension of it::

            sage: K.<x> = FunctionField(QQ); R.<y> = K[]
            sage: L.<y> = K.extension(y^2 - x^3 - 1)

        We make the field automorphism that sends y to -y::

            sage: f = L.hom(-y); f
            Function Field endomorphism of Function field in y defined by y^2 - x^3 - 1
              Defn: y |--> -y

        Evaluation works::

            sage: f(y*x - 1/x)
            -x*y - 1/x

        We try to define an invalid morphism::

            sage: f = L.hom(y+1)
            Traceback (most recent call last):
            ...
            ValueError: invalid morphism

        We make a morphism of the base rational function field::

            sage: phi = K.hom(x+1); phi
            Function Field endomorphism of Rational function field in x over Rational Field
              Defn: x |--> x + 1
            sage: phi(x^3 - 3)
            x^3 + 3*x^2 + 3*x - 2
            sage: (x+1)^3-3
            x^3 + 3*x^2 + 3*x - 2

        We make a morphism by specifying where the generators and the
        base generators go::

            sage: L.hom([-y, x])
            Function Field endomorphism of Function field in y defined by y^2 - x^3 - 1
              Defn: y |--> -y
                    x |--> x

        You can also specify a morphism on the base::

            sage: R1.<r> = K[]
            sage: L1.<r> = K.extension(r^2 - (x+1)^3 - 1)
            sage: L.hom(r, base_morphism=phi)
            Function Field morphism:
              From: Function field in y defined by y^2 - x^3 - 1
              To:   Function field in r defined by r^2 - x^3 - 3*x^2 - 3*x - 2
              Defn: y |--> r
                    x |--> x + 1

        We make another extension of a rational function field::

            sage: K2.<t> = FunctionField(QQ); R2.<w> = K2[]
            sage: L2.<w> = K2.extension((4*w)^2 - (t+1)^3 - 1)

        We define a morphism, by giving the images of generators::

            sage: f = L.hom([4*w, t+1]); f
            Function Field morphism:
              From: Function field in y defined by y^2 - x^3 - 1
              To:   Function field in w defined by 16*w^2 - t^3 - 3*t^2 - 3*t - 2
              Defn: y |--> 4*w
                    x |--> t + 1

        Evaluation works, as expected::

            sage: f(y+x)
            4*w + t + 1
            sage: f(x*y + x/(x^2+1))
            (4*t + 4)*w + (t + 1)/(t^2 + 2*t + 2)

        We make another extension of a rational function field::

            sage: K3.<yy> = FunctionField(QQ); R3.<xx> = K3[]
            sage: L3.<xx> = K3.extension(yy^2 - xx^3 - 1)

        This is the function field L with the generators exchanged. We define a morphism to L::

            sage: g = L3.hom([x,y]); g
            Function Field morphism:
              From: Function field in xx defined by -xx^3 + yy^2 - 1
              To:   Function field in y defined by y^2 - x^3 - 1
              Defn: xx |--> x
                    yy |--> y

        """
        if not isinstance(im_gens, (list,tuple)):
            im_gens = [im_gens]
        if len(im_gens) == 0:
            raise ValueError("no images specified")

        if len(im_gens) > 1:
            base_morphism = self.base_field().hom(im_gens[1:], base_morphism)

        # the codomain of this morphism is the field containing all the im_gens
        codomain = im_gens[0].parent();
        if base_morphism is not None:
            from sage.categories.pushout import pushout
            codomain = pushout(codomain, base_morphism.codomain())

        from .maps import FunctionFieldMorphism_polymod
        return FunctionFieldMorphism_polymod(self.Hom(codomain), im_gens[0], base_morphism)

    @cached_method
    def genus(self):
        """
        Return the genus of this function field
        For now, the genus is computed using singular

        EXAMPLES::

            sage: K.<x> = FunctionField(QQ); R.<y> = K[]
            sage: L.<y> = K.extension(y^3 - (x^3 + 2*x*y + 1/x))
            sage: L.genus()
            3
        """
        # unfortunately singular can not compute the genus with the
        # polynomial_ring()._singular_ object because genus method
        # only accepts a ring of transcendental degree 2 over a prime
        # field not a ring of transcendental degree 1 over a rational
        # function field of one variable

        if is_RationalFunctionField(self._base_field) and self._base_field.constant_field().is_prime_field():

            #Making the auxiliary ring which only has polynomials with integral coefficients.
            tmpAuxRing = PolynomialRing(self._base_field.constant_field(), str(self._base_field.gen())+','+str(self._ring.gen()))
            intMinPoly, d = self._make_monic_integral(self._polynomial)
            curveIdeal = tmpAuxRing.ideal(intMinPoly)

            singular.lib('normal.lib') #loading genus method in singular
            return int(curveIdeal._singular_().genus())

        else:
            raise NotImplementedError("Computation of genus over this rational function field not implemented yet")

    @cached_method
    def derivation(self):
        r"""
        Return a derivation of the function field over the constant base field.

        A derivation on `R` is a map `R\to R` satisfying
        `D(\alpha+\beta)=D(\alpha)+D(\beta)` and `D(\alpha\beta)=\beta
        D(\alpha)+\alpha D(\beta)` for all `\alpha, \beta \in R`. For a
        function field which is a finite extension of `K(x)` with `K` perfect,
        the derivations form a one-dimensional `K`-vector space generated by
        the derivation returned by this method.

        OUTPUT:

        - a derivation of the function field

        EXAMPLES::

            sage: K.<x> = FunctionField(GF(3))
            sage: R.<y> = K[]
            sage: L.<y> = K.extension(y^2 - x)
            sage: d = L.derivation(); d
            Derivation map:
                From: Function field in y defined by y^2 + 2*x
                To:   Function field in y defined by y^2 + 2*x
                Defn: y |--> 2/x*y
            sage: d(x)
            1
            sage: d(x^3)
            0
            sage: d(x*y)
            0
            sage: d(y)
            2/x*y

        Derivations are linear and satisfy Leibniz's law::

            sage: d(x+y) == d(x) + d(y)
            True
            sage: d(x*y) == x*d(y) + y*d(x)
            True

        If the field is a separable extension of the base field, the derivation
        extending a derivation of the base function field is uniquely
        determined. Proposition 11 of [GT1996]_ describes how to compute the
        extension. We apply the formula described there to the generator
        of the space of derivations on the base field.

        The general inseparable case is not implemented yet (see :trac:`16562`,
        :trac:`16564`.)`
        """
        from .maps import FunctionFieldDerivation_separable
        if self.polynomial().gcd(self.polynomial().derivative()).is_one():
            return FunctionFieldDerivation_separable(self, self.base_ring().derivation())
        else:
            raise NotImplementedError("construction of separable models not implemented")

    def _simple_model(self, name='v'):
        r"""
        Return a finite extension `N/K(x)` isomorphic to the tower of
        extensions `M/L/K(x)` with `K` perfect.

        Helper method for :meth:`simple_model`.

        INPUT:

        - ``name`` -- a string, the name of the generator of `N`

        ALGORITHM:

        Since `K` is perfect, the extension `M/K(x)` is simple, i.e., generated
        by a single element [BM1940]_. Therefore, there are only finitely many
        intermediate fields (Exercise 3.6.7 in [Bo2009]_).
        Let `a` be a generator of `M/L` and let `b` be a generator of `L/K(x)`.
        For some `i` the field `N_i=K(x)(a+x^ib)` is isomorphic to `M` and so
        it is enough to test for all terms of the form `a+x^ib` whether they
        generate a field of the right degree.
        Indeed, suppose for contradiction that for all `i` we had `N_i\neq M`.
        Then `N_i=N_j` for some `i,j`.  Thus `(a+x^ib)-(a+x^jb)=b(x^i-x^j)\in
        N_j` and so `b\in N_j`.  Similarly,
        `a+x^ib-x^{i-j}(a+x^jb)=a(1+x^{i-j})\in N_j` and so `a\in N_j`.
        Therefore, `N_j=M`.

        TESTS::

            sage: K.<x> = FunctionField(QQ)
            sage: R.<y> = K[]
            sage: L.<y> = K.extension(y^2-x)
            sage: R.<z> = L[]
            sage: M.<z> = L.extension(z^2-y)
            sage: M._simple_model()
            (Function field in v defined by v^4 - x,
             Function Field morphism:
              From: Function field in v defined by v^4 - x
              To:   Function field in z defined by z^2 - y
              Defn: v |--> z,
             Function Field morphism:
              From: Function field in z defined by z^2 - y
              To:   Function field in v defined by v^4 - x
              Defn: z |--> v
                    y |--> v^2)

        Check that this also works for inseparable extensions::

            sage: K.<x> = FunctionField(GF(2))
            sage: R.<y> = K[]
            sage: L.<y> = K.extension(y^2-x)
            sage: R.<z> = L[]
            sage: M.<z> = L.extension(z^2-y)
            sage: M._simple_model()
            (Function field in v defined by v^4 + x,
             Function Field morphism:
              From: Function field in v defined by v^4 + x
              To:   Function field in z defined by z^2 + y
              Defn: v |--> z,
             Function Field morphism:
              From: Function field in z defined by z^2 + y
              To:   Function field in v defined by v^4 + x
              Defn: z |--> v
                    y |--> v^2)

        An example where the generator of the last extension does not generate
        the extension of the rational function field::

            sage: K.<x> = FunctionField(GF(2))
            sage: R.<y> = K[]
            sage: L.<y> = K.extension(y^2-x)
            sage: R.<z> = L[]
            sage: M.<z> = L.extension(z^3-1)
            sage: M._simple_model()
            (Function field in v defined by v^6 + x*v^4 + x^2*v^2 + x^3 + 1,
             Function Field morphism:
               From: Function field in v defined by v^6 + x*v^4 + x^2*v^2 + x^3 + 1
               To:   Function field in z defined by z^3 + 1
               Defn: v |--> z + y,
             Function Field morphism:
               From: Function field in z defined by z^3 + 1
               To:   Function field in v defined by v^6 + x*v^4 + x^2*v^2 + x^3 + 1
               Defn: z |--> v^4 + x^2
                     y |--> v^4 + v + x^2)

        """
        M = self
        L = M.base_field()
        K = L.base_field()

        assert(is_RationalFunctionField(K))
        assert(K is not L)
        assert(L is not M)

        if not K.constant_field().is_perfect():
            raise NotImplementedError("simple_model() only implemented over perfect constant fields")

        x = K.gen()
        b = L.gen()
        a = M.gen()

        # using a+x^i*b tends to lead to huge powers of x in the minimal
        # polynomial of the resulting field; it is better to try terms of
        # the form a+i*b first (but in characteristic p>0 there are only
        # finitely many of these)
        # We systematically try elements of the form a+b*factor*x^exponent
        factor = self.constant_base_field().zero()
        exponent = 0
        while True:
            v = M(a+b*factor*x**exponent)
            minpoly = v.matrix(K).minpoly()
            if minpoly.degree() == M.degree()*L.degree():
                break
            factor += 1
            if factor == 0:
                factor = self.constant_base_field().one()
                exponent += 1

        N = K.extension(minpoly, names=(name,))

        # the morphism N -> M, v |-> v
        N_to_M = N.hom(v)

        # the morphism M -> N, b |-> M_b, a |-> M_a
        V, V_to_M, M_to_V = M.vector_space(K)
        V, V_to_N, N_to_V = N.vector_space(K)
        from sage.matrix.matrix_space import MatrixSpace
        MS = MatrixSpace(V.base_field(), V.dimension())
        # the power basis of v over K
        B = [M_to_V(v**i) for i in range(V.dimension())]
        B = MS(B)
        M_b = V_to_N(B.solve_left(M_to_V(b)))
        M_a = V_to_N(B.solve_left(M_to_V(a)))
        M_to_N = M.hom([M_a,M_b])

        return N, N_to_M, M_to_N

    @cached_method
    def simple_model(self, name=None):
        """
        Return a function field isomorphic to this field which is a simple
        extension of a rational function field.

        INPUT:

        - ``name`` -- a string (default: ``None``), the name of generator of
          the simple extension. If ``None``, then the name of the generator
          will be the same as the name of the generator of this function field.

        OUTPUT:

        A triple ``(F,f,t)`` where ``F`` is a field isomorphic to this field,
        ``f`` is an isomorphism from ``F`` to this function field and ``t`` is
        the inverse of ``f``.

        EXAMPLES:

        A tower of four function fields::

            sage: K.<x> = FunctionField(QQ); R.<z> = K[]
            sage: L.<z> = K.extension(z^2-x); R.<u> = L[]
            sage: M.<u> = L.extension(u^2-z); R.<v> = M[]
            sage: N.<v> = M.extension(v^2-u)

        The fields N and M as simple extensions of K::

            sage: N.simple_model()
            (Function field in v defined by v^8 - x,
             Function Field morphism:
              From: Function field in v defined by v^8 - x
              To:   Function field in v defined by v^2 - u
              Defn: v |--> v,
             Function Field morphism:
              From: Function field in v defined by v^2 - u
              To:   Function field in v defined by v^8 - x
              Defn: v |--> v
                    u |--> v^2
                    z |--> v^4
                    x |--> x)
            sage: M.simple_model()
            (Function field in u defined by u^4 - x,
             Function Field morphism:
              From: Function field in u defined by u^4 - x
              To:   Function field in u defined by u^2 - z
              Defn: u |--> u,
             Function Field morphism:
              From: Function field in u defined by u^2 - z
              To:   Function field in u defined by u^4 - x
              Defn: u |--> u
                    z |--> u^2
                    x |--> x)

        An optional parameter ``name`` can be used to set the name of the
        generator of the simple extension::

            sage: M.simple_model(name='t')
            (Function field in t defined by t^4 - x, Function Field morphism:
              From: Function field in t defined by t^4 - x
              To:   Function field in u defined by u^2 - z
              Defn: t |--> u, Function Field morphism:
              From: Function field in u defined by u^2 - z
              To:   Function field in t defined by t^4 - x
              Defn: u |--> t
                    z |--> t^2
                    x |--> x)

        An example with higher degrees::

            sage: K.<x> = FunctionField(GF(3)); R.<y> = K[]
            sage: L.<y> = K.extension(y^5-x); R.<z> = L[]
            sage: M.<z> = L.extension(z^3-x)
            sage: M.simple_model()
            (Function field in z defined by z^15 + x*z^12 + x^2*z^9 + 2*x^3*z^6 + 2*x^4*z^3 + 2*x^5 + 2*x^3,
             Function Field morphism:
               From: Function field in z defined by z^15 + x*z^12 + x^2*z^9 + 2*x^3*z^6 + 2*x^4*z^3 + 2*x^5 + 2*x^3
               To:   Function field in z defined by z^3 + 2*x
               Defn: z |--> z + y,
             Function Field morphism:
               From: Function field in z defined by z^3 + 2*x
               To:   Function field in z defined by z^15 + x*z^12 + x^2*z^9 + 2*x^3*z^6 + 2*x^4*z^3 + 2*x^5 + 2*x^3
               Defn: z |--> 2/x*z^6 + 2*z^3 + z + 2*x
                     y |--> 1/x*z^6 + z^3 + x
                     x |--> x)

        This also works for inseparable extensions::

            sage: K.<x> = FunctionField(GF(2)); R.<y> = K[]
            sage: L.<y> = K.extension(y^2-x); R.<z> = L[]
            sage: M.<z> = L.extension(z^2-y)
            sage: M.simple_model()
            (Function field in z defined by z^4 + x, Function Field morphism:
               From: Function field in z defined by z^4 + x
               To:   Function field in z defined by z^2 + y
               Defn: z |--> z, Function Field morphism:
               From: Function field in z defined by z^2 + y
               To:   Function field in z defined by z^4 + x
               Defn: z |--> z
                     y |--> z^2
                     x |--> x)
        """
        if name is None:
            name = self.variable_name()

        if is_RationalFunctionField(self.base_field()):
            # the extension is simple already
            if name == self.variable_name():
                from sage.categories.homset import Hom
                id = Hom(self,self).identity()
                return self, id, id
            else:
                ret = self.base_field().extension(self.polynomial(), names=(name,))
                f = ret.hom(self.gen())
                t = self.hom(ret.gen())
                return ret, f, t
        else:
            # recursively collapse the tower of fields
            base = self.base_field()
            base_, from_base_, to_base_ = base.simple_model()
            self_ = base_.extension(self.polynomial().map_coefficients(to_base_), names=(name,))
            gens_in_base_ = [to_base_(k.gen())
                             for k in base._intermediate_fields(base.rational_function_field())]
            to_self_ = self.hom([self_.gen()]+gens_in_base_)
            from_self_ = self_.hom([self.gen(),from_base_(base_.gen())])

            # now collapse self_/base_/K(x)
            ret, ret_to_self_, self__to_ret = self_._simple_model(name)
            ret_to_self = ret.hom(from_self_(ret_to_self_(ret.gen())))
            gens_in_ret = [self__to_ret(to_self_(k.gen()))
                           for k in self._intermediate_fields(self.rational_function_field())]
            self_to_ret = self.hom(gens_in_ret)
            return ret, ret_to_self, self_to_ret

    @cached_method
    def primitive_element(self):
        r"""
        Return a primitive element over the underlying rational function field.

        If this is a finite extension of a rational function field `K(x)` with
        `K` perfect, then this is a simple extension of `K(x)`, i.e., there is
        a primitive element `y` which generates this field over `K(x)`. This
        method returns such an element `y`.

        EXAMPLES::

            sage: K.<x> = FunctionField(QQ)
            sage: R.<y> = K[]
            sage: L.<y> = K.extension(y^2-x)
            sage: R.<z> = L[]
            sage: M.<z> = L.extension(z^2-y)
            sage: R.<z> = L[]
            sage: N.<u> = L.extension(z^2-x-1)
            sage: N.primitive_element()
            u + y
            sage: M.primitive_element()
            z
            sage: L.primitive_element()
            y

        This also works for inseparable extensions::

            sage: K.<x> = FunctionField(GF(2))
            sage: R.<Y> = K[]
            sage: L.<y> = K.extension(Y^2-x)
            sage: R.<Z> = L[]
            sage: M.<z> = L.extension(Z^2-y)
            sage: M.primitive_element()
            z
        """
        N, f, t = self.simple_model()
        return f(N.gen())

    def change_variable_name(self, name):
        r"""
        Return a field isomorphic to this field with variable(s) ``name``.

        INPUT:

        - ``name`` -- a string or a tuple consisting of a strings, the names of
          the new variables starting with a generator of this field and going
          down to the rational function field.

        OUTPUT:

        A triple ``F,f,t`` where ``F`` is a function field, ``f`` is an
        isomorphism from ``F`` to this field, and ``t`` is the inverse of
        ``f``.

        EXAMPLES::

            sage: K.<x> = FunctionField(QQ)
            sage: R.<y> = K[]
            sage: L.<y> = K.extension(y^2 - x)
            sage: R.<z> = L[]
            sage: M.<z> = L.extension(z^2 - y)

            sage: M.change_variable_name('zz')
            (Function field in zz defined by zz^2 - y,
             Function Field morphism:
              From: Function field in zz defined by zz^2 - y
              To:   Function field in z defined by z^2 - y
              Defn: zz |--> z
                    y |--> y
                    x |--> x,
             Function Field morphism:
              From: Function field in z defined by z^2 - y
              To:   Function field in zz defined by zz^2 - y
              Defn: z |--> zz
                    y |--> y
                    x |--> x)
            sage: M.change_variable_name(('zz','yy'))
            (Function field in zz defined by zz^2 - yy, Function Field morphism:
              From: Function field in zz defined by zz^2 - yy
              To:   Function field in z defined by z^2 - y
              Defn: zz |--> z
                    yy |--> y
                    x |--> x, Function Field morphism:
              From: Function field in z defined by z^2 - y
              To:   Function field in zz defined by zz^2 - yy
              Defn: z |--> zz
                    y |--> yy
                    x |--> x)
            sage: M.change_variable_name(('zz','yy','xx'))
            (Function field in zz defined by zz^2 - yy,
             Function Field morphism:
              From: Function field in zz defined by zz^2 - yy
              To:   Function field in z defined by z^2 - y
              Defn: zz |--> z
                    yy |--> y
                    xx |--> x,
             Function Field morphism:
              From: Function field in z defined by z^2 - y
              To:   Function field in zz defined by zz^2 - yy
              Defn: z |--> zz
                    y |--> yy
                    x |--> xx)

        """
        if not isinstance(name, tuple):
            name = (name,)
        if len(name) == 0:
            raise ValueError("name must contain at least one string")
        elif len(name) == 1:
            base = self.base_field()
            from sage.categories.homset import Hom
            from_base = to_base = Hom(base,base).identity()
        else:
            base, from_base, to_base = self.base_field().change_variable_name(name[1:])

        ret = base.extension(self.polynomial().map_coefficients(to_base), names=(name[0],))
        f = ret.hom( [k.gen() for k in self._intermediate_fields(self.rational_function_field())] )
        t = self.hom( [k.gen() for k in ret._intermediate_fields(ret.rational_function_field())] )
        return ret, f, t

def is_RationalFunctionField(x):
    """
    Return ``True`` if ``x`` is of rational function field type.

    EXAMPLES::

        sage: from sage.rings.function_field.function_field import is_RationalFunctionField
        sage: is_RationalFunctionField(QQ)
        False
        sage: is_RationalFunctionField(FunctionField(QQ,'t'))
        True
    """
    return isinstance(x, RationalFunctionField)

class RationalFunctionField(FunctionField):
    """
    A rational function field K(t) in one variable, over an arbitrary
    base field.

    EXAMPLES::

        sage: K.<t> = FunctionField(GF(3)); K
        Rational function field in t over Finite Field of size 3
        sage: K.gen()
        t
        sage: 1/t + t^3 + 5
        (t^4 + 2*t + 1)/t

    There are various ways to get at the underlying fields and rings
    associated to a rational function field::

        sage: K.<t> = FunctionField(GF(7))
        sage: K.base_field()
        Rational function field in t over Finite Field of size 7
        sage: K.field()
        Fraction Field of Univariate Polynomial Ring in t over Finite Field of size 7
        sage: K.constant_field()
        Finite Field of size 7
        sage: K.maximal_order()
        Maximal order in Rational function field in t over Finite Field of size 7

    We define a morphism::

        sage: K.<t> = FunctionField(QQ)
        sage: L = FunctionField(QQ, 'tbar') # give variable name as second input
        sage: K.hom(L.gen())
        Function Field morphism:
          From: Rational function field in t over Rational Field
          To:   Rational function field in tbar over Rational Field
          Defn: t |--> tbar
    """
    def __init__(self, constant_field, names,
            element_class = FunctionFieldElement_rational,
            category=CAT):
        """
        Create a rational function field in one variable.

        INPUT:

            - ``constant_field`` -- an arbitrary field
            - ``names`` -- a string or tuple of length 1
            - ``category`` -- default: FunctionFields()

        EXAMPLES::

            sage: K.<t> = FunctionField(CC); K
            Rational function field in t over Complex Field with 53 bits of precision
            sage: K.category()
            Category of function fields
            sage: FunctionField(QQ[I], 'alpha')
            Rational function field in alpha over Number Field in I with defining polynomial x^2 + 1

        Must be over a field::

            sage: FunctionField(ZZ, 't')
            Traceback (most recent call last):
            ...
            TypeError: constant_field must be a field
        """
        if names is None:
            raise ValueError("variable name must be specified")
        elif not isinstance(names, tuple):
            names = (names, )
        if not constant_field.is_field():
            raise TypeError("constant_field must be a field")
        self._element_class = element_class
        self._constant_field = constant_field
        FunctionField.__init__(self, self, names=names, category = category)
        R = constant_field[names[0]]
        self._hash = hash((constant_field, names))
        self._ring = R

        self._field = R.fraction_field()
        from sage.categories.all import Hom
        hom = Hom(self._field, self)
        from .maps import FractionFieldToFunctionField
        self.register_coercion(hom.__make_element_class__(FractionFieldToFunctionField)(hom.domain(), hom.codomain()))

        from sage.categories.sets_with_partial_maps import SetsWithPartialMaps
        from sage.categories.morphism import SetMorphism
        R.register_conversion(SetMorphism(self.Hom(R, SetsWithPartialMaps()), self._to_polynomial))

        self._gen = self(R.gen())

    def __reduce__(self):
        """
        Returns the arguments which were used to create this instance. The rationale for this is explained in the documentation of ``UniqueRepresentation``.

        EXAMPLES::

            sage: K.<x> = FunctionField(QQ)
            sage: clazz,args = K.__reduce__()
            sage: clazz(*args)
            Rational function field in x over Rational Field
        """
        from .constructor import FunctionField
        return FunctionField, (self._constant_field, self._names)

    def __hash__(self):
        """
        Return hash of this function field.

        The hash is formed from the constant field and the variable names.

        EXAMPLES::

            sage: K.<t> = FunctionField(QQ)
            sage: hash(K) == hash((K.constant_base_field(), K.variable_names()))
            True

        """
        return self._hash

    def _repr_(self):
        """
        Return string representation of this function field.

        EXAMPLES::

            sage: K.<t> = FunctionField(QQ)
            sage: K._repr_()
            'Rational function field in t over Rational Field'
        """
        return "Rational function field in %s over %s"%(
            self.variable_name(), self._constant_field)

    def _element_constructor_(self, x):
        r"""
        Coerce ``x`` into an element of this function field, possibly not canonically.

        INPUT:

            - ``x`` -- the element

        OUTPUT:

            ``x``, as an element of this function field

        EXAMPLES::

            sage: K.<t> = FunctionField(QQ)
            sage: a = K._element_constructor_(K.maximal_order().gen()); a
            t
            sage: a.parent()
            Rational function field in t over Rational Field

        TESTS:

        Conversion of a string::

            sage: K('t')
            t
            sage: K('1/t')
            1/t

        Conversion of a constant polynomial over the function field::

            sage: K(K.polynomial_ring().one())
            1

        Some indirect test of conversion::

            sage: S.<x, y> = K[]
            sage: I = S*[x^2 - y^2, y-t]
            sage: I.groebner_basis()
            [x^2 - t^2, y - t]

        """
        if isinstance(x, FunctionFieldElement):
            return FunctionFieldElement_rational(self, self._field(x._x))
        try:
            x = self._field(x)
        except TypeError as Err:
            try:
                if x.parent() is self.polynomial_ring():
                    return x[0]
            except AttributeError:
                pass
            raise Err
        return FunctionFieldElement_rational(self, x)

    def _to_constant_base_field(self, f):
        r"""
        Return ``f`` as an element of the :meth:`constant_base_field`.

        INPUT:

        - ``f`` -- an element of this rational function field which is a
          constant of the underlying rational function field.

        EXAMPLES::

            sage: K.<x> = FunctionField(QQ)
            sage: K._to_constant_base_field(K(1))
            1
            sage: K._to_constant_base_field(K(x))
            Traceback (most recent call last):
            ...
            ValueError: only constants can be converted into the constant base field but x is not a constant

        TESTS:

        Verify that :trac:`21872` has been resolved::

            sage: K(1) in QQ
            True
            sage: x in QQ
            False

        """
        K = self.constant_base_field()
        if f.denominator() in K and f.numerator() in K:
            # When K is not exact, f.denominator() might not be an exact 1, so
            # we need to divide explicitly to get the correct precision
            return K(f.numerator()) / K(f.denominator())
        raise ValueError("only constants can be converted into the constant base field but %r is not a constant"%(f,))

    def _to_polynomial(self, f):
        """
        If ``f`` is integral, return it as a polynomial.

        INPUT:

        - ``f`` -- an element of this rational function field whose denominator is a constant.

        EXAMPLES::

            sage: K.<x> = FunctionField(QQ)
            sage: K._ring(x) # indirect doctest
            x
        """
        K = f.parent().constant_base_field()
        if f.denominator() in K:
            return f.numerator()/K(f.denominator())
        raise ValueError("Only polynomials can be converted to the underlying polynomial ring")

    def _to_bivariate_polynomial(self, f):
        """
        Convert ``f`` from a univariate polynomial over the rational function
        field into a bivariate polynomial and a denominator.

        INPUT:

            - ``f`` -- a univariate polynomial over self.

        OUTPUT:

            - bivariate polynomial, denominator

        EXAMPLES::

            sage: R.<t> = FunctionField(GF(7))
            sage: S.<X> = R[]
            sage: f = (1/t)*(X^4 - 1/t^2)*(X^3 - t^3)
            sage: R._to_bivariate_polynomial(f)
            (X^7*t^2 - X^4*t^5 - X^3 + t^3, t^3)
        """
        v = f.list()
        from sage.arith.all import LCM
        denom = LCM([a.denominator() for a in v])
        S = denom.parent()
        x,t = S.base_ring()['%s,%s'%(f.parent().variable_name(),self.variable_name())].gens()
        phi = S.hom([t])
        return sum([phi((denom * v[i]).numerator()) * x**i for i in range(len(v))]), denom

    def _factor_univariate_polynomial(self, f, proof=True):
        """
        Factor the univariate polynomial ``f`` over self.

        EXAMPLES::

        We do a factorization over the function field over the rationals::

            sage: R.<t> = FunctionField(QQ)
            sage: S.<X> = R[]
            sage: f = (1/t)*(X^4 - 1/t^2)*(X^3 - t^3)
            sage: f.factor()             # indirect doctest
            (1/t) * (X - t) * (X^2 - 1/t) * (X^2 + 1/t) * (X^2 + t*X + t^2)
            sage: f.factor().prod() == f
            True

        We do a factorization over a finite prime field::

            sage: R.<t> = FunctionField(GF(7))
            sage: S.<X> = R[]
            sage: f = (1/t)*(X^4 - 1/t^2)*(X^3 - t^3)
            sage: f.factor()
            (1/t) * (X + 3*t) * (X + 5*t) * (X + 6*t) * (X^2 + 1/t) * (X^2 + 6/t)
            sage: f.factor().prod() == f
            True

        Factoring over a function field over a non-prime finite field::

            sage: k.<a> = GF(9)
            sage: R.<t> = FunctionField(k)
            sage: S.<X> = R[]
            sage: f = (1/t)*(X^3 - a*t^3)
            sage: f.factor()
            (1/t) * (X + (a + 2)*t)^3
            sage: f.factor().prod() == f
            True

<<<<<<< HEAD
        Factoring over a function field over a tower of finite fields::

            sage: k.<a> = GF(4)
            sage: R.<b> = k[]
            sage: l.<b> = k.extension(b^2 + b + a)
=======
        We check that ``proof`` parameter is passed to the underlying
        polynomial (see :trac:`24510`). However, factoring over a function
        field over a tower of finite fields does not work yet (see
        :trac:`24533`)::

            sage: k = GF(4)
            sage: k.<a> = GF(4)
            sage: R.<b> = k[]
            sage: l.<b> = k.extension(a^2 + a + b)
>>>>>>> 8bdc326b
            sage: K.<x> = FunctionField(l)
            sage: R.<t> = K[]
            sage: F = t*x
            sage: F.factor(proof=False)
<<<<<<< HEAD
            (x) * t
=======
            Traceback (most recent call last):
            ...
            TypeError: no conversion of this ring to a Singular ring defined
>>>>>>> 8bdc326b

        """
        old_variable_name = f.variable_name()
        # the variables of the bivariate polynomial must be distinct
        if self.variable_name() == f.variable_name():
            # replace x with xx to make the variable names distinct
            f = f.change_variable_name(old_variable_name + old_variable_name)

        F, d = self._to_bivariate_polynomial(f)
        fac = F.factor(proof=proof)
        x = f.parent().gen()
        t = f.parent().base_ring().gen()
        phi = F.parent().hom([x, t])
        v = [(phi(P),e) for P, e in fac]
        unit = phi(fac.unit())/d
        w = []
        for a, e in v:
            c = a.leading_coefficient()
            a = a/c
            # undo any variable substitution that we introduced for the bivariate polynomial
            if old_variable_name != a.variable_name():
                a = a.change_variable_name(old_variable_name)
            unit *= (c**e)
            if a.is_unit():
                unit *= a**e
            else:
                w.append((a,e))
        from sage.structure.factorization import Factorization
        return Factorization(w, unit=unit)

    @cached_method
    def polynomial_ring(self, var='x'):
        """
        Return a polynomial ring in one variable over this rational function field.

        INPUT:

            - ``var`` -- a string (default: 'x')

        EXAMPLES::

            sage: K.<x> = FunctionField(QQ)
            sage: K.polynomial_ring()
            Univariate Polynomial Ring in x over Rational function field in x over Rational Field
            sage: K.polynomial_ring('T')
            Univariate Polynomial Ring in T over Rational function field in x over Rational Field
        """
        return self[var]

    @cached_method
    def vector_space(self):
        """
        Return a vector space V and isomorphisms self --> V and V --> self.

        OUTPUT:

            -  ``V`` -- a vector space over the rational numbers
            -  ``from_V`` -- an isomorphism from V to self
            -  ``to_V`` -- an isomorphism from self to V

        EXAMPLES::

            sage: K.<x> = FunctionField(QQ)
            sage: K.vector_space()
            (Vector space of dimension 1 over Rational function field in x over Rational Field, Isomorphism morphism:
              From: Vector space of dimension 1 over Rational function field in x over Rational Field
              To:   Rational function field in x over Rational Field, Isomorphism morphism:
              From: Rational function field in x over Rational Field
              To:   Vector space of dimension 1 over Rational function field in x over Rational Field)
        """
        V = self.base_field()**1
        from .maps import MapVectorSpaceToFunctionField, MapFunctionFieldToVectorSpace
        from_V = MapVectorSpaceToFunctionField(V, self)
        to_V   = MapFunctionFieldToVectorSpace(self, V)
        return (V, from_V, to_V)

    def random_element(self, *args, **kwds):
        """
        Create a random element of this rational function field.

        Parameters are passed to the random_element method of the
        underlying fraction field.

        EXAMPLES::

            sage: FunctionField(QQ,'alpha').random_element()   # random
            (-1/2*alpha^2 - 4)/(-12*alpha^2 + 1/2*alpha - 1/95)
        """
        return self(self._field.random_element(*args, **kwds))

    def degree(self, base=None):
        """
        Return the degree over the base field of this rational
        function field. Since the base field is the rational function
        field itself, the degree is 1.

        INPUT:

        - ``base`` -- the base field of the vector space; must be the function
          field itself (the default)

        EXAMPLES::

            sage: K.<t> = FunctionField(QQ)
            sage: K.degree()
            1
        """
        if base is None:
            base = self
        if base is not self:
            raise ValueError("base must be None or the rational function field")
        from sage.rings.integer_ring import ZZ
        return ZZ(1)

    def gen(self, n=0):
        """
        Return the ``n``-th generator of this function field.  If ``n`` is not
        0, then an IndexError is raised.

        EXAMPLES::

            sage: K.<t> = FunctionField(QQ); K.gen()
            t
            sage: K.gen().parent()
            Rational function field in t over Rational Field
            sage: K.gen(1)
            Traceback (most recent call last):
            ...
            IndexError: Only one generator.
        """
        if n != 0:
            raise IndexError("Only one generator.")
        return self._gen

    def ngens(self):
        """
        Return the number of generators, which is 1.

        EXAMPLES::

            sage: K.<t> = FunctionField(QQ)
            sage: K.ngens()
            1
        """
        return 1

    def base_field(self):
        """
        Return the base field of this rational function field, which is just
        this function field itself.

        EXAMPLES::

            sage: K.<t> = FunctionField(GF(7))
            sage: K.base_field()
            Rational function field in t over Finite Field of size 7
        """
        return self

    def hom(self, im_gens, base_morphism=None):
        """
        Create a homomorphism from self to another ring.

        INPUT:

            - ``im_gens`` -- exactly one element of some ring.  It must be invertible and transcendental over
                             the image of ``base_morphism``; this is not checked.
            - ``base_morphism`` -- a homomorphism from the base field into the other ring.
                                   If ``None``, try to use a coercion map.

        OUTPUT:

            - a map between function fields

        EXAMPLES:

        We make a map from a rational function field to itself::

            sage: K.<x> = FunctionField(GF(7))
            sage: K.hom( (x^4 + 2)/x)
            Function Field endomorphism of Rational function field in x over Finite Field of size 7
              Defn: x |--> (x^4 + 2)/x

        We construct a map from a rational function field into a
        non-rational extension field::

            sage: K.<x> = FunctionField(GF(7)); R.<y> = K[]
            sage: L.<y> = K.extension(y^3 + 6*x^3 + x)
            sage: f = K.hom(y^2 + y  + 2); f
            Function Field morphism:
              From: Rational function field in x over Finite Field of size 7
              To:   Function field in y defined by y^3 + 6*x^3 + x
              Defn: x |--> y^2 + y + 2
            sage: f(x)
            y^2 + y + 2
            sage: f(x^2)
            5*y^2 + (x^3 + 6*x + 4)*y + 2*x^3 + 5*x + 4
        """
        from sage.structure.category_object import CategoryObject
        if isinstance(im_gens, CategoryObject):
            return self.Hom(im_gens).natural_map()
        if not isinstance(im_gens, (list,tuple)):
            im_gens = [im_gens]
        if len(im_gens) != 1:
            raise ValueError("there must be exactly one generator")
        x = im_gens[0]
        R = x.parent()
        if base_morphism is None and not R.has_coerce_map_from(self.constant_field()):
            raise ValueError("You must specify a morphism on the base field")
        from .maps import FunctionFieldMorphism_rational
        return FunctionFieldMorphism_rational(self.Hom(R), x, base_morphism)

    def field(self):
        """
        Return the underlying field, forgetting the function field
        structure.

        EXAMPLES::

            sage: K.<t> = FunctionField(GF(7))
            sage: K.field()
            Fraction Field of Univariate Polynomial Ring in t over Finite Field of size 7

        .. SEEALSO::

            :meth:`sage.rings.fraction_field.FractionField_1poly_field.function_field`

        """
        return self._field

    @cached_method
    def maximal_order(self):
        """
        Return the maximal order of this function field.  Since this
        is a rational function field it is of the form K(t), and the
        maximal order is by definition K[t].

        EXAMPLES::

            sage: K.<t> = FunctionField(QQ)
            sage: K.maximal_order()
            Maximal order in Rational function field in t over Rational Field
            sage: K.equation_order()
            Maximal order in Rational function field in t over Rational Field
        """
        from .function_field_order import FunctionFieldOrder_rational
        return FunctionFieldOrder_rational(self)

    equation_order = maximal_order

    def constant_base_field(self):
        """
        Return the field that this rational function field is a
        transcendental extension of.

        EXAMPLES::

            sage: K.<t> = FunctionField(QQ)
            sage: K.constant_field()
            Rational Field

        """
        return self._constant_field

    constant_field = constant_base_field

    def genus(self):
        """
        Return the genus of this function field
        This is always equal 0 for a rational function field

        EXAMPLES::

            sage: K.<x> = FunctionField(QQ);
            sage: K.genus()
            0
        """
        return 0

    @cached_method(key=lambda self, base: None)
    def vector_space(self, base=None):
        """
        Return a vector space `V` and isomorphisms from this field to `V` and
        from `V` to this field.

        This function allows us to identify the elements of this field with
        elements of a one-dimensional vector space over the field itself. This
        method exists so that all function fields (rational or not) have the
        same interface.

        INPUT:

        - ``base`` -- the base field of the vector space; must be the function
          field itself (the default)

        OUTPUT:

        - ``V`` -- a vector space over base field
        - ``from_V`` -- an isomorphism from V to this field
        - ``to_V`` -- an isomorphism from this field to V

        EXAMPLES::

            sage: K.<x> = FunctionField(QQ)
            sage: K.vector_space()
            (Vector space of dimension 1 over Rational function field in x over Rational Field, Isomorphism morphism:
              From: Vector space of dimension 1 over Rational function field in x over Rational Field
              To:   Rational function field in x over Rational Field, Isomorphism morphism:
              From: Rational function field in x over Rational Field
              To:   Vector space of dimension 1 over Rational function field in x over Rational Field)

        TESTS::

            sage: K.vector_space()
            (Vector space of dimension 1 over Rational function field in x over Rational Field, Isomorphism morphism:
              From: Vector space of dimension 1 over Rational function field in x over Rational Field
              To:   Rational function field in x over Rational Field, Isomorphism morphism:
              From: Rational function field in x over Rational Field
              To:   Vector space of dimension 1 over Rational function field in x over Rational Field)

        """
        from .maps import MapVectorSpaceToFunctionField, MapFunctionFieldToVectorSpace
        if base is None:
            base = self
        if base is not self:
            raise ValueError("base must be the rational function field or None")
        V = base**1
        from_V = MapVectorSpaceToFunctionField(V, self)
        to_V   = MapFunctionFieldToVectorSpace(self, V)
        return (V, from_V, to_V)

    def change_variable_name(self, name):
        r"""
        Return a field isomorphic to this field with variable ``name``.

        INPUT:

        - ``name`` -- a string or a tuple consisting of a single string, the
          name of the new variable

        OUTPUT:

        A triple ``F,f,t`` where ``F`` is a rational function field, ``f`` is
        an isomorphism from ``F`` to this field, and ``t`` is the inverse of
        ``f``.

        EXAMPLES::

            sage: K.<x> = FunctionField(QQ)
            sage: L,f,t = K.change_variable_name('y')
            sage: L,f,t
            (Rational function field in y over Rational Field,
             Function Field morphism:
              From: Rational function field in y over Rational Field
              To:   Rational function field in x over Rational Field
              Defn: y |--> x,
             Function Field morphism:
              From: Rational function field in x over Rational Field
              To:   Rational function field in y over Rational Field
              Defn: x |--> y)
            sage: L.change_variable_name('x')[0] is K
            True

        """
        if isinstance(name, tuple):
            if len(name) != 1:
                raise ValueError("names must be a tuple with a single string")
            name = name[0]
        if name == self.variable_name():
            from sage.categories.homset import Hom
            id = Hom(self,self).identity()
            return self,id,id
        else:
            from .constructor import FunctionField
            ret = FunctionField(self.constant_base_field(), name)
            return ret, ret.hom(self.gen()), self.hom(ret.gen())

    @cached_method
    def derivation(self):
        r"""
        Return a derivation of the rational function field over the constant
        base field.

        OUTPUT:

        - a derivation of the rational function field

        The derivation maps the generator of the rational function field to 1.

        EXAMPLES::

            sage: K.<x> = FunctionField(GF(3))
            sage: m = K.derivation(); m
            Derivation map:
              From: Rational function field in x over Finite Field of size 3
              To:   Rational function field in x over Finite Field of size 3
            sage: m(x)
            1

        TESTS::

            sage: L.<y> = FunctionField(K)
            sage: L.derivation()
            Traceback (most recent call last):
            ...
            NotImplementedError: not implemented for non-perfect base fields
        """
        from .maps import FunctionFieldDerivation_rational
        if not self.constant_base_field().is_perfect():
            raise NotImplementedError("not implemented for non-perfect base fields")
        return FunctionFieldDerivation_rational(self, self.one())<|MERGE_RESOLUTION|>--- conflicted
+++ resolved
@@ -2390,13 +2390,17 @@
             sage: f.factor().prod() == f
             True
 
-<<<<<<< HEAD
         Factoring over a function field over a tower of finite fields::
 
             sage: k.<a> = GF(4)
             sage: R.<b> = k[]
             sage: l.<b> = k.extension(b^2 + b + a)
-=======
+            sage: K.<x> = FunctionField(l)
+            sage: R.<t> = K[]
+            sage: F = t*x
+            sage: F.factor(proof=False)
+            (x) * t
+
         We check that ``proof`` parameter is passed to the underlying
         polynomial (see :trac:`24510`). However, factoring over a function
         field over a tower of finite fields does not work yet (see
@@ -2406,18 +2410,13 @@
             sage: k.<a> = GF(4)
             sage: R.<b> = k[]
             sage: l.<b> = k.extension(a^2 + a + b)
->>>>>>> 8bdc326b
             sage: K.<x> = FunctionField(l)
             sage: R.<t> = K[]
             sage: F = t*x
             sage: F.factor(proof=False)
-<<<<<<< HEAD
-            (x) * t
-=======
             Traceback (most recent call last):
             ...
             TypeError: no conversion of this ring to a Singular ring defined
->>>>>>> 8bdc326b
 
         """
         old_variable_name = f.variable_name()
