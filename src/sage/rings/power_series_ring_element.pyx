--- conflicted
+++ resolved
@@ -954,21 +954,14 @@
 
     def __invert__(self):
         """
-<<<<<<< HEAD
         Return the inverse of the power series (i.e., a series `Y` such
         that `XY = 1`).
         
-        The first nonzero coefficient must be a unit in
-        the coefficient ring. If the valuation of the series is positive,
-        this function will return a :doc:`laurent_series_ring_element`.
-=======
-        Inverse of the power series (i.e. a series Y such that XY = 1).
         If the valuation of the series is positive, this function will
-        return a Laurent series, otherwise it returns a power series.
-        If the first coefficient is a unit then the base ring of the
-        output is the same as the base ring of ``self``; otherwise, it
-        is the fraction field.
->>>>>>> 71dfc6b7
+        return a :doc:`laurent_series_ring_element`s, otherwise it
+        returns a power series. If the first coefficient is a unit
+        then the base ring of the output is the same as the base ring
+        of ``self``; otherwise, it is the fraction field.
 
         ALGORITHM: Uses Newton's method. Complexity is around
         `O(M(n) \log n)`, where `n` is the precision and
