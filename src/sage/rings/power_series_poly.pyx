# -*- coding: utf-8 -*-
"""
Power Series Methods

The class ``PowerSeries_poly`` provides additional methods for univariate power series.
"""

from power_series_ring_element cimport PowerSeries
from sage.structure.element cimport Element, ModuleElement, RingElement
from infinity import infinity, is_Infinite
from sage.libs.all import PariError
from power_series_ring_element import is_PowerSeries
import rational_field
from sage.misc.superseded import deprecated_function_alias

cdef class PowerSeries_poly(PowerSeries):

    def __init__(self, parent, f=0, prec=infinity, int check=1, is_gen=0):
        """
        EXAMPLES::

            sage: R.<q> = PowerSeriesRing(CC)
            sage: R
            Power Series Ring in q over Complex Field with 53 bits of precision
            sage: loads(q.dumps()) == q
            True

            sage: R.<t> = QQ[[]]
            sage: f = 3 - t^3 + O(t^5)
            sage: a = f^3; a
            27 - 27*t^3 + O(t^5)
            sage: b = f^-3; b
            1/27 + 1/27*t^3 + O(t^5)
            sage: a*b
            1 + O(t^5)
        """
        R = parent._poly_ring()
        if isinstance(f, Element):
            if (<Element>f)._parent is R:
                pass
            elif (<Element>f)._parent == R.base_ring():
                f = R([f])
            elif isinstance(f, PowerSeries_poly):
                prec = (<PowerSeries_poly>f)._prec
                f = R((<PowerSeries_poly>f).__f)
            else:
                if f:
                    f = R(f, check=check)
                else:
                    f = R(None)
        else:
            if f:
                f = R(f, check=check)
            else: # None is supposed to yield zero
                f = R(None)

        self.__f = f
        if check and not (prec is infinity):
            self.__f = self.__f.truncate(prec)
        PowerSeries.__init__(self, parent, prec, is_gen)

    def __hash__(self):
        """
        Return a hash of self.

        EXAMPLES::

            sage: R.<t> = ZZ[[]]
            sage: t.__hash__()
            760233507         # 32-bit
            14848694839950883 # 64-bit
            sage: hash(t)
            760233507         # 32-bit
            14848694839950883 # 64-bit
        """
        return hash(self.__f)

    def __reduce__(self):
        """
        Used for pickling.

        EXAMPLES::

            sage: A.<z> = RR[[]]
            sage: f = z - z^3 + O(z^10)
            sage: f == loads(dumps(f)) # indirect doctest
            True
        """
        return self.__class__, (self._parent, self.__f, self._prec, self.__is_gen)

    def polynomial(self):
        """
        Return the underlying polynomial of self.

        EXAMPLE::

            sage: R.<t> = GF(7)[[]]
            sage: f = 3 - t^3 + O(t^5)
            sage: f.polynomial()
            6*t^3 + 3
        """
        return self.__f

    def valuation(self):
        """
        Return the valuation of self.

        EXAMPLES::

            sage: R.<t> = QQ[[]]
            sage: (5 - t^8 + O(t^11)).valuation()
            0
            sage: (-t^8 + O(t^11)).valuation()
            8
            sage: O(t^7).valuation()
            7
            sage: R(0).valuation()
            +Infinity
        """
        if self.__f == 0:
            return self._prec

        return self.__f.valuation()

    def degree(self):
        """
        Return the degree of the underlying polynomial of self. That
        is, if self is of the form f(x) + O(x^n), we return the degree
        of f(x). Note that if f(x) is 0, we return -1, just as with
        polynomials.

        EXAMPLES::

            sage: R.<t> = ZZ[[]]
            sage: (5 + t^3 + O(t^4)).degree()
            3
            sage: (5 + O(t^4)).degree()
            0
            sage: O(t^4).degree()
            -1
        """
        return self.__f.degree()

    def __nonzero__(self):
        """
        Return True if self is nonzero, and False otherwise.

        EXAMPLES::

            sage: R.<t> = GF(11)[[]]
            sage: (1 + t + O(t^18)).__nonzero__()
            True
            sage: R(0).__nonzero__()
            False
            sage: O(t^18).__nonzero__()
            False
        """
        return not not self.__f

    def __call__(self, *x, **kwds):
        """
        Evaluate the series at x=a.

        INPUT:

        -  ``x``:

           - a tuple of elements the first of which can be meaningfully
             substituted in self, with the remainder used for substitution
             in the coefficients of self.

           - a dictionary for kwds:value pairs. If the variable name of
             self is a keyword it is substituted for.  Other keywords
             are used for substitution in the coefficients of self.

        OUTPUT: the value of self after substitution.

        EXAMPLES::

            sage: R.<t> = ZZ[[]]
            sage: f = t^2 + t^3 + O(t^6)
            sage: f(t^3)
            t^6 + t^9 + O(t^18)
            sage: f(t=t^3)
            t^6 + t^9 + O(t^18)
            sage: f(f)
            t^4 + 2*t^5 + 2*t^6 + 3*t^7 + O(t^8)
            sage: f(f)(f) == f(f(f))
            True

        The following demonstrates that the problems raised in :trac:`3979`
        and :trac:`5367` are solved::

            sage: [f(t^2 + O(t^n)) for n in [9, 10, 11]]
            [t^4 + t^6 + O(t^11), t^4 + t^6 + O(t^12), t^4 + t^6 + O(t^12)]
            sage: f(t^2)
            t^4 + t^6 + O(t^12)

        It is possible to substitute a series for which only the precision
        is defined::

            sage: f(O(t^5))
            O(t^10)

        or to substitute a polynomial (the result belonging to the power
        series ring over the same base ring)::

            sage: P.<z> = ZZ[]
            sage: g = f(z + z^3); g
            z^2 + z^3 + 2*z^4 + 3*z^5 + O(z^6)
            sage: g.parent()
            Power Series Ring in z over Integer Ring

        A series defined over another ring can be substituted::

            sage: S.<u> = GF(7)[[]]
            sage: f(2*u + u^3 + O(u^5))
            4*u^2 + u^3 + 4*u^4 + 5*u^5 + O(u^6)

        As can a p-adic integer as long as the coefficient ring is compatible::

            sage: f(100 + O(5^7))
            5^4 + 3*5^5 + 4*5^6 + 2*5^7 + 2*5^8 + O(5^9)
            sage: f.change_ring(Zp(5))(100 + O(5^7))
            5^4 + 3*5^5 + 4*5^6 + 2*5^7 + 2*5^8 + O(5^9)
            sage: f.change_ring(Zp(5))(100 + O(2^7))
            Traceback (most recent call last):
            ...
            ValueError: Cannot substitute this value

        To substitute a value it must have valuation at least 1::

            sage: f(0)
            0
            sage: f(1 + t)
            Traceback (most recent call last):
            ...
            ValueError: Can only substitute elements of positive valuation
            sage: f(2 + O(5^3))
            Traceback (most recent call last):
            ...
            ValueError: Can only substitute elements of positive valuation
            sage: f(t^-2)
            Traceback (most recent call last):
            ...
            ValueError: Can only substitute elements of positive valuation

        Unless, of course, it is being substituted in a series with infinite
        precision, i.e., a polynomial::

            sage: g = t^2 + t^3
            sage: g(1 + t + O(t^2))
            2 + 5*t + O(t^2)
            sage: g(3)
            36

        Arguments beyond the first can refer to the base ring::

            sage: P.<x> = GF(5)[]
            sage: Q.<y> = P[[]]
            sage: h = (1 - x*y)^-1 + O(y^7); h
            1 + x*y + x^2*y^2 + x^3*y^3 + x^4*y^4 + x^5*y^5 + x^6*y^6 + O(y^7)
            sage: h(y^2, 3)
            1 + 3*y^2 + 4*y^4 + 2*y^6 + y^8 + 3*y^10 + 4*y^12 + O(y^14)

        These secondary values can also be specified using keywords::

            sage: h(y=y^2, x=3)
            1 + 3*y^2 + 4*y^4 + 2*y^6 + y^8 + 3*y^10 + 4*y^12 + O(y^14)
            sage: h(y^2, x=3)
            1 + 3*y^2 + 4*y^4 + 2*y^6 + y^8 + 3*y^10 + 4*y^12 + O(y^14)
        """
        P = self.parent()

        if len(kwds) >= 1:
            name = P.variable_name()
            if name in kwds: # a keyword specifies the power series generator
                if len(x) > 0:
                    raise ValueError, "must not specify %s keyword and positional argument" % name
                a = self(kwds[name])
                del kwds[name]
                try:
                    return a(**kwds)
                except TypeError:
                    return a
            elif len(x) > 0:       # both keywords and positional arguments
                a = self(*x)
                try:
                    return a(**kwds)
                except TypeError:
                    return a
            else:                  # keywords but no positional arguments
                return P(self.__f(**kwds)).add_bigoh(self._prec)

        if len(x) == 0:
            return self

        if isinstance(x[0], tuple):
            x = x[0]
        a = x[0]

        s = self._prec
        if s == infinity:
            return self.__f(x)

        Q = a.parent()

        from sage.rings.padics.padic_generic import pAdicGeneric
        padic = isinstance(Q, pAdicGeneric)
        if padic:
            p = Q.prime()

        try:
            t = a.valuation()
        except (TypeError, AttributeError):
            if a.is_zero():
                t = infinity
            else:
                t = 0

        if t == infinity:
            return self[0]

        if t <= 0:
            raise ValueError, "Can only substitute elements of positive valuation"

        if not Q.has_coerce_map_from(P.base_ring()):
            from sage.structure.element import canonical_coercion
            try:
                R = canonical_coercion(P.base_ring()(0), Q.base_ring()(0))[0].parent()
                self = self.change_ring(R)
            except TypeError:
                raise ValueError, "Cannot substitute this value"

        r = (self - self[0]).valuation()
        if r == s:                 # self is constant + O(x^s)
            if padic:
                from sage.rings.big_oh import O
                return self[0] + O(p**(s*t))
            else:
                return P(self[0]).add_bigoh(s*t)

        try:
            u = a.prec()
        except AttributeError:
            u = a.precision_absolute()
        n = (s - r + 1)*t
        if n < u:
            a = a.add_bigoh(n)
            x = list(x)
            x[0] = a
            x = tuple(x)
        return self.__f(x)

    def _unsafe_mutate(self, i, value):
        """
        Sage assumes throughout that commutative ring elements are immutable.
        This is relevant for caching, etc.  But sometimes you need to change
        a power series and you really know what you're doing.  That's
        when this function is for you.

        ** DO NOT USE THIS ** unless you know what you're doing.

        EXAMPLES::

            sage: R.<t> = GF(7)[[]]
            sage: f = 3 + 6*t^3 + O(t^5)
            sage: f._unsafe_mutate(0, 5)
            sage: f
            5 + 6*t^3 + O(t^5)
            sage: f._unsafe_mutate(2, 1) ; f
            5 + t^2 + 6*t^3 + O(t^5)

        - Mutating can even bump up the precision::

            sage: f._unsafe_mutate(6, 1) ; f
            5 + t^2 + 6*t^3 + t^6 + O(t^7)
            sage: f._unsafe_mutate(0, 0) ; f
            t^2 + 6*t^3 + t^6 + O(t^7)
            sage: f._unsafe_mutate(1, 0) ; f
            t^2 + 6*t^3 + t^6 + O(t^7)
            sage: f._unsafe_mutate(11,0) ; f
            t^2 + 6*t^3 + t^6 + O(t^12)

            sage: g = t + O(t^7)
            sage: g._unsafe_mutate(1,0) ; g
            O(t^7)
        """
        self.__f._unsafe_mutate(i, value)
        self._prec = max(self._prec, i+1)

    def __getitem__(self, n):
        """
        Return the nth coefficient of self.

        If n is a slice object, this will return a power series of the
        same precision, whose coefficients are the same as self for
        those indices in the slice, and 0 otherwise.

        Returns 0 for negative coefficients. Raises an IndexError if
        try to access beyond known coefficients.

        EXAMPLES::

            sage: R.<t> = QQ[[]]
            sage: f = 3/2 - 17/5*t^3 + O(t^5)
            sage: f[3]
            -17/5
            sage: f[-2]
            0
            sage: f[4]
            0
            sage: f[5]
            Traceback (most recent call last):
            ...
            IndexError: coefficient not known
            sage: f[1:4]
            doctest:...: DeprecationWarning: polynomial slicing with a start index is deprecated, use list() and slice the resulting list instead
            See http://trac.sagemath.org/18940 for details.
            -17/5*t^3 + O(t^5)

            sage: R.<t> = ZZ[[]]
            sage: f = (2-t)^5; f
            32 - 80*t + 80*t^2 - 40*t^3 + 10*t^4 - t^5
            sage: f[:4]
            32 - 80*t + 80*t^2 - 40*t^3
            sage: f = 1 + t^3 - 4*t^4 + O(t^7) ; f
            1 + t^3 - 4*t^4 + O(t^7)
            sage: f[:4]
            1 + t^3 + O(t^7)
        """
        if isinstance(n, slice):
            return PowerSeries_poly(self._parent, self.polynomial()[n],
                                    prec=self._prec, check=False)
        elif n < 0:
            return self.base_ring().zero()
        elif n > self.__f.degree():
            if self._prec > n:
                return self.base_ring().zero()
            else:
                raise IndexError("coefficient not known")
        return self.__f[n]

    def __iter__(self):
        """
        Return an iterator over the coefficients of this power series.

        EXAMPLES::

            sage: R.<t> = QQ[[]]
            sage: f = t + 17/5*t^3 + 2*t^4 + O(t^5)
            sage: for a in f: print a,
            0 1 0 17/5 2
        """
        return iter(self.__f)

    def __neg__(self):
        """
        Return the negative of this power series.

        EXAMPLES::

            sage: R.<t> = QQ[[]]
            sage: f = t + 17/5*t^3 + 2*t^4 + O(t^5)
            sage: -f
            -t - 17/5*t^3 - 2*t^4 + O(t^5)
        """
        return PowerSeries_poly(self._parent, -self.__f,
                                         self._prec, check=False)

    cpdef ModuleElement _add_(self, ModuleElement right_m):
        """
        EXAMPLES::

            sage: R.<x> = PowerSeriesRing(ZZ)
            sage: f = x^4 + O(x^5); f
            x^4 + O(x^5)
            sage: g = x^2 + O(x^3); g
            x^2 + O(x^3)
            sage: f+g
            x^2 + O(x^3)

        TESTS:

        In the past this could die with EXC_BAD_ACCESS (:trac:`8029`)::

            sage: A.<x> = RR['x']
            sage: B.<t> = PowerSeriesRing(A)
            sage: 1. + O(t)
            1.00000000000000 + O(t)
            sage: 1. + O(t^2)
            1.00000000000000 + O(t^2)
            sage: 1. + O(t^3)
            1.00000000000000 + O(t^3)
            sage: 1. + O(t^4)
            1.00000000000000 + O(t^4)
        """
        cdef PowerSeries_poly right = <PowerSeries_poly>right_m
        return PowerSeries_poly(self._parent, self.__f + right.__f, \
                                         self.common_prec_c(right), check=True)

    cpdef ModuleElement _sub_(self, ModuleElement right_m):
        """
        Return the difference of two power series.

        EXAMPLES::

            sage: k.<w> = ZZ[]
            sage: R.<t> = k[[]]
            sage: w*t^2 -w*t +13 - (w*t^2 + w*t)
            13 - 2*w*t
        """
        cdef PowerSeries_poly right = <PowerSeries_poly>right_m
        return PowerSeries_poly(self._parent, self.__f - right.__f, \
                                         self.common_prec_c(right), check=True)

    cpdef RingElement _mul_(self, RingElement right_r):
        """
        Return the product of two power series.

        EXAMPLES::

            sage: k.<w> = ZZ[[]]
            sage: (1+17*w+15*w^3+O(w^5))*(19*w^10+O(w^12))
            19*w^10 + 323*w^11 + O(w^12)
        """
        prec = self._mul_prec(right_r)
        return PowerSeries_poly(self._parent,
                                self.__f * (<PowerSeries_poly>right_r).__f,
                                prec = prec,
                                check = True)  # check, since truncation may be needed

    cpdef ModuleElement _rmul_(self, RingElement c):
        """
        Multiply self on the right by a scalar.

        EXAMPLES::

            sage: R.<t> = GF(7)[[]]
            sage: f = t + 3*t^4 + O(t^11)
            sage: f * GF(7)(3)
            3*t + 2*t^4 + O(t^11)
        """
        return PowerSeries_poly(self._parent, self.__f * c, self._prec, check=False)

    cpdef ModuleElement _lmul_(self, RingElement c):
        """
        Multiply self on the left by a scalar.

        EXAMPLES::

            sage: R.<t> = GF(11)[[]]
            sage: f = 1 + 3*t^4 + O(t^120)
            sage: 2 * f
            2 + 6*t^4 + O(t^120)
        """
        return PowerSeries_poly(self._parent, c * self.__f, self._prec, check=False)

    def __floordiv__(self, denom):
        """
        EXAMPLES::

            sage: R.<t> = ZZ[[]] ; f = t**10-1 ; g = 1+t+t^7 ; h = f.add_bigoh(20)
            sage: f // g
            -1 + t - t^2 + t^3 - t^4 + t^5 - t^6 + 2*t^7 - 3*t^8 + 4*t^9 - 4*t^10 + 5*t^11 - 6*t^12 + 7*t^13 - 9*t^14 + 12*t^15 - 16*t^16 + 20*t^17 - 25*t^18 + 31*t^19 + O(t^20)
            sage: (f // g) * g
            -1 + t^10 + O(t^20)
            sage: g // h
            -1 - t - t^7 - t^10 - t^11 - t^17 + O(t^20)
            sage: (g // h) * h
            1 + t + t^7 + O(t^20)
            sage: h // g
            -1 + t - t^2 + t^3 - t^4 + t^5 - t^6 + 2*t^7 - 3*t^8 + 4*t^9 - 4*t^10 + 5*t^11 - 6*t^12 + 7*t^13 - 9*t^14 + 12*t^15 - 16*t^16 + 20*t^17 - 25*t^18 + 31*t^19 + O(t^20)
            sage: (h // g) * g
            -1 + t^10 + O(t^20)
        """
        try:
            return PowerSeries.__div__(self, denom)
        except (PariError, ZeroDivisionError) as e: # PariError to general?
            if is_PowerSeries(denom) and denom.degree() == 0 and denom[0] in self._parent.base_ring():
                denom = denom[0]
            elif not denom in self._parent.base_ring():
                raise ZeroDivisionError, e
            return PowerSeries_poly(self._parent,
                                             self.__f // denom, self._prec)

    def __lshift__(PowerSeries_poly self, n):
        """
        Shift self to the left by n, i.e. multiply by x^n.

        EXAMPLES::

            sage: R.<t> = QQ[[]]
            sage: f = 1 + t + t^4
            sage: f << 1
            t + t^2 + t^5
        """
        if n:
            return PowerSeries_poly(self._parent, self.__f << n, self._prec + n)
        else:
            return self

    def __rshift__(PowerSeries_poly self, n):
        """
        Shift self to the right by n, i.e. multiply by x^-n and
        remove any terms of negative exponent.

        EXAMPLES::

            sage: R.<t> = GF(2)[[]]
            sage: f = t + t^4 + O(t^7)
            sage: f >> 1
            1 + t^3 + O(t^6)
            sage: f >> 10
            O(t^0)
        """
        if n:
            return PowerSeries_poly(self._parent, self.__f >> n, max(0,self._prec - n))
        else:
            return self

    def __invert__(self):
        """
        Return the inverse of the power series (i.e., a series `Y` such
        that `XY = 1`).

        The first nonzero coefficient must be a unit in
        the coefficient ring. If the valuation of the series is positive,
        this function will return a :doc:`laurent_series_ring_element`.

        EXAMPLES::

            sage: R.<q> = QQ[[]]
            sage: 1/(1+q + O(q**2))
            1 - q + O(q^2)
            sage: 1/(1+q)
            1 - q + q^2 - q^3 + q^4 - q^5 + q^6 - q^7 + q^8 - q^9 + q^10 - q^11 + q^12 - q^13 + q^14 - q^15 + q^16 - q^17 + q^18 - q^19 + O(q^20)
            sage: prec = R.default_prec(); prec
            20
            sage: R.set_default_prec(5)
            sage: 1/(1+q)
            1 - q + q^2 - q^3 + q^4 + O(q^5)

        ::

            sage: 1/(q + q^2)
            q^-1 - 1 + q - q^2 + q^3 + O(q^4)
            sage: g = 1/(q + q^2 + O(q^5))
            sage: g; g.parent()
            q^-1 - 1 + q - q^2 + O(q^3)
            Laurent Series Ring in q over Rational Field

        ::

            sage: 1/g
            q + q^2 + O(q^5)
            sage: (1/g).parent()
            Laurent Series Ring in q over Rational Field

        ::

            sage: 1/(2 + q)
            1/2 - 1/4*q + 1/8*q^2 - 1/16*q^3 + 1/32*q^4 + O(q^5)

        ::

            sage: R.<q> = QQ[['q']]
            sage: R.set_default_prec(5)
            sage: f = 1 + q + q^2 + O(q^50)
            sage: f/10
            1/10 + 1/10*q + 1/10*q^2 + O(q^50)
            sage: f/(10+q)
            1/10 + 9/100*q + 91/1000*q^2 - 91/10000*q^3 + 91/100000*q^4 + O(q^5)

        ::

            sage: R.<t> = PowerSeriesRing(QQ, sparse=True)
            sage: u = 17 + 3*t^2 + 19*t^10 + O(t^12)
            sage: v = ~u; v
            1/17 - 3/289*t^2 + 9/4913*t^4 - 27/83521*t^6 + 81/1419857*t^8 - 1587142/24137569*t^10 + O(t^12)
            sage: u*v
            1 + O(t^12)

        We try a non-zero, non-unit leading coefficient::

            sage: R.<t> = PowerSeriesRing(ZZ)
            sage: ~R(2)
            Traceback (most recent call last):
            ...
            ValueError: constant term is not a unit
            sage: ~R(-1)
            -1
        """
        if self.is_one():
            return self
        prec = self.prec()
        if prec is infinity:
            if self.degree() > 0:
                prec = self._parent.default_prec()
            else:
                # constant series
                a = self[0]
                if not a.is_unit():
                    raise ValueError("constant term is not a unit")
                try:
                    a = a.inverse_unit()
                except (AttributeError, NotImplementedError):
                    a = self._parent.base_ring()(~a)
                return self._parent(a, prec=infinity)

        if self.valuation() > 0:
            u = ~self.valuation_zero_part()    # inverse of unit part
            R = self._parent.laurent_series_ring()
            return R(u, -self.valuation())

        return self._parent(self.truncate().inverse_series_trunc(prec), prec=prec)

    def truncate(self, prec=infinity):
        """
        The polynomial obtained from power series by truncation at
        precision ``prec``.

        EXAMPLES::

            sage: R.<I> = GF(2)[[]]
            sage: f = 1/(1+I+O(I^8)); f
            1 + I + I^2 + I^3 + I^4 + I^5 + I^6 + I^7 + O(I^8)
            sage: f.truncate(5)
            I^4 + I^3 + I^2 + I + 1
        """
        if prec is infinity:
            return self.__f
        else:
            return self.__f.truncate(prec)

    cdef _inplace_truncate(self, long prec):
        """
        Truncate self to precision ``prec`` in place.

        NOTE::

            This is very unsafe, since power series are supposed to
            be immutable in Sage. Use at your own risk!
        """
        self.__f = self.__f._inplace_truncate(prec)
        self.prec = prec
        return self

    def truncate_powerseries(self, long prec):
        r"""
        Given input ``prec`` = $n$, returns the power series of degree
        $< n$ which is equivalent to self modulo $x^n$.

        EXAMPLES::

            sage: R.<I> = GF(2)[[]]
            sage: f = 1/(1+I+O(I^8)); f
            1 + I + I^2 + I^3 + I^4 + I^5 + I^6 + I^7 + O(I^8)
            sage: f.truncate_powerseries(5)
            1 + I + I^2 + I^3 + I^4 + O(I^5)
        """
        return PowerSeries_poly(self._parent, self.__f.truncate(prec),
                                min(self._prec, prec), check=False)

    def list(self):
        """
        Return the list of known coefficients for self. This is just
        the list of coefficients of the underlying polynomial, so in
        particular, need not have length equal to self.prec().

        EXAMPLES::

            sage: R.<t> = ZZ[[]]
            sage: f = 1 - 5*t^3 + t^5 + O(t^7)
            sage: f.list()
            [1, 0, 0, -5, 0, 1]
        """
        return self.__f.list()

    def dict(self):
        """
        Return a dictionary of coefficients for self. This is simply a
        dict for the underlying polynomial, so need not have keys
        corresponding to every number smaller than self.prec().

        EXAMPLES::

            sage: R.<t> = ZZ[[]]
            sage: f = 1 + t^10 + O(t^12)
            sage: f.dict()
            {0: 1, 10: 1}
        """
        return self.__f.dict()

    def _derivative(self, var=None):
        """
        Return the derivative of this power series with respect
        to the variable var.

        If var is None or is the generator of this ring, we take the derivative
        with respect to the generator.

        Otherwise, we call _derivative(var) on each coefficient of
        the series.

        SEE ALSO::

            self.derivative()

        EXAMPLES::

            sage: R.<t> = PowerSeriesRing(QQ, sparse=True)
            sage: f = 2 + 3*t^2 + t^100000 + O(t^10000000); f
            2 + 3*t^2 + t^100000 + O(t^10000000)
            sage: f._derivative()
            6*t + 100000*t^99999 + O(t^9999999)
            sage: f._derivative(t)
            6*t + 100000*t^99999 + O(t^9999999)

            sage: R.<x> = PolynomialRing(ZZ)
            sage: S.<y> = PowerSeriesRing(R, sparse=True)
            sage: f = x^3*y^4 + O(y^5)
            sage: f._derivative()
            4*x^3*y^3 + O(y^4)
            sage: f._derivative(y)
            4*x^3*y^3 + O(y^4)
            sage: f._derivative(x)
            3*x^2*y^4 + O(y^5)
        """
        if var is not None and var is not self._parent.gen():
            # call _derivative() recursively on coefficients
            return PowerSeries_poly(self._parent, self.__f._derivative(var),
                                    self.prec(), check=False)

        # compute formal derivative with respect to generator
        return PowerSeries_poly(self._parent, self.__f._derivative(),
                                self.prec()-1, check=False)

    def integral(self,var=None):
        """
        The integral of this power series

        By default, the integration variable is the variable of the
        power series.

        Otherwise, the integration variable is the optional parameter ``var``

        .. NOTE::

            The integral is always chosen so the constant term is 0.

        EXAMPLES::

            sage: k.<w> = QQ[[]]
            sage: (1+17*w+15*w^3+O(w^5)).integral()
            w + 17/2*w^2 + 15/4*w^4 + O(w^6)
            sage: (w^3 + 4*w^4 + O(w^7)).integral()
            1/4*w^4 + 4/5*w^5 + O(w^8)
            sage: (3*w^2).integral()
            w^3

        TESTS::

            sage: t = PowerSeriesRing(QQ,'t').gen()
            sage: f = t + 5*t^2 + 21*t^3
            sage: g = f.integral() ; g
            1/2*t^2 + 5/3*t^3 + 21/4*t^4
            sage: g.parent()
            Power Series Ring in t over Rational Field

            sage: R.<x> = QQ[]
            sage: t = PowerSeriesRing(R,'t').gen()
            sage: f = x*t +5*t^2
            sage: f.integral()
            1/2*x*t^2 + 5/3*t^3
            sage: f.integral(x)
            1/2*x^2*t + 5*x*t^2
        """
        return PowerSeries_poly(self._parent, self.__f.integral(var),
                                self.prec()+1, check=False)

    def reverse(self, precision=None):
        """
        Return the reverse of f, i.e., the series g such that g(f(x)) = x.
        Given an optional argument ``precision``, return the reverse with given
        precision (note that the reverse can have precision at most
        ``f.prec()``).  If ``f`` has infinite precision, and the argument
        ``precision`` is not given, then the precision of the reverse defaults
        to the default precision of ``f.parent()``.

        Note that this is only possible if the valuation of self is exactly
        1.

        ALGORITHM:

        We first attempt to pass the computation to pari; if this fails, we
        use Lagrange inversion.  Using ``sage: set_verbose(1)`` will print
        a message if passing to pari fails.

        If the base ring has positive characteristic, then we attempt to
        lift to a characteristic zero ring and perform the reverse there.
        If this fails, an error is raised.

        EXAMPLES::

            sage: R.<x> = PowerSeriesRing(QQ)
            sage: f = 2*x + 3*x^2 - x^4 + O(x^5)
            sage: g = f.reverse()
            sage: g
            1/2*x - 3/8*x^2 + 9/16*x^3 - 131/128*x^4 + O(x^5)
            sage: f(g)
            x + O(x^5)
            sage: g(f)
            x + O(x^5)

            sage: A.<t> = PowerSeriesRing(ZZ)
            sage: a = t - t^2 - 2*t^4 + t^5 + O(t^6)
            sage: b = a.reverse(); b
            t + t^2 + 2*t^3 + 7*t^4 + 25*t^5 + O(t^6)
            sage: a(b)
            t + O(t^6)
            sage: b(a)
            t + O(t^6)

            sage: B.<b,c> = PolynomialRing(ZZ)
            sage: A.<t> = PowerSeriesRing(B)
            sage: f = t + b*t^2 + c*t^3 + O(t^4)
            sage: g = f.reverse(); g
            t - b*t^2 + (2*b^2 - c)*t^3 + O(t^4)
            sage: f(g)
            t + O(t^4)
            sage: g(f)
            t + O(t^4)

            sage: A.<t> = PowerSeriesRing(ZZ)
            sage: B.<s> = A[[]]
            sage: f = (1 - 3*t + 4*t^3 + O(t^4))*s + (2 + t + t^2 + O(t^3))*s^2 + O(s^3)
            sage: set_verbose(1)
            sage: g = f.reverse(); g
            verbose 1 (<module>) passing to pari failed; trying Lagrange inversion
            (1 + 3*t + 9*t^2 + 23*t^3 + O(t^4))*s + (-2 - 19*t - 118*t^2 + O(t^3))*s^2 + O(s^3)
            sage: set_verbose(0)
            sage: f(g) == g(f) == s
            True

        If the leading coefficient is not a unit, we pass to its fraction
        field if possible::

            sage: A.<t> = PowerSeriesRing(ZZ)
            sage: a = 2*t - 4*t^2 + t^4 - t^5 + O(t^6)
            sage: a.reverse()
            1/2*t + 1/2*t^2 + t^3 + 79/32*t^4 + 437/64*t^5 + O(t^6)

            sage: B.<b> = PolynomialRing(ZZ)
            sage: A.<t> = PowerSeriesRing(B)
            sage: f = 2*b*t + b*t^2 + 3*b^2*t^3 + O(t^4)
            sage: g = f.reverse(); g
            1/(2*b)*t - 1/(8*b^2)*t^2 + ((-3*b + 1)/(16*b^3))*t^3 + O(t^4)
            sage: f(g)
            t + O(t^4)
            sage: g(f)
            t + O(t^4)

        We can handle some base rings of positive characteristic::

            sage: A8.<t> = PowerSeriesRing(Zmod(8))
            sage: a = t - 15*t^2 - 2*t^4 + t^5 + O(t^6)
            sage: b = a.reverse(); b
            t + 7*t^2 + 2*t^3 + 5*t^4 + t^5 + O(t^6)
            sage: a(b)
            t + O(t^6)
            sage: b(a)
            t + O(t^6)

        The optional argument ``precision`` sets the precision of the output::

            sage: R.<x> = PowerSeriesRing(QQ)
            sage: f = 2*x + 3*x^2 - 7*x^3 + x^4 + O(x^5)
            sage: g = f.reverse(precision=3); g
            1/2*x - 3/8*x^2 + O(x^3)
            sage: f(g)
            x + O(x^3)
            sage: g(f)
            x + O(x^3)

        If the input series has infinite precision, the precision of the
        output is automatically set to the default precision of the parent
        ring::

            sage: R.<x> = PowerSeriesRing(QQ, default_prec=20)
            sage: (x - x^2).reverse() # get some Catalan numbers
            x + x^2 + 2*x^3 + 5*x^4 + 14*x^5 + 42*x^6 + 132*x^7 + 429*x^8 + 1430*x^9 + 4862*x^10 + 16796*x^11 + 58786*x^12 + 208012*x^13 + 742900*x^14 + 2674440*x^15 + 9694845*x^16 + 35357670*x^17 + 129644790*x^18 + 477638700*x^19 + O(x^20)
            sage: (x - x^2).reverse(precision=3)
            x + x^2 + O(x^3)


        TESTS::

            sage: R.<x> = PowerSeriesRing(QQ)
            sage: f = 1 + 2*x + 3*x^2 - x^4 + O(x^5)
            sage: f.reverse()
            Traceback (most recent call last):
            ...
            ValueError: Series must have valuation one for reversion.



        """
        if self.valuation() != 1:
            raise ValueError("Series must have valuation one for reversion.")

        f = self

        if f.prec() is infinity and precision is None:
            precision = f.parent().default_prec()
        if precision:
            f = f.add_bigoh(precision)

        out_prec = f.prec()

        if not f[1].is_unit():
            # if leading coefficient is not a unit, attempt passing
            # to fraction field
            try:
                f = f.change_ring(f.base_ring().fraction_field())
            except TypeError:
                raise TypeError("Leading coefficient must be a unit, or base ring must have a fraction field.")

        # set output parent after possibly passing to fraction field,
        # but before possibly lifting to characteristic zero
        out_parent = f.parent()

        # first, try reversion with pari; this is faster than Lagrange inversion
        try:
            f2 = f._pari_()
            g = f2.serreverse()
            return PowerSeries_poly(f.parent(), g.Vec(-out_prec), out_prec)
        except (TypeError,ValueError,AttributeError,PariError):
            # if pari fails, continue with Lagrange inversion
            from sage.misc.all import verbose
            verbose("passing to pari failed; trying Lagrange inversion")


        if f.parent().characteristic() > 0:
            # over a ring of positive characteristic, attempt lifting to
            # characteristic zero ring
            verbose("parent ring has positive characteristic; attempting lift to characteristic zero")
            base_lift = f.base_ring().lift().codomain()
            verbose("characteristic zero base is "+str(base_lift))
            f_lift = f.change_ring(base_lift)
            verbose("f_lift is "+str(f_lift))
            rev_lift = f_lift.reverse()
            return rev_lift.change_ring(f.base_ring())

        t = f.parent().gen()
        R = f.parent().base_ring()

        h = t/f
        k = 1
        g = 0
        for i in range(1, out_prec):
            k *= h
            g += R(k.padded_list(i)[i - 1]/i)*t**i
        g = g.add_bigoh(out_prec)
        return PowerSeries_poly(out_parent, g, out_prec, check=False)

    reversion = deprecated_function_alias(17724, reverse)

    def pade(self, m, n):
        r"""
        Returns the Padé approximant of ``self`` of index `(m, n)`.

        The Padé approximant of index `(m, n)` of a formal power
        series `f` is the quotient `Q/P` of two polynomials `Q` and `P`
        such that `\deg(Q)\leq m`, `\deg(P)\leq n` and

        .. MATH::

            f(z) - Q(z)/P(z) = O(z^{m+n+1}).

        The formal power series `f` must be known up to order `n + m + 1`.

        See :wikipedia:`Padé\_approximant`

        INPUT:

        - ``m``, ``n`` -- integers, describing the degrees of the polynomials

        OUTPUT:

        a ratio of two polynomials

        .. WARNING::

            The current implementation uses a very slow algorithm and is not
            suitable for high orders.

        ALGORITHM:

        This method uses the formula as a quotient of two determinants.

        .. SEEALSO::

            * :mod:`sage.matrix.berlekamp_massey`,
            * :meth:`sage.rings.polynomial.polynomial_zmod_flint.Polynomial_zmod_flint.rational_reconstruct`

        EXAMPLES::

            sage: z = PowerSeriesRing(QQ, 'z').gen()
            sage: exp(z).pade(4, 0)
            1/24*z^4 + 1/6*z^3 + 1/2*z^2 + z + 1
            sage: exp(z).pade(1, 1)
            (-z - 2)/(z - 2)
            sage: exp(z).pade(3, 3)
            (-z^3 - 12*z^2 - 60*z - 120)/(z^3 - 12*z^2 + 60*z - 120)
            sage: log(1-z).pade(4, 4)
            (25/6*z^4 - 130/3*z^3 + 105*z^2 - 70*z)/(z^4 - 20*z^3 + 90*z^2
            - 140*z + 70)
            sage: sqrt(1+z).pade(3, 2)
            (1/6*z^3 + 3*z^2 + 8*z + 16/3)/(z^2 + 16/3*z + 16/3)
            sage: exp(2*z).pade(3, 3)
            (-z^3 - 6*z^2 - 15*z - 15)/(z^3 - 6*z^2 + 15*z - 15)

        TESTS:

        With real coefficients::

            sage: R.<z> = RR[[]]
            sage: f = exp(2*z)
            sage: f.pade(3, 3) # abs tol 1e-10
            (-1.0*z^3 - 6.0*z^2 - 15.0*z - 15.0)/(z^3 - 6.0*z^2 + 15.0*z - 15.0)

        When precision is too low::

            sage: f = z + O(z**6)
            sage: f.pade(4, 4)
            Traceback (most recent call last):
            ...
            ValueError: the precision of the series is not large enough
        """
        from sage.rings.polynomial.polynomial_ring_constructor import PolynomialRing
        from sage.matrix.constructor import Matrix
        if self.precision_absolute() < n + m + 2:
            raise ValueError("the precision of the series is not large enough")
        polyring = self.parent()._poly_ring()
        z = polyring.gen()
        c = self.list()
        mat = Matrix(polyring, n + 1, n + 1)
        for i in range(1, n + 1):
            for j in range(n + 1):
                mat[i, j] = c[m + i - j]
        for j in range(n + 1):
            mat[0, j] = z ** j
        resu_v = mat.determinant().truncate(n + 1)
        lead_v = resu_v.leading_coefficient()
        resu_v = resu_v / lead_v
        for j in range(n + 1):
            mat[0, j] = z ** j * (self.truncate(max(m - j + 1, 0)))
        resu_u = mat.determinant().truncate(m + 1)
        lead_u = resu_u.leading_coefficient()
        resu_u = resu_u / lead_u
        return lead_u / lead_v * resu_u / resu_v

    def _symbolic_(self, ring):
        """
        Conversion to symbolic series.

        EXAMPLES::

            sage: R.<x> = PowerSeriesRing(QQ)
            sage: s = R([1,2,3,4,5],prec=10); s
            1 + 2*x + 3*x^2 + 4*x^3 + 5*x^4 + O(x^10)
            sage: SR(s)
            1 + 2*x + 3*x^2 + 4*x^3 + 5*x^4 + Order(x^10)
            sage: SR(s).is_terminating_series()
            False
            sage: SR(s).variables()
            (x,)
            sage: s = R([1,2,3,4,5]); s
            1 + 2*x + 3*x^2 + 4*x^3 + 5*x^4
            sage: SR(s)
            1 + 2*x + 3*x^2 + 4*x^3 + 5*x^4
            sage: _.is_terminating_series()
            True
<<<<<<< HEAD
=======

        TESTS:

        Check that :trac:``18094`` is fixed::

            sage: SR(R(0).add_bigoh(20))
            Order(x^20)
>>>>>>> 48011a4a
        """
        from sage.symbolic.ring import SR
        from sage.rings.infinity import PlusInfinity
        poly = self.polynomial()
        pex = SR(poly)
<<<<<<< HEAD
        var = pex.variables()[0]
=======
        var = SR.var(self.variable())
>>>>>>> 48011a4a
        if not isinstance(self.prec(), PlusInfinity):
            # GiNaC does not allow manual addition of bigoh,
            # so we use a trick.
            pex += var**(self.prec()+1)
            return pex.series(var, self.prec())
        else:
            return pex.series(var, max(poly.exponents())+1)


def make_powerseries_poly_v0(parent,  f, prec, is_gen):
    """
    Return the power series specified by f, prec, and is_gen.

    This function exists for the purposes of pickling. Do not delete
    this function -- if you change the internal representation,
    instead make a new function and make sure that both kinds of
    objects correctly unpickle as the new type.

    EXAMPLES::

        sage: R.<t> = QQ[[]]
        sage: sage.rings.power_series_poly.make_powerseries_poly_v0(R, t, infinity, True)
        t
    """
    return PowerSeries_poly(parent, f, prec, 0, is_gen)<|MERGE_RESOLUTION|>--- conflicted
+++ resolved
@@ -1182,26 +1182,20 @@
             1 + 2*x + 3*x^2 + 4*x^3 + 5*x^4
             sage: _.is_terminating_series()
             True
-<<<<<<< HEAD
-=======
 
         TESTS:
 
         Check that :trac:``18094`` is fixed::
 
+            sage: R.<x>=PolynomialRing(ZZ)
             sage: SR(R(0).add_bigoh(20))
             Order(x^20)
->>>>>>> 48011a4a
         """
         from sage.symbolic.ring import SR
         from sage.rings.infinity import PlusInfinity
         poly = self.polynomial()
         pex = SR(poly)
-<<<<<<< HEAD
-        var = pex.variables()[0]
-=======
         var = SR.var(self.variable())
->>>>>>> 48011a4a
         if not isinstance(self.prec(), PlusInfinity):
             # GiNaC does not allow manual addition of bigoh,
             # so we use a trick.
