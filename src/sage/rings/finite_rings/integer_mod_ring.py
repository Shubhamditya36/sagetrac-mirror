--- conflicted
+++ resolved
@@ -96,15 +96,11 @@
 
     -  ``order`` - integer (default: 0), positive or
        negative
-<<<<<<< HEAD
-    - ``category`` (optional) - the category that the quotient ring belongs to.
-=======
     -  ``is_field`` (optional bool, default False) - assert that
        the order is prime and hence the quotient ring belongs to
        the category of fields.
 
     .. NOTE::
->>>>>>> 2a08a447
 
         The optional argument ``is_field`` is not part of the cache key.
         Hence, this factory will create precisely one instance of `\ZZ /
@@ -217,19 +213,10 @@
             sage: Zmod.create_key_and_extra_args(7, True)
             (7, {'category': Category of fields})
         """
-<<<<<<< HEAD
-        if category is None:
-            from sage.categories.commutative_rings import CommutativeRings
-            from sage.categories.finite_enumerated_sets import FiniteEnumeratedSets
-            from sage.categories.category import Category
-            category = Category.join([CommutativeRings(), FiniteEnumeratedSets()])
-        return (order, category)
-=======
         if is_field:
             from sage.categories.fields import Fields
             return order, {'category':Fields()}
         return order, {}
->>>>>>> 2a08a447
 
     def create_object(self, version, order, **kwds):
         """
@@ -238,6 +225,7 @@
             sage: R = Integers(10)
             sage: TestSuite(R).run() # indirect doctest
         """
+        category=None
         if isinstance(order, tuple):
             # this is for unpickling old data
             order, category = order
@@ -442,6 +430,9 @@
         quotient_ring.QuotientRing_generic.__init__(self, ZZ, ZZ.ideal(order),
                                                     names=('x',),
                                                     category=category)
+        # Calling ParentWithGens is not needed, the job is done in
+        # the quotient ring initialisation.
+        #ParentWithGens.__init__(self, self, category = category)
         # We want that the ring is its own base ring.
         self._base = self
         if cache is None:
