--- conflicted
+++ resolved
@@ -354,9 +354,6 @@
         sage: TestSuite(F19).run()
         sage: TestSuite(F23).run()
 
-<<<<<<< HEAD
-    Next we compute with the integers modulo `16`::
-=======
     By :trac:`15229`, there is a unique instance of the
     integral quotient ring of a given order. Using the
     :func:`IntegerModRing` factory twice, and using
@@ -375,7 +372,6 @@
     Next we compute with the integers modulo `16`.
 
     ::
->>>>>>> 66e07a2b
 
         sage: Z16 = IntegerModRing(16)
         sage: Z16.category()
