--- conflicted
+++ resolved
@@ -108,10 +108,6 @@
 
 from sage.structure.sage_object import register_unpickle_override
 from sage.misc.superseded import deprecated_function_alias
-<<<<<<< HEAD
-=======
-
->>>>>>> 868e571e
 #from sage.structure.parent cimport Parent
 
 cdef Integer one_Z = Integer(1)
@@ -762,11 +758,7 @@
         else:
             return x - n
 
-<<<<<<< HEAD
-    centerlift = deprecated_function_alias(8558,lift_centered)
-=======
     centerlift = deprecated_function_alias(15804,lift_centered)
->>>>>>> 868e571e
 
     cpdef bint is_one(self):
         raise NotImplementedError
