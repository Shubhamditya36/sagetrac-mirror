"""
Finite field morphisms

This file provides several classes implementing:

- embeddings between finite fields

- Frobenius isomorphism on finite fields

EXAMPLES::

    sage: from sage.rings.finite_rings.hom_finite_field import FiniteFieldHomomorphism_generic

Construction of an embedding::

    sage: k.<t> = GF(3^7)
    sage: K.<T> = GF(3^21)
    sage: f = FiniteFieldHomomorphism_generic(Hom(k, K)); f
    Ring morphism:
      From: Finite Field in t of size 3^7
      To:   Finite Field in T of size 3^21
      Defn: t |--> T^20 + 2*T^18 + T^16 + 2*T^13 + T^9 + 2*T^8 + T^7 + T^6 + T^5 + T^3 + 2*T^2 + T

    sage: f(t)
    T^20 + 2*T^18 + T^16 + 2*T^13 + T^9 + 2*T^8 + T^7 + T^6 + T^5 + T^3 + 2*T^2 + T

The map `f` has a method ``section`` which returns a partially defined
map which is the inverse of `f` on the image of `f`::

    sage: g = f.section(); g
    Section of Ring morphism:
      From: Finite Field in t of size 3^7
      To:   Finite Field in T of size 3^21
      Defn: t |--> T^20 + 2*T^18 + T^16 + 2*T^13 + T^9 + 2*T^8 + T^7 + T^6 + T^5 + T^3 + 2*T^2 + T
    sage: g(f(t^3+t^2+1))
    t^3 + t^2 + 1
    sage: g(T)
    Traceback (most recent call last):
    ...
    ValueError: T is not in the image of Ring morphism:
      From: Finite Field in t of size 3^7
      To:   Finite Field in T of size 3^21
      Defn: t |--> T^20 + 2*T^18 + T^16 + 2*T^13 + T^9 + 2*T^8 + T^7 + T^6 + T^5 + T^3 + 2*T^2 + T

There is no embedding of `GF(5^6)` into `GF(5^11)`::

    sage: k.<t> = GF(5^6)
    sage: K.<T> = GF(5^11)
    sage: FiniteFieldHomomorphism_generic(Hom(k, K))
    Traceback (most recent call last):
    ...
    ValueError: No embedding of Finite Field in t of size 5^6 into Finite Field in T of size 5^11


Construction of Frobenius endomorphisms::

    sage: k.<t> = GF(7^14)
    sage: Frob = k.frobenius_endomorphism(); Frob
    Frobenius endomorphism t |--> t^7 on Finite Field in t of size 7^14
    sage: Frob(t)
    t^7

Some basic arithmetics is supported::

    sage: Frob^2
    Frobenius endomorphism t |--> t^(7^2) on Finite Field in t of size 7^14
    sage: f = k.frobenius_endomorphism(7); f
    Frobenius endomorphism t |--> t^(7^7) on Finite Field in t of size 7^14
    sage: f*Frob
    Frobenius endomorphism t |--> t^(7^8) on Finite Field in t of size 7^14

    sage: Frob.order()
    14
    sage: f.order()
    2

Note that simplifications are made automatically::

    sage: Frob^16
    Frobenius endomorphism t |--> t^(7^2) on Finite Field in t of size 7^14
    sage: Frob^28
    Identity endomorphism of Finite Field in t of size 7^14

And that comparisons work::

    sage: Frob == Frob^15
    True
    sage: Frob^14 == Hom(k, k).identity()
    True

AUTHOR:

- Xavier Caruso (2012-06-29)
"""

#############################################################################
#    Copyright (C) 2012 Xavier Caruso <xavier.caruso@normalesup.org>
#
#  Distributed under the terms of the GNU General Public License (GPL)
#
#                  http://www.gnu.org/licenses/
#****************************************************************************

<<<<<<< HEAD
include "sage/ext/interrupt.pxi"
#include "sage/libs/pari/pari_err.pxi"
=======
#include "sage/ext/interrupt.pxi"
include "sage/libs/pari/pari_err.pxi"
>>>>>>> 9c4b9782

from sage.rings.integer cimport Integer
from sage.rings.integer_ring import ZZ

from sage.categories.homset import Hom
from sage.structure.element cimport Element

from sage.rings.finite_rings.finite_field_base import is_FiniteField
from sage.rings.morphism cimport RingHomomorphism, RingHomomorphism_im_gens, FrobeniusEndomorphism_generic
from sage.rings.finite_rings.constructor import FiniteField

from sage.categories.map cimport Section
from sage.categories.morphism cimport Morphism

from sage.misc.cachefunc import cached_method

import sage.libs.pari.pari_instance
from sage.libs.pari.pari_instance cimport PariInstance
<<<<<<< HEAD
from sage.libs.pari.gen cimport gen, FpX_ffisom
=======
from sage.libs.pari.gen cimport gen
from sage.libs.pari.paridecl cimport FpX_ffisom
>>>>>>> 9c4b9782

cdef class SectionFiniteFieldHomomorphism_generic(Section):
    """
    A class implementing sections of embeddings between finite fields.
    """
    cpdef Element _call_(self, x):  # Not optimized
        """
        TESTS::

            sage: from sage.rings.finite_rings.hom_finite_field import FiniteFieldHomomorphism_generic
            sage: k.<t> = GF(3^7)
            sage: K.<T> = GF(3^21)
            sage: f = FiniteFieldHomomorphism_generic(Hom(k, K))
            sage: g = f.section()
            sage: g(f(t^3+t^2+1))
            t^3 + t^2 + 1

            sage: g(T)
            Traceback (most recent call last):
            ...
            ValueError: T is not in the image of Ring morphism:
              From: Finite Field in t of size 3^7
              To:   Finite Field in T of size 3^21
              Defn: t |--> T^20 + 2*T^18 + T^16 + 2*T^13 + T^9 + 2*T^8 + T^7 + T^6 + T^5 + T^3 + 2*T^2 + T
        """
        for root, _ in x.minimal_polynomial().roots(ring=self.codomain()):
            if self._inverse(root) == x:
                return root
        raise ValueError("%s is not in the image of %s" % (x, self._inverse))


    def _repr_(self):
        """
        Return a string representation of this section.

        EXAMPLES::

            sage: from sage.rings.finite_rings.hom_finite_field import FiniteFieldHomomorphism_generic
            sage: k.<t> = GF(3^7)
            sage: K.<T> = GF(3^21)
            sage: f = FiniteFieldHomomorphism_generic(Hom(k, K))
            sage: g = f.section()
            sage: g._repr_()
            'Section of Ring morphism:\n  From: Finite Field in t of size 3^7\n  To:   Finite Field in T of size 3^21\n  Defn: t |--> T^20 + 2*T^18 + T^16 + 2*T^13 + T^9 + 2*T^8 + T^7 + T^6 + T^5 + T^3 + 2*T^2 + T'
        """
        return "Section of %s" % self._inverse


    def _latex_(self):
        r"""
        Return a latex representation of this section.

        EXAMPLES::

            sage: from sage.rings.finite_rings.hom_finite_field import FiniteFieldHomomorphism_generic
            sage: k.<t> = GF(3^7)
            sage: K.<T> = GF(3^21)
            sage: f = FiniteFieldHomomorphism_generic(Hom(k, K))
            sage: g = f.section()
            sage: g._latex_()
            '\\verb"Section of "\\Bold{F}_{3^{7}} \\hookrightarrow \\Bold{F}_{3^{21}}'
        """
        return '\\verb"Section of "' + self._inverse._latex_()



cdef class FiniteFieldHomomorphism_generic(RingHomomorphism_im_gens):
    """
    A class implementing embeddings between finite fields.
    """
    def __init__(self, parent, im_gens=None, check=True, section_class=None, algorithm=None):
        """
        TESTS::

            sage: from sage.rings.finite_rings.hom_finite_field import FiniteFieldHomomorphism_generic
            sage: k.<t> = GF(3^7)
            sage: K.<T> = GF(3^21)
            sage: f = FiniteFieldHomomorphism_generic(Hom(k, K)); f
            Ring morphism:
              From: Finite Field in t of size 3^7
              To:   Finite Field in T of size 3^21
              Defn: t |--> T^20 + 2*T^18 + T^16 + 2*T^13 + T^9 + 2*T^8 + T^7 + T^6 + T^5 + T^3 + 2*T^2 + T

            sage: k.<t> = GF(3^6)
            sage: K.<t> = GF(3^9)
            sage: FiniteFieldHomomorphism_generic(Hom(k, K))
            Traceback (most recent call last):
            ...
            ValueError: No embedding of Finite Field in t of size 3^6 into Finite Field in t of size 3^9

            sage: FiniteFieldHomomorphism_generic(Hom(ZZ, QQ))
            Traceback (most recent call last):
            ...
            TypeError: The domain is not a finite field

            sage: R.<x> = k[]
            sage: FiniteFieldHomomorphism_generic(Hom(k, R))
            Traceback (most recent call last):
            ...
            TypeError: The codomain is not a finite field
        """
        cdef PariInstance PI = sage.libs.pari.pari_instance.pari
        cdef gen p, P, Q, R
        domain = parent.domain()
        codomain = parent.codomain()
        if not is_FiniteField(domain):
            raise TypeError("The domain is not a finite field")
        if not is_FiniteField(codomain):
            raise TypeError("The codomain is not a finite field")
        if domain.characteristic() != codomain.characteristic() or codomain.degree() % domain.degree() != 0:
            raise ValueError("No embedding of %s into %s" % (domain, codomain))
        if im_gens is None:
            if algorithm == "allombert":
<<<<<<< HEAD
                sig_on()
=======
                pari_catch_sig_on()
>>>>>>> 9c4b9782
                p = PI(domain.characteristic())
                # PARI wants polynomials with integer coefficients
                P = PI(domain.modulus().change_ring(ZZ))
                Q = PI(codomain.modulus().change_ring(ZZ))
<<<<<<< HEAD
                sig_on()
                R = PI.new_gen(FpX_ffisom(P.g, Q.g, p.g))
                sig_off()
=======
                pari_catch_sig_on()
                R = PI.new_gen(FpX_ffisom(P.g, Q.g, p.g))
                pari_catch_sig_off()
>>>>>>> 9c4b9782
                im_gens = codomain(R.list())
            else:
                im_gens = domain.modulus().any_root(codomain)
            check=False
        RingHomomorphism_im_gens.__init__(self, parent, im_gens, check)
        if section_class is None:
            self._section_class = SectionFiniteFieldHomomorphism_generic
        else:
            self._section_class = section_class


    def _latex_(self):
        r"""
        Return a latex representation of this embedding.

        EXAMPLES::

            sage: from sage.rings.finite_rings.hom_finite_field import FiniteFieldHomomorphism_generic
            sage: k.<t> = GF(3^7)
            sage: K.<T> = GF(3^21)
            sage: f = FiniteFieldHomomorphism_generic(Hom(k, K))
            sage: f._latex_()
            '\\Bold{F}_{3^{7}} \\hookrightarrow \\Bold{F}_{3^{21}}'
        """
        return self.domain()._latex_() + " \\hookrightarrow " + self.codomain()._latex_()


    cpdef Element _call_(self, x):
        """
        TESTS::

            sage: from sage.rings.finite_rings.hom_finite_field import FiniteFieldHomomorphism_generic
            sage: k.<t> = GF(3^3)
            sage: K.<T> = GF(3^9)
            sage: f = FiniteFieldHomomorphism_generic(Hom(k, K))
            sage: f(t)
            2*T^6 + 2*T^4 + T^2 + T

            sage: a = k.random_element()
            sage: b = k.random_element()
            sage: f(a+b) == f(a) + f(b)
            True
            sage: f(a*b) == f(a) * f(b)
            True
        """
        return x.polynomial()(self.im_gens()[0])


    def is_injective(self):
        """
        Return True since a embedding between finite fields is
        always injective.

        EXAMPLES::

            sage: from sage.rings.finite_rings.hom_finite_field import FiniteFieldHomomorphism_generic
            sage: k.<t> = GF(3^3)
            sage: K.<T> = GF(3^9)
            sage: f = FiniteFieldHomomorphism_generic(Hom(k, K))
            sage: f.is_injective()
            True
        """
        return True


    def is_surjective(self):
        """
        Return true if this embedding is surjective (and hence an
        isomorphism.

        EXAMPLES::

            sage: from sage.rings.finite_rings.hom_finite_field import FiniteFieldHomomorphism_generic
            sage: k.<t> = GF(3^3)
            sage: K.<T> = GF(3^9)
            sage: f = FiniteFieldHomomorphism_generic(Hom(k, K))
            sage: f.is_surjective()
            False
            sage: g = FiniteFieldHomomorphism_generic(Hom(k, k))
            sage: g.is_surjective()
            True
        """
        return self.domain().cardinality() == self.codomain().cardinality()


    @cached_method
    def section(self):
        """
        Return the ``inverse`` of this embedding.

        It is a partially defined map whose domain is the codomain
        of the embedding, but which is only defined on the image of
        the embedding.

        EXAMPLES::

            sage: from sage.rings.finite_rings.hom_finite_field import FiniteFieldHomomorphism_generic
            sage: k.<t> = GF(3^7)
            sage: K.<T> = GF(3^21)
            sage: f = FiniteFieldHomomorphism_generic(Hom(k, K));
            sage: g = f.section(); g
            Section of Ring morphism:
              From: Finite Field in t of size 3^7
              To:   Finite Field in T of size 3^21
              Defn: t |--> T^20 + 2*T^18 + T^16 + 2*T^13 + T^9 + 2*T^8 + T^7 + T^6 + T^5 + T^3 + 2*T^2 + T
            sage: g(f(t^3+t^2+1))
            t^3 + t^2 + 1
            sage: g(T)
            Traceback (most recent call last):
            ...
            ValueError: T is not in the image of Ring morphism:
              From: Finite Field in t of size 3^7
              To:   Finite Field in T of size 3^21
              Defn: t |--> T^20 + 2*T^18 + T^16 + 2*T^13 + T^9 + 2*T^8 + T^7 + T^6 + T^5 + T^3 + 2*T^2 + T
        """
        return self._section_class(self)


    def __richcmp__(left, right, int op):
        return (<Element>left)._richcmp(right, op)


    def __hash__(self):
        return Morphism.__hash__(self)



cdef class FrobeniusEndomorphism_finite_field(FrobeniusEndomorphism_generic):
    """
    A class implementing Frobenius endomorphisms on finite fields.
    """
    def __init__(self, domain, n=1):
        """
        INPUT:

        -  ``domain`` -- a finite field

        -  ``n`` -- an integer (default: 1)

        .. NOTE::

            `n` may be negative.

        OUTPUT:

        The `n`-th power of the absolute (arithmetic) Frobenius
        endomorphism on ``domain``

        TESTS::

            sage: from sage.rings.finite_rings.hom_finite_field import FrobeniusEndomorphism_finite_field
            sage: k.<t> = GF(5^3)
            sage: FrobeniusEndomorphism_finite_field(k)
            Frobenius endomorphism t |--> t^5 on Finite Field in t of size 5^3
            sage: FrobeniusEndomorphism_finite_field(k, 2)
            Frobenius endomorphism t |--> t^(5^2) on Finite Field in t of size 5^3

            sage: FrobeniusEndomorphism_finite_field(k, t)
            Traceback (most recent call last):
            ...
            TypeError: n (=t) is not an integer

            sage: FrobeniusEndomorphism_finite_field(k['x'])
            Traceback (most recent call last):
            ...
            TypeError: The domain must be a finite field
        """
        if not is_FiniteField(domain):
            raise TypeError("The domain must be a finite field")
        try:
            n = Integer(n)
        except TypeError:
            raise TypeError("n (=%s) is not an integer" % n)

        if domain.is_finite():
            self._degree = domain.degree()
            self._power = n % self._degree
            self._degree_fixed = domain.degree().gcd(self._power)
            self._order = self._degree / self._degree_fixed
        self._q = domain.characteristic() ** self._power
        RingHomomorphism.__init__(self, Hom(domain, domain))


    def _repr_(self):
        """
        Return a string representation of this endomorphism.

        EXAMPLES::

            sage: k.<t> = GF(5^3)
            sage: Frob = k.frobenius_endomorphism(); Frob
            Frobenius endomorphism t |--> t^5 on Finite Field in t of size 5^3

            sage: Frob._repr_()
            'Frobenius endomorphism t |--> t^5 on Finite Field in t of size 5^3'
        """
        name = self.domain().variable_name()
        if self._power == 0:
            s = "Identity endomorphism of"
        elif self._power == 1:
            s = "Frobenius endomorphism %s |--> %s^%s on" % (name, name, self.domain().characteristic())
        else:
            s = "Frobenius endomorphism %s |--> %s^(%s^%s) on" % (name, name, self.domain().characteristic(), self._power)
        s += " %s" % self.domain()
        return s


    def _repr_short(self):
        """
        Return a short string representation of this endomorphism.

        EXAMPLES::

            sage: k.<t> = GF(5^3)
            sage: Frob = k.frobenius_endomorphism(); Frob
            Frobenius endomorphism t |--> t^5 on Finite Field in t of size 5^3

            sage: Frob._repr_short()
            't |--> t^5'
        """
        name = self.domain().variable_name()
        if self._power == 0:
            s = "Identity"
        elif self._power == 1:
            s = "%s |--> %s^%s" % (name, name, self.domain().characteristic())
        else:
            s = "%s |--> %s^(%s^%s)" % (name, name, self.domain().characteristic(), self._power)
        return s


    def _latex_(self):
        r"""
        Return a latex representation of this endomorphism.

        EXAMPLES::

            sage: k.<t> = GF(5^3)
            sage: Frob = k.frobenius_endomorphism()
            sage: Frob._latex_()
            't \\mapsto t^{5}'
        """
        try:
            name = self.domain().latex_variable_names()[0]
        except IndexError:
            name = "x"
        if self._power == 0:
            s = '\\verb"id"'
        elif self._power == 1:
            s = "%s \\mapsto %s^{%s}" % (name, name, self.domain().characteristic())
        else:
            s = "%s \\mapsto %s^{%s^{%s}}" % (name, name, self.domain().characteristic(), self._power)
        return s


    cpdef Element _call_(self, x):
        """
        TESTS::

            sage: k.<t> = GF(5^3)
            sage: Frob = k.frobenius_endomorphism()
            sage: Frob(t)
            2*t^2 + 4*t + 4
            sage: Frob(t) == t^5
            True
        """
        return x ** self._q


    def order(self):
        """
        Return the order of this endomorphism.

        EXAMPLES::

            sage: k.<t> = GF(5^12)
            sage: Frob = k.frobenius_endomorphism()
            sage: Frob.order()
            12
            sage: (Frob^2).order()
            6
            sage: (Frob^9).order()
            4
        """
        if self._order == 0:
            from sage.rings.infinity import Infinity
            return Infinity
        else:
            return Integer(self._order)

    def power(self):
        """
        Return an integer `n` such that this endormorphism
        is the `n`-th power of the absolute (arithmetic)
        Frobenius.

        EXAMPLES::

            sage: k.<t> = GF(5^12)
            sage: Frob = k.frobenius_endomorphism()
            sage: Frob.power()
            1
            sage: (Frob^9).power()
            9
            sage: (Frob^13).power()
            1
        """
        return self._power


    def __pow__(self, n, modulus):
        """
        Return the `n`-th iterate of this endomorphism.

        EXAMPLES::

            sage: k.<t> = GF(5^12)
            sage: Frob = k.frobenius_endomorphism(); Frob
            Frobenius endomorphism t |--> t^5 on Finite Field in t of size 5^12
            sage: Frob^2
            Frobenius endomorphism t |--> t^(5^2) on Finite Field in t of size 5^12

        The result is simplified if possible::

            sage: Frob^15
            Frobenius endomorphism t |--> t^(5^3) on Finite Field in t of size 5^12
            sage: Frob^36
            Identity endomorphism of Finite Field in t of size 5^12
        """
        return self.__class__(self.domain(), self.power()*n)


    def _composition(self, right):
        """
        Return self o right.

        EXAMPLES::

            sage: k.<t> = GF(5^12)
            sage: f = k.frobenius_endomorphism(); f
            Frobenius endomorphism t |--> t^5 on Finite Field in t of size 5^12
            sage: g = k.frobenius_endomorphism(2); g
            Frobenius endomorphism t |--> t^(5^2) on Finite Field in t of size 5^12
            sage: f * g
            Frobenius endomorphism t |--> t^(5^3) on Finite Field in t of size 5^12

        The result is simplified if possible::

            sage: f = k.frobenius_endomorphism(9)
            sage: g = k.frobenius_endomorphism(10)
            sage: f * g
            Frobenius endomorphism t |--> t^(5^7) on Finite Field in t of size 5^12
        """
        if isinstance(right, FrobeniusEndomorphism_finite_field):
            return self.__class__(self.domain(), self._power + right.power())
        else:
            return RingHomomorphism._composition(self, right)


    def fixed_field(self):
        """
        Return the fixed field of ``self``.

        OUTPUT:

        - a tuple `(K, e)`, where `K` is the subfield of the domain
          consisting of elements fixed by ``self`` and `e` is an
          embedding of `K` into the domain.

        .. NOTE::

            The name of the variable used for the subfield (if it
            is not a prime subfield) is suffixed by ``_fixed``.

        EXAMPLES::

            sage: k.<t> = GF(5^6)
            sage: f = k.frobenius_endomorphism(2)
            sage: kfixed, embed = f.fixed_field()
            sage: kfixed
            Finite Field in t_fixed of size 5^2
            sage: embed
            Ring morphism:
              From: Finite Field in t_fixed of size 5^2
              To:   Finite Field in t of size 5^6
              Defn: t_fixed |--> 4*t^5 + 2*t^4 + 4*t^2 + t

            sage: tfixed = kfixed.gen()
            sage: embed(tfixed)
            4*t^5 + 2*t^4 + 4*t^2 + t
        """
        if self._degree_fixed == 1:
            k = FiniteField(self.domain().characteristic())
            from hom_prime_finite_field import FiniteFieldHomomorphism_prime
            f = FiniteFieldHomomorphism_prime(Hom(k, self.domain()))
        else:
            k = FiniteField(self.domain().characteristic()**self._degree_fixed,
                            name=self.domain().variable_name() + "_fixed")
            f = FiniteFieldHomomorphism_generic(Hom(k, self.domain()))
        return k, f


    def is_injective(self):
        """
        Return true since any power of the Frobenius endomorphism
        over a finite field is always injective.

        EXAMPLES::

            sage: k.<t> = GF(5^3)
            sage: Frob = k.frobenius_endomorphism()
            sage: Frob.is_injective()
            True
        """
        return True


    def is_surjective(self):
        """
        Return true since any power of the Frobenius endomorphism
        over a finite field is always surjective.

        EXAMPLES::

            sage: k.<t> = GF(5^3)
            sage: Frob = k.frobenius_endomorphism()
            sage: Frob.is_surjective()
            True
        """
        return True


    def is_identity(self):
        """
        Return true if this morphism is the identity morphism.

        EXAMPLES::

            sage: k.<t> = GF(5^3)
            sage: Frob = k.frobenius_endomorphism()
            sage: Frob.is_identity()
            False
            sage: (Frob^3).is_identity()
            True
        """
        return self.power() == 0


    def __richcmp__(left, right, int op):
        return (<Element>left)._richcmp(right, op)


    def __hash__(self):
        return Morphism.__hash__(self)


from sage.structure.sage_object import register_unpickle_override
register_unpickle_override('sage.rings.finite_field_morphism', 'FiniteFieldHomomorphism_generic', FiniteFieldHomomorphism_generic)<|MERGE_RESOLUTION|>--- conflicted
+++ resolved
@@ -101,13 +101,8 @@
 #                  http://www.gnu.org/licenses/
 #****************************************************************************
 
-<<<<<<< HEAD
 include "sage/ext/interrupt.pxi"
 #include "sage/libs/pari/pari_err.pxi"
-=======
-#include "sage/ext/interrupt.pxi"
-include "sage/libs/pari/pari_err.pxi"
->>>>>>> 9c4b9782
 
 from sage.rings.integer cimport Integer
 from sage.rings.integer_ring import ZZ
@@ -126,12 +121,8 @@
 
 import sage.libs.pari.pari_instance
 from sage.libs.pari.pari_instance cimport PariInstance
-<<<<<<< HEAD
-from sage.libs.pari.gen cimport gen, FpX_ffisom
-=======
 from sage.libs.pari.gen cimport gen
 from sage.libs.pari.paridecl cimport FpX_ffisom
->>>>>>> 9c4b9782
 
 cdef class SectionFiniteFieldHomomorphism_generic(Section):
     """
@@ -245,24 +236,14 @@
             raise ValueError("No embedding of %s into %s" % (domain, codomain))
         if im_gens is None:
             if algorithm == "allombert":
-<<<<<<< HEAD
                 sig_on()
-=======
-                pari_catch_sig_on()
->>>>>>> 9c4b9782
                 p = PI(domain.characteristic())
                 # PARI wants polynomials with integer coefficients
                 P = PI(domain.modulus().change_ring(ZZ))
                 Q = PI(codomain.modulus().change_ring(ZZ))
-<<<<<<< HEAD
                 sig_on()
                 R = PI.new_gen(FpX_ffisom(P.g, Q.g, p.g))
                 sig_off()
-=======
-                pari_catch_sig_on()
-                R = PI.new_gen(FpX_ffisom(P.g, Q.g, p.g))
-                pari_catch_sig_off()
->>>>>>> 9c4b9782
                 im_gens = codomain(R.list())
             else:
                 im_gens = domain.modulus().any_root(codomain)
