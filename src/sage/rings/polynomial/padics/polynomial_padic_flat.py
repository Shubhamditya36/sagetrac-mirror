"""
`p`-adic polynomials with a flat precision

This module provides classes for `p`-adic polynomials with a flat precision,
i.e., the absolute precision is the same for all coefficients of the
polynomial.

AUTHORS:

- Julian Rueth (2013- 09-12): added some docstrings and cleanup of the inheritance
"""

#*****************************************************************************
#       Copyright (C) 2008 David Roe <roed.math@gmail.com>
#                     2008 John Cremona <john.cremona@gmail.com>
#                     2013 Julian Rueth <julian.rueth@fsfe.org>
#
#  Distributed under the terms of the GNU General Public License (GPL)
#  as published by the Free Software Foundation; either version 2 of
#  the License, or (at your option) any later version.
#                  http://www.gnu.org/licenses/
#*****************************************************************************
<<<<<<< HEAD
import sage.rings.padics.misc
from sage.rings.integer import Integer
=======
import six
from six.moves import range

from sage.rings.polynomial.polynomial_element import Polynomial_generic_dense, Polynomial
from sage.rings.polynomial.padics.polynomial_padic import Polynomial_padic
>>>>>>> d9e145d4
from sage.rings.infinity import infinity
from sage.libs.all import pari_gen
from sage.structure.factorization import Factorization
from polynomial_padic_generic import Polynomial_padic_generic_ring

class Polynomial_padic_flat(Polynomial_padic_generic_ring):
    r"""
    A polynomial with a flat precision over a `p`-adic base ring.

    INPUT:

    - ``parent`` -- a polynomial ring over a `p`-adic ring

    - ``x`` -- data to construct a polynomial (default: ``None``)

    - ``check`` -- a boolean (default: ``True``), whether to make sure that all
      coefficients are in the `p`-adic base ring

    - ``is_gen`` -- a boolean (default: ``False``), whether this is the
      generator of the polynomial ring

    - ``construct`` -- a boolean (default: ``False``), unused

    - ``absprec`` -- an integer or ``None`` (default: ``None``), if given,
      every coefficient is capped to this precision

    EXAMPLES::

        sage: from sage.rings.polynomial.padics.polynomial_padic_flat import Polynomial_padic_flat
        sage: R.<x> = ZpFM(3)[] # indirect doctest
        sage: isinstance(x, Polynomial_padic_flat)
        True

    """
    def __init__(self, parent, x=None, check=True, is_gen=False, construct=False, absprec=None):
        """
<<<<<<< HEAD
        Initialization.

        TESTS::

            sage: R.<x> = ZpFM(3)[]
            sage: type(x)
            <class 'sage.rings.polynomial.padics.polynomial_padic_flat.Polynomial_padic_flat'>
=======
        TESTS:

        Check that :trac:`13620` has been fixed::

            sage: K = ZpFM(3)
            sage: R.<t> = K[]
            sage: R(R.zero())
            0
>>>>>>> d9e145d4

        """
        if x is None:
            Polynomial_padic_generic_ring.__init__(self, parent, x = None, is_gen = is_gen)
            return
        R = parent.base_ring()
        if sage.rings.fraction_field_element.is_FractionFieldElement(x):
            if x.denominator() != 1:
                raise TypeError("denominator must be 1")
            else:
                x = x.numerator()
        from sage.rings.polynomial.polynomial_element import Polynomial
        if isinstance(x, Polynomial):
            if x.base_ring() is R:
                x = list(x.list())
            else:
                x = [R(a) for a in x.list()]
        elif isinstance(x, list):
            if check:
                x = [R(a) for a in x]
        elif isinstance(x, dict):
            if check:
                m = infinity
                zero = R(0)
                n = max(x.keys()) if x else 0
                v = [zero] * (n + 1)
                for i, z in six.iteritems(x):
                    v[i] = R(z)
                    m = min(m, v[i].precision_absolute())
                x = v
            else:
                m = sage.rings.padics.misc.min(a.precision_absolute() for a in x.values())
            if not absprec is None:
                m = min(m, absprec)
            Polynomial_padic_generic_ring.__init__(self, parent, x, absprec = m)
            return
        elif isinstance(x, pari_gen):
            x = [R(w) for w in x.list()]
        else:
            x = [R(x)]
        if absprec is None:
            absprec = infinity
        m = min([a.precision_absolute() for a in x] + [absprec])
        Polynomial_padic_generic_ring.__init__(self, parent, x)<|MERGE_RESOLUTION|>--- conflicted
+++ resolved
@@ -20,16 +20,12 @@
 #  the License, or (at your option) any later version.
 #                  http://www.gnu.org/licenses/
 #*****************************************************************************
-<<<<<<< HEAD
 import sage.rings.padics.misc
-from sage.rings.integer import Integer
-=======
 import six
 from six.moves import range
 
 from sage.rings.polynomial.polynomial_element import Polynomial_generic_dense, Polynomial
 from sage.rings.polynomial.padics.polynomial_padic import Polynomial_padic
->>>>>>> d9e145d4
 from sage.rings.infinity import infinity
 from sage.libs.all import pari_gen
 from sage.structure.factorization import Factorization
@@ -66,7 +62,6 @@
     """
     def __init__(self, parent, x=None, check=True, is_gen=False, construct=False, absprec=None):
         """
-<<<<<<< HEAD
         Initialization.
 
         TESTS::
@@ -74,8 +69,6 @@
             sage: R.<x> = ZpFM(3)[]
             sage: type(x)
             <class 'sage.rings.polynomial.padics.polynomial_padic_flat.Polynomial_padic_flat'>
-=======
-        TESTS:
 
         Check that :trac:`13620` has been fixed::
 
@@ -83,8 +76,6 @@
             sage: R.<t> = K[]
             sage: R(R.zero())
             0
->>>>>>> d9e145d4
-
         """
         if x is None:
             Polynomial_padic_generic_ring.__init__(self, parent, x = None, is_gen = is_gen)
