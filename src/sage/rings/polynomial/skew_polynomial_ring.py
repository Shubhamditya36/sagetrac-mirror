r"""
Skew Univariate Polynomial Rings

This module provides the :class:`~sage.rings.polynomial.skew_polynomial_ring.SkewPolynomialRing_general`
which constructs a general dense skew univariate polynomials over commutative base rings with
automorphisms over the base rings. This is the set of formal polynomials where the coefficients
are written on the left of the variable of the skew polynomial ring. The modified multiplication
operation over elements of the base ring is extended to all elements of the skew poynomial ring
by associativity and distributivity.

This module also provides :class:`~sage.rings.polynomial.skew_polynomial_ring.SkewPolynomialRing_finite_order`
which is a specialized class for skew polynomial rings over fields equipped with an automorphism of
finite order. It inherits from
:class:`~sage.rings.polynomial.skew_polynomial_ring.SkewPolynomialRing_general` but contains more
methods and provides better algorithms.

AUTHOR:

- Xavier Caruso (2012-06-29): initial version

- Arpit Merchant (2016-08-04): improved docstrings, fixed doctests
  and refactored classes and methods

- Johan Rosenkilde (2016-08-03): changes for bug fixes, docstring and
  doctest errors

"""
# ***************************************************************************
#    Copyright (C) 2012 Xavier Caruso <xavier.caruso@normalesup.org>
#
#    This program is free software: you can redistribute it and/or modify
#    it under the terms of the GNU General Public License as published by
#    the Free Software Foundation, either version 2 of the License, or
#    (at your option) any later version.
#                  https://www.gnu.org/licenses/
# ***************************************************************************

from sage.structure.richcmp import op_EQ
from sage.misc.prandom import randint
from sage.misc.cachefunc import cached_method
from sage.rings.infinity import Infinity
from sage.structure.category_object import normalize_names
import sage.misc.latex as latex

from sage.structure.unique_representation import UniqueRepresentation
from sage.structure.element import Element
from sage.rings.ring import Algebra
from sage.rings.ring import Field
from sage.categories.rings import Rings
from sage.categories.algebras import Algebras
from sage.rings.integer import Integer

from sage.categories.morphism import IdentityMorphism
from sage.rings.morphism import RingHomomorphism
from sage.categories.homset import Hom
from sage.categories.map import Section

from sage.rings.polynomial.polynomial_element import PolynomialBaseringInjection
from sage.rings.polynomial.polynomial_ring import PolynomialRing_general
from sage.rings.polynomial.skew_polynomial_element import SkewPolynomialBaseringInjection


# Helper functions

def _base_ring_to_fraction_field(S):
    """
    Return the unique skew polynomial ring over the fraction field of
    ``S.base_ring()`` which has ``S`` a sub-ring (internal method).

    INPUT:

    - ``S`` -- a skew polynomial ring.

    OUTPUT:

    - ``Q`` -- the skew polynomial ring over the fraction field of
      ``S.base_ring``.

    EXAMPLES::

        sage: from sage.rings.polynomial.skew_polynomial_ring import _base_ring_to_fraction_field
        sage: R.<t> = ZZ[]
        sage: sigma = R.hom([t+1])
        sage: S.<x> = R['x', sigma]
        sage: _base_ring_to_fraction_field(S)
        Skew Polynomial Ring in x over Fraction Field of Univariate Polynomial Ring in t over Integer Ring twisted by t |-->  t + 1
    """
    R = S.base_ring()
    if isinstance(R, Field):
        return S
    else:
        Q = R.fraction_field()
        gens = R.gens()
        sigmaS = S.twist_map()
        # try:
        sigmaQ = Q.hom([ Q(sigmaS(g)) for g in gens ])
        return Q[S.variable_name(), sigmaQ]
        # except Exception, e:
        #     raise ValueError("unable to lift the twist map to a twist map over %s (error was: %s)" % (Q, e))

def _minimal_vanishing_polynomial(R, eval_pts):
    """
    Return the minimal vanishing polynomial (internal function).

    See the documentation for
    :meth:`SkewPolynomialRing.minimal_vanishing_polynomial` for a description.

    INPUT:

    - ``R`` -- A skew polynomial ring over a field.

    - ``eval_pts`` -- a list of evaluation points

    OUTPUT:

    The minimal vanishing polynomial.

    EXAMPLES::

        sage: from sage.rings.polynomial.skew_polynomial_ring import _minimal_vanishing_polynomial
        sage: k.<t> = GF(5^3)
        sage: Frob = k.frobenius_endomorphism()
        sage: S.<x> = k['x',Frob]
        sage: eval_pts = [1, t, t^2]
        sage: b = _minimal_vanishing_polynomial(S, eval_pts); b
        doctest:...: FutureWarning: This class/method/function is marked as experimental. It, its functionality or its interface might change without a formal deprecation.
        See http://trac.sagemath.org/13215 for details.
        x^3 + 4
    """
    l = len(eval_pts)
    if l == 0:
        return R.one()
    elif l == 1:
        e = eval_pts[0]
        if e.is_zero():
            return R.one()
        else:
            return R.gen() - R.twist_map()(e)/e
    else:
        t = l//2
        A = eval_pts[:t]
        B = eval_pts[t:]
        M_A = _minimal_vanishing_polynomial(R, A)
        B_moved = M_A.multi_point_evaluation(B)
        M_at_B_moved = _minimal_vanishing_polynomial(R, B_moved)
        return M_at_B_moved * M_A


def _lagrange_polynomial(R, eval_pts, values):
    """
    Return the Lagrange polynomial of the given points if it exists.

    Otherwise return an unspecified polynomial (internal method).

    See the documentation for
    :meth:`SkewPolynomialRing.lagrange_polynomial` for a description
    of Lagrange polynomial.

    INPUT:

    - ``R`` -- a skew polynomial ring over a field

    - ``eval_pts`` -- list of evaluation points

    - ``values`` -- list of values that the Lagrange polynomial takes
        at the respective ``eval_pts``

    OUTPUT:

    - the Lagrange polynomial.

    EXAMPLES::

        sage: from sage.rings.polynomial.skew_polynomial_ring import _lagrange_polynomial
        sage: k.<t> = GF(5^3)
        sage: Frob = k.frobenius_endomorphism()
        sage: S.<x> = k['x',Frob]
        sage: eval_pts = [ t , t^2 ]
        sage: values = [ 3*t^2 + 4*t + 4 , 4*t ]
        sage: d = _lagrange_polynomial(S, eval_pts, values); d
        x + t
        sage: d.multi_point_evaluation(eval_pts) == values
        True

    The following restrictions are impossible to satisfy because the evaluation
    points are linearly dependent over the fixed field of the twist map, and the
    corresponding values do not match::

        sage: eval_pts = [ t, 2*t ]
        sage: values = [ 1, 3 ]
        sage: _lagrange_polynomial(S, eval_pts, values)
        Traceback (most recent call last):
        ...
        ValueError: the given evaluation points are linearly dependent over the fixed field of the twist map,
        so a Lagrange polynomial could not be determined (and might not exist).
    """
    l = len(eval_pts)
    if l == 1:
        if eval_pts[0].is_zero():
            # This is due to linear dependence among the eval_pts.
            raise ValueError("the given evaluation points are linearly dependent over the fixed field of the twist map, so a Lagrange polynomial could not be determined (and might not exist).")
        return (values[0]/eval_pts[0])*R.one()
    else:
        t = l//2
        A = eval_pts[:t]
        B = eval_pts[t:]
        M_A = _minimal_vanishing_polynomial(R, A)
        M_B = _minimal_vanishing_polynomial(R, B)
        A_ = M_B.multi_point_evaluation(A)
        B_ = M_A.multi_point_evaluation(B)
        I_1 = _lagrange_polynomial(R, A_, values[:t])
        I_2 = _lagrange_polynomial(R, B_, values[t:])
        return I_1 * M_B + I_2 * M_A



# Generic implementation of skew polynomial rings
#################################################

class SkewPolynomialRing_general(Algebra):
    r"""
    A general implementation of univariate skew polynomialring over a commutative ring.

    Let `R` be a commutative ring, and let `\sigma` be an automorphism of
    `R`.  The ring of skew polynomials `R[X, \sigma]` is the polynomial
    ring `R[X]`, where the addition is the usual polynomial addition, but
    the multiplication operation is defined by the modified rule

    .. MATH::

        X*a = \sigma(a) X.

    This means that `R[X, \sigma]` is a non-commutative ring. Skew polynomials
    were first introduced by Ore [Ore1933]_.

    EXAMPLES::

        sage: R.<t> = ZZ[]
        sage: sigma = R.hom([t+1])
        sage: S.<x> = SkewPolynomialRing(R,sigma); S
        Skew Polynomial Ring in x over Univariate Polynomial Ring in t over Integer Ring
         twisted by t |--> t + 1

    One can also use a shorter syntax::

        sage: S.<x> = R['x',sigma]; S
        Skew Polynomial Ring in x over Univariate Polynomial Ring in t over Integer Ring
         twisted by t |--> t + 1

    If we omit the diamond notation, the variable holding the indeterminate is
    not assigned::

        sage: Sy = R['y',sigma]
        sage: y
        Traceback (most recent call last):
        ...
        NameError: name 'y' is not defined
        sage: Sy.gen()
        y

    Note however that contrary to usual polynomial rings, we cannot omit the
    variable name on the RHS, since this collides with the notation for creating polynomial rings::

        sage: Sz.<z> = R[sigma]
        Traceback (most recent call last):
        ...
        ValueError: variable name 'Ring endomorphism of Univariate Polynomial Ring in t over Integer Ring\n
            Defn: t |--> t + 1' is not alphanumeric

    Of course, skew polynomial rings with different twist maps are not
    equal either::

        sage: R['x',sigma] == R['x',sigma^2]
        False

    Saving and loading of polynomial rings works::

        sage: loads(dumps(R['x',sigma])) == R['x',sigma]
        True

    .. SEEALSO::

        :meth:`sage.rings.polynomial.skew_polynomial_ring_constructor.SkewPolynomialRing`
        :mod:`sage.rings.polynomial.skew_polynomial_element`
    """
    def __init__(self, base_ring, twist_map, name, sparse, category=None, element_class=None):
        r"""
        Initialize ``self``.

        INPUT:

        - ``base_ring`` -- a commutative ring

        - ``twist_map`` -- an automorphism of the base ring

        - ``name`` -- string or list of strings representing the name of
          the variables of ring

        - ``sparse`` -- boolean (default: ``False``)

        - ``category`` -- a category

        - ``element_class`` -- class representing the type of element to
          be used in ring

        EXAMPLES::

            sage: R.<t> = ZZ[]
            sage: sigma = R.hom([t+1])
            sage: S.<x> = SkewPolynomialRing(R,sigma)
            sage: S.category()
            Category of algebras over Univariate Polynomial Ring in t over Integer Ring
            sage: S([1]) + S([-1])
            0
            sage: TestSuite(S).run()
        """
        self.__is_sparse = sparse
        if element_class is None:
            from sage.rings.polynomial.skew_polynomial_element import SkewPolynomial_generic_dense
            element_class = SkewPolynomial_generic_dense
        self.Element = self._polynomial_class = element_class
        self._map = twist_map
        self._maps = {0: IdentityMorphism(base_ring), 1: self._map}
        if category is None:
            category = Algebras(base_ring)
        Algebra.__init__(self, base_ring, names=name, normalize=True, category=category)

    def _element_constructor_(self, a=None, check=True, construct=False, **kwds):
        r"""
        Convert a base ring element ``a`` into a constant of this univariate
        skew polynomial ring, possibly non-canonically.

        INPUT:

        - ``a`` -- (default: ``None``) an element of the base ring
          of ``self`` or a ring that has a coerce map from ``self``

        - ``check`` -- boolean (default: ``True``)

        - ``construct`` -- boolean (default: ``False``)

        OUTPUT:

        An zero-degree skew polynomial in ``self``, equal to ``a``.

        EXAMPLES::

            sage: R.<t> = ZZ[]
            sage: sigma = R.hom([t+1])
            sage: S.<x> = SkewPolynomialRing(R,sigma)
            sage: S(1 + x + x^2 + x^3)
            x^3 + x^2 + x + 1
            sage: S(1 + t)
            t + 1
            sage: S(1 + t).degree()
            0
            sage: S(0).list()
            []

        TESTS::

            sage: S(x, check=True)
            x
        """
        C = self._polynomial_class
        if isinstance(a, list):
            return C(self, a, check=check, construct=construct)
        if isinstance(a, Element):
            P = a.parent()
            def build(check):
                if a.is_zero():
                    return P.zero()
                else:
                    return C(self, [a], check=check, construct=construct)
            if P is self:
                return a
            elif P is self.base_ring():
                build(False)
            elif P == self.base_ring() or self.base_ring().has_coerce_map_from(P):
                build(True)
        try:
            return a._polynomial_(self)
        except AttributeError:
            pass
        if isinstance(a, str):
            try:
                from sage.misc.parser import Parser, LookupNameMaker
                R = self.base_ring()
                p = Parser(Integer, R, LookupNameMaker({self.variable_name(): self.gen()}, R))
                return self(p.parse(a))
            except NameError:
                raise TypeError("unable to coerce string")
        return C(self, a, check, construct=construct, **kwds)

    def _coerce_map_from_base_ring(self):
        """
        Return a coercion map from the base ring of ``self``.

        EXAMPLES::

            sage: R.<t> = ZZ[]
            sage: S.<x> = SkewPolynomialRing(R, R.hom([t + 1]))
            sage: S.coerce_map_from(R)
            Skew Polynomial base injection morphism:
              From: Univariate Polynomial Ring in t over Integer Ring
              To:   Skew Polynomial Ring in x over Univariate Polynomial Ring in t over Integer Ring twisted by t |--> t + 1
            sage: x.parent()
            Skew Polynomial Ring in x over Univariate Polynomial Ring in t over Integer Ring twisted by t |--> t + 1
            sage: t.parent()
            Univariate Polynomial Ring in t over Integer Ring
            sage: y = x + t  # indirect doctest
            sage: y
            x + t
            sage: y.parent() is S
            True
        """
        return SkewPolynomialBaseringInjection(self.base_ring(), self)

    def _coerce_map_from_(self, P):
        r"""
        Check whether ``self`` has a coerce map from ``P``.

        The rings that canonically coerce into this ring are:

        - this ring itself

        - any ring that canonically coerces to the base ring of this ring

        - skew polynomial rings in the same variable and automorphism over
          any base ring that canonically coerces to the base ring of this ring

        INPUT:

        - ``P`` -- a ring

        EXAMPLES::

            sage: R.<t> = ZZ[]
            sage: sigma = R.hom([t+1])
            sage: S.<x> = SkewPolynomialRing(R,sigma)
            sage: S.has_coerce_map_from(S)
            True
            sage: S.has_coerce_map_from(R)
            True
            sage: S.has_coerce_map_from(ZZ)
            True
            sage: S.has_coerce_map_from(GF(5^3))
            False

            sage: S.coerce_map_from(ZZ)
            Composite map:
                From: Integer Ring
                To:   Skew Polynomial Ring in x over Univariate Polynomial Ring in t over Integer Ring twisted by t |--> t + 1
                Defn:   Polynomial base injection morphism:
                        From: Integer Ring
                        To:   Univariate Polynomial Ring in t over Integer Ring
                    then
                        Skew Polynomial base injection morphism:
                        From: Univariate Polynomial Ring in t over Integer Ring
                        To:   Skew Polynomial Ring in x over Univariate Polynomial Ring in t over Integer Ring twisted by t |--> t + 1
            sage: S.coerce_map_from(S)
            Identity endomorphism of Skew Polynomial Ring in x over Univariate Polynomial Ring in t over Integer Ring twisted by t |--> t + 1
        """
        base_ring = self.base_ring()
        try:
            connecting = base_ring.coerce_map_from(P)
            if connecting is not None:
                return self.coerce_map_from(base_ring) * connecting
        except TypeError:
            pass
        if isinstance(P, SkewPolynomialRing_general):
            if self.__is_sparse and not P.is_sparse():
                return False
            if P.variable_name() == self.variable_name():
                return base_ring.has_coerce_map_from(P.base_ring())

    def _repr_(self):
        r"""
        Return a string representation of ``self``.

        EXAMPLES::

            sage: R.<t> = ZZ[]
            sage: sigma = R.hom([t+1])
            sage: S.<x> = SkewPolynomialRing(R,sigma)
            sage: S
            Skew Polynomial Ring in x over Univariate Polynomial Ring in t over Integer Ring twisted by t |--> t + 1
        """
        s = "Skew Polynomial Ring in %s over %s twisted by %s" % (self.variable_name(),
                                                                  self.base_ring(),
                                                                  self._map._repr_short())
        if self.is_sparse():
            s = "Sparse " + s
        return s

    def _latex_(self):
        r"""
        Return a latex representation of ``self``.

        EXAMPLES::

            sage: R.<t> = ZZ[]
            sage: sigma = R.hom([t+1])
            sage: S.<x> = SkewPolynomialRing(R,sigma)
            sage: latex(S)
            \Bold{Z}[t][x,\begin{array}{l}
            \text{\texttt{Ring{ }endomorphism...}}
            \end{array}]
        """
        from sage.misc.latex import latex
        return "%s[%s,%s]" % (latex(self.base_ring()), self.latex_variable_names()[0],
                              latex(self._map))

    def change_var(self, var):
        r"""
        Return the skew polynomial ring in variable ``var`` with the same base
        ring and twist map as ``self``.

        INPUT:

        - ``var`` -- a string representing the name of the new variable.

        OUTPUT:

        ``self`` with variable name changed to ``var``.

        EXAMPLES::

            sage: k.<t> = GF(5^3)
            sage: Frob = k.frobenius_endomorphism()
            sage: R.<x> = SkewPolynomialRing(k,Frob); R
            Skew Polynomial Ring in x over Finite Field in t of size 5^3 twisted by t |--> t^5
            sage: Ry = R.change_var('y'); Ry
            Skew Polynomial Ring in y over Finite Field in t of size 5^3 twisted by t |--> t^5
            sage: Ry is R.change_var('y')
            True
        """
        from sage.rings.polynomial.skew_polynomial_ring_constructor import SkewPolynomialRing
        return SkewPolynomialRing(self.base_ring(), self._map, names=var,
                                  sparse=self.__is_sparse)

    def characteristic(self):
        r"""
        Return the characteristic of the base ring of ``self``.

        EXAMPLES::

            sage: R.<t> = QQ[]
            sage: sigma = R.hom([t+1])
            sage: R['x',sigma].characteristic()
            0

            sage: k.<u> = GF(5^3)
            sage: Frob = k.frobenius_endomorphism()
            sage: k['y',Frob].characteristic()
            5
        """
        return self.base_ring().characteristic()


    @cached_method
    def twist_map(self, n=1):
        r"""
        Return the twist map, the automorphism of the base ring of
        ``self``, iterated ``n`` times.

        INPUT:

        -  ``n`` - an integer (default: 1)

        OUTPUT:

        ``n``-th iterative of the twist map of this skew polynomial ring.

        EXAMPLES::

            sage: R.<t> = QQ[]
            sage: sigma = R.hom([t+1])
            sage: S.<x> = R['x',sigma]
            sage: S.twist_map()
            Ring endomorphism of Univariate Polynomial Ring in t over Rational Field
              Defn: t |--> t + 1
            sage: S.twist_map() == sigma
            True
            sage: S.twist_map(10)
            Ring endomorphism of Univariate Polynomial Ring in t over Rational Field
              Defn: t |--> t + 10

        If ``n`` in negative, Sage tries to compute the inverse of the
        twist map::

            sage: k.<t> = GF(5^3)
            sage: Frob = k.frobenius_endomorphism()
            sage: T.<y> = k['y',Frob]
            sage: T.twist_map(-1)
            Frobenius endomorphism t |--> t^(5^2) on Finite Field in t of size 5^3

        Sometimes it fails, even if the twist map is actually invertible::

            sage: S.twist_map(-1)
            Traceback (most recent call last):
            ...
            NotImplementedError: inversion of the twist map Ring endomorphism of Univariate Polynomial Ring in t over Rational Field
                  Defn: t |--> t + 1
        """
        try:
            return self._map ** n
        except TypeError as e:
            if n < 0:
                raise NotImplementedError("inversion of the twist map %s" % self._map)
            else:
                raise ValueError("Unexpected error in iterating the twist map: %s", e)


    @cached_method
    def gen(self, n=0):
        r"""
        Return the indeterminate generator of this skew polynomial ring.

        INPUT:

        - ``n`` -- index of generator to return (default: 0). Exists for
          compatibility with other polynomial rings.

        EXAMPLES::

            sage: R.<t> = QQ[]
            sage: sigma = R.hom([t+1])
            sage: S.<x> = R['x',sigma]; S
            Skew Polynomial Ring in x over Univariate Polynomial Ring in t over Rational Field twisted by t |--> t + 1
            sage: y = S.gen(); y
            x
            sage: y == x
            True
            sage: y is x
            True
            sage: S.gen(0)
            x

        This is also known as the parameter::

            sage: S.parameter() is S.gen()
            True
        """
        if n != 0:
            raise IndexError("generator %s not defined" % n)
        return self._polynomial_class(self, [0,1])

    parameter = gen

    def gens_dict(self):
        r"""
        Return a {name: variable} dictionary of the generators of ``self``.

        EXAMPLES::

            sage: R.<t> = ZZ[]
            sage: sigma = R.hom([t+1])
            sage: S.<x> = SkewPolynomialRing(R,sigma)
            sage: S.gens_dict()
            {'x': x}
        """
        return dict(zip(self.variable_names(), self.gens()))

    def is_finite(self):
        r"""
        Return ``False`` since skew polynomial rings are not finite
        (unless the base ring is `0`.)

        EXAMPLES::

            sage: k.<t> = GF(5^3)
            sage: k.is_finite()
            True
            sage: Frob = k.frobenius_endomorphism()
            sage: S.<x> = k['x',Frob]
            sage: S.is_finite()
            False
        """
        R = self.base_ring()
        return R.is_finite() and R.order() == 1

    def is_exact(self):
        r"""
        Return ``True`` if elements of this skew polynomial ring are exact.
        This happens if and only if elements of the base ring are exact.

        EXAMPLES::

            sage: k.<t> = GF(5^3)
            sage: Frob = k.frobenius_endomorphism()
            sage: S.<x> = k['x',Frob]
            sage: S.is_exact()
            True
            sage: S.base_ring().is_exact()
            True

            sage: R.<u> = k[[]]
            sage: sigma = R.hom([u+u^2])
            sage: T.<y> = R['y',sigma]
            sage: T.is_exact()
            False
            sage: T.base_ring().is_exact()
            False
        """
        return self.base_ring().is_exact()

    def is_sparse(self):
        r"""
        Return ``True`` if the elements of this polynomial ring are sparsely
        represented.

        .. WARNING::

            Since sparse skew polynomials are not yet implemented, this
            function always returns ``False``.

        EXAMPLES::

            sage: R.<t> = RR[]
            sage: sigma = R.hom([t+1])
            sage: S.<x> = R['x',sigma]
            sage: S.is_sparse()
            False
        """
        return self.__is_sparse

    def ngens(self):
        r"""
        Return the number of generators of this skew polynomial ring,
        which is 1.

        EXAMPLES::

            sage: R.<t> = RR[]
            sage: sigma = R.hom([t+1])
            sage: S.<x> = R['x',sigma]
            sage: S.ngens()
            1
        """
        return 1

    def random_element(self, degree=2, monic=False, *args, **kwds):
        r"""
        Return a random skew polynomial in ``self``.

        INPUT:

        - ``degree`` -- (default: 2) integer with degree
          or a tuple of integers with minimum and maximum degrees

        - ``monic`` -- (default: ``False``) if ``True``, return a monic
          skew polynomial

        - ``*args, **kwds`` -- passed on to the ``random_element`` method
          for the base ring

        OUTPUT:

        Skew polynomial such that the coefficients of `x^i`, for `i` up
        to ``degree``, are random elements from the base ring, randomized
        subject to the arguments ``*args`` and ``**kwds``.

        EXAMPLES::

            sage: k.<t> = GF(5^3)
            sage: Frob = k.frobenius_endomorphism()
            sage: S.<x> = k['x', Frob]
            sage: S.random_element()  # random
            (2*t^2 + 3)*x^2 + (4*t^2 + t + 4)*x + 2*t^2 + 2
            sage: S.random_element(monic=True)  # random
            x^2 + (2*t^2 + t + 1)*x + 3*t^2 + 3*t + 2

        Use ``degree`` to obtain polynomials of higher degree

            sage: p = S.random_element(degree=5)   # random
            (t^2 + 3*t)*x^4 + (4*t + 4)*x^3 + (4*t^2 + 4*t)*x^2 + (2*t^2 + 1)*x + 3

        When ``monic`` is ``False``, the returned skew polynomial may have
        a degree less than ``degree`` (it happens when the random leading
        coefficient is zero). However, if ``monic`` is ``True``, this can't
        happen::

            sage: p = S.random_element(degree=4, monic=True)
            sage: p.leading_coefficient() == S.base_ring().one()
            True
            sage: p.degree() == 4
            True

        If a tuple of two integers is given for the degree argument, a random
        integer will be chosen between the first and second element of the
        tuple as the degree, both inclusive::

            sage: S.random_element(degree=(2,7))  # random
            (3*t^2 + 1)*x^4 + (4*t + 2)*x^3 + (4*t + 1)*x^2
             + (t^2 + 3*t + 3)*x + 3*t^2 + 2*t + 2

        If the first tuple element is greater than the second, a a
        ``ValueError`` is raised::

            sage: S.random_element(degree=(5,4))
            Traceback (most recent call last):
            ...
            ValueError: first degree argument must be less or equal to the second
        """
        R = self.base_ring()
        if isinstance(degree, (list, tuple)):
            if len(degree) != 2:
                raise ValueError("degree argument must be an integer or a tuple of 2 integers (min_degree, max_degree)")
            if degree[0] > degree[1]:
                raise ValueError("first degree argument must be less or equal to the second")
            degree = randint(*degree)
        if monic:
            return self([R.random_element(*args, **kwds) for _ in range(degree)] + [R.one()])
        else:
<<<<<<< HEAD
            return self([R.random_element(*args, **kwds) for _ in range(degree+1)])
=======
            return self ([ R.random_element (*args, **kwds) for _ in range (degree+1) ])
            
    def random_irreducible(self, degree=2, monic=True, *args, **kwds):
        r"""
        Return a random irreducible skew polynomial.

        .. WARNING::

            Elements of this skew polynomial ring need to have a method
            is_irreducible(). Currently, this method is implemented only
            when the base ring is a finite field.

        INPUT:

        -  ``degree`` - Integer with degree (default: 2)
           or a tuple of integers with minimum and maximum degrees

        -  ``monic`` - if True, returns a monic skew polynomial
           (default: True)

        -  ``*args, **kwds`` - Passed on to the ``random_element`` method for
           the base ring

        OUTPUT:

        -  A random skew polynomial

        EXAMPLES::

            sage: k.<t> = GF(5^3)
            sage: Frob = k.frobenius_endomorphism()
            sage: S.<x> = k['x',Frob]
            sage: A = S.random_irreducible(); A
            x^2 + (4*t^2 + 3*t + 4)*x + 4*t^2 + t
            sage: A.is_irreducible()
            True
            sage: B = S.random_irreducible(degree=3,monic=False); B  # random
            (4*t + 1)*x^3 + (t^2 + 3*t + 3)*x^2 + (3*t^2 + 2*t + 2)*x + 3*t^2 + 3*t + 1
            sage: B.is_irreducible()
            True
        """
        R = self.base_ring()
        if isinstance(degree, (list, tuple)):
            if len(degree) != 2:
                raise ValueError("degree argument must be an integer or a tuple of 2 integers (min_degree, max_degree)")
            if degree[0] > degree[1]:
                raise ValueError("minimum degree must be less or equal than maximum degree")
            degree = randint(*degree)
        while True:
            irred = self.random_element((degree,degree), monic=monic)
            if irred.is_irreducible():
                return irred
>>>>>>> 20794e74

    def is_commutative(self):
        r"""
        Return ``True`` if this skew polynomial ring is commutative, i.e. if the
        twist map is the identity.

        EXAMPLES::

            sage: k.<t> = GF(5^3)
            sage: Frob = k.frobenius_endomorphism()
            sage: S.<x> = k['x',Frob]
            sage: S.is_commutative()
            False

            sage: T.<y> = k['y',Frob^3]
            sage: T.is_commutative()
            True
        """
        return self.twist_map().is_identity()

    def minimal_vanishing_polynomial(self, eval_pts):
        """
        Return the minimal-degree, monic skew polynomial which vanishes at all
        the given evaluation points.

        The degree of the vanishing polynomial is at most the length of
        ``eval_pts``. Equality holds if and only if the elements of ``eval_pts``
        are linearly independent over the fixed field of ``self.twist_map()``.

        - ``eval_pts`` -- list of evaluation points which are linearly
          independent over the fixed field of the twist map of the associated
          skew polynomial ring

        OUTPUT:

        The minimal vanishing polynomial.

        EXAMPLES::

            sage: k.<t> = GF(5^3)
            sage: Frob = k.frobenius_endomorphism()
            sage: S.<x> = k['x',Frob]
            sage: eval_pts = [1, t, t^2]
            sage: b = S.minimal_vanishing_polynomial(eval_pts); b
            x^3 + 4

        The minimal vanishing polynomial evaluates to 0 at each of the evaluation points::

            sage: eval = b.multi_point_evaluation(eval_pts); eval
            [0, 0, 0]

        If the evaluation points are linearly dependent over the fixed field of
        the twist map, then the returned polynomial has lower degree than the
        number of evaluation points::

            sage: S.minimal_vanishing_polynomial([t])
            x + 3*t^2 + 3*t
            sage: S.minimal_vanishing_polynomial([t, 3*t])
            x + 3*t^2 + 3*t
        """
        return _minimal_vanishing_polynomial(_base_ring_to_fraction_field(self), eval_pts)

    def lagrange_polynomial(self, points):
        r"""
        Return the minimal-degree polynomial which interpolates the given
        points.

        More precisely, given `n` pairs `(x_1, y_1), ..., (x_n, y_n) \in R^2`,
        where `R` is ``self.base_ring()``, compute a skew polynomial `p(x)` such
        that `p(x_i) = y_i` for each `i`, under the condition that the `x_i` are
        linearly independent over the fixed field of ``self.twist_map()``.

        If the `x_i` are linearly independent over the fixed field of
        ``self.twist_map()`` then such a polynomial is guaranteed to exist.
        Otherwise, it might exist depending on the `y_i`, but the algorithm used
        in this implementation does not support that, and so an error is always
        raised.

        INPUT:

        - ``points`` -- a list of pairs ``(x_1, y_1),..., (x_n, y_n)`` of
          elements of the base ring of ``self``. The `x_i` should be linearly
          independent over the fixed field of ``self.twist_map()``.

        OUTPUT:

        The Lagrange polynomial.

        EXAMPLES::

            sage: k.<t> = GF(5^3)
            sage: Frob = k.frobenius_endomorphism()
            sage: S.<x> = k['x',Frob]
            sage: points = [(t, 3*t^2 + 4*t + 4), (t^2, 4*t)]
            sage: d = S.lagrange_polynomial(points); d
            x + t

            sage: R.<t> = ZZ[]
            sage: sigma = R.hom([t+1])
            sage: T.<x> = R['x', sigma]
            sage: points = [ (1, t^2 + 3*t + 4), (t, 2*t^2 + 3*t + 1), (t^2, t^2 + 3*t + 4) ]
            sage: p = T.lagrange_polynomial(points); p
            ((-t^4 - 2*t - 3)/-2)*x^2 + (-t^4 - t^3 - t^2 - 3*t - 2)*x + (-t^4 - 2*t^3 - 4*t^2 - 10*t - 9)/-2
            sage: p.multi_point_evaluation([1, t, t^2]) == [ t^2 + 3*t + 4, 2*t^2 + 3*t + 1, t^2 + 3*t + 4 ]
            True

        If the `x_i` are linearly dependent over the fixed field of
        ``self.twist_map()``, then an error is raised::

            sage: T.lagrange_polynomial([ (t, 1), (2*t, 3) ])
            Traceback (most recent call last):
            ...
            ValueError: the given evaluation points are linearly dependent over the fixed field of the twist map,
            so a Lagrange polynomial could not be determined (and might not exist).
        """
        l = len(points)
        if not all( len(pair) == 2 for pair in points ):
            raise TypeError("supplied points must be pairs of elements of base ring")
        eval_pts = [ x for (x,_) in points ]
        values   = [ y for (_,y) in points ]

        if l > len(set(eval_pts)):
            raise TypeError("the evaluation points must be distinct")
        zero_i = [ i for i in range(l) if eval_pts[i].is_zero() ]
        if zero_i and not values[zero_i[0]].is_zero():
            raise TypeError("a skew polynomial always evaluates to 0 at 0, but a non-zero value was requested.")

        return _lagrange_polynomial(_base_ring_to_fraction_field(self), eval_pts, values)


# Special classes for twisting morphisms with finite order
##########################################################

class SectionSkewPolynomialCenterInjection(Section):
    r"""
    Section of the canonical injection of the centre of a skew
    polynomial ring into this ring

    TESTS::

        sage: k.<a> = GF(5^3)
        sage: S.<x> = SkewPolynomialRing(k, k.frobenius_endomorphism())
        sage: Z = S.centre()
        sage: iota = S.coerce_map_from(Z)
        sage: sigma = iota.section()
        sage: TestSuite(sigma).run(skip=['_test_category'])
    """
    def _call_ (self, x):
        r"""
        Return `x` viewed as an element of the centre

        EXAMPLES::

            sage: k.<a> = GF(5^3)
            sage: S.<x> = SkewPolynomialRing(k, k.frobenius_endomorphism())
            sage: Z = S.centre()
            sage: iota = S.coerce_map_from(Z)
            sage: sigma = iota.section()
            sage: sigma(x^3)
            (x^3)
            sage: sigma(x^2)
            Traceback (most recent call last):
            ...
            ValueError: x^2 is not in the center
        """
        order = self.inverse()._order
        section = self.inverse()._embed.section()
        lx = x.list()
        l = [ ]
        mod = 0
        for c in lx:
            if mod == 0:
                l.append(section(c))
            else:
                if not c.is_zero():
                    raise ValueError("%s is not in the center" % x)
            mod += 1
            if mod == order:
                mod = 0
        return self.codomain()(l)

    def _richcmp_(self, right, op):
        r"""
        Compare this morphism with ``right``

        TESTS::

            sage: k.<a> = GF(5^3)
            sage: S.<x> = SkewPolynomialRing(k, k.frobenius_endomorphism())
            sage: Z = S.centre()
            sage: iota = S.coerce_map_from(Z)
            sage: sigma = iota.section()
 
            sage: s = loads(dumps(sigma))
            sage: s == sigma
            True
            sage: s is sigma
            False
        """
        if op == op_EQ:
            return (self.domain() is right.domain()) and (self.codomain() is right.codomain()) 
        return NotImplemented


class SkewPolynomialCenterInjection(RingHomomorphism):
    r"""
    Canonical injection of the centre of a skew polynomial ring
    into this ring

    TESTS::

        sage: k.<a> = GF(5^3)
        sage: S.<x> = SkewPolynomialRing(k, k.frobenius_endomorphism())
        sage: Z = S.centre()
        sage: iota = S.coerce_map_from(Z)
        sage: TestSuite(iota).run(skip=['_test_category'])
    """
    def __init__(self, domain, codomain, embed, order):
        r"""
        Initialize this morphism

        EXAMPLES::

            sage: k.<a> = GF(5^3)
            sage: S.<x> = SkewPolynomialRing(k, k.frobenius_endomorphism())
            sage: Z = S.centre()
            sage: S.coerce_map_from(Z)   # indirect doctest
            Embedding of the center of Skew Polynomial Ring in x over Finite Field in a of size 5^3 twisted by a |--> a^5 into this ring
        """
        RingHomomorphism.__init__(self, Hom(domain, codomain, category=Rings()))
        self._embed = embed
        self._order = order
        self._codomain = codomain
        self._section = SectionSkewPolynomialCenterInjection(self)

    def _repr_(self):
        r"""
        Return a string representation of this morphism

        EXAMPLES::

            sage: k.<a> = GF(5^3)
            sage: S.<x> = SkewPolynomialRing(k, k.frobenius_endomorphism())
            sage: Z = S.centre()
            sage: iota = S.coerce_map_from(Z)
            sage: iota
            Embedding of the center of Skew Polynomial Ring in x over Finite Field in a of size 5^3 twisted by a |--> a^5 into this ring
            sage: iota._repr_()
            'Embedding of the center of Skew Polynomial Ring in x over Finite Field in a of size 5^3 twisted by a |--> a^5 into this ring'
        """
        return "Embedding of the center of %s into this ring" % self._codomain

    def _call_(self,x):
        r"""
        Return the image of `x` by this morphism

        TESTS::

            sage: k.<a> = GF(5^3)
            sage: S.<x> = SkewPolynomialRing(k, k.frobenius_endomorphism())
            sage: Z = S.centre()
            sage: iota = S.coerce_map_from(Z)

            sage: x3 = Z.gen(); x3
            (x^3)
            sage: iota(x3)
            x^3
        """
        k = self._codomain.base_ring ()
        l = [ ]
        lz = [ k(0) ] * (self._order-1)
        for c in x.list():
            l += [ self._embed(c) ] + lz
        return self._codomain (l)

    def _richcmp_(self, right, op):
        r"""
        Compare this morphism with ``right``

        TESTS::

            sage: k.<a> = GF(5^3)
            sage: S.<x> = SkewPolynomialRing(k, k.frobenius_endomorphism())
            sage: Z = S.centre()
            sage: iota = S.coerce_map_from(Z)
 
            sage: i = loads(dumps(iota))
            sage: i == iota
            True
            sage: i is iota
            False
        """
        if op == op_EQ:
            return (self.domain() is right.domain()) and (self.codomain() is right.codomain()) 
        return NotImplemented

    def section(self):
        r"""
        Return a section of this morphism

        EXAMPLES::

            sage: k.<a> = GF(5^3)
            sage: S.<x> = SkewPolynomialRing(k, k.frobenius_endomorphism())
            sage: Z = S.centre()
            sage: iota = S.coerce_map_from(Z)
            sage: sigma = iota.section()
            sage: sigma(x^3)
            (x^3)
        """
        return self._section


class CenterSkewPolynomialRing(PolynomialRing_general, UniqueRepresentation):
    """
    A class for the centre of a skew polynomial ring

    TESTS::

        sage: k.<a> = GF(5^3)
        sage: S.<x> = SkewPolynomialRing(k, k.frobenius_endomorphism())
        sage: Z = S.centre()
        sage: TestSuite(Z).run()  
    """
    def __init__ (self, skew_ring, names=None, sparse=False):
        r"""
        Initialize this ring

        EXAMPLES::

            sage: k.<a> = GF(5^3)
            sage: S.<x> = SkewPolynomialRing(k, k.frobenius_endomorphism())
            sage: S.centre()  # indirect doctest
            Center of Skew Polynomial Ring in x over Finite Field in a of size 5^3 twisted by a |--> a^5:
            Univariate Polynomial Ring in (x^3) over Finite Field of size 5
        """
        if not isinstance (skew_ring, SkewPolynomialRing_general):
            raise TypeError("%s is not a Skew Polynomial Ring" % skew_ring)
        self._skew_ring = skew_ring
        kfixed, embed = skew_ring._map.fixed_field()
        self._embed_basering = embed
        order = skew_ring._map.order()
        if order is Infinity:
            raise NotImplementedError
        self.__is_sparse = sparse
        self._PolynomialRing_general__is_sparse = sparse
        if sparse:
            raise NotImplementedError("sparse skew polynomials are not implemented")
        else:
            from sage.rings.polynomial.skew_polynomial_element import CenterSkewPolynomial_generic_dense
            self.Element = self._polynomial_class = CenterSkewPolynomial_generic_dense

        # Algebra.__init__ also calls __init_extra__ of Algebras(...).parent_class, which
        # tries to provide a conversion from the base ring, if it does not exist.
        # This is for algebras that only do the generic stuff in their initialisation.
        # But here, we want to use PolynomialBaseringInjection. Hence, we need to
        # wipe the memory and construct the conversion from scratch.
        Algebra.__init__(self, kfixed, names=names, normalize=True, category=None)

        if names is None:
            self._pickling_variable_name = None
            if order == 1:
                self._variable_name = skew_ring.variable_name()
                self._latex_variable_name = skew_ring.latex_variable_names()[0]
                self._parenthesis = False
            else:
                self._variable_name = skew_ring.variable_name() + "^" + str(order)
                self._latex_variable_name = skew_ring.latex_variable_names()[0] + "^{" + str (order) + "}"
                self._parenthesis = True
        else:
            self._pickling_variable_name = self._variable_name = Algebra.variable_name(self)
            self._latex_variable_name = Algebra.latex_variable_names(self)[0]
            self._parenthesis = False
        self._names = [ self._variable_name ]
        self.__generator = self._polynomial_class(self, [0,1], is_gen=True)
        base_inject = PolynomialBaseringInjection(kfixed, self)
        center_inject = SkewPolynomialCenterInjection (self, skew_ring, embed, order)
        self._unset_coercions_used()
        self._populate_coercion_lists_(
            coerce_list = [base_inject],
            convert_list = [list, base_inject],
            embedding = center_inject)

    def __reduce__(self):
        r"""
        Return a function and a list of arguments that reconstruct
        this object

        TESTS::

            sage: k.<a> = GF(5^3)
            sage: Frob = k.frobenius_endomorphism()
            sage: S.<x> = SkewPolynomialRing(k, Frob)
            sage: Z = S.centre()
            sage: Z.__reduce__()
            (<class 'sage.rings.polynomial.skew_polynomial_ring.CenterSkewPolynomialRing'>,
             (Skew Polynomial Ring in x over Finite Field in a of size 5^3 twisted by a |--> a^5,
              None,
              False))

            sage: loads(dumps(Z)) is Z
            True
        """
        return CenterSkewPolynomialRing, (self._skew_ring, self._pickling_variable_name, self.is_sparse())

    def _repr_ (self):
        r"""
        Return a string representation of this ring

        EXAMPLES::

            sage: k.<a> = GF(5^3)
            sage: S.<x> = SkewPolynomialRing(k, k.frobenius_endomorphism())
            sage: Z = S.centre()
            sage: Z
            Center of Skew Polynomial Ring in x over Finite Field in a of size 5^3 twisted by a |--> a^5:
            Univariate Polynomial Ring in (x^3) over Finite Field of size 5

            sage: Z._repr_()
            'Center of Skew Polynomial Ring in x over Finite Field in a of size 5^3 twisted by a |--> a^5:\nUnivariate Polynomial Ring in (x^3) over Finite Field of size 5'
        """
        s = "Center of %s:\n" % self._skew_ring
        s += PolynomialRing_general._repr_(self)
        return s

    def _latex_ (self):
        r"""
        Return a latex representation of this ring

        EXAMPLES::

            sage: k.<a> = GF(5^3)
            sage: S.<x> = SkewPolynomialRing(k, k.frobenius_endomorphism())
            sage: Z = S.centre()
            sage: Z
            Center of Skew Polynomial Ring in x over Finite Field in a of size 5^3 twisted by a |--> a^5:
            Univariate Polynomial Ring in (x^3) over Finite Field of size 5

            sage: Z._latex_()
            '\\Bold{F}_{5}[x^{3}]'
        """
        return "%s[%s]"%(latex.latex(self.base_ring()), self._latex_variable_name)

    def variable_name(self, parenthesis=True):
        """
        INPUT:

        -  ``parenthesis`` -- a boolean (default: True)

        OUTPUT:

        A string representation of the variable name of this ring.
        If ``parenthesis`` is true and the variable is not atomic,
        parenthesis are added around the variable name.

        EXAMPLES::

            sage: k.<t> = GF(3^5)
            sage: Frob = k.frobenius_endomorphism()
            sage: S.<x> = k['x',Frob]

            sage: Z = S.center(); Z
            Center of Skew Polynomial Ring in x over Finite Field in t of size 3^5 twisted by t |--> t^3:
            Univariate Polynomial Ring in (x^5) over Finite Field of size 3
            sage: Z.variable_name()
            '(x^5)'
            sage: Z.variable_name(parenthesis=False)
            'x^5'

            sage: Z = S.center(name='y'); Z
            Center of Skew Polynomial Ring in x over Finite Field in t of size 3^5 twisted by t |--> t^3:
            Univariate Polynomial Ring in y over Finite Field of size 3
            sage: Z.variable_name()
            'y'
        """
        if parenthesis and self._parenthesis:
            return "(" + self._variable_name + ")"
        else:
            return self._variable_name

    def latex_variable_names(self, parenthesis=True):
        """
        INPUT:

        -  ``parenthesis`` -- a boolean (default: True)

        OUTPUT:

        A list composed with just one element which is a latex
        representation of the variable name of this ring.
        If ``parenthesis`` is true and the variable is not atomic,
        parenthesis are added around the variable name.

        EXAMPLES::

            sage: k.<t> = GF(3^4)
            sage: Frob = k.frobenius_endomorphism()
            sage: S.<x> = k['x',Frob]

            sage: Z = S.center(); Z
            Center of Skew Polynomial Ring in x over Finite Field in t of size 3^4 twisted by t |--> t^3:
            Univariate Polynomial Ring in (x^4) over Finite Field of size 3
            sage: Z.latex_variable_names()
            ['(x^{4})']
            sage: Z.latex_variable_names(parenthesis=False)
            ['x^{4}']

            sage: Z = S.center(name='y'); Z
            Center of Skew Polynomial Ring in x over Finite Field in t of size 3^4 twisted by t |--> t^3:
            Univariate Polynomial Ring in y over Finite Field of size 3
            sage: Z.latex_variable_names()   # atomic variable
            ['y']
        """
        if parenthesis and self._parenthesis:
            return [ "(" + self._latex_variable_name + ")" ]
        else:
            return [ self._latex_variable_name ]


class SkewPolynomialRing_finite_order(SkewPolynomialRing_general):
    """
    A specialized class for skew polynomial rings over finite fields.

    .. SEEALSO::

        :meth:`sage.rings.polynomial.skew_polynomial_ring_constructor.SkewPolynomialRing`
        :class:`sage.rings.polynomial.skew_polynomial_ring.SkewPolynomialRing_general`
        :mod:`sage.rings.polynomial.skew_polynomial_finite_order`
    """
    def __init__(self, base_ring, twist_map, name, sparse, category=None, element_class=None):
        r"""
        Initialize this skew polynomial

        TESTS::

            sage: k.<t> = GF(5^3)
            sage: Frob = k.frobenius_endomorphism()
            sage: S.<x> = k['x', Frob]; S
            Skew Polynomial Ring in x over Finite Field in t of size 5^3 twisted by t |--> t^5
            sage: S.category()
            Category of algebras over Finite Field in t of size 5^3

            sage: TestSuite(S).run()
        """
        if element_class is None:
            from sage.rings.polynomial.skew_polynomial_finite_order import SkewPolynomial_finite_order_dense
            element_class = SkewPolynomial_finite_order_dense
        SkewPolynomialRing_general.__init__(self, base_ring, twist_map, name, sparse, category, element_class)
        self._order = twist_map.order()

    def center(self, names=None, name=None):
        r"""
        Return the center of this skew polynomial ring.

        .. NOTE::

            If F denotes the subring of R fixed by `\sigma`, the center of
            `R[X,\sigma]` is `F` if `\sigma` has infinite order and `F[X^r]`
            if `\sigma` has finite order `r`.

        .. WARNING::

            This function assumes that `\sigma` has a method order() (which
            returns its order) and a method fixed_field() (which returns
            the subring `F` together with the embedding of `F` into `R`).
            The case where `\sigma` has infinite order is not implemented
            yet.

        INPUT:

        - ``name`` -- a string (or None)

        OUTPUT:

        The center of this skew polynomial ring.

        If ``name`` is given, the name of the variable of the center
        (which is a polynomial ring) is assigned to it.
        Otherwise, the notation `(x^r)` (where `x` is the name of the
        variable of this skew polynomial ring and `r` is the order of
        `\sigma`) is used.

        EXAMPLES::

            sage: k.<t> = GF(5^3)
            sage: Frob = k.frobenius_endomorphism()
            sage: S.<x> = k['x',Frob]; S
            Skew Polynomial Ring in x over Finite Field in t of size 5^3 twisted by t |--> t^5
            sage: Z = S.center(); Z
            Center of Skew Polynomial Ring in x over Finite Field in t of size 5^3 twisted by t |--> t^5:
            Univariate Polynomial Ring in (x^3) over Finite Field of size 5
            sage: Z.gen()
            (x^3)

        We can also specify another variable name::

            sage: Zy.<y> = S.center(); Zy
            Center of Skew Polynomial Ring in x over Finite Field in t of size 5^3 twisted by t |--> t^5:
            Univariate Polynomial Ring in y over Finite Field of size 5
            sage: y.parent() == Zy
            True

        Coercion from the center into the skew polynomial ring works::

            sage: a = t*x^2 + t*x + 2
            sage: b = a.reduced_norm(); b
            2*(x^3)^2 + (x^3) + 3
            sage: c = a + b; c
            2*x^6 + x^3 + t*x^2 + t*x
            sage: c.parent()
            Skew Polynomial Ring in x over Finite Field in t of size 5^3 twisted by t |--> t^5

        We also have a section map in the other direction::

            sage: z = x^6 + 2*x^3
            sage: z.parent()
            Skew Polynomial Ring in x over Finite Field in t of size 5^3 twisted by t |--> t^5
            sage: zz = Z(z); zz
            (x^3)^2 + 2*(x^3)
            sage: zz.parent()
            Center of Skew Polynomial Ring in x over Finite Field in t of size 5^3 twisted by t |--> t^5:
            Univariate Polynomial Ring in (x^3) over Finite Field of size 5

            sage: v = x^4
            sage: Z(v)
            Traceback (most recent call last):
            ...
            ValueError: x^4 is not in the center
        """
        if name is None:
            name = names
        if name is not None:
            name = normalize_names(1,name)[0]
        return CenterSkewPolynomialRing(self, name, self.is_sparse())

    def centre(self, names=None, name=None):
        r"""
        Return the centre of this skew polynomial ring.

        .. NOTE::

            If F denotes the subring of R fixed by `\sigma`, the centre of
            `R[X,\sigma]` is `F` if `\sigma` has infinite order and `F[X^r]`
            if `\sigma` has finite order `r`.

        .. WARNING::

            This function assumes that `\sigma` has a method order() (which
            returns its order) and a method fixed_field() (which returns
            the subring `F` together with the embedding of `F` into `R`).
            The case where `\sigma` has infinite order is not implemented
            yet.

        OUTPUT:

        The centre of this skew polynomial ring.

        If ``name`` is given, the name of the variable of the centre
        (which is a polynomial ring) is assigned to �t.
        Otherwise, the notation `(x^r)` (where `x` is the name of the
        variable of this skew polynomial ring and `r` is the order of
        `\sigma`) is used.

        EXAMPLES::

            sage: k.<t> = GF(7^3)
            sage: Frob = k.frobenius_endomorphism()
            sage: S.<x> = k['x',Frob]; S
            Skew Polynomial Ring in x over Finite Field in t of size 7^3 twisted by t |--> t^7
            sage: Z = S.centre(); Z
            Center of Skew Polynomial Ring in x over Finite Field in t of size 7^3 twisted by t |--> t^7:
            Univariate Polynomial Ring in (x^3) over Finite Field of size 7
            sage: Z.gen()
            (x^3)

        We can also specify another variable name::

            sage: Zy.<y> = S.centre(); Zy
            Center of Skew Polynomial Ring in x over Finite Field in t of size 7^3 twisted by t |--> t^7:
            Univariate Polynomial Ring in y over Finite Field of size 7
            sage: y.parent() == Zy
            True

        Coercion from the centre into the skew polynomial ring works::

            sage: a = (3*t^2 + 4*t + 6)*x^2 + (2*t + 1)*x + 3*t^2 + 6*t + 4
            sage: b = 4 * Z.gen() + 3; b
            4*(x^3) + 3
            sage: c = a + b; c
            4*x^3 + (3*t^2 + 4*t + 6)*x^2 + (2*t + 1)*x + 3*t^2 + 6*t
            sage: c.parent()
            Skew Polynomial Ring in x over Finite Field in t of size 7^3 twisted by t |--> t^7

        We also have a section map in the other direction::

            sage: z = x^6 + 2*x^3
            sage: z.parent()
            Skew Polynomial Ring in x over Finite Field in t of size 7^3 twisted by t |--> t^7
            sage: zz = Z(z); zz
            (x^3)^2 + 2*(x^3)
            sage: zz.parent()
            Center of Skew Polynomial Ring in x over Finite Field in t of size 7^3 twisted by t |--> t^7:
            Univariate Polynomial Ring in (x^3) over Finite Field of size 7

            sage: v = x^4
            sage: Z(v)
            Traceback (most recent call last):
            ...
            ValueError: x^4 is not in the center
        """
<<<<<<< HEAD
        return self.center(name=name,names=names)    
=======
        return self.center(name=name,names=names)    

class SkewPolynomialRing_finite_field(SkewPolynomialRing_general):
    """
    A specialized class for skew polynomial rings over finite fields.

    .. SEEALSO::

        :meth:`sage.rings.polynomial.skew_polynomial_ring_constructor.SkewPolynomialRing`
        :class:`sage.rings.polynomial.skew_polynomial_ring.SkewPolynomialRing_general`
        :mod:`sage.rings.polynomial.skew_polynomial_finite_field`

    .. TODO::

        Add methods related to center of skew polynomial ring, irreducibility, karatsuba
        multiplication and factorization.
    """
    @staticmethod
    def __classcall__(cls, base_ring, map, name=None, sparse=False, element_class=None):
        if not element_class:
            if sparse:
                raise NotImplementedError("sparse skew polynomials are not implemented")
            else:
                from sage.rings.polynomial import skew_polynomial_finite_field
                element_class = skew_polynomial_finite_field.SkewPolynomial_finite_field_dense
                return super(SkewPolynomialRing_general,cls).__classcall__(cls,base_ring,map,name,sparse,element_class)

    def __init__(self, base_ring, map, name, sparse, element_class):
        """
        This method is a constructor for a general, dense univariate skew polynomial ring
        over a finite field.

        INPUT::

        - ``base_ring`` -- a commutative ring

        - ``map`` -- an automorphism of the base ring

        - ``name`` -- string or list of strings representing the name of the variables of ring

        - ``sparse`` -- boolean (default: ``False``)

        - ``element_class`` -- class representing the type of element to be used in ring

        ..NOTE::

            Multivariate and Sparse rings are not implemented.

        EXAMPLES::

            sage: k.<t> = GF(5^3)
            sage: Frob = k.frobenius_endomorphism()
            sage: T.<x> = k['x', Frob]; T
            Skew Polynomial Ring in x over Finite Field in t of size 5^3 twisted by t |--> t^5
        """
        self._order = -1
        try:
            self._order = map.order()
        except (AttributeError,NotImplementedError):
            pass
        if self._order < 0:
            try:
                if map.is_identity():
                    self._order = 1
            except (AttributeError,NotImplementedError):
                pass
        if self._order < 0:
            raise NotImplementedError("unable to determine the order of %s" % map)
        SkewPolynomialRing_general.__init__ (self, base_ring, map, name, sparse, element_class)
        self._maps = [ map**i for i in range(self._order) ]

    def twist_map(self, n=1):
        """
        Return the twist map, otherwise known as the automorphism over the base ring of
        ``self``, iterated `n` times.

        INPUT:

        -  ``n`` - a relative integer (default: 1)

        OUTPUT:

        -  The `n`-th iterative of the twist map of this skew polynomial ring.

        EXAMPLES::

            sage: k.<t> = GF(5^3)
            sage: Frob = k.frobenius_endomorphism()
            sage: S.<x> = k['x',Frob]
            sage: S.twist_map()
            Frobenius endomorphism t |--> t^5 on Finite Field in t of size 5^3
            sage: S.twist_map(11)
            Frobenius endomorphism t |--> t^(5^2) on Finite Field in t of size 5^3
            sage: S.twist_map(3)
            Identity endomorphism of Finite Field in t of size 5^3

        It also works if `n` is negative::

            sage: S.twist_map(-1)
            Frobenius endomorphism t |--> t^(5^2) on Finite Field in t of size 5^3
        """
        return self._maps[n%self._order]

    def _new_retraction_map(self,alea=None):
        """
        This is an internal function used in factorization.
        """
        k = self.base_ring()
        base = k.base_ring()
        (kfixed,embed) = self._maps[1].fixed_points()
        section = embed.section()
        if not kfixed.has_coerce_map_from(base):
            raise NotImplementedError("No coercion map from %s to %s" % (base,kfixed))
        if alea is None:
            alea = k.random_element()
        self._alea_retraction = alea
        trace = [ ]
        elt = alea
        for _ in range(k.degree()):
            x = elt
            tr = elt
            for _ in range(1,self._order):
                x = self._map(x)
                tr += x
            elt *= k.gen()
            trace.append(section(tr))
        self._matrix_retraction = MatrixSpace(kfixed,1,k.degree())(trace)

    def _retraction(self,x,newmap=False,alea=None): # Better to return the retraction map but more difficult
        """
        This is an internal function used in factorization.
        """
        if newmap or alea is not None or self._matrix_retraction is None:
            self._new_retraction_map()
        return (self._matrix_retraction*self.base_ring()(x)._vector_())[0]
>>>>>>> 20794e74
<|MERGE_RESOLUTION|>--- conflicted
+++ resolved
@@ -813,10 +813,7 @@
         if monic:
             return self([R.random_element(*args, **kwds) for _ in range(degree)] + [R.one()])
         else:
-<<<<<<< HEAD
             return self([R.random_element(*args, **kwds) for _ in range(degree+1)])
-=======
-            return self ([ R.random_element (*args, **kwds) for _ in range (degree+1) ])
             
     def random_irreducible(self, degree=2, monic=True, *args, **kwds):
         r"""
@@ -868,7 +865,6 @@
             irred = self.random_element((degree,degree), monic=monic)
             if irred.is_irreducible():
                 return irred
->>>>>>> 20794e74
 
     def is_commutative(self):
         r"""
@@ -1579,10 +1575,11 @@
             ...
             ValueError: x^4 is not in the center
         """
-<<<<<<< HEAD
         return self.center(name=name,names=names)    
-=======
-        return self.center(name=name,names=names)    
+
+
+# Special class for skew polynomial over finite fields
+######################################################
 
 class SkewPolynomialRing_finite_field(SkewPolynomialRing_general):
     """
@@ -1716,5 +1713,4 @@
         """
         if newmap or alea is not None or self._matrix_retraction is None:
             self._new_retraction_map()
-        return (self._matrix_retraction*self.base_ring()(x)._vector_())[0]
->>>>>>> 20794e74
+        return (self._matrix_retraction*self.base_ring()(x)._vector_())[0]