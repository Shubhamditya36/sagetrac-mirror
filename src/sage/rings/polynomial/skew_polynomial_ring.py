--- conflicted
+++ resolved
@@ -383,7 +383,7 @@
         - Multivariate Skew Polynomial Ring
         - Add derivations.
     """
-    # Element = sage.rings.polynomial.skew_polynomial_element.SkewPolynomial_generic_dense
+    Element = None
 
     @staticmethod
     def __classcall_private__(cls, base_ring, twist_map=None, names=None, sparse=False):
@@ -483,9 +483,8 @@
             0
             sage: TestSuite(S).run()
         """
-        if not hasattr(self, 'Element') or self.Element is None:
-            from sage.rings.polynomial.skew_polynomial_element import SkewPolynomial_generic_dense
-            self.Element = SkewPolynomial_generic_dense
+        if self.Element is None:
+            self.Element = sage.rings.polynomial.skew_polynomial_element.SkewPolynomial_generic_dense
         self.__is_sparse = sparse
         self._map = twist_map
         self._maps = {0: IdentityMorphism(base_ring), 1: self._map}
@@ -1353,9 +1352,6 @@
         :class:`sage.rings.polynomial.skew_polynomial_ring.SkewPolynomialRing`
         :mod:`sage.rings.polynomial.skew_polynomial_finite_order`
     """
-    import sage.rings.polynomial.skew_polynomial_finite_order
-    Element = sage.rings.polynomial.skew_polynomial_finite_order.SkewPolynomial_finite_order_dense
-
     def __init__(self, base_ring, twist_map, name, sparse, category=None):
         r"""
         Initialize this skew polynomial
@@ -1371,12 +1367,9 @@
 
             sage: TestSuite(S).run()
         """
-<<<<<<< HEAD
-        if not hasattr(self, 'Element') or self.Element is None:
-            from sage.rings.polynomial.skew_polynomial_finite_order import SkewPolynomial_finite_order_dense
-            self.Element = SkewPolynomial_finite_order_dense
-=======
->>>>>>> 7e4f15e7
+        if self.Element is None:
+            import sage.rings.polynomial.skew_polynomial_finite_order
+            self.Element = sage.rings.polynomial.skew_polynomial_finite_order.SkewPolynomial_finite_order_dense
         SkewPolynomialRing.__init__(self, base_ring, twist_map, name, sparse, category)
         self._order = twist_map.order()
         (self._constants, self._embed_constants) = twist_map.fixed_field()
@@ -1486,10 +1479,12 @@
                 self.register_coercion(embed)
             else:
                 self.register_conversion(embed)
-<<<<<<< HEAD
-                center.register_conversion(embed.section())
-            except AssertionError:
-                pass
+        except AssertionError:
+            pass
+        try:
+            center.register_conversion(embed.section())
+        except AssertionError:
+            pass
         return center
 
 
@@ -1539,9 +1534,9 @@
             sage: T.<x> = k['x', Frob]; T
             Skew Polynomial Ring in x over Finite Field in t of size 5^3 twisted by t |--> t^5
         """
-        if not hasattr(self, 'Element') or self.Element is None:
-            from sage.rings.polynomial.skew_polynomial_finite_field import SkewPolynomial_finite_field_dense
-            self.Element = SkewPolynomial_finite_field_dense
+        if self.Element is None:
+            import sage.rings.polynomial.skew_polynomial_finite_field
+            self.Element = sage.rings.polynomial.skew_polynomial_finite_field.SkewPolynomial_finite_field_dense
         SkewPolynomialRing_finite_order.__init__(self, base_ring, twist_map, names, sparse, category)
         self._matrix_retraction = None
 
@@ -1572,19 +1567,10 @@
         self._matrix_retraction = MatrixSpace(kfixed, 1, k.degree())(trace)
 
     def _retraction(self, x, newmap=False, alea=None):
+        """
+        This is an internal function used in factorization.
+        """
         # Better to return the retraction map but more difficult
-        """
-        This is an internal function used in factorization.
-        """
         if newmap or alea is not None or self._matrix_retraction is None:
             self._new_retraction_map()
-        return (self._matrix_retraction*self.base_ring()(x)._vector_())[0]
-=======
-        except AssertionError:
-            pass
-        try:
-            center.register_conversion(embed.section())
-        except AssertionError:
-            pass
-        return center
->>>>>>> 7e4f15e7
+        return (self._matrix_retraction*self.base_ring()(x)._vector_())[0]