"""
Univariate Polynomial Base Class

AUTHORS:

-  William Stein: first version.

-  Martin Albrecht: Added singular coercion.

-  Robert Bradshaw: Move Polynomial_generic_dense to Cython.

-  Miguel Marco: Implemented resultant in the case where PARI fails.

-  Simon King: Use a faster way of conversion from the base ring.

-  Julian Rueth (2012-05-25,2014-05-09): Fixed is_squarefree() for imperfect
   fields, fixed division without remainder over QQbar; added ``_cache_key``
   for polynomials with unhashable coefficients

-  Simon King (2013-10): Implement copying of :class:`PolynomialBaseringInjection`.

TESTS::

    sage: R.<x> = ZZ[]
    sage: f = x^5 + 2*x^2 + (-1)
    sage: f == loads(dumps(f))
    True

    sage: PolynomialRing(ZZ,'x').objgen()
    (Univariate Polynomial Ring in x over Integer Ring, x)
"""

#*****************************************************************************
#       Copyright (C) 2007 William Stein <wstein@gmail.com>
#
#  Distributed under the terms of the GNU General Public License (GPL)
#  as published by the Free Software Foundation; either version 2 of
#  the License, or (at your option) any later version.
#                  http://www.gnu.org/licenses/
#*****************************************************************************


cdef is_FractionField, is_RealField, is_ComplexField
cdef ZZ, QQ, RR, CC, RDF, CDF

cimport cython
from cpython.number cimport PyNumber_TrueDivide

import operator, copy, re

import sage.rings.rational
import sage.rings.integer
import polynomial_ring
import sage.rings.integer_ring
import sage.rings.rational_field
import sage.rings.finite_rings.integer_mod_ring
import sage.rings.complex_field
import sage.rings.fraction_field_element
import sage.rings.infinity as infinity
from sage.misc.sage_eval import sage_eval
from sage.misc.latex import latex
from sage.misc.long cimport pyobject_to_long
from sage.structure.factorization import Factorization
from sage.structure.element import coerce_binop

from sage.interfaces.singular import singular as singular_default, is_SingularElement
from sage.libs.all import pari, pari_gen, PariError

from sage.rings.real_mpfr import RealField, is_RealField, RR

from sage.rings.complex_field import is_ComplexField, ComplexField
CC = ComplexField()

from sage.rings.real_double import is_RealDoubleField, RDF
from sage.rings.complex_double import is_ComplexDoubleField, CDF
from sage.rings.real_mpfi import is_RealIntervalField

from sage.structure.element import generic_power
from sage.structure.element cimport parent_c as parent, have_same_parent_c
from sage.structure.element cimport (Element, RingElement,
        ModuleElement, MonoidElement, coercion_model)

from sage.rings.rational_field import QQ, is_RationalField
from sage.rings.integer_ring import ZZ, is_IntegerRing
from sage.rings.integer cimport smallInteger
from sage.rings.fraction_field import is_FractionField
from sage.rings.padics.generic_nodes import is_pAdicRing, is_pAdicField

from sage.structure.category_object cimport normalize_names

from sage.misc.derivative import multi_derivative

from sage.arith.all import (sort_complex_numbers_for_display,
        power_mod, lcm, is_prime)

import polynomial_fateman

from sage.rings.integer cimport Integer
from sage.rings.ideal import is_Ideal
from sage.rings.polynomial.polynomial_ring_constructor import PolynomialRing
from sage.rings.polynomial.polynomial_ring import is_PolynomialRing
from sage.rings.polynomial.multi_polynomial_ring import is_MPolynomialRing
from sage.misc.cachefunc import cached_function

from sage.categories.map cimport Map
from sage.categories.morphism cimport Morphism

from sage.misc.superseded import deprecation

cpdef is_Polynomial(f):
    """
    Return True if f is of type univariate polynomial.

    INPUT:


    -  ``f`` - an object


    EXAMPLES::

        sage: from sage.rings.polynomial.polynomial_element import is_Polynomial
        sage: R.<x> = ZZ[]
        sage: is_Polynomial(x^3 + x + 1)
        True
        sage: S.<y> = R[]
        sage: f = y^3 + x*y -3*x; f
        y^3 + x*y - 3*x
        sage: is_Polynomial(f)
        True

    However this function does not return True for genuine multivariate
    polynomial type objects or symbolic polynomials, since those are
    not of the same data type as univariate polynomials::

        sage: R.<x,y> = QQ[]
        sage: f = y^3 + x*y -3*x; f
        y^3 + x*y - 3*x
        sage: is_Polynomial(f)
        False
        sage: var('x,y')
        (x, y)
        sage: f = y^3 + x*y -3*x; f
        y^3 + x*y - 3*x
        sage: is_Polynomial(f)
        False
    """
    return isinstance(f, Polynomial)

from polynomial_compiled cimport CompiledPolynomialFunction

from polydict import ETuple

cdef object is_AlgebraicRealField
cdef object is_AlgebraicField
cdef object is_AlgebraicField_common
cdef object NumberField_quadratic
cdef object is_ComplexIntervalField

cdef void late_import():
    # A hack to avoid circular imports.
    global is_AlgebraicRealField
    global is_AlgebraicField
    global is_AlgebraicField_common
    global NumberField_quadratic
    global is_ComplexIntervalField

    if is_AlgebraicRealField is not None:
        return

    import sage.rings.qqbar
    is_AlgebraicRealField = sage.rings.qqbar.is_AlgebraicRealField
    is_AlgebraicField = sage.rings.qqbar.is_AlgebraicField
    is_AlgebraicField_common = sage.rings.qqbar.is_AlgebraicField_common
    import sage.rings.number_field.number_field
    NumberField_quadratic = sage.rings.number_field.number_field.NumberField_quadratic
    import sage.rings.complex_interval_field
    is_ComplexIntervalField = sage.rings.complex_interval_field.is_ComplexIntervalField

cdef class Polynomial(CommutativeAlgebraElement):
    """
    A polynomial.

    EXAMPLE::

        sage: R.<y> = QQ['y']
        sage: S.<x> = R['x']
        sage: S
        Univariate Polynomial Ring in x over Univariate Polynomial Ring in y
        over Rational Field
        sage: f = x*y; f
        y*x
        sage: type(f)
        <type 'sage.rings.polynomial.polynomial_element.Polynomial_generic_dense'>
        sage: p = (y+1)^10; p(1)
        1024

    .. automethod:: _add_
    .. automethod:: _sub_
    .. automethod:: _lmul_
    .. automethod:: _rmul_
    .. automethod:: _mul_
    .. automethod:: _mul_trunc_
    """

    def __init__(self, parent, is_gen = False, construct=False):
        """
        The following examples illustrate creation of elements of
        polynomial rings, and some basic arithmetic.

        First we make a polynomial over the integers and do some
        arithmetic::

            sage: R.<x> = ZZ[]
            sage: f = x^5 + 2*x^2 + (-1); f
            x^5 + 2*x^2 - 1
            sage: f^2
            x^10 + 4*x^7 - 2*x^5 + 4*x^4 - 4*x^2 + 1

        Next we do arithmetic in a sparse polynomial ring over the
        integers::

            sage: R.<x> = ZZ[ ]; R
            Univariate Polynomial Ring in x over Integer Ring
            sage: S.<Z> = R[ ]; S
            Univariate Polynomial Ring in Z over Univariate Polynomial Ring in x over Integer Ring
            sage: f = Z^3 + (x^2-2*x+1)*Z - 3; f
            Z^3 + (x^2 - 2*x + 1)*Z - 3
            sage: f*f
            Z^6 + (2*x^2 - 4*x + 2)*Z^4 - 6*Z^3 + (x^4 - 4*x^3 + 6*x^2 - 4*x + 1)*Z^2 + (-6*x^2 + 12*x - 6)*Z + 9
            sage: f^3 == f*f*f
            True
        """
        CommutativeAlgebraElement.__init__(self, parent)
        self._is_gen = is_gen

    def _dict_to_list(self, x, zero):
          if len(x) == 0:
              return []
          n = max(x.keys())
          if isinstance(n, tuple): # a mpoly dict
              n = n[0]
              v = [zero] * (n+1)
              for i, z in x.iteritems():
                  v[i[0]] = z
          else:
              v = [zero] * (n+1)
              for i, z in x.iteritems():
                  v[i] = z
          return v

    cpdef ModuleElement _add_(self, ModuleElement right):
        r"""
        Add two polynomials.

        EXAMPLES::

            sage: R = ZZ['x']
            sage: p = R([1,2,3,4])
            sage: q = R([4,-3,2,-1])
            sage: p + q    # indirect doctest
            3*x^3 + 5*x^2 - x + 5
        """
        cdef Py_ssize_t i, min
        cdef list x = self.list()
        cdef list y = right.list()

        if len(x) > len(y):
            min = len(y)
            high = x[min:]
        elif len(x) < len(y):
            min = len(x)
            high = y[min:]
        else:
            min = len(x)
            high = []

        low = [x[i] + y[i] for i in range(min)]
        return self._parent(low + high)

    cpdef ModuleElement _neg_(self):
        return self._parent([-x for x in self.list()])

    cpdef bint is_zero(self):
        r"""
        Test whether this polynomial is zero.

        EXAMPLES::

            sage: R = GF(2)['x']['y']
            sage: R([0,1]).is_zero()
            False
            sage: R([0]).is_zero()
            True
            sage: R([-1]).is_zero()
            False
        """
        return self.degree() < 0

    cpdef bint is_one(self):
        r"""
        Test whether this polynomial is 1.

        EXAMPLES::

            sage: R.<x> = QQ[]
            sage: (x-3).is_one()
            False
            sage: R(1).is_one()
            True

            sage: R2.<y> = R[]
            sage: R2(x).is_one()
            False
            sage: R2(1).is_one()
            True
            sage: R2(-1).is_one()
            False
        """
        return self.degree() == 0 and self[0].is_one()

    def plot(self, xmin=None, xmax=None, *args, **kwds):
        """
        Return a plot of this polynomial.

        INPUT:


        -  ``xmin`` - float

        -  ``xmax`` - float

        -  ``*args, **kwds`` - passed to either plot or
           point


        OUTPUT: returns a graphic object.

        EXAMPLES::

            sage: x = polygen(GF(389))
            sage: plot(x^2 + 1, rgbcolor=(0,0,1))
            Graphics object consisting of 1 graphics primitive
            sage: x = polygen(QQ)
            sage: plot(x^2 + 1, rgbcolor=(1,0,0))
            Graphics object consisting of 1 graphics primitive
        """
        R = self.base_ring()
        from sage.plot.all import plot, point, line
        if R.characteristic() == 0:
            if xmin is None and xmax is None:
                (xmin, xmax) = (-1,1)
            elif xmin is None or xmax is None:
                raise AttributeError("must give both plot endpoints")
            return plot(self.__call__, (xmin, xmax), *args, **kwds)
        else:
            if R.is_finite():
                v = list(R)
                v.sort()
                w = dict([(v[i],i) for i in range(len(v))])
                z = [(i, w[self(v[i])]) for i in range(len(v))]
                return point(z, *args, **kwds)
        raise NotImplementedError("plotting of polynomials over %s not implemented"%R)

    cpdef ModuleElement _lmul_(self, RingElement left):
        """
        Multiply self on the left by a scalar.

        EXAMPLE::

            sage: R.<x> = ZZ[]
            sage: f = (x^3 + x + 5)
            sage: f._lmul_(7)
            7*x^3 + 7*x + 35
            sage: 7*f
            7*x^3 + 7*x + 35
        """
        # todo -- should multiply individual coefficients??
        #         that could be in derived class.
        #         Note that we are guaranteed that right is in the base ring, so this could be fast.
        if left == 0:
            return self.parent().zero()
        return self.parent()(left) * self

    cpdef ModuleElement _rmul_(self, RingElement right):
        """
        Multiply self on the right by a scalar.

        EXAMPLE::

            sage: R.<x> = ZZ[]
            sage: f = (x^3 + x + 5)
            sage: f._rmul_(7)
            7*x^3 + 7*x + 35
            sage: f*7
            7*x^3 + 7*x + 35
        """
        # todo -- Should multiply individual coefficients??
        #         that could be in derived class.
        #         Note that we are guaranteed that right is in the base ring, so this could be fast.
        if right == 0:
            return self.parent().zero()
        return self * self.parent()(right)

    def subs(self, *x, **kwds):
        r"""
        Identical to self(\*x).

        See the docstring for ``self.__call__``.

        EXAMPLES::

            sage: R.<x> = QQ[]
            sage: f = x^3 + x - 3
            sage: f.subs(x=5)
            127
            sage: f.subs(5)
            127
            sage: f.subs({x:2})
            7
            sage: f.subs({})
            x^3 + x - 3
            sage: f.subs({'x':2})
            Traceback (most recent call last):
            ...
            TypeError: keys do not match self's parent
        """
        if len(x) == 1 and isinstance(x[0], dict):
            g = self.parent().gen()
            if g in x[0]:
                return self(x[0][g])
            elif len(x[0]) > 0:
                raise TypeError("keys do not match self's parent")
            return self
        return self(*x, **kwds)
    substitute = subs

    def __call__(self, *args, **kwds):
        """
        Evaluate this polynomial.

        INPUT:

        - ``*args`` -- ring elements, need not be in the coefficient ring of
            the polynomial. The **first** positional argument is substituted
            for the polynomial's indeterminate. Remaining arguments, if any,
            are used **from left to right** to evaluate the coefficients.
        - ``**kwds`` -- variable name-value pairs.

        OUTPUT:

        The value of the polynomial at the point specified by the arguments.

        ALGORITHM:

        By default, use Horner's method or create a
        :class:`~sage.rings.polynomial.polynomial_compiled.CompiledPolynomialFunction`
        depending on the polynomial's degree.

        Element classes may define a method called `_evaluate_polynomial` to
        provide a specific evaluation algorithm for a given argument type.

        EXAMPLES::

            sage: R.<x> = QQ[]
            sage: f = x/2 - 5
            sage: f(3)
            -7/2
            sage: R.<x> = ZZ[]
            sage: f = (x-1)^5
            sage: f(2/3)
            -1/243

        We evaluate a polynomial over a quaternion algebra::

            sage: A.<i,j,k> = QuaternionAlgebra(QQ, -1,-1)
            sage: R.<w> = PolynomialRing(A,sparse=True)
            sage: f = i*j*w^5 - 13*i*w^2 + (i+j)*w + i
            sage: f(i+j+1)
            24 + 26*i - 10*j - 25*k
            sage: w = i+j+1; i*j*w^5 - 13*i*w^2 + (i+j)*w + i
            24 + 26*i - 10*j - 25*k

        The parent ring of the answer always "starts" with the parent of
        the object at which we are evaluating. Thus, e.g., if we input a
        matrix, we are guaranteed to get a matrix out, though the base ring
        of that matrix may change depending on the base of the polynomial
        ring. ::

            sage: R.<x> = QQ[]
            sage: f = R(2/3)
            sage: a = matrix(ZZ,2)
            sage: b = f(a); b
            [2/3   0]
            [  0 2/3]
            sage: b.parent()
            Full MatrixSpace of 2 by 2 dense matrices over Rational Field
            sage: f = R(1)
            sage: b = f(a); b
            [1 0]
            [0 1]
            sage: b.parent()
            Full MatrixSpace of 2 by 2 dense matrices over Rational Field

        ::

            sage: R.<w> = GF(17)[]
            sage: f = w^3 + 3*w +2
            sage: f(5)
            6
            sage: f(w=5)
            6
            sage: f(x=10)   # x isn't mentioned
            w^3 + 3*w + 2

        Nested polynomial ring elements can be called like multivariate
        polynomials. Note the order of the arguments::

            sage: R.<x> = QQ[]; S.<y> = R[]
            sage: f = x+y*x+y^2
            sage: f.parent()
            Univariate Polynomial Ring in y over Univariate Polynomial Ring in x over Rational Field
            sage: f(2)
            3*x + 4
            sage: f(2,4)
            16
            sage: f(y=2,x=4)
            16
            sage: f(2,x=4)
            16
            sage: f(2,x=4,z=5)
            16
            sage: f(2,4, z=10)
            16
            sage: f(y=x)
            2*x^2 + x
            sage: f(x=y)
            2*y^2 + y

        Also observe that ``f(y0, x0)`` means ``f(x=x0)(y=y0)``, not
        ``f(y=y0)(x=x0)``. The two expressions may take different values::

            sage: f(y, x)
            y^2 + x*y + x
            sage: f(y)(x)
            2*x^2 + x

        Polynomial ring elements can also, like multivariate
        polynomials, be called with an argument that is a list or
        tuple containing the values to be substituted, though it is
        perhaps more natural to just unpack the list::

            sage: f([2]) # calling with a list
            3*x + 4
            sage: f((2,)) # calling with a tuple
            3*x + 4
            sage: f(*[2]) # unpacking the list to call normally
            3*x + 4

        The following results in an element of the symbolic ring. ::

            sage: f(x=sqrt(2))
            (y + sqrt(2))*y + sqrt(2)

        ::

            sage: R.<t> = PowerSeriesRing(QQ, 't'); S.<x> = R[]
            sage: f = 1 + x*t^2 + 3*x*t^4
            sage: f(2)
            1 + 2*t^2 + 6*t^4
            sage: f(2, 1/2)
            15/8

        Some special cases are optimized. ::

            sage: R.<x> = PolynomialRing(QQ, sparse=True)
            sage: f = x^3-2*x
            sage: f(x) is f
            True
            sage: f(1/x)
            (-2*x^2 + 1)/x^3

            sage: f = x^100 + 3
            sage: f(0)
            3
            sage: parent(f(0))
            Rational Field
            sage: parent(f(Qp(5)(0)))
            5-adic Field with capped relative precision 20

        TESTS:

        The following shows that :trac:`2360` is indeed fixed. ::

            sage: R.<x,y> = ZZ[]
            sage: P.<a> = ZZ[]
            sage: e = [x^2,y^3]
            sage: f = 6*a^4
            sage: f(x)
            6*x^4
            sage: f(e)
            Traceback (most recent call last):
            ...
            TypeError: Wrong number of arguments
            sage: f(x)
            6*x^4

        The following shows that :trac:`9006` is also fixed. ::

            sage: f = ZZ['x'](1000000 * [1])
            sage: f(1)
            1000000

        The following test came up in :trac:`9051`::

            sage: Cif = ComplexIntervalField(64)
            sage: R.<x> = Cif[]
            sage: f = 2*x-1
            sage: jj = Cif(RIF(0,2))
            sage: f(jj).center(), f(jj).diameter()
            (1.00000000000000000, 4.00000000000000000)

        The following failed before the patch to :trac:`3979`

        ::

            sage: R.<x> = ZZ[]
            sage: S.<y> = R[]
            sage: g = x*y + 1
            sage: g(x=3)
            3*y + 1

        ::

            sage: Pol_x.<x> = QQ[]
            sage: Pol_xy.<y> = Pol_x[]
            sage: pol = 1000*x^2*y^2 + 100*y + 10*x + 1

            sage: pol(y, 0)
            100*y + 1

            sage: pol(~y, 0)
            (y + 100)/y

            sage: pol(y=x, x=1)
            1000*x^2 + 100*x + 11

            sage: zero = Pol_xy(0)
            sage: zero(1).parent()
            Univariate Polynomial Ring in x over Rational Field

            sage: zero = QQ['x'](0)
            sage: a = matrix(ZZ, [[1]])
            sage: zero(a).parent()
            Full MatrixSpace of 1 by 1 dense matrices over Rational Field

            sage: pol(y, x).parent() is pol(x, y).parent() is pol(y, y).parent() is Pol_xy
            True

            sage: pol(x, x).parent()
            Univariate Polynomial Ring in x over Rational Field

            sage: one = Pol_xy(1)
            sage: one(1, 1.).parent()
            Real Field with 53 bits of precision

            sage: zero = GF(2)['x'](0)
            sage: zero(1.).parent() # should raise an error
            Traceback (most recent call last):
            TypeError: unsupported operand parent(s) for '+': ...

            sage: pol(x, y, x=1)
            Traceback (most recent call last):
            ...
            TypeError: Wrong number of arguments

        AUTHORS:

        -  David Joyner (2005-04-10)

        -  William Stein (2006-01-22): change so parent is determined by the
           arithmetic

        -  William Stein (2007-03-24): fix parent being determined in the
           constant case!

        -  Robert Bradshaw (2007-04-09): add support for nested calling

        -  Tom Boothby (2007-05-01): evaluation done by
           CompiledPolynomialFunction

        -  William Stein (2007-06-03): add support for keyword arguments.

        -  Francis Clarke (2012-08-26): fix keyword substitution in the
           leading coefficient.
        """
        cdef long i
        cdef long d = self.degree()
        cdef Polynomial pol

        # Isolate the variable we are interested in, check remaining arguments

        a = kwds.pop(self.variable_name(), None)
        if args:
            if a is not None:
                raise TypeError("unsupported mix of keyword and positional arguments")
            if isinstance(args[0], (list, tuple)):
                if len(args) > 1:
                    raise TypeError("invalid arguments")
                args = args[0]
            a, args = args[0], args[1:]
        if a is None:
            a = self._parent.gen()

        cst = self[0]
        eval_coeffs = False
        if args or kwds:
            try:
                # Note that we may be calling a different implementation that
                # is more permissive about its arguments than we are.
                cst = cst(*args, **kwds)
                eval_coeffs = True
            except TypeError:
                if args: # bwd compat: nonsense *keyword* arguments are okay
                    raise TypeError("Wrong number of arguments")

        # Handle optimized special cases. The is_exact() clause should not be
        # necessary, but power series and perhaps other inexact rings use
        # is_zero() in the sense of "is zero up to the precision to which it is
        # known".

        if d <= 0 or (isinstance(a, Element) and a.parent().is_exact()
                      and a.is_zero()):
            return cst + parent(a)(0)

        # Evaluate the coefficients

        if eval_coeffs:
            pol = self.map_coefficients(lambda c: c(*args, **kwds),
                                        new_base_ring=cst.parent())
        else:
            pol = self

        # Evaluate the resulting univariate polynomial

        if parent(a) is pol._parent and a.is_gen():
            return pol

        try:
            return a._evaluate_polynomial(pol)
        except (AttributeError, NotImplementedError):
            pass

        if pol._compiled is None:
            if d < 4 or d > 50000:
                result = pol[d]
                for i in xrange(d - 1, -1, -1):
                    result = result * a + pol[i]
                return result
            pol._compiled = CompiledPolynomialFunction(pol.list())

        return pol._compiled.eval(a)

    def _compile(self):
        # For testing
        self._compiled = CompiledPolynomialFunction(self.list())
        return self._compiled

    def _get_compiled(self):
        # For testing
        return self._compiled

    def _fast_float_(self, *vars):
        """
        Returns a quickly-evaluating function on floats.

        EXAMPLE::

            sage: R.<t> = QQ[]
            sage: f = t^3-t
            sage: ff = f._fast_float_()
            sage: ff(10)
            990.0

        Horner's method is used::

            sage: f = (t+10)^3; f
            t^3 + 30*t^2 + 300*t + 1000
            sage: list(f._fast_float_())
            ['load 0', 'push 30.0', 'add', 'load 0', 'mul', 'push 300.0', 'add', 'load 0', 'mul', 'push 1000.0', 'add']

        TESTS::

            sage: f = t + 2 - t
            sage: ff = f._fast_float_()
            sage: ff(3)
            2.0
            sage: list(f._fast_float_())
            ['push 2.0']

            sage: f = t - t
            sage: ff = f._fast_float_()
            sage: ff(3)
            0.0
            sage: list(f._fast_float_())
            ['push 0.0']
        """
        from sage.ext.fast_eval import fast_float_arg, fast_float_constant
        var = self._parent._names[0]
        if len(vars) == 0:
            x = fast_float_arg(0)
        elif var in vars:
            x = fast_float_arg(list(vars).index(var))
        else:
            raise ValueError("free variable: %s" % var)
        cdef int i, d = self.degree()
        expr = x
        coeff = self[d]
        if d <= 0:
            return fast_float_constant(coeff)
        if coeff != 1:
            expr *= fast_float_constant(coeff)
        for i from d > i >= 0:
            coeff = self[i]
            if coeff:
                expr += fast_float_constant(coeff)
            if i > 0:
                expr *= x
        return expr

    def _fast_callable_(self, etb):
        r"""
        Given an ExpressionTreeBuilder, return an Expression representing
        this value.

        EXAMPLES::

            sage: from sage.ext.fast_callable import ExpressionTreeBuilder
            sage: etb = ExpressionTreeBuilder(vars=['t'])
            sage: R.<t> = QQ[]
            sage: v = R.random_element(6); v
            -t^6 - 12*t^5 + 1/2*t^4 - 1/95*t^3 - 1/2*t^2 - 4
            sage: v._fast_callable_(etb)
            add(mul(mul(add(mul(add(mul(add(mul(add(mul(v_0, -1), -12), v_0), 1/2), v_0), -1/95), v_0), -1/2), v_0), v_0), -4)

        TESTS::

            sage: R(2)._fast_callable_(etb)
            2
            sage: R(0)._fast_callable_(etb)
            0
            sage: fast_callable(R(2))(3)
            2
        """
        x = etb.var(self.variable_name())
        expr = x
        cdef int i, d = self.degree()
        coeff = self[d]
        # We handle polynomial rings like QQ['x']['y']; that gives us some
        # slowdown.  Optimize away some of that:
        if len(etb._vars) == 1:
            # OK, we're in the (very common) univariate case.
            coeff_maker = etb.constant
        else:
            # There may be variables in our coefficients...
            coeff_maker = etb.make
        if d <= 0:
            return coeff_maker(coeff)
        if coeff != 1:
            expr *= coeff_maker(coeff)
        for i from d > i >= 0:
            coeff = self[i]
            if coeff:
                expr += coeff_maker(coeff)
            if i > 0:
                expr *= x
        return expr

    cpdef int _cmp_(self, Element other) except -2:
        """
        Compare the two polynomials self and other.

        We order polynomials first by degree (but treating 0 as having
        degree 0), then in dictionary order starting with the
        coefficient of largest degree.

        EXAMPLES::

            sage: R.<x> = QQ['x']
            sage: 3*x^3  + 5 > 10*x^2 + 19
            True
            sage: x^2 - 2*x - 1 < x^2 - 1
            True
            sage: x^2 - 2*x - 1 > x^2 - 1
            False
            sage: x^3 - 3 > 393939393
            True

        Test comparison with zero (:trac:`18633`)::

            sage: 0 < R(1)
            True
            sage: R(-1) < 0
            True
            sage: -x < 0
            False
            sage: R(0) == R(0)
            True
        """
        cdef Py_ssize_t d1 = self.degree()
        cdef Py_ssize_t d2 = other.degree()

        # Special case constant polynomials
        if d1 <= 0 and d2 <= 0:
            return cmp(self[0], other[0])

        # For different degrees, compare the degree
        if d1 != d2:
            if d1 < d2:
                return -1
            else:
                return 1

        cdef Py_ssize_t i
        cdef int c
        for i in reversed(range(d1+1)):
            c = cmp(self[i], other[i])
            if c: return c
        return 0

    def __nonzero__(self):
        """
        EXAMPLES::

            sage: P = PolynomialRing(ZZ,'x')(0)
            sage: bool(P)
            False
            sage: P = PolynomialRing(ZZ, 'x')([1,2,3])
            sage: bool(P)
            True
        """
        return self.degree() >= 0

    def __getitem__(self, n):
        r"""
        Return the `n`-th coefficient of ``self``.

        .. WARNING::

            If `P` is a polynomial of degree `d`, then ``P[i]``
            returns `0` when `i < 0` or `i > d`.  This behaviour
            intentionally differs from that of lists: if `L` is a list
            of length `n`, then Python defines ``L[-i] = L[n - i]``
            for `0 < i \le n``.  The definition used here is more
            meaningful for polynomials, since it can be extended
            immediately to Laurent series, for example.

        EXAMPLES:

        We illustrate the difference between polynomials and lists
        when negative indices are involved::

            sage: R.<x> = QQ[]
            sage: f = x + 2
            sage: f[-1]
            0
            sage: list(f)[-1]
            1

        Slices can be used to truncate polynomials::

            sage: pol = R(range(8)); pol
            7*x^7 + 6*x^6 + 5*x^5 + 4*x^4 + 3*x^3 + 2*x^2 + x
            sage: pol[:6]
            5*x^5 + 4*x^4 + 3*x^3 + 2*x^2 + x

        Any other kind of slicing is deprecated or an error, see
        :trac:`18940`::

            sage: f[1:3]
            doctest:...: DeprecationWarning: polynomial slicing with a start index is deprecated, use list() and slice the resulting list instead
            See http://trac.sagemath.org/18940 for details.
            x
            sage: f[1:3:2]
            Traceback (most recent call last):
            ...
            NotImplementedError: polynomial slicing with a step is not defined
        """
        cdef Py_ssize_t d = self.degree() + 1
        if isinstance(n, slice):
            start, stop, step = n.start, n.stop, n.step
            if step is not None:
                raise NotImplementedError("polynomial slicing with a step is not defined")
            if start is None:
                start = 0
            else:
                if start < 0:
                    start = 0
                from sage.misc.superseded import deprecation
                deprecation(18940, "polynomial slicing with a start index is deprecated, use list() and slice the resulting list instead")
            if stop is None or stop > d:
                stop = d
            values = ([self.base_ring().zero()] * start
                      + [self.get_unsafe(i) for i in xrange(start, stop)])
            return self.parent()(values)

        cdef long k = pyobject_to_long(n)
        if k < 0 or k >= d:
            return self.base_ring().zero()
        return self.get_unsafe(k)

    cdef get_unsafe(self, Py_ssize_t i):
        """
        Return the `i`-th coefficient of ``self``.

        Used as building block for a generic :meth:`__getitem__`.
        """
        raise NotImplementedError

    def __iter__(self):
        return iter(self.list())

    def _cache_key(self):
        """
        Return a hashable key which identifies this element.

        EXAMPLES::

            sage: K.<u> = Qq(4)
            sage: R.<x> = K[]
            sage: f = x
            sage: hash(f)
            Traceback (most recent call last):
            ...
            TypeError: unhashable type: 'sage.rings.padics.padic_ZZ_pX_CR_element.pAdicZZpXCRElement'
            sage: f._cache_key()
            (Univariate Polynomial Ring in x over Unramified Extension of 2-adic Field with capped relative precision 20 in u defined by (1 + O(2^20))*x^2 + (1 + O(2^20))*x + (1 + O(2^20)),
             0,
             1 + O(2^20))
            sage: @cached_function
            ....: def foo(t): return t
            ....:
            sage: foo(x)
            (1 + O(2^20))*x
        """
        return (self._parent,) + tuple(self)

    def __hash__(self):
        return self._hash_c()

    cdef long _hash_c(self) except -1:
        """
        This hash incorporates the variable name in an effort to respect
        the obvious inclusions into multi-variable polynomial rings.

        The tuple algorithm is borrowed from
        http://effbot.org/zone/python-hash.htm.

        EXAMPLES::

            sage: R.<x>=ZZ[]
            sage: hash(R(1))==hash(1)  # respect inclusions of the integers
            True
            sage: hash(R.0)==hash(FractionField(R).0)  # respect inclusions into the fraction field
            True
            sage: R.<x>=QQ[]
            sage: hash(R(1/2))==hash(1/2)  # respect inclusions of the rationals
            True
            sage: hash(R.0)==hash(FractionField(R).0)  # respect inclusions into the fraction field
            True
            sage: R.<x>=IntegerModRing(11)[]
            sage: hash(R.0)==hash(FractionField(R).0)  # respect inclusions into the fraction field
            True

        TESTS:

        Verify that :trac:`16251` has been resolved, i.e., polynomials with
        unhashable coefficients are unhashable::

            sage: K.<a> = Qq(9)
            sage: R.<t> = K[]
            sage: hash(t)
            Traceback (most recent call last):
            ...
            TypeError: unhashable type: 'sage.rings.padics.padic_ZZ_pX_CR_element.pAdicZZpXCRElement'

        """
        cdef long result = 0 # store it in a c-int and just let the overflowing additions wrap
        cdef long result_mon
        cdef long c_hash
        cdef long var_name_hash
        cdef int i
        for i from 0<= i <= self.degree():
            if i == 1:
                # we delay the hashing until now to not waste it on a constant poly
                var_name_hash = hash(self._parent._names[0])
            # I'm assuming (incorrectly) that hashes of zero indicate that the element is 0.
            # This assumption is not true, but I think it is true enough for the purposes and it
            # it allows us to write fast code that omits terms with 0 coefficients.  This is
            # important if we want to maintain the '==' relationship with sparse polys.
            c_hash = hash(self[i])
            if c_hash != 0:
                if i == 0:
                    result += c_hash
                else:
                    # Hash (self[i], generator, i) as a tuple according to the algorithm.
                    result_mon = c_hash
                    result_mon = (1000003 * result_mon) ^ var_name_hash
                    result_mon = (1000003 * result_mon) ^ i
                    result += result_mon
        if result == -1:
            return -2
        return result

    def __float__(self):
         if self.degree() > 0:
             raise TypeError("cannot coerce nonconstant polynomial to float")
         return float(self[0])

    def __int__(self):
        if self.degree() > 0:
            raise TypeError("cannot coerce nonconstant polynomial to int")
        return int(self[0])

    def _im_gens_(self, codomain, im_gens):
        """
        EXAMPLES::

            sage: R.<x> = ZZ[]
            sage: H = Hom(R, QQ); H
            Set of Homomorphisms from Univariate Polynomial Ring in x over Integer Ring to Rational Field
            sage: f = H([5]); f
            Ring morphism:
              From: Univariate Polynomial Ring in x over Integer Ring
              To:   Rational Field
              Defn: x |--> 5
            sage: f(x)
            5
            sage: f(x^2 + 3)
            28
        """
        a = im_gens[0]
        P = a.parent()
        d = self.degree()
        result = P._coerce_(self[d])
        i = d - 1
        while i >= 0:
            result = result * a + P._coerce_(self[i])
            i -= 1
        return result

    def _integer_(self, ZZ):
        r"""
        EXAMPLES::

            sage: k = GF(47)
            sage: R.<x> = PolynomialRing(k)
            sage: ZZ(R(45))
            45
            sage: ZZ(3*x + 45)
            Traceback (most recent call last):
            ...
            TypeError: cannot coerce nonconstant polynomial
        """
        if self.degree() > 0:
            raise TypeError("cannot coerce nonconstant polynomial")
        return ZZ(self[0])

    def _rational_(self):
        r"""
        EXAMPLES::

            sage: R.<x> = PolynomialRing(QQ)
            sage: QQ(R(45/4))
            45/4
            sage: QQ(3*x + 45)
            Traceback (most recent call last):
            ...
            TypeError: not a constant polynomial
        """
        if self.degree() > 0:
            raise TypeError("not a constant polynomial")
        return sage.rings.rational.Rational(self[0])

    def _symbolic_(self, R):
        """
        EXAMPLES::

            sage: R.<x> = QQ[]
            sage: f = x^3 + x
            sage: g = f._symbolic_(SR); g
            x^3 + x
            sage: g(x=2)
            10

            sage: g = SR(f)
            sage: g(x=2)
            10

        The polynomial does not have to be over a field of
        characteristic 0::

            sage: R.<w> = GF(7)[]
            sage: f = SR(2*w^3 + 1); f
            2*w^3 + 1
            sage: f.variables()
            (w,)
        """
        d = dict([(repr(g), R.var(g)) for g in self.parent().gens()])
        return self.subs(**d)

    def __invert__(self):
        """
        EXAMPLES::

            sage: R.<x> = QQ[]
            sage: f = x - 90283
            sage: f.__invert__()
            1/(x - 90283)
            sage: ~f
            1/(x - 90283)
        """
        return self.parent().one()/self

    def inverse_of_unit(self):
        """
        EXAMPLES::

            sage: R.<x> = QQ[]
            sage: f = x - 90283
            sage: f.inverse_of_unit()
            Traceback (most recent call last):
            ...
            ValueError: self is not a unit.
            sage: f = R(-90283); g = f.inverse_of_unit(); g
            -1/90283
            sage: parent(g)
            Univariate Polynomial Ring in x over Rational Field
        """
        if self.degree() > 0:
            if not self.is_unit():
                raise ValueError("self is not a unit.")
            else:
                raise NotImplementedError("polynomial inversion over non-integral domains not implemented")
        return self.parent()(~(self[0]))

    def inverse_mod(a, m):
        """
        Inverts the polynomial a with respect to m, or raises a ValueError
        if no such inverse exists. The parameter m may be either a single
        polynomial or an ideal (for consistency with inverse_mod in other
        rings).

        .. SEEALSO::

            If you are only interested in the inverse modulo a monomial `x^k`
            then you might use the specialized method
            :meth:`inverse_series_trunc` which is much faster.

        EXAMPLES::

            sage: S.<t> = QQ[]
            sage: f = inverse_mod(t^2 + 1, t^3 + 1); f
            -1/2*t^2 - 1/2*t + 1/2
            sage: f * (t^2 + 1) % (t^3 + 1)
            1
            sage: f = t.inverse_mod((t+1)^7); f
            -t^6 - 7*t^5 - 21*t^4 - 35*t^3 - 35*t^2 - 21*t - 7
            sage: (f * t) + (t+1)^7
            1
            sage: t.inverse_mod(S.ideal((t + 1)^7)) == f
            True

        This also works over inexact rings, but note that due to rounding
        error the product may not always exactly equal the constant
        polynomial 1 and have extra terms with coefficients close to zero. ::

            sage: R.<x> = RDF[]
            sage: epsilon = RDF(1).ulp()*50   # Allow an error of up to 50 ulp
            sage: f = inverse_mod(x^2 + 1, x^5 + x + 1); f  # abs tol 1e-14
            0.4*x^4 - 0.2*x^3 - 0.4*x^2 + 0.2*x + 0.8
            sage: poly = f * (x^2 + 1) % (x^5 + x + 1)
            sage: # Remove noisy zero terms:
            sage: parent(poly)([ 0.0 if abs(c)<=epsilon else c for c in poly.coefficients(sparse=False) ])
            1.0
            sage: f = inverse_mod(x^3 - x + 1, x - 2); f
            0.14285714285714285
            sage: f * (x^3 - x + 1) % (x - 2)
            1.0
            sage: g = 5*x^3+x-7; m = x^4-12*x+13; f = inverse_mod(g, m); f
            -0.0319636125...*x^3 - 0.0383269759...*x^2 - 0.0463050900...*x + 0.346479687...
            sage: poly = f*g % m
            sage: # Remove noisy zero terms:
            sage: parent(poly)([ 0.0 if abs(c)<=epsilon else c for c in poly.coefficients(sparse=False) ])  # abs tol 1e-14
            1.0000000000000004

        ALGORITHM: Solve the system as + mt = 1, returning s as the inverse
        of a mod m.

        Uses the Euclidean algorithm for exact rings, and solves a linear
        system for the coefficients of s and t for inexact rings (as the
        Euclidean algorithm may not converge in that case).

        AUTHORS:

        - Robert Bradshaw (2007-05-31)
        """
        from sage.rings.ideal import is_Ideal
        if is_Ideal(m):
            v = m.gens_reduced()
            if len(v) > 1:
                raise NotImplementedError("Don't know how to invert modulo non-principal ideal %s" % m)
            m = v[0]
        if m.degree() == 1 and m[1].is_unit():
            # a(x) mod (x-r) = a(r)
            r = -m[0]
            if not m[1].is_one():
                r *= m.base_ring()(~m[1])
            u = a(r)
            if u.is_unit():
                return a.parent()(~u)
        if a.parent().is_exact():
            # use xgcd
            g, s, _ = a.xgcd(m)
            if g == 1:
                return s
            elif g.is_unit():
                return g.inverse_of_unit() * s
            else:
                raise ValueError("Impossible inverse modulo")
        else:
            # xgcd may not converge for inexact rings.
            # Instead solve for the coefficients of
            # s (degree n-1) and t (degree n-2) in
            #               as + mt = 1
            # as a linear system.
            from sage.matrix.constructor import matrix
            from sage.modules.free_module_element import vector
            a %= m
            n = m.degree()
            R = a.parent().base_ring()
            M = matrix(R, 2*n-1)
            # a_i s_j x^{i+j} terms
            for i in range(n):
                for j in range(n):
                    M[i+j, j] = a[i]
            # m_i t_j x^{i+j} terms
            for i in range(n+1):
                for j in range(n-1):
                    M[i+j, j+n] = m[i]
            v = vector(R, [R.one()] + [R.zero()]*(2*n-2)) # the constant polynomial 1
            if M.is_invertible():
                x = M.solve_right(v) # there has to be a better way to solve
                return a.parent()(list(x)[0:n])
            else:
                raise ValueError("Impossible inverse modulo")

    cpdef Polynomial inverse_series_trunc(self, long prec):
        r"""
        Return a polynomial approximation of precision ``prec`` of the inverse
        series of this polynomial.

        .. SEEALSO::

            The method :meth:`inverse_mod` allows more generally to invert this
            polynomial with respect to any ideal.

        EXAMPLES::

            sage: x = polygen(ZZ)
            sage: s = (1+x).inverse_series_trunc(5)
            sage: s
            x^4 - x^3 + x^2 - x + 1
            sage: s * (1+x)
            x^5 + 1

        Note that the constant coefficient needs to be a unit::

            sage: ZZx.<x> = ZZ[]
            sage: ZZxy.<y> = ZZx[]
            sage: (1+x + y**2).inverse_series_trunc(4)
            Traceback (most recent call last):
            ...
            ValueError: constant term x + 1 is not a unit
            sage: (1+x + y**2).change_ring(ZZx.fraction_field()).inverse_series_trunc(4)
            (-1/(x^2 + 2*x + 1))*y^2 + 1/(x + 1)

        The method works over any polynomial ring::

            sage: R = Zmod(4)
            sage: Rx.<x> = R[]
            sage: Rxy.<y> = Rx[]

            sage: p = 1 + (1+2*x)*y + x**2*y**4
            sage: q = p.inverse_series_trunc(10)
            sage: (p*q).truncate(11)
            (2*x^4 + 3*x^2 + 3)*y^10 + 1

        Even noncommutative ones::

            sage: M = MatrixSpace(ZZ,2)
            sage: x = polygen(M)
            sage: p = M([1,2,3,4])*x^3 + M([-1,0,0,1])*x^2 + M([1,3,-1,0])*x + M.one()
            sage: q = p.inverse_series_trunc(5)
            sage: (p*q).truncate(5) == M.one()
            True
            sage: q = p.inverse_series_trunc(13)
            sage: (p*q).truncate(13) == M.one()
            True

        TESTS::

            sage: x = polygen(ZZ['a','b'])
            sage: (x+1).inverse_series_trunc(0)
            Traceback (most recent call last):
            ...
            ValueError: the precision must be positive, got 0

        AUTHORS:

        - David Harvey (2006-09-09): Newton's method implementation for power
          series

        - Vincent Delecroix (2014-2015): move the implementation directly in
          polynomial
        """
        if prec <= 0:
            raise ValueError("the precision must be positive, got {}".format(prec))

        if not self[0].is_unit():
            raise ValueError("constant term {} is not a unit".format(self[0]))

        R = self._parent
        A = R.base_ring()
        try:
            first_coeff = self[0].inverse_of_unit()
        except AttributeError:
            first_coeff = A(~self[0])

        current = R(first_coeff)
        for next_prec in sage.misc.misc.newton_method_sizes(prec)[1:]:
            z = current._mul_trunc_(self, next_prec)._mul_trunc_(current, next_prec)
            current = current + current - z
        return current

    def __long__(self):
        """
        EXAMPLES::

            sage: R.<x> = ZZ[]
            sage: f = x - 902384
            sage: long(f)
            Traceback (most recent call last):
            ...
            TypeError: cannot coerce nonconstant polynomial to long
            sage: long(R(939392920202))
            939392920202L
        """
        if self.degree() > 0:
            raise TypeError("cannot coerce nonconstant polynomial to long")
        return long(self[0])

    cpdef RingElement _mul_(self, RingElement right):
        """
        EXAMPLES::

            sage: R.<x> = ZZ[]
            sage: (x - 4)*(x^2 - 8*x + 16)
            x^3 - 12*x^2 + 48*x - 64
            sage: C.<t> = PowerSeriesRing(ZZ)
            sage: D.<s> = PolynomialRing(C)
            sage: z = (1 + O(t)) + t*s^2
            sage: z*z
            t^2*s^4 + (2*t + O(t^2))*s^2 + 1 + O(t)

            ## More examples from trac 2943, added by Kiran S. Kedlaya 2 Dec 09
            sage: C.<t> = PowerSeriesRing(Integers())
            sage: D.<s> = PolynomialRing(C)
            sage: z = 1 + (t + O(t^2))*s + (t^2 + O(t^3))*s^2
            sage: z*z
            (t^4 + O(t^5))*s^4 + (2*t^3 + O(t^4))*s^3 + (3*t^2 + O(t^3))*s^2 + (2*t + O(t^2))*s + 1
        """
        if not self or not right:
            return self._parent.zero()

        if self._parent.is_exact():
            return self._mul_karatsuba(right)
        else:
            return self._mul_generic(right)

    def _mul_trunc(self, right, n):
        r"""
        Deprecated alias of :meth:`_mul_trunc_`

        EXAMPLES::

            sage: R.<x> = QQ[]
            sage: x._mul_trunc(x, 1)
            doctest:...: DeprecationWarning: _mul_trunc is deprecated, use
            _mul_trunc_ instead
            See http://trac.sagemath.org/18420 for details.
            0
        """
        deprecation(18420, "_mul_trunc is deprecated, use _mul_trunc_ instead")
        return self._mul_trunc_(right, n)

    cpdef Polynomial _mul_trunc_(self, Polynomial right, long n):
        r"""
        Return the truncated multiplication of two polynomials up to ``n``.

        This is the default implementation that does the multiplication and then
        truncate! There are custom implementations in several subclasses:

        - :meth:`on dense polynomial over integers (via FLINT) <sage.rings.polynomial.polynomial_integer_dense_flint.Polynomial_integer_dense_flint._mul_trunc_>`

        - :meth:`on dense polynomial over Z/nZ (via FLINT)
          <sage.rings.polynomial.polynomial_zmod_flint.Polynomial_zmod_flint._mul_trunc_>`

        - :meth:`on dense rational polynomial (via FLINT)
          <sage.rings.polynomial.polynomial_rational_flint.Polynomial_rational_flint._mul_trunc_>`

        - :meth:`on dense polynomial on Z/nZ (via NTL)
          <sage.rings.polynomial.polynomial_modn_dense_ntl.Polynomial_dense_modn_ntl_zz._mul_trunc_>`

        EXAMPLES::

            sage: R = QQ['x']['y']
            sage: y = R.gen()
            sage: x = R.base_ring().gen()
            sage: p1 = 1 - x*y + 2*y**3
            sage: p2 = -1/3 + y**5
            sage: p1._mul_trunc_(p2, 5)
            -2/3*y^3 + 1/3*x*y - 1/3

        .. TODO::

            implement a generic truncated Karatsuba and use it here.
        """
        return (self.truncate(n) * right.truncate(n)).truncate(n)

    def square(self):
        """
        Returns the square of this polynomial.

        TODO:

        - This is just a placeholder; for now it just uses ordinary
          multiplication. But generally speaking, squaring is faster than
          ordinary multiplication, and it's frequently used, so subclasses
          may choose to provide a specialised squaring routine.

        - Perhaps this even belongs at a lower level? RingElement or
          something?

        AUTHORS:

        - David Harvey (2006-09-09)

        EXAMPLES::

            sage: R.<x> = QQ[]
            sage: f = x^3 + 1
            sage: f.square()
            x^6 + 2*x^3 + 1
            sage: f*f
            x^6 + 2*x^3 + 1
        """
        return self * self

    def squarefree_decomposition(self):
        """
        Return the square-free decomposition of this polynomial.  This is a
        partial factorization into square-free, coprime polynomials.

        EXAMPLES::

            sage: x = polygen(QQ)
            sage: p = 37 * (x-1)^3 * (x-2)^3 * (x-1/3)^7 * (x-3/7)
            sage: p.squarefree_decomposition()
            (37*x - 111/7) * (x^2 - 3*x + 2)^3 * (x - 1/3)^7
            sage: p = 37 * (x-2/3)^2
            sage: p.squarefree_decomposition()
            (37) * (x - 2/3)^2
            sage: x = polygen(GF(3))
            sage: x.squarefree_decomposition()
            x
            sage: f = QQbar['x'](1)
            sage: f.squarefree_decomposition()
            1

        """
        if self.degree() < 0:
            raise ValueError("square-free decomposition not defined for zero polynomial")
        if hasattr(self.base_ring(),'_squarefree_decomposition_univariate_polynomial'):
            return self.base_ring()._squarefree_decomposition_univariate_polynomial(self)
        raise NotImplementedError("square-free decomposition not implemented for this polynomial")

    def is_square(self, root=False):
        """
        Returns whether or not polynomial is square. If the optional
        argument ``root`` is set to ``True``, then also returns the square root
        (or ``None``, if the polynomial is not square).

        INPUT:

        -  ``root`` - whether or not to also return a square
           root (default: ``False``)

        OUTPUT:

        -  ``bool`` - whether or not a square

        -  ``root`` - (optional) an actual square root if
           found, and ``None`` otherwise.

        EXAMPLES::

            sage: R.<x> = PolynomialRing(QQ)
            sage: (x^2 + 2*x + 1).is_square()
            True
            sage: (x^4 + 2*x^3 - x^2 - 2*x + 1).is_square(root=True)
            (True, x^2 + x - 1)

            sage: f = 12*(x+1)^2 * (x+3)^2
            sage: f.is_square()
            False
            sage: f.is_square(root=True)
            (False, None)

            sage: h = f/3; h
            4*x^4 + 32*x^3 + 88*x^2 + 96*x + 36
            sage: h.is_square(root=True)
            (True, 2*x^2 + 8*x + 6)

            sage: S.<y> = PolynomialRing(RR)
            sage: g = 12*(y+1)^2 * (y+3)^2

            sage: g.is_square()
            True

        TESTS:

        Make sure :trac:`9093` is fixed::

            sage: R(1).is_square()
            True
            sage: R(4/9).is_square(root=True)
            (True, 2/3)
            sage: R(-1/3).is_square()
            False
            sage: R(0).is_square()
            True
        """
        if self.is_zero():
            return (True, self) if root else True

        try:
            f = self.squarefree_decomposition()
        except NotImplementedError:
            f = self.factor()

        u = self.parent().base_ring()(f.unit())

        if all(a[1] % 2 == 0 for a in f) and u.is_square():
            g = u.sqrt()
            for a in f:
                g *= a[0] ** (a[1] / 2)
            return (True, g) if root else True
        else:
            return (False, None) if root else False

    def any_root(self, ring=None, degree=None, assume_squarefree=False):
        """
        Return a root of this polynomial in the given ring.

        INPUT:

        - ``ring`` -- The ring in which a root is sought.  By default
          this is the coefficient ring.

        - ``degree`` (None or nonzero integer) -- Used for polynomials
          over finite fields.  Returns a root of degree
          ``abs(degree)`` over the ground field.  If negative, also
          assumes that all factors of this polynomial are of degree
          ``abs(degree)``.  If None, returns a root of minimal degree
          contained within the given ring.

        - ``assume_squarefree`` (bool) -- Used for polynomials over
          finite fields.  If True, this polynomial is assumed to be
          squarefree.

        EXAMPLES::

            sage: R.<x> = GF(11)[]
            sage: f = 7*x^7 + 8*x^6 + 4*x^5 + x^4 + 6*x^3 + 10*x^2 + 8*x + 5
            sage: f.any_root()
            2
            sage: f.factor()
            (7) * (x + 9) * (x^6 + 10*x^4 + 6*x^3 + 5*x^2 + 2*x + 2)
            sage: f = x^6 + 10*x^4 + 6*x^3 + 5*x^2 + 2*x + 2
            sage: f.any_root(GF(11^6, 'a'))
            a^5 + a^4 + 7*a^3 + 2*a^2 + 10*a
            sage: sorted(f.roots(GF(11^6, 'a')))
            [(10*a^5 + 2*a^4 + 8*a^3 + 9*a^2 + a, 1), (a^5 + a^4 + 7*a^3 + 2*a^2 + 10*a, 1), (9*a^5 + 5*a^4 + 10*a^3 + 8*a^2 + 3*a + 1, 1), (2*a^5 + 8*a^4 + 3*a^3 + 6*a + 2, 1), (a^5 + 3*a^4 + 8*a^3 + 2*a^2 + 3*a + 4, 1), (10*a^5 + 3*a^4 + 8*a^3 + a^2 + 10*a + 4, 1)]
            sage: f.any_root(GF(11^6, 'a'))
            a^5 + a^4 + 7*a^3 + 2*a^2 + 10*a

            sage: g = (x-1)*(x^2 + 3*x + 9) * (x^5 + 5*x^4 + 8*x^3 + 5*x^2 + 3*x + 5)
            sage: g.any_root(ring=GF(11^10, 'b'), degree=1)
            1
            sage: g.any_root(ring=GF(11^10, 'b'), degree=2)
            5*b^9 + 4*b^7 + 4*b^6 + 8*b^5 + 10*b^2 + 10*b + 5
            sage: g.any_root(ring=GF(11^10, 'b'), degree=5)
            5*b^9 + b^8 + 3*b^7 + 2*b^6 + b^5 + 4*b^4 + 3*b^3 + 7*b^2 + 10*b

        TESTS::

            sage: R.<x> = GF(5)[]
            sage: K.<a> = GF(5^12)
            sage: for _ in range(40):
            ....:     f = R.random_element(degree=4)
            ....:     assert f(f.any_root(K)) == 0

        Check that our Cantor-Zassenhaus implementation does not loop
        over finite fields of even characteristic (see :trac:`16162`)::

            sage: K.<a> = GF(2**8)
            sage: x = polygen(K)
            sage: (x**2+x+1).any_root() # used to loop
            Traceback (most recent call last):
            ...
            ValueError: no roots A 1
            sage: (x**2+a+1).any_root()
            a^7 + a^2

        Also check that such computations can be interrupted::

            sage: K.<a> = GF(2^8)
            sage: x = polygen(K)
            sage: pol = x^1000000 + x + a
            sage: alarm(0.5); pol.any_root()
            Traceback (most recent call last):
            ...
            AlarmInterrupt

        Check root computation over large finite fields::

            sage: K.<a> = GF(2**50)
            sage: x = polygen(K)
            sage: (x**10+x+a).any_root()
            a^49 + a^47 + a^44 + a^42 + a^41 + a^39 + a^38 + a^37 + a^36 + a^34 + a^33 + a^29 + a^27 + a^26 + a^25 + a^23 + a^18 + a^13 + a^7 + a^5 + a^4 + a^3 + a^2 + a
            sage: K.<a> = GF(2**150)
            sage: x = polygen(K)
            sage: (x**10+x+a).any_root()
            a^149 + a^148 + a^146 + a^144 + a^143 + a^140 + a^138 + a^136 + a^134 + a^132 + a^131 + a^130 + a^129 + a^127 + a^123 + a^120 + a^118 + a^114 + a^113 + a^112 + a^111 + a^108 + a^104 + a^103 + a^102 + a^99 + a^98 + a^94 + a^91 + a^90 + a^88 + a^79 + a^78 + a^75 + a^73 + a^72 + a^67 + a^65 + a^64 + a^63 + a^62 + a^61 + a^59 + a^57 + a^52 + a^50 + a^48 + a^47 + a^46 + a^45 + a^43 + a^41 + a^39 + a^37 + a^34 + a^31 + a^29 + a^27 + a^25 + a^23 + a^22 + a^20 + a^18 + a^16 + a^14 + a^11 + a^10 + a^8 + a^6 + a^5 + a^4 + a + 1
        """
        if self.base_ring().is_finite() and self.base_ring().is_field():
            if self.degree() < 0:
                return ring(0)
            if self.degree() == 0:
                raise ValueError, "no roots A %s"%self
            if not assume_squarefree:
                SFD = self.squarefree_decomposition()
                SFD.sort()
                for f, e in SFD:
                    try:
                        return f.any_root(ring, degree, True)
                    except ValueError:
                        pass
            if self.degree() == 1 and (degree is None or degree == 1):
                if ring is None:
                    return -self[0]/self[1]
                else:
                    return ring(-self[0]/self[1])
            q = self.base_ring().order()
            if ring is None:
                allowed_deg_mult = Integer(1)
            else:
                if not (self.base_ring().is_field() and self.base_ring().is_finite()):
                    raise NotImplementedError
                if ring.characteristic() != self.base_ring().characteristic():
                    raise ValueError, "ring must be an extension of the base ring"
                if not (ring.is_field() and ring.is_finite()):
                    raise NotImplementedError
                allowed_deg_mult = Integer(ring.factored_order()[0][1]) # generally it will be the quotient of this by the degree of the base ring.
            if degree is None:
                x = self.parent().gen()
                if allowed_deg_mult == 1:
                    xq = pow(x,q,self)
                    self = self.gcd(xq-x)
                    degree = -1
                    if self.degree() == 0:
                        raise ValueError, "no roots B %s"%self
                else:
                    xq = x
                    d = Integer(0)
                    while True:
                        # one pass for roots that actually lie within ring.
                        e = self.degree()
                        if 2*d+2 > e:
                            # this polynomial has no factors dividing allowed_deg_mult
                            if allowed_deg_mult % e == 0:
                                degree = -e
                            break
                        while d < allowed_deg_mult:
                            d = d+1
                            xq = pow(xq,q,self)
                            if d.divides(allowed_deg_mult):
                                break
                        A = self.gcd(xq-x)
                        if A != 1:
                            self = A
                            degree = -d
                            break
                        if d == allowed_deg_mult:
                            break
                    if degree is None:
                        if allowed_deg_mult == 1:
                            raise ValueError, "no roots C %s"%self
                        xq = x
                        d = Integer(0)
                        while True:
                            # now another for roots that will lie in an extension.
                            e = self.degree()
                            if 2*d+2 > e:
                                # this polynomial is irreducible.
                                degree = -e
                                break
                            while True:
                                # we waste a little effort here in computing the xq again.
                                d = d+1
                                xq = pow(xq,q,self)
                                if allowed_deg_mult.divides(d):
                                    break
                            A = self.gcd(xq-x)
                            if A != 1:
                                self = A
                                degree = -d
                                break
            if degree == 0:
                raise ValueError, "degree should be nonzero"
            R = self.parent()
            x = R.gen()
            if degree > 0:
                xq = x
                d = 0
                while True:
                    e = self.degree()
                    if 2*d > e:
                        if degree != e:
                            raise ValueError, "no roots D %s"%self
                        break
                    d = d+1
                    xq = pow(xq,q,self)
                    if d == degree:
                        break
                    A = self.gcd(xq-x)
                    if A != 1:
                        self = self // A
                if d == degree:
                    self = self.gcd(xq-x)
                    if self.degree() == 0:
                        raise ValueError, "no roots E %s"%self
            else:
                degree = -degree
            if ring is None:
                if degree == 1:
                    ring = self.base_ring()
                else:
                    ring = self.base_ring().extension(degree) # this won't work yet.
            # now self has only roots of degree ``degree``.
            # for now, we only implement the Cantor-Zassenhaus split
            k = self.degree() // degree
            if k == 1:
                try:
                    return self.roots(ring, multiplicities=False)[0] # is there something better to do here?
                except IndexError:
                    raise ValueError, "no roots F %s"%self
            if q % 2 == 0:
                while True:
                    T = R.random_element(2*degree-1)
                    if T == 0:
                        continue
                    T = T.monic()
                    C = T
                    for i in range(degree-1):
                        C = T + pow(C,q,self)
                    h = self.gcd(C)
                    hd = h.degree()
                    if hd != 0 or hd != self.degree():
                        if 2*hd <= self.degree():
                            return h.any_root(ring, -degree, True)
                        else:
                            return (self//h).any_root(ring, -degree, True)
            else:
                while True:
                    T = R.random_element(2*degree-1)
                    if T == 0:
                        continue
                    T = T.monic()
                    h = self.gcd(pow(T, Integer((q**degree-1)/2), self)-1)
                    hd = h.degree()
                    if hd != 0 and hd != self.degree():
                        if 2*hd <= self.degree():
                            return h.any_root(ring, -degree, True)
                        else:
                            return (self//h).any_root(ring, -degree, True)
        else:
            return self.roots(ring=ring, multiplicities=False)[0]


    def __truediv__(self, right):
        """
        EXAMPLES::

            sage: x = QQ['x'].0
            sage: f = (x^3 + 5)/3; f
            1/3*x^3 + 5/3
            sage: f.parent()
            Univariate Polynomial Ring in x over Rational Field

        If we do the same over `\ZZ` the result is in the
        polynomial ring over `\QQ`.

        ::

            sage: x  = ZZ['x'].0
            sage: f = (x^3 + 5)/3; f
            1/3*x^3 + 5/3
            sage: f.parent()
            Univariate Polynomial Ring in x over Rational Field

        Divides can make elements of the fraction field::

            sage: R.<x> = QQ['x']
            sage: f = x^3 + 5
            sage: g = R(3)
            sage: h = f/g; h
            1/3*x^3 + 5/3
            sage: h.parent()
            Fraction Field of Univariate Polynomial Ring in x over Rational Field

        This is another example over a non-prime finite field (submitted by
        a student of Jon Hanke). It illustrates cancellation between the
        numerator and denominator over a non-prime finite field.

        ::

            sage: R.<x> = PolynomialRing(GF(5^2, 'a'), 'x')
            sage: f = x^3 + 4*x
            sage: f / (x - 1)
            x^2 + x

        Be careful about coercions (this used to be broken)::

            sage: R.<x> = ZZ['x']
            sage: f = x / Mod(2,5); f
            3*x
            sage: f.parent()
            Univariate Polynomial Ring in x over Ring of integers modulo 5

        TESTS:

        Check that :trac:`12217` is fixed::

            sage: P.<x> = GF(5)[]
            sage: x/0
            Traceback (most recent call last):
            ...
            ZeroDivisionError: Inverse does not exist.

            sage: P.<x> = GF(25, 'a')[]
            sage: x/5
            Traceback (most recent call last):
            ...
            ZeroDivisionError: division by zero in Finite Field in a of size 5^2
        """
        try:
            if not isinstance(right, Element) or right.parent() != self.parent():
                R = self.parent().base_ring()
                x = R._coerce_(right)
                return self * ~x
        except (TypeError, ValueError):
            pass
        return RingElement.__div__(self, right)

    def __div__(self, other):
        return PyNumber_TrueDivide(self, other)

    def __pow__(self, right, modulus):
        """
        EXAMPLES::

            sage: x = polygen(QQ['u']['v'])
            sage: f = x - 1
            sage: f._pow(3)
            x^3 - 3*x^2 + 3*x - 1
            sage: f^3
            x^3 - 3*x^2 + 3*x - 1

            sage: R = PolynomialRing(GF(2), 'x')
            sage: f = R(x^9 + x^7 + x^6 + x^5 + x^4 + x^2 + x)
            sage: h = R(x^10 + x^7 + x^6 + x^5 + x^4 + x^3 + x^2 + 1)
            sage: pow(f, 2, h)
            x^9 + x^8 + x^7 + x^5 + x^3

        TESTS::

            sage: x = polygen(QQ['u']['v'])
            sage: x^(1/2)
            Traceback (most recent call last):
            ...
            TypeError: non-integral exponents not supported

        ::

            sage: x^x
            Traceback (most recent call last):
            ...
            TypeError: non-integral exponents not supported

        ::

            sage: k = GF(5)
            sage: D.<x> = k[]
            sage: l.<x> = k.extension(x^2 + 2)
            sage: R.<t> = l[]
            sage: f = t^4 + (2*x - 1)*t^3 + (2*x + 1)*t^2 + 3
            sage: h = t^4 - x*t^3 + (3*x + 1)*t^2 + 2*t + 2*x - 1
            sage: pow(f, 2, h)
            3*t^3 + (2*x + 3)*t^2 + (2*x + 2)*t + 2*x + 2
            sage: pow(f, 10**7, h)
            4*x*t^3 + 2*x*t^2 + 4*x*t + 4

        Check that :trac:`18457` is fixed::

            sage: R.<x> = PolynomialRing(GF(5), sparse=True)
            sage: (1+x)^(5^10) # used to hang forever
            x^9765625 + 1
            sage: S.<t> = GF(3)[]
            sage: R1.<x> = PolynomialRing(S, sparse=True)
            sage: (1+x+t)^(3^10)
            x^59049 + t^59049 + 1
            sage: R2.<x> = PolynomialRing(S, sparse=False)
            sage: (1+x+t)^(3^10)
            x^59049 + t^59049 + 1

        Check that the algorithm used is indeed correct::

            sage: from sage.structure.element import generic_power
            sage: R1 = PolynomialRing(GF(8,'a'), 'x')
            sage: R2 = PolynomialRing(GF(9,'b'), 'x', sparse=True)
            sage: R3 = PolynomialRing(R2, 'y')
            sage: R4 = PolynomialRing(R1, 'y', sparse=True)
            sage: for d in range(20,40): # long time
            ....:     for R in [R1, R2, R3, R3]:
            ....:         a = R.random_element()
            ....:         assert a^d == generic_power(a,d)
        """
        if type(right) is not Integer:
            try:
                right = Integer(right)
            except TypeError:
                raise TypeError("non-integral exponents not supported")

        if self.degree() <= 0:
            return self.parent()(self[0]**right)
        if right < 0:
            return (~self)**(-right)
        if modulus:
            return power_mod(self, right, modulus)
        if (<Polynomial>self).is_gen():   # special case x**n should be faster!
            P = self.parent()
            R = P.base_ring()
            if P.is_sparse():
                v = {right:R.one()}
            else:
                v = [R.zero()]*right + [R.one()]
            return self.parent()(v, check=False)
        if right > 20: # no gain below
            p = self.parent().characteristic()
            if p > 0 and p <= right and (self.base_ring() in sage.categories.integral_domains.IntegralDomains() or p.is_prime()):
                x = self.parent().gen()
                one = self.parent().one()
                ret = one
                e = 1
                q = right
                sparse = self.parent().is_sparse()
                if sparse:
                    d = self.dict()
                else:
                    c = self.list()
                while q > 0:
                    q, r = q.quo_rem(p)
                    if r != 0:
                        if sparse:
                            tmp = self.parent()({e*k : d[k]**e for k in d})
                        else:
                            tmp = [0] * (e * len(c) - e + 1)
                            for i in range(len(c)):
                                tmp[e*i] = c[i]**e
                            tmp = self.parent()(tmp)
                        ret *= generic_power(tmp, r, one=one)
                    e *= p
                return ret

        return generic_power(self,right)

    def _pow(self, right):
        # TODO: fit __pow__ into the arithmetic structure
        if self.degree() <= 0:
            return self.parent()(self[0]**right)
        if right < 0:
            return (~self)**(-right)
        if (<Polynomial>self) == self.parent().gen():   # special case x**n should be faster!
            v = [0]*right + [1]
            return self.parent()(v, check=True)
        return generic_power(self, right)

    def _repr(self, name=None):
        """
        Return the string representation of this polynomial.

        INPUT:

        - ``name`` - None or a string; used for printing the variable.

        EXAMPLES::

            sage: S.<t> = QQ[]
            sage: R.<x> = S[]
            sage: f = (1 - t^3)*x^3 - t^2*x^2 - x + 1
            sage: f._repr()
            '(-t^3 + 1)*x^3 - t^2*x^2 - x + 1'
            sage: f._repr('z')
            '(-t^3 + 1)*z^3 - t^2*z^2 - z + 1'
            sage: P.<y> = RR[]
            sage: y, -y
            (y, -y)
        """
        s = " "
        m = self.degree() + 1
        if name is None:
            name = self.parent().variable_name()
        atomic_repr = self.parent().base_ring()._repr_option('element_is_atomic')
        coeffs = self.list()
        for n in reversed(xrange(m)):
            x = coeffs[n]
            if x:
                if n != m-1:
                    s += " + "
                x = y = repr(x)
                if y.find("-") == 0:
                    y = y[1:]
                if not atomic_repr and n > 0 and (y.find("+") != -1 or y.find("-") != -1):
                    x = "(%s)"%x
                if n > 1:
                    var = "*%s^%s"%(name,n)
                elif n==1:
                    var = "*%s"%name
                else:
                    var = ""
                s += "%s%s"%(x,var)
        s = s.replace(" + -", " - ")
        s = re.sub(r' 1(\.0+)?\*',' ', s)
        s = re.sub(r' -1(\.0+)?\*',' -', s)
        if s == " ":
            return "0"
        return s[1:]

    def _repr_(self):
        r"""
        Return string representation of this polynomial.

        EXAMPLES::

            sage: R.<x> = PolynomialRing(QQ, implementation="FLINT")
            sage: f = x^3+2/3*x^2 - 5/3
            sage: f._repr_()
            'x^3 + 2/3*x^2 - 5/3'
            sage: f.rename('vaughn')
            Traceback (most recent call last):
            ...
            NotImplementedError: object does not support renaming: x^3 + 2/3*x^2 - 5/3
        """
        return self._repr()

    def _latex_(self, name=None):
        r"""
        Return the latex representation of this polynomial.

        EXAMPLES:

        A fairly simple example over `\QQ`.

        ::

            sage: C3.<omega> = CyclotomicField(3)
            sage: R.<X> = C3[]
            sage: f = X^3 - omega*X
            sage: latex(f)
            X^{3} - \omega X
            sage: R.<x> = RDF[]
            sage: latex(x+2)
            x + 2.0

        The following illustrates the fix of trac #2586::

            sage: latex(ZZ['alpha']['b']([0, ZZ['alpha'].0]))
            \alpha b

        The following illustrates a (non-intentional) superfluity of parentheses

            sage: K.<I>=QuadraticField(-1)
            sage: R.<x>=K[]
            sage: latex(I*x^2-I*x)
            \left(\sqrt{-1}\right) x^{2} + \left(-\sqrt{-1}\right) x
        """
        s = " "
        coeffs = self.list()
        m = len(coeffs)
        if name is None:
            name = self.parent().latex_variable_names()[0]
        atomic_repr = self.parent().base_ring()._repr_option('element_is_atomic')
        for n in reversed(xrange(m)):
            x = coeffs[n]
            x = y = latex(x)
            if x != '0':
                if n != m-1:
                    s += " + "
                if y.find("-") == 0:
                    y = y[1:]
                if not atomic_repr and n > 0 and (y.find("+") != -1 or y.find("-") != -1):
                    x = "\\left(%s\\right)"%x
                if n > 1:
                    var = "|%s^{%s}"%(name,n)
                elif n==1:
                    var = "|%s"%name
                else:
                    var = ""
                s += "%s %s"%(x,var)
        s = s.replace(" + -", " - ")
        s = re.sub(" 1(\.0+)? \|"," ", s)
        s = re.sub(" -1(\.0+)? \|", " -", s)
        s = s.replace("|","")
        if s==" ":
            return "0"
        return s[1:].lstrip().rstrip()

    def _sage_input_(self, sib, coerced):
        r"""
        Produce an expression which will reproduce this value when
        evaluated.

        EXAMPLES::

            sage: K.<x> = ZZ[]
            sage: sage_input(K(0), verify=True)
            # Verified
            ZZ['x'](0)
            sage: sage_input(K(-54321), preparse=False, verify=True)
            # Verified
            ZZ['x'](-54321)
            sage: sage_input(x, verify=True)
            # Verified
            R.<x> = ZZ[]
            x
            sage: sage_input(x, preparse=False)
            R = ZZ['x']
            x = R.gen()
            x
            sage: sage_input((3*x-2)^3, verify=True)
            # Verified
            R.<x> = ZZ[]
            27*x^3 - 54*x^2 + 36*x - 8
            sage: L.<y> = K[]
            sage: sage_input(L(0), verify=True)
            # Verified
            ZZ['x']['y'](0)
            sage: sage_input((x+y+1)^2, verify=True)
            # Verified
            R1.<x> = ZZ[]
            R2.<y> = R1[]
            y^2 + (2*x + 2)*y + (x^2 + 2*x + 1)
            sage: sage_input(RR(pi) * polygen(RR), verify=True)
            # Verified
            R.<x> = RR[]
            3.1415926535897931*x
            sage: sage_input(polygen(GF(7)) + 12, verify=True)
            # Verified
            R.<x> = GF(7)[]
            x + 5
            sage: from sage.misc.sage_input import SageInputBuilder
            sage: K(0)._sage_input_(SageInputBuilder(), True)
            {atomic:0}
            sage: (x^2 - 1)._sage_input_(SageInputBuilder(), False)
            {binop:- {binop:** {gen:x {constr_parent: {subscr: {atomic:ZZ}[{atomic:'x'}]} with gens: ('x',)}} {atomic:2}} {atomic:1}}
        """
        if self.degree() > 0:
            gen = sib.gen(self.parent())
            coeffs = self.list()
            terms = []
            for i in range(len(coeffs)-1, -1, -1):
                if i > 0:
                    if i > 1:
                        gen_pow = gen**sib.int(i)
                    else:
                        gen_pow = gen
                    terms.append(sib.prod((sib(coeffs[i], True), gen_pow), simplify=True))
                else:
                    terms.append(sib(coeffs[i], True))
            return sib.sum(terms, simplify=True)
        elif coerced:
            return sib(self.constant_coefficient(), True)
        else:
            return sib(self.parent())(sib(self.constant_coefficient(), True))

    def __setitem__(self, n, value):
        """
        Set the n-th coefficient of this polynomial. This always raises an
        IndexError, since in Sage polynomials are immutable.

        INPUT:


        -  ``n`` - an integer

        -  ``value`` - value to set the n-th coefficient to


        OUTPUT: an IndexError is always raised.

        EXAMPLES::

            sage: R.<x> = ZZ[]
            sage: f = x^3 + x + 1
            sage: f[2] = 3
            Traceback (most recent call last):
            ...
            IndexError: polynomials are immutable
        """
        raise IndexError("polynomials are immutable")

    cpdef RingElement _floordiv_(self, RingElement right):
        """
        Quotient of division of self by other. This is denoted //.

        If self = quotient \* right + remainder, this function returns
        quotient.

        EXAMPLES::

            sage: R.<x> = ZZ[]
            sage: f = x^3 + x + 1
            sage: g = f*(x^2-2) + x
            sage: g.__floordiv__(f)
            x^2 - 2
            sage: g//f
            x^2 - 2
        """
        Q, _ = self.quo_rem(right)
        return Q

    def __mod__(self, other):
        """
        Remainder of division of self by other.

        EXAMPLES::

            sage: R.<x> = ZZ[]
            sage: x % (x+1)
            -1
            sage: (x^3 + x - 1) % (x^2 - 1)
            2*x - 1
        """
        _, R = self.quo_rem(other)
        return R

    def mod(self, other):
        """
        Remainder of division of self by other.

        EXAMPLES::

            sage: R.<x> = ZZ[]
            sage: x % (x+1)
            -1
            sage: (x^3 + x - 1) % (x^2 - 1)
            2*x - 1
        """
        return self % other

    def _is_atomic(self):
        """
        EXAMPLES::

            sage: R.<x> = QQ[]
            sage: S.<y> = R[]
            sage: S(x+2)
            x + 2
            sage: S(x+2)._is_atomic()
            False
            sage: S(x)._is_atomic()
            True
        """
        return (self.degree() == self.valuation() and
                self.leading_coefficient()._is_atomic())

    def _mul_generic(self, right):
        """
        Compute the product of self and right using the classical quadratic
        algorithm. This method is the default for inexact rings.

        For two polynomials of degree n and m this method needs
        (m+1)*(n+1) products and n*m additions

        EXAMPLES::

            sage: K.<x> = QQ[]
            sage: f = 1+3*x+4*x^2+x^3
            sage: g = x^2+3*x^5
            sage: f._mul_generic(g)
            3*x^8 + 12*x^7 + 9*x^6 + 4*x^5 + 4*x^4 + 3*x^3 + x^2

        Show the product in the symbolic ring::

            sage: L = SR['x']
            sage: var('a0,a1,b0,b1')
            (a0, a1, b0, b1)
            sage: L([a0,a1])._mul_generic(L([b0,b1]))
            a1*b1*x^2 + (a1*b0 + a0*b1)*x + a0*b0

        A non-commutative example::

            sage: A.<i,j,k> = QuaternionAlgebra(QQ, -1,-1)
            sage: R.<w> = PolynomialRing(A)
            sage: f = i*w + j
            sage: g = k*w + 1
            sage: f._mul_generic(g)
            -j*w^2 + 2*i*w + j
            sage: g._mul_generic(f)
            j*w^2 + j


        TESTS::

            sage: K.<x> = QQ[]
            sage: f = K(0)
            sage: g = K.random_element(10)
            sage: f._mul_generic(g)
            0
            sage: g._mul_generic(f)
            0
            sage: f._mul_generic(K(0))
            0
            sage: g._mul_generic(g) - g._mul_karatsuba(g)
            0
            sage: h = K(QQ.random_element(100,100))
            sage: f._mul_generic(h)
            0
            sage: K([h*c for c in g.list()]) - g._mul_generic(h)
            0
            sage: g._mul_generic(h) - K([h*c for c in g.list()])
            0
        """
        if self is right:
            return self._square_generic()
        x = self.list()
        y = right.list()
        return self._parent(do_schoolbook_product(x,y))

    def _square_generic(self):
        x = self.list()
        cdef Py_ssize_t i, j
        cdef Py_ssize_t d = len(x)-1
        zero = self._parent.base_ring().zero()
        two = self._parent.base_ring()(2)
        coeffs = [zero] * (2 * d + 1)
        for i from 0 <= i <= d:
            coeffs[2*i] = x[i] * x[i]
            for j from 0 <= j < i:
                coeffs[i+j] += two * x[i] * x[j]
        return self._parent(coeffs)

    def _mul_fateman(self, right):
        r"""
        Returns the product of two polynomials using Kronecker's trick to
        do the multiplication. This could be used over a generic base
        ring.

        .. note::

           -  Since this is implemented in interpreted Python, it could be
              hugely sped up by reimplementing it in Pyrex.

           -  Over the reals there is precision loss, at least in the current
              implementation.


        INPUT:

        -  ``self`` - Polynomial

        -  ``right`` - Polynomial (over same base ring as
           self)


        OUTPUT: Polynomial - The product self\*right.

        ALGORITHM: Based on a paper by R. Fateman

        http://www.cs.berkeley.edu/~fateman/papers/polysbyGMP.pdf

        The idea is to encode dense univariate polynomials as big integers,
        instead of sequences of coefficients. The paper argues that because
        integer multiplication is so cheap, that encoding 2 polynomials to
        big numbers and then decoding the result might be faster than
        popular multiplication algorithms. This seems true when the degree
        is larger than 200.

        EXAMPLES::

            sage: S.<y> = PolynomialRing(RR)
            sage: f = y^10 - 1.393493*y + 0.3
            sage: f._mul_karatsuba(f,0)
            y^20 - 2.78698600000000*y^11 + 0.600000000000000*y^10 + 1.11022302462516e-16*y^8 - 1.11022302462516e-16*y^6 - 1.11022302462516e-16*y^3 + 1.94182274104900*y^2 - 0.836095800000000*y + 0.0900000000000000
            sage: f._mul_fateman(f)
            y^20 - 2.78698600000000*y^11 + 0.600000000000000*y^10 + 1.94182274104900*y^2 - 0.836095800000000*y + 0.0900000000000000

        Advantages:


        -  Faster than Karatsuba over `\QQ` and
           `\ZZ` (but much slower still than calling NTL's
           optimized C++ implementation, which is the default over
           `\ZZ`)

        -  Potentially less complicated.


        Drawbacks:


        -  Slower over R when the degree of both of polynomials is less
           than 250 (roughly).

        -  Over R, results may not be as accurate as the Karatsuba case.
           This is because we represent coefficients of polynomials over R as
           fractions, then convert them back to floating-point numbers.


        AUTHORS:

        - Didier Deshommes (2006-05-25)
        """
        return self.parent()(polynomial_fateman._mul_fateman_mul(self,right))

    def _mul_karatsuba(self, right, K_threshold = None):
        r"""
        Compute the product of two polynomials using the Karatsuba divide
        and conquer multiplication algorithm. This is only used over a
        generic base ring. (Special libraries like Flint are used, e.g., for
        the integers and rationals, which are much faster.)

        INPUT:

          - ``self`` - Polynomial
          - ``right`` - Polynomial (over same base ring as self)
          - ``K_threshold`` - (optional) Integer. A threshold to fall back to
          schoolbook algorithm. In the recursion, if one of the polynomials is
          of degree less that K_threshold then the classic quadratic polynomial
          is used.

        OUTPUT: Polynomial - The product self\*right.

        ALGORITHM: The basic idea is to use that

        .. math::

                            (aX + b) (cX + d) = acX^2 + ((a+b)(c+d)-ac-bd)X + bd


        where ac=a\*c and bd=b\*d, which requires three multiplications
        instead of the naive four. Given f and g of arbitrary degree bigger
        than one, let e be min(deg(f),deg(g))/2. Write

        .. math::

               f = a X^e + b   \text{ and }   g = c X^e + d


        and use the identity

        .. math::

               (aX^e + b) (cX^e + d) = ac X^{2e} +((a+b)(c+d) - ac - bd)X^e + bd


        to recursively compute `fg`.

        If `self` is a polynomial of degree n and `right` is a polynomial of
        degree m with n < m, then we interpret `right` as

        ..math::

            g0 + g1*x^n +g2*x^{2n} + ... + gq*x^{nq}

        where `gi` are polynomials of degree <= n. We then compute each product
        `gi*right` with Karatsuba multiplication and reconstruct `self*right`
        from the partial products.

        The theoretical complexity for multiplying two polynomials of the same
        degree n is O(n^log(3,2)). Through testing of polynomials of degree up
        to 5000 we get that the number of operations for two polynomials of
        degree up to n-1 is bounded by:

        7.53*n**1.59 additions and 1.46*n**1.59 products on the base ring.

        For polynomials of degree m-1 and n-1 with m<n the number of operations
        is bounded by:

        8.11*m**0.59*n additions and 1.56*m**0.59*n products.

        (The bound might be worse for larger degrees.)

        EXAMPLES::

            sage: K.<x> = QQ[]
            sage: f = 1+3*x+4*x^2+x^3
            sage: g = x^2+3*x^5
            sage: f._mul_karatsuba(g,0)
            3*x^8 + 12*x^7 + 9*x^6 + 4*x^5 + 4*x^4 + 3*x^3 + x^2
            sage: f._mul_karatsuba(g,2)
            3*x^8 + 12*x^7 + 9*x^6 + 4*x^5 + 4*x^4 + 3*x^3 + x^2

        Show the product in the symbolic ring::

            sage: L = SR['x']
            sage: var('a0,a1,b0,b1')
            (a0, a1, b0, b1)
            sage: L([a0,a1])._mul_karatsuba(L([b0,b1]),0)
            a1*b1*x^2 + ((a0 + a1)*(b0 + b1) - a0*b0 - a1*b1)*x + a0*b0
            sage: L([a0,a1])._mul_karatsuba(L([b0,b1]),2)
            a1*b1*x^2 + (a1*b0 + a0*b1)*x + a0*b0

        A noncommutative example::

            sage: A.<i,j,k> = QuaternionAlgebra(QQ, -1,-1)
            sage: R.<w> = PolynomialRing(A)
            sage: f = i*w + j
            sage: g = k*w + 1
            sage: f._mul_karatsuba(g,0)
            -j*w^2 + 2*i*w + j
            sage: g._mul_karatsuba(f,0)
            j*w^2 + j

        TESTS::

            sage: K.<x> = QQ[]
            sage: f = K(0)
            sage: g = K.random_element(10)
            sage: f._mul_karatsuba(g,0)
            0
            sage: g._mul_karatsuba(f,0)
            0
            sage: f._mul_karatsuba(K(0),0)
            0
            sage: g._mul_generic(g) - g._mul_karatsuba(g,0)
            0
            sage: h = K(QQ.random_element(100,100))
            sage: f._mul_karatsuba(h)
            0
            sage: K([h*c for c in g.list()]) - g._mul_generic(h)
            0
            sage: g._mul_karatsuba(h) - K([h*c for c in g.list()])
            0

        Random tests for noncommutative rings::

            sage: A.<i,j,k> = QuaternionAlgebra(QQ, -1,-1)
            sage: R.<w> = PolynomialRing(A)
            sage: f = R.random_element(randint(10,100))
            sage: g = R.random_element(randint(10,100))
            sage: f._mul_generic(g) == f._mul_karatsuba(g,0)
            True
            sage: f._mul_generic(g) == f._mul_karatsuba(g,16)
            True
            sage: g = R.random_element(0)
            sage: f._mul_karatsuba(g,0) == f._mul_generic(g)
            True
            sage: g._mul_karatsuba(f,0) == g._mul_generic(f)
            True

        Polynomials over matrices::

            sage: K = PolynomialRing(MatrixSpace(QQ,2),'x')
            sage: f = K.random_element(randint(5,10))
            sage: g = K.random_element(randint(5,10))
            sage: h1 = f._mul_generic(g)
            sage: h2 = f._mul_karatsuba(g,randint(0,10))
            sage: h1 == h2
            True
        """
        if self.is_zero():
            return self
        elif right.is_zero():
            return right
        f = self.list()
        g = right.list()
        n = len(f)
        m = len(g)
        if n == 1:
            c = f[0]
            return self._parent([c*a for a in g])
        if m == 1:
            c = g[0]
            return self._parent([a*c for a in f])
        if K_threshold is None:
            K_threshold = self._parent._Karatsuba_threshold
        if n <= K_threshold or m <= K_threshold:
            return self._parent(do_schoolbook_product(f,g))
        if n == m:
            return self._parent(do_karatsuba(f,g, K_threshold, 0, 0, n))
        return self._parent(do_karatsuba_different_size(f,g, K_threshold))

    def base_ring(self):
        """
        Return the base ring of the parent of self.

        EXAMPLES::

            sage: R.<x> = ZZ[]
            sage: x.base_ring()
            Integer Ring
            sage: (2*x+3).base_ring()
            Integer Ring
        """
        return self.parent().base_ring()

    cpdef base_extend(self, R):
        """
        Return a copy of this polynomial but with coefficients in R, if
        there is a natural map from coefficient ring of self to R.

        EXAMPLES::

            sage: R.<x> = QQ[]
            sage: f = x^3 - 17*x + 3
            sage: f.base_extend(GF(7))
            Traceback (most recent call last):
            ...
            TypeError: no such base extension
            sage: f.change_ring(GF(7))
            x^3 + 4*x + 3
        """
        S = self.parent().base_extend(R)
        return S(self)

    def change_variable_name(self, var):
        """
        Return a new polynomial over the same base ring but in a different
        variable.

        EXAMPLES::

            sage: x = polygen(QQ,'x')
            sage: f = -2/7*x^3 + (2/3)*x - 19/993; f
            -2/7*x^3 + 2/3*x - 19/993
            sage: f.change_variable_name('theta')
            -2/7*theta^3 + 2/3*theta - 19/993
        """
        R = self.parent().base_ring()[var]
        return R(self.list())

    def change_ring(self, R):
        """
        Return a copy of this polynomial but with coefficients in ``R``, if at
        all possible.

        INPUT:

        - ``R`` - a ring or morphism.

        EXAMPLES::

            sage: K.<z> = CyclotomicField(3)
            sage: f = K.defining_polynomial()
            sage: f.change_ring(GF(7))
            x^2 + x + 1

        ::

            sage: K.<z> = CyclotomicField(3)
            sage: R.<x> = K[]
            sage: f = x^2 + z
            sage: f.change_ring(K.embeddings(CC)[0])
            x^2 - 0.500000000000000 - 0.866025403784439*I
        """
        if isinstance(R, Morphism):
            # we're given a hom of the base ring extend to a poly hom
            if R.domain() == self.base_ring():
                R = self.parent().hom(R, self.parent().change_ring(R.codomain()))
            return R(self)
        else:
            return self.parent().change_ring(R)(self)

    def _mpoly_dict_recursive(self, variables=None, base_ring=None):
        """
        Return a dict of coefficient entries suitable for construction of a
        MPolynomial_polydict with the given variables.

        EXAMPLES::

            sage: R.<x> = ZZ[]
            sage: R(0)._mpoly_dict_recursive()
            {}
            sage: f = 7*x^5 + x^2 - 2*x - 3
            sage: f._mpoly_dict_recursive()
            {(0,): -3, (1,): -2, (2,): 1, (5,): 7}
        """
        if not self:
            return {}

        var = self.parent().variable_name()
        if variables is None:
            variables = self.parent().variable_names_recursive()
        if not var in variables:
            x = base_ring(self) if base_ring else self
            const_ix = ETuple((0,)*len(variables))
            return { const_ix: x }

        prev_variables = variables[:list(variables).index(var)]
        const_ix = ETuple((0,)*len(prev_variables))
        mpolys = None

        if len(prev_variables) > 0:
            try:
                mpolys = [a._mpoly_dict_recursive(prev_variables, base_ring) for a in self]
            except AttributeError as msg:
                pass

        if mpolys is None:
            if base_ring is not None and base_ring is not self.base_ring():
                mpolys = [{const_ix:base_ring(a)} if a else {} for a in self]
            else:
                mpolys = [{const_ix:a} if a else {} for a in self]

        D = {}
        leftovers = (0,) * (len(variables) - len(prev_variables) - 1)
        for k in range(len(mpolys)):
            for i,a in mpolys[k].iteritems():
                j = ETuple((k,) + leftovers)
                D[i + j] = a

        return D

    def __copy__(self):
        """
        Return a "copy" of self. This is just self, since in Sage
        polynomials are immutable this just returns self again.

        EXAMPLES:

        We create the polynomial `f=x+3`, then note that
        the copy is just the same polynomial again, which is fine since
        polynomials are immutable.

        ::

            sage: x = ZZ['x'].0
            sage: f = x + 3
            sage: g = copy(f)
            sage: g is f
            True
        """
        return self

    def degree(self, gen=None):
        """
        Return the degree of this polynomial. The zero polynomial has
        degree -1.

        EXAMPLES::

            sage: x = ZZ['x'].0
            sage: f = x^93 + 2*x + 1
            sage: f.degree()
            93
            sage: x = PolynomialRing(QQ, 'x', sparse=True).0
            sage: f = x^100000
            sage: f.degree()
            100000

        ::

            sage: x = QQ['x'].0
            sage: f = 2006*x^2006 - x^2 + 3
            sage: f.degree()
            2006
            sage: f = 0*x
            sage: f.degree()
            -1
            sage: f = x + 33
            sage: f.degree()
            1

        AUTHORS:

        - Naqi Jaffery (2006-01-24): examples
        """
        raise NotImplementedError

    def euclidean_degree(self):
        r"""
        Return the degree of this element as an element of a euclidean domain.

        If this polynomial is defined over a field, this is simply its :meth:`degree`.

        EXAMPLES::

            sage: R.<x> = QQ[]
            sage: x.euclidean_degree()
            1
            sage: R.<x> = ZZ[]
            sage: x.euclidean_degree()
            Traceback (most recent call last):
            ...
            NotImplementedError

        """
        from sage.categories.fields import Fields
        if self.base_ring() in Fields():
            return self.degree()
        raise NotImplementedError

    def denominator(self):
        """
        Return a denominator of self.

        First, the lcm of the denominators of the entries of self
        is computed and returned. If this computation fails, the
        unit of the parent of self is returned.

        Note that some subclasses may implement their own
        denominator function. For example, see
        :class:`sage.rings.polynomial.polynomial_rational_flint.Polynomial_rational_flint`

        .. warning::

           This is not the denominator of the rational function
           defined by self, which would always be 1 since self is a
           polynomial.

        EXAMPLES:

        First we compute the denominator of a polynomial with
        integer coefficients, which is of course 1.

        ::

            sage: R.<x> = ZZ[]
            sage: f = x^3 + 17*x + 1
            sage: f.denominator()
            1

        Next we compute the denominator of a polynomial with rational
        coefficients.

        ::

            sage: R.<x> = PolynomialRing(QQ)
            sage: f = (1/17)*x^19 - (2/3)*x + 1/3; f
            1/17*x^19 - 2/3*x + 1/3
            sage: f.denominator()
            51

        Finally, we try to compute the denominator of a polynomial with
        coefficients in the real numbers, which is a ring whose elements do
        not have a denominator method.

        ::

            sage: R.<x> = RR[]
            sage: f = x + RR('0.3'); f
            x + 0.300000000000000
            sage: f.denominator()
            1.00000000000000

        Check that the denominator is an element over the base whenever the base
        has no denominator function. This closes #9063.

        ::

            sage: R.<a> = GF(5)[]
            sage: x = R(0)
            sage: x.denominator()
            1
            sage: type(x.denominator())
            <type 'sage.rings.finite_rings.integer_mod.IntegerMod_int'>
            sage: isinstance(x.numerator() / x.denominator(), Polynomial)
            True
            sage: isinstance(x.numerator() / R(1), Polynomial)
            False

        TESTS:

        Check that :trac:`18518` is fixed::

            sage: R.<x> = PolynomialRing(QQ, sparse=True)
            sage: p = x^(2^100) - 1/2
            sage: p.denominator()
            2
        """

        if self.degree() == -1:
            return self.base_ring().one()
        x = self.coefficients()
        try:
            d = x[0].denominator()
            for y in x:
                d = d.lcm(y.denominator())
            return d
        except(AttributeError):
            return self.base_ring().one()

    def numerator(self):
        """
        Return a numerator of self computed as self * self.denominator()

        Note that some subclases may implement its own numerator
        function. For example, see
        :class:`sage.rings.polynomial.polynomial_rational_flint.Polynomial_rational_flint`

        .. warning::

          This is not the numerator of the rational function
          defined by self, which would always be self since self is a
          polynomial.

        EXAMPLES:

        First we compute the numerator of a polynomial with
        integer coefficients, which is of course self.

        ::

            sage: R.<x> = ZZ[]
            sage: f = x^3 + 17*x + 1
            sage: f.numerator()
            x^3 + 17*x + 1
            sage: f == f.numerator()
            True

        Next we compute the numerator of a polynomial with rational
        coefficients.

        ::

            sage: R.<x> = PolynomialRing(QQ)
            sage: f = (1/17)*x^19 - (2/3)*x + 1/3; f
            1/17*x^19 - 2/3*x + 1/3
            sage: f.numerator()
            3*x^19 - 34*x + 17
            sage: f == f.numerator()
            False

        We try to compute the denominator of a polynomial with
        coefficients in the real numbers, which is a ring whose elements do
        not have a denominator method.

        ::

            sage: R.<x> = RR[]
            sage: f = x + RR('0.3'); f
            x + 0.300000000000000
            sage: f.numerator()
            x + 0.300000000000000

        We check that the computation the numerator and denominator
        are valid

        ::

            sage: K=NumberField(symbolic_expression('x^3+2'),'a')['s,t']['x']
            sage: f=K.random_element()
            sage: f.numerator() / f.denominator() == f
            True
            sage: R=RR['x']
            sage: f=R.random_element()
            sage: f.numerator() / f.denominator() == f
            True
        """
        return self * self.denominator()

    def derivative(self, *args):
        r"""
        The formal derivative of this polynomial, with respect to variables
        supplied in args.

        Multiple variables and iteration counts may be supplied; see
        documentation for the global derivative() function for more
        details.

        .. seealso::

           :meth:`_derivative`

        EXAMPLES::

            sage: R.<x> = PolynomialRing(QQ)
            sage: g = -x^4 + x^2/2 - x
            sage: g.derivative()
            -4*x^3 + x - 1
            sage: g.derivative(x)
            -4*x^3 + x - 1
            sage: g.derivative(x, x)
            -12*x^2 + 1
            sage: g.derivative(x, 2)
            -12*x^2 + 1

        ::

            sage: R.<t> = PolynomialRing(ZZ)
            sage: S.<x> = PolynomialRing(R)
            sage: f = t^3*x^2 + t^4*x^3
            sage: f.derivative()
            3*t^4*x^2 + 2*t^3*x
            sage: f.derivative(x)
            3*t^4*x^2 + 2*t^3*x
            sage: f.derivative(t)
            4*t^3*x^3 + 3*t^2*x^2
        """
        return multi_derivative(self, args)

    # add .diff(), .differentiate() as aliases for .derivative()
    diff = differentiate = derivative

    def _derivative(self, var=None):
        r"""
        Return the formal derivative of this polynomial with respect to the
        variable var.

        If var is the generator of this polynomial ring (or the default
        value None), this is the usual formal derivative.

        Otherwise, _derivative(var) is called recursively for each of the
        coefficients of this polynomial.

        .. seealso::

           :meth:`derivative`

        EXAMPLES::

            sage: R.<x> = ZZ[]
            sage: R(0)._derivative()
            0
            sage: parent(R(0)._derivative())
            Univariate Polynomial Ring in x over Integer Ring

        ::

            sage: f = 7*x^5 + x^2 - 2*x - 3
            sage: f._derivative()
            35*x^4 + 2*x - 2
            sage: f._derivative(None)
            35*x^4 + 2*x - 2
            sage: f._derivative(x)
            35*x^4 + 2*x - 2

        In the following example, it doesn't recognise 2\*x as the
        generator, so it tries to differentiate each of the coefficients
        with respect to 2\*x, which doesn't work because the integer
        coefficients don't have a _derivative() method::

            sage: f._derivative(2*x)
            Traceback (most recent call last):
            ...
            AttributeError: 'sage.rings.integer.Integer' object has no attribute '_derivative'

        Examples illustrating recursive behaviour::

            sage: R.<x> = ZZ[]
            sage: S.<y> = PolynomialRing(R)
            sage: f = x^3 + y^3
            sage: f._derivative()
            3*y^2
            sage: f._derivative(y)
            3*y^2
            sage: f._derivative(x)
            3*x^2

        ::

            sage: R = ZZ['x']
            sage: S = R.fraction_field(); x = S.gen()
            sage: R(1).derivative(R(x))
            0
        """
        if var is not None and var != self._parent.gen():
            # call _derivative() recursively on coefficients
            return self._parent([coeff._derivative(var) for coeff in self.list()])

        # compute formal derivative with respect to generator
        if self.is_zero():
            return self
        cdef Py_ssize_t n, degree = self.degree()
        if degree == 0:
            return self.parent().zero()
        coeffs = self.list()
        return self._parent([n*coeffs[n] for n from 1 <= n <= degree])

    def integral(self,var=None):
        """
        Return the integral of this polynomial.

        By default, the integration variable is the variable of the
        polynomial.

        Otherwise, the integration variable is the optional parameter ``var``

        .. NOTE::

            The integral is always chosen so that the constant term is 0.

        EXAMPLES::

            sage: R.<x> = ZZ[]
            sage: R(0).integral()
            0
            sage: f = R(2).integral(); f
            2*x

        Note that the integral lives over the fraction field of the
        scalar coefficients::

            sage: f.parent()
            Univariate Polynomial Ring in x over Rational Field
            sage: R(0).integral().parent()
            Univariate Polynomial Ring in x over Rational Field

            sage: f = x^3 + x - 2
            sage: g = f.integral(); g
            1/4*x^4 + 1/2*x^2 - 2*x
            sage: g.parent()
            Univariate Polynomial Ring in x over Rational Field

        This shows that the issue at :trac:`7711` is resolved::

            sage: P.<x,z> = PolynomialRing(GF(2147483647))
            sage: Q.<y> = PolynomialRing(P)
            sage: p=x+y+z
            sage: p.integral()
            -1073741823*y^2 + (x + z)*y

            sage: P.<x,z> = PolynomialRing(GF(next_prime(2147483647)))
            sage: Q.<y> = PolynomialRing(P)
            sage: p=x+y+z
            sage: p.integral()
            1073741830*y^2 + (x + z)*y

        A truly convoluted example::

            sage: A.<a1, a2> = PolynomialRing(ZZ)
            sage: B.<b> = PolynomialRing(A)
            sage: C.<c> = PowerSeriesRing(B)
            sage: R.<x> = PolynomialRing(C)
            sage: f = a2*x^2 + c*x - a1*b
            sage: f.parent()
            Univariate Polynomial Ring in x over Power Series Ring in c
            over Univariate Polynomial Ring in b over Multivariate Polynomial
            Ring in a1, a2 over Integer Ring
            sage: f.integral()
            1/3*a2*x^3 + 1/2*c*x^2 - a1*b*x
            sage: f.integral().parent()
            Univariate Polynomial Ring in x over Power Series Ring in c
            over Univariate Polynomial Ring in b over Multivariate Polynomial
            Ring in a1, a2 over Rational Field
            sage: g = 3*a2*x^2 + 2*c*x - a1*b
            sage: g.integral()
            a2*x^3 + c*x^2 - a1*b*x
            sage: g.integral().parent()
            Univariate Polynomial Ring in x over Power Series Ring in c
            over Univariate Polynomial Ring in b over Multivariate Polynomial
            Ring in a1, a2 over Rational Field

        Integration with respect to a variable in the base ring::

            sage: R.<x> = QQ[]
            sage: t = PolynomialRing(R,'t').gen()
            sage: f = x*t +5*t^2
            sage: f.integral(x)
            5*x*t^2 + 1/2*x^2*t

        TESTS:

        Check that :trac:`18600` is fixed::

            sage: Sx.<x> = ZZ[]
            sage: Sxy.<y> = Sx[]
            sage: Sxyz.<z> = Sxy[]
            sage: p = 1 + x*y + x*z + y*z^2
            sage: q = p.integral()
            sage: q
            1/3*y*z^3 + 1/2*x*z^2 + (x*y + 1)*z
            sage: q.parent()
            Univariate Polynomial Ring in z over Univariate Polynomial Ring in y
            over Univariate Polynomial Ring in x over Rational Field
            sage: q.derivative() == p
            True
            sage: p.integral(y)
            1/2*y^2*z^2 + x*y*z + 1/2*x*y^2 + y
            sage: p.integral(y).derivative(y) == p
            True
            sage: p.integral(x).derivative(x) == p
            True

        Check that it works with non-integral domains (:trac:`18600`)::

            sage: x = polygen(Zmod(4))
            sage: p = x**4 + 1
            sage: p.integral()
            x^5 + x
            sage: p.integral().derivative() == p
            True
        """
        R = self._parent

        # TODO:
        # calling the coercion model bin_op is much more accurate than using the
        # true division (which is bypassed by polynomials). But it does not work
        # in all cases!!
        cm = coercion_model
        try:
            S = cm.bin_op(R.one(), ZZ.one(), operator.div).parent()
            Q = S.base_ring()
        except TypeError:
            Q = (R.base_ring().one()/ZZ.one()).parent()
            S = R.change_ring(Q)
        if var is not None and var != R.gen():
            # call integral() recursively on coefficients
            return S([coeff.integral(var) for coeff in self])
        cdef Py_ssize_t n
        zero = Q.zero()
        p = [zero] + [cm.bin_op(Q(self[n]), n+1, operator.div) if self[n] else zero for n in range(self.degree()+1)]
        return S(p)

    def dict(self):
        """
        Return a sparse dictionary representation of this univariate
        polynomial.

        EXAMPLES::

            sage: R.<x> = QQ[]
            sage: f = x^3 + -1/7*x + 13
            sage: f.dict()
            {0: 13, 1: -1/7, 3: 1}
        """
        X = {}
        Y = self.list()
        for i in xrange(len(Y)):
            c = Y[i]
            if c:
                X[i] = c
        return X

    def factor(self, **kwargs):
        r"""
        Return the factorization of ``self`` over its base ring.

        INPUT:

        - ``kwargs`` -- any keyword arguments are passed to the method
          ``_factor_univariate_polynomial()`` of the base ring if it
          defines such a method.

        OUTPUT:

        - A factorization of ``self`` over its parent into a unit and
          irreducible factors.  If the parent is a polynomial ring
          over a field, these factors are monic.

        EXAMPLES:

        Factorization is implemented over various rings. Over `\QQ`::

            sage: x = QQ['x'].0
            sage: f = (x^3 - 1)^2
            sage: f.factor()
            (x - 1)^2 * (x^2 + x + 1)^2

        Since `\QQ` is a field, the irreducible factors are monic::

            sage: f = 10*x^5 - 1
            sage: f.factor()
            (10) * (x^5 - 1/10)
            sage: f = 10*x^5 - 10
            sage: f.factor()
            (10) * (x - 1) * (x^4 + x^3 + x^2 + x + 1)

        Over `\ZZ` the irreducible factors need not be monic::

            sage: x = ZZ['x'].0
            sage: f = 10*x^5 - 1
            sage: f.factor()
            10*x^5 - 1

        We factor a non-monic polynomial over a finite field of 25
        elements::

            sage: k.<a> = GF(25)
            sage: R.<x> = k[]
            sage: f = 2*x^10 + 2*x + 2*a
            sage: F = f.factor(); F
            (2) * (x + a + 2) * (x^2 + 3*x + 4*a + 4) * (x^2 + (a + 1)*x + a + 2) * (x^5 + (3*a + 4)*x^4 + (3*a + 3)*x^3 + 2*a*x^2 + (3*a + 1)*x + 3*a + 1)

        Notice that the unit factor is included when we multiply `F`
        back out::

            sage: expand(F)
            2*x^10 + 2*x + 2*a

        A new ring.  In the example below, we set the special method
        ``_factor_univariate_polynomial()`` in the base ring which is
        called to factor univariate polynomials.  This facility can be
        used to easily extend polynomial factorization to work over
        new rings you introduce::

             sage: R.<x> = PolynomialRing(IntegerModRing(4),implementation="NTL")
             sage: (x^2).factor()
             Traceback (most recent call last):
             ...
             NotImplementedError: factorization of polynomials over rings with composite characteristic is not implemented
             sage: R.base_ring()._factor_univariate_polynomial = lambda f: f.change_ring(ZZ).factor()
             sage: (x^2).factor()
             x^2
             sage: del R.base_ring()._factor_univariate_polynomial # clean up

        Arbitrary precision real and complex factorization::

            sage: R.<x> = RealField(100)[]
            sage: F = factor(x^2-3); F
            (x - 1.7320508075688772935274463415) * (x + 1.7320508075688772935274463415)
            sage: expand(F)
            x^2 - 3.0000000000000000000000000000
            sage: factor(x^2 + 1)
            x^2 + 1.0000000000000000000000000000

            sage: R.<x> = ComplexField(100)[]
            sage: F = factor(x^2+3); F
            (x - 1.7320508075688772935274463415*I) * (x + 1.7320508075688772935274463415*I)
            sage: expand(F)
            x^2 + 3.0000000000000000000000000000
            sage: factor(x^2+1)
            (x - I) * (x + I)
            sage: f = R(I) * (x^2 + 1) ; f
            I*x^2 + I
            sage: F = factor(f); F
            (1.0000000000000000000000000000*I) * (x - I) * (x + I)
            sage: expand(F)
            I*x^2 + I

        Over a number field::

            sage: K.<z> = CyclotomicField(15)
            sage: x = polygen(K)
            sage: ((x^3 + z*x + 1)^3*(x - z)).factor()
            (x - z) * (x^3 + z*x + 1)^3
            sage: cyclotomic_polynomial(12).change_ring(K).factor()
            (x^2 - z^5 - 1) * (x^2 + z^5)
            sage: ((x^3 + z*x + 1)^3*(x/(z+2) - 1/3)).factor()
            (-1/331*z^7 + 3/331*z^6 - 6/331*z^5 + 11/331*z^4 - 21/331*z^3 + 41/331*z^2 - 82/331*z + 165/331) * (x - 1/3*z - 2/3) * (x^3 + z*x + 1)^3

        Over a relative number field::

            sage: x = polygen(QQ)
            sage: K.<z> = CyclotomicField(3)
            sage: L.<a> = K.extension(x^3 - 2)
            sage: t = polygen(L, 't')
            sage: f = (t^3 + t + a)*(t^5 + t + z); f
            t^8 + t^6 + a*t^5 + t^4 + z*t^3 + t^2 + (a + z)*t + z*a
            sage: f.factor()
            (t^3 + t + a) * (t^5 + t + z)

        Over the real double field::

            sage: R.<x> = RDF[]
            sage: (-2*x^2 - 1).factor()
            (-2.0) * (x^2 + 0.5000000000000001)
            sage: (-2*x^2 - 1).factor().expand()
            -2.0*x^2 - 1.0000000000000002
            sage: f = (x - 1)^3
            sage: f.factor()  # abs tol 2e-5
            (x - 1.0000065719436413) * (x^2 - 1.9999934280563585*x + 0.9999934280995487)

        The above output is incorrect because it relies on the
        :meth:`.roots` method, which does not detect that all the roots
        are real::

            sage: f.roots()  # abs tol 2e-5
            [(1.0000065719436413, 1)]

        Over the complex double field the factors are approximate and
        therefore occur with multiplicity 1::

            sage: R.<x> = CDF[]
            sage: f = (x^2 + 2*R(I))^3
            sage: F = f.factor()
            sage: F  # abs tol 3e-5
            (x - 1.0000138879287663 + 1.0000013435286879*I) * (x - 0.9999942196864997 + 0.9999873009803959*I) * (x - 0.9999918923847313 + 1.0000113554909125*I) * (x + 0.9999908759550227 - 1.0000069659624138*I) * (x + 0.9999985293216753 - 0.9999886153831807*I) * (x + 1.0000105947233 - 1.0000044186544053*I)
            sage: [f(t[0][0]).abs() for t in F] # abs tol 1e-13
            [1.979365054e-14, 1.97936298566e-14, 1.97936990747e-14, 3.6812407475e-14, 3.65211563729e-14, 3.65220890052e-14]

        Factoring polynomials over `\ZZ/n\ZZ` for
        composite `n` is not implemented::

            sage: R.<x> = PolynomialRing(Integers(35))
            sage: f = (x^2+2*x+2)*(x^2+3*x+9)
            sage: f.factor()
            Traceback (most recent call last):
            ...
            NotImplementedError: factorization of polynomials over rings with composite characteristic is not implemented

        Factoring polynomials over the algebraic numbers (see
        :trac:`8544`)::

            sage: R.<x> = QQbar[]
            sage: (x^8-1).factor()
            (x - 1) * (x - 0.7071067811865475? - 0.7071067811865475?*I) * (x - 0.7071067811865475? + 0.7071067811865475?*I) * (x - I) * (x + I) * (x + 0.7071067811865475? - 0.7071067811865475?*I) * (x + 0.7071067811865475? + 0.7071067811865475?*I) * (x + 1)

        Factoring polynomials over the algebraic reals (see
        :trac:`8544`)::

            sage: R.<x> = AA[]
            sage: (x^8+1).factor()
            (x^2 - 1.847759065022574?*x + 1.000000000000000?) * (x^2 - 0.7653668647301795?*x + 1.000000000000000?) * (x^2 + 0.7653668647301795?*x + 1.000000000000000?) * (x^2 + 1.847759065022574?*x + 1.000000000000000?)

        TESTS:

        This came up in ticket #7088::

            sage: R.<x>=PolynomialRing(ZZ)
            sage: f = 12*x^10 + x^9 + 432*x^3 + 9011
            sage: g = 13*x^11 + 89*x^3 + 1
            sage: F = f^2 * g^3
            sage: F = f^2 * g^3; F.factor()
            (12*x^10 + x^9 + 432*x^3 + 9011)^2 * (13*x^11 + 89*x^3 + 1)^3
            sage: F = f^2 * g^3 * 7; F.factor()
            7 * (12*x^10 + x^9 + 432*x^3 + 9011)^2 * (13*x^11 + 89*x^3 + 1)^3

        This example came up in ticket #7097::

            sage: x = polygen(QQ)
            sage: f = 8*x^9 + 42*x^6 + 6*x^3 - 1
            sage: g = x^24 - 12*x^23 + 72*x^22 - 286*x^21 + 849*x^20 - 2022*x^19 + 4034*x^18 - 6894*x^17 + 10182*x^16 - 13048*x^15 + 14532*x^14 - 13974*x^13 + 11365*x^12 - 7578*x^11 + 4038*x^10 - 1766*x^9 + 762*x^8 - 408*x^7 + 236*x^6 - 126*x^5 + 69*x^4 - 38*x^3 + 18*x^2 - 6*x + 1
            sage: assert g.is_irreducible()
            sage: K.<a> = NumberField(g)
            sage: len(f.roots(K))
            9
            sage: f.factor()
            (8) * (x^3 + 1/4) * (x^6 + 5*x^3 - 1/2)
            sage: f.change_ring(K).factor()
            (8) * (x - 3260097/3158212*a^22 + 35861067/3158212*a^21 - 197810817/3158212*a^20 + 722970825/3158212*a^19 - 1980508347/3158212*a^18 + 4374189477/3158212*a^17 - 4059860553/1579106*a^16 + 6442403031/1579106*a^15 - 17542341771/3158212*a^14 + 20537782665/3158212*a^13 - 20658463789/3158212*a^12 + 17502836649/3158212*a^11 - 11908953451/3158212*a^10 + 6086953981/3158212*a^9 - 559822335/789553*a^8 + 194545353/789553*a^7 - 505969453/3158212*a^6 + 338959407/3158212*a^5 - 155204647/3158212*a^4 + 79628015/3158212*a^3 - 57339525/3158212*a^2 + 26692783/3158212*a - 1636338/789553) * ...
            sage: f = QQbar['x'](1)
            sage: f.factor()
            1

        Factorization also works even if the variable of the finite
        field is nefariously labeled "x"::

            sage: R.<x> = GF(3^2, 'x')[]
            sage: f = x^10 +7*x -13
            sage: G = f.factor(); G
            (x + x) * (x + 2*x + 1) * (x^4 + (x + 2)*x^3 + (2*x + 2)*x + 2) * (x^4 + 2*x*x^3 + (x + 1)*x + 2)
            sage: prod(G) == f
            True

        ::

            sage: R.<x0> = GF(9,'x')[]  # purposely calling it x to test robustness
            sage: f = x0^3 + x0 + 1
            sage: f.factor()
            (x0 + 2) * (x0 + x) * (x0 + 2*x + 1)
            sage: f = 0*x0
            sage: f.factor()
            Traceback (most recent call last):
            ...
            ValueError: factorization of 0 not defined

        ::

            sage: f = x0^0
            sage: f.factor()
            1

        Over a complicated number field::

            sage: x = polygen(QQ, 'x')
            sage: f = x^6 + 10/7*x^5 - 867/49*x^4 - 76/245*x^3 + 3148/35*x^2 - 25944/245*x + 48771/1225
            sage: K.<a> = NumberField(f)
            sage: S.<T> = K[]
            sage: ff = S(f); ff
            T^6 + 10/7*T^5 - 867/49*T^4 - 76/245*T^3 + 3148/35*T^2 - 25944/245*T + 48771/1225
            sage: F = ff.factor()
            sage: len(F)
            4
            sage: F[:2]
            [(T - a, 1), (T - 40085763200/924556084127*a^5 - 145475769880/924556084127*a^4 + 527617096480/924556084127*a^3 + 1289745809920/924556084127*a^2 - 3227142391585/924556084127*a - 401502691578/924556084127, 1)]
            sage: expand(F)
            T^6 + 10/7*T^5 - 867/49*T^4 - 76/245*T^3 + 3148/35*T^2 - 25944/245*T + 48771/1225

        ::

            sage: f = x^2 - 1/3
            sage: K.<a> = NumberField(f)
            sage: A.<T> = K[]
            sage: A(x^2 - 1).factor()
            (T - 1) * (T + 1)


        ::

            sage: A(3*x^2 - 1).factor()
            (3) * (T - a) * (T + a)

        ::

            sage: A(x^2 - 1/3).factor()
            (T - a) * (T + a)

        Test that ticket #10279 is fixed::

            sage: R.<t> = PolynomialRing(QQ)
            sage: K.<a> = NumberField(t^4 - t^2 + 1)
            sage: pol = t^3 + (-4*a^3 + 2*a)*t^2 - 11/3*a^2*t + 2/3*a^3 - 4/3*a
            sage: pol.factor()
            (t - 2*a^3 + a) * (t - 4/3*a^3 + 2/3*a) * (t - 2/3*a^3 + 1/3*a)

        Test that this factorization really uses ``nffactor()`` internally::

            sage: pari.default("debug", 3)
            sage: F = pol.factor()
            <BLANKLINE>
            Entering nffactor:
            ...
            sage: pari.default("debug", 0)

        Test that ticket #10369 is fixed::

            sage: x = polygen(QQ)
            sage: K.<a> = NumberField(x^6 + x^5 + x^4 + x^3 + x^2 + x + 1)
            sage: R.<t> = PolynomialRing(K)

            sage: pol = (-1/7*a^5 - 1/7*a^4 - 1/7*a^3 - 1/7*a^2 - 2/7*a - 1/7)*t^10 + (4/7*a^5 - 2/7*a^4 - 2/7*a^3 - 2/7*a^2 - 2/7*a - 6/7)*t^9 + (90/49*a^5 + 152/49*a^4 + 18/49*a^3 + 24/49*a^2 + 30/49*a + 36/49)*t^8 + (-10/49*a^5 + 10/7*a^4 + 198/49*a^3 - 102/49*a^2 - 60/49*a - 26/49)*t^7 + (40/49*a^5 + 45/49*a^4 + 60/49*a^3 + 277/49*a^2 - 204/49*a - 78/49)*t^6 + (90/49*a^5 + 110/49*a^4 + 2*a^3 + 80/49*a^2 + 46/7*a - 30/7)*t^5 + (30/7*a^5 + 260/49*a^4 + 250/49*a^3 + 232/49*a^2 + 32/7*a + 8)*t^4 + (-184/49*a^5 - 58/49*a^4 - 52/49*a^3 - 66/49*a^2 - 72/49*a - 72/49)*t^3 + (18/49*a^5 - 32/49*a^4 + 10/49*a^3 + 4/49*a^2)*t^2 + (2/49*a^4 - 4/49*a^3 + 2/49*a^2)*t
            sage: pol.factor()
            (-1/7*a^5 - 1/7*a^4 - 1/7*a^3 - 1/7*a^2 - 2/7*a - 1/7) * t * (t - a^5 - a^4 - a^3 - a^2 - a - 1)^4 * (t^5 + (-12/7*a^5 - 10/7*a^4 - 8/7*a^3 - 6/7*a^2 - 4/7*a - 2/7)*t^4 + (12/7*a^5 - 8/7*a^3 + 16/7*a^2 + 2/7*a + 20/7)*t^3 + (-20/7*a^5 - 20/7*a^3 - 20/7*a^2 + 4/7*a - 2)*t^2 + (12/7*a^5 + 12/7*a^3 + 2/7*a + 16/7)*t - 4/7*a^5 - 4/7*a^3 - 4/7*a - 2/7)

            sage: pol = (1/7*a^2 - 1/7*a)*t^10 + (4/7*a - 6/7)*t^9 + (102/49*a^5 + 99/49*a^4 + 96/49*a^3 + 93/49*a^2 + 90/49*a + 150/49)*t^8 + (-160/49*a^5 - 36/49*a^4 - 48/49*a^3 - 8/7*a^2 - 60/49*a - 60/49)*t^7 + (30/49*a^5 - 55/49*a^4 + 20/49*a^3 + 5/49*a^2)*t^6 + (6/49*a^4 - 12/49*a^3 + 6/49*a^2)*t^5
            sage: pol.factor()
            (1/7*a^2 - 1/7*a) * t^5 * (t^5 + (-40/7*a^5 - 38/7*a^4 - 36/7*a^3 - 34/7*a^2 - 32/7*a - 30/7)*t^4 + (60/7*a^5 - 30/7*a^4 - 18/7*a^3 - 9/7*a^2 - 3/7*a)*t^3 + (60/7*a^4 - 40/7*a^3 - 16/7*a^2 - 4/7*a)*t^2 + (30/7*a^3 - 25/7*a^2 - 5/7*a)*t + 6/7*a^2 - 6/7*a)

            sage: pol = x^10 + (4/7*a - 6/7)*x^9 + (9/49*a^2 - 3/7*a + 15/49)*x^8 + (8/343*a^3 - 32/343*a^2 + 40/343*a - 20/343)*x^7 + (5/2401*a^4 - 20/2401*a^3 + 40/2401*a^2 - 5/343*a + 15/2401)*x^6 + (-6/16807*a^4 + 12/16807*a^3 - 18/16807*a^2 + 12/16807*a - 6/16807)*x^5
            sage: pol.factor()
            x^5 * (x^5 + (4/7*a - 6/7)*x^4 + (9/49*a^2 - 3/7*a + 15/49)*x^3 + (8/343*a^3 - 32/343*a^2 + 40/343*a - 20/343)*x^2 + (5/2401*a^4 - 20/2401*a^3 + 40/2401*a^2 - 5/343*a + 15/2401)*x - 6/16807*a^4 + 12/16807*a^3 - 18/16807*a^2 + 12/16807*a - 6/16807)

        Factoring over a number field over which we cannot factor the
        discriminant by trial division::

            sage: x = polygen(QQ)
            sage: K.<a> = NumberField(x^16 - x - 6)
            sage: R.<x> = PolynomialRing(K)
            sage: f = (x+a)^50 - (a-1)^50
            sage: len(factor(f))
            6
            sage: pari(K.discriminant()).factor(limit=0)
            [-1, 1; 3, 15; 23, 1; 887, 1; 12583, 1; 2354691439917211, 1]
            sage: factor(K.discriminant())
            -1 * 3^15 * 23 * 887 * 12583 * 6335047 * 371692813

        Factoring over a number field over which we cannot factor the
        discriminant and over which `nffactor()` fails::

            sage: p = next_prime(10^50); q = next_prime(10^51); n = p*q;
            sage: K.<a> = QuadraticField(p*q)
            sage: R.<x> = PolynomialRing(K)
            sage: K.pari_polynomial('a').nffactor("x^2+1")
            Mat([x^2 + 1, 1])
            sage: factor(x^2 + 1)
            x^2 + 1
            sage: factor( (x - a) * (x + 2*a) )
            (x - a) * (x + 2*a)

        A test where nffactor used to fail without a nf structure::

            sage: x = polygen(QQ)
            sage: K = NumberField([x^2-1099511627777, x^3-3],'a')
            sage: x = polygen(K)
            sage: f = x^3 - 3
            sage: factor(f)
            (x - a1) * (x^2 + a1*x + a1^2)

        We check that :trac:`7554` is fixed::

            sage: L.<q> = LaurentPolynomialRing(QQ)
            sage: F = L.fraction_field()
            sage: R.<x> = PolynomialRing(F)
            sage: factor(x)
            x
            sage: factor(x^2 - q^2)
            (-1) * (-x + q) * (x + q)
            sage: factor(x^2 - q^-2)
            (1/q^2) * (q*x - 1) * (q*x + 1)

            sage: P.<a,b,c> = PolynomialRing(ZZ)
            sage: R.<x> = PolynomialRing(FractionField(P))
            sage: p = (x - a)*(b*x + c)*(a*b*x + a*c) / (a + 2)
            sage: factor(p)
            (a/(a + 2)) * (x - a) * (b*x + c)^2
        """
        # PERFORMANCE NOTE:
        #     In many tests with SMALL degree PARI is substantially
        #     better than NTL.  (And magma is better yet.)  And the
        #     timing difference has nothing to do with moving Python
        #     data to NTL and back.
        #     For large degree ( > 1500) in the one test I tried, NTL was
        #     *much* better than MAGMA, and far better than PARI.  So probably
        #     NTL's implementation is asymptotically better.  I could use
        #     PARI for smaller degree over other rings besides Z, and use
        #     NTL in general.
        # A remark from Bill Hart (2007-09-25) about the above observation:
        ## NTL uses the Berlekamp-Zassenhaus method with van Hoeij's improvements.
        ## But so does Magma since about Jul 2001.
        ##
        ## But here's the kicker. PARI also uses this algorithm. Even Maple uses
        ## it!
        ##
        ## NTL's LLL algorithms are extremely well developed (van Hoeij uses
        ## LLL). There is also a possible speed difference in whether one uses
        ## quadratic convergence or not in the Hensel lift. But the right choice
        ## is not always what one thinks.
        ##
        ## But more than likely NTL is just better for large problems because
        ## Victor Shoup was very careful with the choice of strategies and
        ## parameters he used. Paul Zimmerman supplied him with a pile of
        ## polynomials to factor for comparison purposes and these seem to have
        ## been used to tune the algorithm for a wide range of inputs, including
        ## cases that van Hoeij's algorithm doesn't usually like.
        ##
        ## If you have a bound on the coefficients of the factors, one can surely
        ## do better than a generic implementation, but probably not much better
        ## if there are many factors.
        ##

        ## HUGE TODO, refactor the code below here such that this method will
        ## have as only the following code
        ##
        ## R = self.parent().base_ring()
        ## return R._factor_univariate_polynomial(self)
        ##
        ## in this way we can move the specific logic of factoring to the
        ## self.parent().base_ring() and get rid of all the ugly
        ## is_SomeType(R) checks and get way nicer structured code
        ## 200 lines of spagetti code is just way to much!

        if self.degree() < 0:
            raise ValueError("factorization of 0 not defined")
        if self.degree() == 0:
            return Factorization([], unit=self[0])

        R = self.parent().base_ring()
        if hasattr(R, '_factor_univariate_polynomial'):
            return R._factor_univariate_polynomial(self, **kwargs)

        G = None
        ch = R.characteristic()
        if not (ch == 0 or is_prime(ch)):
            raise NotImplementedError("factorization of polynomials over rings with composite characteristic is not implemented")

        from sage.rings.number_field.number_field_base import is_NumberField
        from sage.rings.number_field.number_field_rel import is_RelativeNumberField
        from sage.rings.number_field.all import NumberField
        from sage.rings.finite_rings.finite_field_constructor import is_FiniteField
        from sage.rings.finite_rings.integer_mod_ring import is_IntegerModRing
        from sage.rings.integer_ring import is_IntegerRing

        n = None

        if is_IntegerModRing(R) or is_IntegerRing(R):
            try:
                G = list(self._pari_with_name().factor())
            except PariError:
                raise NotImplementedError

        elif is_RelativeNumberField(R):

            M = R.absolute_field('a')
            from_M, to_M = M.structure()
            g = M['x']([to_M(x) for x in self.list()])
            F = g.factor()
            S = self.parent()
            v = [(S([from_M(x) for x in f.list()]), e) for f, e in F]
            return Factorization(v, from_M(F.unit()))

        elif is_FiniteField(R):
            v = [x._pari_("a") for x in self.list()]
            f = pari(v).Polrev()
            G = list(f.factor())

        elif is_NumberField(R):
            if R.degree() == 1:
                factors = self.change_ring(QQ).factor()
                return Factorization([(self._parent(p), e) for p, e in factors], R(factors.unit()))

            # Convert the polynomial we want to factor to PARI
            f = self._pari_with_name()
            try:
                try:
                    # Try to compute the PARI nf structure with important=False.
                    # This will raise RuntimeError if the computation is too
                    # difficult.  It will raise TypeError if the defining
                    # polynomial is not integral.
                    Rpari = R.pari_nf(important=False)
                except RuntimeError:
                    # Cannot easily compute the nf structure, use the defining
                    # polynomial instead.
                    Rpari = R.pari_polynomial("y")
                # nffactor() can fail with PariError "precision too low"
                G = list(Rpari.nffactor(f))
            except (PariError, TypeError):
                # Use factornf() which only needs the defining polynomial,
                # which does not require an integral polynomial and which
                # has no problems with floating-point precision.
                G = list(f.factornf(R.pari_polynomial("y")))
            # PARI's nffactor() ignores the unit, _factor_pari_helper()
            # adds back the unit of the factorization.
            return self._factor_pari_helper(G)

        if G is None:
            # See if we can do this as a singular polynomial as a fallback
            # This was copied from the general multivariate implementation
            try:
                if R.is_finite():
                    if R.characteristic() > 1<<29:
                        raise NotImplementedError("Factorization of multivariate polynomials over prime fields with characteristic > 2^29 is not implemented.")

                P = self.parent()
                P._singular_().set_ring()
                S = self._singular_().factorize()
                factors = S[1]
                exponents = S[2]
                v = sorted([( P(factors[i+1]),
                              sage.rings.integer.Integer(exponents[i+1]))
                            for i in range(len(factors))])
                unit = P.one()
                for i in range(len(v)):
                    if v[i][0].is_unit():
                        unit = unit * v[i][0]
                        del v[i]
                        break
                F = Factorization(v, unit=unit)
                F.sort()
                return F
            except (TypeError, AttributeError):
                raise NotImplementedError

        return self._factor_pari_helper(G, n)

    def _factor_pari_helper(self, G, n=None, unit=None):
        """
        Fix up and normalize a factorization that came from PARI.

        TESTS::

            sage: R.<x>=PolynomialRing(ZZ)
            sage: f = (2*x + 1) * (3*x^2 - 5)^2
            sage: f._factor_pari_helper(pari(f).factor())
            (2*x + 1) * (3*x^2 - 5)^2
            sage: f._factor_pari_helper(pari(f).factor(), unit=11)
            11 * (2*x + 1) * (3*x^2 - 5)^2
            sage: (8*f)._factor_pari_helper(pari(f).factor())
            8 * (2*x + 1) * (3*x^2 - 5)^2
            sage: (8*f)._factor_pari_helper(pari(f).factor(), unit=11)
            88 * (2*x + 1) * (3*x^2 - 5)^2
            sage: QQ['x'](f)._factor_pari_helper(pari(f).factor())
            (18) * (x + 1/2) * (x^2 - 5/3)^2
            sage: QQ['x'](f)._factor_pari_helper(pari(f).factor(), unit=11)
            (198) * (x + 1/2) * (x^2 - 5/3)^2

            sage: f = prod((k^2*x^k + k)^(k-1) for k in primes(10))
            sage: F = f._factor_pari_helper(pari(f).factor()); F
            1323551250 * (2*x^2 + 1) * (3*x^3 + 1)^2 * (5*x^5 + 1)^4 * (7*x^7 + 1)^6
            sage: F.prod() == f
            True
            sage: QQ['x'](f)._factor_pari_helper(pari(f).factor())
            (1751787911376562500) * (x^2 + 1/2) * (x^3 + 1/3)^2 * (x^5 + 1/5)^4 * (x^7 + 1/7)^6

            sage: g = GF(19)['x'](f)
            sage: G = g._factor_pari_helper(pari(g).factor()); G
            (4) * (x + 3) * (x + 16)^5 * (x + 11)^6 * (x^2 + 7*x + 9)^4 * (x^2 + 15*x + 9)^4 * (x^3 + 13)^2 * (x^6 + 8*x^5 + 7*x^4 + 18*x^3 + 11*x^2 + 12*x + 1)^6
            sage: G.prod() == g
            True
        """
        pols = G[0]
        exps = G[1]
        R = self.parent()
        F = [(R(f), int(e)) for f, e in zip(pols, exps)]

        if unit is None:
            unit = self.leading_coefficient()
        else:
            unit *= self.leading_coefficient()

        if R.base_ring().is_field():
            # When the base ring is a field we normalize
            # the irreducible factors so they have leading
            # coefficient 1.
            for i, (f, e) in enumerate(F):
                if not f.is_monic():
                    F[i] = (f.monic(), e)

        else:
            # Otherwise we have to adjust for
            # the content ignored by PARI.
            content_fix = R.base_ring().one()
            for f, e in F:
                if not f.is_monic():
                    content_fix *= f.leading_coefficient()**e
            unit //= content_fix
            if not unit.is_unit():
                F.append((R(unit), ZZ(1)))
                unit = R.base_ring().one()

        if not n is None:
            pari.set_real_precision(n)  # restore precision
        return Factorization(F, unit)

<<<<<<< HEAD
    @coerce_binop
    def gcd(self, other):
        """
        Compute a greatest common divisor of ``self`` and ``other``.

        INPUT:

            - ``other`` -- a polynomial in the same ring as ``self``

        OUTPUT:

            A greatest common divisor of ``self`` and ``other`` as a polynomial
            in the same ring as ``self``. Over a field, the return value will
            be a monic polynomial.

        .. NOTE::

            The actual algorithm for computing greatest common divisors depends
            on the base ring underlying the polynomial ring. If the base ring
            defines a method ``_gcd_univariate_polynomial``, then this method
            will be called (see examples below).

        EXAMPLES::

            sage: R.<x> = QQ[]
            sage: (2*x^2).gcd(2*x)
            x
            sage: R.zero().gcd(0)
            0
            sage: (2*x).gcd(0)
            x

            One can easily add gcd functionality to new rings by providing a
            method ``_gcd_univariate_polynomial``::

            sage: R.<x> = QQ[]
            sage: S.<y> = R[]
            sage: h1 = y*x
            sage: h2 = y^2*x^2
            sage: h1.gcd(h2)
            Traceback (most recent call last):
            ...
            NotImplementedError: Univariate Polynomial Ring in x over Rational Field does not provide a gcd implementation for univariate polynomials
            sage: T.<x,y> = QQ[]
            sage: R._gcd_univariate_polynomial = lambda f,g: S(T(f).gcd(g))
            sage: h1.gcd(h2)
            x*y
            sage: del R._gcd_univariate_polynomial

        """
        if hasattr(self.base_ring(), '_gcd_univariate_polynomial'):
            return self.base_ring()._gcd_univariate_polynomial(self, other)
        else:
            raise NotImplementedError("%s does not provide a gcd implementation for univariate polynomials"%self.base_ring())

    @coerce_binop
    def lcm(self, other):
        """
        Let f and g be two polynomials. Then this function returns the
        monic least common multiple of f and g.
=======
    def splitting_field(self, names, map=False, **kwds):
>>>>>>> 1c17d9ee
        """
        Compute the absolute splitting field of a given polynomial.

        INPUT:

        - ``names`` -- a variable name for the splitting field.

        - ``map`` -- (default: ``False``) also return an embedding of
          ``self`` into the resulting field.

        - ``kwds`` -- additional keywords depending on the type.
          Currently, only number fields are implemented. See
          :func:`sage.rings.number_field.splitting_field.splitting_field`
          for the documentation of these keywords.

        OUTPUT:

        If ``map`` is ``False``, the splitting field as an absolute field.
        If ``map`` is ``True``, a tuple ``(K, phi)`` where ``phi`` is an
        embedding of the base field of ``self`` in ``K``.

        EXAMPLES::

            sage: R.<x> = PolynomialRing(ZZ)
            sage: K.<a> = (x^3 + 2).splitting_field(); K
            Number Field in a with defining polynomial x^6 + 3*x^5 + 6*x^4 + 11*x^3 + 12*x^2 - 3*x + 1
            sage: K.<a> = (x^3 - 3*x + 1).splitting_field(); K
            Number Field in a with defining polynomial x^3 - 3*x + 1

        Relative situation::

            sage: R.<x> = PolynomialRing(QQ)
            sage: K.<a> = NumberField(x^3 + 2)
            sage: S.<t> = PolynomialRing(K)
            sage: L.<b> = (t^2 - a).splitting_field()
            sage: L
            Number Field in b with defining polynomial t^6 + 2

        With ``map=True``, we also get the embedding of the base field
        into the splitting field::

            sage: L.<b>, phi = (t^2 - a).splitting_field(map=True)
            sage: phi
            Ring morphism:
              From: Number Field in a with defining polynomial x^3 + 2
              To:   Number Field in b with defining polynomial t^6 + 2
              Defn: a |--> b^2

        An example over a finite field::

            sage: P.<x> = PolynomialRing(GF(7))
            sage: t = x^2 + 1
            sage: t.splitting_field('b')
            Finite Field in b of size 7^2

            sage: P.<x> = PolynomialRing(GF(7^3, 'a'))
            sage: t = x^2 + 1
            sage: t.splitting_field('b', map=True)
            (Finite Field in b of size 7^6,
             Ring morphism:
               From: Finite Field in a of size 7^3
               To:   Finite Field in b of size 7^6
               Defn: a |--> 2*b^4 + 6*b^3 + 2*b^2 + 3*b + 2)

        If the extension is trivial and the generators have the same
        name, the map will be the identity::

            sage: t = 24*x^13 + 2*x^12 + 14
            sage: t.splitting_field('a', map=True)
            (Finite Field in a of size 7^3,
             Identity endomorphism of Finite Field in a of size 7^3)

            sage: t = x^56 - 14*x^3
            sage: t.splitting_field('b', map=True)
            (Finite Field in b of size 7^3,
             Ring morphism:
             From: Finite Field in a of size 7^3
               To:   Finite Field in b of size 7^3
               Defn: a |--> b)

        .. SEEALSO::

            :func:`sage.rings.number_field.splitting_field.splitting_field` for more examples over number fields

        TESTS::

            sage: K.<a,b> = x.splitting_field()
            Traceback (most recent call last):
            ...
            IndexError: the number of names must equal the number of generators
            sage: polygen(RR).splitting_field('x')
            Traceback (most recent call last):
            ...
            NotImplementedError: splitting_field() is only implemented over number fields and finite fields

            sage: P.<x> = PolynomialRing(GF(11^5, 'a'))
            sage: t = x^2 + 1
            sage: t.splitting_field('b')
            Finite Field in b of size 11^10
            sage: t = 24*x^13 + 2*x^12 + 14
            sage: t.splitting_field('b')
            Finite Field in b of size 11^30
            sage: t = x^56 - 14*x^3
            sage: t.splitting_field('b')
            Finite Field in b of size 11^130

            sage: P.<x> = PolynomialRing(GF(19^6, 'a'))
            sage: t = -x^6 + x^2 + 1
            sage: t.splitting_field('b')
            Finite Field in b of size 19^6
            sage: t = 24*x^13 + 2*x^12 + 14
            sage: t.splitting_field('b')
            Finite Field in b of size 19^18
            sage: t = x^56 - 14*x^3
            sage: t.splitting_field('b')
            Finite Field in b of size 19^156

            sage: P.<x> = PolynomialRing(GF(83^6, 'a'))
            sage: t = 2*x^14 - 5 + 6*x
            sage: t.splitting_field('b')
            Finite Field in b of size 83^84
            sage: t = 24*x^13 + 2*x^12 + 14
            sage: t.splitting_field('b')
            Finite Field in b of size 83^78
            sage: t = x^56 - 14*x^3
            sage: t.splitting_field('b')
            Finite Field in b of size 83^12

            sage: P.<x> = PolynomialRing(GF(401^13, 'a'))
            sage: t = 2*x^14 - 5 + 6*x
            sage: t.splitting_field('b')
            Finite Field in b of size 401^104
            sage: t = 24*x^13 + 2*x^12 + 14
            sage: t.splitting_field('b')
            Finite Field in b of size 401^156
            sage: t = x^56 - 14*x^3
            sage: t.splitting_field('b')
            Finite Field in b of size 401^52

        """
        name = normalize_names(1, names)[0]

        from sage.rings.number_field.number_field_base import is_NumberField
        from sage.rings.finite_rings.finite_field_base import is_FiniteField

        f = self.monic()            # Given polynomial, made monic
        F = f.parent().base_ring()  # Base field
        if not F.is_field():
            F = F.fraction_field()
            f = self.change_ring(F)

        if is_NumberField(F):
            from sage.rings.number_field.splitting_field import splitting_field
            return splitting_field(f, name, map, **kwds)
        elif is_FiniteField(F):
            degree = lcm([f.degree() for f, _ in self.factor()])
            return F.extension(degree, name, map=map, **kwds)

        raise NotImplementedError("splitting_field() is only implemented over number fields and finite fields")

    def pseudo_quo_rem(self,other):
        """
        Compute the pseudo-division of two polynomials.

        INPUT:

        - ``other`` -- a nonzero polynomial

        OUTPUT:

        `Q` and `R` such that `l^{m-n+1} \mathrm{self} = Q \cdot\mathrm{other} + R`
        where `m` is the degree of this polynomial, `n` is the degree of
        ``other``, `l` is the leading coefficient of ``other``. The result is
        such that `\deg(R) < \deg(\mathrm{other})`.

        ALGORITHM:

        Algorithm 3.1.2 in [GTM138]_.

        EXAMPLES::

            sage: R.<x> = PolynomialRing(ZZ, sparse=True)
            sage: p = x^4 + 6*x^3 + x^2 - x + 2
            sage: q = 2*x^2 - 3*x - 1
            sage: (quo,rem)=p.pseudo_quo_rem(q); quo,rem
            (4*x^2 + 30*x + 51, 175*x + 67)
            sage: 2^(4-2+1)*p == quo*q + rem
            True

            sage: S.<T> = R[]
            sage: p = (-3*x^2 - x)*T^3 - 3*x*T^2 + (x^2 - x)*T + 2*x^2 + 3*x - 2
            sage: q = (-x^2 - 4*x - 5)*T^2 + (6*x^2 + x + 1)*T + 2*x^2 - x
            sage: quo,rem=p.pseudo_quo_rem(q); quo,rem
            ((3*x^4 + 13*x^3 + 19*x^2 + 5*x)*T + 18*x^4 + 12*x^3 + 16*x^2 + 16*x,
             (-113*x^6 - 106*x^5 - 133*x^4 - 101*x^3 - 42*x^2 - 41*x)*T - 34*x^6 + 13*x^5 + 54*x^4 + 126*x^3 + 134*x^2 - 5*x - 50)
            sage: (-x^2 - 4*x - 5)^(3-2+1) * p == quo*q + rem
            True

        REFERENCES:

        .. [GTM138] Henri Cohen. A Course in Computational Number Theory.
           Graduate Texts in Mathematics, vol. 138. Springer, 1993.
        """
        if other.is_zero():
            raise ZeroDivisionError("Pseudo-division by zero is not possible")

        # if other is a constant, then R = 0 and Q = self * other^(deg(self))
        if other in self.parent().base_ring():
            return (self * other**(self.degree()), self.parent().zero())

        R = self
        B = other
        Q = self.parent().zero()
        e = self.degree() - other.degree() + 1
        d = B.leading_coefficient()

        while not R.degree() < B.degree():
            c = R.leading_coefficient()
            diffdeg = R.degree() - B.degree()
            Q = d*Q + self.parent()(c).shift(diffdeg)
            R = d*R - c*B.shift(diffdeg)
            e -= 1

        q = d**e
        return (q*Q,q*R)

    @coerce_binop
    def gcd(self, other):
        """
        Return a greatest common divisor of this polynomial and ``other``.

        INPUT:

        - ``other`` -- a polynomial in the same ring as this polynomial

        OUTPUT:

        A greatest common divisor as a polynomial in the same ring as
        this polynomial. If the base ring is a field, the return value
        is a monic polynomial.

        .. NOTE::

            The actual algorithm for computing greatest common divisors depends
            on the base ring underlying the polynomial ring. If the base ring
            defines a method ``_gcd_univariate_polynomial``, then this method
            will be called (see examples below).

        EXAMPLES::

            sage: R.<x> = QQ[]
            sage: (2*x^2).gcd(2*x)
            x
            sage: R.zero().gcd(0)
            0
            sage: (2*x).gcd(0)
            x

        One can easily add gcd functionality to new rings by providing a method
        ``_gcd_univariate_polynomial``::

            sage: O = ZZ[-sqrt(5)]
            sage: R.<x> = O[]
            sage: a = O.1
            sage: p = x + a
            sage: q = x^2 - 5
            sage: p.gcd(q)
            Traceback (most recent call last):
            ...
            NotImplementedError: Order in Number Field in a with defining polynomial x^2 - 5 does not provide a gcd implementation for univariate polynomials
            sage: S.<x> = O.number_field()[]
            sage: O._gcd_univariate_polynomial = lambda f,g : R(S(f).gcd(S(g)))
            sage: p.gcd(q)
            x + a
            sage: del O._gcd_univariate_polynomial
        """
        if hasattr(self.base_ring(), '_gcd_univariate_polynomial'):
            return self.base_ring()._gcd_univariate_polynomial(self, other)
        else:
            raise NotImplementedError("%s does not provide a gcd implementation for univariate polynomials"%self.base_ring())

    @coerce_binop
    def lcm(self, other):
        """
        Let f and g be two polynomials. Then this function returns the
        monic least common multiple of f and g.
        """
        f = self*other
        g = self.gcd(other)
        q = f//g
        return ~(q.leading_coefficient())*q

    def _lcm(self, other):
        """
        Let f and g be two polynomials. Then this function returns the
        monic least common multiple of f and g.
        """
        f = self*other
        g = self.gcd(other)
        q = f//g
        return ~(q.leading_coefficient())*q  # make monic  (~ is inverse in python)

    def is_primitive(self, n=None, n_prime_divs=None):
        """
        Returns ``True`` if the polynomial is primitive.  The semantics of
        "primitive" depend on the polynomial coefficients.

        - (field theory) A polynomial of degree `m` over a finite field
          `\GF{q}` is primitive if it is irreducible and its root in
          `\GF{q^m}` generates the multiplicative group `\GF{q^m}^*`.

        - (ring theory) A polynomial over a ring is primitive if its
          coefficients generate the unit ideal.

        Calling `is_primitive` on a polynomial over an infinite field will
        raise an error.

        The additional inputs to this function are to speed up computation for
        field semantics (see note).

        INPUT:

          - ``n`` (default: ``None``) - if provided, should equal
            `q-1` where ``self.parent()`` is the field with `q`
            elements;  otherwise it will be computed.

          - ``n_prime_divs`` (default: ``None``) - if provided, should
            be a list of the prime divisors of ``n``; otherwise it
            will be computed.

        .. note::

          Computation of the prime divisors of ``n`` can dominate the running
          time of this method, so performing this computation externally
          (e.g. ``pdivs=n.prime_divisors()``) is a good idea for repeated calls
          to is_primitive for polynomials of the same degree.

          Results may be incorrect if the wrong ``n`` and/or factorization are
          provided.

        EXAMPLES::

          Field semantics examples.

          ::

            sage: R.<x> = GF(2)['x']
            sage: f = x^4+x^3+x^2+x+1
            sage: f.is_irreducible(), f.is_primitive()
            (True, False)
            sage: f = x^3+x+1
            sage: f.is_irreducible(), f.is_primitive()
            (True, True)
            sage: R.<x> = GF(3)[]
            sage: f = x^3-x+1
            sage: f.is_irreducible(), f.is_primitive()
            (True, True)
            sage: f = x^2+1
            sage: f.is_irreducible(), f.is_primitive()
            (True, False)
            sage: R.<x> = GF(5)[]
            sage: f = x^2+x+1
            sage: f.is_primitive()
            False
            sage: f = x^2-x+2
            sage: f.is_primitive()
            True
            sage: x=polygen(QQ); f=x^2+1
            sage: f.is_primitive()
            Traceback (most recent call last):
            ...
            NotImplementedError: is_primitive() not defined for polynomials over infinite fields.

          Ring semantics examples.

          ::

            sage: x=polygen(ZZ)
            sage: f = 5*x^2+2
            sage: f.is_primitive()
            True
            sage: f = 5*x^2+5
            sage: f.is_primitive()
            False

            sage: K=NumberField(x^2+5,'a')
            sage: R=K.ring_of_integers()
            sage: a=R.gen(1)
            sage: a^2
            -5
            sage: f=a*x+2
            sage: f.is_primitive()
            True
            sage: f=(1+a)*x+2
            sage: f.is_primitive()
            False

            sage: x=polygen(Integers(10));
            sage: f=5*x^2+2
            sage: #f.is_primitive()  #BUG:: elsewhere in Sage, should return True
            sage: f=4*x^2+2
            sage: #f.is_primitive()  #BUG:: elsewhere in Sage, should return False

        TESTS::

            sage: R.<x> = GF(2)['x']
            sage: f = x^4+x^3+x^2+x+1
            sage: f.is_primitive(15)
            False
            sage: f.is_primitive(15, [3,5])
            False
            sage: f.is_primitive(n_prime_divs=[3,5])
            False
            sage: f = x^3+x+1
            sage: f.is_primitive(7, [7])
            True
            sage: R.<x> = GF(3)[]
            sage: f = x^3-x+1
            sage: f.is_primitive(26, [2,13])
            True
            sage: f = x^2+1
            sage: f.is_primitive(8, [2])
            False
            sage: R.<x> = GF(5)[]
            sage: f = x^2+x+1
            sage: f.is_primitive(24, [2,3])
            False
            sage: f = x^2-x+2
            sage: f.is_primitive(24, [2,3])
            True
            sage: x=polygen(Integers(103)); f=x^2+1
            sage: f.is_primitive()
            False
        """
        R = self.base_ring()
        if R.is_field():
            if not R.is_finite():
                raise NotImplementedError("is_primitive() not defined for polynomials over infinite fields.")

            if not self.is_irreducible():
                return False
            if n is None:
                q = self.base_ring().order()
                n = q ** self.degree() - 1
            y = self.parent().quo(self).gen()
            from sage.groups.generic import order_from_multiple
            return n == order_from_multiple(y, n, n_prime_divs, operation="*")
        else:
            return R.ideal(self.coefficients())==R.ideal(1)

    def is_constant(self):
        """
        Return True if this is a constant polynomial.

        OUTPUT:


        -  ``bool`` - True if and only if this polynomial is
           constant


        EXAMPLES::

            sage: R.<x> = ZZ[]
            sage: x.is_constant()
            False
            sage: R(2).is_constant()
            True
            sage: R(0).is_constant()
            True
        """
        return self.degree() <= 0

    def is_monomial(self):
        """
        Returns True if self is a monomial, i.e., a power of the generator.

        EXAMPLES::

            sage: R.<x> = QQ[]
            sage: x.is_monomial()
            True
            sage: (x+1).is_monomial()
            False
            sage: (x^2).is_monomial()
            True
            sage: R(1).is_monomial()
            True

        The coefficient must be 1::

            sage: (2*x^5).is_monomial()
            False

        To allow a non-1 leading coefficient, use is_term()::

            sage: (2*x^5).is_term()
            True

        .. warning::

           The definition of is_monomial in Sage up to 4.7.1 was the
           same as is_term, i.e., it allowed a coefficient not equal
           to 1.
        """
        return len(self.exponents()) == 1 and self.leading_coefficient() == 1

    def is_term(self):
        """
        Return True if self is an element of the base ring times a
        power of the generator.

        EXAMPLES::

            sage: R.<x> = QQ[]
            sage: x.is_term()
            True
            sage: R(1).is_term()
            True
            sage: (3*x^5).is_term()
            True
            sage: (1+3*x^5).is_term()
            False

        To require that the coefficient is 1, use is_monomial() instead::

            sage: (3*x^5).is_monomial()
            False
        """
        return len(self.exponents()) == 1

    def root_field(self, names, check_irreducible=True):
        """
        Return the field generated by the roots of the irreducible
        polynomial self. The output is either a number field, relative
        number field, a quotient of a polynomial ring over a field, or the
        fraction field of the base ring.

        EXAMPLES::

            sage: R.<x> = QQ['x']
            sage: f = x^3 + x + 17
            sage: f.root_field('a')
            Number Field in a with defining polynomial x^3 + x + 17

        ::

            sage: R.<x> = QQ['x']
            sage: f = x - 3
            sage: f.root_field('b')
            Rational Field

        ::

            sage: R.<x> = ZZ['x']
            sage: f = x^3 + x + 17
            sage: f.root_field('b')
            Number Field in b with defining polynomial x^3 + x + 17

        ::

            sage: y = QQ['x'].0
            sage: L.<a> = NumberField(y^3-2)
            sage: R.<x> = L['x']
            sage: f = x^3 + x + 17
            sage: f.root_field('c')
            Number Field in c with defining polynomial x^3 + x + 17 over its base field

        ::

            sage: R.<x> = PolynomialRing(GF(9,'a'))
            sage: f = x^3 + x^2 + 8
            sage: K.<alpha> = f.root_field(); K
            Univariate Quotient Polynomial Ring in alpha over Finite Field in a of size 3^2 with modulus x^3 + x^2 + 2
            sage: alpha^2 + 1
            alpha^2 + 1
            sage: alpha^3 + alpha^2
            1

        ::

            sage: R.<x> = QQ[]
            sage: f = x^2
            sage: K.<alpha> = f.root_field()
            Traceback (most recent call last):
            ...
            ValueError: polynomial must be irreducible

        TESTS::

            sage: (PolynomialRing(Integers(31),name='x').0+5).root_field('a')
            Ring of integers modulo 31
        """
        from sage.rings.number_field.number_field import is_NumberField, NumberField

        R = self.base_ring()
        if not R.is_integral_domain():
            raise ValueError("the base ring must be a domain")

        if check_irreducible and not self.is_irreducible():
            raise ValueError("polynomial must be irreducible")

        if self.degree() <= 1:
            return R.fraction_field()

        if sage.rings.integer_ring.is_IntegerRing(R):
            return NumberField(self, names)

        if sage.rings.rational_field.is_RationalField(R) or is_NumberField(R):
            return NumberField(self, names)

        return R.fraction_field()[self.parent().variable_name()].quotient(self, names)

    def sylvester_matrix(self, right, variable = None):
        """
        Returns the Sylvester matrix of self and right.

        Note that the Sylvester matrix is not defined if one of the polynomials
        is zero.

        INPUT:

        - right: a polynomial in the same ring as self.
        - variable: optional, included for compatibility with the multivariate
          case only. The variable of the polynomials.

        EXAMPLES::

            sage: R.<x> = PolynomialRing(ZZ)
            sage: f = (6*x + 47)*(7*x^2 - 2*x + 38)
            sage: g = (6*x + 47)*(3*x^3 + 2*x + 1)
            sage: M = f.sylvester_matrix(g)
            sage: M
            [  42  317  134 1786    0    0    0]
            [   0   42  317  134 1786    0    0]
            [   0    0   42  317  134 1786    0]
            [   0    0    0   42  317  134 1786]
            [  18  141   12  100   47    0    0]
            [   0   18  141   12  100   47    0]
            [   0    0   18  141   12  100   47]

        If the polynomials share a non-constant common factor then the
        determinant of the Sylvester matrix will be zero::

            sage: M.determinant()
            0

        If self and right are polynomials of positive degree, the determinant
        of the Sylvester matrix is the resultant of the polynomials.::

            sage: h1 = R.random_element()
            sage: h2 = R.random_element()
            sage: M1 = h1.sylvester_matrix(h2)
            sage: M1.determinant() == h1.resultant(h2)
            True

        The rank of the Sylvester matrix is related to the degree of the
        gcd of self and right::

            sage: f.gcd(g).degree() == f.degree() + g.degree() - M.rank()
            True
            sage: h1.gcd(h2).degree() == h1.degree() + h2.degree() - M1.rank()
            True

        TESTS:

        The variable is optional, but must be the same in both rings::

            sage: K.<x> = QQ['x']
            sage: f = x+1
            sage: g = QQ['y']([1, 0, 1])
            sage: f.sylvester_matrix(f, x)
            [1 1]
            [1 1]
            sage: f.sylvester_matrix(g, x)
            Traceback (most recent call last):
            ...
            TypeError: no common canonical parent for objects with parents: 'Univariate Polynomial Ring in x over Rational Field' and 'Univariate Polynomial Ring in y over Rational Field'

        Polynomials must be defined over compatible base rings::

            sage: f = QQ['x']([1, 0, 1])
            sage: g = ZZ['x']([1, 0, 1])
            sage: h = GF(25, 'a')['x']([1, 0, 1])
            sage: f.sylvester_matrix(g)
            [1 0 1 0]
            [0 1 0 1]
            [1 0 1 0]
            [0 1 0 1]
            sage: g.sylvester_matrix(h)
            [1 0 1 0]
            [0 1 0 1]
            [1 0 1 0]
            [0 1 0 1]
            sage: f.sylvester_matrix(h)
            Traceback (most recent call last):
            ...
            TypeError: no common canonical parent for objects with parents: 'Univariate Polynomial Ring in x over Rational Field' and 'Univariate Polynomial Ring in x over Finite Field in a of size 5^2'

        We can compute the sylvester matrix of a univariate and multivariate
        polynomial::

            sage: K.<x,y> = QQ['x,y']
            sage: g = K.random_element()
            sage: f.sylvester_matrix(g) == K(f).sylvester_matrix(g,x)
            True

        Corner cases::

            sage: K.<x>=QQ[]
            sage: f = x^2+1
            sage: g = K(0)
            sage: f.sylvester_matrix(g)
            Traceback (most recent call last):
            ...
            ValueError: The Sylvester matrix is not defined for zero polynomials
            sage: g.sylvester_matrix(f)
            Traceback (most recent call last):
            ...
            ValueError: The Sylvester matrix is not defined for zero polynomials
            sage: g.sylvester_matrix(g)
            Traceback (most recent call last):
            ...
            ValueError: The Sylvester matrix is not defined for zero polynomials
            sage: K(3).sylvester_matrix(x^2)
            [3 0]
            [0 3]
            sage: K(3).sylvester_matrix(K(4))
            []
        """

        # This code is almost exactly the same as that of
        # sylvester_matrix() in multi_polynomial.pyx.

        if self.parent() != right.parent():
            a, b = coercion_model.canonical_coercion(self,right)
            variable = a.parent()(self.variables()[0])
            #We add the variable to cover the case that right is a multivariate
            #polynomial
            return a.sylvester_matrix(b, variable)

        if variable:
            if variable.parent() != self.parent():
                variable = self.parent()(variable)

        from sage.matrix.constructor import matrix

        # The dimension of the sage matrix is self.degree() + right.degree()

        if self.is_zero() or right.is_zero():
            raise ValueError("The Sylvester matrix is not defined for zero polynomials")

        m = self.degree()
        n = right.degree()

        M = matrix(self.base_ring(), n + m, n + m)

        r = 0
        offset = 0
        for _ in range(n):
            for c in range(m, -1, -1):
                M[r, m - c + offset] = self[c]
            offset += 1
            r += 1

        offset = 0
        for _ in range(m):
            for c in range(n, -1, -1):
                M[r, n - c + offset] = right[c]
            offset += 1
            r += 1

        return M

    cpdef constant_coefficient(self):
        """
        Return the constant coefficient of this polynomial.

        OUTPUT: element of base ring

        EXAMPLES::

            sage: R.<x> = QQ[]
            sage: f = -2*x^3 + 2*x - 1/3
            sage: f.constant_coefficient()
            -1/3
        """
        return self[0]

    cpdef Polynomial _new_constant_poly(self, a, Parent P):
        """
        Create a new constant polynomial from a in P, which MUST be an
        element of the base ring of P (this is not checked).

        EXAMPLE::

            sage: R.<w> = PolynomialRing(GF(9,'a'), sparse=True)
            sage: a = w._new_constant_poly(0, R); a
            0
            sage: a.coefficients()
            []
        """
        if a:
            return self.__class__(P,[a], check=False) #P._element_constructor(a, check=False)
        return self.__class__(P,[], check=False)

    def is_monic(self):
        """
        Returns True if this polynomial is monic. The zero polynomial is by
        definition not monic.

        EXAMPLES::

            sage: x = QQ['x'].0
            sage: f = x + 33
            sage: f.is_monic()
            True
            sage: f = 0*x
            sage: f.is_monic()
            False
            sage: f = 3*x^3 + x^4 + x^2
            sage: f.is_monic()
            True
            sage: f = 2*x^2 + x^3 + 56*x^5
            sage: f.is_monic()
            False

        AUTHORS:

        - Naqi Jaffery (2006-01-24): examples
        """
        return not self.is_zero() and self[self.degree()] == 1

    def is_unit(self):
        r"""
        Return True if this polynomial is a unit.

        EXAMPLES::

            sage: a = Integers(90384098234^3)
            sage: b = a(2*191*236607587)
            sage: b.is_nilpotent()
            True
            sage: R.<x> = a[]
            sage: f = 3 + b*x + b^2*x^2
            sage: f.is_unit()
            True
            sage: f = 3 + b*x + b^2*x^2 + 17*x^3
            sage: f.is_unit()
            False

        EXERCISE (Atiyah-McDonald, Ch 1): Let `A[x]` be a
        polynomial ring in one variable. Then
        `f=\sum a_i x^i \in A[x]` is a unit if and only if
        `a_0` is a unit and `a_1,\ldots, a_n` are
        nilpotent.

        TESTS:

        Check that :trac:`18600` is fixed::

            sage: R.<x> = PolynomialRing(ZZ, sparse=True)
            sage: c = x^2^100 + 1
            sage: c.is_unit()
            False
        """
        if self.degree() > 0:
            try:
                if self._parent.base_ring().is_integral_domain():
                    return False
            except NotImplementedError:
                pass
            for c in self.coefficients()[1:]:
                if not c.is_nilpotent():
                    return False
        return self[0].is_unit()

    def is_nilpotent(self):
        r"""
        Return True if this polynomial is nilpotent.

        EXAMPLES::

            sage: R = Integers(12)
            sage: S.<x> = R[]
            sage: f = 5 + 6*x
            sage: f.is_nilpotent()
            False
            sage: f = 6 + 6*x^2
            sage: f.is_nilpotent()
            True
            sage: f^2
            0

        EXERCISE (Atiyah-McDonald, Ch 1): Let `A[x]` be a
        polynomial ring in one variable. Then
        `f=\sum a_i x^i \in A[x]` is nilpotent if and only if
        every `a_i` is nilpotent.

        TESTS:

        Check that :trac:`18600` is fixed::

            sage: R.<x> = PolynomialRing(Zmod(4), sparse=True)
            sage: (2*x^2^100 + 2).is_nilpotent()
            True
        """
        for c in self.coefficients():
            if not c.is_nilpotent():
                return False
        return True

    def is_gen(self):
        r"""
        Return True if this polynomial is the distinguished generator of
        the parent polynomial ring.

        EXAMPLES::

            sage: R.<x> = QQ[]
            sage: R(1).is_gen()
            False
            sage: R(x).is_gen()
            True

        Important - this function doesn't return True if self equals the
        generator; it returns True if self *is* the generator.

        ::

            sage: f = R([0,1]); f
            x
            sage: f.is_gen()
            False
            sage: f is x
            False
            sage: f == x
            True
        """
        return bool(self._is_gen)

    def leading_coefficient(self):
        """
        Return the leading coefficient of this polynomial.

        OUTPUT: element of the base ring

        EXAMPLES::

            sage: R.<x> = QQ[]
            sage: f = (-2/5)*x^3 + 2*x - 1/3
            sage: f.leading_coefficient()
            -2/5
        """
        return self[self.degree()]

    def monic(self):
        """
        Return this polynomial divided by its leading coefficient. Does not
        change this polynomial.

        EXAMPLES::

            sage: x = QQ['x'].0
            sage: f = 2*x^2 + x^3 + 56*x^5
            sage: f.monic()
            x^5 + 1/56*x^3 + 1/28*x^2
            sage: f = (1/4)*x^2 + 3*x + 1
            sage: f.monic()
            x^2 + 12*x + 4

        The following happens because `f = 0` cannot be made into a
        monic polynomial

        ::

            sage: f = 0*x
            sage: f.monic()
            Traceback (most recent call last):
            ...
            ZeroDivisionError: rational division by zero

        Notice that the monic version of a polynomial over the integers is
        defined over the rationals.

        ::

            sage: x = ZZ['x'].0
            sage: f = 3*x^19 + x^2 - 37
            sage: g = f.monic(); g
            x^19 + 1/3*x^2 - 37/3
            sage: g.parent()
            Univariate Polynomial Ring in x over Rational Field

        AUTHORS:

        - Naqi Jaffery (2006-01-24): examples
        """
        if self.is_monic():
            return self
        a = ~self.leading_coefficient()
        R = self.parent()
        if a.parent() != R.base_ring():
            S = R.base_extend(a.parent())
            return a*S(self)
        else:
            return a*self

    def coefficients(self, sparse=True):
        """
        Return the coefficients of the monomials appearing in self.
        If ``sparse=True`` (the default), it returns only the non-zero coefficients.
        Otherwise, it returns the same value as ``self.list()``.
        (In this case, it may be slightly faster to invoke ``self.list()`` directly.)

        EXAMPLES::

            sage: _.<x> = PolynomialRing(ZZ)
            sage: f = x^4+2*x^2+1
            sage: f.coefficients()
            [1, 2, 1]
            sage: f.coefficients(sparse=False)
            [1, 0, 2, 0, 1]
        """
        zero = self.parent().base_ring().zero()
        if (sparse):
          return [c for c in self.list() if c != zero]
        else:
          return self.list()

    def exponents(self):
        """
        Return the exponents of the monomials appearing in self.

        EXAMPLES::

            sage: _.<x> = PolynomialRing(ZZ)
            sage: f = x^4+2*x^2+1
            sage: f.exponents()
            [0, 2, 4]
        """
        zero = self.parent().base_ring().zero()
        l = self.list()
        return [i for i in range(len(l)) if l[i] != zero]

    def list(self):
        """
        Return a new copy of the list of the underlying elements of self.

        EXAMPLES::

            sage: R.<x> = QQ[]
            sage: f = (-2/5)*x^3 + 2*x - 1/3
            sage: v = f.list(); v
            [-1/3, 2, 0, -2/5]

        Note that v is a list, it is mutable, and each call to the list
        method returns a new list::

            sage: type(v)
            <type 'list'>
            sage: v[0] = 5
            sage: f.list()
            [-1/3, 2, 0, -2/5]

        Here is an example with a generic polynomial ring::

            sage: R.<x> = QQ[]
            sage: S.<y> = R[]
            sage: f = y^3 + x*y -3*x; f
            y^3 + x*y - 3*x
            sage: type(f)
            <type 'sage.rings.polynomial.polynomial_element.Polynomial_generic_dense'>
            sage: v = f.list(); v
            [-3*x, x, 0, 1]
            sage: v[0] = 10
            sage: f.list()
            [-3*x, x, 0, 1]
        """
        raise NotImplementedError

    def prec(self):
        """
        Return the precision of this polynomial. This is always infinity,
        since polynomials are of infinite precision by definition (there is
        no big-oh).

        EXAMPLES::

            sage: x = polygen(ZZ)
            sage: (x^5 + x + 1).prec()
            +Infinity
            sage: x.prec()
            +Infinity
        """
        return infinity.infinity

    def padded_list(self, n=None):
        """
        Return list of coefficients of self up to (but not including)
        `q^n`.

        Includes 0's in the list on the right so that the list has length
        `n`.

        INPUT:


        -  ``n`` - (default: None); if given, an integer that
           is at least 0


        EXAMPLES::

            sage: x = polygen(QQ)
            sage: f = 1 + x^3 + 23*x^5
            sage: f.padded_list()
            [1, 0, 0, 1, 0, 23]
            sage: f.padded_list(10)
            [1, 0, 0, 1, 0, 23, 0, 0, 0, 0]
            sage: len(f.padded_list(10))
            10
            sage: f.padded_list(3)
            [1, 0, 0]
            sage: f.padded_list(0)
            []
            sage: f.padded_list(-1)
            Traceback (most recent call last):
            ...
            ValueError: n must be at least 0

        TESTS:

        Check that :trac:`18600` is fixed::

            sage: R.<x> = PolynomialRing(ZZ, sparse=True)
            sage: (x^2^100 + x^8 - 1).padded_list(10)
            [-1, 0, 0, 0, 0, 0, 0, 0, 1, 0]
        """
        if n is None:
            return self.list()
        if n < 0:
            raise ValueError("n must be at least 0")
        if self.degree() < n:
            v = self.list()
            z = self._parent.base_ring().zero()
            return v + [z]*(n - len(v))
        else:
            return self[:int(n)].padded_list(n)

    def coeffs(self):
        r"""
        Using ``coeffs()`` is now deprecated (:trac:`17518`).
        Returns ``self.list()``.

        (It is potentially slightly faster to use
        ``self.list()`` directly.)

        EXAMPLES::

            sage: x = QQ['x'].0
            sage: f = 10*x^3 + 5*x + 2/17
            sage: f.coeffs()
            doctest:...: DeprecationWarning: The use of coeffs() is now deprecated in favor of coefficients(sparse=False).
            See http://trac.sagemath.org/17518 for details.
            [2/17, 5, 0, 10]
        """
        deprecation(17518, 'The use of coeffs() is now deprecated in favor of coefficients(sparse=False).')
        return self.list()

    def newton_raphson(self, n, x0):
        """
        Return a list of n iterative approximations to a root of this
        polynomial, computed using the Newton-Raphson method.

        The Newton-Raphson method is an iterative root-finding algorithm.
        For f(x) a polynomial, as is the case here, this is essentially the
        same as Horner's method.

        INPUT:


        -  ``n`` - an integer (=the number of iterations),

        -  ``x0`` - an initial guess x0.


        OUTPUT: A list of numbers hopefully approximating a root of
        f(x)=0.

        If one of the iterates is a critical point of f then a
        ZeroDivisionError exception is raised.

        EXAMPLES::

            sage: x = PolynomialRing(RealField(), 'x').gen()
            sage: f = x^2 - 2
            sage: f.newton_raphson(4, 1)
            [1.50000000000000, 1.41666666666667, 1.41421568627451, 1.41421356237469]

        AUTHORS:

        - David Joyner and William Stein (2005-11-28)
        """
        n = sage.rings.integer.Integer(n)
        df = self.derivative()
        K = self.parent().base_ring()
        a = K(x0)
        L = []
        for i in range(n):
            a -= self(a) / df(a)
            L.append(a)
        return L

    def polynomial(self, var):
        r"""
        Let var be one of the variables of the parent of self. This returns
        self viewed as a univariate polynomial in var over the polynomial
        ring generated by all the other variables of the parent.

        For univariate polynomials, if var is the generator of the parent
        ring, we return this polynomial, otherwise raise an error.

        EXAMPLES::

            sage: R.<x> = QQ[]
            sage: (x+1).polynomial(x)
            x + 1

        TESTS::

            sage: x.polynomial(1)
            Traceback (most recent call last):
            ...
            ValueError: given variable is not the generator of parent.
        """
        if self._parent.ngens() == 1:
            if self._parent.gen() == var:
                return self
            raise ValueError("given variable is not the generator of parent.")
        raise NotImplementedError

    def newton_slopes(self, p, lengths=False):
        """
        Return the `p`-adic slopes of the Newton polygon of self,
        when this makes sense.

        OUTPUT:

        If `lengths` is `False`, a list of rational numbers. If `lengths` is
        `True`, a list of couples `(s,l)` where `s` is the slope and `l` the
        length of the corresponding segment in the Newton polygon.

        EXAMPLES::

            sage: x = QQ['x'].0
            sage: f = x^3 + 2
            sage: f.newton_slopes(2)
            [1/3, 1/3, 1/3]
            sage: R.<x> = PolynomialRing(ZZ, sparse=True)
            sage: p = x^5 + 6*x^2 + 4
            sage: p.newton_slopes(2)
            [1/2, 1/2, 1/3, 1/3, 1/3]
            sage: p.newton_slopes(2, lengths=True)
            [(1/2, 2), (1/3, 3)]
            sage: (x^2^100 + 27).newton_slopes(3, lengths=True)
            [(3/1267650600228229401496703205376, 1267650600228229401496703205376)]

        ALGORITHM: Uses PARI if `lengths` is `False`.
        """
        if not lengths:
            f = self._pari_()
            v = list(f.newtonpoly(p))
            return [sage.rings.rational.Rational(x) for x in v]

        e = self.exponents()
        c = self.coefficients()
        if len(e) == 0: return []
        if len(e) == 1:
            if e[0] == 0: return []
            else:         return [(infinity.infinity, e[0])]

        if e[0] == 0: slopes = []
        else:         slopes = [(infinity.infinity, e[0])]

        points = [(e[0], c[0].valuation(p)), (e[1], c[1].valuation(p))]
        slopes.append((-(c[1].valuation(p)-c[0].valuation(p))/(e[1] - e[0]), e[1]-e[0]))
        for i in range(2, len(e)):
            v = c[i].valuation(p)
            s = -(v-points[-1][1])/(e[i]-points[-1][0])
            while len(slopes) > 0 and s >= slopes[-1][0]:
                slopes = slopes[:-1]
                points = points[:-1]
                s = -(v-points[-1][1])/(e[i]-points[-1][0])
            slopes.append((s,e[i]-points[-1][0]))
            points.append((e[i],v))

        return slopes


    #####################################################################
    # Conversions to other systems
    #####################################################################
    def _pari_(self):
        r"""
        Return polynomial as a PARI object.

        Sage does not handle PARI's variable ordering requirements
        gracefully at this time. In practice, this means that the variable
        ``x`` needs to be the topmost variable, as in the
        example.

        EXAMPLES::

            sage: f = QQ['x']([0,1,2/3,3])
            sage: pari(f)
            3*x^3 + 2/3*x^2 + x

        ::

            sage: S.<a> = QQ['a']
            sage: R.<x> = S['x']
            sage: f = R([0, a]) + R([0, 0, 2/3])
            sage: pari(f)
            2/3*x^2 + a*x

        Polynomials over a number field work, provided that the variable is
        called 'x'::

            sage: x = polygen(QQ)
            sage: K.<b> = NumberField(x^2 + x + 1)
            sage: R.<x> = PolynomialRing(K)
            sage: pol = (b + x)^3; pol
            x^3 + 3*b*x^2 + (-3*b - 3)*x + 1
            sage: pari(pol)
            Mod(1, y^2 + y + 1)*x^3 + Mod(3*y, y^2 + y + 1)*x^2 + Mod(-3*y - 3, y^2 + y + 1)*x + Mod(1, y^2 + y + 1)

        TESTS:

        Unfortunately, variable names matter::

            sage: R.<x, y> = QQ[]
            sage: S.<a> = R[]
            sage: f = x^2 + a; g = y^3 + a
            sage: pari(f)
            Traceback (most recent call last):
            ...
            PariError: incorrect priority in gtopoly: variable x <= a

        Stacked polynomial rings, first with a univariate ring on the
        bottom::

            sage: S.<a> = QQ['a']
            sage: R.<x> = S['x']
            sage: pari(x^2 + 2*x)
            x^2 + 2*x
            sage: pari(a*x + 2*x^3)
            2*x^3 + a*x

        Stacked polynomial rings, second with a multivariate ring on the
        bottom::

            sage: S.<a, b> = ZZ['a', 'b']
            sage: R.<x> = S['x']
            sage: pari(x^2 + 2*x)
            x^2 + 2*x
            sage: pari(a*x + 2*b*x^3)
            2*b*x^3 + a*x

        Stacked polynomial rings with exotic base rings::

            sage: S.<a, b> = GF(7)['a', 'b']
            sage: R.<x> = S['x']
            sage: pari(x^2 + 9*x)
            x^2 + 2*x
            sage: pari(a*x + 9*b*x^3)
            2*b*x^3 + a*x

        ::

            sage: S.<a> = Integers(8)['a']
            sage: R.<x> = S['x']
            sage: pari(x^2 + 2*x)
            Mod(1, 8)*x^2 + Mod(2, 8)*x
            sage: pari(a*x + 10*x^3)
            Mod(2, 8)*x^3 + Mod(1, 8)*a*x
        """
        return self._pari_with_name(self.parent().variable_name())

    def _pari_or_constant(self, name=None):
        r"""
        Convert ``self`` to PARI.  This behaves identical to :meth:`_pari_`
        or :meth:`_pari_with_name` except for constant polynomials:
        then the constant is returned instead of a constant polynomial.

        INPUT:

        - ``name`` -- (default: None) Variable name.  If not given, use
          ``self.parent().variable_name()``.  This argument is irrelevant
          for constant polynomials.

        EXAMPLES::

            sage: R.<x> = PolynomialRing(ZZ)
            sage: pol = 2*x^2 + 7*x - 5
            sage: pol._pari_or_constant()
            2*x^2 + 7*x - 5
            sage: pol._pari_or_constant('a')
            2*a^2 + 7*a - 5
            sage: pol = R(7)
            sage: pol._pari_or_constant()
            7
            sage: pol._pari_or_constant().type()
            't_INT'
            sage: pol._pari_().type()
            't_POL'
            sage: PolynomialRing(IntegerModRing(101), 't')()._pari_or_constant()
            Mod(0, 101)
        """
        if self.is_constant():
            return self[0]._pari_()
        if name is None:
            name = self.parent().variable_name()
        return self._pari_with_name(name)

    def _pari_with_name(self, name='x'):
        r"""
        Return polynomial as a PARI object with topmost variable
        ``name``.  By default, use 'x' for the variable name.

        For internal use only.

        EXAMPLES:

            sage: R.<a> = PolynomialRing(ZZ)
            sage: (2*a^2 + a)._pari_with_name()
            2*x^2 + x
            sage: (2*a^2 + a)._pari_with_name('y')
            2*y^2 + y
        """
        vals = [x._pari_() for x in self.list()]
        return pari(vals).Polrev(name)

    def _pari_init_(self):
        return repr(self._pari_())

    def _magma_init_(self, magma):
        """
        Return a string that evaluates in Magma to this polynomial.

        EXAMPLES::

            sage: magma = Magma()  # new session
            sage: R.<y> = ZZ[]
            sage: f = y^3 - 17*y + 5
            sage: f._magma_init_(magma)        # optional - magma
            '_sage_[...]![5,-17,0,1]'
            sage: g = magma(f); g              # optional - magma
            y^3 - 17*y + 5

        Note that in Magma there is only one polynomial ring over each
        base, so if we make the polynomial ring over ZZ with variable
        `z`, then this changes the variable name of the polynomial
        we already defined::

            sage: R.<z> = ZZ[]
            sage: magma(R)                     # optional - magma
            Univariate Polynomial Ring in z over Integer Ring
            sage: g                            # optional - magma
            z^3 - 17*z + 5

        In Sage the variable name does not change::

            sage: f
            y^3 - 17*y + 5

        A more complicated nested example::

            sage: k.<a> = GF(9); R.<s,t> = k[]; S.<W> = R[]
            sage: magma(a*W^20 + s*t/a)        # optional - magma
            a*W^20 + a^7*s*t
        """
        # Get a reference to Magma version of parent.
        R = magma(self.parent())
        # Get list of coefficients.
        v = ','.join([a._magma_init_(magma) for a in self.list()])
        return '%s![%s]'%(R.name(), v)

    def _gap_init_(self):
        return repr(self)

    def _gap_(self, G):
        """
        EXAMPLES::

            sage: R.<y> = ZZ[]
            sage: f = y^3 - 17*y + 5
            sage: g = gap(f); g
            y^3-17*y+5
            sage: f._gap_init_()
            'y^3 - 17*y + 5'
            sage: R.<z> = ZZ[]
            sage: gap(R)
            PolynomialRing( Integers, ["z"] )
            sage: g
            y^3-17*y+5
            sage: gap(z^2 + z)
            z^2+z

        We coerce a polynomial with coefficients in a finite field::

            sage: R.<y> = GF(7)[]
            sage: f = y^3 - 17*y + 5
            sage: g = gap(f); g
            y^3+Z(7)^4*y+Z(7)^5
            sage: g.Factors()
            [ y+Z(7)^0, y+Z(7)^0, y+Z(7)^5 ]
            sage: f.factor()
            (y + 5) * (y + 1)^2
        """
        if G is None:
            import sage.interfaces.gap
            G = sage.interfaces.gap.gap
        self.parent()._gap_(G)
        return G(self._gap_init_())

    ######################################################################

    @coerce_binop
    def resultant(self, other):
        r"""
        Return the resultant of ``self`` and ``other``.

        INPUT:

        - ``other`` -- a polynomial

        OUTPUT: an element of the base ring of the polynomial ring

        ALGORITHM:

        Uses PARI's ``polresultant`` function.  For base rings that
        are not supported by PARI, the resultant is computed as the
        determinant of the Sylvester matrix.

        EXAMPLES::

            sage: R.<x> = QQ[]
            sage: f = x^3 + x + 1;  g = x^3 - x - 1
            sage: r = f.resultant(g); r
            -8
            sage: r.parent() is QQ
            True

        We can compute resultants over univariate and multivariate
        polynomial rings::

            sage: R.<a> = QQ[]
            sage: S.<x> = R[]
            sage: f = x^2 + a; g = x^3 + a
            sage: r = f.resultant(g); r
            a^3 + a^2
            sage: r.parent() is R
            True

        ::

            sage: R.<a, b> = QQ[]
            sage: S.<x> = R[]
            sage: f = x^2 + a; g = x^3 + b
            sage: r = f.resultant(g); r
            a^3 + b^2
            sage: r.parent() is R
            True

        TESTS::

            sage: R.<x, y> = QQ[]
            sage: S.<a> = R[]
            sage: f = x^2 + a; g = y^3 + a
            sage: h = f.resultant(g); h
            y^3 - x^2
            sage: h.parent() is R
            True

        Check that :trac:`13672` is fixed::

            sage: R.<t> = GF(2)[]
            sage: S.<x> = R[]
            sage: f = (t^2 + t)*x + t^2 + t
            sage: g = (t + 1)*x + t^2
            sage: f.resultant(g)
            t^4 + t

        Check that :trac:`15061` is fixed::

            sage: R.<T> = PowerSeriesRing(QQ)
            sage: F = R([1,1],2)
            sage: RP.<x> = PolynomialRing(R)
            sage: P = x^2 - F
            sage: P.resultant(P.derivative())
            -4 - 4*T + O(T^2)

        Check that :trac:`16360` is fixed::

            sage: K.<x> = FunctionField(QQ)
            sage: R.<y> = K[]
            sage: y.resultant(y+x)
            x

            sage: K.<a> = FunctionField(QQ)
            sage: R.<b> = K[]
            sage: L.<b> = K.extension(b^2-a)
            sage: R.<x> = L[]
            sage: f=x^2-a
            sage: g=x-b
            sage: f.resultant(g)
            0

        Check that :trac:`17817` is fixed::

            sage: A.<a,b,c> = Frac(PolynomialRing(QQ,'a,b,c'))
            sage: B.<d,e,f> = PolynomialRing(A,'d,e,f')
            sage: R.<x>= PolynomialRing(B,'x')
            sage: S.<y> = PolynomialRing(R,'y')
            sage: p = ((1/b^2*d^2+1/a)*x*y^2+a*b/c*y+e+x^2)
            sage: q = -4*c^2*y^3+1
            sage: p.resultant(q)
            16*c^4*x^6 + 48*c^4*e*x^4 + (1/b^6*d^6 + 3/(a*b^4)*d^4 + ((-12*a^3*b*c + 3)/(a^2*b^2))*d^2 + (-12*a^3*b*c + 1)/a^3)*x^3 + 48*c^4*e^2*x^2 + (((-12*a*c)/b)*d^2*e + (-12*b*c)*e)*x + 16*c^4*e^3 + 4*a^3*b^3/c

        """
        variable = self.variable_name()
        try:
            res = self._pari_().polresultant(other._pari_(), variable)
            return self.parent().base_ring()(res)
        except (TypeError, ValueError, PariError, NotImplementedError):
            return self.sylvester_matrix(other).det()

    def discriminant(self):
        r"""
        Returns the discriminant of self.

        The discriminant is

        .. math::

            R_n := a_n^{2 n-2} \prod_{1<i<j<n} (r_i-r_j)^2,

        where `n` is the degree of self, `a_n` is the
        leading coefficient of self and the roots of self are
        `r_1, \ldots, r_n`.

        OUTPUT: An element of the base ring of the polynomial ring.

        ALGORITHM:

        Uses the identity `R_n(f) := (-1)^{n (n-1)/2} R(f, f')
        a_n^{n-k-2}`, where `n` is the degree of self, `a_n` is the
        leading coefficient of self, `f'` is the derivative of `f`,
        and `k` is the degree of `f'`. Calls :meth:`.resultant`.

        EXAMPLES:

        In the case of elliptic curves in special form, the discriminant is
        easy to calculate::

            sage: R.<x> = QQ[]
            sage: f = x^3 + x + 1
            sage: d = f.discriminant(); d
            -31
            sage: d.parent() is QQ
            True
            sage: EllipticCurve([1, 1]).discriminant()/16
            -31

        ::

            sage: R.<x> = QQ[]
            sage: f = 2*x^3 + x + 1
            sage: d = f.discriminant(); d
            -116

        We can compute discriminants over univariate and multivariate
        polynomial rings::

            sage: R.<a> = QQ[]
            sage: S.<x> = R[]
            sage: f = a*x + x + a + 1
            sage: d = f.discriminant(); d
            1
            sage: d.parent() is R
            True

        ::

            sage: R.<a, b> = QQ[]
            sage: S.<x> = R[]
            sage: f = x^2 + a + b
            sage: d = f.discriminant(); d
            -4*a - 4*b
            sage: d.parent() is R
            True

        TESTS::

            sage: R.<x, y> = QQ[]
            sage: S.<a> = R[]
            sage: f = x^2 + a
            sage: f.discriminant()
            1

        Check that :trac:`13672` is fixed::

            sage: R.<t> = GF(5)[]
            sage: S.<x> = R[]
            sage: f = x^10 + 2*x^6 + 2*x^5 + x + 2
            sage: (f-t).discriminant()
            4*t^5

        The following examples show that :trac:`11782` has been fixed::

            sage: ZZ.quo(81)[x](3*x^2 + 3*x + 3).discriminant()
            54
            sage: ZZ.quo(9)[x](2*x^3 + x^2 + x).discriminant()
            2

        This was fixed by :trac:`15422`::

            sage: R.<s> = PolynomialRing(Qp(2))
            sage: (s^2).discriminant()
            0

        This was fixed by :trac:`16014`::

            sage: PR.<b,t1,t2,x1,y1,x2,y2> = QQ[]
            sage: PRmu.<mu> = PR[]
            sage: E1 = diagonal_matrix(PR, [1, b^2, -b^2])
            sage: M = matrix(PR, [[1,-t1,x1-t1*y1],[t1,1,y1+t1*x1],[0,0,1]])
            sage: E1 = M.transpose()*E1*M
            sage: E2 = E1.subs(t1=t2, x1=x2, y1=y2)
            sage: det(mu*E1 + E2).discriminant().degrees()
            (24, 12, 12, 8, 8, 8, 8)

        This addresses an issue raised by :trac:`15061`::

            sage: R.<T> = PowerSeriesRing(QQ)
            sage: F = R([1,1],2)
            sage: RP.<x> = PolynomialRing(R)
            sage: P = x^2 - F
            sage: P.discriminant()
            4 + 4*T + O(T^2)
        """
        # Late import to avoid cyclic dependencies:
        from sage.rings.power_series_ring import is_PowerSeriesRing
        if self.is_zero():
            return self.parent().zero()
        n = self.degree()
        base_ring = self.parent().base_ring()
        if (is_MPolynomialRing(base_ring) or
            is_PowerSeriesRing(base_ring)):
            # It is often cheaper to compute discriminant of simple
            # multivariate polynomial and substitute the real
            # coefficients into that result (see #16014).
            return universal_discriminant(n)(list(self))
        d = self.derivative()
        k = d.degree()

        r = n % 4
        u = -1 # (-1)**(n*(n-1)/2)
        if r == 0 or r == 1:
            u = 1
        try:
            an = self[n]**(n - k - 2)
        except ZeroDivisionError:
            assert(n-k-2 == -1)
            # Rather than dividing the resultant by the leading coefficient,
            # we alter the Sylvester matrix (see #11782).
            mat = self.sylvester_matrix(d)
            mat[0, 0] = self.base_ring()(1)
            mat[n - 1, 0] = self.base_ring()(n)
            return u * mat.determinant()
        else:
            return self.base_ring()(u * self.resultant(d) * an)

    def reverse(self, degree=None):
        """
        Return polynomial but with the coefficients reversed.

        If an optional degree argument is given the coefficient list will be
        truncated or zero padded as necessary and the reverse polynomial will
        have the specified degree.

        EXAMPLES::

            sage: R.<x> = ZZ[]; S.<y> = R[]
            sage: f = y^3 + x*y -3*x; f
            y^3 + x*y - 3*x
            sage: f.reverse()
            -3*x*y^3 + x*y^2 + 1
            sage: f.reverse(degree=2)
            -3*x*y^2 + x*y
            sage: f.reverse(degree=5)
            -3*x*y^5 + x*y^4 + y^2

        TESTS::

            sage: f.reverse(degree=1.5r)
            Traceback (most recent call last):
            ...
            ValueError: degree argument must be a non-negative integer, got 1.5
        """
        v = list(self.list())

        cdef unsigned long d
        if degree:
            d = degree
            if d != degree:
                raise ValueError("degree argument must be a non-negative integer, got %s"%(degree))
            if len(v) < degree+1:
                v.reverse()
                v = [0]*(degree+1-len(v)) + v
            elif len(v) > degree+1:
                v = v[:degree+1]
                v.reverse()
            else: # len(v) == degree + 1
                v.reverse()
        else:
            v.reverse()

        return self.parent()(v)

    def roots(self, ring=None, multiplicities=True, algorithm=None):
        """
        Return the roots of this polynomial (by default, in the base ring
        of this polynomial).

        INPUT:


        -  ``ring`` - the ring to find roots in

        -  ``multiplicities`` - bool (default: True) if True
           return list of pairs (r, n), where r is the root and n is the
           multiplicity. If False, just return the unique roots, with no
           information about multiplicities.

        -  ``algorithm`` - the root-finding algorithm to use.
           We attempt to select a reasonable algorithm by default, but this
           lets the caller override our choice.


        By default, this finds all the roots that lie in the base ring of
        the polynomial. However, the ring parameter can be used to specify
        a ring to look for roots in.

        If the polynomial and the output ring are both exact (integers,
        rationals, finite fields, etc.), then the output should always be
        correct (or raise an exception, if that case is not yet handled).

        If the output ring is approximate (floating-point real or complex
        numbers), then the answer will be estimated numerically, using
        floating-point arithmetic of at least the precision of the output
        ring. If the polynomial is ill-conditioned, meaning that a small
        change in the coefficients of the polynomial will lead to a
        relatively large change in the location of the roots, this may give
        poor results. Distinct roots may be returned as multiple roots,
        multiple roots may be returned as distinct roots, real roots may be
        lost entirely (because the numerical estimate thinks they are
        complex roots). Note that polynomials with multiple roots are
        always ill-conditioned; there's a footnote at the end of the
        docstring about this.

        If the output ring is a RealIntervalField or ComplexIntervalField
        of a given precision, then the answer will always be correct (or an
        exception will be raised, if a case is not implemented). Each root
        will be contained in one of the returned intervals, and the
        intervals will be disjoint. (The returned intervals may be of
        higher precision than the specified output ring.)

        At the end of this docstring (after the examples) is a description
        of all the cases implemented in this function, and the algorithms
        used. That section also describes the possibilities for
        "algorithm=", for the cases where multiple algorithms exist.

        EXAMPLES::

            sage: x = QQ['x'].0
            sage: f = x^3 - 1
            sage: f.roots()
            [(1, 1)]
            sage: f.roots(ring=CC)   # note -- low order bits slightly different on ppc.
            [(1.00000000000000, 1), (-0.500000000000000 - 0.86602540378443...*I, 1), (-0.500000000000000 + 0.86602540378443...*I, 1)]
            sage: f = (x^3 - 1)^2
            sage: f.roots()
            [(1, 2)]

        ::

            sage: f = -19*x + 884736
            sage: f.roots()
            [(884736/19, 1)]
            sage: (f^20).roots()
            [(884736/19, 20)]

        ::

            sage: K.<z> = CyclotomicField(3)
            sage: f = K.defining_polynomial()
            sage: f.roots(ring=GF(7))
            [(4, 1), (2, 1)]
            sage: g = f.change_ring(GF(7))
            sage: g.roots()
            [(4, 1), (2, 1)]
            sage: g.roots(multiplicities=False)
            [4, 2]

        A new ring.  In the example below, we add the special method
        _roots_univariate_polynomial to the base ring, and observe
        that this method is called instead to find roots of
        polynomials over this ring.  This facility can be used to
        easily extend root finding to work over new rings you
        introduce::

             sage: R.<x> = QQ[]
             sage: (x^2 + 1).roots()
             []
             sage: g = lambda f, *args, **kwds: f.change_ring(CDF).roots()
             sage: QQ._roots_univariate_polynomial = g
             sage: (x^2 + 1).roots()  # abs tol 1e-14
             [(2.7755575615628914e-17 - 1.0*I, 1), (0.9999999999999997*I, 1)]
             sage: del QQ._roots_univariate_polynomial

        An example over RR, which illustrates that only the roots in RR are
        returned::

            sage: x = RR['x'].0
            sage: f = x^3 -2
            sage: f.roots()
            [(1.25992104989487, 1)]
            sage: f.factor()
            (x - 1.25992104989487) * (x^2 + 1.25992104989487*x + 1.58740105196820)
            sage: x = RealField(100)['x'].0
            sage: f = x^3 -2
            sage: f.roots()
            [(1.2599210498948731647672106073, 1)]

        ::

            sage: x = CC['x'].0
            sage: f = x^3 -2
            sage: f.roots()
            [(1.25992104989487, 1), (-0.62996052494743... - 1.09112363597172*I, 1), (-0.62996052494743... + 1.09112363597172*I, 1)]
            sage: f.roots(algorithm='pari')
            [(1.25992104989487, 1), (-0.629960524947437 - 1.09112363597172*I, 1), (-0.629960524947437 + 1.09112363597172*I, 1)]

        Another example showing that only roots in the base ring are
        returned::

            sage: x = polygen(ZZ)
            sage: f = (2*x-3) * (x-1) * (x+1)
            sage: f.roots()
            [(1, 1), (-1, 1)]
            sage: f.roots(ring=QQ)
            [(3/2, 1), (1, 1), (-1, 1)]

        An example involving large numbers::

            sage: x = RR['x'].0
            sage: f = x^2 - 1e100
            sage: f.roots()
            [(-1.00000000000000e50, 1), (1.00000000000000e50, 1)]
            sage: f = x^10 - 2*(5*x-1)^2
            sage: f.roots(multiplicities=False)
            [-1.6772670339941..., 0.19995479628..., 0.20004530611..., 1.5763035161844...]

        ::

            sage: x = CC['x'].0
            sage: i = CC.0
            sage: f = (x - 1)*(x - i)
            sage: f.roots(multiplicities=False)
            [1.00000000000000, 1.00000000000000*I]
            sage: g=(x-1.33+1.33*i)*(x-2.66-2.66*i)
            sage: g.roots(multiplicities=False)
            [1.33000000000000 - 1.33000000000000*I, 2.66000000000000 + 2.66000000000000*I]

        Describing roots using radical expressions::

            sage: x = QQ['x'].0
            sage: f = x^2 + 2
            sage: f.roots(SR)
            [(-I*sqrt(2), 1), (I*sqrt(2), 1)]
            sage: f.roots(SR, multiplicities=False)
            [-I*sqrt(2), I*sqrt(2)]

        The roots of some polynomials can't be described using radical
        expressions::

            sage: (x^5 - x + 1).roots(SR)
            []

        For some other polynomials, no roots can be found at the moment
        due to the way roots are computed. :trac:`17516` addresses
        these defecits. Until that gets implemented, one such example
        is the following::

            sage: f = x^6-300*x^5+30361*x^4-1061610*x^3+1141893*x^2-915320*x+101724
            sage: f.roots()
            []

        A purely symbolic roots example::

            sage: X = var('X')
            sage: f = expand((X-1)*(X-I)^3*(X^2 - sqrt(2))); f
            X^6 - (3*I + 1)*X^5 - sqrt(2)*X^4 + (3*I - 3)*X^4 + (3*I + 1)*sqrt(2)*X^3 + (I + 3)*X^3 - (3*I - 3)*sqrt(2)*X^2 - I*X^2 - (I + 3)*sqrt(2)*X + I*sqrt(2)
            sage: f.roots()
            [(I, 3), (-2^(1/4), 1), (2^(1/4), 1), (1, 1)]

        The same operation, performed over a polynomial ring
        with symbolic coefficients::

            sage: X = SR['X'].0
            sage: f = (X-1)*(X-I)^3*(X^2 - sqrt(2)); f
            X^6 + (-3*I - 1)*X^5 + (-sqrt(2) + 3*I - 3)*X^4 + ((3*I + 1)*sqrt(2) + I + 3)*X^3 + (-(3*I - 3)*sqrt(2) - I)*X^2 + (-(I + 3)*sqrt(2))*X + I*sqrt(2)
            sage: f.roots()
            [(I, 3), (-2^(1/4), 1), (2^(1/4), 1), (1, 1)]
            sage: f.roots(multiplicities=False)
            [I, -2^(1/4), 2^(1/4), 1]

        A couple of examples where the base ring doesn't have a
        factorization algorithm (yet). Note that this is currently done via
        naive enumeration, so could be very slow::

            sage: R = Integers(6)
            sage: S.<x> = R['x']
            sage: p = x^2-1
            sage: p.roots()
            Traceback (most recent call last):
            ...
            NotImplementedError: root finding with multiplicities for this polynomial not implemented (try the multiplicities=False option)
            sage: p.roots(multiplicities=False)
            [1, 5]
            sage: R = Integers(9)
            sage: A = PolynomialRing(R, 'y')
            sage: y = A.gen()
            sage: f = 10*y^2 - y^3 - 9
            sage: f.roots(multiplicities=False)
            [0, 1, 3, 6]

        An example over the complex double field (where root finding is
        fast, thanks to NumPy)::

            sage: R.<x> = CDF[]
            sage: f = R.cyclotomic_polynomial(5); f
            x^4 + x^3 + x^2 + x + 1.0
            sage: f.roots(multiplicities=False)  # abs tol 1e-9
            [-0.8090169943749469 - 0.5877852522924724*I, -0.8090169943749473 + 0.5877852522924724*I, 0.30901699437494773 - 0.951056516295154*I, 0.30901699437494756 + 0.9510565162951525*I]
            sage: [z^5 for z in f.roots(multiplicities=False)]  # abs tol 1e-14
            [0.9999999999999957 - 1.2864981197413038e-15*I, 0.9999999999999976 + 3.062854959141552e-15*I, 1.0000000000000024 + 1.1331077795295987e-15*I, 0.9999999999999953 - 2.0212861992297117e-15*I]
            sage: f = CDF['x']([1,2,3,4]); f
            4.0*x^3 + 3.0*x^2 + 2.0*x + 1.0
            sage: r = f.roots(multiplicities=False)
            sage: [f(a).abs() for a in r]  # abs tol 1e-14
            [2.574630599127759e-15, 1.457101633618084e-15, 1.1443916996305594e-15]

        Another example over RDF::

            sage: x = RDF['x'].0
            sage: ((x^3 -1)).roots()  # abs tol 4e-16
            [(1.0000000000000002, 1)]
            sage: ((x^3 -1)).roots(multiplicities=False)  # abs tol 4e-16
            [1.0000000000000002]

        More examples involving the complex double field::

            sage: x = CDF['x'].0
            sage: i = CDF.0
            sage: f = x^3 + 2*i; f
            x^3 + 2.0*I
            sage: f.roots()  # abs tol 1e-14
            [(-1.0911236359717227 - 0.6299605249474374*I, 1), (3.885780586188048e-16 + 1.2599210498948734*I, 1), (1.0911236359717211 - 0.6299605249474363*I, 1)]
            sage: f.roots(multiplicities=False)  # abs tol 1e-14
            [-1.0911236359717227 - 0.6299605249474374*I, 3.885780586188048e-16 + 1.2599210498948734*I, 1.0911236359717211 - 0.6299605249474363*I]
            sage: [abs(f(z)) for z in f.roots(multiplicities=False)]  # abs tol 1e-14
            [8.95090418262362e-16, 8.728374398092689e-16, 1.0235750533041806e-15]
            sage: f = i*x^3 + 2; f
            I*x^3 + 2.0
            sage: f.roots()  # abs tol 1e-14
            [(-1.0911236359717227 + 0.6299605249474374*I, 1), (3.885780586188048e-16 - 1.2599210498948734*I, 1), (1.0911236359717211 + 0.6299605249474363*I, 1)]
            sage: abs(f(f.roots()[0][0]))  # abs tol 1e-13
            1.1102230246251565e-16

        Examples using real root isolation::

            sage: x = polygen(ZZ)
            sage: f = x^2 - x - 1
            sage: f.roots()
            []
            sage: f.roots(ring=RIF)
            [(-0.6180339887498948482045868343657?, 1), (1.6180339887498948482045868343657?, 1)]
            sage: f.roots(ring=RIF, multiplicities=False)
            [-0.6180339887498948482045868343657?, 1.6180339887498948482045868343657?]
            sage: f.roots(ring=RealIntervalField(150))
            [(-0.6180339887498948482045868343656381177203091798057628621354486227?, 1), (1.618033988749894848204586834365638117720309179805762862135448623?, 1)]
            sage: f.roots(ring=AA)
            [(-0.618033988749895?, 1), (1.618033988749895?, 1)]
            sage: f = f^2 * (x - 1)
            sage: f.roots(ring=RIF)
            [(-0.6180339887498948482045868343657?, 2), (1.0000000000000000000000000000000?, 1), (1.6180339887498948482045868343657?, 2)]
            sage: f.roots(ring=RIF, multiplicities=False)
            [-0.6180339887498948482045868343657?, 1.0000000000000000000000000000000?, 1.6180339887498948482045868343657?]

        Examples using complex root isolation::

            sage: x = polygen(ZZ)
            sage: p = x^5 - x - 1
            sage: p.roots()
            []
            sage: p.roots(ring=CIF)
            [(1.167303978261419?, 1), (-0.764884433600585? - 0.352471546031727?*I, 1), (-0.764884433600585? + 0.352471546031727?*I, 1), (0.181232444469876? - 1.083954101317711?*I, 1), (0.181232444469876? + 1.083954101317711?*I, 1)]
            sage: p.roots(ring=ComplexIntervalField(200))
            [(1.167303978261418684256045899854842180720560371525489039140082?, 1), (-0.76488443360058472602982318770854173032899665194736756700778? - 0.35247154603172624931794709140258105439420648082424733283770?*I, 1), (-0.76488443360058472602982318770854173032899665194736756700778? + 0.35247154603172624931794709140258105439420648082424733283770?*I, 1), (0.18123244446987538390180023778112063996871646618462304743774? - 1.08395410131771066843034449298076657427364024315511565430114?*I, 1), (0.18123244446987538390180023778112063996871646618462304743774? + 1.08395410131771066843034449298076657427364024315511565430114?*I, 1)]
            sage: rts = p.roots(ring=QQbar); rts
            [(1.167303978261419?, 1), (-0.7648844336005847? - 0.3524715460317263?*I, 1), (-0.7648844336005847? + 0.3524715460317263?*I, 1), (0.1812324444698754? - 1.083954101317711?*I, 1), (0.1812324444698754? + 1.083954101317711?*I, 1)]
            sage: p.roots(ring=AA)
            [(1.167303978261419?, 1)]
            sage: p = (x - rts[4][0])^2 * (3*x^2 + x + 1)
            sage: p.roots(ring=QQbar)
            [(-0.1666666666666667? - 0.552770798392567?*I, 1), (-0.1666666666666667? + 0.552770798392567?*I, 1), (0.1812324444698754? + 1.083954101317711?*I, 2)]
            sage: p.roots(ring=CIF)
            [(-0.1666666666666667? - 0.552770798392567?*I, 1), (-0.1666666666666667? + 0.552770798392567?*I, 1), (0.1812324444698754? + 1.083954101317711?*I, 2)]

        Note that coefficients in a number field with defining polynomial
        `x^2 + 1` are considered to be Gaussian rationals (with the
        generator mapping to +I), if you ask for complex roots.

        ::

            sage: K.<im> = NumberField(x^2 + 1)
            sage: y = polygen(K)
            sage: p = y^4 - 2 - im
            sage: p.roots(ring=CC)
            [(-1.2146389322441... - 0.14142505258239...*I, 1), (-0.14142505258239... + 1.2146389322441...*I, 1), (0.14142505258239... - 1.2146389322441...*I, 1), (1.2146389322441... + 0.14142505258239...*I, 1)]
            sage: p = p^2 * (y^2 - 2)
            sage: p.roots(ring=CIF)
            [(-1.414213562373095?, 1), (1.414213562373095?, 1), (-1.214638932244183? - 0.141425052582394?*I, 2), (-0.141425052582394? + 1.214638932244183?*I, 2), (0.141425052582394? - 1.214638932244183?*I, 2), (1.214638932244183? + 0.141425052582394?*I, 2)]

        Note that one should not use NumPy when wanting high precision
        output as it does not support any of the high precision types::

            sage: R.<x> = RealField(200)[]
            sage: f = x^2 - R(pi)
            sage: f.roots()
            [(-1.7724538509055160272981674833411451827975494561223871282138, 1), (1.7724538509055160272981674833411451827975494561223871282138, 1)]
            sage: f.roots(algorithm='numpy')
            doctest... UserWarning: NumPy does not support arbitrary precision arithmetic.  The roots found will likely have less precision than you expect.
            [(-1.77245385090551..., 1), (1.77245385090551..., 1)]

        We can also find roots over number fields::

            sage: K.<z> = CyclotomicField(15)
            sage: R.<x> = PolynomialRing(K)
            sage: (x^2 + x + 1).roots()
            [(z^5, 1), (-z^5 - 1, 1)]

        There are many combinations of floating-point input and output
        types that work. (Note that some of them are quite pointless like using
        ``algorithm='numpy'`` with high-precision types.)

        ::

            sage: rflds = (RR, RDF, RealField(100))
            sage: cflds = (CC, CDF, ComplexField(100))
            sage: def cross(a, b):
            ....:     return list(cartesian_product_iterator([a, b]))
            sage: flds = cross(rflds, rflds) + cross(rflds, cflds) + cross(cflds, cflds)
            sage: for (fld_in, fld_out) in flds:
            ....:     x = polygen(fld_in)
            ....:     f = x^3 - fld_in(2)
            ....:     x2 = polygen(fld_out)
            ....:     f2 = x2^3 - fld_out(2)
            ....:     for algo in (None, 'pari', 'numpy'):
            ....:         rts = f.roots(ring=fld_out, multiplicities=False)
            ....:         if fld_in == fld_out and algo is None:
            ....:             print fld_in, rts
            ....:         for rt in rts:
            ....:             assert(abs(f2(rt)) <= 1e-10)
            ....:             assert(rt.parent() == fld_out)
            Real Field with 53 bits of precision [1.25992104989487]
            Real Double Field [1.25992104989...]
            Real Field with 100 bits of precision [1.2599210498948731647672106073]
            Complex Field with 53 bits of precision [1.25992104989487, -0.62996052494743... - 1.09112363597172*I, -0.62996052494743... + 1.09112363597172*I]
            Complex Double Field [1.25992104989..., -0.629960524947... - 1.0911236359717...*I, -0.629960524947... + 1.0911236359717...*I]
            Complex Field with 100 bits of precision [1.2599210498948731647672106073, -0.62996052494743658238360530364 - 1.0911236359717214035600726142*I, -0.62996052494743658238360530364 + 1.0911236359717214035600726142*I]

        Note that we can find the roots of a polynomial with algebraic
        coefficients::

            sage: rt2 = sqrt(AA(2))
            sage: rt3 = sqrt(AA(3))
            sage: x = polygen(AA)
            sage: f = (x - rt2) * (x - rt3); f
                x^2 - 3.146264369941973?*x + 2.449489742783178?
            sage: rts = f.roots(); rts
            [(1.414213562373095?, 1), (1.732050807568878?, 1)]
            sage: rts[0][0] == rt2
            True
            sage: f.roots(ring=RealIntervalField(150))
            [(1.414213562373095048801688724209698078569671875376948073176679738?, 1), (1.732050807568877293527446341505872366942805253810380628055806980?, 1)]

        We can handle polynomials with huge coefficients.

        This number doesn't even fit in an IEEE double-precision float, but
        RR and CC allow a much larger range of floating-point numbers::

            sage: bigc = 2^1500
            sage: CDF(bigc)
            +infinity
            sage: CC(bigc)
            3.50746621104340e451

        Polynomials using such large coefficients can't be handled by
        numpy, but pari can deal with them::

            sage: x = polygen(QQ)
            sage: p = x + bigc
            sage: p.roots(ring=RR, algorithm='numpy')
            Traceback (most recent call last):
            ...
            LinAlgError: Array must not contain infs or NaNs
            sage: p.roots(ring=RR, algorithm='pari')
            [(-3.50746621104340e451, 1)]
            sage: p.roots(ring=AA)
            [(-3.5074662110434039?e451, 1)]
            sage: p.roots(ring=QQbar)
            [(-3.5074662110434039?e451, 1)]
            sage: p = bigc*x + 1
            sage: p.roots(ring=RR)
            [(0.000000000000000, 1)]
            sage: p.roots(ring=AA)
            [(-2.8510609648967059?e-452, 1)]
            sage: p.roots(ring=QQbar)
            [(-2.8510609648967059?e-452, 1)]
            sage: p = x^2 - bigc
            sage: p.roots(ring=RR)
            [(-5.92238652153286e225, 1), (5.92238652153286e225, 1)]
            sage: p.roots(ring=QQbar)
            [(-5.9223865215328558?e225, 1), (5.9223865215328558?e225, 1)]

        Algorithms used:

        For brevity, we will use RR to mean any RealField of any precision;
        similarly for RIF, CC, and CIF. Since Sage has no specific
        implementation of Gaussian rationals (or of number fields with
        embedding, at all), when we refer to Gaussian rationals below we
        will accept any number field with defining polynomial
        `x^2+1`, mapping the field generator to +I.

        We call the base ring of the polynomial K, and the ring given by
        the ring= argument L. (If ring= is not specified, then L is the
        same as K.)

        If K and L are floating-point (RDF, CDF, RR, or CC), then a
        floating-point root-finder is used. If L is RDF or CDF then we
        default to using NumPy's roots(); otherwise, we use PARI's
        polroots(). This choice can be overridden with
        algorithm='pari' or algorithm='numpy'. If the algorithm is
        unspecified and NumPy's roots() algorithm fails, then we fall
        back to pari (numpy will fail if some coefficient is infinite,
        for instance).

        If L is SR, then the roots will be radical expressions,
        computed as the solutions of a symbolic polynomial expression.
        At the moment this delegates to
        :meth:`sage.symbolic.expression.Expression.solve`
        which in turn uses Maxima to find radical solutions.
        Some solutions may be lost in this approach.
        Once :trac:`17516` gets implemented, all possible radical
        solutions should become available.

        If L is AA or RIF, and K is ZZ, QQ, or AA, then the root isolation
        algorithm sage.rings.polynomial.real_roots.real_roots() is used.
        (You can call real_roots() directly to get more control than this
        method gives.)

        If L is QQbar or CIF, and K is ZZ, QQ, AA, QQbar, or the Gaussian
        rationals, then the root isolation algorithm
        sage.rings.polynomial.complex_roots.complex_roots() is used. (You
        can call complex_roots() directly to get more control than this
        method gives.)

        If L is AA and K is QQbar or the Gaussian rationals, then
        complex_roots() is used (as above) to find roots in QQbar, then
        these roots are filtered to select only the real roots.

        If L is floating-point and K is not, then we attempt to change the
        polynomial ring to L (using .change_ring()) (or, if L is complex
        and K is not, to the corresponding real field). Then we use either
        PARI or numpy as specified above.

        For all other cases where K is different than L, we just use
        .change_ring(L) and proceed as below.

        The next method, which is used if K is an integral domain, is to
        attempt to factor the polynomial. If this succeeds, then for every
        degree-one factor a\*x+b, we add -b/a as a root (as long as this
        quotient is actually in the desired ring).

        If factoring over K is not implemented (or K is not an integral
        domain), and K is finite, then we find the roots by enumerating all
        elements of K and checking whether the polynomial evaluates to zero
        at that value.

        .. note::

           We mentioned above that polynomials with multiple roots are
           always ill-conditioned; if your input is given to n bits of
           precision, you should not expect more than n/k good bits
           for a k-fold root. (You can get solutions that make the
           polynomial evaluate to a number very close to zero;
           basically the problem is that with a multiple root, there
           are many such numbers, and it's difficult to choose between
           them.)

           To see why this is true, consider the naive floating-point
           error analysis model where you just pretend that all
           floating-point numbers are somewhat imprecise - a little
           'fuzzy', if you will.  Then the graph of a floating-point
           polynomial will be a fuzzy line.  Consider the graph of
           `(x-1)^3`; this will be a fuzzy line with a
           horizontal tangent at `x=1`, `y=0`. If the
           fuzziness extends up and down by about j, then it will
           extend left and right by about cube_root(j).

        TESTS::

            sage: K.<zeta> = CyclotomicField(2)
            sage: R.<x> = K[]
            sage: factor(x^3-1)
            (x - 1) * (x^2 + x + 1)

        This shows that the issue from :trac:`6237` is fixed::

            sage: R.<u> = QQ[]
            sage: g = -27*u^14 - 32*u^9
            sage: g.roots(CDF, multiplicities=False)  # abs tol 2e-15
            [-1.0345637159435719, 0.0, -0.3196977699902601 - 0.9839285635706636*I, -0.3196977699902601 + 0.9839285635706636*I, 0.8369796279620465 - 0.6081012947885318*I, 0.8369796279620465 + 0.6081012947885318*I]
            sage: g.roots(CDF)  # abs tol 2e-15
            [(-1.0345637159435719, 1), (0.0, 9), (-0.3196977699902601 - 0.9839285635706636*I, 1), (-0.3196977699902601 + 0.9839285635706636*I, 1), (0.8369796279620465 - 0.6081012947885318*I, 1), (0.8369796279620465 + 0.6081012947885318*I, 1)]

        This shows that the issue at :trac:`2418` is fixed::

            sage: x = polygen(QQ)
            sage: p = (x^50/2^100 + x^10 + x + 1).change_ring(ComplexField(106))
            sage: rts = (p/2^100).roots(multiplicities=False)
            sage: eps = 2^(-50)   # we test the roots numerically
            sage: [abs(p(rt)) < eps for rt in rts] == [True]*50
            True

        This shows that the issue at :trac:`10901` is fixed::

            sage: a = var('a'); R.<x> = SR[]
            sage: f = x - a
            sage: f.roots(RR)
            Traceback (most recent call last):
            ...
            TypeError: Cannot evaluate symbolic expression to a numeric value.
            sage: f.roots(CC)
            Traceback (most recent call last):
            ...
            TypeError: Cannot evaluate symbolic expression to a numeric value.

        We can find roots of polynomials defined over `\ZZ` or `\QQ`
        over the `p`-adics, see :trac:`15422`::

            sage: R.<x> = ZZ[]
            sage: pol = (x - 1)^2
            sage: pol.roots(Qp(3,5))
            [(1 + O(3^5), 2)]

        This doesn't work if we first change coefficients to `\QQ_p`::

            sage: pol.change_ring(Qp(3,5)).roots()
            Traceback (most recent call last):
            ...
            PrecisionError: p-adic factorization not well-defined since the discriminant is zero up to the requestion p-adic precision

            sage: (pol - 3^6).roots(Qp(3,5))
            [(1 + 2*3^3 + 2*3^4 + O(3^5), 1), (1 + 3^3 + O(3^5), 1)]
            sage: r = pol.roots(Zp(3,5), multiplicities=False); r
            [1 + O(3^5)]
            sage: parent(r[0])
            3-adic Ring with capped relative precision 5

        Spurious crash with pari-2.5.5, see :trac:`16165`::

            sage: f=(1+x+x^2)^3
            sage: f.roots(ring=CC)
            [(-0.500000000000000 - 0.866025403784439*I, 3),
             (-0.500000000000000 + 0.866025403784439*I, 3)]

        Test a crash reported at :trac:`19649`::

            sage: polRing.<x> = PolynomialRing(ZZ)
            sage: j = (x+1)^2 * (x-1)^7 * (x^2-x+1)^5
            sage: j.roots(CC)
            [(-1.00000000000000, 2),
             (1.00000000000000, 7),
             (0.500000000000000 - 0.866025403784439*I, 5),
             (0.500000000000000 + 0.866025403784439*I, 5)]
        """
        K = self.parent().base_ring()
        if hasattr(K, '_roots_univariate_polynomial'):
            return K._roots_univariate_polynomial(self, ring=ring, multiplicities=multiplicities, algorithm=algorithm)

        L = K if ring is None else ring

        late_import()

        input_fp = (is_RealField(K)
                    or is_ComplexField(K)
                    or is_RealDoubleField(K)
                    or is_ComplexDoubleField(K))
        output_fp = (is_RealField(L)
                     or is_ComplexField(L)
                     or is_RealDoubleField(L)
                     or is_ComplexDoubleField(L))
        input_complex = (is_ComplexField(K)
                         or is_ComplexDoubleField(K))
        output_complex = (is_ComplexField(L)
                          or is_ComplexDoubleField(L))
        input_gaussian = (isinstance(K, NumberField_quadratic)
                          and list(K.polynomial()) == [1, 0, 1])

        if input_fp and output_fp:
            # allow for possibly using a fast but less reliable
            # floating point algorithm from numpy
            low_prec = is_RealDoubleField(K) or is_ComplexDoubleField(K)
            if algorithm is None:
                if low_prec:
                    algorithm = 'either'
                else:
                    algorithm = 'pari'

            if algorithm != 'numpy' and algorithm != 'either' and algorithm != 'pari':
                raise ValueError("Unknown algorithm '%s'" % algorithm)

            # We should support GSL, too.  We could also support PARI's
            # old Newton-iteration algorithm.

            input_arbprec = (is_RealField(K) or
                             is_ComplexField(K))

            if algorithm == 'numpy' or algorithm == 'either':
                if K.prec() > 53 and L.prec() > 53:
                    from warnings import warn
                    warn('NumPy does not support arbitrary precision arithmetic.  ' +
                         'The roots found will likely have less precision than ' +
                         'you expect.')

                import numpy
                from numpy.linalg.linalg import LinAlgError
                numpy_dtype = ('complex' if input_complex else 'double')
                ty = (complex if input_complex else float)
                coeffs = self.list()
                numpy_array = numpy.array([ty(c) for c in reversed(coeffs)], dtype=numpy_dtype)
                try:
                    ext_rts1 = numpy.roots(numpy_array)
                    rts = []
                    for rt in ext_rts1:
                        rts.append(CDF(rt))
                    rts.sort()
                    ext_rts = rts
                except (ValueError, LinAlgError):
                    if algorithm == 'either':
                        algorithm = 'pari'
                    else:
                        raise

            if algorithm == 'pari':
                if not input_arbprec:
                    self = self.change_ring(CC if input_complex else RR)
                ext_rts = self._pari_().polroots(precision=L.prec())

            if output_complex:
                rts = sort_complex_numbers_for_display([L(root) for root in ext_rts])
            else:
                rts = sorted([L(root.real()) for root in ext_rts if root.imag() == 0])

            rts_mult = []
            j = 0
            while j < len(rts):
                rt = rts[j]
                mult = rts.count(rt)
                rts_mult.append((rt, mult))
                j += mult

            if multiplicities:
                return rts_mult
            else:
                return [rt for (rt, mult) in rts_mult]

        from sage.symbolic.ring import SR
        if L is SR:
            vname = 'do_not_use_this_name_in_a_polynomial_coefficient'
            var = SR(vname)
            expr = self(var)
            rts = expr.solve(var,
                             explicit_solutions=True,
                             multiplicities=multiplicities)
            if multiplicities:
                return [(rt.rhs(), mult) for rt, mult in zip(*rts)]
            else:
                return [rt.rhs() for rt in rts]

        if L != K or is_AlgebraicField_common(L):
            # So far, the only "special" implementations are for real
            # and complex root isolation and for p-adic factorization
            if (is_IntegerRing(K) or is_RationalField(K)
                or is_AlgebraicRealField(K)) and \
                (is_AlgebraicRealField(L) or is_RealIntervalField(L)):

                from sage.rings.polynomial.real_roots import real_roots

                if is_AlgebraicRealField(L):
                    rts = real_roots(self, retval='algebraic_real')
                else:
                    diam = ~(ZZ(1) << L.prec())
                    rts1 = real_roots(self, retval='interval', max_diameter=diam)

                    # We (essentially) promise in the docstring above
                    # that returned intervals will be at least the precision
                    # of the given ring.  But real_roots() does not guarantee
                    # this; for instance, if it returns exactly zero,
                    # it may return this with a low-precision
                    # RealIntervalFieldElement.

                    rts = []
                    for (rt, mult) in rts1:
                        if rt.prec() < L.prec():
                            rt = L(rt)
                        rts.append((rt, mult))

                if multiplicities:
                    return rts
                else:
                    return [rt for (rt, mult) in rts]

            if (is_IntegerRing(K) or is_RationalField(K)
                or is_AlgebraicField_common(K) or input_gaussian) and \
                (is_ComplexIntervalField(L) or is_AlgebraicField_common(L)):

                from sage.rings.polynomial.complex_roots import complex_roots

                if is_ComplexIntervalField(L):
                    rts = complex_roots(self, min_prec=L.prec())
                elif is_AlgebraicField(L):
                    rts = complex_roots(self, retval='algebraic')
                else:
                    rts = complex_roots(self, retval='algebraic_real')

                if multiplicities:
                    return rts
                else:
                    return [rt for (rt, mult) in rts]

            if output_fp and output_complex and not input_gaussian:
                # If we want the complex roots, and the input is not
                # floating point, we convert to a real polynomial
                # (except when the input coefficients are Gaussian rationals).
                if is_ComplexDoubleField(L):
                    real_field = RDF
                else:
                    real_field = RealField(L.prec())

                return self.change_ring(real_field).roots(ring=L, multiplicities=multiplicities, algorithm=algorithm)
            elif is_pAdicRing(L) or is_pAdicField(L):
                p = L.prime()
                n = L.precision_cap()
                try:
                    F = self.factor_padic(p, n)
                except AttributeError:
                    pass
                else:
                    return self.change_ring(L)._roots_from_factorization(F, multiplicities)

            return self.change_ring(L).roots(multiplicities=multiplicities, algorithm=algorithm)

        try:
            if K.is_integral_domain():
                if not K.is_field():
                    try:
                        # get rid of the content of self since we don't need it
                        # and we really don't want to factor it if it's a huge
                        # integer
                        c = self.content()
                        self = self//c
                    except AttributeError:
                        pass
                return self._roots_from_factorization(self.factor(), multiplicities)
            else:
                raise NotImplementedError
        except NotImplementedError:
            if K.is_finite():
                if multiplicities:
                    raise NotImplementedError("root finding with multiplicities for this polynomial not implemented (try the multiplicities=False option)")
                else:
                    return [a for a in K if not self(a)]

            raise NotImplementedError("root finding for this polynomial not implemented")

    def _roots_from_factorization(self, F, multiplicities):
        """
        Given a factorization ``F`` of the polynomial ``self``, return
        the roots of ``self``.

        EXAMPLES::

            sage: R.<x> = ZZ[]
            sage: pol = 20*x^3 - 50*x^2 + 20*x
            sage: F = pol.factor(); F
            2 * 5 * (x - 2) * x * (2*x - 1)
            sage: pol._roots_from_factorization(F, multiplicities=True)
            [(2, 1), (0, 1)]
            sage: pol.change_ring(QQ)._roots_from_factorization(F, multiplicities=False)
            [2, 0, 1/2]
        """
        seq = []
        K = self.parent().base_ring()
        for fac in F:
            g = fac[0]
            if g.degree() == 1:
                rt = -g[0]/g[1]
                # We need to check that this root is actually in K;
                # otherwise we'd return roots in the fraction field of K.
                if rt in K:
                    rt = K(rt)
                    if multiplicities:
                        seq.append((rt,fac[1]))
                    else:
                        seq.append(rt)
        return seq

    def real_roots(self):
        """
        Return the real roots of this polynomial, without multiplicities.

        Calls self.roots(ring=RR), unless this is a polynomial with
        floating-point real coefficients, in which case it calls
        self.roots().

        EXAMPLES::

            sage: x = polygen(ZZ)
            sage: (x^2 - x - 1).real_roots()
            [-0.618033988749895, 1.61803398874989]

        TESTS::

            sage: x = polygen(RealField(100))
            sage: (x^2 - x - 1).real_roots()[0].parent()
                Real Field with 100 bits of precision
            sage: x = polygen(RDF)
            sage: (x^2 - x - 1).real_roots()[0].parent()
            Real Double Field

            sage: x=polygen(ZZ,'x'); v=(x^2-x-1).real_roots()
            sage: v[0].parent() is RR
            True
        """
        K = self.base_ring()
        if is_RealField(K) or is_RealDoubleField(K):
            return self.roots(multiplicities=False)

        return self.roots(ring=RR, multiplicities=False)

    def complex_roots(self):
        """
        Return the complex roots of this polynomial, without
        multiplicities.

        Calls self.roots(ring=CC), unless this is a polynomial with
        floating-point coefficients, in which case it is uses the
        appropriate precision from the input coefficients.

        EXAMPLES::

            sage: x = polygen(ZZ)
            sage: (x^3 - 1).complex_roots()   # note: low order bits slightly different on ppc.
            [1.00000000000000, -0.500000000000000 - 0.86602540378443...*I, -0.500000000000000 + 0.86602540378443...*I]

        TESTS::

            sage: x = polygen(RR)
            sage: (x^3 - 1).complex_roots()[0].parent()
            Complex Field with 53 bits of precision
            sage: x = polygen(RDF)
            sage: (x^3 - 1).complex_roots()[0].parent()
            Complex Double Field
            sage: x = polygen(RealField(200))
            sage: (x^3 - 1).complex_roots()[0].parent()
            Complex Field with 200 bits of precision
            sage: x = polygen(CDF)
            sage: (x^3 - 1).complex_roots()[0].parent()
            Complex Double Field
            sage: x = polygen(ComplexField(200))
            sage: (x^3 - 1).complex_roots()[0].parent()
            Complex Field with 200 bits of precision
            sage: x=polygen(ZZ,'x'); v=(x^2-x-1).complex_roots()
            sage: v[0].parent() is CC
            True
        """
        K = self.base_ring()
        if is_RealField(K):
            return self.roots(ring=ComplexField(K.prec()), multiplicities=False)
        if is_RealDoubleField(K):
            return self.roots(ring=CDF, multiplicities=False)
        if is_ComplexField(K) or is_ComplexDoubleField(K):
            return self.roots(multiplicities=False)

        return self.roots(ring=CC, multiplicities=False)

    def variable_name(self):
        """
        Return name of variable used in this polynomial as a string.

        OUTPUT: string

        EXAMPLES::

            sage: R.<t> = QQ[]
            sage: f = t^3 + 3/2*t + 5
            sage: f.variable_name()
            't'
        """
        return self.parent().variable_name()

    @coerce_binop
    def xgcd(self, other):
        r"""
<<<<<<< HEAD
        Compute an extended gcd for ``self`` and ``other``.

        INPUT:

            - ``other`` -- a polynomial in the same ring as ``self``

        OUTPUT:

            A tuple ``(r,s,t)`` where ``r`` is a greatest common divisor of
            ``self`` and ``other``, and ``s`` and ``t`` are such that ``r =
            s*self + t*other`` holds.
=======
        Return an extended gcd of this polynomial and ``other``.

        INPUT:

        - ``other`` -- a polynomial in the same ring as this polynomial

        OUTPUT:

        A tuple ``(r, s, t)`` where ``r`` is a greatest common divisor
        of this polynomial and ``other``, and ``s`` and ``t`` are such
        that ``r = s*self + t*other`` holds.
>>>>>>> 1c17d9ee

        .. NOTE::

            The actual algorithm for computing the extended gcd depends on the
            base ring underlying the polynomial ring. If the base ring defines
            a method ``_xgcd_univariate_polynomial``, then this method will be
            called (see examples below).

        EXAMPLES::

            sage: R.<x> = QQbar[]
            sage: (2*x^2).gcd(2*x)
            x
            sage: R.zero().gcd(0)
            0
            sage: (2*x).gcd(0)
            x

        One can easily add xgcd functionality to new rings by providing a
        method ``_xgcd_univariate_polynomial``::

            sage: R.<x> = QQ[]
            sage: S.<y> = R[]
            sage: h1 = y*x
            sage: h2 = y^2*x^2
            sage: h1.xgcd(h2)
            Traceback (most recent call last):
            ...
            NotImplementedError: Univariate Polynomial Ring in x over Rational Field does not provide an xgcd implementation for univariate polynomials
            sage: T.<x,y> = QQ[]
            sage: def poor_xgcd(f,g):
<<<<<<< HEAD
            ...       ret = S(T(f).gcd(g))
            ...       if ret == f: return ret,S.one(),S.zero()
            ...       if ret == g: return ret,S.zero(),S.one()
            ...       raise NotImplementedError
=======
            ....:     ret = S(T(f).gcd(g))
            ....:     if ret == f: return ret,S.one(),S.zero()
            ....:     if ret == g: return ret,S.zero(),S.one()
            ....:     raise NotImplementedError
>>>>>>> 1c17d9ee
            sage: R._xgcd_univariate_polynomial = poor_xgcd
            sage: h1.xgcd(h2)
            (x*y, 1, 0)
            sage: del R._xgcd_univariate_polynomial

        """
        if hasattr(self.base_ring(), '_xgcd_univariate_polynomial'):
            return self.base_ring()._xgcd_univariate_polynomial(self, other)
        else:
            raise NotImplementedError("%s does not provide an xgcd implementation for univariate polynomials"%self.base_ring())

    def variables(self):
        """
        Returns the tuple of variables occurring in this polynomial.

        EXAMPLES::

            sage: R.<x> = QQ[]
            sage: x.variables()
            (x,)

        A constant polynomial has no variables.

        ::

            sage: R(2).variables()
            ()
        """
        if self.is_constant():
            return ()
        else:
            return self._parent.gens()

    def args(self):
        """
        Returns the generator of this polynomial ring, which is the (only)
        argument used when calling self.

        EXAMPLES::

            sage: R.<x> = QQ[]
            sage: x.args()
            (x,)

        A constant polynomial has no variables, but still takes a single
        argument.

        ::

            sage: R(2).args()
            (x,)
        """
        return self._parent.gens()

    def valuation(self, p=None):
        r"""
        If `f = a_r x^r + a_{r+1}x^{r+1} + \cdots`, with
        `a_r` nonzero, then the valuation of `f` is
        `r`. The valuation of the zero polynomial is
        `\infty`.

        If a prime (or non-prime) `p` is given, then the valuation
        is the largest power of `p` which divides self.

        The valuation at `\infty` is -self.degree().

        EXAMPLES::

            sage: P.<x> = ZZ[]
            sage: (x^2+x).valuation()
            1
            sage: (x^2+x).valuation(x+1)
            1
            sage: (x^2+1).valuation()
            0
            sage: (x^3+1).valuation(infinity)
            -3
            sage: P(0).valuation()
            +Infinity
        """
        cdef int k

        if not self:
            return infinity.infinity

        if p is infinity.infinity:
            return -self.degree()

        if p is None:
            for k from 0 <= k <= self.degree():
                if self[k]:
                    return ZZ(k)
        if isinstance(p, Polynomial):
            p = self.parent().coerce(p)
        elif is_Ideal(p) and p.ring() is self.parent(): # eventually need to handle fractional ideals in the fraction field
            if self.parent().base_ring().is_field(): # common case
                p = p.gen()
            else:
                raise NotImplementedError
        else:
            from sage.rings.fraction_field import is_FractionField
            if is_FractionField(p.parent()) and self.parent().has_coerce_map_from(p.parent().ring()):
                p = self.parent().coerce(p.parent().ring()(p)) # here we require that p be integral.
            else:
                raise TypeError("The polynomial, p, must have the same parent as self.")

        if p.degree() == 0:
            raise ArithmeticError("The polynomial, p, must have positive degree.")
        k = 0
        while self % p == 0:
            k = k + 1
            self //= p
        return sage.rings.integer.Integer(k)

    def ord(self, p=None):
        r"""
        This is the same as the valuation of self at p. See the
        documentation for ``self.valuation``.

        EXAMPLES::

            sage: R.<x> = ZZ[]
            sage: (x^2+x).ord(x+1)
            1
        """
        return self.valuation(p)

    def add_bigoh(self, prec):
        r"""
        Returns the power series of precision at most prec got by adding
        `O(q^\text{prec})` to self, where q is its variable.

        EXAMPLES::

            sage: R.<x> = ZZ[]
            sage: f = 1 + 4*x + x^3
            sage: f.add_bigoh(7)
            1 + 4*x + x^3 + O(x^7)
            sage: f.add_bigoh(2)
            1 + 4*x + O(x^2)
            sage: f.add_bigoh(2).parent()
            Power Series Ring in x over Integer Ring
        """
        return self.parent().completion(self.parent().gen())(self).add_bigoh(prec)

    def is_irreducible(self):
        """
        Return True precisely if this polynomial is irreducible over its
        base ring.

        Testing irreducibility over `\ZZ/n\ZZ` for composite `n` is not
        implemented.

        EXAMPLES::

            sage: R.<x> = ZZ[]
            sage: (x^3 + 1).is_irreducible()
            False
            sage: (x^2 - 1).is_irreducible()
            False
            sage: (x^3 + 2).is_irreducible()
            True
            sage: R(0).is_irreducible()
            False

        See :trac:`5140`,

        ::

            sage: R(1).is_irreducible()
            False
            sage: R(4).is_irreducible()
            False
            sage: R(5).is_irreducible()
            True

        The base ring does matter:  for example, 2x is irreducible as a
        polynomial in QQ[x], but not in ZZ[x],

        ::

            sage: R.<x> = ZZ[]
            sage: R(2*x).is_irreducible()
            False
            sage: R.<x> = QQ[]
            sage: R(2*x).is_irreducible()
            True

        TESTS::

            sage: F.<t> = NumberField(x^2-5)
            sage: Fx.<xF> = PolynomialRing(F)
            sage: f = Fx([2*t - 5, 5*t - 10, 3*t - 6, -t, -t + 2, 1])
            sage: f.is_irreducible()
            False
            sage: f = Fx([2*t - 3, 5*t - 10, 3*t - 6, -t, -t + 2, 1])
            sage: f.is_irreducible()
            True
        """
        if self.is_zero():
            return False
        if self.is_unit():
            return False
        if self.degree() == 0:
            return self.base_ring()(self).is_irreducible()

        F = self.factor()
        if len(F) > 1 or F[0][1] > 1:
            return False
        return True

    def shift(self, n):
        r"""
        Returns this polynomial multiplied by the power `x^n`. If
        `n` is negative, terms below `x^n` will be
        discarded. Does not change this polynomial (since polynomials are
        immutable).

        EXAMPLES::

            sage: R.<x> = QQ[]
            sage: p = x^2 + 2*x + 4
            sage: p.shift(0)
             x^2 + 2*x + 4
            sage: p.shift(-1)
             x + 2
            sage: p.shift(-5)
             0
            sage: p.shift(2)
             x^4 + 2*x^3 + 4*x^2

        One can also use the infix shift operator::

            sage: f = x^3 + x
            sage: f >> 2
            x
            sage: f << 2
            x^5 + x^3

        TESTS::

            sage: p = R(0)
            sage: p.shift(3).is_zero()
            True
            sage: p.shift(-3).is_zero()
            True

        AUTHORS:

        - David Harvey (2006-08-06)

        - Robert Bradshaw (2007-04-18): Added support for infix
          operator.
        """
        if n == 0 or self.degree() < 0:
            return self   # safe because immutable.
        if n > 0:
            output = [self.base_ring().zero()] * n
            output.extend(self.coefficients(sparse=False))
            return self._parent(output, check=False)
        if n < 0:
            if n > self.degree():
                return self._parent([])
            else:
                return self._parent(self.coefficients(sparse=False)[-int(n):], check=False)

    def __lshift__(self, k):
        return self.shift(k)

    def __rshift__(self, k):
        return self.shift(-k)

    cpdef Polynomial truncate(self, long n):
        r"""
        Returns the polynomial of degree ` < n` which is equivalent
        to self modulo `x^n`.

        EXAMPLES::

            sage: R.<x> = ZZ[]; S.<y> = PolynomialRing(R, sparse=True)
            sage: f = y^3 + x*y -3*x; f
            y^3 + x*y - 3*x
            sage: f.truncate(2)
            x*y - 3*x
            sage: f.truncate(1)
            -3*x
            sage: f.truncate(0)
            0
        """
        # __getitem__ already returns a polynomial!!
        # We must not have check=False, since 0 must not have __coeffs = [0].
        return <Polynomial>self._parent(self[:n])#, check=False)

    cdef _inplace_truncate(self, long prec):
        return self.truncate(prec)

    def is_squarefree(self):
        """
        Return False if this polynomial is not square-free, i.e., if there is a
        non-unit `g` in the polynomial ring such that `g^2` divides ``self``.

        .. WARNING::

            This method is not consistent with
            :meth:`.squarefree_decomposition` since the latter does not factor
            the content of a polynomial. See the examples below.

        EXAMPLES::

            sage: R.<x> = QQ[]
            sage: f = (x-1)*(x-2)*(x^2-5)*(x^17-3); f
            x^21 - 3*x^20 - 3*x^19 + 15*x^18 - 10*x^17 - 3*x^4 + 9*x^3 + 9*x^2 - 45*x + 30
            sage: f.is_squarefree()
            True
            sage: (f*(x^2-5)).is_squarefree()
            False

        A generic implementation is available, which relies on gcd
        computations::

            sage: R.<x> = ZZ[]
            sage: (2*x).is_squarefree()
            True
            sage: (4*x).is_squarefree()
            False
            sage: (2*x^2).is_squarefree()
            False
            sage: R(0).is_squarefree()
            False
            sage: S.<y> = QQ[]
            sage: R.<x> = S[]
<<<<<<< HEAD
            sage: (2*x*y).is_squarefree() # R does not provide a gcd implementation
            Traceback (most recent call last):
            ...
            NotImplementedError: Univariate Polynomial Ring in y over Rational Field does not provide a gcd implementation for univariate polynomials
=======
            sage: (2*x*y).is_squarefree()
            True
>>>>>>> 1c17d9ee
            sage: (2*x*y^2).is_squarefree()
            False

        In positive characteristic, we compute the square-free
        decomposition or a full factorization, depending on which is
        available::

            sage: K.<t> = FunctionField(GF(3))
            sage: R.<x> = K[]
            sage: (x^3-x).is_squarefree()
            True
            sage: (x^3-1).is_squarefree()
            False
            sage: (x^3+t).is_squarefree()
            True
            sage: (x^3+t^3).is_squarefree()
            False

        In the following example, `t^2` is a unit in the base field::

            sage: R(t^2).is_squarefree()
            True

        This method is not consistent with :meth:`.squarefree_decomposition`::

            sage: R.<x> = ZZ[]
            sage: f = 4 * x
            sage: f.is_squarefree()
            False
            sage: f.squarefree_decomposition()
            (4) * x

        If you want this method equally not to consider the content, you can
        remove it as in the following example::

            sage: c = f.content()
            sage: (f/c).is_squarefree()
            True

        If the base ring is not an integral domain, the question is not
        mathematically well-defined::

            sage: R.<x> = IntegerModRing(9)[]
            sage: pol = (x + 3)*(x + 6); pol
            x^2
            sage: pol.is_squarefree()
            Traceback (most recent call last):
            ...
            TypeError: is_squarefree() is not defined for polynomials over Ring of integers modulo 9
        """
        B = self.parent().base_ring()
        if B not in sage.categories.integral_domains.IntegralDomains():
            raise TypeError("is_squarefree() is not defined for polynomials over {}".format(B))

        # a square-free polynomial has a square-free content
        if not B.is_field():
            content = self.content()
            if content not in self.parent().base_ring():
                content = content.gen()
            if not content.is_squarefree():
                return False

        # separable polynomials are square-free
        if self.derivative().gcd(self).is_constant():
            return True

        # for characteristic zero rings, square-free polynomials have to be separable
        if B.characteristic().is_zero():
            return False

        # over rings of positive characteristic, we rely on the square-free decomposition if available
        try:
            F = self.squarefree_decomposition()
        # We catch:
        # - NotImplementedError in case squarefree decomposition is not implemented
        # - AttributeError in case p-th roots are not (or do not exist)
        except (NotImplementedError, AttributeError):
            F = self.factor()
        return all([e<=1 for (f,e) in F])

    def radical(self):
        """
        Returns the radical of self; over a field, this is the product of
        the distinct irreducible factors of self. (This is also sometimes
        called the "square-free part" of self, but that term is ambiguous;
        it is sometimes used to mean the quotient of self by its maximal
        square factor.)

        EXAMPLES::

            sage: P.<x> = ZZ[]
            sage: t = (x^2-x+1)^3 * (3*x-1)^2
            sage: t.radical()
            3*x^3 - 4*x^2 + 4*x - 1
            sage: radical(12 * x^5)
            6*x

        If self has a factor of multiplicity divisible by the characteristic (see :trac:`8736`)::

            sage: P.<x> = GF(2)[]
            sage: (x^3 + x^2).radical()
            x^2 + x
        """
        P = self.parent()
        R = P.base_ring()
        p = R.characteristic()
        if p == 0 or p > self.degree():
            if R.is_field():
                return self // self.gcd(self.derivative())
            else:
                # Be careful with the content: return the
                # radical of the content times the radical of
                # (self/content)
                content = self.content()
                self_1 = (self//content)
                return (self_1 // self_1.gcd(self_1.derivative())) * content.radical()
        else:  # The above method is not always correct (see Trac 8736)
            return self.factor().radical_value()

    def content(self):
        """
        Return the content of ``self``, which is the ideal generated by the coefficients of ``self``.

        EXAMPLES::

            sage: R.<x> = IntegerModRing(4)[]
            sage: f = x^4 + 3*x^2 + 2
            sage: f.content()
            Ideal (2, 3, 1) of Ring of integers modulo 4
        """
        return self.base_ring().ideal(self.coefficients())

    def norm(self, p):
        r"""
        Return the `p`-norm of this polynomial.

        DEFINITION: For integer `p`, the `p`-norm of a
        polynomial is the `p`\th root of the sum of the
        `p`\th powers of the absolute values of the coefficients of
        the polynomial.

        INPUT:


        -  ``p`` - (positive integer or +infinity) the degree
           of the norm


        EXAMPLES::

            sage: R.<x> = RR[]
            sage: f = x^6 + x^2 + -x^4 - 2*x^3
            sage: f.norm(2)
            2.64575131106459
            sage: (sqrt(1^2 + 1^2 + (-1)^2 + (-2)^2)).n()
            2.64575131106459

        ::

            sage: f.norm(1)
            5.00000000000000
            sage: f.norm(infinity)
            2.00000000000000

        ::

            sage: f.norm(-1)
            Traceback (most recent call last):
            ...
            ValueError: The degree of the norm must be positive

        TESTS::

            sage: R.<x> = RR[]
            sage: f = x^6 + x^2 + -x^4 -x^3
            sage: f.norm(int(2))
            2.00000000000000

        Check that :trac:`18600` is fixed::

            sage: R.<x> = PolynomialRing(ZZ, sparse=True)
            sage: (x^2^100 + 1).norm(1)
            2.00000000000000

        AUTHORS:

        - Didier Deshommes
        - William Stein: fix bugs, add definition, etc.
        """
        if p <= 0 :
            raise ValueError("The degree of the norm must be positive")

        coeffs = self.coefficients()
        if p == infinity.infinity:
            return RR(max([abs(i) for i in coeffs]))

        p = sage.rings.integer.Integer(p)  # because we'll do 1/p below.

        if p == 1:
            return RR(sum([abs(i) for i in coeffs]))

        return RR(sum([abs(i)**p for i in coeffs]))**(1/p)

    def number_of_terms(self):
        """
        Returns the number of non-zero coefficients of self. Also called weight,
        hamming weight or sparsity.

        EXAMPLES::

            sage: R.<x> = ZZ[]
            sage: f = x^3 - x
            sage: f.number_of_terms()
            2
            sage: R(0).number_of_terms()
            0
            sage: f = (x+1)^100
            sage: f.number_of_terms()
            101
            sage: S = GF(5)['y']
            sage: S(f).number_of_terms()
            5
            sage: cyclotomic_polynomial(105).number_of_terms()
            33

        The method :meth:`hamming_weight` is an alias::

            sage: f.hamming_weight()
            101
        """
        cdef long w = 0
        for a in self.coefficients(sparse=False):
            if a:
                w += 1
        return w

    # alias hamming_weight for number_of_terms:
    hamming_weight = number_of_terms

    def map_coefficients(self, f, new_base_ring = None):
        """
        Returns the polynomial obtained by applying ``f`` to the non-zero
        coefficients of self.

        If ``f`` is a :class:`sage.categories.map.Map`, then the resulting
        polynomial will be defined over the codomain of ``f``. Otherwise, the
        resulting polynomial will be over the same ring as self. Set
        ``new_base_ring`` to override this behaviour.

        INPUT:

        - ``f`` -- a callable that will be applied to the coefficients of self.

        - ``new_base_ring`` (optional) -- if given, the resulting polynomial
          will be defined over this ring.

        EXAMPLES::

            sage: R.<x> = SR[]
            sage: f = (1+I)*x^2 + 3*x - I
            sage: f.map_coefficients(lambda z: z.conjugate())
            (-I + 1)*x^2 + 3*x + I
            sage: R.<x> = ZZ[]
            sage: f = x^2 + 2
            sage: f.map_coefficients(lambda a: a + 42)
            43*x^2 + 44
            sage: R.<x> = PolynomialRing(SR, sparse=True)
            sage: f = (1+I)*x^(2^32) - I
            sage: f.map_coefficients(lambda z: z.conjugate())
            (-I + 1)*x^4294967296 + I
            sage: R.<x> = PolynomialRing(ZZ, sparse=True)
            sage: f = x^(2^32) + 2
            sage: f.map_coefficients(lambda a: a + 42)
            43*x^4294967296 + 44

        Examples with different base ring::

            sage: R.<x> = ZZ[]
            sage: k = GF(2)
            sage: residue = lambda x: k(x)
            sage: f = 4*x^2+x+3
            sage: g = f.map_coefficients(residue); g
            x + 1
            sage: g.parent()
            Univariate Polynomial Ring in x over Integer Ring
            sage: g = f.map_coefficients(residue, new_base_ring = k); g
            x + 1
            sage: g.parent()
            Univariate Polynomial Ring in x over Finite Field of size 2 (using NTL)
            sage: residue = k.coerce_map_from(ZZ)
            sage: g = f.map_coefficients(residue); g
            x + 1
            sage: g.parent()
            Univariate Polynomial Ring in x over Finite Field of size 2 (using NTL)
        """
        R = self.parent()
        if new_base_ring is not None:
            R = R.change_ring(new_base_ring)
        elif isinstance(f, Map):
            R = R.change_ring(f.codomain())
        return R(dict([(k,f(v)) for (k,v) in self.dict().items()]))

    def is_cyclotomic(self, certificate=False, algorithm="pari"):
        r"""
        Test if ``self`` is a cyclotomic polynomial.

        A *cyclotomic polynomial* is a monic, irreducible polynomial such that
        all roots are roots of unity.

        By default the answer is a boolean. But if ``certificate`` is ``True``,
        the result is a non-negative integer: it is ``0`` if ``self`` is not
        cyclotomic, and a positive integer ``n`` if ``self`` is the `n`-th
        cyclotomic polynomial.

        .. SEEALSO::

            :meth:`is_cyclotomic_product`

        INPUT:

        - ``certificate`` -- boolean, default to ``False``. Only works with
          ``algorithm`` set to "pari".

        - ``algorithm`` -- either "pari" or "sage" (default is "pari")

        ALGORITHM:

        The native algorithm implemented in Sage uses the first algorithm of
        [BD89]_. The algorithm in pari is more subtle since it does compute the
        inverse of the Euler `\phi` function to determine the `n` such that the
        polynomial is the `n`-th cyclotomic polynomial.

        EXAMPLES:

        Quick tests::

            sage: P.<x> = ZZ['x']
            sage: (x - 1).is_cyclotomic()
            True
            sage: (x + 1).is_cyclotomic()
            True
            sage: (x^2 - 1).is_cyclotomic()
            False
            sage: (x^2 + x + 1).is_cyclotomic(certificate=True)
            3
            sage: (x^2 + 2*x + 1).is_cyclotomic(certificate=True)
            0

        Test first 100 cyclotomic polynomials::

            sage: all(cyclotomic_polynomial(i).is_cyclotomic() for i in xrange(1,101))
            True

        Some more tests::

            sage: (x^16 + x^14 - x^10 + x^8 - x^6 + x^2 + 1).is_cyclotomic(algorithm="pari")
            False
            sage: (x^16 + x^14 - x^10 + x^8 - x^6 + x^2 + 1).is_cyclotomic(algorithm="sage")
            False

            sage: (x^16 + x^14 - x^10 - x^8 - x^6 + x^2 + 1).is_cyclotomic(algorithm="pari")
            True
            sage: (x^16 + x^14 - x^10 - x^8 - x^6 + x^2 + 1).is_cyclotomic(algorithm="sage")
            True

            sage: y = polygen(QQ)
            sage: (y/2 - 1/2).is_cyclotomic()
            False
            sage: (2*(y/2 - 1/2)).is_cyclotomic()
            True

        Invalid arguments::

            sage: (x - 3).is_cyclotomic(algorithm="sage", certificate=True)
            Traceback (most recent call last):
            ...
            ValueError: no implementation of the certificate within Sage

        Test using other rings::

            sage: z = polygen(GF(5))
            sage: (z - 1).is_cyclotomic()
            Traceback (most recent call last):
            ...
            NotImplementedError: not implemented in non-zero characteristic

        TESTS::

            sage: R = ZZ['x']
            sage: for _ in range(20):
            ....:     p = R.random_element(degree=randint(10,20))
            ....:     ans_pari = p.is_cyclotomic(algorithm="pari")
            ....:     ans_sage = p.is_cyclotomic(algorithm="sage")
            ....:     assert ans_pari == ans_sage, "problem with p={}".format(p)
            sage: for d in range(2,20):
            ....:     p = cyclotomic_polynomial(d)
            ....:     assert p.is_cyclotomic(algorithm="pari"), "pari problem with p={}".format(p)
            ....:     assert p.is_cyclotomic(algorithm="sage"), "sage problem with p={}".format(p)

        Test the output type when ``certificate=True``::

            sage: type((x^2 - 2).is_cyclotomic(certificate=True))
            <type 'sage.rings.integer.Integer'>
            sage: type((x -1).is_cyclotomic(certificate=True))
            <type 'sage.rings.integer.Integer'>

        Check that the arguments are forwarded when the input is not a
        polynomial with coefficients in `\ZZ`::

            sage: x = polygen(QQ)
            sage: (x-1).is_cyclotomic(certificate=True)
            1

        REFERENCES:

        .. [BD89] R. J. Bradford and J. H. Davenport, Effective tests
           for cyclotomic polynomials, Symbolic and Algebraic Computation (1989)
           pp. 244 -- 251, :doi:`10.1007/3-540-51084-2_22`
        """
        if self.base_ring().characteristic() != 0:
            raise NotImplementedError("not implemented in non-zero characteristic")
        if self.base_ring() != ZZ:
            try:
                f = self.change_ring(ZZ)
            except TypeError:
                return False
            return f.is_cyclotomic(certificate=certificate, algorithm=algorithm)

        if algorithm == "pari":
            ans = self._pari_().poliscyclo()
            return Integer(ans) if certificate else bool(ans)

        elif algorithm != "sage":
            raise ValueError("algorithm must be either 'pari' or 'sage'")

        elif certificate:
            raise ValueError("no implementation of the certificate within Sage")

        if not self.is_monic():
            return False

        P = self.parent()
        gen = P.gen()

        if self == gen - 1:  # the first cyc. pol. is treated apart
            return True

        if self.constant_coefficient() != 1:
            return False

        if not self.is_irreducible():
            return False

        coefs = self.coefficients(sparse=False)

        # compute the graeffe transform of self
        po_odd = P(coefs[1::2])
        po_even = P(coefs[0::2])
        f1  = po_even*po_even - gen*(po_odd*po_odd)

        # first case
        if f1 == self:
            return True

        # second case
        selfminus = self(-gen)
        if f1 == selfminus:
            if selfminus.leading_coefficient() < 0 and (-selfminus).is_cyclotomic(algorithm="sage"):
                return True
            elif selfminus.is_cyclotomic(algorithm="sage"):
                return True

        # third case, we need to take a square root
        ans, ff1 = f1.is_square(True)
        return ans and ff1.is_cyclotomic(algorithm="sage")

    def is_cyclotomic_product(self):
        r"""
        Test whether ``self`` is a product of cyclotomic polynomials.

        This method simply calls the function ``poliscycloprod`` from the Pari
        library.

        .. SEEALSO::

            :meth:`is_cyclotomic`

        EXAMPLES::

            sage: x = polygen(ZZ)
            sage: (x^5 - 1).is_cyclotomic_product()
            True
            sage: (x^5 + x^4 - x^2 + 1).is_cyclotomic_product()
            False

            sage: p = prod(cyclotomic_polynomial(i) for i in [2,5,7,12])
            sage: p.is_cyclotomic_product()
            True

            sage: (x^5 - 1/3).is_cyclotomic_product()
            False

            sage: x = polygen(Zmod(5))
            sage: (x-1).is_cyclotomic_product()
            Traceback (most recent call last):
            ...
            NotImplementedError: not implemented in non-zero characteristic
        """
        if self.base_ring().characteristic() != 0:
            raise NotImplementedError("not implemented in non-zero characteristic")
        if self.base_ring() != ZZ:
            try:
                f = self.change_ring(ZZ)
            except TypeError:
                return False
            return f.is_cyclotomic_product()

        return bool(self._pari_().poliscycloprod())

    def homogenize(self, var='h'):
        r"""
        Return the homogenization of this polynomial.

        The polynomial itself is returned if it homogeneous already. Otherwise,
        its monomials are multiplied with the smallest powers of ``var`` such
        that they all have the same total degree.

        INPUT:

        - ``var`` -- a variable in the polynomial ring (as a string, an element
          of the ring, or ``0``) or a name for a new variable (default:
          ``'h'``)

        OUTPUT:

        If ``var`` specifies the variable in the polynomial ring, then a
        homogeneous element in that ring is returned. Otherwise, a homogeneous
        element is returned in a polynomial ring with an extra last variable
        ``var``.

        EXAMPLES::

            sage: R.<x> = QQ[]
            sage: f = x^2 + 1
            sage: f.homogenize()
            x^2 + h^2

        The parameter ``var`` can be used to specify the name of the variable::

            sage: g = f.homogenize('z'); g
            x^2 + z^2
            sage: g.parent()
            Multivariate Polynomial Ring in x, z over Rational Field

        However, if the polynomial is homogeneous already, then that parameter
        is ignored and no extra variable is added to the polynomial ring::

            sage: f = x^2
            sage: g = f.homogenize('z'); g
            x^2
            sage: g.parent()
            Univariate Polynomial Ring in x over Rational Field

        For compatibility with the multivariate case, if ``var`` specifies the
        variable of the polynomial ring, then the monomials are multiplied with
        the smallest powers of ``var`` such that the result is homogeneous; in
        other words, we end up with a monomial whose leading coefficient is the
        sum of the coefficients of the polynomial::

            sage: f = x^2 + x + 1
            sage: f.homogenize('x')
            3*x^2

        In positive characterstic, the degree can drop in this case::

            sage: R.<x> = GF(2)[]
            sage: f = x + 1
            sage: f.homogenize(x)
            0

        For compatibility with the multivariate case, the parameter ``var`` can
        also be 0 to specify the variable in the polynomial ring::

            sage: R.<x> = QQ[]
            sage: f = x^2 + x + 1
            sage: f.homogenize(0)
            3*x^2

        """
        if self.is_homogeneous():
            return self

        x, = self.variables()

        if isinstance(var, int) or isinstance(var, Integer):
            if var:
                raise TypeError, "Variable index %d must be < 1."%var
            else:
                return sum(self.coefficients())*x**self.degree()

        x_name = self.variable_name()
        var = str(var)

        if var == x_name:
            return sum(self.coefficients())*x**self.degree()

        P = PolynomialRing(self.base_ring(), [x_name, var])
        return P(self)._homogenize(1)

    def is_homogeneous(self):
        r"""
        Return ``True`` if this polynomial is homogeneous.

        EXAMPLES::

            sage: P.<x> = PolynomialRing(QQ)
            sage: x.is_homogeneous()
            True
            sage: P(0).is_homogeneous()
            True
            sage: (x+1).is_homogeneous()
            False
        """
        return len(self.exponents()) < 2

# ----------------- inner functions -------------
# Cython can't handle function definitions inside other function

cdef do_schoolbook_product(x, y):
    """
    Compute the multiplication of two polynomials represented by lists, using
    the schoolbook algorithm.

    This is the core of _mul_generic and the code that is used by
    _mul_karatsuba bellow a threshold.

    TESTS:

    Doctested indirectly in _mul_generic and _mul_karatsuba. For the doctest we
    use a ring such that default multiplication calls external libraries::

        sage: K = ZZ['x']
        sage: f = K.random_element(8)
        sage: g = K.random_element(8)
        sage: f*g - f._mul_generic(g)
        0
    """
    cdef Py_ssize_t i, k, start, end
    cdef Py_ssize_t d1 = len(x)-1, d2 = len(y)-1
    if d1 == -1:
        return x
    elif d2 == -1:
        return y
    elif d1 == 0:
        c = x[0]
        return [c*a for a in y] # beware of noncommutative rings
    elif d2 == 0:
        c = y[0]
        return [a*c for a in x] # beware of noncommutative rings
    coeffs = []
    for k from 0 <= k <= d1+d2:
        start = 0 if k <= d2 else k-d2  # max(0, k-d2)
        end =   k if k <= d1 else d1    # min(k, d1)
        sum = x[start] * y[k-start]
        for i from start < i <= end:
            sum = sum + x[i] * y[k-i]
        coeffs.append(sum)
    return coeffs

cdef do_karatsuba_different_size(left, right, Py_ssize_t K_threshold):
    """
    Multiply two polynomials of different degrees by splitting the one of
    largest degree in chunks that are multiplied with the other using the
    Karatsuba algorithm, as explained in _mul_karatsuba.

    INPUT:

        - `left`: a list representing a polynomial
        - `right`: a list representing a polynomial
        - `K_threshold`: an Integer, a threshold to pass to the classical
          quadratic algorithm. During Karatsuba recursion, if one of the lists
          has length <= K_threshold the classical product is used instead.

    TESTS:

    This method is indirectly doctested in _mul_karatsuba.

    Here, we use Fibonacci numbers that need deepest recursion in this method.

        sage: K = ZZ['x']
        sage: f = K.random_element(21)
        sage: g = K.random_element(34)
        sage: f*g - f._mul_karatsuba(g,0)
        0
    """
    cdef Py_ssize_t n = len(left), m = len(right)
    cdef Py_ssize_t r, q, i, j, mi
    if n == 0 or m == 0:
        return []
    if n == 1:
        c = left[0]
        return [c*a for a in right]
    if m == 1:
        c = right[0]
        return [a*c for a in left] # beware of noncommutative rings
    if n <= K_threshold or m <= K_threshold:
        return do_schoolbook_product(left,right)
    if n == m:
        return do_karatsuba(left, right, K_threshold, 0, 0, n)
    if n > m:
        # left is the bigger list
        # n is the bigger number
        q = n // m
        r = n % m
        output = do_karatsuba(left, right, K_threshold, 0, 0, m)
        for i from 1 <= i < q:
            mi = m*i
            carry = do_karatsuba(left, right, K_threshold, mi, 0, m)
            for j from 0 <= j < m-1:
                output[mi+j] = output[mi+j] + carry[j]
            output.extend(carry[m-1:])
        if r:
            mi = m*q
            carry = do_karatsuba_different_size(left[mi:], right, K_threshold)
            for j from 0 <= j < m-1:
                output[mi+j] = output[mi+j] + carry[j]
            output.extend(carry[m-1:])
        return output
    else:
        # n < m, I need to repeat the code due to the case
        # of noncommutative rings.
        q = m // n
        r = m % n
        output = do_karatsuba(left, right, K_threshold, 0, 0, n)
        for i from 1 <= i < q:
            mi = n*i
            carry = do_karatsuba(left, right, K_threshold, 0, mi, n)
            for j from 0 <= j < n-1:
                output[mi+j] = output[mi+j] + carry[j]
            output.extend(carry[n-1:])
        if r:
            mi = n*q
            carry = do_karatsuba_different_size(left, right[mi:], K_threshold)
            for j from 0 <= j < n-1:
                output[mi+j] = output[mi+j] + carry[j]
            output.extend(carry[n-1:])
        return output

cdef do_karatsuba(left, right, Py_ssize_t K_threshold,Py_ssize_t start_l, Py_ssize_t start_r,Py_ssize_t num_elts):
    """
    Core routine for Karatsuba multiplication. This function works for two
    polynomials of the same degree.

    Input:

        - left: a list containing a slice representing a polynomial
        - right: a list containing the slice representing a polynomial with the
          same length as left
        - K_threshold: an integer. For lists of length <= K_threshold, the
          quadratic polynomial multiplication is used.
        - start_l: the index of left where the actual polynomial starts
        - start_r: the index of right where the actual polynomial starts
        - num_elts: the length of the polynomials.

    Thus, the actual polynomials we want to multiply are represented by the
    slices: left[ start_l: start_l+num_elts ], right[ right_l: right_l+num_elts ].
    We use this representation in order to avoid creating slices of lists and
    create smaller lists.

    Output:

        - a list representing the product of the polynomials

    Doctested indirectly in _mul_karatsuba

    TESTS::

        sage: K.<x> = ZZ[]
        sage: f = K.random_element(50) + x^51
        sage: g = K.random_element(50) + x^51
        sage: f*g - f._mul_karatsuba(g,0)
        0

    Notes on the local variables:

    - ac will always be a list of length lenac
    - bd will always be a list of length lenbd
    - a_m_b and c_m_d are lists of length ne, we only make necessary additions
    - tt1 has length lenac
    """
    cdef Py_ssize_t e, ne, lenac, lenbd, start_le, start_re, i
    if num_elts == 0:
        return []
    if num_elts == 1:
        return [left[start_l]*right[start_r]]
    if num_elts <= K_threshold:
        # Special case of degree 2, no loop, no function call
        if num_elts == 2:
            b = left[start_l]
            a = left[start_l+1]
            d = right[start_r]
            c = right[start_r+1]
            return [b*d, a*d+b*c, a*c]
        return do_schoolbook_product(left[start_l:start_l+num_elts], right[start_r:start_r+num_elts])
    if num_elts == 2:
        # beware of noncommutative rings
        b = left[start_l]
        a = left[start_l+1]
        d = right[start_r]
        c = right[start_r+1]
        ac = a*c
        bd = b*d
        return [bd, (a+b)*(c+d)-ac-bd, ac]
    e = num_elts//2
    ne = num_elts-e
    lenac = 2*ne-1
    lenbd = 2*e-1
    start_le = start_l+e
    start_re = start_r+e
    ac = do_karatsuba(left, right, K_threshold, start_le, start_re, ne)
    bd = do_karatsuba(left, right, K_threshold, start_l,  start_r,  e)
    a_m_b = left[start_le:start_le+ne]
    c_m_d = right[start_re:start_re+ne]
    for i from 0 <= i < e:
        a_m_b[i] = a_m_b[i] + left[start_l+i]
        c_m_d[i] = c_m_d[i] + right[start_r+i]
    tt1 = do_karatsuba(a_m_b, c_m_d, K_threshold, 0, 0, ne)
    # bd might be shorter than ac, we divide the operations in two loops
    for i from 0 <= i < lenbd:
        tt1[i] = tt1[i] - (ac[i]+bd[i])
    for i from lenbd <= i < lenac:
        tt1[i] = tt1[i] - ac[i]
    # Reconstruct the product from the lists bd, tt1, ac.
    for i from 0 <= i < e-1:
        bd[e+i] = bd[e+i] + tt1[i]
    bd.append(tt1[e-1])
    for i from 0 <= i < lenac -e:
        ac[i] = ac[i] + tt1[e+i]
    return bd + ac


cdef class Polynomial_generic_dense(Polynomial):
    """
    A generic dense polynomial.

    EXAMPLES::

        sage: f = QQ['x']['y'].random_element()
        sage: loads(f.dumps()) == f
        True

    TESTS::

        sage: from sage.rings.polynomial.polynomial_element_generic import Polynomial_generic_dense
        sage: isinstance(f, Polynomial_generic_dense)
        True
        sage: f = CC['x'].random_element()
        sage: isinstance(f, Polynomial_generic_dense)
        True

    """
    def __init__(self, parent, x=None, int check=1, is_gen=False, int construct=0, **kwds):
        Polynomial.__init__(self, parent, is_gen=is_gen)
        if x is None:
            self.__coeffs = []
            return

        R = parent.base_ring()
        if isinstance(x, list):
            if check:
                self.__coeffs = [R(t) for t in x]
                self.__normalize()
            else:
                self.__coeffs = x
            return

        if sage.rings.fraction_field_element.is_FractionFieldElement(x):
            if x.denominator() != 1:
                raise TypeError("denominator must be 1")
            else:
                x = x.numerator()

        if isinstance(x, Polynomial):
            if (<Element>x)._parent is self._parent:
                x = list(x.list())
            elif R.has_coerce_map_from((<Element>x)._parent):# is R or (<Element>x)._parent == R:
                try:
                    if x.is_zero():
                        self.__coeffs = []
                        return
                except (AttributeError, TypeError):
                    pass
                x = [x]
            else:
                self.__coeffs = [R(a, **kwds) for a in x.list()]
                if check:
                    self.__normalize()
                return

        elif isinstance(x, int) and x == 0:
            self.__coeffs = []
            return

        elif isinstance(x, dict):
            x = self._dict_to_list(x, R.zero())

        elif isinstance(x, pari_gen):
            x = [R(w, **kwds) for w in x.list()]
            check = 0
        elif not isinstance(x, list):
            # We trust that the element constructors do not send x=0
#            if x:
            x = [x]   # constant polynomials
#            else:
#                x = []    # zero polynomial
        if check:
            self.__coeffs = [R(z, **kwds) for z in x]
            self.__normalize()
        else:
            self.__coeffs = x

    cdef Polynomial_generic_dense _new_c(self, list coeffs, Parent P):
        cdef type t = type(self)
        cdef Polynomial_generic_dense f = <Polynomial_generic_dense>t.__new__(t)
        f._parent = P
        f.__coeffs = coeffs
        return f

    cpdef Polynomial _new_constant_poly(self, a, Parent P):
        """
        Create a new constant polynomial in P with value a.

        ASSUMPTION:

        The given value **must** be an element of the base ring. That
        assumption is not verified.

        EXAMPLES::

            sage: S.<y> = QQ[]
            sage: R.<x> = S[]
            sage: x._new_constant_poly(y+1, R)
            y + 1
            sage: parent(x._new_constant_poly(y+1, R))
            Univariate Polynomial Ring in x over Univariate Polynomial Ring in y over Rational Field
        """
        if a:
            return self._new_c([a],P)
        else:
            return self._new_c([],P)

    def __reduce__(self):
        """
        For pickling.

        TESTS::

            sage: R.<x> = QQ['a,b']['x']
            sage: f = x^3-x
            sage: loads(dumps(f)) == f
            True

        Make sure we're testing the right method::

            sage: type(f)
            <type 'sage.rings.polynomial.polynomial_element.Polynomial_generic_dense'>
        """
        return make_generic_polynomial, (self._parent, self.__coeffs)

    def __nonzero__(self):
        return len(self.__coeffs) > 0

    cdef int __normalize(self) except -1:
        """
        TESTS:

        Check that exceptions are propagated correctly (:trac:`18274`)::

            sage: class BrokenRational(Rational):
            ....:     def __nonzero__(self):
            ....:         raise NotImplementedError("cannot check whether number is non-zero")
            sage: z = BrokenRational()
            sage: R.<x> = QQ[]
            sage: from sage.rings.polynomial.polynomial_element import Polynomial_generic_dense
            sage: Polynomial_generic_dense(R, [z])
            Traceback (most recent call last):
            ...
            NotImplementedError: cannot check whether number is non-zero
        """
        cdef list x = self.__coeffs
        cdef Py_ssize_t n = len(x) - 1
        while n >= 0 and not x[n]:
            del x[n]
            n -= 1

    def __hash__(self):
        return self._hash_c()

    @cython.boundscheck(False)
    @cython.wraparound(False)
    cdef get_unsafe(self, Py_ssize_t n):
        """
        Return the `n`-th coefficient of ``self``.

        EXAMPLES::

            sage: R.<x> = RDF[]
            sage: f = (1+2*x)^5; f
            32.0*x^5 + 80.0*x^4 + 80.0*x^3 + 40.0*x^2 + 10.0*x + 1.0
            sage: f[-1]
            0.0
            sage: f[2]
            40.0
            sage: f[6]
            0.0
            sage: f[:3]
            40.0*x^2 + 10.0*x + 1.0
        """
        return self.__coeffs[n]

    def _unsafe_mutate(self, n, value):
        """
        Never use this unless you really know what you are doing.

        .. warning::

           This could easily introduce subtle bugs, since Sage assumes
           everywhere that polynomials are immutable. It's OK to use
           this if you really know what you're doing.

        EXAMPLES::

            sage: R.<x> = ZZ[]
            sage: f = (1+2*x)^2; f
            4*x^2 + 4*x + 1
            sage: f._unsafe_mutate(1, -5)
            sage: f
            4*x^2 - 5*x + 1
        """
        n = int(n)
        value = self.base_ring()(value)
        if n >= 0 and n < len(self.__coeffs):
            self.__coeffs[n] = value
            if n == len(self.__coeffs) and value == 0:
                self.__normalize()
        elif n < 0:
            raise IndexError("polynomial coefficient index must be nonnegative")
        elif value != 0:
            zero = self.base_ring().zero()
            for _ in xrange(len(self.__coeffs), n):
                self.__coeffs.append(zero)
            self.__coeffs.append(value)

    def __floordiv__(self, right):
        """
        Return the quotient upon division (no remainder).

        EXAMPLES::

            sage: R.<x> = QQbar[]
            sage: f = (1+2*x)^3 + 3*x; f
            8*x^3 + 12*x^2 + 9*x + 1
            sage: g = f // (1+2*x); g
            4*x^2 + 4*x + 5/2
            sage: f - g * (1+2*x)
            -3/2
            sage: f.quo_rem(1+2*x)
            (4*x^2 + 4*x + 5/2, -3/2)

        TESTS:

        Check that :trac:`13048` and :trac:`2034` are fixed::

            sage: R.<x> = QQbar[]
            sage: x // x
            1
            sage: x // 1
            x
            sage: x // int(1)
            x
            sage: x //= int(1); x
            x
            sage: int(1) // x  # check that this doesn't segfault
            Traceback (most recent call last):
            ...
            AttributeError: type object 'int' has no attribute 'base_ring'
        """
        if have_same_parent_c(self, right):
            return (<Polynomial_generic_dense>self)._floordiv_(<Polynomial_generic_dense>right)
        P = parent(self)
        d = P.base_ring()(right)
        cdef Polynomial_generic_dense res = (<Polynomial_generic_dense>self)._new_c([c // d for c in (<Polynomial_generic_dense>self).__coeffs], P)
        res.__normalize()
        return res

    cpdef ModuleElement _add_(self, ModuleElement right):
        r"""
        Add two polynomials.

        EXAMPLES::

            sage: R.<y> = QQ[]
            sage: S.<x> = R[]
            sage: S([0,1,y,2*y]) + S([1,-2*y,3])   # indirect doctest
            2*y*x^3 + (y + 3)*x^2 + (-2*y + 1)*x + 1
        """
        cdef Polynomial_generic_dense res
        cdef Py_ssize_t check=0, i, min
        x = (<Polynomial_generic_dense>self).__coeffs
        y = (<Polynomial_generic_dense>right).__coeffs
        if len(x) > len(y):
            min = len(y)
            high = x[min:]
        elif len(x) < len(y):
            min = len(x)
            high = y[min:]
        else:
            min = len(x)
        cdef list low = [x[i] + y[i] for i from 0 <= i < min]
        if len(x) == len(y):
            res = self._new_c(low, self._parent)
            res.__normalize()
            return res
        else:
            return self._new_c(low + high, self._parent)

    cpdef ModuleElement _sub_(self, ModuleElement right):
        cdef Polynomial_generic_dense res
        cdef Py_ssize_t check=0, i, min
        x = (<Polynomial_generic_dense>self).__coeffs
        y = (<Polynomial_generic_dense>right).__coeffs
        if len(x) > len(y):
            min = len(y)
            high = x[min:]
        elif len(x) < len(y):
            min = len(x)
            high = [-y[i] for i from min <= i < len(y)]
        else:
            min = len(x)
        low = [x[i] - y[i] for i from 0 <= i < min]
        if len(x) == len(y):
            res = self._new_c(low, self._parent)
            res.__normalize()
            return res
        else:
            return self._new_c(low + high, self._parent)

    cpdef ModuleElement _rmul_(self, RingElement c):
        if len(self.__coeffs) == 0:
            return self
        if c._parent is not (<Element>self.__coeffs[0])._parent:
            c = (<Element>self.__coeffs[0])._parent._coerce_c(c)
        v = [c * a for a in self.__coeffs]
        cdef Polynomial_generic_dense res = self._new_c(v, self._parent)
        #if not v[len(v)-1]:
        # "normalize" checks this anyway...
        res.__normalize()
        return res

    cpdef ModuleElement _lmul_(self, RingElement c):
        if len(self.__coeffs) == 0:
            return self
        if c._parent is not (<Element>self.__coeffs[0])._parent:
            c = (<Element>self.__coeffs[0])._parent._coerce_c(c)
        v = [a * c for a in self.__coeffs]
        cdef Polynomial_generic_dense res = self._new_c(v, self._parent)
        #if not v[len(v)-1]:
        # "normalize" checks this anyway...
        res.__normalize()
        return res

    cpdef constant_coefficient(self):
        """
        Return the constant coefficient of this polynomial.

        OUTPUT:
            element of base ring

        EXAMPLES:
            sage: R.<t> = QQ[]
            sage: S.<x> = R[]
            sage: f = x*t + x + t
            sage: f.constant_coefficient()
            t
        """
        if len(self.__coeffs) == 0:
            return self.base_ring().zero()
        else:
            return self.__coeffs[0]

    def list(self, copy=True):
        """
        Return a new copy of the list of the underlying elements of self.

        EXAMPLES::

            sage: R.<x> = GF(17)[]
            sage: f = (1+2*x)^3 + 3*x; f
            8*x^3 + 12*x^2 + 9*x + 1
            sage: f.list()
            [1, 9, 12, 8]
        """
        if copy:
            return list(self.__coeffs)
        else:
            return self.__coeffs

    def degree(self, gen=None):
        """
        EXAMPLES::

            sage: R.<x> = RDF[]
            sage: f = (1+2*x^7)^5
            sage: f.degree()
            35

        TESTS:

        Check that :trac:`12552` is fixed::

            sage: type(f.degree())
            <type 'sage.rings.integer.Integer'>

        """
        return smallInteger(len(self.__coeffs) - 1)

    def shift(self, Py_ssize_t n):
        r"""
        Returns this polynomial multiplied by the power `x^n`. If
        `n` is negative, terms below `x^n` will be
        discarded. Does not change this polynomial.

        EXAMPLES::

            sage: R.<x> = PolynomialRing(PolynomialRing(QQ,'y'), 'x')
            sage: p = x^2 + 2*x + 4
            sage: type(p)
            <type 'sage.rings.polynomial.polynomial_element.Polynomial_generic_dense'>
            sage: p.shift(0)
             x^2 + 2*x + 4
            sage: p.shift(-1)
             x + 2
            sage: p.shift(2)
             x^4 + 2*x^3 + 4*x^2

        TESTS::

            sage: p = R(0)
            sage: p.shift(3).is_zero()
            True
            sage: p.shift(-3).is_zero()
            True

        AUTHORS:

        - David Harvey (2006-08-06)
        """
        if n == 0 or self.degree() < 0:
            return self
        if n > 0:
            output = [self.base_ring().zero()] * n
            output.extend(self.__coeffs)
            return self._new_c(output, self._parent)
        if n < 0:
            if n > len(self.__coeffs) - 1:
                return self._parent([])
            else:
                return self._new_c(self.__coeffs[-int(n):], self._parent)

    @coerce_binop
    def quo_rem(self, other):
        """
        Returns the quotient and remainder of the Euclidean division of
        ``self`` and ``other``.

        Raises ZerodivisionError if ``other`` is zero. Raises ArithmeticError if ``other`` has
        a nonunit leading coefficient.

        EXAMPLES::

            sage: P.<x> = QQ[]
            sage: R.<y> = P[]
            sage: f = R.random_element(10)
            sage: g = y^5+R.random_element(4)
            sage: q,r = f.quo_rem(g)
            sage: f == q*g + r
            True
            sage: g = x*y^5
            sage: f.quo_rem(g)
            Traceback (most recent call last):
            ...
            ArithmeticError: Nonunit leading coefficient
            sage: g = 0
            sage: f.quo_rem(g)
            Traceback (most recent call last):
            ...
            ZeroDivisionError: Division by zero polynomial
        """
        if other.is_zero():
            raise ZeroDivisionError("Division by zero polynomial")
        if not other.leading_coefficient().is_unit():
            raise ArithmeticError("Nonunit leading coefficient")
        if self.is_zero():
            return self, self

        R = self.parent().base_ring()
        x = (<Polynomial_generic_dense>self).__coeffs[:] # make a copy
        y = (<Polynomial_generic_dense>other).__coeffs
        m = len(x)  # deg(self)=m-1
        n = len(y)  # deg(other)=n-1
        if m < n:
            return self.parent()(0), self

        quo = list()
        for k from m-n >= k >= 0:
            q = x[n+k-1]/y[n-1]
            x[n+k-1] = R.zero()
            for j from n+k-2 >= j >= k:
                x[j] -= q * y[j-k]
            quo.insert(0,q)

        return self._new_c(quo,self._parent), self._new_c(x,self._parent)._inplace_truncate(n-1)

    cpdef Polynomial truncate(self, long n):
        r"""
        Returns the polynomial of degree ` < n` which is equivalent
        to self modulo `x^n`.

        EXAMPLES::

            sage: S.<q> = QQ['t']['q']
            sage: f = (1+q^10+q^11+q^12).truncate(11); f
            q^10 + 1
            sage: f = (1+q^10+q^100).truncate(50); f
            q^10 + 1
            sage: f.degree()
            10
            sage: f = (1+q^10+q^100).truncate(500); f
            q^100 + q^10 + 1

        TESTS:

        Make sure we're not actually testing a specialized
        implementation.

        ::

            sage: type(f)
            <type 'sage.rings.polynomial.polynomial_element.Polynomial_generic_dense'>
        """
        l = len(self.__coeffs)
        if n > l:
            n = l
        while n > 0 and not self.__coeffs[n-1]:
            n -= 1
        return self._new_c(self.__coeffs[:n], self._parent)

    cdef _inplace_truncate(self, long n):
        if n < len(self.__coeffs):
            while n > 0 and not self.__coeffs[n-1]:
                n -= 1
        self.__coeffs = self.__coeffs[:n]
        return self

def make_generic_polynomial(parent, coeffs):
    return parent(coeffs)

@cached_function
def universal_discriminant(n):
    r"""
    Return the discriminant of the 'universal' univariate polynomial
    `a_n x^n + \cdots + a_1 x + a_0` in `\ZZ[a_0, \ldots, a_n][x]`.

    INPUT:

    - ``n`` - degree of the polynomial

    OUTPUT:

    The discriminant as a polynomial in `n + 1` variables over `\ZZ`.
    The result will be cached, so subsequent computations of
    discriminants of the same degree will be faster.

    EXAMPLES::

        sage: from sage.rings.polynomial.polynomial_element import universal_discriminant
        sage: universal_discriminant(1)
        1
        sage: universal_discriminant(2)
        a1^2 - 4*a0*a2
        sage: universal_discriminant(3)
        a1^2*a2^2 - 4*a0*a2^3 - 4*a1^3*a3 + 18*a0*a1*a2*a3 - 27*a0^2*a3^2
        sage: universal_discriminant(4).degrees()
        (3, 4, 4, 4, 3)

    .. SEEALSO::
        :meth:`Polynomial.discriminant`
    """
    pr1 = PolynomialRing(ZZ, n + 1, 'a')
    pr2 = PolynomialRing(pr1, 'x')
    p = pr2(list(pr1.gens()))
    return (1 - (n&2))*p.resultant(p.derivative())//pr1.gen(n)

cdef class ConstantPolynomialSection(Map):
    """
    This class is used for conversion from a polynomial ring to its base ring.

    Since :trac:`9944`, it calls the constant_coefficient method,
    which can be optimized for a particular polynomial type.

    EXAMPLES::

        sage: P0.<y_1> = GF(3)[]
        sage: P1.<y_2,y_1,y_0> = GF(3)[]
        sage: P0(-y_1)    # indirect doctest
        2*y_1

        sage: phi = GF(3).convert_map_from(P0); phi
        Generic map:
          From: Univariate Polynomial Ring in y_1 over Finite Field of size 3
          To:   Finite Field of size 3
        sage: type(phi)
        <type 'sage.rings.polynomial.polynomial_element.ConstantPolynomialSection'>
        sage: phi(P0.one())
        1
        sage: phi(y_1)
        Traceback (most recent call last):
        ...
        TypeError: not a constant polynomial
    """
    cpdef Element _call_(self, x):
        """
        TESTS::

            sage: from sage.rings.polynomial.polynomial_element import ConstantPolynomialSection
            sage: R.<x> = QQ[]
            sage: m = ConstantPolynomialSection(R, QQ); m
            Generic map:
              From: Univariate Polynomial Ring in x over Rational Field
              To:   Rational Field
            sage: m(x-x+1/2) # implicit
            1/2
            sage: m(x-x)
            0
            sage: m(x)
            Traceback (most recent call last):
            ...
            TypeError: not a constant polynomial
        """
        if x.degree() <= 0:
            try:
                return <Element>(x.constant_coefficient())
            except AttributeError:
                return <Element>((<Polynomial>x).constant_coefficient())
        else:
            raise TypeError("not a constant polynomial")

cdef class PolynomialBaseringInjection(Morphism):
    """
    This class is used for conversion from a ring to a polynomial
    over that ring.

    It calls the _new_constant_poly method on the generator,
    which should be optimized for a particular polynomial type.

    Technically, it should be a method of the polynomial ring, but
    few polynomial rings are cython classes, and so, as a method
    of a cython polynomial class, it is faster.

    EXAMPLES:

    We demonstrate that most polynomial ring classes use
    polynomial base injection maps for coercion. They are
    supposed to be the fastest maps for that purpose. See
    :trac:`9944`. ::

        sage: R.<x> = Qp(3)[]
        sage: R.coerce_map_from(R.base_ring())
        Polynomial base injection morphism:
          From: 3-adic Field with capped relative precision 20
          To:   Univariate Polynomial Ring in x over 3-adic Field with capped relative precision 20
        sage: R.<x,y> = Qp(3)[]
        sage: R.coerce_map_from(R.base_ring())
        Polynomial base injection morphism:
          From: 3-adic Field with capped relative precision 20
          To:   Multivariate Polynomial Ring in x, y over 3-adic Field with capped relative precision 20
        sage: R.<x,y> = QQ[]
        sage: R.coerce_map_from(R.base_ring())
        Polynomial base injection morphism:
          From: Rational Field
          To:   Multivariate Polynomial Ring in x, y over Rational Field
        sage: R.<x> = QQ[]
        sage: R.coerce_map_from(R.base_ring())
        Polynomial base injection morphism:
          From: Rational Field
          To:   Univariate Polynomial Ring in x over Rational Field

    By :trac:`9944`, there are now only very few exceptions::

        sage: PolynomialRing(QQ,names=[]).coerce_map_from(QQ)
        Generic morphism:
          From: Rational Field
          To:   Multivariate Polynomial Ring in no variables over Rational Field
    """

    cdef RingElement _an_element
    cdef object _new_constant_poly_

    def __init__(self, domain, codomain):
        """
        TESTS::

            sage: from sage.rings.polynomial.polynomial_element import PolynomialBaseringInjection
            sage: PolynomialBaseringInjection(QQ, QQ['x'])
            Polynomial base injection morphism:
              From: Rational Field
              To:   Univariate Polynomial Ring in x over Rational Field
            sage: PolynomialBaseringInjection(ZZ, QQ['x'])
            Traceback (most recent call last):
            ...
            AssertionError: domain must be basering

        ::

            sage: R.<t> = Qp(2)[]
            sage: f = R.convert_map_from(R.base_ring())    # indirect doctest
            sage: f(Qp(2).one()*3)
            (1 + 2 + O(2^20))
            sage: (Qp(2).one()*3)*t
            (1 + 2 + O(2^20))*t
        """
        assert codomain.base_ring() is domain, "domain must be basering"
        Morphism.__init__(self, domain, codomain)
        self._an_element = codomain.gen()
        self._repr_type_str = "Polynomial base injection"
        self._new_constant_poly_ = self._an_element._new_constant_poly

    cdef dict _extra_slots(self, dict _slots):
        """
        EXAMPLES::

            sage: phi = QQ['x'].coerce_map_from(QQ)   # indirect doctest
            sage: phi
            Polynomial base injection morphism:
              From: Rational Field
              To:   Univariate Polynomial Ring in x over Rational Field
            sage: phi(3/1)
            3
        """
        _slots['_an_element'] = self._an_element
        _slots['_new_constant_poly_'] = self._new_constant_poly_
        return Morphism._extra_slots(self, _slots)

    cdef _update_slots(self, dict _slots):
        """
        EXAMPLES::

            sage: phi = QQ['x'].coerce_map_from(QQ)  # indirect doctest
            sage: phi
            Polynomial base injection morphism:
              From: Rational Field
              To:   Univariate Polynomial Ring in x over Rational Field
            sage: phi(3/1)
            3
        """
        Morphism._update_slots(self, _slots)
        self._an_element = _slots['_an_element']
        self._new_constant_poly_ = _slots['_new_constant_poly_']

    cpdef Element _call_(self, x):
        """
        TESTS::

            sage: from sage.rings.polynomial.polynomial_element import PolynomialBaseringInjection
            sage: m = PolynomialBaseringInjection(ZZ, ZZ['x']); m
            Polynomial base injection morphism:
              From: Integer Ring
              To:   Univariate Polynomial Ring in x over Integer Ring
            sage: m(2) # indirect doctest
            2
            sage: parent(m(2))
            Univariate Polynomial Ring in x over Integer Ring
        """
        return self._new_constant_poly_(x, self._codomain)

    cpdef Element _call_with_args(self, x, args=(), kwds={}):
        """
        TESTS::

            sage: from sage.rings.polynomial.polynomial_element import PolynomialBaseringInjection
            sage: m = PolynomialBaseringInjection(Qp(5), Qp(5)['x'])
            sage: m(1 + O(5^11), absprec = 5)   # indirect doctest
            (1 + O(5^11))
        """
        try:
            return self._codomain._element_constructor_(x, *args, **kwds)
        except AttributeError:
            # if there is no element constructor,
            # there is a custom call method.
            return self._codomain(x, *args, **kwds)

    def section(self):
        """
        TESTS::

            sage: from sage.rings.polynomial.polynomial_element import PolynomialBaseringInjection
            sage: m = PolynomialBaseringInjection(RDF, RDF['x'])
            sage: m.section()
            Generic map:
              From: Univariate Polynomial Ring in x over Real Double Field
              To:   Real Double Field
            sage: type(m.section())
            <type 'sage.rings.polynomial.polynomial_element.ConstantPolynomialSection'>
        """
        return ConstantPolynomialSection(self._codomain, self.domain())<|MERGE_RESOLUTION|>--- conflicted
+++ resolved
@@ -3935,70 +3935,7 @@
             pari.set_real_precision(n)  # restore precision
         return Factorization(F, unit)
 
-<<<<<<< HEAD
-    @coerce_binop
-    def gcd(self, other):
-        """
-        Compute a greatest common divisor of ``self`` and ``other``.
-
-        INPUT:
-
-            - ``other`` -- a polynomial in the same ring as ``self``
-
-        OUTPUT:
-
-            A greatest common divisor of ``self`` and ``other`` as a polynomial
-            in the same ring as ``self``. Over a field, the return value will
-            be a monic polynomial.
-
-        .. NOTE::
-
-            The actual algorithm for computing greatest common divisors depends
-            on the base ring underlying the polynomial ring. If the base ring
-            defines a method ``_gcd_univariate_polynomial``, then this method
-            will be called (see examples below).
-
-        EXAMPLES::
-
-            sage: R.<x> = QQ[]
-            sage: (2*x^2).gcd(2*x)
-            x
-            sage: R.zero().gcd(0)
-            0
-            sage: (2*x).gcd(0)
-            x
-
-            One can easily add gcd functionality to new rings by providing a
-            method ``_gcd_univariate_polynomial``::
-
-            sage: R.<x> = QQ[]
-            sage: S.<y> = R[]
-            sage: h1 = y*x
-            sage: h2 = y^2*x^2
-            sage: h1.gcd(h2)
-            Traceback (most recent call last):
-            ...
-            NotImplementedError: Univariate Polynomial Ring in x over Rational Field does not provide a gcd implementation for univariate polynomials
-            sage: T.<x,y> = QQ[]
-            sage: R._gcd_univariate_polynomial = lambda f,g: S(T(f).gcd(g))
-            sage: h1.gcd(h2)
-            x*y
-            sage: del R._gcd_univariate_polynomial
-
-        """
-        if hasattr(self.base_ring(), '_gcd_univariate_polynomial'):
-            return self.base_ring()._gcd_univariate_polynomial(self, other)
-        else:
-            raise NotImplementedError("%s does not provide a gcd implementation for univariate polynomials"%self.base_ring())
-
-    @coerce_binop
-    def lcm(self, other):
-        """
-        Let f and g be two polynomials. Then this function returns the
-        monic least common multiple of f and g.
-=======
     def splitting_field(self, names, map=False, **kwds):
->>>>>>> 1c17d9ee
         """
         Compute the absolute splitting field of a given polynomial.
 
@@ -6739,19 +6676,6 @@
     @coerce_binop
     def xgcd(self, other):
         r"""
-<<<<<<< HEAD
-        Compute an extended gcd for ``self`` and ``other``.
-
-        INPUT:
-
-            - ``other`` -- a polynomial in the same ring as ``self``
-
-        OUTPUT:
-
-            A tuple ``(r,s,t)`` where ``r`` is a greatest common divisor of
-            ``self`` and ``other``, and ``s`` and ``t`` are such that ``r =
-            s*self + t*other`` holds.
-=======
         Return an extended gcd of this polynomial and ``other``.
 
         INPUT:
@@ -6763,7 +6687,6 @@
         A tuple ``(r, s, t)`` where ``r`` is a greatest common divisor
         of this polynomial and ``other``, and ``s`` and ``t`` are such
         that ``r = s*self + t*other`` holds.
->>>>>>> 1c17d9ee
 
         .. NOTE::
 
@@ -6795,17 +6718,10 @@
             NotImplementedError: Univariate Polynomial Ring in x over Rational Field does not provide an xgcd implementation for univariate polynomials
             sage: T.<x,y> = QQ[]
             sage: def poor_xgcd(f,g):
-<<<<<<< HEAD
-            ...       ret = S(T(f).gcd(g))
-            ...       if ret == f: return ret,S.one(),S.zero()
-            ...       if ret == g: return ret,S.zero(),S.one()
-            ...       raise NotImplementedError
-=======
             ....:     ret = S(T(f).gcd(g))
             ....:     if ret == f: return ret,S.one(),S.zero()
             ....:     if ret == g: return ret,S.zero(),S.one()
             ....:     raise NotImplementedError
->>>>>>> 1c17d9ee
             sage: R._xgcd_univariate_polynomial = poor_xgcd
             sage: h1.xgcd(h2)
             (x*y, 1, 0)
@@ -7137,15 +7053,8 @@
             False
             sage: S.<y> = QQ[]
             sage: R.<x> = S[]
-<<<<<<< HEAD
-            sage: (2*x*y).is_squarefree() # R does not provide a gcd implementation
-            Traceback (most recent call last):
-            ...
-            NotImplementedError: Univariate Polynomial Ring in y over Rational Field does not provide a gcd implementation for univariate polynomials
-=======
             sage: (2*x*y).is_squarefree()
             True
->>>>>>> 1c17d9ee
             sage: (2*x*y^2).is_squarefree()
             False
 
