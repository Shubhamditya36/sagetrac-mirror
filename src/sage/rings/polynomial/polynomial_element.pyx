--- conflicted
+++ resolved
@@ -3592,11 +3592,6 @@
               To:   Number Field in b with defining polynomial t^6 + 2
               Defn: a |--> b^2
 
-<<<<<<< HEAD
-        .. SEEALSO::
-        
-            :func:`sage.rings.number_field.splitting_field.splitting_field` for more examples
-=======
         An example over a finite field::
 
             sage: P.<x> = PolynomialRing(GF(7))
@@ -3632,7 +3627,6 @@
         .. SEEALSO::
         
             :func:`sage.rings.number_field.splitting_field.splitting_field` for more examples over number fields
->>>>>>> eb7b486c
 
         TESTS::
 
@@ -3643,9 +3637,6 @@
             sage: polygen(RR).splitting_field('x')
             Traceback (most recent call last):
             ...
-<<<<<<< HEAD
-            NotImplementedError: splitting_field() is only implemented over number fields
-=======
             NotImplementedError: splitting_field() is only implemented over number fields and finite fields
 
             sage: P.<x> = PolynomialRing(GF(11^5, 'a'))
@@ -3692,15 +3683,11 @@
             sage: t.splitting_field('b')
             Finite Field in b of size 401^52
 
->>>>>>> eb7b486c
         """
         name = sage.structure.parent_gens.normalize_names(1, names)[0]
 
         from sage.rings.number_field.all import is_NumberField
-<<<<<<< HEAD
-=======
         from sage.rings.finite_rings.all import is_FiniteField
->>>>>>> eb7b486c
 
         f = self.monic()            # Given polynomial, made monic
         F = f.parent().base_ring()  # Base field
@@ -3711,16 +3698,11 @@
         if is_NumberField(F):
             from sage.rings.number_field.splitting_field import splitting_field
             return splitting_field(f, name, map, **kwds)
-<<<<<<< HEAD
-
-        raise NotImplementedError, "splitting_field() is only implemented over number fields"
-=======
         elif is_FiniteField(F):
             degree = sage.rings.arith.lcm([f.degree() for f, _ in self.factor()])
             return F.extension(degree, name, map=map, **kwds)
 
         raise NotImplementedError("splitting_field() is only implemented over number fields and finite fields")
->>>>>>> eb7b486c
 
     @coerce_binop
     def lcm(self, other):
