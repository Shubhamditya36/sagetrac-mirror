"""
Univariate Polynomial Base Class

AUTHORS:

-  William Stein: first version.

-  Martin Albrecht: Added singular coercion.

-  Robert Bradshaw: Move Polynomial_generic_dense to Cython.

-  Miguel Marco: Implemented resultant in the case where PARI fails.

-  Simon King: Use a faster way of conversion from the base ring.

-  Julian Rueth (2012-05-25,2014-05-09): Fixed is_squarefree() for imperfect
   fields, fixed division without remainder over QQbar; added ``_cache_key``
   for polynomials with unhashable coefficients

-  Simon King (2013-10): Implement copying of :class:`PolynomialBaseringInjection`.

-  Kiran Kedlaya (2016-03): Added root counting.

TESTS::

    sage: R.<x> = ZZ[]
    sage: f = x^5 + 2*x^2 + (-1)
    sage: f == loads(dumps(f))
    True

    sage: PolynomialRing(ZZ,'x').objgen()
    (Univariate Polynomial Ring in x over Integer Ring, x)
"""

#*****************************************************************************
#       Copyright (C) 2007 William Stein <wstein@gmail.com>
#
#  Distributed under the terms of the GNU General Public License (GPL)
#  as published by the Free Software Foundation; either version 2 of
#  the License, or (at your option) any later version.
#                  http://www.gnu.org/licenses/
#*****************************************************************************
from __future__ import print_function

cdef is_FractionField, is_RealField, is_ComplexField
cdef ZZ, QQ, RR, CC, RDF, CDF

cimport cython
from cpython.number cimport PyNumber_TrueDivide

import operator, copy, re

import sage.rings.rational
import sage.rings.integer
import polynomial_ring
import sage.rings.integer_ring
import sage.rings.rational_field
import sage.rings.finite_rings.integer_mod_ring
import sage.rings.complex_field
import sage.rings.fraction_field_element
import sage.rings.infinity as infinity
from sage.misc.sage_eval import sage_eval
from sage.misc.latex import latex
from sage.misc.long cimport pyobject_to_long
from sage.structure.factorization import Factorization
from sage.structure.element import coerce_binop

from sage.interfaces.singular import singular as singular_default, is_SingularElement
from sage.libs.all import pari, pari_gen, PariError

from sage.rings.real_mpfr import RealField, is_RealField, RR

from sage.rings.complex_field import is_ComplexField, ComplexField
CC = ComplexField()

from sage.rings.real_double import is_RealDoubleField, RDF
from sage.rings.complex_double import is_ComplexDoubleField, CDF
from sage.rings.real_mpfi import is_RealIntervalField

from sage.structure.element import generic_power
from sage.structure.element cimport (parent, have_same_parent,
        Element, RingElement, coercion_model)

from sage.rings.rational_field import QQ, is_RationalField
from sage.rings.integer_ring import ZZ, is_IntegerRing
from sage.rings.integer cimport Integer, smallInteger
from sage.libs.gmp.mpz cimport *
from sage.rings.fraction_field import is_FractionField
from sage.rings.padics.generic_nodes import is_pAdicRing, is_pAdicField

from sage.structure.category_object cimport normalize_names

from sage.misc.derivative import multi_derivative

from sage.arith.all import (sort_complex_numbers_for_display,
        power_mod, lcm, is_prime)

import polynomial_fateman

from sage.rings.ideal import is_Ideal
from sage.rings.polynomial.polynomial_ring_constructor import PolynomialRing
from sage.rings.polynomial.polynomial_ring import is_PolynomialRing
from sage.rings.polynomial.multi_polynomial_ring import is_MPolynomialRing
from sage.misc.cachefunc import cached_function

from sage.categories.map cimport Map
from sage.categories.morphism cimport Morphism

from sage.misc.superseded import deprecation

cpdef is_Polynomial(f):
    """
    Return True if f is of type univariate polynomial.

    INPUT:


    -  ``f`` - an object


    EXAMPLES::

        sage: from sage.rings.polynomial.polynomial_element import is_Polynomial
        sage: R.<x> = ZZ[]
        sage: is_Polynomial(x^3 + x + 1)
        True
        sage: S.<y> = R[]
        sage: f = y^3 + x*y -3*x; f
        y^3 + x*y - 3*x
        sage: is_Polynomial(f)
        True

    However this function does not return True for genuine multivariate
    polynomial type objects or symbolic polynomials, since those are
    not of the same data type as univariate polynomials::

        sage: R.<x,y> = QQ[]
        sage: f = y^3 + x*y -3*x; f
        y^3 + x*y - 3*x
        sage: is_Polynomial(f)
        False
        sage: var('x,y')
        (x, y)
        sage: f = y^3 + x*y -3*x; f
        y^3 + x*y - 3*x
        sage: is_Polynomial(f)
        False
    """
    return isinstance(f, Polynomial)

from polynomial_compiled cimport CompiledPolynomialFunction

from polydict import ETuple

cdef object is_AlgebraicRealField
cdef object is_AlgebraicField
cdef object is_AlgebraicField_common
cdef object NumberField_quadratic
cdef object is_ComplexIntervalField

cdef void late_import():
    # A hack to avoid circular imports.
    global is_AlgebraicRealField
    global is_AlgebraicField
    global is_AlgebraicField_common
    global NumberField_quadratic
    global is_ComplexIntervalField

    if is_AlgebraicRealField is not None:
        return

    import sage.rings.qqbar
    is_AlgebraicRealField = sage.rings.qqbar.is_AlgebraicRealField
    is_AlgebraicField = sage.rings.qqbar.is_AlgebraicField
    is_AlgebraicField_common = sage.rings.qqbar.is_AlgebraicField_common
    import sage.rings.number_field.number_field
    NumberField_quadratic = sage.rings.number_field.number_field.NumberField_quadratic
    import sage.rings.complex_interval_field
    is_ComplexIntervalField = sage.rings.complex_interval_field.is_ComplexIntervalField


cdef class Polynomial(CommutativeAlgebraElement):
    """
    A polynomial.

    EXAMPLE::

        sage: R.<y> = QQ['y']
        sage: S.<x> = R['x']
        sage: S
        Univariate Polynomial Ring in x over Univariate Polynomial Ring in y
        over Rational Field
        sage: f = x*y; f
        y*x
        sage: type(f)
        <type 'sage.rings.polynomial.polynomial_element.Polynomial_generic_dense'>
        sage: p = (y+1)^10; p(1)
        1024

    .. automethod:: _add_
    .. automethod:: _sub_
    .. automethod:: _lmul_
    .. automethod:: _rmul_
    .. automethod:: _mul_
    .. automethod:: _mul_trunc_
    """

    def __init__(self, parent, is_gen = False, construct=False):
        """
        The following examples illustrate creation of elements of
        polynomial rings, and some basic arithmetic.

        First we make a polynomial over the integers and do some
        arithmetic::

            sage: R.<x> = ZZ[]
            sage: f = x^5 + 2*x^2 + (-1); f
            x^5 + 2*x^2 - 1
            sage: f^2
            x^10 + 4*x^7 - 2*x^5 + 4*x^4 - 4*x^2 + 1

        Next we do arithmetic in a sparse polynomial ring over the
        integers::

            sage: R.<x> = ZZ[ ]; R
            Univariate Polynomial Ring in x over Integer Ring
            sage: S.<Z> = R[ ]; S
            Univariate Polynomial Ring in Z over Univariate Polynomial Ring in x over Integer Ring
            sage: f = Z^3 + (x^2-2*x+1)*Z - 3; f
            Z^3 + (x^2 - 2*x + 1)*Z - 3
            sage: f*f
            Z^6 + (2*x^2 - 4*x + 2)*Z^4 - 6*Z^3 + (x^4 - 4*x^3 + 6*x^2 - 4*x + 1)*Z^2 + (-6*x^2 + 12*x - 6)*Z + 9
            sage: f^3 == f*f*f
            True
        """
        CommutativeAlgebraElement.__init__(self, parent)
        self._is_gen = is_gen

    def _dict_to_list(self, x, zero):
          if len(x) == 0:
              return []
          n = max(x.keys())
          if isinstance(n, tuple): # a mpoly dict
              n = n[0]
              v = [zero] * (n+1)
              for i, z in x.iteritems():
                  v[i[0]] = z
          else:
              v = [zero] * (n+1)
              for i, z in x.iteritems():
                  v[i] = z
          return v

    cpdef _add_(self, right):
        r"""
        Add two polynomials.

        EXAMPLES::

            sage: R = ZZ['x']
            sage: p = R([1,2,3,4])
            sage: q = R([4,-3,2,-1])
            sage: p + q    # indirect doctest
            3*x^3 + 5*x^2 - x + 5
        """
        cdef Py_ssize_t i, min
        cdef list x = self.list()
        cdef list y = right.list()

        if len(x) > len(y):
            min = len(y)
            high = x[min:]
        elif len(x) < len(y):
            min = len(x)
            high = y[min:]
        else:
            min = len(x)
            high = []

        low = [x[i] + y[i] for i in range(min)]
        return self._parent(low + high)

    cpdef _neg_(self):
        return self._parent([-x for x in self.list()])

    cpdef bint is_zero(self):
        r"""
        Test whether this polynomial is zero.

        EXAMPLES::

            sage: R = GF(2)['x']['y']
            sage: R([0,1]).is_zero()
            False
            sage: R([0]).is_zero()
            True
            sage: R([-1]).is_zero()
            False
        """
        return self.degree() < 0

    cpdef bint is_one(self):
        r"""
        Test whether this polynomial is 1.

        EXAMPLES::

            sage: R.<x> = QQ[]
            sage: (x-3).is_one()
            False
            sage: R(1).is_one()
            True

            sage: R2.<y> = R[]
            sage: R2(x).is_one()
            False
            sage: R2(1).is_one()
            True
            sage: R2(-1).is_one()
            False
        """
        return self.degree() == 0 and self[0].is_one()

    def plot(self, xmin=None, xmax=None, *args, **kwds):
        """
        Return a plot of this polynomial.

        INPUT:


        -  ``xmin`` - float

        -  ``xmax`` - float

        -  ``*args, **kwds`` - passed to either plot or
           point


        OUTPUT: returns a graphic object.

        EXAMPLES::

            sage: x = polygen(GF(389))
            sage: plot(x^2 + 1, rgbcolor=(0,0,1))
            Graphics object consisting of 1 graphics primitive
            sage: x = polygen(QQ)
            sage: plot(x^2 + 1, rgbcolor=(1,0,0))
            Graphics object consisting of 1 graphics primitive
        """
        R = self.base_ring()
        from sage.plot.all import plot, point, line
        if R.characteristic() == 0:
            if xmin is None and xmax is None:
                (xmin, xmax) = (-1,1)
            elif xmin is None or xmax is None:
                raise AttributeError("must give both plot endpoints")
            return plot(self.__call__, (xmin, xmax), *args, **kwds)
        else:
            if R.is_finite():
                v = list(R)
                v.sort()
                w = dict([(v[i],i) for i in range(len(v))])
                z = [(i, w[self(v[i])]) for i in range(len(v))]
                return point(z, *args, **kwds)
        raise NotImplementedError("plotting of polynomials over %s not implemented"%R)

    cpdef _lmul_(self, RingElement left):
        """
        Multiply self on the left by a scalar.

        EXAMPLE::

            sage: R.<x> = ZZ[]
            sage: f = (x^3 + x + 5)
            sage: f._lmul_(7)
            7*x^3 + 7*x + 35
            sage: 7*f
            7*x^3 + 7*x + 35
        """
        # todo -- should multiply individual coefficients??
        #         that could be in derived class.
        #         Note that we are guaranteed that right is in the base ring, so this could be fast.
        if left == 0:
            return self.parent().zero()
        return self.parent()(left) * self

    cpdef _rmul_(self, RingElement right):
        """
        Multiply self on the right by a scalar.

        EXAMPLE::

            sage: R.<x> = ZZ[]
            sage: f = (x^3 + x + 5)
            sage: f._rmul_(7)
            7*x^3 + 7*x + 35
            sage: f*7
            7*x^3 + 7*x + 35
        """
        # todo -- Should multiply individual coefficients??
        #         that could be in derived class.
        #         Note that we are guaranteed that right is in the base ring, so this could be fast.
        if right == 0:
            return self.parent().zero()
        return self * self.parent()(right)

    def subs(self, *x, **kwds):
        r"""
        Identical to self(\*x).

        See the docstring for ``self.__call__``.

        EXAMPLES::

            sage: R.<x> = QQ[]
            sage: f = x^3 + x - 3
            sage: f.subs(x=5)
            127
            sage: f.subs(5)
            127
            sage: f.subs({x:2})
            7
            sage: f.subs({})
            x^3 + x - 3
            sage: f.subs({'x':2})
            Traceback (most recent call last):
            ...
            TypeError: keys do not match self's parent
        """
        if len(x) == 1 and isinstance(x[0], dict):
            g = self.parent().gen()
            if g in x[0]:
                return self(x[0][g])
            elif len(x[0]) > 0:
                raise TypeError("keys do not match self's parent")
            return self
        return self(*x, **kwds)
    substitute = subs

    def __call__(self, *args, **kwds):
        """
        Evaluate this polynomial.

        INPUT:

        - ``*args`` -- ring elements, need not be in the coefficient ring of
            the polynomial. The **first** positional argument is substituted
            for the polynomial's indeterminate. Remaining arguments, if any,
            are used **from left to right** to evaluate the coefficients.
        - ``**kwds`` -- variable name-value pairs.

        OUTPUT:

        The value of the polynomial at the point specified by the arguments.

        ALGORITHM:

        By default, use Horner's method or create a
        :class:`~sage.rings.polynomial.polynomial_compiled.CompiledPolynomialFunction`
        depending on the polynomial's degree.

        Element classes may define a method called `_evaluate_polynomial` to
        provide a specific evaluation algorithm for a given argument type.

        EXAMPLES::

            sage: R.<x> = QQ[]
            sage: f = x/2 - 5
            sage: f(3)
            -7/2
            sage: R.<x> = ZZ[]
            sage: f = (x-1)^5
            sage: f(2/3)
            -1/243

        We evaluate a polynomial over a quaternion algebra::

            sage: A.<i,j,k> = QuaternionAlgebra(QQ, -1,-1)
            sage: R.<w> = PolynomialRing(A,sparse=True)
            sage: f = i*j*w^5 - 13*i*w^2 + (i+j)*w + i
            sage: f(i+j+1)
            24 + 26*i - 10*j - 25*k
            sage: w = i+j+1; i*j*w^5 - 13*i*w^2 + (i+j)*w + i
            24 + 26*i - 10*j - 25*k

        The parent ring of the answer always "starts" with the parent of
        the object at which we are evaluating. Thus, e.g., if we input a
        matrix, we are guaranteed to get a matrix out, though the base ring
        of that matrix may change depending on the base of the polynomial
        ring. ::

            sage: R.<x> = QQ[]
            sage: f = R(2/3)
            sage: a = matrix(ZZ,2)
            sage: b = f(a); b
            [2/3   0]
            [  0 2/3]
            sage: b.parent()
            Full MatrixSpace of 2 by 2 dense matrices over Rational Field
            sage: f = R(1)
            sage: b = f(a); b
            [1 0]
            [0 1]
            sage: b.parent()
            Full MatrixSpace of 2 by 2 dense matrices over Rational Field

        ::

            sage: R.<w> = GF(17)[]
            sage: f = w^3 + 3*w +2
            sage: f(5)
            6
            sage: f(w=5)
            6
            sage: f(x=10)   # x isn't mentioned
            w^3 + 3*w + 2

        Nested polynomial ring elements can be called like multivariate
        polynomials. Note the order of the arguments::

            sage: R.<x> = QQ[]; S.<y> = R[]
            sage: f = x+y*x+y^2
            sage: f.parent()
            Univariate Polynomial Ring in y over Univariate Polynomial Ring in x over Rational Field
            sage: f(2)
            3*x + 4
            sage: f(2,4)
            16
            sage: f(y=2,x=4)
            16
            sage: f(2,x=4)
            16
            sage: f(2,x=4,z=5)
            16
            sage: f(2,4, z=10)
            16
            sage: f(y=x)
            2*x^2 + x
            sage: f(x=y)
            2*y^2 + y

        Also observe that ``f(y0, x0)`` means ``f(x=x0)(y=y0)``, not
        ``f(y=y0)(x=x0)``. The two expressions may take different values::

            sage: f(y, x)
            y^2 + x*y + x
            sage: f(y)(x)
            2*x^2 + x

        Polynomial ring elements can also, like multivariate
        polynomials, be called with an argument that is a list or
        tuple containing the values to be substituted, though it is
        perhaps more natural to just unpack the list::

            sage: f([2]) # calling with a list
            3*x + 4
            sage: f((2,)) # calling with a tuple
            3*x + 4
            sage: f(*[2]) # unpacking the list to call normally
            3*x + 4

        The following results in an element of the symbolic ring. ::

            sage: f(x=sqrt(2))
            (y + sqrt(2))*y + sqrt(2)

        ::

            sage: R.<t> = PowerSeriesRing(QQ, 't'); S.<x> = R[]
            sage: f = 1 + x*t^2 + 3*x*t^4
            sage: f(2)
            1 + 2*t^2 + 6*t^4
            sage: f(2, 1/2)
            15/8

        Some special cases are optimized. ::

            sage: R.<x> = PolynomialRing(QQ, sparse=True)
            sage: f = x^3-2*x
            sage: f(x) is f
            True
            sage: f(1/x)
            (-2*x^2 + 1)/x^3

            sage: f = x^100 + 3
            sage: f(0)
            3
            sage: parent(f(0))
            Rational Field
            sage: parent(f(Qp(5)(0)))
            5-adic Field with capped relative precision 20

        TESTS:

        The following shows that :trac:`2360` is indeed fixed. ::

            sage: R.<x,y> = ZZ[]
            sage: P.<a> = ZZ[]
            sage: e = [x^2,y^3]
            sage: f = 6*a^4
            sage: f(x)
            6*x^4
            sage: f(e)
            Traceback (most recent call last):
            ...
            TypeError: Wrong number of arguments
            sage: f(x)
            6*x^4

        The following shows that :trac:`9006` is also fixed. ::

            sage: f = ZZ['x'](1000000 * [1])
            sage: f(1)
            1000000

        The following test came up in :trac:`9051`::

            sage: Cif = ComplexIntervalField(64)
            sage: R.<x> = Cif[]
            sage: f = 2*x-1
            sage: jj = Cif(RIF(0,2))
            sage: f(jj).center(), f(jj).diameter()
            (1.00000000000000000, 4.00000000000000000)

        The following failed before the patch to :trac:`3979`

        ::

            sage: R.<x> = ZZ[]
            sage: S.<y> = R[]
            sage: g = x*y + 1
            sage: g(x=3)
            3*y + 1

        ::

            sage: Pol_x.<x> = QQ[]
            sage: Pol_xy.<y> = Pol_x[]
            sage: pol = 1000*x^2*y^2 + 100*y + 10*x + 1

            sage: pol(y, 0)
            100*y + 1

            sage: pol(~y, 0)
            (y + 100)/y

            sage: pol(y=x, x=1)
            1000*x^2 + 100*x + 11

            sage: zero = Pol_xy(0)
            sage: zero(1).parent()
            Univariate Polynomial Ring in x over Rational Field

            sage: zero = QQ['x'](0)
            sage: a = matrix(ZZ, [[1]])
            sage: zero(a).parent()
            Full MatrixSpace of 1 by 1 dense matrices over Rational Field

            sage: pol(y, x).parent() is pol(x, y).parent() is pol(y, y).parent() is Pol_xy
            True

            sage: pol(x, x).parent()
            Univariate Polynomial Ring in x over Rational Field

            sage: one = Pol_xy(1)
            sage: one(1, 1.).parent()
            Real Field with 53 bits of precision

            sage: zero = GF(2)['x'](0)
            sage: zero(1.).parent() # should raise an error
            Traceback (most recent call last):
            TypeError: unsupported operand parent(s) for '+': ...

            sage: pol(x, y, x=1)
            Traceback (most recent call last):
            ...
            TypeError: Wrong number of arguments

        AUTHORS:

        -  David Joyner (2005-04-10)

        -  William Stein (2006-01-22): change so parent is determined by the
           arithmetic

        -  William Stein (2007-03-24): fix parent being determined in the
           constant case!

        -  Robert Bradshaw (2007-04-09): add support for nested calling

        -  Tom Boothby (2007-05-01): evaluation done by
           CompiledPolynomialFunction

        -  William Stein (2007-06-03): add support for keyword arguments.

        -  Francis Clarke (2012-08-26): fix keyword substitution in the
           leading coefficient.
        """
        cdef long i
        cdef long d = self.degree()
        cdef Polynomial pol

        # Isolate the variable we are interested in, check remaining arguments

        a = kwds.pop(self.variable_name(), None)
        if args:
            if a is not None:
                raise TypeError("unsupported mix of keyword and positional arguments")
            if isinstance(args[0], (list, tuple)):
                if len(args) > 1:
                    raise TypeError("invalid arguments")
                args = args[0]
            a, args = args[0], args[1:]
        if a is None:
            a = self._parent.gen()

        cst = self[0]
        eval_coeffs = False
        if args or kwds:
            try:
                # Note that we may be calling a different implementation that
                # is more permissive about its arguments than we are.
                cst = cst(*args, **kwds)
                eval_coeffs = True
            except TypeError:
                if args: # bwd compat: nonsense *keyword* arguments are okay
                    raise TypeError("Wrong number of arguments")

        # Handle optimized special cases. The is_exact() clause should not be
        # necessary, but power series and perhaps other inexact rings use
        # is_zero() in the sense of "is zero up to the precision to which it is
        # known".

        if d <= 0 or (isinstance(a, Element) and a.parent().is_exact()
                      and a.is_zero()):
            return cst + parent(a)(0)

        # Evaluate the coefficients

        if eval_coeffs:
            pol = self.map_coefficients(lambda c: c(*args, **kwds),
                                        new_base_ring=cst.parent())
        else:
            pol = self

        # Evaluate the resulting univariate polynomial

        if parent(a) is pol._parent and a.is_gen():
            return pol

        try:
            return a._evaluate_polynomial(pol)
        except (AttributeError, NotImplementedError):
            pass

        if pol._compiled is None:
            if d < 4 or d > 50000:
                result = pol[d]
                for i in xrange(d - 1, -1, -1):
                    result = result * a + pol[i]
                return result
            pol._compiled = CompiledPolynomialFunction(pol.list())

        return pol._compiled.eval(a)

    def _compile(self):
        # For testing
        self._compiled = CompiledPolynomialFunction(self.list())
        return self._compiled

    def _get_compiled(self):
        # For testing
        return self._compiled

    def _fast_float_(self, *vars):
        """
        Returns a quickly-evaluating function on floats.

        EXAMPLE::

            sage: R.<t> = QQ[]
            sage: f = t^3-t
            sage: ff = f._fast_float_()
            sage: ff(10)
            990.0

        Horner's method is used::

            sage: f = (t+10)^3; f
            t^3 + 30*t^2 + 300*t + 1000
            sage: list(f._fast_float_())
            ['load 0', 'push 30.0', 'add', 'load 0', 'mul', 'push 300.0', 'add', 'load 0', 'mul', 'push 1000.0', 'add']

        TESTS::

            sage: f = t + 2 - t
            sage: ff = f._fast_float_()
            sage: ff(3)
            2.0
            sage: list(f._fast_float_())
            ['push 2.0']

            sage: f = t - t
            sage: ff = f._fast_float_()
            sage: ff(3)
            0.0
            sage: list(f._fast_float_())
            ['push 0.0']
        """
        from sage.ext.fast_eval import fast_float_arg, fast_float_constant
        var = self._parent._names[0]
        if len(vars) == 0:
            x = fast_float_arg(0)
        elif var in vars:
            x = fast_float_arg(list(vars).index(var))
        else:
            raise ValueError("free variable: %s" % var)
        cdef int i, d = self.degree()
        expr = x
        coeff = self[d]
        if d <= 0:
            return fast_float_constant(coeff)
        if coeff != 1:
            expr *= fast_float_constant(coeff)
        for i from d > i >= 0:
            coeff = self[i]
            if coeff:
                expr += fast_float_constant(coeff)
            if i > 0:
                expr *= x
        return expr

    def _fast_callable_(self, etb):
        r"""
        Given an ExpressionTreeBuilder, return an Expression representing
        this value.

        EXAMPLES::

            sage: from sage.ext.fast_callable import ExpressionTreeBuilder
            sage: etb = ExpressionTreeBuilder(vars=['t'])
            sage: R.<t> = QQ[]
            sage: v = R.random_element(6); v
            -t^6 - 12*t^5 + 1/2*t^4 - 1/95*t^3 - 1/2*t^2 - 4
            sage: v._fast_callable_(etb)
            add(mul(mul(add(mul(add(mul(add(mul(add(mul(v_0, -1), -12), v_0), 1/2), v_0), -1/95), v_0), -1/2), v_0), v_0), -4)

        TESTS::

            sage: R(2)._fast_callable_(etb)
            2
            sage: R(0)._fast_callable_(etb)
            0
            sage: fast_callable(R(2))(3)
            2
        """
        x = etb.var(self.variable_name())
        expr = x
        cdef int i, d = self.degree()
        coeff = self[d]
        # We handle polynomial rings like QQ['x']['y']; that gives us some
        # slowdown.  Optimize away some of that:
        if len(etb._vars) == 1:
            # OK, we're in the (very common) univariate case.
            coeff_maker = etb.constant
        else:
            # There may be variables in our coefficients...
            coeff_maker = etb.make
        if d <= 0:
            return coeff_maker(coeff)
        if coeff != 1:
            expr *= coeff_maker(coeff)
        for i from d > i >= 0:
            coeff = self[i]
            if coeff:
                expr += coeff_maker(coeff)
            if i > 0:
                expr *= x
        return expr

    cpdef int _cmp_(self, other) except -2:
        """
        Compare the two polynomials self and other.

        We order polynomials first by degree (but treating 0 as having
        degree 0), then in dictionary order starting with the
        coefficient of largest degree.

        EXAMPLES::

            sage: R.<x> = QQ['x']
            sage: 3*x^3  + 5 > 10*x^2 + 19
            True
            sage: x^2 - 2*x - 1 < x^2 - 1
            True
            sage: x^2 - 2*x - 1 > x^2 - 1
            False
            sage: x^3 - 3 > 393939393
            True

        Test comparison with zero (:trac:`18633`)::

            sage: 0 < R(1)
            True
            sage: R(-1) < 0
            True
            sage: -x < 0
            False
            sage: R(0) == R(0)
            True
        """
        cdef Py_ssize_t d1 = self.degree()
        cdef Py_ssize_t d2 = other.degree()

        # Special case constant polynomials
        if d1 <= 0 and d2 <= 0:
            return cmp(self[0], other[0])

        # For different degrees, compare the degree
        if d1 != d2:
            if d1 < d2:
                return -1
            else:
                return 1

        cdef Py_ssize_t i
        cdef int c
        for i in reversed(range(d1+1)):
            c = cmp(self[i], other[i])
            if c: return c
        return 0

    def __nonzero__(self):
        """
        EXAMPLES::

            sage: P = PolynomialRing(ZZ,'x')(0)
            sage: bool(P)
            False
            sage: P = PolynomialRing(ZZ, 'x')([1,2,3])
            sage: bool(P)
            True
        """
        return self.degree() >= 0

    def __getitem__(self, n):
        r"""
        Return the `n`-th coefficient of ``self``.

        .. WARNING::

            If `P` is a polynomial of degree `d`, then ``P[i]``
            returns `0` when `i < 0` or `i > d`.  This behaviour
            intentionally differs from that of lists: if `L` is a list
            of length `n`, then Python defines ``L[-i] = L[n - i]``
            for `0 < i \le n``.  The definition used here is more
            meaningful for polynomials, since it can be extended
            immediately to Laurent series, for example.

        EXAMPLES:

        We illustrate the difference between polynomials and lists
        when negative indices are involved::

            sage: R.<x> = QQ[]
            sage: f = x + 2
            sage: f[-1]
            0
            sage: list(f)[-1]
            1

        Slices can be used to truncate polynomials::

            sage: pol = R(range(8)); pol
            7*x^7 + 6*x^6 + 5*x^5 + 4*x^4 + 3*x^3 + 2*x^2 + x
            sage: pol[:6]
            5*x^5 + 4*x^4 + 3*x^3 + 2*x^2 + x

        Any other kind of slicing is deprecated or an error, see
        :trac:`18940`::

            sage: f[1:3]
            doctest:...: DeprecationWarning: polynomial slicing with a start index is deprecated, use list() and slice the resulting list instead
            See http://trac.sagemath.org/18940 for details.
            x
            sage: f[1:3:2]
            Traceback (most recent call last):
            ...
            NotImplementedError: polynomial slicing with a step is not defined
        """
        cdef Py_ssize_t d = self.degree() + 1
        if isinstance(n, slice):
            start, stop, step = n.start, n.stop, n.step
            if step is not None:
                raise NotImplementedError("polynomial slicing with a step is not defined")
            if start is None:
                start = 0
            else:
                if start < 0:
                    start = 0
                from sage.misc.superseded import deprecation
                deprecation(18940, "polynomial slicing with a start index is deprecated, use list() and slice the resulting list instead")
            if stop is None or stop > d:
                stop = d
            values = ([self.base_ring().zero()] * start
                      + [self.get_unsafe(i) for i in xrange(start, stop)])
            return self.parent()(values)

        cdef long k = pyobject_to_long(n)
        if k < 0 or k >= d:
            return self.base_ring().zero()
        return self.get_unsafe(k)

    cdef get_unsafe(self, Py_ssize_t i):
        """
        Return the `i`-th coefficient of ``self``.

        Used as building block for a generic :meth:`__getitem__`.
        """
        raise NotImplementedError

    def __iter__(self):
        """
        EXAMPLE::

            sage: P = PolynomialRing(ZZ, 'x')([1,2,3])
            sage: [y for y in iter(P)]
            [1, 2, 3]
        """
        return iter(self.list())

    def _cache_key(self):
        """
        Return a hashable key which identifies this element.

        EXAMPLES::

            sage: K.<u> = Qq(4)
            sage: R.<x> = K[]
            sage: f = x
            sage: hash(f)
            Traceback (most recent call last):
            ...
            TypeError: unhashable type: 'sage.rings.padics.qadic_flint_CR.qAdicCappedRelativeElement'
            sage: f._cache_key()
            (Univariate Polynomial Ring in x over Unramified Extension of 2-adic Field with capped relative precision 20 in u defined by (1 + O(2^20))*x^2 + (1 + O(2^20))*x + (1 + O(2^20)),
             0,
             1 + O(2^20))
            sage: @cached_function
            ....: def foo(t): return t
            ....:
            sage: foo(x)
            (1 + O(2^20))*x
        """
        return (self._parent,) + tuple(self)

    def __hash__(self):
        return self._hash_c()

    cdef long _hash_c(self) except -1:
        """
        This hash incorporates the variable name in an effort to respect
        the obvious inclusions into multi-variable polynomial rings.

        The tuple algorithm is borrowed from
        http://effbot.org/zone/python-hash.htm.

        EXAMPLES::

            sage: R.<x>=ZZ[]
            sage: hash(R(1))==hash(1)  # respect inclusions of the integers
            True
            sage: hash(R.0)==hash(FractionField(R).0)  # respect inclusions into the fraction field
            True
            sage: R.<x>=QQ[]
            sage: hash(R(1/2))==hash(1/2)  # respect inclusions of the rationals
            True
            sage: hash(R.0)==hash(FractionField(R).0)  # respect inclusions into the fraction field
            True
            sage: R.<x>=IntegerModRing(11)[]
            sage: hash(R.0)==hash(FractionField(R).0)  # respect inclusions into the fraction field
            True

        TESTS:

        Verify that :trac:`16251` has been resolved, i.e., polynomials with
        unhashable coefficients are unhashable::

            sage: K.<a> = Qq(9)
            sage: R.<t> = K[]
            sage: hash(t)
            Traceback (most recent call last):
            ...
            TypeError: unhashable type: 'sage.rings.padics.qadic_flint_CR.qAdicCappedRelativeElement'

        """
        cdef long result = 0 # store it in a c-int and just let the overflowing additions wrap
        cdef long result_mon
        cdef long c_hash
        cdef long var_name_hash
        cdef int i
        for i from 0<= i <= self.degree():
            if i == 1:
                # we delay the hashing until now to not waste it on a constant poly
                var_name_hash = hash(self._parent._names[0])
            # I'm assuming (incorrectly) that hashes of zero indicate that the element is 0.
            # This assumption is not true, but I think it is true enough for the purposes and it
            # it allows us to write fast code that omits terms with 0 coefficients.  This is
            # important if we want to maintain the '==' relationship with sparse polys.
            c_hash = hash(self[i])
            if c_hash != 0:
                if i == 0:
                    result += c_hash
                else:
                    # Hash (self[i], generator, i) as a tuple according to the algorithm.
                    result_mon = c_hash
                    result_mon = (1000003 * result_mon) ^ var_name_hash
                    result_mon = (1000003 * result_mon) ^ i
                    result += result_mon
        if result == -1:
            return -2
        return result

    def __float__(self):
        """
        EXAMPLE::

            sage: P = PolynomialRing(ZZ, 'x')([1])
            sage: float(P)
            1.0
        """
        if self.degree() > 0:
            raise TypeError("cannot coerce nonconstant polynomial to float")
        return float(self[0])

    def __int__(self):
        """
        EXAMPLE::

            sage: P = PolynomialRing(ZZ, 'x')([3])
            sage: int(P)
            3
        """
        if self.degree() > 0:
            raise TypeError("cannot coerce nonconstant polynomial to int")
        return int(self[0])

    def _im_gens_(self, codomain, im_gens):
        """
        EXAMPLES::

            sage: R.<x> = ZZ[]
            sage: H = Hom(R, QQ); H
            Set of Homomorphisms from Univariate Polynomial Ring in x over Integer Ring to Rational Field
            sage: f = H([5]); f
            Ring morphism:
              From: Univariate Polynomial Ring in x over Integer Ring
              To:   Rational Field
              Defn: x |--> 5
            sage: f(x)
            5
            sage: f(x^2 + 3)
            28
        """
        a = im_gens[0]
        P = a.parent()
        d = self.degree()
        result = P._coerce_(self[d])
        i = d - 1
        while i >= 0:
            result = result * a + P._coerce_(self[i])
            i -= 1
        return result

    def _integer_(self, ZZ):
        r"""
        EXAMPLES::

            sage: k = GF(47)
            sage: R.<x> = PolynomialRing(k)
            sage: ZZ(R(45))
            45
            sage: ZZ(3*x + 45)
            Traceback (most recent call last):
            ...
            TypeError: cannot coerce nonconstant polynomial
        """
        if self.degree() > 0:
            raise TypeError("cannot coerce nonconstant polynomial")
        return ZZ(self[0])

    def _rational_(self):
        r"""
        EXAMPLES::

            sage: R.<x> = PolynomialRing(QQ)
            sage: QQ(R(45/4))
            45/4
            sage: QQ(3*x + 45)
            Traceback (most recent call last):
            ...
            TypeError: not a constant polynomial
        """
        if self.degree() > 0:
            raise TypeError("not a constant polynomial")
        return sage.rings.rational.Rational(self[0])

    def _symbolic_(self, R):
        """
        EXAMPLES::

            sage: R.<x> = QQ[]
            sage: f = x^3 + x
            sage: g = f._symbolic_(SR); g
            x^3 + x
            sage: g(x=2)
            10

            sage: g = SR(f)
            sage: g(x=2)
            10

        The polynomial does not have to be over a field of
        characteristic 0::

            sage: R.<w> = GF(7)[]
            sage: f = SR(2*w^3 + 1); f
            2*w^3 + 1
            sage: f.variables()
            (w,)
        """
        d = dict([(repr(g), R.var(g)) for g in self.parent().gens()])
        return self.subs(**d)

    def __invert__(self):
        """
        EXAMPLES::

            sage: R.<x> = QQ[]
            sage: f = x - 90283
            sage: f.__invert__()
            1/(x - 90283)
            sage: ~f
            1/(x - 90283)
        """
        return self.parent().one()/self

    def inverse_of_unit(self):
        """
        EXAMPLES::

            sage: R.<x> = QQ[]
            sage: f = x - 90283
            sage: f.inverse_of_unit()
            Traceback (most recent call last):
            ...
            ValueError: self is not a unit.
            sage: f = R(-90283); g = f.inverse_of_unit(); g
            -1/90283
            sage: parent(g)
            Univariate Polynomial Ring in x over Rational Field
        """
        if self.degree() > 0:
            if not self.is_unit():
                raise ValueError("self is not a unit.")
            else:
                raise NotImplementedError("polynomial inversion over non-integral domains not implemented")
        return self.parent()(~(self[0]))

    def inverse_mod(a, m):
        """
        Inverts the polynomial a with respect to m, or raises a ValueError
        if no such inverse exists. The parameter m may be either a single
        polynomial or an ideal (for consistency with inverse_mod in other
        rings).

        .. SEEALSO::

            If you are only interested in the inverse modulo a monomial `x^k`
            then you might use the specialized method
            :meth:`inverse_series_trunc` which is much faster.

        EXAMPLES::

            sage: S.<t> = QQ[]
            sage: f = inverse_mod(t^2 + 1, t^3 + 1); f
            -1/2*t^2 - 1/2*t + 1/2
            sage: f * (t^2 + 1) % (t^3 + 1)
            1
            sage: f = t.inverse_mod((t+1)^7); f
            -t^6 - 7*t^5 - 21*t^4 - 35*t^3 - 35*t^2 - 21*t - 7
            sage: (f * t) + (t+1)^7
            1
            sage: t.inverse_mod(S.ideal((t + 1)^7)) == f
            True

        This also works over inexact rings, but note that due to rounding
        error the product may not always exactly equal the constant
        polynomial 1 and have extra terms with coefficients close to zero. ::

            sage: R.<x> = RDF[]
            sage: epsilon = RDF(1).ulp()*50   # Allow an error of up to 50 ulp
            sage: f = inverse_mod(x^2 + 1, x^5 + x + 1); f  # abs tol 1e-14
            0.4*x^4 - 0.2*x^3 - 0.4*x^2 + 0.2*x + 0.8
            sage: poly = f * (x^2 + 1) % (x^5 + x + 1)
            sage: # Remove noisy zero terms:
            sage: parent(poly)([ 0.0 if abs(c)<=epsilon else c for c in poly.coefficients(sparse=False) ])
            1.0
            sage: f = inverse_mod(x^3 - x + 1, x - 2); f
            0.14285714285714285
            sage: f * (x^3 - x + 1) % (x - 2)
            1.0
            sage: g = 5*x^3+x-7; m = x^4-12*x+13; f = inverse_mod(g, m); f
            -0.0319636125...*x^3 - 0.0383269759...*x^2 - 0.0463050900...*x + 0.346479687...
            sage: poly = f*g % m
            sage: # Remove noisy zero terms:
            sage: parent(poly)([ 0.0 if abs(c)<=epsilon else c for c in poly.coefficients(sparse=False) ])  # abs tol 1e-14
            1.0000000000000004

        ALGORITHM: Solve the system as + mt = 1, returning s as the inverse
        of a mod m.

        Uses the Euclidean algorithm for exact rings, and solves a linear
        system for the coefficients of s and t for inexact rings (as the
        Euclidean algorithm may not converge in that case).

        AUTHORS:

        - Robert Bradshaw (2007-05-31)
        """
        from sage.rings.ideal import is_Ideal
        if is_Ideal(m):
            v = m.gens_reduced()
            if len(v) > 1:
                raise NotImplementedError("Don't know how to invert modulo non-principal ideal %s" % m)
            m = v[0]
        if m.degree() == 1 and m[1].is_unit():
            # a(x) mod (x-r) = a(r)
            r = -m[0]
            if not m[1].is_one():
                r *= m.base_ring()(~m[1])
            u = a(r)
            if u.is_unit():
                return a.parent()(~u)
        if a.parent().is_exact():
            # use xgcd
            g, s, _ = a.xgcd(m)
            if g == 1:
                return s
            elif g.is_unit():
                return g.inverse_of_unit() * s
            else:
                raise ValueError("Impossible inverse modulo")
        else:
            # xgcd may not converge for inexact rings.
            # Instead solve for the coefficients of
            # s (degree n-1) and t (degree n-2) in
            #               as + mt = 1
            # as a linear system.
            from sage.matrix.constructor import matrix
            from sage.modules.free_module_element import vector
            a %= m
            n = m.degree()
            R = a.parent().base_ring()
            M = matrix(R, 2*n-1)
            # a_i s_j x^{i+j} terms
            for i in range(n):
                for j in range(n):
                    M[i+j, j] = a[i]
            # m_i t_j x^{i+j} terms
            for i in range(n+1):
                for j in range(n-1):
                    M[i+j, j+n] = m[i]
            v = vector(R, [R.one()] + [R.zero()]*(2*n-2)) # the constant polynomial 1
            if M.is_invertible():
                x = M.solve_right(v) # there has to be a better way to solve
                return a.parent()(list(x)[0:n])
            else:
                raise ValueError("Impossible inverse modulo")

    cpdef Polynomial inverse_series_trunc(self, long prec):
        r"""
        Return a polynomial approximation of precision ``prec`` of the inverse
        series of this polynomial.

        .. SEEALSO::

            The method :meth:`inverse_mod` allows more generally to invert this
            polynomial with respect to any ideal.

        EXAMPLES::

            sage: x = polygen(ZZ)
            sage: s = (1+x).inverse_series_trunc(5)
            sage: s
            x^4 - x^3 + x^2 - x + 1
            sage: s * (1+x)
            x^5 + 1

        Note that the constant coefficient needs to be a unit::

            sage: ZZx.<x> = ZZ[]
            sage: ZZxy.<y> = ZZx[]
            sage: (1+x + y**2).inverse_series_trunc(4)
            Traceback (most recent call last):
            ...
            ValueError: constant term x + 1 is not a unit
            sage: (1+x + y**2).change_ring(ZZx.fraction_field()).inverse_series_trunc(4)
            (-1/(x^2 + 2*x + 1))*y^2 + 1/(x + 1)

        The method works over any polynomial ring::

            sage: R = Zmod(4)
            sage: Rx.<x> = R[]
            sage: Rxy.<y> = Rx[]

            sage: p = 1 + (1+2*x)*y + x**2*y**4
            sage: q = p.inverse_series_trunc(10)
            sage: (p*q).truncate(11)
            (2*x^4 + 3*x^2 + 3)*y^10 + 1

        Even noncommutative ones::

            sage: M = MatrixSpace(ZZ,2)
            sage: x = polygen(M)
            sage: p = M([1,2,3,4])*x^3 + M([-1,0,0,1])*x^2 + M([1,3,-1,0])*x + M.one()
            sage: q = p.inverse_series_trunc(5)
            sage: (p*q).truncate(5) == M.one()
            True
            sage: q = p.inverse_series_trunc(13)
            sage: (p*q).truncate(13) == M.one()
            True

        TESTS::

            sage: x = polygen(ZZ['a','b'])
            sage: (x+1).inverse_series_trunc(0)
            Traceback (most recent call last):
            ...
            ValueError: the precision must be positive, got 0

        AUTHORS:

        - David Harvey (2006-09-09): Newton's method implementation for power
          series

        - Vincent Delecroix (2014-2015): move the implementation directly in
          polynomial
        """
        if prec <= 0:
            raise ValueError("the precision must be positive, got {}".format(prec))

        if not self[0].is_unit():
            raise ValueError("constant term {} is not a unit".format(self[0]))

        R = self._parent
        A = R.base_ring()
        try:
            first_coeff = self[0].inverse_of_unit()
        except AttributeError:
            first_coeff = A(~self[0])

        current = R(first_coeff)
        for next_prec in sage.misc.misc.newton_method_sizes(prec)[1:]:
            z = current._mul_trunc_(self, next_prec)._mul_trunc_(current, next_prec)
            current = current + current - z
        return current

    def __long__(self):
        """
        EXAMPLES::

            sage: R.<x> = ZZ[]
            sage: f = x - 902384
            sage: long(f)
            Traceback (most recent call last):
            ...
            TypeError: cannot coerce nonconstant polynomial to long
            sage: long(R(939392920202))
            939392920202L
        """
        if self.degree() > 0:
            raise TypeError("cannot coerce nonconstant polynomial to long")
        return long(self[0])

    cpdef _mul_(self, right):
        """
        EXAMPLES::

            sage: R.<x> = ZZ[]
            sage: (x - 4)*(x^2 - 8*x + 16)
            x^3 - 12*x^2 + 48*x - 64
            sage: C.<t> = PowerSeriesRing(ZZ)
            sage: D.<s> = PolynomialRing(C)
            sage: z = (1 + O(t)) + t*s^2
            sage: z*z
            t^2*s^4 + (2*t + O(t^2))*s^2 + 1 + O(t)

            ## More examples from trac 2943, added by Kiran S. Kedlaya 2 Dec 09
            sage: C.<t> = PowerSeriesRing(Integers())
            sage: D.<s> = PolynomialRing(C)
            sage: z = 1 + (t + O(t^2))*s + (t^2 + O(t^3))*s^2
            sage: z*z
            (t^4 + O(t^5))*s^4 + (2*t^3 + O(t^4))*s^3 + (3*t^2 + O(t^3))*s^2 + (2*t + O(t^2))*s + 1
        """
        if not self or not right:
            return self._parent.zero()

        if self._parent.is_exact():
            return self._mul_karatsuba(right)
        else:
            return self._mul_generic(right)

    def _mul_trunc(self, right, n):
        r"""
        Deprecated alias of :meth:`_mul_trunc_`

        EXAMPLES::

            sage: R.<x> = QQ[]
            sage: x._mul_trunc(x, 1)
            doctest:...: DeprecationWarning: _mul_trunc is deprecated, use
            _mul_trunc_ instead
            See http://trac.sagemath.org/18420 for details.
            0
        """
        deprecation(18420, "_mul_trunc is deprecated, use _mul_trunc_ instead")
        return self._mul_trunc_(right, n)

    cpdef Polynomial _mul_trunc_(self, Polynomial right, long n):
        r"""
        Return the truncated multiplication of two polynomials up to ``n``.

        This is the default implementation that does the multiplication and then
        truncate! There are custom implementations in several subclasses:

        - :meth:`on dense polynomial over integers (via FLINT) <sage.rings.polynomial.polynomial_integer_dense_flint.Polynomial_integer_dense_flint._mul_trunc_>`

        - :meth:`on dense polynomial over Z/nZ (via FLINT)
          <sage.rings.polynomial.polynomial_zmod_flint.Polynomial_zmod_flint._mul_trunc_>`

        - :meth:`on dense rational polynomial (via FLINT)
          <sage.rings.polynomial.polynomial_rational_flint.Polynomial_rational_flint._mul_trunc_>`

        - :meth:`on dense polynomial on Z/nZ (via NTL)
          <sage.rings.polynomial.polynomial_modn_dense_ntl.Polynomial_dense_modn_ntl_zz._mul_trunc_>`

        EXAMPLES::

            sage: R = QQ['x']['y']
            sage: y = R.gen()
            sage: x = R.base_ring().gen()
            sage: p1 = 1 - x*y + 2*y**3
            sage: p2 = -1/3 + y**5
            sage: p1._mul_trunc_(p2, 5)
            -2/3*y^3 + 1/3*x*y - 1/3

        .. TODO::

            implement a generic truncated Karatsuba and use it here.
        """
        return (self.truncate(n) * right.truncate(n)).truncate(n)

    def multiplication_trunc(self, other, n):
        r"""
        Truncated multiplication

        EXAMPLES::

            sage: R.<x> = ZZ[]
            sage: (x^10 + 5*x^5 + x^2 - 3).multiplication_trunc(x^7 - 3*x^3 + 1, 11)
            x^10 + x^9 - 15*x^8 - 3*x^7 + 2*x^5 + 9*x^3 + x^2 - 3

        Check that coercion is working::

            sage: R2 = QQ['x']
            sage: x2 = R2.gen()
            sage: p1 = (x^3 + 1).multiplication_trunc(x2^3 - 2, 5); p1
            -x^3 - 2
            sage: p2 = (x2^3 + 1).multiplication_trunc(x^3 - 2, 5); p2
            -x^3 - 2
            sage: parent(p1) == parent(p2) == R2
            True
        """
        if not have_same_parent(self, other):
            self, other = coercion_model.canonical_coercion(self, other)
        return self._mul_trunc_(other, pyobject_to_long(n))

    def square(self):
        """
        Returns the square of this polynomial.

        TODO:

        - This is just a placeholder; for now it just uses ordinary
          multiplication. But generally speaking, squaring is faster than
          ordinary multiplication, and it's frequently used, so subclasses
          may choose to provide a specialised squaring routine.

        - Perhaps this even belongs at a lower level? RingElement or
          something?

        AUTHORS:

        - David Harvey (2006-09-09)

        EXAMPLES::

            sage: R.<x> = QQ[]
            sage: f = x^3 + 1
            sage: f.square()
            x^6 + 2*x^3 + 1
            sage: f*f
            x^6 + 2*x^3 + 1
        """
        return self * self

    def squarefree_decomposition(self):
        """
        Return the square-free decomposition of this polynomial.  This is a
        partial factorization into square-free, coprime polynomials.

        EXAMPLES::

            sage: x = polygen(QQ)
            sage: p = 37 * (x-1)^3 * (x-2)^3 * (x-1/3)^7 * (x-3/7)
            sage: p.squarefree_decomposition()
            (37*x - 111/7) * (x^2 - 3*x + 2)^3 * (x - 1/3)^7
            sage: p = 37 * (x-2/3)^2
            sage: p.squarefree_decomposition()
            (37) * (x - 2/3)^2
            sage: x = polygen(GF(3))
            sage: x.squarefree_decomposition()
            x
            sage: f = QQbar['x'](1)
            sage: f.squarefree_decomposition()
            1

        """
        if self.degree() < 0:
            raise ValueError("square-free decomposition not defined for zero polynomial")
        if hasattr(self.base_ring(),'_squarefree_decomposition_univariate_polynomial'):
            return self.base_ring()._squarefree_decomposition_univariate_polynomial(self)
        raise NotImplementedError("square-free decomposition not implemented for this polynomial")

    def is_square(self, root=False):
        """
        Returns whether or not polynomial is square. If the optional
        argument ``root`` is set to ``True``, then also returns the square root
        (or ``None``, if the polynomial is not square).

        INPUT:

        -  ``root`` - whether or not to also return a square
           root (default: ``False``)

        OUTPUT:

        -  ``bool`` - whether or not a square

        -  ``root`` - (optional) an actual square root if
           found, and ``None`` otherwise.

        EXAMPLES::

            sage: R.<x> = PolynomialRing(QQ)
            sage: (x^2 + 2*x + 1).is_square()
            True
            sage: (x^4 + 2*x^3 - x^2 - 2*x + 1).is_square(root=True)
            (True, x^2 + x - 1)

            sage: f = 12*(x+1)^2 * (x+3)^2
            sage: f.is_square()
            False
            sage: f.is_square(root=True)
            (False, None)

            sage: h = f/3; h
            4*x^4 + 32*x^3 + 88*x^2 + 96*x + 36
            sage: h.is_square(root=True)
            (True, 2*x^2 + 8*x + 6)

            sage: S.<y> = PolynomialRing(RR)
            sage: g = 12*(y+1)^2 * (y+3)^2

            sage: g.is_square()
            True

        TESTS:

        Make sure :trac:`9093` is fixed::

            sage: R(1).is_square()
            True
            sage: R(4/9).is_square(root=True)
            (True, 2/3)
            sage: R(-1/3).is_square()
            False
            sage: R(0).is_square()
            True
        """
        if self.is_zero():
            return (True, self) if root else True

        try:
            f = self.squarefree_decomposition()
        except NotImplementedError:
            f = self.factor()

        u = self.parent().base_ring()(f.unit())

        if all(a[1] % 2 == 0 for a in f) and u.is_square():
            g = u.sqrt()
            for a in f:
                g *= a[0] ** (a[1] / 2)
            return (True, g) if root else True
        else:
            return (False, None) if root else False

    def any_root(self, ring=None, degree=None, assume_squarefree=False):
        """
        Return a root of this polynomial in the given ring.

        INPUT:

        - ``ring`` -- The ring in which a root is sought.  By default
          this is the coefficient ring.

        - ``degree`` (None or nonzero integer) -- Used for polynomials
          over finite fields.  Returns a root of degree
          ``abs(degree)`` over the ground field.  If negative, also
          assumes that all factors of this polynomial are of degree
          ``abs(degree)``.  If None, returns a root of minimal degree
          contained within the given ring.

        - ``assume_squarefree`` (bool) -- Used for polynomials over
          finite fields.  If True, this polynomial is assumed to be
          squarefree.

        EXAMPLES::

            sage: R.<x> = GF(11)[]
            sage: f = 7*x^7 + 8*x^6 + 4*x^5 + x^4 + 6*x^3 + 10*x^2 + 8*x + 5
            sage: f.any_root()
            2
            sage: f.factor()
            (7) * (x + 9) * (x^6 + 10*x^4 + 6*x^3 + 5*x^2 + 2*x + 2)
            sage: f = x^6 + 10*x^4 + 6*x^3 + 5*x^2 + 2*x + 2
            sage: f.any_root(GF(11^6, 'a'))
            a^5 + a^4 + 7*a^3 + 2*a^2 + 10*a
            sage: sorted(f.roots(GF(11^6, 'a')))
            [(10*a^5 + 2*a^4 + 8*a^3 + 9*a^2 + a, 1), (a^5 + a^4 + 7*a^3 + 2*a^2 + 10*a, 1), (9*a^5 + 5*a^4 + 10*a^3 + 8*a^2 + 3*a + 1, 1), (2*a^5 + 8*a^4 + 3*a^3 + 6*a + 2, 1), (a^5 + 3*a^4 + 8*a^3 + 2*a^2 + 3*a + 4, 1), (10*a^5 + 3*a^4 + 8*a^3 + a^2 + 10*a + 4, 1)]
            sage: f.any_root(GF(11^6, 'a'))
            a^5 + a^4 + 7*a^3 + 2*a^2 + 10*a

            sage: g = (x-1)*(x^2 + 3*x + 9) * (x^5 + 5*x^4 + 8*x^3 + 5*x^2 + 3*x + 5)
            sage: g.any_root(ring=GF(11^10, 'b'), degree=1)
            1
            sage: g.any_root(ring=GF(11^10, 'b'), degree=2)
            5*b^9 + 4*b^7 + 4*b^6 + 8*b^5 + 10*b^2 + 10*b + 5
            sage: g.any_root(ring=GF(11^10, 'b'), degree=5)
            5*b^9 + b^8 + 3*b^7 + 2*b^6 + b^5 + 4*b^4 + 3*b^3 + 7*b^2 + 10*b

        TESTS::

            sage: R.<x> = GF(5)[]
            sage: K.<a> = GF(5^12)
            sage: for _ in range(40):
            ....:     f = R.random_element(degree=4)
            ....:     assert f(f.any_root(K)) == 0

        Check that our Cantor-Zassenhaus implementation does not loop
        over finite fields of even characteristic (see :trac:`16162`)::

            sage: K.<a> = GF(2**8)
            sage: x = polygen(K)
            sage: (x**2+x+1).any_root() # used to loop
            Traceback (most recent call last):
            ...
            ValueError: no roots A 1
            sage: (x**2+a+1).any_root()
            a^7 + a^2

        Also check that such computations can be interrupted::

            sage: K.<a> = GF(2^8)
            sage: x = polygen(K)
            sage: pol = x^1000000 + x + a
            sage: alarm(0.5); pol.any_root()
            Traceback (most recent call last):
            ...
            AlarmInterrupt

        Check root computation over large finite fields::

            sage: K.<a> = GF(2**50)
            sage: x = polygen(K)
            sage: (x**10+x+a).any_root()
            a^49 + a^47 + a^44 + a^42 + a^41 + a^39 + a^38 + a^37 + a^36 + a^34 + a^33 + a^29 + a^27 + a^26 + a^25 + a^23 + a^18 + a^13 + a^7 + a^5 + a^4 + a^3 + a^2 + a
            sage: K.<a> = GF(2**150)
            sage: x = polygen(K)
            sage: (x**10+x+a).any_root()
            a^149 + a^148 + a^146 + a^144 + a^143 + a^140 + a^138 + a^136 + a^134 + a^132 + a^131 + a^130 + a^129 + a^127 + a^123 + a^120 + a^118 + a^114 + a^113 + a^112 + a^111 + a^108 + a^104 + a^103 + a^102 + a^99 + a^98 + a^94 + a^91 + a^90 + a^88 + a^79 + a^78 + a^75 + a^73 + a^72 + a^67 + a^65 + a^64 + a^63 + a^62 + a^61 + a^59 + a^57 + a^52 + a^50 + a^48 + a^47 + a^46 + a^45 + a^43 + a^41 + a^39 + a^37 + a^34 + a^31 + a^29 + a^27 + a^25 + a^23 + a^22 + a^20 + a^18 + a^16 + a^14 + a^11 + a^10 + a^8 + a^6 + a^5 + a^4 + a + 1
        """
        if self.base_ring().is_finite() and self.base_ring().is_field():
            if self.degree() < 0:
                return ring(0)
            if self.degree() == 0:
                raise ValueError("no roots A %s" % self)
            if not assume_squarefree:
                SFD = self.squarefree_decomposition()
                SFD.sort()
                for f, e in SFD:
                    try:
                        return f.any_root(ring, degree, True)
                    except ValueError:
                        pass
            if self.degree() == 1 and (degree is None or degree == 1):
                if ring is None:
                    return -self[0]/self[1]
                else:
                    return ring(-self[0]/self[1])
            q = self.base_ring().order()
            if ring is None:
                allowed_deg_mult = Integer(1)
            else:
                if not (self.base_ring().is_field() and self.base_ring().is_finite()):
                    raise NotImplementedError
                if ring.characteristic() != self.base_ring().characteristic():
                    raise ValueError("ring must be an extension of the base ring")
                if not (ring.is_field() and ring.is_finite()):
                    raise NotImplementedError
                allowed_deg_mult = Integer(ring.factored_order()[0][1]) # generally it will be the quotient of this by the degree of the base ring.
            if degree is None:
                x = self.parent().gen()
                if allowed_deg_mult == 1:
                    xq = pow(x,q,self)
                    self = self.gcd(xq-x)
                    degree = -1
                    if self.degree() == 0:
                        raise ValueError("no roots B %s" % self)
                else:
                    xq = x
                    d = Integer(0)
                    while True:
                        # one pass for roots that actually lie within ring.
                        e = self.degree()
                        if 2*d+2 > e:
                            # this polynomial has no factors dividing allowed_deg_mult
                            if allowed_deg_mult % e == 0:
                                degree = -e
                            break
                        while d < allowed_deg_mult:
                            d = d+1
                            xq = pow(xq,q,self)
                            if d.divides(allowed_deg_mult):
                                break
                        A = self.gcd(xq-x)
                        if A != 1:
                            self = A
                            degree = -d
                            break
                        if d == allowed_deg_mult:
                            break
                    if degree is None:
                        if allowed_deg_mult == 1:
                            raise ValueError("no roots C %s" % self)
                        xq = x
                        d = Integer(0)
                        while True:
                            # now another for roots that will lie in an extension.
                            e = self.degree()
                            if 2*d+2 > e:
                                # this polynomial is irreducible.
                                degree = -e
                                break
                            while True:
                                # we waste a little effort here in computing the xq again.
                                d = d+1
                                xq = pow(xq,q,self)
                                if allowed_deg_mult.divides(d):
                                    break
                            A = self.gcd(xq-x)
                            if A != 1:
                                self = A
                                degree = -d
                                break
            if degree == 0:
                raise ValueError("degree should be nonzero")
            R = self.parent()
            x = R.gen()
            if degree > 0:
                xq = x
                d = 0
                while True:
                    e = self.degree()
                    if 2*d > e:
                        if degree != e:
                            raise ValueError("no roots D %s" % self)
                        break
                    d = d+1
                    xq = pow(xq,q,self)
                    if d == degree:
                        break
                    A = self.gcd(xq-x)
                    if A != 1:
                        self = self // A
                if d == degree:
                    self = self.gcd(xq-x)
                    if self.degree() == 0:
                        raise ValueError("no roots E %s" % self)
            else:
                degree = -degree
            if ring is None:
                if degree == 1:
                    ring = self.base_ring()
                else:
                    ring = self.base_ring().extension(degree) # this won't work yet.
            # now self has only roots of degree ``degree``.
            # for now, we only implement the Cantor-Zassenhaus split
            k = self.degree() // degree
            if k == 1:
                try:
                    return self.roots(ring, multiplicities=False)[0] # is there something better to do here?
                except IndexError:
                    raise ValueError("no roots F %s" % self)
            if q % 2 == 0:
                while True:
                    T = R.random_element(2*degree-1)
                    if T == 0:
                        continue
                    T = T.monic()
                    C = T
                    for i in range(degree-1):
                        C = T + pow(C,q,self)
                    h = self.gcd(C)
                    hd = h.degree()
                    if hd != 0 or hd != self.degree():
                        if 2*hd <= self.degree():
                            return h.any_root(ring, -degree, True)
                        else:
                            return (self//h).any_root(ring, -degree, True)
            else:
                while True:
                    T = R.random_element(2*degree-1)
                    if T == 0:
                        continue
                    T = T.monic()
                    h = self.gcd(pow(T, Integer((q**degree-1)/2), self)-1)
                    hd = h.degree()
                    if hd != 0 and hd != self.degree():
                        if 2*hd <= self.degree():
                            return h.any_root(ring, -degree, True)
                        else:
                            return (self//h).any_root(ring, -degree, True)
        else:
            return self.roots(ring=ring, multiplicities=False)[0]


    def __truediv__(self, right):
        """
        EXAMPLES::

            sage: x = QQ['x'].0
            sage: f = (x^3 + 5)/3; f
            1/3*x^3 + 5/3
            sage: f.parent()
            Univariate Polynomial Ring in x over Rational Field

        If we do the same over `\ZZ` the result is in the
        polynomial ring over `\QQ`.

        ::

            sage: x  = ZZ['x'].0
            sage: f = (x^3 + 5)/3; f
            1/3*x^3 + 5/3
            sage: f.parent()
            Univariate Polynomial Ring in x over Rational Field

        Divides can make elements of the fraction field::

            sage: R.<x> = QQ['x']
            sage: f = x^3 + 5
            sage: g = R(3)
            sage: h = f/g; h
            1/3*x^3 + 5/3
            sage: h.parent()
            Fraction Field of Univariate Polynomial Ring in x over Rational Field

        This is another example over a non-prime finite field (submitted by
        a student of Jon Hanke). It illustrates cancellation between the
        numerator and denominator over a non-prime finite field.

        ::

            sage: R.<x> = PolynomialRing(GF(5^2, 'a'), 'x')
            sage: f = x^3 + 4*x
            sage: f / (x - 1)
            x^2 + x

        Be careful about coercions (this used to be broken)::

            sage: R.<x> = ZZ['x']
            sage: f = x / Mod(2,5); f
            3*x
            sage: f.parent()
            Univariate Polynomial Ring in x over Ring of integers modulo 5

        TESTS:

        Check that :trac:`12217` is fixed::

            sage: P.<x> = GF(5)[]
            sage: x/0
            Traceback (most recent call last):
            ...
            ZeroDivisionError: Inverse does not exist.

            sage: P.<x> = GF(25, 'a')[]
            sage: x/5
            Traceback (most recent call last):
            ...
            ZeroDivisionError: division by zero in Finite Field in a of size 5^2
        """
        try:
            if not isinstance(right, Element) or right.parent() != self.parent():
                R = self.parent().base_ring()
                x = R._coerce_(right)
                return self * ~x
        except (TypeError, ValueError):
            pass
        return RingElement.__div__(self, right)

    def __div__(self, other):
        return PyNumber_TrueDivide(self, other)

    def __pow__(self, right, modulus):
        """
        EXAMPLES::

            sage: x = polygen(QQ['u']['v'])
            sage: f = x - 1
            sage: f._pow(3)
            x^3 - 3*x^2 + 3*x - 1
            sage: f^3
            x^3 - 3*x^2 + 3*x - 1

            sage: R = PolynomialRing(GF(2), 'x')
            sage: f = R(x^9 + x^7 + x^6 + x^5 + x^4 + x^2 + x)
            sage: h = R(x^10 + x^7 + x^6 + x^5 + x^4 + x^3 + x^2 + 1)
            sage: pow(f, 2, h)
            x^9 + x^8 + x^7 + x^5 + x^3

        TESTS::

            sage: x = polygen(QQ['u']['v'])
            sage: x^(1/2)
            Traceback (most recent call last):
            ...
            TypeError: non-integral exponents not supported

        ::

            sage: x^x
            Traceback (most recent call last):
            ...
            TypeError: non-integral exponents not supported

        ::

            sage: k = GF(5)
            sage: D.<x> = k[]
            sage: l.<x> = k.extension(x^2 + 2)
            sage: R.<t> = l[]
            sage: f = t^4 + (2*x - 1)*t^3 + (2*x + 1)*t^2 + 3
            sage: h = t^4 - x*t^3 + (3*x + 1)*t^2 + 2*t + 2*x - 1
            sage: pow(f, 2, h)
            3*t^3 + (2*x + 3)*t^2 + (2*x + 2)*t + 2*x + 2
            sage: pow(f, 10**7, h)
            4*x*t^3 + 2*x*t^2 + 4*x*t + 4

        Check that :trac:`18457` is fixed::

            sage: R.<x> = PolynomialRing(GF(5), sparse=True)
            sage: (1+x)^(5^10) # used to hang forever
            x^9765625 + 1
            sage: S.<t> = GF(3)[]
            sage: R1.<x> = PolynomialRing(S, sparse=True)
            sage: (1+x+t)^(3^10)
            x^59049 + t^59049 + 1
            sage: R2.<x> = PolynomialRing(S, sparse=False)
            sage: (1+x+t)^(3^10)
            x^59049 + t^59049 + 1

        Check that the algorithm used is indeed correct::

            sage: from sage.structure.element import generic_power
            sage: R1 = PolynomialRing(GF(8,'a'), 'x')
            sage: R2 = PolynomialRing(GF(9,'b'), 'x', sparse=True)
            sage: R3 = PolynomialRing(R2, 'y')
            sage: R4 = PolynomialRing(R1, 'y', sparse=True)
            sage: for d in range(20,40): # long time
            ....:     for R in [R1, R2, R3, R3]:
            ....:         a = R.random_element()
            ....:         assert a^d == generic_power(a,d)

        Test the powering modulo ``x^n`` (calling :meth:`power_trunc`)::

            sage: R.<x> = GF(3)[]
            sage: pow(x + 1, 51, x^7)
            x^6 + 2*x^3 + 1

            sage: S.<y> = QQ[]
            sage: R.<x> = S[]
            sage: pow(y*x+1, 51, x^7)
            18009460*y^6*x^6 + 2349060*y^5*x^5 + ... + 51*y*x + 1
        """
        if type(right) is not Integer:
            try:
                right = Integer(right)
            except TypeError:
                raise TypeError("non-integral exponents not supported")

        if self.degree() <= 0:
            return self.parent()(self[0]**right)
        if right < 0:
            return (~self)**(-right)
        if modulus:
            if right > 0 and \
               parent(modulus) == self.parent() and \
               modulus.number_of_terms() == 1 and \
               modulus.leading_coefficient().is_one():
                return self.power_trunc(right, modulus.degree())
            return power_mod(self, right, modulus)
        if (<Polynomial>self).is_gen():   # special case x**n should be faster!
            P = self.parent()
            R = P.base_ring()
            if P.is_sparse():
                v = {right:R.one()}
            else:
                v = [R.zero()]*right + [R.one()]
            return self.parent()(v, check=False)
        if right > 20: # no gain below
            p = self.parent().characteristic()
            if p > 0 and p <= right and (self.base_ring() in sage.categories.integral_domains.IntegralDomains() or p.is_prime()):
                x = self.parent().gen()
                one = self.parent().one()
                ret = one
                e = 1
                q = right
                sparse = self.parent().is_sparse()
                if sparse:
                    d = self.dict()
                else:
                    c = self.list()
                while q > 0:
                    q, r = q.quo_rem(p)
                    if r != 0:
                        if sparse:
                            tmp = self.parent()({e*k : d[k]**e for k in d})
                        else:
                            tmp = [0] * (e * len(c) - e + 1)
                            for i in range(len(c)):
                                tmp[e*i] = c[i]**e
                            tmp = self.parent()(tmp)
                        ret *= generic_power(tmp, r, one=one)
                    e *= p
                return ret

        return generic_power(self,right)

    def power_trunc(self, n, prec):
        r"""
        Truncated ``n``-th power of this polynomial up to precision ``prec``

        INPUT:

        - ``n`` -- (non-negative integer) power to be taken

        - ``prec`` -- (integer) the precision

        EXAMPLES::

            sage: R.<x> = ZZ[]
            sage: (3*x^2 - 2*x + 1).power_trunc(5, 8)
            -1800*x^7 + 1590*x^6 - 1052*x^5 + 530*x^4 - 200*x^3 + 55*x^2 - 10*x + 1
            sage: ((3*x^2 - 2*x + 1)^5).truncate(8)
            -1800*x^7 + 1590*x^6 - 1052*x^5 + 530*x^4 - 200*x^3 + 55*x^2 - 10*x + 1

            sage: S.<y> = R[]
            sage: (x+y).power_trunc(5,5)
            5*x*y^4 + 10*x^2*y^3 + 10*x^3*y^2 + 5*x^4*y + x^5
            sage: ((x+y)^5).truncate(5)
            5*x*y^4 + 10*x^2*y^3 + 10*x^3*y^2 + 5*x^4*y + x^5

            sage: R.<x> = GF(3)[]
            sage: p = x^2 - x + 1
            sage: q = p.power_trunc(80, 20)
            sage: q
            x^19 + x^18 + ... + 2*x^4 + 2*x^3 + x + 1
            sage: (p^80).truncate(20) == q
            True

            sage: R.<x> = GF(7)[]
            sage: p = (x^2 + x + 1).power_trunc(2^100, 100)
            sage: p
            2*x^99 + x^98 + x^95 + 2*x^94 + ... + 3*x^2 + 2*x + 1

            sage: for i in range(100):
            ....:    q1 = (x^2 + x + 1).power_trunc(2^100 + i, 100)
            ....:    q2 = p * (x^2 + x + 1).power_trunc(i, 100)
            ....:    q2 = q2.truncate(100)
            ....:    assert q1 == q2, "i = {}".format(i)

        TESTS::

            sage: x = polygen(QQ)
            sage: (3*x-5).power_trunc(2^200, 0)
            0
            sage: x.power_trunc(-1, 10)
            Traceback (most recent call last):
            ...
            ValueError: n must be a non-negative integer
            sage: R.<y> = QQ['x']
            sage: y.power_trunc(2**32-1, 2)
            0
            sage: y.power_trunc(2**64-1, 2)
            0
        """
        cdef Integer ZZn = ZZ(n)
        if mpz_fits_ulong_p(ZZn.value):
            return self._power_trunc(mpz_get_ui(ZZn.value), prec)
        return generic_power_trunc(self, ZZn, pyobject_to_long(prec))

    cpdef Polynomial _power_trunc(self, unsigned long n, long prec):
        r"""
        Truncated ``n``-th power of this polynomial up to precision ``prec``

        This method is overriden for certain subclasses when a library function
        is available.

        INPUT:

        - ``n`` -- (non-negative integer) power to be taken

        - ``prec`` -- (integer) the precision

        TESTS::

            sage: R.<x> = QQ['y'][]
            sage: for p in [R.one(), x, x+1, x-1, x^2 - 1]:
            ....:     for n in range(0, 20):
            ....:         for prec in [1, 2, 3, 10]:
            ....:             assert p._power_trunc(n, prec) == (p**n).truncate(prec)
        """
        return generic_power_trunc(self, Integer(n), prec)

    def _pow(self, right):
        # TODO: fit __pow__ into the arithmetic structure
        if self.degree() <= 0:
            return self.parent()(self[0]**right)
        if right < 0:
            return (~self)**(-right)
        if (<Polynomial>self) == self.parent().gen():   # special case x**n should be faster!
            v = [0]*right + [1]
            return self.parent()(v, check=True)
        return generic_power(self, right)

    def _repr(self, name=None):
        """
        Return the string representation of this polynomial.

        INPUT:

        - ``name`` - None or a string; used for printing the variable.

        EXAMPLES::

            sage: S.<t> = QQ[]
            sage: R.<x> = S[]
            sage: f = (1 - t^3)*x^3 - t^2*x^2 - x + 1
            sage: f._repr()
            '(-t^3 + 1)*x^3 - t^2*x^2 - x + 1'
            sage: f._repr('z')
            '(-t^3 + 1)*z^3 - t^2*z^2 - z + 1'
            sage: P.<y> = RR[]
            sage: y, -y
            (y, -y)
        """
        s = " "
        m = self.degree() + 1
        if name is None:
            name = self.parent().variable_name()
        atomic_repr = self.parent().base_ring()._repr_option('element_is_atomic')
        coeffs = self.list()
        for n in reversed(xrange(m)):
            x = coeffs[n]
            if x:
                if n != m-1:
                    s += " + "
                x = y = repr(x)
                if y.find("-") == 0:
                    y = y[1:]
                if not atomic_repr and n > 0 and (y.find("+") != -1 or y.find("-") != -1):
                    x = "(%s)"%x
                if n > 1:
                    var = "*%s^%s"%(name,n)
                elif n==1:
                    var = "*%s"%name
                else:
                    var = ""
                s += "%s%s"%(x,var)
        s = s.replace(" + -", " - ")
        s = re.sub(r' 1(\.0+)?\*',' ', s)
        s = re.sub(r' -1(\.0+)?\*',' -', s)
        if s == " ":
            return "0"
        return s[1:]

    def _repr_(self):
        r"""
        Return string representation of this polynomial.

        EXAMPLES::

            sage: R.<x> = PolynomialRing(QQ, implementation="FLINT")
            sage: f = x^3+2/3*x^2 - 5/3
            sage: f._repr_()
            'x^3 + 2/3*x^2 - 5/3'
            sage: f.rename('vaughn')
            Traceback (most recent call last):
            ...
            NotImplementedError: object does not support renaming: x^3 + 2/3*x^2 - 5/3
        """
        return self._repr()

    def _latex_(self, name=None):
        r"""
        Return the latex representation of this polynomial.

        EXAMPLES:

        A fairly simple example over `\QQ`.

        ::

            sage: C3.<omega> = CyclotomicField(3)
            sage: R.<X> = C3[]
            sage: f = X^3 - omega*X
            sage: latex(f)
            X^{3} - \omega X
            sage: R.<x> = RDF[]
            sage: latex(x+2)
            x + 2.0

        The following illustrates the fix of :trac:`2586`::

            sage: latex(ZZ['alpha']['b']([0, ZZ['alpha'].0]))
            \alpha b

        The following illustrates a (non-intentional) superfluity of parentheses

            sage: K.<I>=QuadraticField(-1)
            sage: R.<x>=K[]
            sage: latex(I*x^2-I*x)
            \left(\sqrt{-1}\right) x^{2} + \left(-\sqrt{-1}\right) x
        """
        s = " "
        coeffs = self.list()
        m = len(coeffs)
        if name is None:
            name = self.parent().latex_variable_names()[0]
        atomic_repr = self.parent().base_ring()._repr_option('element_is_atomic')
        for n in reversed(xrange(m)):
            x = coeffs[n]
            x = y = latex(x)
            if x != '0':
                if n != m-1:
                    s += " + "
                if y.find("-") == 0:
                    y = y[1:]
                if not atomic_repr and n > 0 and (y.find("+") != -1 or y.find("-") != -1):
                    x = "\\left(%s\\right)"%x
                if n > 1:
                    var = "|%s^{%s}"%(name,n)
                elif n==1:
                    var = "|%s"%name
                else:
                    var = ""
                s += "%s %s"%(x,var)
        s = s.replace(" + -", " - ")
        s = re.sub(" 1(\.0+)? \|"," ", s)
        s = re.sub(" -1(\.0+)? \|", " -", s)
        s = s.replace("|","")
        if s==" ":
            return "0"
        return s[1:].lstrip().rstrip()

    def _sage_input_(self, sib, coerced):
        r"""
        Produce an expression which will reproduce this value when
        evaluated.

        EXAMPLES::

            sage: K.<x> = ZZ[]
            sage: sage_input(K(0), verify=True)
            # Verified
            ZZ['x'](0)
            sage: sage_input(K(-54321), preparse=False, verify=True)
            # Verified
            ZZ['x'](-54321)
            sage: sage_input(x, verify=True)
            # Verified
            R.<x> = ZZ[]
            x
            sage: sage_input(x, preparse=False)
            R = ZZ['x']
            x = R.gen()
            x
            sage: sage_input((3*x-2)^3, verify=True)
            # Verified
            R.<x> = ZZ[]
            27*x^3 - 54*x^2 + 36*x - 8
            sage: L.<y> = K[]
            sage: sage_input(L(0), verify=True)
            # Verified
            ZZ['x']['y'](0)
            sage: sage_input((x+y+1)^2, verify=True)
            # Verified
            R1.<x> = ZZ[]
            R2.<y> = R1[]
            y^2 + (2*x + 2)*y + (x^2 + 2*x + 1)
            sage: sage_input(RR(pi) * polygen(RR), verify=True)
            # Verified
            R.<x> = RR[]
            3.1415926535897931*x
            sage: sage_input(polygen(GF(7)) + 12, verify=True)
            # Verified
            R.<x> = GF(7)[]
            x + 5
            sage: from sage.misc.sage_input import SageInputBuilder
            sage: K(0)._sage_input_(SageInputBuilder(), True)
            {atomic:0}
            sage: (x^2 - 1)._sage_input_(SageInputBuilder(), False)
            {binop:- {binop:** {gen:x {constr_parent: {subscr: {atomic:ZZ}[{atomic:'x'}]} with gens: ('x',)}} {atomic:2}} {atomic:1}}
        """
        if self.degree() > 0:
            gen = sib.gen(self.parent())
            coeffs = self.list()
            terms = []
            for i in range(len(coeffs)-1, -1, -1):
                if i > 0:
                    if i > 1:
                        gen_pow = gen**sib.int(i)
                    else:
                        gen_pow = gen
                    terms.append(sib.prod((sib(coeffs[i], True), gen_pow), simplify=True))
                else:
                    terms.append(sib(coeffs[i], True))
            return sib.sum(terms, simplify=True)
        elif coerced:
            return sib(self.constant_coefficient(), True)
        else:
            return sib(self.parent())(sib(self.constant_coefficient(), True))

    def __setitem__(self, n, value):
        """
        Set the n-th coefficient of this polynomial. This always raises an
        IndexError, since in Sage polynomials are immutable.

        INPUT:


        -  ``n`` - an integer

        -  ``value`` - value to set the n-th coefficient to


        OUTPUT: an IndexError is always raised.

        EXAMPLES::

            sage: R.<x> = ZZ[]
            sage: f = x^3 + x + 1
            sage: f[2] = 3
            Traceback (most recent call last):
            ...
            IndexError: polynomials are immutable
        """
        raise IndexError("polynomials are immutable")

    cpdef _floordiv_(self, right):
        """
        Quotient of division of self by other. This is denoted //.

        If self = quotient \* right + remainder, this function returns
        quotient.

        EXAMPLES::

            sage: R.<x> = ZZ[]
            sage: f = x^3 + x + 1
            sage: g = f*(x^2-2) + x
            sage: g.__floordiv__(f)
            x^2 - 2
            sage: g//f
            x^2 - 2
        """
        Q, _ = self.quo_rem(right)
        return Q

    def __mod__(self, other):
        """
        Remainder of division of self by other.

        EXAMPLES::

            sage: R.<x> = ZZ[]
            sage: x % (x+1)
            -1
            sage: (x^3 + x - 1) % (x^2 - 1)
            2*x - 1
        """
        _, R = self.quo_rem(other)
        return R

    def mod(self, other):
        """
        Remainder of division of self by other.

        EXAMPLES::

            sage: R.<x> = ZZ[]
            sage: x % (x+1)
            -1
            sage: (x^3 + x - 1) % (x^2 - 1)
            2*x - 1
        """
        return self % other

    def _is_atomic(self):
        """
        EXAMPLES::

            sage: R.<x> = QQ[]
            sage: S.<y> = R[]
            sage: S(x+2)
            x + 2
            sage: S(x+2)._is_atomic()
            False
            sage: S(x)._is_atomic()
            True
        """
        return (self.degree() == self.valuation() and
                self.leading_coefficient()._is_atomic())

    def _mul_generic(self, right):
        """
        Compute the product of self and right using the classical quadratic
        algorithm. This method is the default for inexact rings.

        For two polynomials of degree n and m this method needs
        (m+1)*(n+1) products and n*m additions

        EXAMPLES::

            sage: K.<x> = QQ[]
            sage: f = 1+3*x+4*x^2+x^3
            sage: g = x^2+3*x^5
            sage: f._mul_generic(g)
            3*x^8 + 12*x^7 + 9*x^6 + 4*x^5 + 4*x^4 + 3*x^3 + x^2

        Show the product in the symbolic ring::

            sage: L = SR['x']
            sage: var('a0,a1,b0,b1')
            (a0, a1, b0, b1)
            sage: L([a0,a1])._mul_generic(L([b0,b1]))
            a1*b1*x^2 + (a1*b0 + a0*b1)*x + a0*b0

        A non-commutative example::

            sage: A.<i,j,k> = QuaternionAlgebra(QQ, -1,-1)
            sage: R.<w> = PolynomialRing(A)
            sage: f = i*w + j
            sage: g = k*w + 1
            sage: f._mul_generic(g)
            -j*w^2 + 2*i*w + j
            sage: g._mul_generic(f)
            j*w^2 + j


        TESTS::

            sage: K.<x> = QQ[]
            sage: f = K(0)
            sage: g = K.random_element(10)
            sage: f._mul_generic(g)
            0
            sage: g._mul_generic(f)
            0
            sage: f._mul_generic(K(0))
            0
            sage: g._mul_generic(g) - g._mul_karatsuba(g)
            0
            sage: h = K(QQ.random_element(100,100))
            sage: f._mul_generic(h)
            0
            sage: K([h*c for c in g.list()]) - g._mul_generic(h)
            0
            sage: g._mul_generic(h) - K([h*c for c in g.list()])
            0
        """
        if self is right:
            return self._square_generic()
        x = self.list()
        y = right.list()
        return self._parent(do_schoolbook_product(x,y))

    def _square_generic(self):
        x = self.list()
        cdef Py_ssize_t i, j
        cdef Py_ssize_t d = len(x)-1
        zero = self._parent.base_ring().zero()
        two = self._parent.base_ring()(2)
        coeffs = [zero] * (2 * d + 1)
        for i from 0 <= i <= d:
            coeffs[2*i] = x[i] * x[i]
            for j from 0 <= j < i:
                coeffs[i+j] += two * x[i] * x[j]
        return self._parent(coeffs)

    def _mul_fateman(self, right):
        r"""
        Returns the product of two polynomials using Kronecker's trick to
        do the multiplication. This could be used over a generic base
        ring.

        .. note::

           -  Since this is implemented in interpreted Python, it could be
              hugely sped up by reimplementing it in Pyrex.

           -  Over the reals there is precision loss, at least in the current
              implementation.


        INPUT:

        -  ``self`` - Polynomial

        -  ``right`` - Polynomial (over same base ring as
           self)


        OUTPUT: Polynomial - The product self\*right.

        ALGORITHM: Based on a paper by R. Fateman

        http://www.cs.berkeley.edu/~fateman/papers/polysbyGMP.pdf

        The idea is to encode dense univariate polynomials as big integers,
        instead of sequences of coefficients. The paper argues that because
        integer multiplication is so cheap, that encoding 2 polynomials to
        big numbers and then decoding the result might be faster than
        popular multiplication algorithms. This seems true when the degree
        is larger than 200.

        EXAMPLES::

            sage: S.<y> = PolynomialRing(RR)
            sage: f = y^10 - 1.393493*y + 0.3
            sage: f._mul_karatsuba(f,0)
            y^20 - 2.78698600000000*y^11 + 0.600000000000000*y^10 + 1.11022302462516e-16*y^8 - 1.11022302462516e-16*y^6 - 1.11022302462516e-16*y^3 + 1.94182274104900*y^2 - 0.836095800000000*y + 0.0900000000000000
            sage: f._mul_fateman(f)
            y^20 - 2.78698600000000*y^11 + 0.600000000000000*y^10 + 1.94182274104900*y^2 - 0.836095800000000*y + 0.0900000000000000

        Advantages:


        -  Faster than Karatsuba over `\QQ` and
           `\ZZ` (but much slower still than calling NTL's
           optimized C++ implementation, which is the default over
           `\ZZ`)

        -  Potentially less complicated.


        Drawbacks:


        -  Slower over R when the degree of both of polynomials is less
           than 250 (roughly).

        -  Over R, results may not be as accurate as the Karatsuba case.
           This is because we represent coefficients of polynomials over R as
           fractions, then convert them back to floating-point numbers.


        AUTHORS:

        - Didier Deshommes (2006-05-25)
        """
        return self.parent()(polynomial_fateman._mul_fateman_mul(self,right))

    def _mul_karatsuba(self, right, K_threshold = None):
        r"""
        Compute the product of two polynomials using the Karatsuba divide
        and conquer multiplication algorithm. This is only used over a
        generic base ring. (Special libraries like Flint are used, e.g., for
        the integers and rationals, which are much faster.)

        INPUT:

          - ``self`` - Polynomial
          - ``right`` - Polynomial (over same base ring as self)
          - ``K_threshold`` - (optional) Integer. A threshold to fall back to
          schoolbook algorithm. In the recursion, if one of the polynomials is
          of degree less that K_threshold then the classic quadratic polynomial
          is used.

        OUTPUT: Polynomial - The product self\*right.

        ALGORITHM: The basic idea is to use that

        .. math::

            (aX + b) (cX + d) = acX^2 + ((a+b)(c+d)-ac-bd)X + bd


        where ac=a\*c and bd=b\*d, which requires three multiplications
        instead of the naive four. Given f and g of arbitrary degree bigger
        than one, let e be min(deg(f),deg(g))/2. Write

        .. math::

            f = a X^e + b   \text{ and }   g = c X^e + d


        and use the identity

        .. math::

            (aX^e + b) (cX^e + d) = ac X^{2e} +((a+b)(c+d) - ac - bd)X^e + bd


        to recursively compute `fg`.

        If `self` is a polynomial of degree n and `right` is a polynomial of
        degree m with n < m, then we interpret `right` as

        ..math::

            g0 + g1*x^n +g2*x^{2n} + ... + gq*x^{nq}

        where `gi` are polynomials of degree <= n. We then compute each product
        `gi*right` with Karatsuba multiplication and reconstruct `self*right`
        from the partial products.

        The theoretical complexity for multiplying two polynomials of the same
        degree n is O(n^log(3,2)). Through testing of polynomials of degree up
        to 5000 we get that the number of operations for two polynomials of
        degree up to n-1 is bounded by:

        7.53*n**1.59 additions and 1.46*n**1.59 products on the base ring.

        For polynomials of degree m-1 and n-1 with m<n the number of operations
        is bounded by:

        8.11*m**0.59*n additions and 1.56*m**0.59*n products.

        (The bound might be worse for larger degrees.)

        EXAMPLES::

            sage: K.<x> = QQ[]
            sage: f = 1+3*x+4*x^2+x^3
            sage: g = x^2+3*x^5
            sage: f._mul_karatsuba(g,0)
            3*x^8 + 12*x^7 + 9*x^6 + 4*x^5 + 4*x^4 + 3*x^3 + x^2
            sage: f._mul_karatsuba(g,2)
            3*x^8 + 12*x^7 + 9*x^6 + 4*x^5 + 4*x^4 + 3*x^3 + x^2

        Show the product in the symbolic ring::

            sage: L = SR['x']
            sage: var('a0,a1,b0,b1')
            (a0, a1, b0, b1)
            sage: L([a0,a1])._mul_karatsuba(L([b0,b1]),0)
            a1*b1*x^2 + ((a0 + a1)*(b0 + b1) - a0*b0 - a1*b1)*x + a0*b0
            sage: L([a0,a1])._mul_karatsuba(L([b0,b1]),2)
            a1*b1*x^2 + (a1*b0 + a0*b1)*x + a0*b0

        A noncommutative example::

            sage: A.<i,j,k> = QuaternionAlgebra(QQ, -1,-1)
            sage: R.<w> = PolynomialRing(A)
            sage: f = i*w + j
            sage: g = k*w + 1
            sage: f._mul_karatsuba(g,0)
            -j*w^2 + 2*i*w + j
            sage: g._mul_karatsuba(f,0)
            j*w^2 + j

        TESTS::

            sage: K.<x> = QQ[]
            sage: f = K(0)
            sage: g = K.random_element(10)
            sage: f._mul_karatsuba(g,0)
            0
            sage: g._mul_karatsuba(f,0)
            0
            sage: f._mul_karatsuba(K(0),0)
            0
            sage: g._mul_generic(g) - g._mul_karatsuba(g,0)
            0
            sage: h = K(QQ.random_element(100,100))
            sage: f._mul_karatsuba(h)
            0
            sage: K([h*c for c in g.list()]) - g._mul_generic(h)
            0
            sage: g._mul_karatsuba(h) - K([h*c for c in g.list()])
            0

        Random tests for noncommutative rings::

            sage: A.<i,j,k> = QuaternionAlgebra(QQ, -1,-1)
            sage: R.<w> = PolynomialRing(A)
            sage: f = R.random_element(randint(10,100))
            sage: g = R.random_element(randint(10,100))
            sage: f._mul_generic(g) == f._mul_karatsuba(g,0)
            True
            sage: f._mul_generic(g) == f._mul_karatsuba(g,16)
            True
            sage: g = R.random_element(0)
            sage: f._mul_karatsuba(g,0) == f._mul_generic(g)
            True
            sage: g._mul_karatsuba(f,0) == g._mul_generic(f)
            True

        Polynomials over matrices::

            sage: K = PolynomialRing(MatrixSpace(QQ,2),'x')
            sage: f = K.random_element(randint(5,10))
            sage: g = K.random_element(randint(5,10))
            sage: h1 = f._mul_generic(g)
            sage: h2 = f._mul_karatsuba(g,randint(0,10))
            sage: h1 == h2
            True
        """
        if self.is_zero():
            return self
        elif right.is_zero():
            return right
        f = self.list()
        g = right.list()
        n = len(f)
        m = len(g)
        if n == 1:
            c = f[0]
            return self._parent([c*a for a in g])
        if m == 1:
            c = g[0]
            return self._parent([a*c for a in f])
        if K_threshold is None:
            K_threshold = self._parent._Karatsuba_threshold
        if n <= K_threshold or m <= K_threshold:
            return self._parent(do_schoolbook_product(f,g))
        if n == m:
            return self._parent(do_karatsuba(f,g, K_threshold, 0, 0, n))
        return self._parent(do_karatsuba_different_size(f,g, K_threshold))

    def base_ring(self):
        """
        Return the base ring of the parent of self.

        EXAMPLES::

            sage: R.<x> = ZZ[]
            sage: x.base_ring()
            Integer Ring
            sage: (2*x+3).base_ring()
            Integer Ring
        """
        return self.parent().base_ring()

    cpdef base_extend(self, R):
        """
        Return a copy of this polynomial but with coefficients in R, if
        there is a natural map from coefficient ring of self to R.

        EXAMPLES::

            sage: R.<x> = QQ[]
            sage: f = x^3 - 17*x + 3
            sage: f.base_extend(GF(7))
            Traceback (most recent call last):
            ...
            TypeError: no such base extension
            sage: f.change_ring(GF(7))
            x^3 + 4*x + 3
        """
        S = self.parent().base_extend(R)
        return S(self)

    def change_variable_name(self, var):
        """
        Return a new polynomial over the same base ring but in a different
        variable.

        EXAMPLES::

            sage: x = polygen(QQ,'x')
            sage: f = -2/7*x^3 + (2/3)*x - 19/993; f
            -2/7*x^3 + 2/3*x - 19/993
            sage: f.change_variable_name('theta')
            -2/7*theta^3 + 2/3*theta - 19/993
        """
        R = self.parent().base_ring()[var]
        return R(self.list())

    def change_ring(self, R):
        """
        Return a copy of this polynomial but with coefficients in ``R``, if at
        all possible.

        INPUT:

        - ``R`` - a ring or morphism.

        EXAMPLES::

            sage: K.<z> = CyclotomicField(3)
            sage: f = K.defining_polynomial()
            sage: f.change_ring(GF(7))
            x^2 + x + 1

        ::

            sage: K.<z> = CyclotomicField(3)
            sage: R.<x> = K[]
            sage: f = x^2 + z
            sage: f.change_ring(K.embeddings(CC)[0])
            x^2 - 0.500000000000000 - 0.866025403784439*I
        """
        if isinstance(R, Morphism):
            # we're given a hom of the base ring extend to a poly hom
            if R.domain() == self.base_ring():
                R = self.parent().hom(R, self.parent().change_ring(R.codomain()))
            return R(self)
        else:
            return self.parent().change_ring(R)(self)

    def _mpoly_dict_recursive(self, variables=None, base_ring=None):
        """
        Return a dict of coefficient entries suitable for construction of a
        MPolynomial_polydict with the given variables.

        EXAMPLES::

            sage: R.<x> = ZZ[]
            sage: R(0)._mpoly_dict_recursive()
            {}
            sage: f = 7*x^5 + x^2 - 2*x - 3
            sage: f._mpoly_dict_recursive()
            {(0,): -3, (1,): -2, (2,): 1, (5,): 7}
        """
        if not self:
            return {}

        var = self.parent().variable_name()
        if variables is None:
            variables = self.parent().variable_names_recursive()
        if not var in variables:
            x = base_ring(self) if base_ring else self
            const_ix = ETuple((0,)*len(variables))
            return { const_ix: x }

        prev_variables = variables[:list(variables).index(var)]
        const_ix = ETuple((0,)*len(prev_variables))
        mpolys = None

        if len(prev_variables) > 0:
            try:
                mpolys = [a._mpoly_dict_recursive(prev_variables, base_ring) for a in self]
            except AttributeError as msg:
                pass

        if mpolys is None:
            if base_ring is not None and base_ring is not self.base_ring():
                mpolys = [{const_ix:base_ring(a)} if a else {} for a in self]
            else:
                mpolys = [{const_ix:a} if a else {} for a in self]

        D = {}
        leftovers = (0,) * (len(variables) - len(prev_variables) - 1)
        for k in range(len(mpolys)):
            for i,a in mpolys[k].iteritems():
                j = ETuple((k,) + leftovers)
                D[i + j] = a

        return D

    def __copy__(self):
        """
        Return a "copy" of self. This is just self, since in Sage
        polynomials are immutable this just returns self again.

        EXAMPLES:

        We create the polynomial `f=x+3`, then note that
        the copy is just the same polynomial again, which is fine since
        polynomials are immutable.

        ::

            sage: x = ZZ['x'].0
            sage: f = x + 3
            sage: g = copy(f)
            sage: g is f
            True
        """
        return self

    def degree(self, gen=None):
        """
        Return the degree of this polynomial. The zero polynomial has
        degree -1.

        EXAMPLES::

            sage: x = ZZ['x'].0
            sage: f = x^93 + 2*x + 1
            sage: f.degree()
            93
            sage: x = PolynomialRing(QQ, 'x', sparse=True).0
            sage: f = x^100000
            sage: f.degree()
            100000

        ::

            sage: x = QQ['x'].0
            sage: f = 2006*x^2006 - x^2 + 3
            sage: f.degree()
            2006
            sage: f = 0*x
            sage: f.degree()
            -1
            sage: f = x + 33
            sage: f.degree()
            1

        AUTHORS:

        - Naqi Jaffery (2006-01-24): examples
        """
        raise NotImplementedError

    def euclidean_degree(self):
        r"""
        Return the degree of this element as an element of a euclidean domain.

        If this polynomial is defined over a field, this is simply its :meth:`degree`.

        EXAMPLES::

            sage: R.<x> = QQ[]
            sage: x.euclidean_degree()
            1
            sage: R.<x> = ZZ[]
            sage: x.euclidean_degree()
            Traceback (most recent call last):
            ...
            NotImplementedError

        """
        from sage.categories.fields import Fields
        if self.base_ring() in Fields():
            return self.degree()
        raise NotImplementedError

    def denominator(self):
        """
        Return a denominator of self.

        First, the lcm of the denominators of the entries of self
        is computed and returned. If this computation fails, the
        unit of the parent of self is returned.

        Note that some subclasses may implement their own
        denominator function. For example, see
        :class:`sage.rings.polynomial.polynomial_rational_flint.Polynomial_rational_flint`

        .. warning::

           This is not the denominator of the rational function
           defined by self, which would always be 1 since self is a
           polynomial.

        EXAMPLES:

        First we compute the denominator of a polynomial with
        integer coefficients, which is of course 1.

        ::

            sage: R.<x> = ZZ[]
            sage: f = x^3 + 17*x + 1
            sage: f.denominator()
            1

        Next we compute the denominator of a polynomial with rational
        coefficients.

        ::

            sage: R.<x> = PolynomialRing(QQ)
            sage: f = (1/17)*x^19 - (2/3)*x + 1/3; f
            1/17*x^19 - 2/3*x + 1/3
            sage: f.denominator()
            51

        Finally, we try to compute the denominator of a polynomial with
        coefficients in the real numbers, which is a ring whose elements do
        not have a denominator method.

        ::

            sage: R.<x> = RR[]
            sage: f = x + RR('0.3'); f
            x + 0.300000000000000
            sage: f.denominator()
            1.00000000000000

        Check that the denominator is an element over the base whenever the base
        has no denominator function. This closes #9063.

        ::

            sage: R.<a> = GF(5)[]
            sage: x = R(0)
            sage: x.denominator()
            1
            sage: type(x.denominator())
            <type 'sage.rings.finite_rings.integer_mod.IntegerMod_int'>
            sage: isinstance(x.numerator() / x.denominator(), Polynomial)
            True
            sage: isinstance(x.numerator() / R(1), Polynomial)
            False

        TESTS:

        Check that :trac:`18518` is fixed::

            sage: R.<x> = PolynomialRing(QQ, sparse=True)
            sage: p = x^(2^100) - 1/2
            sage: p.denominator()
            2
        """

        if self.degree() == -1:
            return self.base_ring().one()
        x = self.coefficients()
        try:
            d = x[0].denominator()
            for y in x:
                d = d.lcm(y.denominator())
            return d
        except(AttributeError):
            return self.base_ring().one()

    def numerator(self):
        """
        Return a numerator of self computed as self * self.denominator()

        Note that some subclases may implement its own numerator
        function. For example, see
        :class:`sage.rings.polynomial.polynomial_rational_flint.Polynomial_rational_flint`

        .. warning::

          This is not the numerator of the rational function
          defined by self, which would always be self since self is a
          polynomial.

        EXAMPLES:

        First we compute the numerator of a polynomial with
        integer coefficients, which is of course self.

        ::

            sage: R.<x> = ZZ[]
            sage: f = x^3 + 17*x + 1
            sage: f.numerator()
            x^3 + 17*x + 1
            sage: f == f.numerator()
            True

        Next we compute the numerator of a polynomial with rational
        coefficients.

        ::

            sage: R.<x> = PolynomialRing(QQ)
            sage: f = (1/17)*x^19 - (2/3)*x + 1/3; f
            1/17*x^19 - 2/3*x + 1/3
            sage: f.numerator()
            3*x^19 - 34*x + 17
            sage: f == f.numerator()
            False

        We try to compute the denominator of a polynomial with
        coefficients in the real numbers, which is a ring whose elements do
        not have a denominator method.

        ::

            sage: R.<x> = RR[]
            sage: f = x + RR('0.3'); f
            x + 0.300000000000000
            sage: f.numerator()
            x + 0.300000000000000

        We check that the computation the numerator and denominator
        are valid

        ::

            sage: K=NumberField(symbolic_expression('x^3+2'),'a')['s,t']['x']
            sage: f=K.random_element()
            sage: f.numerator() / f.denominator() == f
            True
            sage: R=RR['x']
            sage: f=R.random_element()
            sage: f.numerator() / f.denominator() == f
            True
        """
        return self * self.denominator()

    def derivative(self, *args):
        r"""
        The formal derivative of this polynomial, with respect to variables
        supplied in args.

        Multiple variables and iteration counts may be supplied; see
        documentation for the global derivative() function for more
        details.

        .. seealso::

           :meth:`_derivative`

        EXAMPLES::

            sage: R.<x> = PolynomialRing(QQ)
            sage: g = -x^4 + x^2/2 - x
            sage: g.derivative()
            -4*x^3 + x - 1
            sage: g.derivative(x)
            -4*x^3 + x - 1
            sage: g.derivative(x, x)
            -12*x^2 + 1
            sage: g.derivative(x, 2)
            -12*x^2 + 1

        ::

            sage: R.<t> = PolynomialRing(ZZ)
            sage: S.<x> = PolynomialRing(R)
            sage: f = t^3*x^2 + t^4*x^3
            sage: f.derivative()
            3*t^4*x^2 + 2*t^3*x
            sage: f.derivative(x)
            3*t^4*x^2 + 2*t^3*x
            sage: f.derivative(t)
            4*t^3*x^3 + 3*t^2*x^2
        """
        return multi_derivative(self, args)

    # add .diff(), .differentiate() as aliases for .derivative()
    diff = differentiate = derivative

    def _derivative(self, var=None):
        r"""
        Return the formal derivative of this polynomial with respect to the
        variable var.

        If var is the generator of this polynomial ring (or the default
        value None), this is the usual formal derivative.

        Otherwise, _derivative(var) is called recursively for each of the
        coefficients of this polynomial.

        .. seealso::

           :meth:`derivative`

        EXAMPLES::

            sage: R.<x> = ZZ[]
            sage: R(0)._derivative()
            0
            sage: parent(R(0)._derivative())
            Univariate Polynomial Ring in x over Integer Ring

        ::

            sage: f = 7*x^5 + x^2 - 2*x - 3
            sage: f._derivative()
            35*x^4 + 2*x - 2
            sage: f._derivative(None)
            35*x^4 + 2*x - 2
            sage: f._derivative(x)
            35*x^4 + 2*x - 2

        In the following example, it doesn't recognise 2\*x as the
        generator, so it tries to differentiate each of the coefficients
        with respect to 2\*x, which doesn't work because the integer
        coefficients don't have a _derivative() method::

            sage: f._derivative(2*x)
            Traceback (most recent call last):
            ...
            AttributeError: 'sage.rings.integer.Integer' object has no attribute '_derivative'

        Examples illustrating recursive behaviour::

            sage: R.<x> = ZZ[]
            sage: S.<y> = PolynomialRing(R)
            sage: f = x^3 + y^3
            sage: f._derivative()
            3*y^2
            sage: f._derivative(y)
            3*y^2
            sage: f._derivative(x)
            3*x^2

        ::

            sage: R = ZZ['x']
            sage: S = R.fraction_field(); x = S.gen()
            sage: R(1).derivative(R(x))
            0
        """
        if var is not None and var != self._parent.gen():
            # call _derivative() recursively on coefficients
            return self._parent([coeff._derivative(var) for coeff in self.list()])

        # compute formal derivative with respect to generator
        if self.is_zero():
            return self
        cdef Py_ssize_t n, degree = self.degree()
        if degree == 0:
            return self.parent().zero()
        coeffs = self.list()
        return self._parent([n*coeffs[n] for n from 1 <= n <= degree])

    def integral(self,var=None):
        """
        Return the integral of this polynomial.

        By default, the integration variable is the variable of the
        polynomial.

        Otherwise, the integration variable is the optional parameter ``var``

        .. NOTE::

            The integral is always chosen so that the constant term is 0.

        EXAMPLES::

            sage: R.<x> = ZZ[]
            sage: R(0).integral()
            0
            sage: f = R(2).integral(); f
            2*x

        Note that the integral lives over the fraction field of the
        scalar coefficients::

            sage: f.parent()
            Univariate Polynomial Ring in x over Rational Field
            sage: R(0).integral().parent()
            Univariate Polynomial Ring in x over Rational Field

            sage: f = x^3 + x - 2
            sage: g = f.integral(); g
            1/4*x^4 + 1/2*x^2 - 2*x
            sage: g.parent()
            Univariate Polynomial Ring in x over Rational Field

        This shows that the issue at :trac:`7711` is resolved::

            sage: P.<x,z> = PolynomialRing(GF(2147483647))
            sage: Q.<y> = PolynomialRing(P)
            sage: p=x+y+z
            sage: p.integral()
            -1073741823*y^2 + (x + z)*y

            sage: P.<x,z> = PolynomialRing(GF(next_prime(2147483647)))
            sage: Q.<y> = PolynomialRing(P)
            sage: p=x+y+z
            sage: p.integral()
            1073741830*y^2 + (x + z)*y

        A truly convoluted example::

            sage: A.<a1, a2> = PolynomialRing(ZZ)
            sage: B.<b> = PolynomialRing(A)
            sage: C.<c> = PowerSeriesRing(B)
            sage: R.<x> = PolynomialRing(C)
            sage: f = a2*x^2 + c*x - a1*b
            sage: f.parent()
            Univariate Polynomial Ring in x over Power Series Ring in c
            over Univariate Polynomial Ring in b over Multivariate Polynomial
            Ring in a1, a2 over Integer Ring
            sage: f.integral()
            1/3*a2*x^3 + 1/2*c*x^2 - a1*b*x
            sage: f.integral().parent()
            Univariate Polynomial Ring in x over Power Series Ring in c
            over Univariate Polynomial Ring in b over Multivariate Polynomial
            Ring in a1, a2 over Rational Field
            sage: g = 3*a2*x^2 + 2*c*x - a1*b
            sage: g.integral()
            a2*x^3 + c*x^2 - a1*b*x
            sage: g.integral().parent()
            Univariate Polynomial Ring in x over Power Series Ring in c
            over Univariate Polynomial Ring in b over Multivariate Polynomial
            Ring in a1, a2 over Rational Field

        Integration with respect to a variable in the base ring::

            sage: R.<x> = QQ[]
            sage: t = PolynomialRing(R,'t').gen()
            sage: f = x*t +5*t^2
            sage: f.integral(x)
            5*x*t^2 + 1/2*x^2*t

        TESTS:

        Check that :trac:`18600` is fixed::

            sage: Sx.<x> = ZZ[]
            sage: Sxy.<y> = Sx[]
            sage: Sxyz.<z> = Sxy[]
            sage: p = 1 + x*y + x*z + y*z^2
            sage: q = p.integral()
            sage: q
            1/3*y*z^3 + 1/2*x*z^2 + (x*y + 1)*z
            sage: q.parent()
            Univariate Polynomial Ring in z over Univariate Polynomial Ring in y
            over Univariate Polynomial Ring in x over Rational Field
            sage: q.derivative() == p
            True
            sage: p.integral(y)
            1/2*y^2*z^2 + x*y*z + 1/2*x*y^2 + y
            sage: p.integral(y).derivative(y) == p
            True
            sage: p.integral(x).derivative(x) == p
            True

        Check that it works with non-integral domains (:trac:`18600`)::

            sage: x = polygen(Zmod(4))
            sage: p = x**4 + 1
            sage: p.integral()
            x^5 + x
            sage: p.integral().derivative() == p
            True
        """
        R = self._parent

        # TODO:
        # calling the coercion model bin_op is much more accurate than using the
        # true division (which is bypassed by polynomials). But it does not work
        # in all cases!!
        cm = coercion_model
        try:
            S = cm.bin_op(R.one(), ZZ.one(), operator.div).parent()
            Q = S.base_ring()
        except TypeError:
            Q = (R.base_ring().one()/ZZ.one()).parent()
            S = R.change_ring(Q)
        if var is not None and var != R.gen():
            # call integral() recursively on coefficients
            return S([coeff.integral(var) for coeff in self])
        cdef Py_ssize_t n
        zero = Q.zero()
        p = [zero] + [cm.bin_op(Q(self[n]), n+1, operator.div) if self[n] else zero for n in range(self.degree()+1)]
        return S(p)

    def dict(self):
        """
        Return a sparse dictionary representation of this univariate
        polynomial.

        EXAMPLES::

            sage: R.<x> = QQ[]
            sage: f = x^3 + -1/7*x + 13
            sage: f.dict()
            {0: 13, 1: -1/7, 3: 1}
        """
        X = {}
        Y = self.list()
        for i in xrange(len(Y)):
            c = Y[i]
            if c:
                X[i] = c
        return X

    def factor(self, **kwargs):
        r"""
        Return the factorization of ``self`` over its base ring.

        INPUT:

        - ``kwargs`` -- any keyword arguments are passed to the method
          ``_factor_univariate_polynomial()`` of the base ring if it
          defines such a method.

        OUTPUT:

        - A factorization of ``self`` over its parent into a unit and
          irreducible factors.  If the parent is a polynomial ring
          over a field, these factors are monic.

        EXAMPLES:

        Factorization is implemented over various rings. Over `\QQ`::

            sage: x = QQ['x'].0
            sage: f = (x^3 - 1)^2
            sage: f.factor()
            (x - 1)^2 * (x^2 + x + 1)^2

        Since `\QQ` is a field, the irreducible factors are monic::

            sage: f = 10*x^5 - 1
            sage: f.factor()
            (10) * (x^5 - 1/10)
            sage: f = 10*x^5 - 10
            sage: f.factor()
            (10) * (x - 1) * (x^4 + x^3 + x^2 + x + 1)

        Over `\ZZ` the irreducible factors need not be monic::

            sage: x = ZZ['x'].0
            sage: f = 10*x^5 - 1
            sage: f.factor()
            10*x^5 - 1

        We factor a non-monic polynomial over a finite field of 25
        elements::

            sage: k.<a> = GF(25)
            sage: R.<x> = k[]
            sage: f = 2*x^10 + 2*x + 2*a
            sage: F = f.factor(); F
            (2) * (x + a + 2) * (x^2 + 3*x + 4*a + 4) * (x^2 + (a + 1)*x + a + 2) * (x^5 + (3*a + 4)*x^4 + (3*a + 3)*x^3 + 2*a*x^2 + (3*a + 1)*x + 3*a + 1)

        Notice that the unit factor is included when we multiply `F`
        back out::

            sage: expand(F)
            2*x^10 + 2*x + 2*a

        A new ring.  In the example below, we set the special method
        ``_factor_univariate_polynomial()`` in the base ring which is
        called to factor univariate polynomials.  This facility can be
        used to easily extend polynomial factorization to work over
        new rings you introduce::

             sage: R.<x> = PolynomialRing(IntegerModRing(4),implementation="NTL")
             sage: (x^2).factor()
             Traceback (most recent call last):
             ...
             NotImplementedError: factorization of polynomials over rings with composite characteristic is not implemented
             sage: R.base_ring()._factor_univariate_polynomial = lambda f: f.change_ring(ZZ).factor()
             sage: (x^2).factor()
             x^2
             sage: del R.base_ring()._factor_univariate_polynomial # clean up

        Arbitrary precision real and complex factorization::

            sage: R.<x> = RealField(100)[]
            sage: F = factor(x^2-3); F
            (x - 1.7320508075688772935274463415) * (x + 1.7320508075688772935274463415)
            sage: expand(F)
            x^2 - 3.0000000000000000000000000000
            sage: factor(x^2 + 1)
            x^2 + 1.0000000000000000000000000000

            sage: R.<x> = ComplexField(100)[]
            sage: F = factor(x^2+3); F
            (x - 1.7320508075688772935274463415*I) * (x + 1.7320508075688772935274463415*I)
            sage: expand(F)
            x^2 + 3.0000000000000000000000000000
            sage: factor(x^2+1)
            (x - I) * (x + I)
            sage: f = R(I) * (x^2 + 1) ; f
            I*x^2 + I
            sage: F = factor(f); F
            (1.0000000000000000000000000000*I) * (x - I) * (x + I)
            sage: expand(F)
            I*x^2 + I

        Over a number field::

            sage: K.<z> = CyclotomicField(15)
            sage: x = polygen(K)
            sage: ((x^3 + z*x + 1)^3*(x - z)).factor()
            (x - z) * (x^3 + z*x + 1)^3
            sage: cyclotomic_polynomial(12).change_ring(K).factor()
            (x^2 - z^5 - 1) * (x^2 + z^5)
            sage: ((x^3 + z*x + 1)^3*(x/(z+2) - 1/3)).factor()
            (-1/331*z^7 + 3/331*z^6 - 6/331*z^5 + 11/331*z^4 - 21/331*z^3 + 41/331*z^2 - 82/331*z + 165/331) * (x - 1/3*z - 2/3) * (x^3 + z*x + 1)^3

        Over a relative number field::

            sage: x = polygen(QQ)
            sage: K.<z> = CyclotomicField(3)
            sage: L.<a> = K.extension(x^3 - 2)
            sage: t = polygen(L, 't')
            sage: f = (t^3 + t + a)*(t^5 + t + z); f
            t^8 + t^6 + a*t^5 + t^4 + z*t^3 + t^2 + (a + z)*t + z*a
            sage: f.factor()
            (t^3 + t + a) * (t^5 + t + z)

        Over the real double field::

            sage: R.<x> = RDF[]
            sage: (-2*x^2 - 1).factor()
            (-2.0) * (x^2 + 0.5000000000000001)
            sage: (-2*x^2 - 1).factor().expand()
            -2.0*x^2 - 1.0000000000000002
            sage: f = (x - 1)^3
            sage: f.factor()  # abs tol 2e-5
            (x - 1.0000065719436413) * (x^2 - 1.9999934280563585*x + 0.9999934280995487)

        The above output is incorrect because it relies on the
        :meth:`.roots` method, which does not detect that all the roots
        are real::

            sage: f.roots()  # abs tol 2e-5
            [(1.0000065719436413, 1)]

        Over the complex double field the factors are approximate and
        therefore occur with multiplicity 1::

            sage: R.<x> = CDF[]
            sage: f = (x^2 + 2*R(I))^3
            sage: F = f.factor()
            sage: F  # abs tol 3e-5
            (x - 1.0000138879287663 + 1.0000013435286879*I) * (x - 0.9999942196864997 + 0.9999873009803959*I) * (x - 0.9999918923847313 + 1.0000113554909125*I) * (x + 0.9999908759550227 - 1.0000069659624138*I) * (x + 0.9999985293216753 - 0.9999886153831807*I) * (x + 1.0000105947233 - 1.0000044186544053*I)
            sage: [f(t[0][0]).abs() for t in F] # abs tol 1e-13
            [1.979365054e-14, 1.97936298566e-14, 1.97936990747e-14, 3.6812407475e-14, 3.65211563729e-14, 3.65220890052e-14]

        Factoring polynomials over `\ZZ/n\ZZ` for
        composite `n` is not implemented::

            sage: R.<x> = PolynomialRing(Integers(35))
            sage: f = (x^2+2*x+2)*(x^2+3*x+9)
            sage: f.factor()
            Traceback (most recent call last):
            ...
            NotImplementedError: factorization of polynomials over rings with composite characteristic is not implemented

        Factoring polynomials over the algebraic numbers (see
        :trac:`8544`)::

            sage: R.<x> = QQbar[]
            sage: (x^8-1).factor()
            (x - 1) * (x - 0.7071067811865475? - 0.7071067811865475?*I) * (x - 0.7071067811865475? + 0.7071067811865475?*I) * (x - I) * (x + I) * (x + 0.7071067811865475? - 0.7071067811865475?*I) * (x + 0.7071067811865475? + 0.7071067811865475?*I) * (x + 1)

        Factoring polynomials over the algebraic reals (see
        :trac:`8544`)::

            sage: R.<x> = AA[]
            sage: (x^8+1).factor()
            (x^2 - 1.847759065022574?*x + 1.000000000000000?) * (x^2 - 0.7653668647301795?*x + 1.000000000000000?) * (x^2 + 0.7653668647301795?*x + 1.000000000000000?) * (x^2 + 1.847759065022574?*x + 1.000000000000000?)

        TESTS:

        This came up in :trac:`7088`::

            sage: R.<x>=PolynomialRing(ZZ)
            sage: f = 12*x^10 + x^9 + 432*x^3 + 9011
            sage: g = 13*x^11 + 89*x^3 + 1
            sage: F = f^2 * g^3
            sage: F = f^2 * g^3; F.factor()
            (12*x^10 + x^9 + 432*x^3 + 9011)^2 * (13*x^11 + 89*x^3 + 1)^3
            sage: F = f^2 * g^3 * 7; F.factor()
            7 * (12*x^10 + x^9 + 432*x^3 + 9011)^2 * (13*x^11 + 89*x^3 + 1)^3

        This example came up in :trac:`7097`::

            sage: x = polygen(QQ)
            sage: f = 8*x^9 + 42*x^6 + 6*x^3 - 1
            sage: g = x^24 - 12*x^23 + 72*x^22 - 286*x^21 + 849*x^20 - 2022*x^19 + 4034*x^18 - 6894*x^17 + 10182*x^16 - 13048*x^15 + 14532*x^14 - 13974*x^13 + 11365*x^12 - 7578*x^11 + 4038*x^10 - 1766*x^9 + 762*x^8 - 408*x^7 + 236*x^6 - 126*x^5 + 69*x^4 - 38*x^3 + 18*x^2 - 6*x + 1
            sage: assert g.is_irreducible()
            sage: K.<a> = NumberField(g)
            sage: len(f.roots(K))
            9
            sage: f.factor()
            (8) * (x^3 + 1/4) * (x^6 + 5*x^3 - 1/2)
            sage: f.change_ring(K).factor()
            (8) * (x - 3260097/3158212*a^22 + 35861067/3158212*a^21 - 197810817/3158212*a^20 + 722970825/3158212*a^19 - 1980508347/3158212*a^18 + 4374189477/3158212*a^17 - 4059860553/1579106*a^16 + 6442403031/1579106*a^15 - 17542341771/3158212*a^14 + 20537782665/3158212*a^13 - 20658463789/3158212*a^12 + 17502836649/3158212*a^11 - 11908953451/3158212*a^10 + 6086953981/3158212*a^9 - 559822335/789553*a^8 + 194545353/789553*a^7 - 505969453/3158212*a^6 + 338959407/3158212*a^5 - 155204647/3158212*a^4 + 79628015/3158212*a^3 - 57339525/3158212*a^2 + 26692783/3158212*a - 1636338/789553) * ...
            sage: f = QQbar['x'](1)
            sage: f.factor()
            1

        Factorization also works even if the variable of the finite
        field is nefariously labeled "x"::

            sage: R.<x> = GF(3^2, 'x')[]
            sage: f = x^10 +7*x -13
            sage: G = f.factor(); G
            (x + x) * (x + 2*x + 1) * (x^4 + (x + 2)*x^3 + (2*x + 2)*x + 2) * (x^4 + 2*x*x^3 + (x + 1)*x + 2)
            sage: prod(G) == f
            True

        ::

            sage: R.<x0> = GF(9,'x')[]  # purposely calling it x to test robustness
            sage: f = x0^3 + x0 + 1
            sage: f.factor()
            (x0 + 2) * (x0 + x) * (x0 + 2*x + 1)
            sage: f = 0*x0
            sage: f.factor()
            Traceback (most recent call last):
            ...
            ValueError: factorization of 0 not defined

        ::

            sage: f = x0^0
            sage: f.factor()
            1

        Over a complicated number field::

            sage: x = polygen(QQ, 'x')
            sage: f = x^6 + 10/7*x^5 - 867/49*x^4 - 76/245*x^3 + 3148/35*x^2 - 25944/245*x + 48771/1225
            sage: K.<a> = NumberField(f)
            sage: S.<T> = K[]
            sage: ff = S(f); ff
            T^6 + 10/7*T^5 - 867/49*T^4 - 76/245*T^3 + 3148/35*T^2 - 25944/245*T + 48771/1225
            sage: F = ff.factor()
            sage: len(F)
            4
            sage: F[:2]
            [(T - a, 1), (T - 40085763200/924556084127*a^5 - 145475769880/924556084127*a^4 + 527617096480/924556084127*a^3 + 1289745809920/924556084127*a^2 - 3227142391585/924556084127*a - 401502691578/924556084127, 1)]
            sage: expand(F)
            T^6 + 10/7*T^5 - 867/49*T^4 - 76/245*T^3 + 3148/35*T^2 - 25944/245*T + 48771/1225

        ::

            sage: f = x^2 - 1/3
            sage: K.<a> = NumberField(f)
            sage: A.<T> = K[]
            sage: A(x^2 - 1).factor()
            (T - 1) * (T + 1)


        ::

            sage: A(3*x^2 - 1).factor()
            (3) * (T - a) * (T + a)

        ::

            sage: A(x^2 - 1/3).factor()
            (T - a) * (T + a)

        Test that :trac:`10279` is fixed::

            sage: R.<t> = PolynomialRing(QQ)
            sage: K.<a> = NumberField(t^4 - t^2 + 1)
            sage: pol = t^3 + (-4*a^3 + 2*a)*t^2 - 11/3*a^2*t + 2/3*a^3 - 4/3*a
            sage: pol.factor()
            (t - 2*a^3 + a) * (t - 4/3*a^3 + 2/3*a) * (t - 2/3*a^3 + 1/3*a)

        Test that this factorization really uses ``nffactor()`` internally::

            sage: pari.default("debug", 3)
            sage: F = pol.factor()
            <BLANKLINE>
            Entering nffactor:
            ...
            sage: pari.default("debug", 0)

        Test that :trac:`10369` is fixed::

            sage: x = polygen(QQ)
            sage: K.<a> = NumberField(x^6 + x^5 + x^4 + x^3 + x^2 + x + 1)
            sage: R.<t> = PolynomialRing(K)

            sage: pol = (-1/7*a^5 - 1/7*a^4 - 1/7*a^3 - 1/7*a^2 - 2/7*a - 1/7)*t^10 + (4/7*a^5 - 2/7*a^4 - 2/7*a^3 - 2/7*a^2 - 2/7*a - 6/7)*t^9 + (90/49*a^5 + 152/49*a^4 + 18/49*a^3 + 24/49*a^2 + 30/49*a + 36/49)*t^8 + (-10/49*a^5 + 10/7*a^4 + 198/49*a^3 - 102/49*a^2 - 60/49*a - 26/49)*t^7 + (40/49*a^5 + 45/49*a^4 + 60/49*a^3 + 277/49*a^2 - 204/49*a - 78/49)*t^6 + (90/49*a^5 + 110/49*a^4 + 2*a^3 + 80/49*a^2 + 46/7*a - 30/7)*t^5 + (30/7*a^5 + 260/49*a^4 + 250/49*a^3 + 232/49*a^2 + 32/7*a + 8)*t^4 + (-184/49*a^5 - 58/49*a^4 - 52/49*a^3 - 66/49*a^2 - 72/49*a - 72/49)*t^3 + (18/49*a^5 - 32/49*a^4 + 10/49*a^3 + 4/49*a^2)*t^2 + (2/49*a^4 - 4/49*a^3 + 2/49*a^2)*t
            sage: pol.factor()
            (-1/7*a^5 - 1/7*a^4 - 1/7*a^3 - 1/7*a^2 - 2/7*a - 1/7) * t * (t - a^5 - a^4 - a^3 - a^2 - a - 1)^4 * (t^5 + (-12/7*a^5 - 10/7*a^4 - 8/7*a^3 - 6/7*a^2 - 4/7*a - 2/7)*t^4 + (12/7*a^5 - 8/7*a^3 + 16/7*a^2 + 2/7*a + 20/7)*t^3 + (-20/7*a^5 - 20/7*a^3 - 20/7*a^2 + 4/7*a - 2)*t^2 + (12/7*a^5 + 12/7*a^3 + 2/7*a + 16/7)*t - 4/7*a^5 - 4/7*a^3 - 4/7*a - 2/7)

            sage: pol = (1/7*a^2 - 1/7*a)*t^10 + (4/7*a - 6/7)*t^9 + (102/49*a^5 + 99/49*a^4 + 96/49*a^3 + 93/49*a^2 + 90/49*a + 150/49)*t^8 + (-160/49*a^5 - 36/49*a^4 - 48/49*a^3 - 8/7*a^2 - 60/49*a - 60/49)*t^7 + (30/49*a^5 - 55/49*a^4 + 20/49*a^3 + 5/49*a^2)*t^6 + (6/49*a^4 - 12/49*a^3 + 6/49*a^2)*t^5
            sage: pol.factor()
            (1/7*a^2 - 1/7*a) * t^5 * (t^5 + (-40/7*a^5 - 38/7*a^4 - 36/7*a^3 - 34/7*a^2 - 32/7*a - 30/7)*t^4 + (60/7*a^5 - 30/7*a^4 - 18/7*a^3 - 9/7*a^2 - 3/7*a)*t^3 + (60/7*a^4 - 40/7*a^3 - 16/7*a^2 - 4/7*a)*t^2 + (30/7*a^3 - 25/7*a^2 - 5/7*a)*t + 6/7*a^2 - 6/7*a)

            sage: pol = x^10 + (4/7*a - 6/7)*x^9 + (9/49*a^2 - 3/7*a + 15/49)*x^8 + (8/343*a^3 - 32/343*a^2 + 40/343*a - 20/343)*x^7 + (5/2401*a^4 - 20/2401*a^3 + 40/2401*a^2 - 5/343*a + 15/2401)*x^6 + (-6/16807*a^4 + 12/16807*a^3 - 18/16807*a^2 + 12/16807*a - 6/16807)*x^5
            sage: pol.factor()
            x^5 * (x^5 + (4/7*a - 6/7)*x^4 + (9/49*a^2 - 3/7*a + 15/49)*x^3 + (8/343*a^3 - 32/343*a^2 + 40/343*a - 20/343)*x^2 + (5/2401*a^4 - 20/2401*a^3 + 40/2401*a^2 - 5/343*a + 15/2401)*x - 6/16807*a^4 + 12/16807*a^3 - 18/16807*a^2 + 12/16807*a - 6/16807)

        Factoring over a number field over which we cannot factor the
        discriminant by trial division::

            sage: x = polygen(QQ)
            sage: K.<a> = NumberField(x^16 - x - 6)
            sage: R.<x> = PolynomialRing(K)
            sage: f = (x+a)^50 - (a-1)^50
            sage: len(factor(f))
            6
            sage: pari(K.discriminant()).factor(limit=10^6)
            [-1, 1; 3, 15; 23, 1; 887, 1; 12583, 1; 2354691439917211, 1]
            sage: factor(K.discriminant())
            -1 * 3^15 * 23 * 887 * 12583 * 6335047 * 371692813

        Factoring over a number field over which we cannot factor the
        discriminant and over which `nffactor()` fails::

            sage: p = next_prime(10^50); q = next_prime(10^51); n = p*q;
            sage: K.<a> = QuadraticField(p*q)
            sage: R.<x> = PolynomialRing(K)
            sage: K.pari_polynomial('a').nffactor("x^2+1")
            Mat([x^2 + 1, 1])
            sage: factor(x^2 + 1)
            x^2 + 1
            sage: factor( (x - a) * (x + 2*a) )
            (x - a) * (x + 2*a)

        A test where nffactor used to fail without a nf structure::

            sage: x = polygen(QQ)
            sage: K = NumberField([x^2-1099511627777, x^3-3],'a')
            sage: x = polygen(K)
            sage: f = x^3 - 3
            sage: factor(f)
            (x - a1) * (x^2 + a1*x + a1^2)

        We check that :trac:`7554` is fixed::

            sage: L.<q> = LaurentPolynomialRing(QQ)
            sage: F = L.fraction_field()
            sage: R.<x> = PolynomialRing(F)
            sage: factor(x)
            x
            sage: factor(x^2 - q^2)
            (-1) * (-x + q) * (x + q)
            sage: factor(x^2 - q^-2)
            (1/q^2) * (q*x - 1) * (q*x + 1)

            sage: P.<a,b,c> = PolynomialRing(ZZ)
            sage: R.<x> = PolynomialRing(FractionField(P))
            sage: p = (x - a)*(b*x + c)*(a*b*x + a*c) / (a + 2)
            sage: factor(p)
            (a/(a + 2)) * (x - a) * (b*x + c)^2
        """
        # PERFORMANCE NOTE:
        #     In many tests with SMALL degree PARI is substantially
        #     better than NTL.  (And magma is better yet.)  And the
        #     timing difference has nothing to do with moving Python
        #     data to NTL and back.
        #     For large degree ( > 1500) in the one test I tried, NTL was
        #     *much* better than MAGMA, and far better than PARI.  So probably
        #     NTL's implementation is asymptotically better.  I could use
        #     PARI for smaller degree over other rings besides Z, and use
        #     NTL in general.
        # A remark from Bill Hart (2007-09-25) about the above observation:
        ## NTL uses the Berlekamp-Zassenhaus method with van Hoeij's improvements.
        ## But so does Magma since about Jul 2001.
        ##
        ## But here's the kicker. PARI also uses this algorithm. Even Maple uses
        ## it!
        ##
        ## NTL's LLL algorithms are extremely well developed (van Hoeij uses
        ## LLL). There is also a possible speed difference in whether one uses
        ## quadratic convergence or not in the Hensel lift. But the right choice
        ## is not always what one thinks.
        ##
        ## But more than likely NTL is just better for large problems because
        ## Victor Shoup was very careful with the choice of strategies and
        ## parameters he used. Paul Zimmerman supplied him with a pile of
        ## polynomials to factor for comparison purposes and these seem to have
        ## been used to tune the algorithm for a wide range of inputs, including
        ## cases that van Hoeij's algorithm doesn't usually like.
        ##
        ## If you have a bound on the coefficients of the factors, one can surely
        ## do better than a generic implementation, but probably not much better
        ## if there are many factors.
        ##

        ## HUGE TODO, refactor the code below here such that this method will
        ## have as only the following code
        ##
        ## R = self.parent().base_ring()
        ## return R._factor_univariate_polynomial(self)
        ##
        ## in this way we can move the specific logic of factoring to the
        ## self.parent().base_ring() and get rid of all the ugly
        ## is_SomeType(R) checks and get way nicer structured code
        ## 200 lines of spagetti code is just way to much!

        if self.degree() < 0:
            raise ValueError("factorization of 0 not defined")
        if self.degree() == 0:
            return Factorization([], unit=self[0])

        # Use multivariate implementations for polynomials over polynomial rings
        variables = self._parent.variable_names_recursive()
        if len(variables) > 1:
            base = self._parent._mpoly_base_ring()
            ring = PolynomialRing(base, variables)
            if ring._has_singular:
                try:
                    d = self._mpoly_dict_recursive()
                    F = ring(d).factor(**kwargs)
                    return Factorization([(self._parent(f),m) for (f,m) in F], unit = F.unit())
                except NotImplementedError:
                    pass

        R = self.parent().base_ring()
        if hasattr(R, '_factor_univariate_polynomial'):
            return R._factor_univariate_polynomial(self, **kwargs)

        G = None
        ch = R.characteristic()
        if not (ch == 0 or is_prime(ch)):
            raise NotImplementedError("factorization of polynomials over rings with composite characteristic is not implemented")

        from sage.rings.number_field.number_field_base import is_NumberField
        from sage.rings.number_field.number_field_rel import is_RelativeNumberField
        from sage.rings.number_field.all import NumberField
        from sage.rings.finite_rings.finite_field_constructor import is_FiniteField
        from sage.rings.finite_rings.integer_mod_ring import is_IntegerModRing
        from sage.rings.integer_ring import is_IntegerRing

        n = None

        if is_IntegerModRing(R) or is_IntegerRing(R):
            try:
                G = list(self._pari_with_name().factor())
            except PariError:
                raise NotImplementedError

        elif is_RelativeNumberField(R):

            M = R.absolute_field('a')
            from_M, to_M = M.structure()
            g = M['x']([to_M(x) for x in self.list()])
            F = g.factor()
            S = self.parent()
            v = [(S([from_M(x) for x in f.list()]), e) for f, e in F]
            return Factorization(v, from_M(F.unit()))

        elif is_FiniteField(R):
            v = [x._pari_("a") for x in self.list()]
            f = pari(v).Polrev()
            G = list(f.factor())

        elif is_NumberField(R):
            if R.degree() == 1:
                factors = self.change_ring(QQ).factor()
                return Factorization([(self._parent(p), e) for p, e in factors], R(factors.unit()))

            # Convert the polynomial we want to factor to PARI
            f = self._pari_with_name()
            try:
                try:
                    # Try to compute the PARI nf structure with important=False.
                    # This will raise RuntimeError if the computation is too
                    # difficult.  It will raise TypeError if the defining
                    # polynomial is not integral.
                    Rpari = R.pari_nf(important=False)
                except RuntimeError:
                    # Cannot easily compute the nf structure, use the defining
                    # polynomial instead.
                    Rpari = R.pari_polynomial("y")
                # nffactor() can fail with PariError "precision too low"
                G = list(Rpari.nffactor(f))
            except (PariError, TypeError):
                # Use factornf() which only needs the defining polynomial,
                # which does not require an integral polynomial and which
                # has no problems with floating-point precision.
                G = list(f.factornf(R.pari_polynomial("y")))
            # PARI's nffactor() ignores the unit, _factor_pari_helper()
            # adds back the unit of the factorization.
            return self._factor_pari_helper(G)

        if G is None:
            # See if we can do this as a singular polynomial as a fallback
            # This was copied from the general multivariate implementation
            try:
                if R.is_finite():
                    if R.characteristic() > 1<<29:
                        raise NotImplementedError("Factorization of multivariate polynomials over prime fields with characteristic > 2^29 is not implemented.")

                P = self.parent()
                P._singular_().set_ring()
                S = self._singular_().factorize()
                factors = S[1]
                exponents = S[2]
                v = sorted([( P(factors[i+1]),
                              sage.rings.integer.Integer(exponents[i+1]))
                            for i in range(len(factors))])
                unit = P.one()
                for i in range(len(v)):
                    if v[i][0].is_unit():
                        unit = unit * v[i][0]
                        del v[i]
                        break
                F = Factorization(v, unit=unit)
                F.sort()
                return F
            except (TypeError, AttributeError):
                raise NotImplementedError

        return self._factor_pari_helper(G, n)

    def _factor_pari_helper(self, G, n=None, unit=None):
        """
        Fix up and normalize a factorization that came from PARI.

        TESTS::

            sage: R.<x>=PolynomialRing(ZZ)
            sage: f = (2*x + 1) * (3*x^2 - 5)^2
            sage: f._factor_pari_helper(pari(f).factor())
            (2*x + 1) * (3*x^2 - 5)^2
            sage: f._factor_pari_helper(pari(f).factor(), unit=11)
            11 * (2*x + 1) * (3*x^2 - 5)^2
            sage: (8*f)._factor_pari_helper(pari(f).factor())
            8 * (2*x + 1) * (3*x^2 - 5)^2
            sage: (8*f)._factor_pari_helper(pari(f).factor(), unit=11)
            88 * (2*x + 1) * (3*x^2 - 5)^2
            sage: QQ['x'](f)._factor_pari_helper(pari(f).factor())
            (18) * (x + 1/2) * (x^2 - 5/3)^2
            sage: QQ['x'](f)._factor_pari_helper(pari(f).factor(), unit=11)
            (198) * (x + 1/2) * (x^2 - 5/3)^2

            sage: f = prod((k^2*x^k + k)^(k-1) for k in primes(10))
            sage: F = f._factor_pari_helper(pari(f).factor()); F
            1323551250 * (2*x^2 + 1) * (3*x^3 + 1)^2 * (5*x^5 + 1)^4 * (7*x^7 + 1)^6
            sage: F.prod() == f
            True
            sage: QQ['x'](f)._factor_pari_helper(pari(f).factor())
            (1751787911376562500) * (x^2 + 1/2) * (x^3 + 1/3)^2 * (x^5 + 1/5)^4 * (x^7 + 1/7)^6

            sage: g = GF(19)['x'](f)
            sage: G = g._factor_pari_helper(pari(g).factor()); G
            (4) * (x + 3) * (x + 16)^5 * (x + 11)^6 * (x^2 + 7*x + 9)^4 * (x^2 + 15*x + 9)^4 * (x^3 + 13)^2 * (x^6 + 8*x^5 + 7*x^4 + 18*x^3 + 11*x^2 + 12*x + 1)^6
            sage: G.prod() == g
            True
        """
        pols = G[0]
        exps = G[1]
        R = self.parent()
        F = [(R(f), int(e)) for f, e in zip(pols, exps)]

        if unit is None:
            unit = self.leading_coefficient()
        else:
            unit *= self.leading_coefficient()

        if R.base_ring().is_field():
            # When the base ring is a field we normalize
            # the irreducible factors so they have leading
            # coefficient 1.
            for i, (f, e) in enumerate(F):
                if not f.is_monic():
                    F[i] = (f.monic(), e)

        else:
            # Otherwise we have to adjust for
            # the content ignored by PARI.
            content_fix = R.base_ring().one()
            for f, e in F:
                if not f.is_monic():
                    content_fix *= f.leading_coefficient()**e
            unit //= content_fix
            if not unit.is_unit():
                F.append((R(unit), ZZ(1)))
                unit = R.base_ring().one()

        if not n is None:
            pari.set_real_precision(n)  # restore precision
        return Factorization(F, unit)

    def splitting_field(self, names, map=False, **kwds):
        """
        Compute the absolute splitting field of a given polynomial.

        INPUT:

        - ``names`` -- a variable name for the splitting field.

        - ``map`` -- (default: ``False``) also return an embedding of
          ``self`` into the resulting field.

        - ``kwds`` -- additional keywords depending on the type.
          Currently, only number fields are implemented. See
          :func:`sage.rings.number_field.splitting_field.splitting_field`
          for the documentation of these keywords.

        OUTPUT:

        If ``map`` is ``False``, the splitting field as an absolute field.
        If ``map`` is ``True``, a tuple ``(K, phi)`` where ``phi`` is an
        embedding of the base field of ``self`` in ``K``.

        EXAMPLES::

            sage: R.<x> = PolynomialRing(ZZ)
            sage: K.<a> = (x^3 + 2).splitting_field(); K
            Number Field in a with defining polynomial x^6 + 3*x^5 + 6*x^4 + 11*x^3 + 12*x^2 - 3*x + 1
            sage: K.<a> = (x^3 - 3*x + 1).splitting_field(); K
            Number Field in a with defining polynomial x^3 - 3*x + 1

        Relative situation::

            sage: R.<x> = PolynomialRing(QQ)
            sage: K.<a> = NumberField(x^3 + 2)
            sage: S.<t> = PolynomialRing(K)
            sage: L.<b> = (t^2 - a).splitting_field()
            sage: L
            Number Field in b with defining polynomial t^6 + 2

        With ``map=True``, we also get the embedding of the base field
        into the splitting field::

            sage: L.<b>, phi = (t^2 - a).splitting_field(map=True)
            sage: phi
            Ring morphism:
              From: Number Field in a with defining polynomial x^3 + 2
              To:   Number Field in b with defining polynomial t^6 + 2
              Defn: a |--> b^2

        An example over a finite field::

            sage: P.<x> = PolynomialRing(GF(7))
            sage: t = x^2 + 1
            sage: t.splitting_field('b')
            Finite Field in b of size 7^2

            sage: P.<x> = PolynomialRing(GF(7^3, 'a'))
            sage: t = x^2 + 1
            sage: t.splitting_field('b', map=True)
            (Finite Field in b of size 7^6,
             Ring morphism:
               From: Finite Field in a of size 7^3
               To:   Finite Field in b of size 7^6
               Defn: a |--> 2*b^4 + 6*b^3 + 2*b^2 + 3*b + 2)

        If the extension is trivial and the generators have the same
        name, the map will be the identity::

            sage: t = 24*x^13 + 2*x^12 + 14
            sage: t.splitting_field('a', map=True)
            (Finite Field in a of size 7^3,
             Identity endomorphism of Finite Field in a of size 7^3)

            sage: t = x^56 - 14*x^3
            sage: t.splitting_field('b', map=True)
            (Finite Field in b of size 7^3,
             Ring morphism:
             From: Finite Field in a of size 7^3
               To:   Finite Field in b of size 7^3
               Defn: a |--> b)

        .. SEEALSO::

            :func:`sage.rings.number_field.splitting_field.splitting_field` for more examples over number fields

        TESTS::

            sage: K.<a,b> = x.splitting_field()
            Traceback (most recent call last):
            ...
            IndexError: the number of names must equal the number of generators
            sage: polygen(RR).splitting_field('x')
            Traceback (most recent call last):
            ...
            NotImplementedError: splitting_field() is only implemented over number fields and finite fields

            sage: P.<x> = PolynomialRing(GF(11^5, 'a'))
            sage: t = x^2 + 1
            sage: t.splitting_field('b')
            Finite Field in b of size 11^10
            sage: t = 24*x^13 + 2*x^12 + 14
            sage: t.splitting_field('b')
            Finite Field in b of size 11^30
            sage: t = x^56 - 14*x^3
            sage: t.splitting_field('b')
            Finite Field in b of size 11^130

            sage: P.<x> = PolynomialRing(GF(19^6, 'a'))
            sage: t = -x^6 + x^2 + 1
            sage: t.splitting_field('b')
            Finite Field in b of size 19^6
            sage: t = 24*x^13 + 2*x^12 + 14
            sage: t.splitting_field('b')
            Finite Field in b of size 19^18
            sage: t = x^56 - 14*x^3
            sage: t.splitting_field('b')
            Finite Field in b of size 19^156

            sage: P.<x> = PolynomialRing(GF(83^6, 'a'))
            sage: t = 2*x^14 - 5 + 6*x
            sage: t.splitting_field('b')
            Finite Field in b of size 83^84
            sage: t = 24*x^13 + 2*x^12 + 14
            sage: t.splitting_field('b')
            Finite Field in b of size 83^78
            sage: t = x^56 - 14*x^3
            sage: t.splitting_field('b')
            Finite Field in b of size 83^12

            sage: P.<x> = PolynomialRing(GF(401^13, 'a'))
            sage: t = 2*x^14 - 5 + 6*x
            sage: t.splitting_field('b')
            Finite Field in b of size 401^104
            sage: t = 24*x^13 + 2*x^12 + 14
            sage: t.splitting_field('b')
            Finite Field in b of size 401^156
            sage: t = x^56 - 14*x^3
            sage: t.splitting_field('b')
            Finite Field in b of size 401^52

        """
        name = normalize_names(1, names)[0]

        from sage.rings.number_field.number_field_base import is_NumberField
        from sage.rings.finite_rings.finite_field_base import is_FiniteField

        f = self.monic()            # Given polynomial, made monic
        F = f.parent().base_ring()  # Base field
        if not F.is_field():
            F = F.fraction_field()
            f = self.change_ring(F)

        if is_NumberField(F):
            from sage.rings.number_field.splitting_field import splitting_field
            return splitting_field(f, name, map, **kwds)
        elif is_FiniteField(F):
            degree = lcm([f.degree() for f, _ in self.factor()])
            return F.extension(degree, name, map=map, **kwds)

        raise NotImplementedError("splitting_field() is only implemented over number fields and finite fields")

    def pseudo_quo_rem(self,other):
        """
        Compute the pseudo-division of two polynomials.

        INPUT:

        - ``other`` -- a nonzero polynomial

        OUTPUT:

        `Q` and `R` such that `l^{m-n+1} \mathrm{self} = Q \cdot\mathrm{other} + R`
        where `m` is the degree of this polynomial, `n` is the degree of
        ``other``, `l` is the leading coefficient of ``other``. The result is
        such that `\deg(R) < \deg(\mathrm{other})`.

        ALGORITHM:

        Algorithm 3.1.2 in [GTM138]_.

        EXAMPLES::

            sage: R.<x> = PolynomialRing(ZZ, sparse=True)
            sage: p = x^4 + 6*x^3 + x^2 - x + 2
            sage: q = 2*x^2 - 3*x - 1
            sage: (quo,rem)=p.pseudo_quo_rem(q); quo,rem
            (4*x^2 + 30*x + 51, 175*x + 67)
            sage: 2^(4-2+1)*p == quo*q + rem
            True

            sage: S.<T> = R[]
            sage: p = (-3*x^2 - x)*T^3 - 3*x*T^2 + (x^2 - x)*T + 2*x^2 + 3*x - 2
            sage: q = (-x^2 - 4*x - 5)*T^2 + (6*x^2 + x + 1)*T + 2*x^2 - x
            sage: quo,rem=p.pseudo_quo_rem(q); quo,rem
            ((3*x^4 + 13*x^3 + 19*x^2 + 5*x)*T + 18*x^4 + 12*x^3 + 16*x^2 + 16*x,
             (-113*x^6 - 106*x^5 - 133*x^4 - 101*x^3 - 42*x^2 - 41*x)*T - 34*x^6 + 13*x^5 + 54*x^4 + 126*x^3 + 134*x^2 - 5*x - 50)
            sage: (-x^2 - 4*x - 5)^(3-2+1) * p == quo*q + rem
            True

        REFERENCES:

        .. [GTM138] Henri Cohen. A Course in Computational Number Theory.
           Graduate Texts in Mathematics, vol. 138. Springer, 1993.
        """
        if other.is_zero():
            raise ZeroDivisionError("Pseudo-division by zero is not possible")

        # if other is a constant, then R = 0 and Q = self * other^(deg(self))
        if other in self.parent().base_ring():
            return (self * other**(self.degree()), self.parent().zero())

        R = self
        B = other
        Q = self.parent().zero()
        e = self.degree() - other.degree() + 1
        d = B.leading_coefficient()

        while not R.degree() < B.degree():
            c = R.leading_coefficient()
            diffdeg = R.degree() - B.degree()
            Q = d*Q + self.parent()(c).shift(diffdeg)
            R = d*R - c*B.shift(diffdeg)
            e -= 1

        q = d**e
        return (q*Q,q*R)

    @coerce_binop
    def gcd(self, other):
        """
        Return a greatest common divisor of this polynomial and ``other``.

        INPUT:

        - ``other`` -- a polynomial in the same ring as this polynomial

        OUTPUT:

        A greatest common divisor as a polynomial in the same ring as
        this polynomial. If the base ring is a field, the return value
        is a monic polynomial.

        .. NOTE::

            The actual algorithm for computing greatest common divisors depends
            on the base ring underlying the polynomial ring. If the base ring
            defines a method ``_gcd_univariate_polynomial``, then this method
            will be called (see examples below).

        EXAMPLES::

            sage: R.<x> = QQ[]
            sage: (2*x^2).gcd(2*x)
            x
            sage: R.zero().gcd(0)
            0
            sage: (2*x).gcd(0)
            x

        One can easily add gcd functionality to new rings by providing a method
        ``_gcd_univariate_polynomial``::

            sage: O = ZZ[-sqrt(5)]
            sage: R.<x> = O[]
            sage: a = O.1
            sage: p = x + a
            sage: q = x^2 - 5
            sage: p.gcd(q)
            Traceback (most recent call last):
            ...
            NotImplementedError: Order in Number Field in a with defining polynomial x^2 - 5 does not provide a gcd implementation for univariate polynomials
            sage: S.<x> = O.number_field()[]
            sage: O._gcd_univariate_polynomial = lambda f,g : R(S(f).gcd(S(g)))
            sage: p.gcd(q)
            x + a
            sage: del O._gcd_univariate_polynomial

        Use multivariate implementation for polynomials over polynomials rings::

            sage: R.<x> = ZZ[]
            sage: S.<y> = R[]
            sage: T.<z> = S[]
            sage: r = 2*x*y + z
            sage: p = r * (3*x*y*z - 1)
            sage: q = r * (x + y + z - 2)
            sage: p.gcd(q)
            z + 2*x*y

            sage: R.<x> = QQ[]
            sage: S.<y> = R[]
            sage: r = 2*x*y + 1
            sage: p = r * (x - 1/2 * y)
            sage: q = r * (x*y^2 - x + 1/3)
            sage: p.gcd(q)
            2*x*y + 1
        """
        variables = self._parent.variable_names_recursive()
        if len(variables) > 1:
            base = self._parent._mpoly_base_ring()
            ring = PolynomialRing(base, variables)
            if ring._has_singular:
                try:
                    d1 = self._mpoly_dict_recursive()
                    d2 = other._mpoly_dict_recursive()
                    return self._parent(ring(d1).gcd(ring(d2)))
                except NotImplementedError:
                    pass

        if hasattr(self.base_ring(), '_gcd_univariate_polynomial'):
            return self.base_ring()._gcd_univariate_polynomial(self, other)
        else:
            raise NotImplementedError("%s does not provide a gcd implementation for univariate polynomials"%self.base_ring())

    @coerce_binop
    def lcm(self, other):
        """
        Let f and g be two polynomials. Then this function returns the
        monic least common multiple of f and g.
        """
        f = self*other
        g = self.gcd(other)
        q = f//g
        return ~(q.leading_coefficient())*q

    def _lcm(self, other):
        """
        Let f and g be two polynomials. Then this function returns the
        monic least common multiple of f and g.
        """
        f = self*other
        g = self.gcd(other)
        q = f//g
        return ~(q.leading_coefficient())*q  # make monic  (~ is inverse in python)

    def is_primitive(self, n=None, n_prime_divs=None):
        """
        Returns ``True`` if the polynomial is primitive.  The semantics of
        "primitive" depend on the polynomial coefficients.

        - (field theory) A polynomial of degree `m` over a finite field
          `\GF{q}` is primitive if it is irreducible and its root in
          `\GF{q^m}` generates the multiplicative group `\GF{q^m}^*`.

        - (ring theory) A polynomial over a ring is primitive if its
          coefficients generate the unit ideal.

        Calling `is_primitive` on a polynomial over an infinite field will
        raise an error.

        The additional inputs to this function are to speed up computation for
        field semantics (see note).

        INPUT:

          - ``n`` (default: ``None``) - if provided, should equal
            `q-1` where ``self.parent()`` is the field with `q`
            elements;  otherwise it will be computed.

          - ``n_prime_divs`` (default: ``None``) - if provided, should
            be a list of the prime divisors of ``n``; otherwise it
            will be computed.

        .. note::

          Computation of the prime divisors of ``n`` can dominate the running
          time of this method, so performing this computation externally
          (e.g. ``pdivs=n.prime_divisors()``) is a good idea for repeated calls
          to is_primitive for polynomials of the same degree.

          Results may be incorrect if the wrong ``n`` and/or factorization are
          provided.

        EXAMPLES::

          Field semantics examples.

          ::

            sage: R.<x> = GF(2)['x']
            sage: f = x^4+x^3+x^2+x+1
            sage: f.is_irreducible(), f.is_primitive()
            (True, False)
            sage: f = x^3+x+1
            sage: f.is_irreducible(), f.is_primitive()
            (True, True)
            sage: R.<x> = GF(3)[]
            sage: f = x^3-x+1
            sage: f.is_irreducible(), f.is_primitive()
            (True, True)
            sage: f = x^2+1
            sage: f.is_irreducible(), f.is_primitive()
            (True, False)
            sage: R.<x> = GF(5)[]
            sage: f = x^2+x+1
            sage: f.is_primitive()
            False
            sage: f = x^2-x+2
            sage: f.is_primitive()
            True
            sage: x=polygen(QQ); f=x^2+1
            sage: f.is_primitive()
            Traceback (most recent call last):
            ...
            NotImplementedError: is_primitive() not defined for polynomials over infinite fields.

          Ring semantics examples.

          ::

            sage: x=polygen(ZZ)
            sage: f = 5*x^2+2
            sage: f.is_primitive()
            True
            sage: f = 5*x^2+5
            sage: f.is_primitive()
            False

            sage: K=NumberField(x^2+5,'a')
            sage: R=K.ring_of_integers()
            sage: a=R.gen(1)
            sage: a^2
            -5
            sage: f=a*x+2
            sage: f.is_primitive()
            True
            sage: f=(1+a)*x+2
            sage: f.is_primitive()
            False

            sage: x=polygen(Integers(10));
            sage: f=5*x^2+2
            sage: #f.is_primitive()  #BUG:: elsewhere in Sage, should return True
            sage: f=4*x^2+2
            sage: #f.is_primitive()  #BUG:: elsewhere in Sage, should return False

        TESTS::

            sage: R.<x> = GF(2)['x']
            sage: f = x^4+x^3+x^2+x+1
            sage: f.is_primitive(15)
            False
            sage: f.is_primitive(15, [3,5])
            False
            sage: f.is_primitive(n_prime_divs=[3,5])
            False
            sage: f = x^3+x+1
            sage: f.is_primitive(7, [7])
            True
            sage: R.<x> = GF(3)[]
            sage: f = x^3-x+1
            sage: f.is_primitive(26, [2,13])
            True
            sage: f = x^2+1
            sage: f.is_primitive(8, [2])
            False
            sage: R.<x> = GF(5)[]
            sage: f = x^2+x+1
            sage: f.is_primitive(24, [2,3])
            False
            sage: f = x^2-x+2
            sage: f.is_primitive(24, [2,3])
            True
            sage: x=polygen(Integers(103)); f=x^2+1
            sage: f.is_primitive()
            False
        """
        R = self.base_ring()
        if R.is_field():
            if not R.is_finite():
                raise NotImplementedError("is_primitive() not defined for polynomials over infinite fields.")

            if not self.is_irreducible():
                return False
            if n is None:
                q = self.base_ring().order()
                n = q ** self.degree() - 1
            y = self.parent().quo(self).gen()
            from sage.groups.generic import order_from_multiple
            return n == order_from_multiple(y, n, n_prime_divs, operation="*")
        else:
            return R.ideal(self.coefficients())==R.ideal(1)

    def is_constant(self):
        """
        Return True if this is a constant polynomial.

        OUTPUT:


        -  ``bool`` - True if and only if this polynomial is
           constant


        EXAMPLES::

            sage: R.<x> = ZZ[]
            sage: x.is_constant()
            False
            sage: R(2).is_constant()
            True
            sage: R(0).is_constant()
            True
        """
        return self.degree() <= 0

    def is_monomial(self):
        """
        Returns True if self is a monomial, i.e., a power of the generator.

        EXAMPLES::

            sage: R.<x> = QQ[]
            sage: x.is_monomial()
            True
            sage: (x+1).is_monomial()
            False
            sage: (x^2).is_monomial()
            True
            sage: R(1).is_monomial()
            True

        The coefficient must be 1::

            sage: (2*x^5).is_monomial()
            False

        To allow a non-1 leading coefficient, use is_term()::

            sage: (2*x^5).is_term()
            True

        .. warning::

           The definition of is_monomial in Sage up to 4.7.1 was the
           same as is_term, i.e., it allowed a coefficient not equal
           to 1.
        """
        return len(self.exponents()) == 1 and self.leading_coefficient() == 1

    def is_term(self):
        """
        Return True if self is an element of the base ring times a
        power of the generator.

        EXAMPLES::

            sage: R.<x> = QQ[]
            sage: x.is_term()
            True
            sage: R(1).is_term()
            True
            sage: (3*x^5).is_term()
            True
            sage: (1+3*x^5).is_term()
            False

        To require that the coefficient is 1, use is_monomial() instead::

            sage: (3*x^5).is_monomial()
            False
        """
        return len(self.exponents()) == 1

    def root_field(self, names, check_irreducible=True):
        """
        Return the field generated by the roots of the irreducible
        polynomial self. The output is either a number field, relative
        number field, a quotient of a polynomial ring over a field, or the
        fraction field of the base ring.

        EXAMPLES::

            sage: R.<x> = QQ['x']
            sage: f = x^3 + x + 17
            sage: f.root_field('a')
            Number Field in a with defining polynomial x^3 + x + 17

        ::

            sage: R.<x> = QQ['x']
            sage: f = x - 3
            sage: f.root_field('b')
            Rational Field

        ::

            sage: R.<x> = ZZ['x']
            sage: f = x^3 + x + 17
            sage: f.root_field('b')
            Number Field in b with defining polynomial x^3 + x + 17

        ::

            sage: y = QQ['x'].0
            sage: L.<a> = NumberField(y^3-2)
            sage: R.<x> = L['x']
            sage: f = x^3 + x + 17
            sage: f.root_field('c')
            Number Field in c with defining polynomial x^3 + x + 17 over its base field

        ::

            sage: R.<x> = PolynomialRing(GF(9,'a'))
            sage: f = x^3 + x^2 + 8
            sage: K.<alpha> = f.root_field(); K
            Univariate Quotient Polynomial Ring in alpha over Finite Field in a of size 3^2 with modulus x^3 + x^2 + 2
            sage: alpha^2 + 1
            alpha^2 + 1
            sage: alpha^3 + alpha^2
            1

        ::

            sage: R.<x> = QQ[]
            sage: f = x^2
            sage: K.<alpha> = f.root_field()
            Traceback (most recent call last):
            ...
            ValueError: polynomial must be irreducible

        TESTS::

            sage: (PolynomialRing(Integers(31),name='x').0+5).root_field('a')
            Ring of integers modulo 31
        """
        from sage.rings.number_field.number_field import is_NumberField, NumberField

        R = self.base_ring()
        if not R.is_integral_domain():
            raise ValueError("the base ring must be a domain")

        if check_irreducible and not self.is_irreducible():
            raise ValueError("polynomial must be irreducible")

        if self.degree() <= 1:
            return R.fraction_field()

        if sage.rings.integer_ring.is_IntegerRing(R):
            return NumberField(self, names)

        if sage.rings.rational_field.is_RationalField(R) or is_NumberField(R):
            return NumberField(self, names)

        return R.fraction_field()[self.parent().variable_name()].quotient(self, names)

    def sylvester_matrix(self, right, variable = None):
        """
        Returns the Sylvester matrix of self and right.

        Note that the Sylvester matrix is not defined if one of the polynomials
        is zero.

        INPUT:

        - right: a polynomial in the same ring as self.
        - variable: optional, included for compatibility with the multivariate
          case only. The variable of the polynomials.

        EXAMPLES::

            sage: R.<x> = PolynomialRing(ZZ)
            sage: f = (6*x + 47)*(7*x^2 - 2*x + 38)
            sage: g = (6*x + 47)*(3*x^3 + 2*x + 1)
            sage: M = f.sylvester_matrix(g)
            sage: M
            [  42  317  134 1786    0    0    0]
            [   0   42  317  134 1786    0    0]
            [   0    0   42  317  134 1786    0]
            [   0    0    0   42  317  134 1786]
            [  18  141   12  100   47    0    0]
            [   0   18  141   12  100   47    0]
            [   0    0   18  141   12  100   47]

        If the polynomials share a non-constant common factor then the
        determinant of the Sylvester matrix will be zero::

            sage: M.determinant()
            0

        If self and right are polynomials of positive degree, the determinant
        of the Sylvester matrix is the resultant of the polynomials.::

            sage: h1 = R.random_element()
            sage: h2 = R.random_element()
            sage: M1 = h1.sylvester_matrix(h2)
            sage: M1.determinant() == h1.resultant(h2)
            True

        The rank of the Sylvester matrix is related to the degree of the
        gcd of self and right::

            sage: f.gcd(g).degree() == f.degree() + g.degree() - M.rank()
            True
            sage: h1.gcd(h2).degree() == h1.degree() + h2.degree() - M1.rank()
            True

        TESTS:

        The variable is optional, but must be the same in both rings::

            sage: K.<x> = QQ['x']
            sage: f = x+1
            sage: g = QQ['y']([1, 0, 1])
            sage: f.sylvester_matrix(f, x)
            [1 1]
            [1 1]
            sage: f.sylvester_matrix(g, x)
            Traceback (most recent call last):
            ...
            TypeError: no common canonical parent for objects with parents: 'Univariate Polynomial Ring in x over Rational Field' and 'Univariate Polynomial Ring in y over Rational Field'

        Polynomials must be defined over compatible base rings::

            sage: f = QQ['x']([1, 0, 1])
            sage: g = ZZ['x']([1, 0, 1])
            sage: h = GF(25, 'a')['x']([1, 0, 1])
            sage: f.sylvester_matrix(g)
            [1 0 1 0]
            [0 1 0 1]
            [1 0 1 0]
            [0 1 0 1]
            sage: g.sylvester_matrix(h)
            [1 0 1 0]
            [0 1 0 1]
            [1 0 1 0]
            [0 1 0 1]
            sage: f.sylvester_matrix(h)
            Traceback (most recent call last):
            ...
            TypeError: no common canonical parent for objects with parents: 'Univariate Polynomial Ring in x over Rational Field' and 'Univariate Polynomial Ring in x over Finite Field in a of size 5^2'

        We can compute the sylvester matrix of a univariate and multivariate
        polynomial::

            sage: K.<x,y> = QQ['x,y']
            sage: g = K.random_element()
            sage: f.sylvester_matrix(g) == K(f).sylvester_matrix(g,x)
            True

        Corner cases::

            sage: K.<x>=QQ[]
            sage: f = x^2+1
            sage: g = K(0)
            sage: f.sylvester_matrix(g)
            Traceback (most recent call last):
            ...
            ValueError: The Sylvester matrix is not defined for zero polynomials
            sage: g.sylvester_matrix(f)
            Traceback (most recent call last):
            ...
            ValueError: The Sylvester matrix is not defined for zero polynomials
            sage: g.sylvester_matrix(g)
            Traceback (most recent call last):
            ...
            ValueError: The Sylvester matrix is not defined for zero polynomials
            sage: K(3).sylvester_matrix(x^2)
            [3 0]
            [0 3]
            sage: K(3).sylvester_matrix(K(4))
            []
        """

        # This code is almost exactly the same as that of
        # sylvester_matrix() in multi_polynomial.pyx.

        if self.parent() != right.parent():
            a, b = coercion_model.canonical_coercion(self,right)
            variable = a.parent()(self.variables()[0])
            #We add the variable to cover the case that right is a multivariate
            #polynomial
            return a.sylvester_matrix(b, variable)

        if variable:
            if variable.parent() != self.parent():
                variable = self.parent()(variable)

        from sage.matrix.constructor import matrix

        # The dimension of the sage matrix is self.degree() + right.degree()

        if self.is_zero() or right.is_zero():
            raise ValueError("The Sylvester matrix is not defined for zero polynomials")

        m = self.degree()
        n = right.degree()

        M = matrix(self.base_ring(), n + m, n + m)

        r = 0
        offset = 0
        for _ in range(n):
            for c in range(m, -1, -1):
                M[r, m - c + offset] = self[c]
            offset += 1
            r += 1

        offset = 0
        for _ in range(m):
            for c in range(n, -1, -1):
                M[r, n - c + offset] = right[c]
            offset += 1
            r += 1

        return M

    cpdef constant_coefficient(self):
        """
        Return the constant coefficient of this polynomial.

        OUTPUT: element of base ring

        EXAMPLES::

            sage: R.<x> = QQ[]
            sage: f = -2*x^3 + 2*x - 1/3
            sage: f.constant_coefficient()
            -1/3
        """
        return self[0]

    cpdef Polynomial _new_constant_poly(self, a, Parent P):
        """
        Create a new constant polynomial from a in P, which MUST be an
        element of the base ring of P (this is not checked).

        EXAMPLE::

            sage: R.<w> = PolynomialRing(GF(9,'a'), sparse=True)
            sage: a = w._new_constant_poly(0, R); a
            0
            sage: a.coefficients()
            []
        """
        if a:
            return self.__class__(P,[a], check=False) #P._element_constructor(a, check=False)
        return self.__class__(P,[], check=False)

    def is_monic(self):
        """
        Returns True if this polynomial is monic. The zero polynomial is by
        definition not monic.

        EXAMPLES::

            sage: x = QQ['x'].0
            sage: f = x + 33
            sage: f.is_monic()
            True
            sage: f = 0*x
            sage: f.is_monic()
            False
            sage: f = 3*x^3 + x^4 + x^2
            sage: f.is_monic()
            True
            sage: f = 2*x^2 + x^3 + 56*x^5
            sage: f.is_monic()
            False

        AUTHORS:

        - Naqi Jaffery (2006-01-24): examples
        """
        return not self.is_zero() and self[self.degree()] == 1

    def is_unit(self):
        r"""
        Return True if this polynomial is a unit.

        EXAMPLES::

            sage: a = Integers(90384098234^3)
            sage: b = a(2*191*236607587)
            sage: b.is_nilpotent()
            True
            sage: R.<x> = a[]
            sage: f = 3 + b*x + b^2*x^2
            sage: f.is_unit()
            True
            sage: f = 3 + b*x + b^2*x^2 + 17*x^3
            sage: f.is_unit()
            False

        EXERCISE (Atiyah-McDonald, Ch 1): Let `A[x]` be a
        polynomial ring in one variable. Then
        `f=\sum a_i x^i \in A[x]` is a unit if and only if
        `a_0` is a unit and `a_1,\ldots, a_n` are
        nilpotent.

        TESTS:

        Check that :trac:`18600` is fixed::

            sage: R.<x> = PolynomialRing(ZZ, sparse=True)
            sage: c = x^2^100 + 1
            sage: c.is_unit()
            False
        """
        if self.degree() > 0:
            try:
                if self._parent.base_ring().is_integral_domain():
                    return False
            except NotImplementedError:
                pass
            for c in self.coefficients()[1:]:
                if not c.is_nilpotent():
                    return False
        return self[0].is_unit()

    def is_nilpotent(self):
        r"""
        Return True if this polynomial is nilpotent.

        EXAMPLES::

            sage: R = Integers(12)
            sage: S.<x> = R[]
            sage: f = 5 + 6*x
            sage: f.is_nilpotent()
            False
            sage: f = 6 + 6*x^2
            sage: f.is_nilpotent()
            True
            sage: f^2
            0

        EXERCISE (Atiyah-McDonald, Ch 1): Let `A[x]` be a
        polynomial ring in one variable. Then
        `f=\sum a_i x^i \in A[x]` is nilpotent if and only if
        every `a_i` is nilpotent.

        TESTS:

        Check that :trac:`18600` is fixed::

            sage: R.<x> = PolynomialRing(Zmod(4), sparse=True)
            sage: (2*x^2^100 + 2).is_nilpotent()
            True
        """
        for c in self.coefficients():
            if not c.is_nilpotent():
                return False
        return True

    def is_gen(self):
        r"""
        Return True if this polynomial is the distinguished generator of
        the parent polynomial ring.

        EXAMPLES::

            sage: R.<x> = QQ[]
            sage: R(1).is_gen()
            False
            sage: R(x).is_gen()
            True

        Important - this function doesn't return True if self equals the
        generator; it returns True if self *is* the generator.

        ::

            sage: f = R([0,1]); f
            x
            sage: f.is_gen()
            False
            sage: f is x
            False
            sage: f == x
            True
        """
        return bool(self._is_gen)

    def leading_coefficient(self):
        """
        Return the leading coefficient of this polynomial.

        OUTPUT: element of the base ring

        EXAMPLES::

            sage: R.<x> = QQ[]
            sage: f = (-2/5)*x^3 + 2*x - 1/3
            sage: f.leading_coefficient()
            -2/5
        """
        return self[self.degree()]

    def monic(self):
        """
        Return this polynomial divided by its leading coefficient. Does not
        change this polynomial.

        EXAMPLES::

            sage: x = QQ['x'].0
            sage: f = 2*x^2 + x^3 + 56*x^5
            sage: f.monic()
            x^5 + 1/56*x^3 + 1/28*x^2
            sage: f = (1/4)*x^2 + 3*x + 1
            sage: f.monic()
            x^2 + 12*x + 4

        The following happens because `f = 0` cannot be made into a
        monic polynomial

        ::

            sage: f = 0*x
            sage: f.monic()
            Traceback (most recent call last):
            ...
            ZeroDivisionError: rational division by zero

        Notice that the monic version of a polynomial over the integers is
        defined over the rationals.

        ::

            sage: x = ZZ['x'].0
            sage: f = 3*x^19 + x^2 - 37
            sage: g = f.monic(); g
            x^19 + 1/3*x^2 - 37/3
            sage: g.parent()
            Univariate Polynomial Ring in x over Rational Field

        AUTHORS:

        - Naqi Jaffery (2006-01-24): examples
        """
        if self.is_monic():
            return self
        a = ~self.leading_coefficient()
        R = self.parent()
        if a.parent() != R.base_ring():
            S = R.base_extend(a.parent())
            return a*S(self)
        else:
            return a*self

    def coefficients(self, sparse=True):
        """
        Return the coefficients of the monomials appearing in self.
        If ``sparse=True`` (the default), it returns only the non-zero coefficients.
        Otherwise, it returns the same value as ``self.list()``.
        (In this case, it may be slightly faster to invoke ``self.list()`` directly.)

        EXAMPLES::

            sage: _.<x> = PolynomialRing(ZZ)
            sage: f = x^4+2*x^2+1
            sage: f.coefficients()
            [1, 2, 1]
            sage: f.coefficients(sparse=False)
            [1, 0, 2, 0, 1]
        """
        zero = self.parent().base_ring().zero()
        if (sparse):
          return [c for c in self.list() if c != zero]
        else:
          return self.list()

    def exponents(self):
        """
        Return the exponents of the monomials appearing in self.

        EXAMPLES::

            sage: _.<x> = PolynomialRing(ZZ)
            sage: f = x^4+2*x^2+1
            sage: f.exponents()
            [0, 2, 4]
        """
        zero = self.parent().base_ring().zero()
        l = self.list()
        return [i for i in range(len(l)) if l[i] != zero]

    def list(self):
        """
        Return a new copy of the list of the underlying elements of self.

        EXAMPLES::

            sage: R.<x> = QQ[]
            sage: f = (-2/5)*x^3 + 2*x - 1/3
            sage: v = f.list(); v
            [-1/3, 2, 0, -2/5]

        Note that v is a list, it is mutable, and each call to the list
        method returns a new list::

            sage: type(v)
            <type 'list'>
            sage: v[0] = 5
            sage: f.list()
            [-1/3, 2, 0, -2/5]

        Here is an example with a generic polynomial ring::

            sage: R.<x> = QQ[]
            sage: S.<y> = R[]
            sage: f = y^3 + x*y -3*x; f
            y^3 + x*y - 3*x
            sage: type(f)
            <type 'sage.rings.polynomial.polynomial_element.Polynomial_generic_dense'>
            sage: v = f.list(); v
            [-3*x, x, 0, 1]
            sage: v[0] = 10
            sage: f.list()
            [-3*x, x, 0, 1]
        """
        raise NotImplementedError

    def prec(self):
        """
        Return the precision of this polynomial. This is always infinity,
        since polynomials are of infinite precision by definition (there is
        no big-oh).

        EXAMPLES::

            sage: x = polygen(ZZ)
            sage: (x^5 + x + 1).prec()
            +Infinity
            sage: x.prec()
            +Infinity
        """
        return infinity.infinity

    def padded_list(self, n=None):
        """
        Return list of coefficients of self up to (but not including)
        `q^n`.

        Includes 0's in the list on the right so that the list has length
        `n`.

        INPUT:


        -  ``n`` - (default: None); if given, an integer that
           is at least 0


        EXAMPLES::

            sage: x = polygen(QQ)
            sage: f = 1 + x^3 + 23*x^5
            sage: f.padded_list()
            [1, 0, 0, 1, 0, 23]
            sage: f.padded_list(10)
            [1, 0, 0, 1, 0, 23, 0, 0, 0, 0]
            sage: len(f.padded_list(10))
            10
            sage: f.padded_list(3)
            [1, 0, 0]
            sage: f.padded_list(0)
            []
            sage: f.padded_list(-1)
            Traceback (most recent call last):
            ...
            ValueError: n must be at least 0

        TESTS:

        Check that :trac:`18600` is fixed::

            sage: R.<x> = PolynomialRing(ZZ, sparse=True)
            sage: (x^2^100 + x^8 - 1).padded_list(10)
            [-1, 0, 0, 0, 0, 0, 0, 0, 1, 0]
        """
        if n is None:
            return self.list()
        if n < 0:
            raise ValueError("n must be at least 0")
        if self.degree() < n:
            v = self.list()
            z = self._parent.base_ring().zero()
            return v + [z]*(n - len(v))
        else:
            return self[:int(n)].padded_list(n)

    def coeffs(self):
        r"""
        Using ``coeffs()`` is now deprecated (:trac:`17518`).
        Returns ``self.list()``.

        (It is potentially slightly faster to use
        ``self.list()`` directly.)

        EXAMPLES::

            sage: x = QQ['x'].0
            sage: f = 10*x^3 + 5*x + 2/17
            sage: f.coeffs()
            doctest:...: DeprecationWarning: The use of coeffs() is now deprecated in favor of coefficients(sparse=False).
            See http://trac.sagemath.org/17518 for details.
            [2/17, 5, 0, 10]
        """
        deprecation(17518, 'The use of coeffs() is now deprecated in favor of coefficients(sparse=False).')
        return self.list()

    def newton_raphson(self, n, x0):
        """
        Return a list of n iterative approximations to a root of this
        polynomial, computed using the Newton-Raphson method.

        The Newton-Raphson method is an iterative root-finding algorithm.
        For f(x) a polynomial, as is the case here, this is essentially the
        same as Horner's method.

        INPUT:


        -  ``n`` - an integer (=the number of iterations),

        -  ``x0`` - an initial guess x0.


        OUTPUT: A list of numbers hopefully approximating a root of
        f(x)=0.

        If one of the iterates is a critical point of f then a
        ZeroDivisionError exception is raised.

        EXAMPLES::

            sage: x = PolynomialRing(RealField(), 'x').gen()
            sage: f = x^2 - 2
            sage: f.newton_raphson(4, 1)
            [1.50000000000000, 1.41666666666667, 1.41421568627451, 1.41421356237469]

        AUTHORS:

        - David Joyner and William Stein (2005-11-28)
        """
        n = sage.rings.integer.Integer(n)
        df = self.derivative()
        K = self.parent().base_ring()
        a = K(x0)
        L = []
        for i in range(n):
            a -= self(a) / df(a)
            L.append(a)
        return L

    def polynomial(self, var):
        r"""
        Let var be one of the variables of the parent of self. This returns
        self viewed as a univariate polynomial in var over the polynomial
        ring generated by all the other variables of the parent.

        For univariate polynomials, if var is the generator of the parent
        ring, we return this polynomial, otherwise raise an error.

        EXAMPLES::

            sage: R.<x> = QQ[]
            sage: (x+1).polynomial(x)
            x + 1

        TESTS::

            sage: x.polynomial(1)
            Traceback (most recent call last):
            ...
            ValueError: given variable is not the generator of parent.
        """
        if self._parent.ngens() == 1:
            if self._parent.gen() == var:
                return self
            raise ValueError("given variable is not the generator of parent.")
        raise NotImplementedError

    def newton_slopes(self, p, lengths=False):
        """
        Return the `p`-adic slopes of the Newton polygon of self,
        when this makes sense.

        OUTPUT:

        If `lengths` is `False`, a list of rational numbers. If `lengths` is
        `True`, a list of couples `(s,l)` where `s` is the slope and `l` the
        length of the corresponding segment in the Newton polygon.

        EXAMPLES::

            sage: x = QQ['x'].0
            sage: f = x^3 + 2
            sage: f.newton_slopes(2)
            [1/3, 1/3, 1/3]
            sage: R.<x> = PolynomialRing(ZZ, sparse=True)
            sage: p = x^5 + 6*x^2 + 4
            sage: p.newton_slopes(2)
            [1/2, 1/2, 1/3, 1/3, 1/3]
            sage: p.newton_slopes(2, lengths=True)
            [(1/2, 2), (1/3, 3)]
            sage: (x^2^100 + 27).newton_slopes(3, lengths=True)
            [(3/1267650600228229401496703205376, 1267650600228229401496703205376)]

        ALGORITHM: Uses PARI if `lengths` is `False`.
        """
        if not lengths:
            f = self._pari_()
            v = list(f.newtonpoly(p))
            return [sage.rings.rational.Rational(x) for x in v]

        e = self.exponents()
        c = self.coefficients()
        if len(e) == 0: return []
        if len(e) == 1:
            if e[0] == 0: return []
            else:         return [(infinity.infinity, e[0])]

        if e[0] == 0: slopes = []
        else:         slopes = [(infinity.infinity, e[0])]

        points = [(e[0], c[0].valuation(p)), (e[1], c[1].valuation(p))]
        slopes.append((-(c[1].valuation(p)-c[0].valuation(p))/(e[1] - e[0]), e[1]-e[0]))
        for i in range(2, len(e)):
            v = c[i].valuation(p)
            s = -(v-points[-1][1])/(e[i]-points[-1][0])
            while len(slopes) > 0 and s >= slopes[-1][0]:
                slopes = slopes[:-1]
                points = points[:-1]
                s = -(v-points[-1][1])/(e[i]-points[-1][0])
            slopes.append((s,e[i]-points[-1][0]))
            points.append((e[i],v))

        return slopes

    def dispersion_set(self, other=None):
        r"""
        Compute the dispersion set of two polynomials.

        The dispersion set of `f` and `g` is the set of nonnegative integers
        `n` such that `f(x + n)` and `g(x)` have a nonconstant common factor.

        When ``other`` is ``None``, compute the auto-dispersion set of
        ``self``, i.e., its dispersion set with itself.

        ALGORITHM:

        See Section 4 of Man & Wright [ManWright1994]_.

        .. [ManWright1994] Yiu-Kwong Man and Francis J. Wright.
           *Fast Polynomial Dispersion Computation and its Application to
           Indefinite Summation*. ISSAC 1994.

        .. SEEALSO:: :meth:`dispersion`

        EXAMPLES::

            sage: Pol.<x> = QQ[]
            sage: x.dispersion_set(x + 1)
            [1]
            sage: (x + 1).dispersion_set(x)
            []

            sage: pol = x^3 + x - 7
            sage: (pol*pol(x+3)^2).dispersion_set()
            [0, 3]
        """
        other = self if other is None else self._parent.coerce(other)
        x = self._parent.gen()
        dispersions = set()
        for p, _ in self.factor():
            # need both due to the semantics of is_primitive() over fields
            assert p.is_monic() or p.is_primitive()
            for q, _ in other.factor():
                m, n = p.degree(), q.degree()
                assert q.is_monic() or q.is_primitive()
                if m != n or p[n] != q[n]:
                    continue
                alpha = (q[n-1] - p[n-1])/(n*p[n])
                if alpha.is_integer(): # ZZ() might work for non-integers...
                    alpha = ZZ(alpha)
                else:
                    continue
                if alpha < 0 or alpha in dispersions:
                    continue
                if n >= 1 and p(x + alpha) != q:
                    continue
                dispersions.add(alpha)
        return list(dispersions)

    def dispersion(self, other=None):
        r"""
        Compute the dispersion of a pair of polynomials.

        The dispersion of `f` and `g` is the largest nonnegative integer `n`
        such that `f(x + n)` and `g(x)` have a nonconstant common factor.

        When ``other`` is ``None``, compute the auto-dispersion of ``self``,
        i.e., its dispersion with itself.

        .. SEEALSO:: :meth:`dispersion_set`

        EXAMPLES::

            sage: Pol.<x> = QQ[]
            sage: x.dispersion(x + 1)
            1
            sage: (x + 1).dispersion(x)
            -Infinity

            sage: Pol.<x> = QQbar[]
            sage: pol = Pol([sqrt(5), 1, 3/2])
            sage: pol.dispersion()
            0
            sage: (pol*pol(x+3)).dispersion()
            3
        """
        dispersions = self.dispersion_set(other)
        return max(dispersions) if len(dispersions) > 0 else infinity.minus_infinity

    #####################################################################
    # Conversions to other systems
    #####################################################################
    def _pari_(self):
        r"""
        Return polynomial as a PARI object.

        Sage does not handle PARI's variable ordering requirements
        gracefully at this time. In practice, this means that the variable
        ``x`` needs to be the topmost variable, as in the
        example.

        EXAMPLES::

            sage: f = QQ['x']([0,1,2/3,3])
            sage: pari(f)
            3*x^3 + 2/3*x^2 + x

        ::

            sage: S.<a> = QQ['a']
            sage: R.<x> = S['x']
            sage: f = R([0, a]) + R([0, 0, 2/3])
            sage: pari(f)
            2/3*x^2 + a*x

        Polynomials over a number field work, provided that the variable is
        called 'x'::

            sage: x = polygen(QQ)
            sage: K.<b> = NumberField(x^2 + x + 1)
            sage: R.<x> = PolynomialRing(K)
            sage: pol = (b + x)^3; pol
            x^3 + 3*b*x^2 + (-3*b - 3)*x + 1
            sage: pari(pol)
            Mod(1, y^2 + y + 1)*x^3 + Mod(3*y, y^2 + y + 1)*x^2 + Mod(-3*y - 3, y^2 + y + 1)*x + Mod(1, y^2 + y + 1)

        TESTS:

        Unfortunately, variable names matter::

            sage: R.<x, y> = QQ[]
            sage: S.<a> = R[]
            sage: f = x^2 + a; g = y^3 + a
            sage: pari(f)
            Traceback (most recent call last):
            ...
            PariError: incorrect priority in gtopoly: variable x <= a

        Stacked polynomial rings, first with a univariate ring on the
        bottom::

            sage: S.<a> = QQ['a']
            sage: R.<x> = S['x']
            sage: pari(x^2 + 2*x)
            x^2 + 2*x
            sage: pari(a*x + 2*x^3)
            2*x^3 + a*x

        Stacked polynomial rings, second with a multivariate ring on the
        bottom::

            sage: S.<a, b> = ZZ['a', 'b']
            sage: R.<x> = S['x']
            sage: pari(x^2 + 2*x)
            x^2 + 2*x
            sage: pari(a*x + 2*b*x^3)
            2*b*x^3 + a*x

        Stacked polynomial rings with exotic base rings::

            sage: S.<a, b> = GF(7)['a', 'b']
            sage: R.<x> = S['x']
            sage: pari(x^2 + 9*x)
            x^2 + 2*x
            sage: pari(a*x + 9*b*x^3)
            2*b*x^3 + a*x

        ::

            sage: S.<a> = Integers(8)['a']
            sage: R.<x> = S['x']
            sage: pari(x^2 + 2*x)
            Mod(1, 8)*x^2 + Mod(2, 8)*x
            sage: pari(a*x + 10*x^3)
            Mod(2, 8)*x^3 + Mod(1, 8)*a*x
        """
        return self._pari_with_name(self.parent().variable_name())

    def _pari_or_constant(self, name=None):
        r"""
        Convert ``self`` to PARI.  This behaves identical to :meth:`_pari_`
        or :meth:`_pari_with_name` except for constant polynomials:
        then the constant is returned instead of a constant polynomial.

        INPUT:

        - ``name`` -- (default: None) Variable name.  If not given, use
          ``self.parent().variable_name()``.  This argument is irrelevant
          for constant polynomials.

        EXAMPLES::

            sage: R.<x> = PolynomialRing(ZZ)
            sage: pol = 2*x^2 + 7*x - 5
            sage: pol._pari_or_constant()
            2*x^2 + 7*x - 5
            sage: pol._pari_or_constant('a')
            2*a^2 + 7*a - 5
            sage: pol = R(7)
            sage: pol._pari_or_constant()
            7
            sage: pol._pari_or_constant().type()
            't_INT'
            sage: pol._pari_().type()
            't_POL'
            sage: PolynomialRing(IntegerModRing(101), 't')()._pari_or_constant()
            Mod(0, 101)
        """
        if self.is_constant():
            return self[0]._pari_()
        if name is None:
            name = self.parent().variable_name()
        return self._pari_with_name(name)

    def _pari_with_name(self, name='x'):
        r"""
        Return polynomial as a PARI object with topmost variable
        ``name``.  By default, use 'x' for the variable name.

        For internal use only.

        EXAMPLES:

            sage: R.<a> = PolynomialRing(ZZ)
            sage: (2*a^2 + a)._pari_with_name()
            2*x^2 + x
            sage: (2*a^2 + a)._pari_with_name('y')
            2*y^2 + y
        """
        vals = [x._pari_() for x in self.list()]
        return pari(vals).Polrev(name)

    def _pari_init_(self):
        return repr(self._pari_())

    def _magma_init_(self, magma):
        """
        Return a string that evaluates in Magma to this polynomial.

        EXAMPLES::

            sage: magma = Magma()  # new session
            sage: R.<y> = ZZ[]
            sage: f = y^3 - 17*y + 5
            sage: f._magma_init_(magma)        # optional - magma
            '_sage_[...]![5,-17,0,1]'
            sage: g = magma(f); g              # optional - magma
            y^3 - 17*y + 5

        Note that in Magma there is only one polynomial ring over each
        base, so if we make the polynomial ring over ZZ with variable
        `z`, then this changes the variable name of the polynomial
        we already defined::

            sage: R.<z> = ZZ[]
            sage: magma(R)                     # optional - magma
            Univariate Polynomial Ring in z over Integer Ring
            sage: g                            # optional - magma
            z^3 - 17*z + 5

        In Sage the variable name does not change::

            sage: f
            y^3 - 17*y + 5

        A more complicated nested example::

            sage: k.<a> = GF(9); R.<s,t> = k[]; S.<W> = R[]
            sage: magma(a*W^20 + s*t/a)        # optional - magma
            a*W^20 + a^7*s*t
        """
        # Get a reference to Magma version of parent.
        R = magma(self.parent())
        # Get list of coefficients.
        v = ','.join([a._magma_init_(magma) for a in self.list()])
        return '%s![%s]'%(R.name(), v)

    def _gap_(self, gap):
        """
        Return this polynomial in GAP.

        INPUT:

        - ``gap`` -- a GAP or libgap instance

        EXAMPLES::

            sage: R.<y> = ZZ[]
            sage: f = y^3 - 17*y + 5
            sage: g = gap(f); g   # indirect doctest
            y^3-17*y+5
            sage: f._gap_init_()
            'y^3 - 17*y + 5'
            sage: R.<z> = ZZ[]
            sage: gap(R)
            PolynomialRing( Integers, ["z"] )
            sage: g
            y^3-17*y+5
            sage: gap(z^2 + z)
            z^2+z
            sage: libgap(z^2 + z)
            z^2+z

        Coefficients in a finite field::

            sage: R.<y> = GF(7)[]
            sage: f = y^3 - 17*y + 5
            sage: g = gap(f); g
            y^3+Z(7)^4*y+Z(7)^5
            sage: h = libgap(f); h
            y^3+Z(7)^4*y+Z(7)^5
            sage: g.Factors()
            [ y+Z(7)^0, y+Z(7)^0, y+Z(7)^5 ]
            sage: h.Factors()
            [ y+Z(7)^0, y+Z(7)^0, y+Z(7)^5 ]
            sage: f.factor()
            (y + 5) * (y + 1)^2
        """
        R = gap(self.parent())
        var = list(R.IndeterminatesOfPolynomialRing())[0]
        return self(var)

    def _libgap_(self):
        r"""
        TESTS::

            sage: R.<x> = ZZ[]
            sage: libgap(-x^3 + 3*x)   # indirect doctest
            -x^3+3*x
            sage: libgap(R.zero())     # indirect doctest
            0
        """
        from sage.libs.gap.libgap import libgap
        return self._gap_(libgap)

    ######################################################################

    @coerce_binop
    def resultant(self, other):
        r"""
        Return the resultant of ``self`` and ``other``.

        INPUT:

        - ``other`` -- a polynomial

        OUTPUT: an element of the base ring of the polynomial ring

        ALGORITHM:

        Uses PARI's ``polresultant`` function.  For base rings that
        are not supported by PARI, the resultant is computed as the
        determinant of the Sylvester matrix.

        EXAMPLES::

            sage: R.<x> = QQ[]
            sage: f = x^3 + x + 1;  g = x^3 - x - 1
            sage: r = f.resultant(g); r
            -8
            sage: r.parent() is QQ
            True

        We can compute resultants over univariate and multivariate
        polynomial rings::

            sage: R.<a> = QQ[]
            sage: S.<x> = R[]
            sage: f = x^2 + a; g = x^3 + a
            sage: r = f.resultant(g); r
            a^3 + a^2
            sage: r.parent() is R
            True

        ::

            sage: R.<a, b> = QQ[]
            sage: S.<x> = R[]
            sage: f = x^2 + a; g = x^3 + b
            sage: r = f.resultant(g); r
            a^3 + b^2
            sage: r.parent() is R
            True

        TESTS::

            sage: R.<x, y> = QQ[]
            sage: S.<a> = R[]
            sage: f = x^2 + a; g = y^3 + a
            sage: h = f.resultant(g); h
            y^3 - x^2
            sage: h.parent() is R
            True

        Check that :trac:`13672` is fixed::

            sage: R.<t> = GF(2)[]
            sage: S.<x> = R[]
            sage: f = (t^2 + t)*x + t^2 + t
            sage: g = (t + 1)*x + t^2
            sage: f.resultant(g)
            t^4 + t

        Check that :trac:`15061` is fixed::

            sage: R.<T> = PowerSeriesRing(QQ)
            sage: F = R([1,1],2)
            sage: RP.<x> = PolynomialRing(R)
            sage: P = x^2 - F
            sage: P.resultant(P.derivative())
            -4 - 4*T + O(T^2)

        Check that :trac:`16360` is fixed::

            sage: K.<x> = FunctionField(QQ)
            sage: R.<y> = K[]
            sage: y.resultant(y+x)
            x

            sage: K.<a> = FunctionField(QQ)
            sage: R.<b> = K[]
            sage: L.<b> = K.extension(b^2-a)
            sage: R.<x> = L[]
            sage: f=x^2-a
            sage: g=x-b
            sage: f.resultant(g)
            0

        Check that :trac:`17817` is fixed::

            sage: A.<a,b,c> = Frac(PolynomialRing(QQ,'a,b,c'))
            sage: B.<d,e,f> = PolynomialRing(A,'d,e,f')
            sage: R.<x>= PolynomialRing(B,'x')
            sage: S.<y> = PolynomialRing(R,'y')
            sage: p = ((1/b^2*d^2+1/a)*x*y^2+a*b/c*y+e+x^2)
            sage: q = -4*c^2*y^3+1
            sage: p.resultant(q)
            16*c^4*x^6 + 48*c^4*e*x^4 + (1/b^6*d^6 + 3/(a*b^4)*d^4 + ((-12*a^3*b*c + 3)/(a^2*b^2))*d^2 + (-12*a^3*b*c + 1)/a^3)*x^3 + 48*c^4*e^2*x^2 + (((-12*a*c)/b)*d^2*e + (-12*b*c)*e)*x + 16*c^4*e^3 + 4*a^3*b^3/c

        """
        variable = self.variable_name()
        try:
            res = self._pari_().polresultant(other._pari_(), variable)
            return self.parent().base_ring()(res)
        except (TypeError, ValueError, PariError, NotImplementedError):
            return self.sylvester_matrix(other).det()

    def composed_op(p1, p2, op, algorithm=None, monic=False):
        r"""
        Return the composed sum, difference, product or quotient of this
        polynomial with another one.

        In the case of two monic polynomials `p_1` and `p_2` over an integral
        domain, the composed sum, difference, etc. are given by

        .. MATH::

            \prod_{p_1(a)=p_2(b)=0}(x - (a \ast b)), \qquad
            \ast ∈ \{ +, -, ×, / \}

        where the roots `a` and `b` are to be considered in the algebraic
        closure of the fraction field of the coefficients and counted with
        multiplicities. If the polynomials are not monic this quantity is
        multiplied by `\\alpha_1^{deg(p_2)} \\alpha_2^{deg(p_1)}` where
        `\\alpha_1` and `\\alpha_2` are the leading coefficients of `p_1` and
        `p_2` respectively.

        INPUT:

        - ``p2`` -- univariate polynomial belonging to the same polynomial ring
          as this polynomial

        - ``op`` -- ``operator.OP`` where ``OP=add`` or ``sub`` or ``mul`` or
          ``div``.

        - ``algorithm`` -- can be "resultant" or "BFSS";
          by default the former is used when the polynomials have few nonzero
          coefficients and small degrees or if the base ring is not `\ZZ` or
          `\QQ`. Otherwise the latter is used.

        - ``monic`` -- whether to return a monic polynomial. If ``True`` the
          coefficients of the result belong to the fraction field of the
          coefficients.

        ALGORITHM:

        The computation is straightforward using resultants. Indeed for the
        composed sum it would be `Res_y(p1(x-y), p2(y))`. However, the method
        from [BFSS]_ using series expansions is asymptotically much faster.

        Note that the algorithm ``BFSS`` with polynomials with coefficients in
        `\ZZ` needs to perform operations over `\QQ`.

        .. TODO::

           - The [BFSS]_ algorithm has been implemented here only in the case of
             polynomials over rationals. For other rings of zero characteristic
             (or if the characteristic is larger than the product of the degrees),
             one needs to implement a generic method ``_exp_series``. In the
             general case of non-zero characteristic there is an alternative
             algorithm in the same paper.

           - The Newton series computation can be done much more efficiently!
             See [BFSS]_.

        EXAMPLES::

            sage: x = polygen(ZZ)
            sage: p1 = x^2 - 1
            sage: p2 = x^4 - 1
            sage: p1.composed_op(p2, operator.add)
            x^8 - 4*x^6 + 4*x^4 - 16*x^2
            sage: p1.composed_op(p2, operator.mul)
            x^8 - 2*x^4 + 1
            sage: p1.composed_op(p2, operator.div)
            x^8 - 2*x^4 + 1

        This function works over any field. However for base rings other than
        `\ZZ` and `\QQ` only the resultant algorithm is available::

            sage: x = polygen(QQbar)
            sage: p1 = x**2 - AA(2).sqrt()
            sage: p2 = x**3 - AA(3).sqrt()
            sage: r1 = p1.roots(multiplicities=False)
            sage: r2 = p2.roots(multiplicities=False)
            sage: p = p1.composed_op(p2, operator.add)
            sage: p
            1.000000000000000?*x^6 - 4.242640687119285?*x^4 -
            3.464101615137755?*x^3 + 6.000000000000000?*x^2 -
            14.69693845669907?*x + 0.1715728752538099?
            sage: all(p(x+y).is_zero() for x in r1 for y in r2)
            True

            sage: x = polygen(GF(2))
            sage: p1 = x**2 + x - 1
            sage: p2 = x**3 + x - 1
            sage: p_add = p1.composed_op(p2, operator.add)
            sage: p_add
            x^6 + x^5 + x^3 + x^2 + 1
            sage: p_mul = p1.composed_op(p2, operator.mul)
            sage: p_mul
            x^6 + x^4 + x^2 + x + 1
            sage: p_div = p1.composed_op(p2, operator.div)
            sage: p_div
            x^6 + x^5 + x^4 + x^2 + 1

            sage: K = GF(2**6, 'a')
            sage: r1 = p1.roots(K, multiplicities=False)
            sage: r2 = p2.roots(K, multiplicities=False)
            sage: all(p_add(x1+x2).is_zero() for x1 in r1 for x2 in r2)
            True
            sage: all(p_mul(x1*x2).is_zero() for x1 in r1 for x2 in r2)
            True
            sage: all(p_div(x1/x2).is_zero() for x1 in r1 for x2 in r2)
            True

        TESTS::

            sage: y = polygen(ZZ)
            sage: for p1 in [2*y^3 - y + 3, -y^5 - 2, 4*y - 3]:
            ....:   for p2 in [5*y^2 - 7, -3*y - 1]:
            ....:     for monic in [True,False]:
            ....:       for op in [operator.add, operator.sub, operator.mul, operator.div]:
            ....:         pr = p1.composed_op(p2, operator.add, "resultant", monic=monic)
            ....:         pb = p1.composed_op(p2, operator.add, "BFSS", monic=monic)
            ....:         assert pr == pb and parent(pr) is parent(pb)

        REFERENCES:

        .. [BFSS] A. Bostan, P. Flajolet, B. Salvy and E. Schost,
           "Fast Computation of special resultants",
           Journal of Symbolic Computation 41 (2006), 1-29
        """
        cdef long j
        cdef long prec

        if op not in (operator.add, operator.sub, operator.mul, operator.div):
            raise ValueError("op must be operator.OP where OP=add, sub, mul or div")

        if not isinstance(p2, Polynomial):
            raise TypeError("p2 must be a polynomial")
        p1, p2 = coercion_model.canonical_coercion(p1, p2)
        K = p1.parent()
        assert is_PolynomialRing(p1.parent())
        S = K.base_ring()
        Sf = S.fraction_field()

        cdef long d1 = p1.degree()
        cdef long d2 = p2.degree()
        if d1 <= 0 or d2 <= 0:
            raise ValueError('the polynomials must have positive degree')

        if op is operator.div and p2.valuation() > 0:
            raise ZeroDivisionError('p2 must have zero valuation')
        if algorithm is None:
            # choose the algorithm observing that the "resultant" one
            # is fast when there are few terms and the degrees are not high
            N = 7
            if Sf is not QQ or (d1 <= N and d2 <= N):
                algorithm = "resultant"
            else:
                c = d1*sum(bool(p1[i]) for i in range(d1 + 1))*\
                    d2*sum(bool(p2[i]) for i in range(d2 + 1))
                if c <= N**4:
                    algorithm = "resultant"
                else:
                    algorithm = "BFSS"

        if algorithm == "resultant":
            R = K['x', 'y']
            x = R.gen(0)
            y = R.gen(1)
            if op is operator.add:
                lp = p1(x - y)
            elif op is operator.sub:
                lp = p1(x + y)
            elif op is operator.mul:
                lp = p1(x).homogenize(y)
            else:
                lp = p1(x * y)
            q = p2(y).resultant(lp, y).univariate_polynomial(K)
            return q.monic() if monic else q

        elif algorithm == "BFSS":
            if Sf is not QQ:
                raise ValueError("BFSS algorithm is available only for the base ring ZZ or QQ")
            if op is operator.sub:
                p2 = p2(-K.gen())
            elif op is operator.div:
                p2 = p2.reverse()
            # the computation below needs must be done in the fraction field
            # even though the result would have the same ring
            if Sf is not S:
                K = K.change_ring(Sf)
                p1 = p1.change_ring(Sf)
                p2 = p2.change_ring(Sf)
            prec = d1*d2 + 1
            np1 = p1.reverse().inverse_series_trunc(prec)
            np1 = np1._mul_trunc_(p1.derivative().reverse(), prec)
            np2 = p2.reverse().inverse_series_trunc(prec)
            np2 = np2._mul_trunc_(p2.derivative().reverse(), prec)
            if op in (operator.add, operator.sub):
                # compute np1e and np2e, the Hadamard products of respectively
                # np1 and np2 with the exponential series. That is
                #  a0 + a1 x + a2 x^2 + ...
                #  ->
                #  a0 + a1/1! x + a2/2! x^2 + ...
                fj = Sf.one()
                a1, a2 = [np1[0]], [np2[0]]
                for j in range(1, prec):
                    fj = fj*j
                    a1.append(np1[j] / fj)
                    a2.append(np2[j] / fj)
                np1e = K(a1)
                np2e = K(a2)

                # recover the polynomial from its Newton series
                np3e = np1e*np2e
                fj = -Sf.one()
                a3 = [Sf.zero()]
                for j in range(1, prec):
                    a3.append(np3e[j] * fj)
                    fj = fj*j
                np = K(a3)
                q = np
            else:
                np = K([-np1[j]*np2[j] for j in range(1, prec)])
                q = np.integral()

            q = q._exp_series(prec).reverse()
            q = q.shift(prec - q.degree() - 1)
            if monic:
                return q
            else:
                return (p1.leading_coefficient()**p2.degree() *
                        p2.leading_coefficient()**p1.degree() * q).change_ring(S)

        else:
            raise ValueError('algorithm must be "resultant" or "BFSS"')

    def discriminant(self):
        r"""
        Returns the discriminant of self.

        The discriminant is

        .. math::

            R_n := a_n^{2 n-2} \prod_{1<i<j<n} (r_i-r_j)^2,

        where `n` is the degree of self, `a_n` is the
        leading coefficient of self and the roots of self are
        `r_1, \ldots, r_n`.

        OUTPUT: An element of the base ring of the polynomial ring.

        ALGORITHM:

        Uses the identity `R_n(f) := (-1)^{n (n-1)/2} R(f, f')
        a_n^{n-k-2}`, where `n` is the degree of self, `a_n` is the
        leading coefficient of self, `f'` is the derivative of `f`,
        and `k` is the degree of `f'`. Calls :meth:`.resultant`.

        EXAMPLES:

        In the case of elliptic curves in special form, the discriminant is
        easy to calculate::

            sage: R.<x> = QQ[]
            sage: f = x^3 + x + 1
            sage: d = f.discriminant(); d
            -31
            sage: d.parent() is QQ
            True
            sage: EllipticCurve([1, 1]).discriminant()/16
            -31

        ::

            sage: R.<x> = QQ[]
            sage: f = 2*x^3 + x + 1
            sage: d = f.discriminant(); d
            -116

        We can compute discriminants over univariate and multivariate
        polynomial rings::

            sage: R.<a> = QQ[]
            sage: S.<x> = R[]
            sage: f = a*x + x + a + 1
            sage: d = f.discriminant(); d
            1
            sage: d.parent() is R
            True

        ::

            sage: R.<a, b> = QQ[]
            sage: S.<x> = R[]
            sage: f = x^2 + a + b
            sage: d = f.discriminant(); d
            -4*a - 4*b
            sage: d.parent() is R
            True

        TESTS::

            sage: R.<x, y> = QQ[]
            sage: S.<a> = R[]
            sage: f = x^2 + a
            sage: f.discriminant()
            1

        Check that :trac:`13672` is fixed::

            sage: R.<t> = GF(5)[]
            sage: S.<x> = R[]
            sage: f = x^10 + 2*x^6 + 2*x^5 + x + 2
            sage: (f-t).discriminant()
            4*t^5

        The following examples show that :trac:`11782` has been fixed::

            sage: ZZ.quo(81)[x](3*x^2 + 3*x + 3).discriminant()
            54
            sage: ZZ.quo(9)[x](2*x^3 + x^2 + x).discriminant()
            2

        This was fixed by :trac:`15422`::

            sage: R.<s> = PolynomialRing(Qp(2))
            sage: (s^2).discriminant()
            0

        This was fixed by :trac:`16014`::

            sage: PR.<b,t1,t2,x1,y1,x2,y2> = QQ[]
            sage: PRmu.<mu> = PR[]
            sage: E1 = diagonal_matrix(PR, [1, b^2, -b^2])
            sage: M = matrix(PR, [[1,-t1,x1-t1*y1],[t1,1,y1+t1*x1],[0,0,1]])
            sage: E1 = M.transpose()*E1*M
            sage: E2 = E1.subs(t1=t2, x1=x2, y1=y2)
            sage: det(mu*E1 + E2).discriminant().degrees()
            (24, 12, 12, 8, 8, 8, 8)

        This addresses an issue raised by :trac:`15061`::

            sage: R.<T> = PowerSeriesRing(QQ)
            sage: F = R([1,1],2)
            sage: RP.<x> = PolynomialRing(R)
            sage: P = x^2 - F
            sage: P.discriminant()
            4 + 4*T + O(T^2)
        """
        # Late import to avoid cyclic dependencies:
        from sage.rings.power_series_ring import is_PowerSeriesRing
        if self.is_zero():
            return self.parent().zero()
        n = self.degree()
        base_ring = self.parent().base_ring()
        if (is_MPolynomialRing(base_ring) or
            is_PowerSeriesRing(base_ring)):
            # It is often cheaper to compute discriminant of simple
            # multivariate polynomial and substitute the real
            # coefficients into that result (see #16014).
            return universal_discriminant(n)(list(self))
        d = self.derivative()
        k = d.degree()

        r = n % 4
        u = -1 # (-1)**(n*(n-1)/2)
        if r == 0 or r == 1:
            u = 1
        try:
            an = self[n]**(n - k - 2)
        except ZeroDivisionError:
            assert(n-k-2 == -1)
            # Rather than dividing the resultant by the leading coefficient,
            # we alter the Sylvester matrix (see #11782).
            mat = self.sylvester_matrix(d)
            mat[0, 0] = self.base_ring()(1)
            mat[n - 1, 0] = self.base_ring()(n)
            return u * mat.determinant()
        else:
            return self.base_ring()(u * self.resultant(d) * an)

    def reverse(self, degree=None):
        """
        Return polynomial but with the coefficients reversed.

        If an optional degree argument is given the coefficient list will be
        truncated or zero padded as necessary before reversing it. Assuming
        that the constant coefficient of ``self`` is nonzero, the reverse
        polynomial will have the specified degree.

        EXAMPLES::

            sage: R.<x> = ZZ[]; S.<y> = R[]
            sage: f = y^3 + x*y -3*x; f
            y^3 + x*y - 3*x
            sage: f.reverse()
            -3*x*y^3 + x*y^2 + 1
            sage: f.reverse(degree=2)
            -3*x*y^2 + x*y
            sage: f.reverse(degree=5)
            -3*x*y^5 + x*y^4 + y^2

        TESTS::

            sage: f.reverse(degree=1.5r)
            Traceback (most recent call last):
            ...
            ValueError: degree argument must be a non-negative integer, got 1.5

            sage: f.reverse(0)
            -3*x
            sage: f
            y^3 + x*y - 3*x
        """
        v = self.list()

        cdef unsigned long d
        if degree is not None:
            d = degree
            if d != degree:
                raise ValueError("degree argument must be a non-negative integer, got %s"%(degree))
            if len(v) < degree+1:
                v.reverse()
                v = [0]*(degree+1-len(v)) + v
            elif len(v) > degree+1:
                v = v[:degree+1]
                v.reverse()
            else: # len(v) == degree + 1
                v.reverse()
        else:
            v.reverse()

        return self.parent()(v)

    def roots(self, ring=None, multiplicities=True, algorithm=None, **kwds):
        """
        Return the roots of this polynomial (by default, in the base ring
        of this polynomial).

        INPUT:


        -  ``ring`` - the ring to find roots in

        -  ``multiplicities`` - bool (default: True) if True
           return list of pairs (r, n), where r is the root and n is the
           multiplicity. If False, just return the unique roots, with no
           information about multiplicities.

        -  ``algorithm`` - the root-finding algorithm to use.
           We attempt to select a reasonable algorithm by default, but this
           lets the caller override our choice.


        By default, this finds all the roots that lie in the base ring of
        the polynomial. However, the ring parameter can be used to specify
        a ring to look for roots in.

        If the polynomial and the output ring are both exact (integers,
        rationals, finite fields, etc.), then the output should always be
        correct (or raise an exception, if that case is not yet handled).

        If the output ring is approximate (floating-point real or complex
        numbers), then the answer will be estimated numerically, using
        floating-point arithmetic of at least the precision of the output
        ring. If the polynomial is ill-conditioned, meaning that a small
        change in the coefficients of the polynomial will lead to a
        relatively large change in the location of the roots, this may give
        poor results. Distinct roots may be returned as multiple roots,
        multiple roots may be returned as distinct roots, real roots may be
        lost entirely (because the numerical estimate thinks they are
        complex roots). Note that polynomials with multiple roots are
        always ill-conditioned; there's a footnote at the end of the
        docstring about this.

        If the output ring is a RealIntervalField or ComplexIntervalField
        of a given precision, then the answer will always be correct (or an
        exception will be raised, if a case is not implemented). Each root
        will be contained in one of the returned intervals, and the
        intervals will be disjoint. (The returned intervals may be of
        higher precision than the specified output ring.)

        At the end of this docstring (after the examples) is a description
        of all the cases implemented in this function, and the algorithms
        used. That section also describes the possibilities for
        "algorithm=", for the cases where multiple algorithms exist.

        EXAMPLES::

            sage: x = QQ['x'].0
            sage: f = x^3 - 1
            sage: f.roots()
            [(1, 1)]
            sage: f.roots(ring=CC)   # note -- low order bits slightly different on ppc.
            [(1.00000000000000, 1), (-0.500000000000000 - 0.86602540378443...*I, 1), (-0.500000000000000 + 0.86602540378443...*I, 1)]
            sage: f = (x^3 - 1)^2
            sage: f.roots()
            [(1, 2)]

        ::

            sage: f = -19*x + 884736
            sage: f.roots()
            [(884736/19, 1)]
            sage: (f^20).roots()
            [(884736/19, 20)]

        ::

            sage: K.<z> = CyclotomicField(3)
            sage: f = K.defining_polynomial()
            sage: f.roots(ring=GF(7))
            [(4, 1), (2, 1)]
            sage: g = f.change_ring(GF(7))
            sage: g.roots()
            [(4, 1), (2, 1)]
            sage: g.roots(multiplicities=False)
            [4, 2]

        A new ring.  In the example below, we add the special method
        _roots_univariate_polynomial to the base ring, and observe
        that this method is called instead to find roots of
        polynomials over this ring.  This facility can be used to
        easily extend root finding to work over new rings you
        introduce::

             sage: R.<x> = QQ[]
             sage: (x^2 + 1).roots()
             []
             sage: g = lambda f, *args, **kwds: f.change_ring(CDF).roots()
             sage: QQ._roots_univariate_polynomial = g
             sage: (x^2 + 1).roots()  # abs tol 1e-14
             [(2.7755575615628914e-17 - 1.0*I, 1), (0.9999999999999997*I, 1)]
             sage: del QQ._roots_univariate_polynomial

        An example over RR, which illustrates that only the roots in RR are
        returned::

            sage: x = RR['x'].0
            sage: f = x^3 -2
            sage: f.roots()
            [(1.25992104989487, 1)]
            sage: f.factor()
            (x - 1.25992104989487) * (x^2 + 1.25992104989487*x + 1.58740105196820)
            sage: x = RealField(100)['x'].0
            sage: f = x^3 -2
            sage: f.roots()
            [(1.2599210498948731647672106073, 1)]

        ::

            sage: x = CC['x'].0
            sage: f = x^3 -2
            sage: f.roots()
            [(1.25992104989487, 1), (-0.62996052494743... - 1.09112363597172*I, 1), (-0.62996052494743... + 1.09112363597172*I, 1)]
            sage: f.roots(algorithm='pari')
            [(1.25992104989487, 1), (-0.629960524947437 - 1.09112363597172*I, 1), (-0.629960524947437 + 1.09112363597172*I, 1)]

        Another example showing that only roots in the base ring are
        returned::

            sage: x = polygen(ZZ)
            sage: f = (2*x-3) * (x-1) * (x+1)
            sage: f.roots()
            [(1, 1), (-1, 1)]
            sage: f.roots(ring=QQ)
            [(3/2, 1), (1, 1), (-1, 1)]

        An example involving large numbers::

            sage: x = RR['x'].0
            sage: f = x^2 - 1e100
            sage: f.roots()
            [(-1.00000000000000e50, 1), (1.00000000000000e50, 1)]
            sage: f = x^10 - 2*(5*x-1)^2
            sage: f.roots(multiplicities=False)
            [-1.6772670339941..., 0.19995479628..., 0.20004530611..., 1.5763035161844...]

        ::

            sage: x = CC['x'].0
            sage: i = CC.0
            sage: f = (x - 1)*(x - i)
            sage: f.roots(multiplicities=False)
            [1.00000000000000, 1.00000000000000*I]
            sage: g=(x-1.33+1.33*i)*(x-2.66-2.66*i)
            sage: g.roots(multiplicities=False)
            [1.33000000000000 - 1.33000000000000*I, 2.66000000000000 + 2.66000000000000*I]

        Describing roots using radical expressions::

            sage: x = QQ['x'].0
            sage: f = x^2 + 2
            sage: f.roots(SR)
            [(-I*sqrt(2), 1), (I*sqrt(2), 1)]
            sage: f.roots(SR, multiplicities=False)
            [-I*sqrt(2), I*sqrt(2)]

        The roots of some polynomials can't be described using radical
        expressions::

            sage: (x^5 - x + 1).roots(SR)
            []

        For some other polynomials, no roots can be found at the moment
        due to the way roots are computed. :trac:`17516` addresses
        these defecits. Until that gets implemented, one such example
        is the following::

            sage: f = x^6-300*x^5+30361*x^4-1061610*x^3+1141893*x^2-915320*x+101724
            sage: f.roots()
            []

        A purely symbolic roots example::

            sage: X = var('X')
            sage: f = expand((X-1)*(X-I)^3*(X^2 - sqrt(2))); f
            X^6 - (3*I + 1)*X^5 - sqrt(2)*X^4 + (3*I - 3)*X^4 + (3*I + 1)*sqrt(2)*X^3 + (I + 3)*X^3 - (3*I - 3)*sqrt(2)*X^2 - I*X^2 - (I + 3)*sqrt(2)*X + I*sqrt(2)
            sage: f.roots()
            [(I, 3), (-2^(1/4), 1), (2^(1/4), 1), (1, 1)]

        The same operation, performed over a polynomial ring
        with symbolic coefficients::

            sage: X = SR['X'].0
            sage: f = (X-1)*(X-I)^3*(X^2 - sqrt(2)); f
            X^6 + (-3*I - 1)*X^5 + (-sqrt(2) + 3*I - 3)*X^4 + ((3*I + 1)*sqrt(2) + I + 3)*X^3 + (-(3*I - 3)*sqrt(2) - I)*X^2 + (-(I + 3)*sqrt(2))*X + I*sqrt(2)
            sage: f.roots()
            [(I, 3), (-2^(1/4), 1), (2^(1/4), 1), (1, 1)]
            sage: f.roots(multiplicities=False)
            [I, -2^(1/4), 2^(1/4), 1]

        A couple of examples where the base ring doesn't have a
        factorization algorithm (yet). Note that this is currently done via
        naive enumeration, so could be very slow::

            sage: R = Integers(6)
            sage: S.<x> = R['x']
            sage: p = x^2-1
            sage: p.roots()
            Traceback (most recent call last):
            ...
            NotImplementedError: root finding with multiplicities for this polynomial not implemented (try the multiplicities=False option)
            sage: p.roots(multiplicities=False)
            [1, 5]
            sage: R = Integers(9)
            sage: A = PolynomialRing(R, 'y')
            sage: y = A.gen()
            sage: f = 10*y^2 - y^3 - 9
            sage: f.roots(multiplicities=False)
            [0, 1, 3, 6]

        An example over the complex double field (where root finding is
        fast, thanks to NumPy)::

            sage: R.<x> = CDF[]
            sage: f = R.cyclotomic_polynomial(5); f
            x^4 + x^3 + x^2 + x + 1.0
            sage: f.roots(multiplicities=False)  # abs tol 1e-9
            [-0.8090169943749469 - 0.5877852522924724*I, -0.8090169943749473 + 0.5877852522924724*I, 0.30901699437494773 - 0.951056516295154*I, 0.30901699437494756 + 0.9510565162951525*I]
            sage: [z^5 for z in f.roots(multiplicities=False)]  # abs tol 1e-14
            [0.9999999999999957 - 1.2864981197413038e-15*I, 0.9999999999999976 + 3.062854959141552e-15*I, 1.0000000000000024 + 1.1331077795295987e-15*I, 0.9999999999999953 - 2.0212861992297117e-15*I]
            sage: f = CDF['x']([1,2,3,4]); f
            4.0*x^3 + 3.0*x^2 + 2.0*x + 1.0
            sage: r = f.roots(multiplicities=False)
            sage: [f(a).abs() for a in r]  # abs tol 1e-14
            [2.574630599127759e-15, 1.457101633618084e-15, 1.1443916996305594e-15]

        Another example over RDF::

            sage: x = RDF['x'].0
            sage: ((x^3 -1)).roots()  # abs tol 4e-16
            [(1.0000000000000002, 1)]
            sage: ((x^3 -1)).roots(multiplicities=False)  # abs tol 4e-16
            [1.0000000000000002]

        More examples involving the complex double field::

            sage: x = CDF['x'].0
            sage: i = CDF.0
            sage: f = x^3 + 2*i; f
            x^3 + 2.0*I
            sage: f.roots()  # abs tol 1e-14
            [(-1.0911236359717227 - 0.6299605249474374*I, 1), (3.885780586188048e-16 + 1.2599210498948734*I, 1), (1.0911236359717211 - 0.6299605249474363*I, 1)]
            sage: f.roots(multiplicities=False)  # abs tol 1e-14
            [-1.0911236359717227 - 0.6299605249474374*I, 3.885780586188048e-16 + 1.2599210498948734*I, 1.0911236359717211 - 0.6299605249474363*I]
            sage: [abs(f(z)) for z in f.roots(multiplicities=False)]  # abs tol 1e-14
            [8.95090418262362e-16, 8.728374398092689e-16, 1.0235750533041806e-15]
            sage: f = i*x^3 + 2; f
            I*x^3 + 2.0
            sage: f.roots()  # abs tol 1e-14
            [(-1.0911236359717227 + 0.6299605249474374*I, 1), (3.885780586188048e-16 - 1.2599210498948734*I, 1), (1.0911236359717211 + 0.6299605249474363*I, 1)]
            sage: abs(f(f.roots()[0][0]))  # abs tol 1e-13
            1.1102230246251565e-16

        Examples using real root isolation::

            sage: x = polygen(ZZ)
            sage: f = x^2 - x - 1
            sage: f.roots()
            []
            sage: f.roots(ring=RIF)
            [(-0.6180339887498948482045868343657?, 1), (1.6180339887498948482045868343657?, 1)]
            sage: f.roots(ring=RIF, multiplicities=False)
            [-0.6180339887498948482045868343657?, 1.6180339887498948482045868343657?]
            sage: f.roots(ring=RealIntervalField(150))
            [(-0.6180339887498948482045868343656381177203091798057628621354486227?, 1), (1.618033988749894848204586834365638117720309179805762862135448623?, 1)]
            sage: f.roots(ring=AA)
            [(-0.618033988749895?, 1), (1.618033988749895?, 1)]
            sage: f = f^2 * (x - 1)
            sage: f.roots(ring=RIF)
            [(-0.6180339887498948482045868343657?, 2), (1.0000000000000000000000000000000?, 1), (1.6180339887498948482045868343657?, 2)]
            sage: f.roots(ring=RIF, multiplicities=False)
            [-0.6180339887498948482045868343657?, 1.0000000000000000000000000000000?, 1.6180339887498948482045868343657?]

        Examples using complex root isolation::

            sage: x = polygen(ZZ)
            sage: p = x^5 - x - 1
            sage: p.roots()
            []
            sage: p.roots(ring=CIF)
            [(1.167303978261419?, 1), (-0.764884433600585? - 0.352471546031727?*I, 1), (-0.764884433600585? + 0.352471546031727?*I, 1), (0.181232444469876? - 1.083954101317711?*I, 1), (0.181232444469876? + 1.083954101317711?*I, 1)]
            sage: p.roots(ring=ComplexIntervalField(200))
            [(1.167303978261418684256045899854842180720560371525489039140082?, 1), (-0.76488443360058472602982318770854173032899665194736756700778? - 0.35247154603172624931794709140258105439420648082424733283770?*I, 1), (-0.76488443360058472602982318770854173032899665194736756700778? + 0.35247154603172624931794709140258105439420648082424733283770?*I, 1), (0.18123244446987538390180023778112063996871646618462304743774? - 1.08395410131771066843034449298076657427364024315511565430114?*I, 1), (0.18123244446987538390180023778112063996871646618462304743774? + 1.08395410131771066843034449298076657427364024315511565430114?*I, 1)]
            sage: rts = p.roots(ring=QQbar); rts
            [(1.167303978261419?, 1), (-0.7648844336005847? - 0.3524715460317263?*I, 1), (-0.7648844336005847? + 0.3524715460317263?*I, 1), (0.1812324444698754? - 1.083954101317711?*I, 1), (0.1812324444698754? + 1.083954101317711?*I, 1)]
            sage: p.roots(ring=AA)
            [(1.167303978261419?, 1)]
            sage: p = (x - rts[4][0])^2 * (3*x^2 + x + 1)
            sage: p.roots(ring=QQbar)
            [(-0.1666666666666667? - 0.552770798392567?*I, 1), (-0.1666666666666667? + 0.552770798392567?*I, 1), (0.1812324444698754? + 1.083954101317711?*I, 2)]
            sage: p.roots(ring=CIF)
            [(-0.1666666666666667? - 0.552770798392567?*I, 1), (-0.1666666666666667? + 0.552770798392567?*I, 1), (0.1812324444698754? + 1.083954101317711?*I, 2)]

        Note that coefficients in a number field with defining polynomial
        `x^2 + 1` are considered to be Gaussian rationals (with the
        generator mapping to +I), if you ask for complex roots.

        ::

            sage: K.<im> = NumberField(x^2 + 1)
            sage: y = polygen(K)
            sage: p = y^4 - 2 - im
            sage: p.roots(ring=CC)
            [(-1.2146389322441... - 0.14142505258239...*I, 1), (-0.14142505258239... + 1.2146389322441...*I, 1), (0.14142505258239... - 1.2146389322441...*I, 1), (1.2146389322441... + 0.14142505258239...*I, 1)]
            sage: p = p^2 * (y^2 - 2)
            sage: p.roots(ring=CIF)
            [(-1.414213562373095?, 1), (1.414213562373095?, 1), (-1.214638932244183? - 0.141425052582394?*I, 2), (-0.141425052582394? + 1.214638932244183?*I, 2), (0.141425052582394? - 1.214638932244183?*I, 2), (1.214638932244183? + 0.141425052582394?*I, 2)]

        Note that one should not use NumPy when wanting high precision
        output as it does not support any of the high precision types::

            sage: R.<x> = RealField(200)[]
            sage: f = x^2 - R(pi)
            sage: f.roots()
            [(-1.7724538509055160272981674833411451827975494561223871282138, 1), (1.7724538509055160272981674833411451827975494561223871282138, 1)]
            sage: f.roots(algorithm='numpy')
            doctest... UserWarning: NumPy does not support arbitrary precision arithmetic.  The roots found will likely have less precision than you expect.
            [(-1.77245385090551..., 1), (1.77245385090551..., 1)]

        We can also find roots over number fields::

            sage: K.<z> = CyclotomicField(15)
            sage: R.<x> = PolynomialRing(K)
            sage: (x^2 + x + 1).roots()
            [(z^5, 1), (-z^5 - 1, 1)]

        There are many combinations of floating-point input and output
        types that work. (Note that some of them are quite pointless like using
        ``algorithm='numpy'`` with high-precision types.)

        ::

            sage: rflds = (RR, RDF, RealField(100))
            sage: cflds = (CC, CDF, ComplexField(100))
            sage: def cross(a, b):
            ....:     return list(cartesian_product_iterator([a, b]))
            sage: flds = cross(rflds, rflds) + cross(rflds, cflds) + cross(cflds, cflds)
            sage: for (fld_in, fld_out) in flds:
            ....:     x = polygen(fld_in)
            ....:     f = x^3 - fld_in(2)
            ....:     x2 = polygen(fld_out)
            ....:     f2 = x2^3 - fld_out(2)
            ....:     for algo in (None, 'pari', 'numpy'):
            ....:         rts = f.roots(ring=fld_out, multiplicities=False)
            ....:         if fld_in == fld_out and algo is None:
            ....:             print("{} {}".format(fld_in, rts))
            ....:         for rt in rts:
            ....:             assert(abs(f2(rt)) <= 1e-10)
            ....:             assert(rt.parent() == fld_out)
            Real Field with 53 bits of precision [1.25992104989487]
            Real Double Field [1.25992104989...]
            Real Field with 100 bits of precision [1.2599210498948731647672106073]
            Complex Field with 53 bits of precision [1.25992104989487, -0.62996052494743... - 1.09112363597172*I, -0.62996052494743... + 1.09112363597172*I]
            Complex Double Field [1.25992104989..., -0.629960524947... - 1.0911236359717...*I, -0.629960524947... + 1.0911236359717...*I]
            Complex Field with 100 bits of precision [1.2599210498948731647672106073, -0.62996052494743658238360530364 - 1.0911236359717214035600726142*I, -0.62996052494743658238360530364 + 1.0911236359717214035600726142*I]

        Note that we can find the roots of a polynomial with algebraic
        coefficients::

            sage: rt2 = sqrt(AA(2))
            sage: rt3 = sqrt(AA(3))
            sage: x = polygen(AA)
            sage: f = (x - rt2) * (x - rt3); f
                x^2 - 3.146264369941973?*x + 2.449489742783178?
            sage: rts = f.roots(); rts
            [(1.414213562373095?, 1), (1.732050807568878?, 1)]
            sage: rts[0][0] == rt2
            True
            sage: f.roots(ring=RealIntervalField(150))
            [(1.414213562373095048801688724209698078569671875376948073176679738?, 1), (1.732050807568877293527446341505872366942805253810380628055806980?, 1)]

        We can handle polynomials with huge coefficients.

        This number doesn't even fit in an IEEE double-precision float, but
        RR and CC allow a much larger range of floating-point numbers::

            sage: bigc = 2^1500
            sage: CDF(bigc)
            +infinity
            sage: CC(bigc)
            3.50746621104340e451

        Polynomials using such large coefficients can't be handled by
        numpy, but pari can deal with them::

            sage: x = polygen(QQ)
            sage: p = x + bigc
            sage: p.roots(ring=RR, algorithm='numpy')
            Traceback (most recent call last):
            ...
            LinAlgError: Array must not contain infs or NaNs
            sage: p.roots(ring=RR, algorithm='pari')
            [(-3.50746621104340e451, 1)]
            sage: p.roots(ring=AA)
            [(-3.5074662110434039?e451, 1)]
            sage: p.roots(ring=QQbar)
            [(-3.5074662110434039?e451, 1)]
            sage: p = bigc*x + 1
            sage: p.roots(ring=RR)
            [(0.000000000000000, 1)]
            sage: p.roots(ring=AA)
            [(-2.8510609648967059?e-452, 1)]
            sage: p.roots(ring=QQbar)
            [(-2.8510609648967059?e-452, 1)]
            sage: p = x^2 - bigc
            sage: p.roots(ring=RR)
            [(-5.92238652153286e225, 1), (5.92238652153286e225, 1)]
            sage: p.roots(ring=QQbar)
            [(-5.9223865215328558?e225, 1), (5.9223865215328558?e225, 1)]

        Algorithms used:

        For brevity, we will use RR to mean any RealField of any precision;
        similarly for RIF, CC, and CIF. Since Sage has no specific
        implementation of Gaussian rationals (or of number fields with
        embedding, at all), when we refer to Gaussian rationals below we
        will accept any number field with defining polynomial
        `x^2+1`, mapping the field generator to +I.

        We call the base ring of the polynomial K, and the ring given by
        the ring= argument L. (If ring= is not specified, then L is the
        same as K.)

        If K and L are floating-point (RDF, CDF, RR, or CC), then a
        floating-point root-finder is used. If L is RDF or CDF then we
        default to using NumPy's roots(); otherwise, we use PARI's
        polroots(). This choice can be overridden with
        algorithm='pari' or algorithm='numpy'. If the algorithm is
        unspecified and NumPy's roots() algorithm fails, then we fall
        back to pari (numpy will fail if some coefficient is infinite,
        for instance).

        If L is SR, then the roots will be radical expressions,
        computed as the solutions of a symbolic polynomial expression.
        At the moment this delegates to
        :meth:`sage.symbolic.expression.Expression.solve`
        which in turn uses Maxima to find radical solutions.
        Some solutions may be lost in this approach.
        Once :trac:`17516` gets implemented, all possible radical
        solutions should become available.

        If L is AA or RIF, and K is ZZ, QQ, or AA, then the root isolation
        algorithm sage.rings.polynomial.real_roots.real_roots() is used.
        (You can call real_roots() directly to get more control than this
        method gives.)

        If L is QQbar or CIF, and K is ZZ, QQ, AA, QQbar, or the Gaussian
        rationals, then the root isolation algorithm
        sage.rings.polynomial.complex_roots.complex_roots() is used. (You
        can call complex_roots() directly to get more control than this
        method gives.)

        If L is AA and K is QQbar or the Gaussian rationals, then
        complex_roots() is used (as above) to find roots in QQbar, then
        these roots are filtered to select only the real roots.

        If L is floating-point and K is not, then we attempt to change the
        polynomial ring to L (using .change_ring()) (or, if L is complex
        and K is not, to the corresponding real field). Then we use either
        PARI or numpy as specified above.

        For all other cases where K is different than L, we just use
        .change_ring(L) and proceed as below.

        The next method, which is used if K is an integral domain, is to
        attempt to factor the polynomial. If this succeeds, then for every
        degree-one factor a\*x+b, we add -b/a as a root (as long as this
        quotient is actually in the desired ring).

        If factoring over K is not implemented (or K is not an integral
        domain), and K is finite, then we find the roots by enumerating all
        elements of K and checking whether the polynomial evaluates to zero
        at that value.

        .. note::

           We mentioned above that polynomials with multiple roots are
           always ill-conditioned; if your input is given to n bits of
           precision, you should not expect more than n/k good bits
           for a k-fold root. (You can get solutions that make the
           polynomial evaluate to a number very close to zero;
           basically the problem is that with a multiple root, there
           are many such numbers, and it's difficult to choose between
           them.)

           To see why this is true, consider the naive floating-point
           error analysis model where you just pretend that all
           floating-point numbers are somewhat imprecise - a little
           'fuzzy', if you will.  Then the graph of a floating-point
           polynomial will be a fuzzy line.  Consider the graph of
           `(x-1)^3`; this will be a fuzzy line with a
           horizontal tangent at `x=1`, `y=0`. If the
           fuzziness extends up and down by about j, then it will
           extend left and right by about cube_root(j).

        TESTS::

            sage: K.<zeta> = CyclotomicField(2)
            sage: R.<x> = K[]
            sage: factor(x^3-1)
            (x - 1) * (x^2 + x + 1)

        This shows that the issue from :trac:`6237` is fixed::

            sage: R.<u> = QQ[]
            sage: g = -27*u^14 - 32*u^9
            sage: g.roots(CDF, multiplicities=False)  # abs tol 2e-15
            [-1.0345637159435719, 0.0, -0.3196977699902601 - 0.9839285635706636*I, -0.3196977699902601 + 0.9839285635706636*I, 0.8369796279620465 - 0.6081012947885318*I, 0.8369796279620465 + 0.6081012947885318*I]
            sage: g.roots(CDF)  # abs tol 2e-15
            [(-1.0345637159435719, 1), (0.0, 9), (-0.3196977699902601 - 0.9839285635706636*I, 1), (-0.3196977699902601 + 0.9839285635706636*I, 1), (0.8369796279620465 - 0.6081012947885318*I, 1), (0.8369796279620465 + 0.6081012947885318*I, 1)]

        This shows that the issue at :trac:`2418` is fixed::

            sage: x = polygen(QQ)
            sage: p = (x^50/2^100 + x^10 + x + 1).change_ring(ComplexField(106))
            sage: rts = (p/2^100).roots(multiplicities=False)
            sage: eps = 2^(-50)   # we test the roots numerically
            sage: [abs(p(rt)) < eps for rt in rts] == [True]*50
            True

        This shows that the issue at :trac:`10901` is fixed::

            sage: a = var('a'); R.<x> = SR[]
            sage: f = x - a
            sage: f.roots(RR)
            Traceback (most recent call last):
            ...
            TypeError: Cannot evaluate symbolic expression to a numeric value.
            sage: f.roots(CC)
            Traceback (most recent call last):
            ...
            TypeError: Cannot evaluate symbolic expression to a numeric value.

        We can find roots of polynomials defined over `\ZZ` or `\QQ`
        over the `p`-adics, see :trac:`15422`::

            sage: R.<x> = ZZ[]
            sage: pol = (x - 1)^2
            sage: pol.roots(Qp(3,5))
            [(1 + O(3^5), 2)]

        This doesn't work if we first change coefficients to `\QQ_p`::

            sage: pol.change_ring(Qp(3,5)).roots()
            Traceback (most recent call last):
            ...
            PrecisionError: p-adic factorization not well-defined since the discriminant is zero up to the requestion p-adic precision

            sage: (pol - 3^6).roots(Qp(3,5))
            [(1 + 2*3^3 + 2*3^4 + O(3^5), 1), (1 + 3^3 + O(3^5), 1)]
            sage: r = pol.roots(Zp(3,5), multiplicities=False); r
            [1 + O(3^5)]
            sage: parent(r[0])
            3-adic Ring with capped relative precision 5

        Spurious crash with pari-2.5.5, see :trac:`16165`::

            sage: f=(1+x+x^2)^3
            sage: f.roots(ring=CC)
            [(-0.500000000000000 - 0.866025403784439*I, 3),
             (-0.500000000000000 + 0.866025403784439*I, 3)]

        Test a crash reported at :trac:`19649`::

            sage: polRing.<x> = PolynomialRing(ZZ)
            sage: j = (x+1)^2 * (x-1)^7 * (x^2-x+1)^5
            sage: j.roots(CC)
            [(-1.00000000000000, 2),
             (1.00000000000000, 7),
             (0.500000000000000 - 0.866025403784439*I, 5),
             (0.500000000000000 + 0.866025403784439*I, 5)]
        """
        K = self.parent().base_ring()
        if hasattr(K, '_roots_univariate_polynomial'):
            return K._roots_univariate_polynomial(self, ring=ring, multiplicities=multiplicities, algorithm=algorithm, **kwds)

        if kwds:
            raise TypeError("roots() got unexpected keyword argument(s): {}".format(kwds.keys()))

        L = K if ring is None else ring

        late_import()

        input_fp = (is_RealField(K)
                    or is_ComplexField(K)
                    or is_RealDoubleField(K)
                    or is_ComplexDoubleField(K))
        output_fp = (is_RealField(L)
                     or is_ComplexField(L)
                     or is_RealDoubleField(L)
                     or is_ComplexDoubleField(L))
        input_complex = (is_ComplexField(K)
                         or is_ComplexDoubleField(K))
        output_complex = (is_ComplexField(L)
                          or is_ComplexDoubleField(L))
        input_gaussian = (isinstance(K, NumberField_quadratic)
                          and list(K.polynomial()) == [1, 0, 1])

        if input_fp and output_fp:
            # allow for possibly using a fast but less reliable
            # floating point algorithm from numpy
            low_prec = is_RealDoubleField(K) or is_ComplexDoubleField(K)
            if algorithm is None:
                if low_prec:
                    algorithm = 'either'
                else:
                    algorithm = 'pari'

            if algorithm != 'numpy' and algorithm != 'either' and algorithm != 'pari':
                raise ValueError("Unknown algorithm '%s'" % algorithm)

            # We should support GSL, too.  We could also support PARI's
            # old Newton-iteration algorithm.

            input_arbprec = (is_RealField(K) or
                             is_ComplexField(K))

            if algorithm == 'numpy' or algorithm == 'either':
                if K.prec() > 53 and L.prec() > 53:
                    from warnings import warn
                    warn('NumPy does not support arbitrary precision arithmetic.  ' +
                         'The roots found will likely have less precision than ' +
                         'you expect.')

                import numpy
                from numpy.linalg.linalg import LinAlgError
                numpy_dtype = ('complex' if input_complex else 'double')
                ty = (complex if input_complex else float)
                coeffs = self.list()
                numpy_array = numpy.array([ty(c) for c in reversed(coeffs)], dtype=numpy_dtype)
                try:
                    ext_rts1 = numpy.roots(numpy_array)
                    rts = []
                    for rt in ext_rts1:
                        rts.append(CDF(rt))
                    rts.sort()
                    ext_rts = rts
                except (ValueError, LinAlgError):
                    if algorithm == 'either':
                        algorithm = 'pari'
                    else:
                        raise

            if algorithm == 'pari':
                if not input_arbprec:
                    self = self.change_ring(CC if input_complex else RR)
                ext_rts = self._pari_().polroots(precision=L.prec())

            if output_complex:
                rts = sort_complex_numbers_for_display([L(root) for root in ext_rts])
            else:
                rts = sorted([L(root.real()) for root in ext_rts if root.imag() == 0])

            rts_mult = []
            j = 0
            while j < len(rts):
                rt = rts[j]
                mult = rts.count(rt)
                rts_mult.append((rt, mult))
                j += mult

            if multiplicities:
                return rts_mult
            else:
                return [rt for (rt, mult) in rts_mult]

        from sage.symbolic.ring import SR
        if L is SR:
            vname = 'do_not_use_this_name_in_a_polynomial_coefficient'
            var = SR(vname)
            expr = self(var)
            rts = expr.solve(var,
                             explicit_solutions=True,
                             multiplicities=multiplicities)
            if multiplicities:
                return [(rt.rhs(), mult) for rt, mult in zip(*rts)]
            else:
                return [rt.rhs() for rt in rts]

        if L != K or is_AlgebraicField_common(L):
            # So far, the only "special" implementations are for real
            # and complex root isolation and for p-adic factorization
            if (is_IntegerRing(K) or is_RationalField(K)
                or is_AlgebraicRealField(K)) and \
                (is_AlgebraicRealField(L) or is_RealIntervalField(L)):

                from sage.rings.polynomial.real_roots import real_roots

                if is_AlgebraicRealField(L):
                    rts = real_roots(self, retval='algebraic_real')
                else:
                    diam = ~(ZZ(1) << L.prec())
                    rts1 = real_roots(self, retval='interval', max_diameter=diam)

                    # We (essentially) promise in the docstring above
                    # that returned intervals will be at least the precision
                    # of the given ring.  But real_roots() does not guarantee
                    # this; for instance, if it returns exactly zero,
                    # it may return this with a low-precision
                    # RealIntervalFieldElement.

                    rts = []
                    for (rt, mult) in rts1:
                        if rt.prec() < L.prec():
                            rt = L(rt)
                        rts.append((rt, mult))

                if multiplicities:
                    return rts
                else:
                    return [rt for (rt, mult) in rts]

            if (is_IntegerRing(K) or is_RationalField(K)
                or is_AlgebraicField_common(K) or input_gaussian) and \
                (is_ComplexIntervalField(L) or is_AlgebraicField_common(L)):

                from sage.rings.polynomial.complex_roots import complex_roots

                if is_ComplexIntervalField(L):
                    rts = complex_roots(self, min_prec=L.prec())
                elif is_AlgebraicField(L):
                    rts = complex_roots(self, retval='algebraic')
                else:
                    rts = complex_roots(self, retval='algebraic_real')

                if multiplicities:
                    return rts
                else:
                    return [rt for (rt, mult) in rts]

            if output_fp and output_complex and not input_gaussian:
                # If we want the complex roots, and the input is not
                # floating point, we convert to a real polynomial
                # (except when the input coefficients are Gaussian rationals).
                if is_ComplexDoubleField(L):
                    real_field = RDF
                else:
                    real_field = RealField(L.prec())

                return self.change_ring(real_field).roots(ring=L, multiplicities=multiplicities, algorithm=algorithm)
            elif is_pAdicRing(L) or is_pAdicField(L):
                p = L.prime()
                n = L.precision_cap()
                try:
                    F = self.factor_padic(p, n)
                except AttributeError:
                    pass
                else:
                    return self.change_ring(L)._roots_from_factorization(F, multiplicities)

            return self.change_ring(L).roots(multiplicities=multiplicities, algorithm=algorithm)

        try:
            if K.is_integral_domain():
                if not K.is_field():
                    try:
                        # get rid of the content of self since we don't need it
                        # and we really don't want to factor it if it's a huge
                        # integer
                        c = self.content()
                        self = self//c
                    except AttributeError:
                        pass
                return self._roots_from_factorization(self.factor(), multiplicities)
            else:
                raise NotImplementedError
        except NotImplementedError:
            if K.is_finite():
                if multiplicities:
                    raise NotImplementedError("root finding with multiplicities for this polynomial not implemented (try the multiplicities=False option)")
                else:
                    return [a for a in K if not self(a)]

            raise NotImplementedError("root finding for this polynomial not implemented")

    def _roots_from_factorization(self, F, multiplicities):
        """
        Given a factorization ``F`` of the polynomial ``self``, return
        the roots of ``self``.

        EXAMPLES::

            sage: R.<x> = ZZ[]
            sage: pol = 20*x^3 - 50*x^2 + 20*x
            sage: F = pol.factor(); F
            2 * 5 * (x - 2) * x * (2*x - 1)
            sage: pol._roots_from_factorization(F, multiplicities=True)
            [(2, 1), (0, 1)]
            sage: pol.change_ring(QQ)._roots_from_factorization(F, multiplicities=False)
            [2, 0, 1/2]
        """
        seq = []
        K = self.parent().base_ring()
        for fac in F:
            g = fac[0]
            if g.degree() == 1:
                rt = -g[0]/g[1]
                # We need to check that this root is actually in K;
                # otherwise we'd return roots in the fraction field of K.
                if rt in K:
                    rt = K(rt)
                    if multiplicities:
                        seq.append((rt,fac[1]))
                    else:
                        seq.append(rt)
        return seq

    def real_roots(self):
        """
        Return the real roots of this polynomial, without multiplicities.

        Calls self.roots(ring=RR), unless this is a polynomial with
        floating-point real coefficients, in which case it calls
        self.roots().

        EXAMPLES::

            sage: x = polygen(ZZ)
            sage: (x^2 - x - 1).real_roots()
            [-0.618033988749895, 1.61803398874989]

        TESTS::

            sage: x = polygen(RealField(100))
            sage: (x^2 - x - 1).real_roots()[0].parent()
                Real Field with 100 bits of precision
            sage: x = polygen(RDF)
            sage: (x^2 - x - 1).real_roots()[0].parent()
            Real Double Field

            sage: x=polygen(ZZ,'x'); v=(x^2-x-1).real_roots()
            sage: v[0].parent() is RR
            True
        """
        K = self.base_ring()
        if is_RealField(K) or is_RealDoubleField(K):
            return self.roots(multiplicities=False)

        return self.roots(ring=RR, multiplicities=False)

    def complex_roots(self):
        """
        Return the complex roots of this polynomial, without
        multiplicities.

        Calls self.roots(ring=CC), unless this is a polynomial with
        floating-point coefficients, in which case it is uses the
        appropriate precision from the input coefficients.

        EXAMPLES::

            sage: x = polygen(ZZ)
            sage: (x^3 - 1).complex_roots()   # note: low order bits slightly different on ppc.
            [1.00000000000000, -0.500000000000000 - 0.86602540378443...*I, -0.500000000000000 + 0.86602540378443...*I]

        TESTS::

            sage: x = polygen(RR)
            sage: (x^3 - 1).complex_roots()[0].parent()
            Complex Field with 53 bits of precision
            sage: x = polygen(RDF)
            sage: (x^3 - 1).complex_roots()[0].parent()
            Complex Double Field
            sage: x = polygen(RealField(200))
            sage: (x^3 - 1).complex_roots()[0].parent()
            Complex Field with 200 bits of precision
            sage: x = polygen(CDF)
            sage: (x^3 - 1).complex_roots()[0].parent()
            Complex Double Field
            sage: x = polygen(ComplexField(200))
            sage: (x^3 - 1).complex_roots()[0].parent()
            Complex Field with 200 bits of precision
            sage: x=polygen(ZZ,'x'); v=(x^2-x-1).complex_roots()
            sage: v[0].parent() is CC
            True
        """
        K = self.base_ring()
        if is_RealField(K):
            return self.roots(ring=ComplexField(K.prec()), multiplicities=False)
        if is_RealDoubleField(K):
            return self.roots(ring=CDF, multiplicities=False)
        if is_ComplexField(K) or is_ComplexDoubleField(K):
            return self.roots(multiplicities=False)

        return self.roots(ring=CC, multiplicities=False)

    def number_of_roots_in_interval(self, a=None, b=None):
        r"""
        Return the number of roots of this polynomial in the interval 
        [a,b], counted without multiplicity. The endpoints a, b default to
        -Infinity, Infinity (which are also valid input values).

        Calls the PARI routine polsturm. Note that as of version 2.8, PARI
        includes the left endpoint of the interval (and no longer uses
        Sturm's algorithm on exact inputs). polsturm requires a polynomial
        with real coefficients; in case PARI returns an error, we try again
        after taking the GCD of `self` with its complex conjugate.
        
        EXAMPLES::

            sage: R.<x> = PolynomialRing(ZZ)
            sage: pol = (x-1)^2 * (x-2)^2 * (x-3)
            sage: pol.number_of_roots_in_interval(1, 2)
            2
            sage: pol.number_of_roots_in_interval(1.01, 2)
            1
            sage: pol.number_of_roots_in_interval(None, 2)
            2
            sage: pol.number_of_roots_in_interval(1, Infinity)
            3
            sage: pol.number_of_roots_in_interval()
            3
            sage: pol = (x-1)*(x-2)*(x-3)
            sage: pol2 = pol.change_ring(CC)
            sage: pol2.number_of_roots_in_interval()
            3
            sage: R.<x> = PolynomialRing(CC)
            sage: pol = (x-1)*(x-CC(I))
            sage: pol.number_of_roots_in_interval(0,2)
            1

        TESTS::
        
            sage: R.<x> = PolynomialRing(ZZ)
            sage: pol = (x-1)^2 * (x-2)^2 * (x-3)
            sage: pol.number_of_roots_in_interval(1, 2)
            2
            sage: pol = chebyshev_T(5,x)
            sage: pol.number_of_roots_in_interval(-1,2)
            5
            sage: pol.number_of_roots_in_interval(0,2)
            3

        """
        pol = self // self.gcd(self.derivative()) #squarefree part
        if a is None:
            a1 = -infinity.infinity
        else:
            a1 = a
        if b is None:
            b1 = infinity.infinity
        else:
            b1 = b
        try:
            return(pari(pol).polsturm([a1,b1]))
        except PariError:
            # Take GCD with the conjugate, to extract the maximum factor
            # with real coefficients.
            pol2 = pol.gcd(pol.map_coefficients(lambda z: z.conjugate()))
            return(pari(pol2).polsturm([a1,b1]))

    def number_of_real_roots(self):
        r"""
        Return the number of real roots of this polynomial, counted
        without multiplicity. 
        
        EXAMPLES::

            sage: R.<x> = PolynomialRing(ZZ)
            sage: pol = (x-1)^2 * (x-2)^2 * (x-3)
            sage: pol.number_of_real_roots()
            3
            sage: pol = (x-1)*(x-2)*(x-3)
            sage: pol2 = pol.change_ring(CC)
            sage: pol2.number_of_real_roots()
            3
            sage: R.<x> = PolynomialRing(CC)
            sage: pol = (x-1)*(x-CC(I))
            sage: pol.number_of_real_roots()
            1
        """
        return self.number_of_roots_in_interval()

    def all_roots_in_interval(self, a=None, b=None):
        r"""
        Return True if the roots of this polynomial are all real and 
        contained in the given interval.
    
        EXAMPLES::

            sage: R.<x> = PolynomialRing(ZZ)
            sage: pol = (x-1)^2 * (x-2)^2 * (x-3)
            sage: pol.all_roots_in_interval(1, 3)
            True
            sage: pol.all_roots_in_interval(1.01, 3)
            False
            sage: pol = chebyshev_T(5,x)
            sage: pol.all_roots_in_interval(-1,1)
            True        
            sage: pol = chebyshev_T(5,x/2)
            sage: pol.all_roots_in_interval(-1,1)
            False
            sage: pol.all_roots_in_interval()
            True
        """
        pol = self // self.gcd(self.derivative())
        return(pol.number_of_roots_in_interval(a,b) == pol.degree())

    def is_real_rooted(self):
        r"""
        Return True if the roots of this polynomial are all real.
    
        EXAMPLES::

            sage: R.<x> = PolynomialRing(ZZ)
            sage: pol = chebyshev_T(5, x)
            sage: pol.is_real_rooted()
            True
            sage: pol = x^2 + 1
            sage: pol.is_real_rooted()
            False
        """
        return self.all_roots_in_interval()

    def variable_name(self):
        """
        Return name of variable used in this polynomial as a string.

        OUTPUT: string

        EXAMPLES::

            sage: R.<t> = QQ[]
            sage: f = t^3 + 3/2*t + 5
            sage: f.variable_name()
            't'
        """
        return self.parent().variable_name()

    @coerce_binop
    def xgcd(self, other):
        r"""
        Return an extended gcd of this polynomial and ``other``.

        INPUT:

        - ``other`` -- a polynomial in the same ring as this polynomial

        OUTPUT:

        A tuple ``(r, s, t)`` where ``r`` is a greatest common divisor
        of this polynomial and ``other``, and ``s`` and ``t`` are such
        that ``r = s*self + t*other`` holds.

        .. NOTE::

            The actual algorithm for computing the extended gcd depends on the
            base ring underlying the polynomial ring. If the base ring defines
            a method ``_xgcd_univariate_polynomial``, then this method will be
            called (see examples below).

        EXAMPLES::

            sage: R.<x> = QQbar[]
            sage: (2*x^2).gcd(2*x)
            x
            sage: R.zero().gcd(0)
            0
            sage: (2*x).gcd(0)
            x

        One can easily add xgcd functionality to new rings by providing a
        method ``_xgcd_univariate_polynomial``::

            sage: R.<x> = QQ[]
            sage: S.<y> = R[]
            sage: h1 = y*x
            sage: h2 = y^2*x^2
            sage: h1.xgcd(h2)
            Traceback (most recent call last):
            ...
            NotImplementedError: Univariate Polynomial Ring in x over Rational Field does not provide an xgcd implementation for univariate polynomials
            sage: T.<x,y> = QQ[]
            sage: def poor_xgcd(f,g):
            ....:     ret = S(T(f).gcd(g))
            ....:     if ret == f: return ret,S.one(),S.zero()
            ....:     if ret == g: return ret,S.zero(),S.one()
            ....:     raise NotImplementedError
            sage: R._xgcd_univariate_polynomial = poor_xgcd
            sage: h1.xgcd(h2)
            (x*y, 1, 0)
            sage: del R._xgcd_univariate_polynomial

        """
        if hasattr(self.base_ring(), '_xgcd_univariate_polynomial'):
            return self.base_ring()._xgcd_univariate_polynomial(self, other)
        else:
            raise NotImplementedError("%s does not provide an xgcd implementation for univariate polynomials"%self.base_ring())

    def variables(self):
        """
        Returns the tuple of variables occurring in this polynomial.

        EXAMPLES::

            sage: R.<x> = QQ[]
            sage: x.variables()
            (x,)

        A constant polynomial has no variables.

        ::

            sage: R(2).variables()
            ()
        """
        if self.is_constant():
            return ()
        else:
            return self._parent.gens()

    def args(self):
        """
        Returns the generator of this polynomial ring, which is the (only)
        argument used when calling self.

        EXAMPLES::

            sage: R.<x> = QQ[]
            sage: x.args()
            (x,)

        A constant polynomial has no variables, but still takes a single
        argument.

        ::

            sage: R(2).args()
            (x,)
        """
        return self._parent.gens()

    def valuation(self, p=None):
        r"""
        If `f = a_r x^r + a_{r+1}x^{r+1} + \cdots`, with
        `a_r` nonzero, then the valuation of `f` is
        `r`. The valuation of the zero polynomial is
        `\infty`.

        If a prime (or non-prime) `p` is given, then the valuation
        is the largest power of `p` which divides self.

        The valuation at `\infty` is -self.degree().

        EXAMPLES::

            sage: P.<x> = ZZ[]
            sage: (x^2+x).valuation()
            1
            sage: (x^2+x).valuation(x+1)
            1
            sage: (x^2+1).valuation()
            0
            sage: (x^3+1).valuation(infinity)
            -3
            sage: P(0).valuation()
            +Infinity
        """
        cdef int k

        if not self:
            return infinity.infinity

        if p is infinity.infinity:
            return -self.degree()

        if p is None:
            for k from 0 <= k <= self.degree():
                if self[k]:
                    return ZZ(k)
        if isinstance(p, Polynomial):
            p = self.parent().coerce(p)
        elif is_Ideal(p) and p.ring() is self.parent(): # eventually need to handle fractional ideals in the fraction field
            if self.parent().base_ring().is_field(): # common case
                p = p.gen()
            else:
                raise NotImplementedError
        else:
            from sage.rings.fraction_field import is_FractionField
            if is_FractionField(p.parent()) and self.parent().has_coerce_map_from(p.parent().ring()):
                p = self.parent().coerce(p.parent().ring()(p)) # here we require that p be integral.
            else:
                raise TypeError("The polynomial, p, must have the same parent as self.")

        if p.degree() == 0:
            raise ArithmeticError("The polynomial, p, must have positive degree.")
        k = 0
        while self % p == 0:
            k = k + 1
            self //= p
        return sage.rings.integer.Integer(k)

    def ord(self, p=None):
        r"""
        This is the same as the valuation of self at p. See the
        documentation for ``self.valuation``.

        EXAMPLES::

            sage: R.<x> = ZZ[]
            sage: (x^2+x).ord(x+1)
            1
        """
        return self.valuation(p)

    def add_bigoh(self, prec):
        r"""
        Returns the power series of precision at most prec got by adding
        `O(q^\text{prec})` to self, where q is its variable.

        EXAMPLES::

            sage: R.<x> = ZZ[]
            sage: f = 1 + 4*x + x^3
            sage: f.add_bigoh(7)
            1 + 4*x + x^3 + O(x^7)
            sage: f.add_bigoh(2)
            1 + 4*x + O(x^2)
            sage: f.add_bigoh(2).parent()
            Power Series Ring in x over Integer Ring
        """
        return self.parent().completion(self.parent().gen())(self).add_bigoh(prec)

    def is_irreducible(self):
        """
        Return True precisely if this polynomial is irreducible over its
        base ring.

        Testing irreducibility over `\ZZ/n\ZZ` for composite `n` is not
        implemented.

        EXAMPLES::

            sage: R.<x> = ZZ[]
            sage: (x^3 + 1).is_irreducible()
            False
            sage: (x^2 - 1).is_irreducible()
            False
            sage: (x^3 + 2).is_irreducible()
            True
            sage: R(0).is_irreducible()
            False

        See :trac:`5140`,

        ::

            sage: R(1).is_irreducible()
            False
            sage: R(4).is_irreducible()
            False
            sage: R(5).is_irreducible()
            True

        The base ring does matter:  for example, 2x is irreducible as a
        polynomial in QQ[x], but not in ZZ[x],

        ::

            sage: R.<x> = ZZ[]
            sage: R(2*x).is_irreducible()
            False
            sage: R.<x> = QQ[]
            sage: R(2*x).is_irreducible()
            True

        TESTS::

            sage: F.<t> = NumberField(x^2-5)
            sage: Fx.<xF> = PolynomialRing(F)
            sage: f = Fx([2*t - 5, 5*t - 10, 3*t - 6, -t, -t + 2, 1])
            sage: f.is_irreducible()
            False
            sage: f = Fx([2*t - 3, 5*t - 10, 3*t - 6, -t, -t + 2, 1])
            sage: f.is_irreducible()
            True
        """
        if self.is_zero():
            return False
        if self.is_unit():
            return False
        if self.degree() == 0:
            return self.base_ring()(self).is_irreducible()

        F = self.factor()
        if len(F) > 1 or F[0][1] > 1:
            return False
        return True

    def shift(self, n):
        r"""
        Returns this polynomial multiplied by the power `x^n`. If
        `n` is negative, terms below `x^n` will be
        discarded. Does not change this polynomial (since polynomials are
        immutable).

        EXAMPLES::

            sage: R.<x> = QQ[]
            sage: p = x^2 + 2*x + 4
            sage: p.shift(0)
             x^2 + 2*x + 4
            sage: p.shift(-1)
             x + 2
            sage: p.shift(-5)
             0
            sage: p.shift(2)
             x^4 + 2*x^3 + 4*x^2

        One can also use the infix shift operator::

            sage: f = x^3 + x
            sage: f >> 2
            x
            sage: f << 2
            x^5 + x^3

        TESTS::

            sage: p = R(0)
            sage: p.shift(3).is_zero()
            True
            sage: p.shift(-3).is_zero()
            True

        AUTHORS:

        - David Harvey (2006-08-06)

        - Robert Bradshaw (2007-04-18): Added support for infix
          operator.
        """
        if n == 0 or self.degree() < 0:
            return self   # safe because immutable.
        if n > 0:
            output = [self.base_ring().zero()] * n
            output.extend(self.coefficients(sparse=False))
            return self._parent(output, check=False)
        if n < 0:
            if n > self.degree():
                return self._parent([])
            else:
                return self._parent(self.coefficients(sparse=False)[-int(n):], check=False)

    def __lshift__(self, k):
        """
        EXAMPLE::

            sage: R.<x> = ZZ[]
            sage: f = x + 2
            sage: f << 3
            x^4 + 2*x^3
        """
        return self.shift(k)

    def __rshift__(self, k):
        """
        EXAMPLES::

            sage: R.<x> = ZZ[]
            sage: f = x^4 + 2*x^3
            sage: f >> 3
            x + 2
        """
        return self.shift(-k)

    cpdef Polynomial truncate(self, long n):
        r"""
        Returns the polynomial of degree ` < n` which is equivalent
        to self modulo `x^n`.

        EXAMPLES::

            sage: R.<x> = ZZ[]; S.<y> = PolynomialRing(R, sparse=True)
            sage: f = y^3 + x*y -3*x; f
            y^3 + x*y - 3*x
            sage: f.truncate(2)
            x*y - 3*x
            sage: f.truncate(1)
            -3*x
            sage: f.truncate(0)
            0
        """
        # __getitem__ already returns a polynomial!!
        # We must not have check=False, since 0 must not have __coeffs = [0].
        return <Polynomial>self._parent(self[:n])#, check=False)

    cdef _inplace_truncate(self, long prec):
        return self.truncate(prec)

    def is_squarefree(self):
        """
        Return False if this polynomial is not square-free, i.e., if there is a
        non-unit `g` in the polynomial ring such that `g^2` divides ``self``.

        .. WARNING::

            This method is not consistent with
            :meth:`.squarefree_decomposition` since the latter does not factor
            the content of a polynomial. See the examples below.

        EXAMPLES::

            sage: R.<x> = QQ[]
            sage: f = (x-1)*(x-2)*(x^2-5)*(x^17-3); f
            x^21 - 3*x^20 - 3*x^19 + 15*x^18 - 10*x^17 - 3*x^4 + 9*x^3 + 9*x^2 - 45*x + 30
            sage: f.is_squarefree()
            True
            sage: (f*(x^2-5)).is_squarefree()
            False

        A generic implementation is available, which relies on gcd
        computations::

            sage: R.<x> = ZZ[]
            sage: (2*x).is_squarefree()
            True
            sage: (4*x).is_squarefree()
            False
            sage: (2*x^2).is_squarefree()
            False
            sage: R(0).is_squarefree()
            False
            sage: S.<y> = QQ[]
            sage: R.<x> = S[]
            sage: (2*x*y).is_squarefree()
            True
            sage: (2*x*y^2).is_squarefree()
            False

        In positive characteristic, we compute the square-free
        decomposition or a full factorization, depending on which is
        available::

            sage: K.<t> = FunctionField(GF(3))
            sage: R.<x> = K[]
            sage: (x^3-x).is_squarefree()
            True
            sage: (x^3-1).is_squarefree()
            False
            sage: (x^3+t).is_squarefree()
            True
            sage: (x^3+t^3).is_squarefree()
            False

        In the following example, `t^2` is a unit in the base field::

            sage: R(t^2).is_squarefree()
            True

        This method is not consistent with :meth:`.squarefree_decomposition`::

            sage: R.<x> = ZZ[]
            sage: f = 4 * x
            sage: f.is_squarefree()
            False
            sage: f.squarefree_decomposition()
            (4) * x

        If you want this method equally not to consider the content, you can
        remove it as in the following example::

            sage: c = f.content()
            sage: (f/c).is_squarefree()
            True

        If the base ring is not an integral domain, the question is not
        mathematically well-defined::

            sage: R.<x> = IntegerModRing(9)[]
            sage: pol = (x + 3)*(x + 6); pol
            x^2
            sage: pol.is_squarefree()
            Traceback (most recent call last):
            ...
            TypeError: is_squarefree() is not defined for polynomials over Ring of integers modulo 9
        """
        B = self.parent().base_ring()
        if B not in sage.categories.integral_domains.IntegralDomains():
            raise TypeError("is_squarefree() is not defined for polynomials over {}".format(B))

        # a square-free polynomial has a square-free content
        if not B.is_field():
            content = self.content()
            if content not in self.parent().base_ring():
                content = content.gen()
            if not content.is_squarefree():
                return False

        # separable polynomials are square-free
        if self.derivative().gcd(self).is_constant():
            return True

        # for characteristic zero rings, square-free polynomials have to be separable
        if B.characteristic().is_zero():
            return False

        # over rings of positive characteristic, we rely on the square-free decomposition if available
        try:
            F = self.squarefree_decomposition()
        # We catch:
        # - NotImplementedError in case squarefree decomposition is not implemented
        # - AttributeError in case p-th roots are not (or do not exist)
        except (NotImplementedError, AttributeError):
            F = self.factor()
        return all([e<=1 for (f,e) in F])

    def radical(self):
        """
        Returns the radical of self; over a field, this is the product of
        the distinct irreducible factors of self. (This is also sometimes
        called the "square-free part" of self, but that term is ambiguous;
        it is sometimes used to mean the quotient of self by its maximal
        square factor.)

        EXAMPLES::

            sage: P.<x> = ZZ[]
            sage: t = (x^2-x+1)^3 * (3*x-1)^2
            sage: t.radical()
            3*x^3 - 4*x^2 + 4*x - 1
            sage: radical(12 * x^5)
            6*x

        If self has a factor of multiplicity divisible by the characteristic (see :trac:`8736`)::

            sage: P.<x> = GF(2)[]
            sage: (x^3 + x^2).radical()
            x^2 + x
        """
        P = self.parent()
        R = P.base_ring()
        p = R.characteristic()
        if p == 0 or p > self.degree():
            if R.is_field():
                return self // self.gcd(self.derivative())
            else:
                # Be careful with the content: return the
                # radical of the content times the radical of
                # (self/content)
                content = self.content()
                self_1 = (self//content)
                return (self_1 // self_1.gcd(self_1.derivative())) * content.radical()
        else:  # The above method is not always correct (see Trac 8736)
            return self.factor().radical_value()

    def content(self):
        """
        Return the content of ``self``, which is the ideal generated by the coefficients of ``self``.

        EXAMPLES::

            sage: R.<x> = IntegerModRing(4)[]
            sage: f = x^4 + 3*x^2 + 2
            sage: f.content()
            Ideal (2, 3, 1) of Ring of integers modulo 4
        """
        return self.base_ring().ideal(self.coefficients())

    def norm(self, p):
        r"""
        Return the `p`-norm of this polynomial.

        DEFINITION: For integer `p`, the `p`-norm of a
        polynomial is the `p`\th root of the sum of the
        `p`\th powers of the absolute values of the coefficients of
        the polynomial.

        INPUT:


        -  ``p`` - (positive integer or +infinity) the degree
           of the norm


        EXAMPLES::

            sage: R.<x> = RR[]
            sage: f = x^6 + x^2 + -x^4 - 2*x^3
            sage: f.norm(2)
            2.64575131106459
            sage: (sqrt(1^2 + 1^2 + (-1)^2 + (-2)^2)).n()
            2.64575131106459

        ::

            sage: f.norm(1)
            5.00000000000000
            sage: f.norm(infinity)
            2.00000000000000

        ::

            sage: f.norm(-1)
            Traceback (most recent call last):
            ...
            ValueError: The degree of the norm must be positive

        TESTS::

            sage: R.<x> = RR[]
            sage: f = x^6 + x^2 + -x^4 -x^3
            sage: f.norm(int(2))
            2.00000000000000

        Check that :trac:`18600` is fixed::

            sage: R.<x> = PolynomialRing(ZZ, sparse=True)
            sage: (x^2^100 + 1).norm(1)
            2.00000000000000

        AUTHORS:

        - Didier Deshommes
        - William Stein: fix bugs, add definition, etc.
        """
        if p <= 0 :
            raise ValueError("The degree of the norm must be positive")

        coeffs = self.coefficients()
        if p == infinity.infinity:
            return RR(max([abs(i) for i in coeffs]))

        p = sage.rings.integer.Integer(p)  # because we'll do 1/p below.

        if p == 1:
            return RR(sum([abs(i) for i in coeffs]))

        return RR(sum([abs(i)**p for i in coeffs]))**(1/p)

    def number_of_terms(self):
        """
        Returns the number of non-zero coefficients of self. Also called weight,
        hamming weight or sparsity.

        EXAMPLES::

            sage: R.<x> = ZZ[]
            sage: f = x^3 - x
            sage: f.number_of_terms()
            2
            sage: R(0).number_of_terms()
            0
            sage: f = (x+1)^100
            sage: f.number_of_terms()
            101
            sage: S = GF(5)['y']
            sage: S(f).number_of_terms()
            5
            sage: cyclotomic_polynomial(105).number_of_terms()
            33

        The method :meth:`hamming_weight` is an alias::

            sage: f.hamming_weight()
            101
        """
        cdef long w = 0
        for a in self.coefficients(sparse=False):
            if a:
                w += 1
        return w

    # alias hamming_weight for number_of_terms:
    hamming_weight = number_of_terms

    def map_coefficients(self, f, new_base_ring = None):
        """
        Returns the polynomial obtained by applying ``f`` to the non-zero
        coefficients of self.

        If ``f`` is a :class:`sage.categories.map.Map`, then the resulting
        polynomial will be defined over the codomain of ``f``. Otherwise, the
        resulting polynomial will be over the same ring as self. Set
        ``new_base_ring`` to override this behaviour.

        INPUT:

        - ``f`` -- a callable that will be applied to the coefficients of self.

        - ``new_base_ring`` (optional) -- if given, the resulting polynomial
          will be defined over this ring.

        EXAMPLES::

            sage: R.<x> = SR[]
            sage: f = (1+I)*x^2 + 3*x - I
            sage: f.map_coefficients(lambda z: z.conjugate())
            (-I + 1)*x^2 + 3*x + I
            sage: R.<x> = ZZ[]
            sage: f = x^2 + 2
            sage: f.map_coefficients(lambda a: a + 42)
            43*x^2 + 44
            sage: R.<x> = PolynomialRing(SR, sparse=True)
            sage: f = (1+I)*x^(2^32) - I
            sage: f.map_coefficients(lambda z: z.conjugate())
            (-I + 1)*x^4294967296 + I
            sage: R.<x> = PolynomialRing(ZZ, sparse=True)
            sage: f = x^(2^32) + 2
            sage: f.map_coefficients(lambda a: a + 42)
            43*x^4294967296 + 44

        Examples with different base ring::

            sage: R.<x> = ZZ[]
            sage: k = GF(2)
            sage: residue = lambda x: k(x)
            sage: f = 4*x^2+x+3
            sage: g = f.map_coefficients(residue); g
            x + 1
            sage: g.parent()
            Univariate Polynomial Ring in x over Integer Ring
            sage: g = f.map_coefficients(residue, new_base_ring = k); g
            x + 1
            sage: g.parent()
            Univariate Polynomial Ring in x over Finite Field of size 2 (using NTL)
            sage: residue = k.coerce_map_from(ZZ)
            sage: g = f.map_coefficients(residue); g
            x + 1
            sage: g.parent()
            Univariate Polynomial Ring in x over Finite Field of size 2 (using NTL)
        """
        R = self.parent()
        if new_base_ring is not None:
            R = R.change_ring(new_base_ring)
        elif isinstance(f, Map):
            R = R.change_ring(f.codomain())
        return R(dict([(k,f(v)) for (k,v) in self.dict().items()]))

    def is_cyclotomic(self, certificate=False, algorithm="pari"):
        r"""
        Test if this polynomial is a cyclotomic polynomial.

        A *cyclotomic polynomial* is a monic, irreducible polynomial such that
        all roots are roots of unity.

        By default the answer is a boolean. But if ``certificate`` is ``True``,
        the result is a non-negative integer: it is ``0`` if ``self`` is not
        cyclotomic, and a positive integer ``n`` if ``self`` is the `n`-th
        cyclotomic polynomial.

        .. SEEALSO::

            :meth:`is_cyclotomic_product`
            :meth:`cyclotomic_part`

        INPUT:

        - ``certificate`` -- boolean, default to ``False``. Only works with
          ``algorithm`` set to "pari".

        - ``algorithm`` -- either "pari" or "sage" (default is "pari")

        ALGORITHM:

        The native algorithm implemented in Sage uses the first algorithm of
        [BD89]_. The algorithm in pari is more subtle since it does compute the
        inverse of the Euler `\phi` function to determine the `n` such that the
        polynomial is the `n`-th cyclotomic polynomial.

        EXAMPLES:

        Quick tests::

            sage: P.<x> = ZZ['x']
            sage: (x - 1).is_cyclotomic()
            True
            sage: (x + 1).is_cyclotomic()
            True
            sage: (x^2 - 1).is_cyclotomic()
            False
            sage: (x^2 + x + 1).is_cyclotomic(certificate=True)
            3
            sage: (x^2 + 2*x + 1).is_cyclotomic(certificate=True)
            0

        Test first 100 cyclotomic polynomials::

            sage: all(cyclotomic_polynomial(i).is_cyclotomic() for i in xrange(1,101))
            True

        Some more tests::

            sage: (x^16 + x^14 - x^10 + x^8 - x^6 + x^2 + 1).is_cyclotomic(algorithm="pari")
            False
            sage: (x^16 + x^14 - x^10 + x^8 - x^6 + x^2 + 1).is_cyclotomic(algorithm="sage")
            False

            sage: (x^16 + x^14 - x^10 - x^8 - x^6 + x^2 + 1).is_cyclotomic(algorithm="pari")
            True
            sage: (x^16 + x^14 - x^10 - x^8 - x^6 + x^2 + 1).is_cyclotomic(algorithm="sage")
            True

            sage: y = polygen(QQ)
            sage: (y/2 - 1/2).is_cyclotomic()
            False
            sage: (2*(y/2 - 1/2)).is_cyclotomic()
            True

        Invalid arguments::

            sage: (x - 3).is_cyclotomic(algorithm="sage", certificate=True)
            Traceback (most recent call last):
            ...
            ValueError: no implementation of the certificate within Sage

        Test using other rings::

            sage: z = polygen(GF(5))
            sage: (z - 1).is_cyclotomic()
            Traceback (most recent call last):
            ...
            NotImplementedError: not implemented in non-zero characteristic

        TESTS::

            sage: R = ZZ['x']
            sage: for _ in range(20):
            ....:     p = R.random_element(degree=randint(10,20))
            ....:     ans_pari = p.is_cyclotomic(algorithm="pari")
            ....:     ans_sage = p.is_cyclotomic(algorithm="sage")
            ....:     assert ans_pari == ans_sage, "problem with p={}".format(p)
            sage: for d in range(2,20):
            ....:     p = cyclotomic_polynomial(d)
            ....:     assert p.is_cyclotomic(algorithm="pari"), "pari problem with p={}".format(p)
            ....:     assert p.is_cyclotomic(algorithm="sage"), "sage problem with p={}".format(p)

        Test the output type when ``certificate=True``::

            sage: type((x^2 - 2).is_cyclotomic(certificate=True))
            <type 'sage.rings.integer.Integer'>
            sage: type((x -1).is_cyclotomic(certificate=True))
            <type 'sage.rings.integer.Integer'>

        Check that the arguments are forwarded when the input is not a
        polynomial with coefficients in `\ZZ`::

            sage: x = polygen(QQ)
            sage: (x-1).is_cyclotomic(certificate=True)
            1

        REFERENCES:

        .. [BD89] \R. J. Bradford and J. H. Davenport, Effective tests
           for cyclotomic polynomials, Symbolic and Algebraic Computation (1989)
           pp. 244 -- 251, :doi:`10.1007/3-540-51084-2_22`
        """
        S = self.base_ring()
        if S.characteristic() != 0:
            raise NotImplementedError("not implemented in non-zero characteristic")
        if S != ZZ:
            try:
                f = self.change_ring(ZZ)
            except TypeError:
                return False
            return f.is_cyclotomic(certificate=certificate, algorithm=algorithm)

        if algorithm == "pari":
            ans = self._pari_().poliscyclo()
            return Integer(ans) if certificate else bool(ans)

        elif algorithm != "sage":
            raise ValueError("algorithm must be either 'pari' or 'sage'")

        elif certificate:
            raise ValueError("no implementation of the certificate within Sage")

        if not self.is_monic():
            return False

        P = self.parent()
        gen = P.gen()

        if self == gen - 1:  # the first cyc. pol. is treated apart
            return True

        if self.constant_coefficient() != 1:
            return False

        if not self.is_irreducible():
            return False

        coefs = self.coefficients(sparse=False)

        # compute the graeffe transform of self
        po_odd = P(coefs[1::2])
        po_even = P(coefs[0::2])
        f1  = po_even*po_even - gen*(po_odd*po_odd)

        # first case
        if f1 == self:
            return True

        # second case
        selfminus = self(-gen)
        if f1 == selfminus:
            if selfminus.leading_coefficient() < 0 and (-selfminus).is_cyclotomic(algorithm="sage"):
                return True
            elif selfminus.is_cyclotomic(algorithm="sage"):
                return True

        # third case, we need to take a square root
        ans, ff1 = f1.is_square(True)
        return ans and ff1.is_cyclotomic(algorithm="sage")

    def is_cyclotomic_product(self):
        r"""
        Test whether this polynomial is a product of cyclotomic polynomials.

        This method simply calls the function ``poliscycloprod`` from the Pari
        library.

        .. SEEALSO::

            :meth:`is_cyclotomic`
            :meth:`cyclotomic_part`

        EXAMPLES::

            sage: x = polygen(ZZ)
            sage: (x^5 - 1).is_cyclotomic_product()
            True
            sage: (x^5 + x^4 - x^2 + 1).is_cyclotomic_product()
            False

            sage: p = prod(cyclotomic_polynomial(i) for i in [2,5,7,12])
            sage: p.is_cyclotomic_product()
            True

            sage: (x^5 - 1/3).is_cyclotomic_product()
            False

            sage: x = polygen(Zmod(5))
            sage: (x-1).is_cyclotomic_product()
            Traceback (most recent call last):
            ...
            NotImplementedError: not implemented in non-zero characteristic
        """
        if self.base_ring().characteristic() != 0:
            raise NotImplementedError("not implemented in non-zero characteristic")
        if self.base_ring() != ZZ:
            try:
                f = self.change_ring(ZZ)
            except TypeError:
                return False
            return f.is_cyclotomic_product()

        return bool(self._pari_().poliscycloprod())

    def cyclotomic_part(self):
        """
        Return the product of the irreducible factors of this polynomial
        which are cyclotomic polynomials.

        .. SEEALSO::

            :meth:`is_cyclotomic`
            :meth:`is_cyclotomic_product`

        EXAMPLES::

            sage: P.<x> = PolynomialRing(Integers())
            sage: pol = 2*(x^4 + 1)
            sage: pol.cyclotomic_part()
            x^4 + 1
            sage: pol = x^4 + 2
            sage: pol.cyclotomic_part()
            1
            sage: pol = (x^4 + 1)^2 * (x^4 + 2)
            sage: pol.cyclotomic_part()
            x^8 + 2*x^4 + 1

            sage: P.<x> = PolynomialRing(QQ)
            sage: pol = (x^4 + 1)^2 * (x^4 + 2)
            sage: pol.cyclotomic_part()
            x^8 + 2*x^4 + 1

            sage: P.<x> = PolynomialRing(RR)
            sage: pol = (x^4 + 1)^2 * (x^4 + 2)
            sage: pol.cyclotomic_part()
            Traceback (most recent call last):
            ...
            NotImplementedError: not implemented for inexact base rings

            sage: x = polygen(Zmod(5))
            sage: (x-1).cyclotomic_part()
            Traceback (most recent call last):
            ...
            NotImplementedError: not implemented in non-zero characteristic
        """
        S = self.base_ring()
        if S.characteristic() != 0:
            raise NotImplementedError("not implemented in non-zero characteristic")
        if not S.is_exact():
            raise NotImplementedError("not implemented for inexact base rings")
        R = self.parent()
        x = R.gen()
        # Extract Phi_n when n is odd.
        t1 = self
        while True:
            t2 = t1.gcd(t1(x**2))
            if t1.degree() == t2.degree(): break
            t1 = t2
        ans = t1
        # Extract Phi_n when v_2(n) = 1, 2, ...
        t0 = self // t1
        i = 0
        while t0.degree() > 0:
            t1 = t0
            while True:
                t2 = t1.gcd(t1(-x**2))
                if t1.degree() == t2.degree(): break
                t1 = t2
            ans *= t1(x**(2**i))
            t0 = t0 // t1
            t1 = t0.gcd(t0(-x))
            t0 = R(list(t1)[::2])
            i += 1
        return(ans // ans.leading_coefficient())

    def homogenize(self, var='h'):
        r"""
        Return the homogenization of this polynomial.

        The polynomial itself is returned if it is homogeneous already. Otherwise,
        its monomials are multiplied with the smallest powers of ``var`` such
        that they all have the same total degree.

        INPUT:

        - ``var`` -- a variable in the polynomial ring (as a string, an element
          of the ring, or ``0``) or a name for a new variable (default:
          ``'h'``)

        OUTPUT:

        If ``var`` specifies the variable in the polynomial ring, then a
        homogeneous element in that ring is returned. Otherwise, a homogeneous
        element is returned in a polynomial ring with an extra last variable
        ``var``.

        EXAMPLES::

            sage: R.<x> = QQ[]
            sage: f = x^2 + 1
            sage: f.homogenize()
            x^2 + h^2

        The parameter ``var`` can be used to specify the name of the variable::

            sage: g = f.homogenize('z'); g
            x^2 + z^2
            sage: g.parent()
            Multivariate Polynomial Ring in x, z over Rational Field

        However, if the polynomial is homogeneous already, then that parameter
        is ignored and no extra variable is added to the polynomial ring::

            sage: f = x^2
            sage: g = f.homogenize('z'); g
            x^2
            sage: g.parent()
            Univariate Polynomial Ring in x over Rational Field

        For compatibility with the multivariate case, if ``var`` specifies the
        variable of the polynomial ring, then the monomials are multiplied with
        the smallest powers of ``var`` such that the result is homogeneous; in
        other words, we end up with a monomial whose leading coefficient is the
        sum of the coefficients of the polynomial::

            sage: f = x^2 + x + 1
            sage: f.homogenize('x')
            3*x^2

        In positive characterstic, the degree can drop in this case::

            sage: R.<x> = GF(2)[]
            sage: f = x + 1
            sage: f.homogenize(x)
            0

        For compatibility with the multivariate case, the parameter ``var`` can
        also be 0 to specify the variable in the polynomial ring::

            sage: R.<x> = QQ[]
            sage: f = x^2 + x + 1
            sage: f.homogenize(0)
            3*x^2

        """
        if self.is_homogeneous():
            return self

        x, = self.variables()

        if isinstance(var, int) or isinstance(var, Integer):
            if var:
                raise TypeError("Variable index %d must be < 1." % var)
            else:
                return sum(self.coefficients())*x**self.degree()

        x_name = self.variable_name()
        var = str(var)

        if var == x_name:
            return sum(self.coefficients())*x**self.degree()

        P = PolynomialRing(self.base_ring(), [x_name, var])
        return P(self)._homogenize(1)

    def is_homogeneous(self):
        r"""
        Return ``True`` if this polynomial is homogeneous.

        EXAMPLES::

            sage: P.<x> = PolynomialRing(QQ)
            sage: x.is_homogeneous()
            True
            sage: P(0).is_homogeneous()
            True
            sage: (x+1).is_homogeneous()
            False
        """
        return len(self.exponents()) < 2

    def nth_root(self, n):
        r"""
        Return a `n`-th root of this polynomial.

        This is computed using Newton method in the ring of power series. This
        method works only when the base ring is an integral domain. Morever, for
        polynomial whose coefficient of lower degree is different from 1, the
        elements of the base ring should have a method ``nth_root`` implemented.

        EXAMPLES::

            sage: R.<x> = ZZ[]
            sage: a = 27 * (x+3)**6 * (x+5)**3
            sage: a.nth_root(3)
            3*x^3 + 33*x^2 + 117*x + 135

            sage: b = 25 * (x^2 + x + 1)
            sage: b.nth_root(2)
            Traceback (most recent call last):
            ...
            ValueError: not a 2nd power
            sage: R(0).nth_root(3)
            0
            sage: R.<x> = QQ[]
            sage: a = 1/4 * (x/7 + 3/2)^2 * (x/2 + 5/3)^4
            sage: a.nth_root(2)
            1/56*x^3 + 103/336*x^2 + 365/252*x + 25/12

            sage: K.<sqrt2> = QuadraticField(2)
            sage: R.<x> = K[]
            sage: a = (x + sqrt2)^3 * ((1+sqrt2)*x - 1/sqrt2)^6
            sage: b = a.nth_root(3); b
            (2*sqrt2 + 3)*x^3 + (2*sqrt2 + 2)*x^2 + (-2*sqrt2 - 3/2)*x + 1/2*sqrt2
            sage: b^3 == a
            True

            sage: R.<x> = QQbar[]
            sage: p = x**3 + QQbar(2).sqrt() * x - QQbar(3).sqrt()
            sage: r = (p**5).nth_root(5)
            sage: r * p[0] == p * r[0]
            True
            sage: p = (x+1)^20 + x^20
            sage: p.nth_root(20)
            Traceback (most recent call last):
            ...
            ValueError: not a 20th power

            sage: z = GF(4).gen()
            sage: R.<x> = GF(4)[]
            sage: p = z*x**4 + 2*x - 1
            sage: r = (p**15).nth_root(15)
            sage: r * p[0] == p * r[0]
            True
            sage: ((x+1)**2).nth_root(2)
            x + 1
            sage: ((x+1)**4).nth_root(4)
            x + 1
            sage: ((x+1)**12).nth_root(12)
            x + 1
            sage: (x^4 + x^3 + 1).nth_root(2)
            Traceback (most recent call last):
            ...
            ValueError: not a 2nd power
            sage: p = (x+1)^17 + x^17
            sage: r = p.nth_root(17)
            Traceback (most recent call last):
            ...
            ValueError: not a 17th power

            sage: R1.<x> = QQ[]
            sage: R2.<y> = R1[]
            sage: R3.<z> = R2[]
            sage: (((y**2+x)*z^2 + x*y*z + 2*x)**3).nth_root(3)
            (y^2 + x)*z^2 + x*y*z + 2*x
            sage: ((x+y+z)**5).nth_root(5)
            z + y + x

        Here we consider a base ring without ``nth_root`` method. The third
        example with a non-trivial coefficient of lowest degree raises an error::

            sage: R.<x> = QQ[]
            sage: R2 = R.quotient(x**2 + 1)
            sage: x = R2.gen()
            sage: R3.<y> = R2[]
            sage: (y**2 - 2*y + 1).nth_root(2)
            -y + 1
            sage: (y**3).nth_root(3)
            y
            sage: (y**2 + x).nth_root(2)
            Traceback (most recent call last):
            ...
            AttributeError: ... has no attribute 'nth_root'

        TESTS::

            sage: R.<x> = ZZ[]
            sage: (x^12).nth_root(6)
            x^2
            sage: parent(R.one().nth_root(3))
            Univariate Polynomial Ring in x over Integer Ring
            sage: p = (x+1)**20 + x^20
            sage: p.nth_root(20)
            Traceback (most recent call last):
            ...
            ValueError: not a 20th power
            sage: (x^3 - 1).nth_root(2)
            Traceback (most recent call last):
            ...
            ValueError: not a 2nd power
            sage: (x^3 - 1).nth_root(2)
            Traceback (most recent call last):
            ...
            ValueError: not a 2nd power

            sage: Zmod(4)['x'].one().nth_root(4)
            Traceback (most recent call last):
            ...
            ValueError: n-th root of polynomials over rings with zero divisors
            not implemented

        Some random tests::

            sage: for R in [QQ['x'], GF(4)['x']]:
            ....:     for _ in range(30):
            ....:         p = R.random_element(degree=randint(10,20))
            ....:         n = ZZ.random_element(2,20)
            ....:         r = (p**n).nth_root(n)
            ....:         assert r.parent() is R, "R={}\nn={}\np={}".format(R,n,p)
            ....:         pl = p.leading_coefficient()
            ....:         rl = r.leading_coefficient()
            ....:         assert p == r * pl/rl, "R={}\np={}\nr={}".format(R,p,r)
        """
        cdef Integer c, cc, e, m
        cdef Polynomial p, q, qi, r

        R = self.base_ring()
        if R not in sage.categories.integral_domains.IntegralDomains():
            raise ValueError("n-th root of polynomials over rings with zero divisors not implemented")

        m = ZZ.coerce(n)
        if m <= 0:
            raise ValueError("n (={}) must be positive".format(m))
        elif m.is_one() or self.is_zero() or self.is_one():
            return self
        elif self.degree() % m:
            raise ValueError("not a %s power"%m.ordinal_str())
        elif self[0].is_zero():
            # p = x^k q
            # p^(1/n) = x^(k/n) q^(1/n)
            i = self.valuation()
            if i%m:
                raise ValueError("not a %s power"%m.ordinal_str())
            S = self.parent()
            return S.gen()**(i//m) * (self>>i).nth_root(m)
        else:
            c = R.characteristic()
            if c and not n%c:
                # characteristic divides n
                e = m.valuation(c)
                cc = c**e
                ans = {}
                for i in range(self.degree()+1):
                    if self[i]:
                        if i%cc:
                            raise ValueError("not a %s power"%m.ordinal_str())
                        ans[i//cc] = self[i].nth_root(cc)
                p = self.parent()(ans)
                m = m // cc
                if m.is_one():
                    return p
            else:
                p = self

            # beginning of Newton method
            Sorig = p.parent()
            if p[0].is_one():
                q = Sorig.one()
            else:
                q = Sorig(p[0].nth_root(m))

            R = R.fraction_field()
            p = p.change_ring(R)
            q = q.change_ring(R)

            from sage.misc.misc import newton_method_sizes
            x = p.parent().gen()
            for i in newton_method_sizes(p.degree()//m+1):
                qi = q._power_trunc(m-1, i).inverse_series_trunc(i)
                q = ((m-1) * q + qi._mul_trunc_(p,i)) / m

                # NOTE: if we knew that p was a n-th power we could remove the check
                # below and just return q after the whole loop
                r = q**m - p
                if not r:
                    return Sorig(q)
                elif not r.truncate(i).is_zero():
                    raise ValueError("not a %s power"%m.ordinal_str())
            raise ValueError("not a %s power"%m.ordinal_str())

<<<<<<< HEAD
    def specialization(self, D=None, phi=None):
        r"""
        Specialization of this polynomial.

        Given a family of polynomials defined over a polynomial ring. A specialization
        is a particular member of that family. The specialization can be specified either
        by a dictionary or a :class:`SpecializationMorphism`.

        INPUT:

        - ``D`` -- dictionary (optional)

        - ``phi`` -- SpecializationMorphism (optional)

        OUTPUT: a new polynomial

        EXAMPLES::

            sage: R.<c> = PolynomialRing(ZZ)
            sage: S.<z> = PolynomialRing(R)
            sage: F = c*z^2 + c^2
            sage: F.specialization(dict({c:2}))
            2*z^2 + 4
        """
        if D is None:
            if phi is None:
                raise ValueError("either the dictionary or the specialization must be provided")
        else:
            from sage.rings.polynomial.flatten import SpecializationMorphism
            phi = SpecializationMorphism(self.parent(),D)
        return phi(self)

=======
>>>>>>> e22bbb45
# ----------------- inner functions -------------
# Cython can't handle function definitions inside other function

cdef do_schoolbook_product(x, y):
    """
    Compute the multiplication of two polynomials represented by lists, using
    the schoolbook algorithm.

    This is the core of _mul_generic and the code that is used by
    _mul_karatsuba bellow a threshold.

    TESTS:

    Doctested indirectly in _mul_generic and _mul_karatsuba. For the doctest we
    use a ring such that default multiplication calls external libraries::

        sage: K = ZZ['x']
        sage: f = K.random_element(8)
        sage: g = K.random_element(8)
        sage: f*g - f._mul_generic(g)
        0
    """
    cdef Py_ssize_t i, k, start, end
    cdef Py_ssize_t d1 = len(x)-1, d2 = len(y)-1
    if d1 == -1:
        return x
    elif d2 == -1:
        return y
    elif d1 == 0:
        c = x[0]
        return [c*a for a in y] # beware of noncommutative rings
    elif d2 == 0:
        c = y[0]
        return [a*c for a in x] # beware of noncommutative rings
    coeffs = []
    for k from 0 <= k <= d1+d2:
        start = 0 if k <= d2 else k-d2  # max(0, k-d2)
        end =   k if k <= d1 else d1    # min(k, d1)
        sum = x[start] * y[k-start]
        for i from start < i <= end:
            sum = sum + x[i] * y[k-i]
        coeffs.append(sum)
    return coeffs

cdef do_karatsuba_different_size(left, right, Py_ssize_t K_threshold):
    """
    Multiply two polynomials of different degrees by splitting the one of
    largest degree in chunks that are multiplied with the other using the
    Karatsuba algorithm, as explained in _mul_karatsuba.

    INPUT:

        - `left`: a list representing a polynomial
        - `right`: a list representing a polynomial
        - `K_threshold`: an Integer, a threshold to pass to the classical
          quadratic algorithm. During Karatsuba recursion, if one of the lists
          has length <= K_threshold the classical product is used instead.

    TESTS:

    This method is indirectly doctested in _mul_karatsuba.

    Here, we use Fibonacci numbers that need deepest recursion in this method.

        sage: K = ZZ['x']
        sage: f = K.random_element(21)
        sage: g = K.random_element(34)
        sage: f*g - f._mul_karatsuba(g,0)
        0
    """
    cdef Py_ssize_t n = len(left), m = len(right)
    cdef Py_ssize_t r, q, i, j, mi
    if n == 0 or m == 0:
        return []
    if n == 1:
        c = left[0]
        return [c*a for a in right]
    if m == 1:
        c = right[0]
        return [a*c for a in left] # beware of noncommutative rings
    if n <= K_threshold or m <= K_threshold:
        return do_schoolbook_product(left,right)
    if n == m:
        return do_karatsuba(left, right, K_threshold, 0, 0, n)
    if n > m:
        # left is the bigger list
        # n is the bigger number
        q = n // m
        r = n % m
        output = do_karatsuba(left, right, K_threshold, 0, 0, m)
        for i from 1 <= i < q:
            mi = m*i
            carry = do_karatsuba(left, right, K_threshold, mi, 0, m)
            for j from 0 <= j < m-1:
                output[mi+j] = output[mi+j] + carry[j]
            output.extend(carry[m-1:])
        if r:
            mi = m*q
            carry = do_karatsuba_different_size(left[mi:], right, K_threshold)
            for j from 0 <= j < m-1:
                output[mi+j] = output[mi+j] + carry[j]
            output.extend(carry[m-1:])
        return output
    else:
        # n < m, I need to repeat the code due to the case
        # of noncommutative rings.
        q = m // n
        r = m % n
        output = do_karatsuba(left, right, K_threshold, 0, 0, n)
        for i from 1 <= i < q:
            mi = n*i
            carry = do_karatsuba(left, right, K_threshold, 0, mi, n)
            for j from 0 <= j < n-1:
                output[mi+j] = output[mi+j] + carry[j]
            output.extend(carry[n-1:])
        if r:
            mi = n*q
            carry = do_karatsuba_different_size(left, right[mi:], K_threshold)
            for j from 0 <= j < n-1:
                output[mi+j] = output[mi+j] + carry[j]
            output.extend(carry[n-1:])
        return output

cdef do_karatsuba(left, right, Py_ssize_t K_threshold,Py_ssize_t start_l, Py_ssize_t start_r,Py_ssize_t num_elts):
    """
    Core routine for Karatsuba multiplication. This function works for two
    polynomials of the same degree.

    Input:

        - left: a list containing a slice representing a polynomial
        - right: a list containing the slice representing a polynomial with the
          same length as left
        - K_threshold: an integer. For lists of length <= K_threshold, the
          quadratic polynomial multiplication is used.
        - start_l: the index of left where the actual polynomial starts
        - start_r: the index of right where the actual polynomial starts
        - num_elts: the length of the polynomials.

    Thus, the actual polynomials we want to multiply are represented by the
    slices: left[ start_l: start_l+num_elts ], right[ right_l: right_l+num_elts ].
    We use this representation in order to avoid creating slices of lists and
    create smaller lists.

    Output:

        - a list representing the product of the polynomials

    Doctested indirectly in _mul_karatsuba

    TESTS::

        sage: K.<x> = ZZ[]
        sage: f = K.random_element(50) + x^51
        sage: g = K.random_element(50) + x^51
        sage: f*g - f._mul_karatsuba(g,0)
        0

    Notes on the local variables:

    - ac will always be a list of length lenac
    - bd will always be a list of length lenbd
    - a_m_b and c_m_d are lists of length ne, we only make necessary additions
    - tt1 has length lenac
    """
    cdef Py_ssize_t e, ne, lenac, lenbd, start_le, start_re, i
    if num_elts == 0:
        return []
    if num_elts == 1:
        return [left[start_l]*right[start_r]]
    if num_elts <= K_threshold:
        # Special case of degree 2, no loop, no function call
        if num_elts == 2:
            b = left[start_l]
            a = left[start_l+1]
            d = right[start_r]
            c = right[start_r+1]
            return [b*d, a*d+b*c, a*c]
        return do_schoolbook_product(left[start_l:start_l+num_elts], right[start_r:start_r+num_elts])
    if num_elts == 2:
        # beware of noncommutative rings
        b = left[start_l]
        a = left[start_l+1]
        d = right[start_r]
        c = right[start_r+1]
        ac = a*c
        bd = b*d
        return [bd, (a+b)*(c+d)-ac-bd, ac]
    e = num_elts//2
    ne = num_elts-e
    lenac = 2*ne-1
    lenbd = 2*e-1
    start_le = start_l+e
    start_re = start_r+e
    ac = do_karatsuba(left, right, K_threshold, start_le, start_re, ne)
    bd = do_karatsuba(left, right, K_threshold, start_l,  start_r,  e)
    a_m_b = left[start_le:start_le+ne]
    c_m_d = right[start_re:start_re+ne]
    for i from 0 <= i < e:
        a_m_b[i] = a_m_b[i] + left[start_l+i]
        c_m_d[i] = c_m_d[i] + right[start_r+i]
    tt1 = do_karatsuba(a_m_b, c_m_d, K_threshold, 0, 0, ne)
    # bd might be shorter than ac, we divide the operations in two loops
    for i from 0 <= i < lenbd:
        tt1[i] = tt1[i] - (ac[i]+bd[i])
    for i from lenbd <= i < lenac:
        tt1[i] = tt1[i] - ac[i]
    # Reconstruct the product from the lists bd, tt1, ac.
    for i from 0 <= i < e-1:
        bd[e+i] = bd[e+i] + tt1[i]
    bd.append(tt1[e-1])
    for i from 0 <= i < lenac -e:
        ac[i] = ac[i] + tt1[e+i]
    return bd + ac


cdef class Polynomial_generic_dense(Polynomial):
    """
    A generic dense polynomial.

    EXAMPLES::

        sage: f = QQ['x']['y'].random_element()
        sage: loads(f.dumps()) == f
        True

    TESTS::

        sage: from sage.rings.polynomial.polynomial_element_generic import Polynomial_generic_dense
        sage: isinstance(f, Polynomial_generic_dense)
        True
        sage: f = CC['x'].random_element()
        sage: isinstance(f, Polynomial_generic_dense)
        True

    """
    def __init__(self, parent, x=None, int check=1, is_gen=False, int construct=0, **kwds):
        Polynomial.__init__(self, parent, is_gen=is_gen)
        if x is None:
            self.__coeffs = []
            return

        R = parent.base_ring()
        if isinstance(x, list):
            if check:
                self.__coeffs = [R(t) for t in x]
                self.__normalize()
            else:
                self.__coeffs = x
            return

        if sage.rings.fraction_field_element.is_FractionFieldElement(x):
            if x.denominator() != 1:
                raise TypeError("denominator must be 1")
            else:
                x = x.numerator()

        if isinstance(x, Polynomial):
            if (<Element>x)._parent is self._parent:
                x = list(x.list())
            elif R.has_coerce_map_from((<Element>x)._parent):# is R or (<Element>x)._parent == R:
                try:
                    if x.is_zero():
                        self.__coeffs = []
                        return
                except (AttributeError, TypeError):
                    pass
                x = [x]
            else:
                self.__coeffs = [R(a, **kwds) for a in x.list()]
                if check:
                    self.__normalize()
                return

        elif isinstance(x, int) and x == 0:
            self.__coeffs = []
            return

        elif isinstance(x, dict):
            x = self._dict_to_list(x, R.zero())

        elif isinstance(x, pari_gen):
            x = [R(w, **kwds) for w in x.list()]
            check = 0
        elif not isinstance(x, list):
            # We trust that the element constructors do not send x=0
#            if x:
            x = [x]   # constant polynomials
#            else:
#                x = []    # zero polynomial
        if check:
            self.__coeffs = [R(z, **kwds) for z in x]
            self.__normalize()
        else:
            self.__coeffs = x

    cdef Polynomial_generic_dense _new_c(self, list coeffs, Parent P):
        cdef type t = type(self)
        cdef Polynomial_generic_dense f = <Polynomial_generic_dense>t.__new__(t)
        f._parent = P
        f.__coeffs = coeffs
        return f

    cpdef Polynomial _new_constant_poly(self, a, Parent P):
        """
        Create a new constant polynomial in P with value a.

        ASSUMPTION:

        The given value **must** be an element of the base ring. That
        assumption is not verified.

        EXAMPLES::

            sage: S.<y> = QQ[]
            sage: R.<x> = S[]
            sage: x._new_constant_poly(y+1, R)
            y + 1
            sage: parent(x._new_constant_poly(y+1, R))
            Univariate Polynomial Ring in x over Univariate Polynomial Ring in y over Rational Field
        """
        if a:
            return self._new_c([a],P)
        else:
            return self._new_c([],P)

    def __reduce__(self):
        """
        For pickling.

        TESTS::

            sage: R.<x> = QQ['a,b']['x']
            sage: f = x^3-x
            sage: loads(dumps(f)) == f
            True

        Make sure we're testing the right method::

            sage: type(f)
            <type 'sage.rings.polynomial.polynomial_element.Polynomial_generic_dense'>
        """
        return make_generic_polynomial, (self._parent, self.__coeffs)

    def __nonzero__(self):
        return len(self.__coeffs) > 0

    cdef int __normalize(self) except -1:
        """
        TESTS:

        Check that exceptions are propagated correctly (:trac:`18274`)::

            sage: class BrokenRational(Rational):
            ....:     def __nonzero__(self):
            ....:         raise NotImplementedError("cannot check whether number is non-zero")
            sage: z = BrokenRational()
            sage: R.<x> = QQ[]
            sage: from sage.rings.polynomial.polynomial_element import Polynomial_generic_dense
            sage: Polynomial_generic_dense(R, [z])
            Traceback (most recent call last):
            ...
            NotImplementedError: cannot check whether number is non-zero
        """
        cdef list x = self.__coeffs
        cdef Py_ssize_t n = len(x) - 1
        while n >= 0 and not x[n]:
            del x[n]
            n -= 1

    def __hash__(self):
        return self._hash_c()

    @cython.boundscheck(False)
    @cython.wraparound(False)
    cdef get_unsafe(self, Py_ssize_t n):
        """
        Return the `n`-th coefficient of ``self``.

        EXAMPLES::

            sage: R.<x> = RDF[]
            sage: f = (1+2*x)^5; f
            32.0*x^5 + 80.0*x^4 + 80.0*x^3 + 40.0*x^2 + 10.0*x + 1.0
            sage: f[-1]
            0.0
            sage: f[2]
            40.0
            sage: f[6]
            0.0
            sage: f[:3]
            40.0*x^2 + 10.0*x + 1.0
        """
        return self.__coeffs[n]

    def _unsafe_mutate(self, n, value):
        """
        Never use this unless you really know what you are doing.

        .. warning::

           This could easily introduce subtle bugs, since Sage assumes
           everywhere that polynomials are immutable. It's OK to use
           this if you really know what you're doing.

        EXAMPLES::

            sage: R.<x> = ZZ[]
            sage: f = (1+2*x)^2; f
            4*x^2 + 4*x + 1
            sage: f._unsafe_mutate(1, -5)
            sage: f
            4*x^2 - 5*x + 1
        """
        n = int(n)
        value = self.base_ring()(value)
        if n >= 0 and n < len(self.__coeffs):
            self.__coeffs[n] = value
            if n == len(self.__coeffs) and value == 0:
                self.__normalize()
        elif n < 0:
            raise IndexError("polynomial coefficient index must be nonnegative")
        elif value != 0:
            zero = self.base_ring().zero()
            for _ in xrange(len(self.__coeffs), n):
                self.__coeffs.append(zero)
            self.__coeffs.append(value)

    def __floordiv__(self, right):
        """
        Return the quotient upon division (no remainder).

        EXAMPLES::

            sage: R.<x> = QQbar[]
            sage: f = (1+2*x)^3 + 3*x; f
            8*x^3 + 12*x^2 + 9*x + 1
            sage: g = f // (1+2*x); g
            4*x^2 + 4*x + 5/2
            sage: f - g * (1+2*x)
            -3/2
            sage: f.quo_rem(1+2*x)
            (4*x^2 + 4*x + 5/2, -3/2)

        TESTS:

        Check that :trac:`13048` and :trac:`2034` are fixed::

            sage: R.<x> = QQbar[]
            sage: x // x
            1
            sage: x // 1
            x
            sage: x // int(1)
            x
            sage: x //= int(1); x
            x
            sage: int(1) // x  # check that this doesn't segfault
            Traceback (most recent call last):
            ...
            AttributeError: type object 'int' has no attribute 'base_ring'
        """
        if have_same_parent(self, right):
            return (<Polynomial_generic_dense>self)._floordiv_(<Polynomial_generic_dense>right)
        P = parent(self)
        d = P.base_ring()(right)
        cdef Polynomial_generic_dense res = (<Polynomial_generic_dense>self)._new_c([c // d for c in (<Polynomial_generic_dense>self).__coeffs], P)
        res.__normalize()
        return res

    cpdef _add_(self, right):
        r"""
        Add two polynomials.

        EXAMPLES::

            sage: R.<y> = QQ[]
            sage: S.<x> = R[]
            sage: S([0,1,y,2*y]) + S([1,-2*y,3])   # indirect doctest
            2*y*x^3 + (y + 3)*x^2 + (-2*y + 1)*x + 1
        """
        cdef Polynomial_generic_dense res
        cdef Py_ssize_t check=0, i, min
        x = (<Polynomial_generic_dense>self).__coeffs
        y = (<Polynomial_generic_dense>right).__coeffs
        if len(x) > len(y):
            min = len(y)
            high = x[min:]
        elif len(x) < len(y):
            min = len(x)
            high = y[min:]
        else:
            min = len(x)
        cdef list low = [x[i] + y[i] for i from 0 <= i < min]
        if len(x) == len(y):
            res = self._new_c(low, self._parent)
            res.__normalize()
            return res
        else:
            return self._new_c(low + high, self._parent)

    cpdef _sub_(self, right):
        cdef Polynomial_generic_dense res
        cdef Py_ssize_t check=0, i, min
        x = (<Polynomial_generic_dense>self).__coeffs
        y = (<Polynomial_generic_dense>right).__coeffs
        if len(x) > len(y):
            min = len(y)
            high = x[min:]
        elif len(x) < len(y):
            min = len(x)
            high = [-y[i] for i from min <= i < len(y)]
        else:
            min = len(x)
        low = [x[i] - y[i] for i from 0 <= i < min]
        if len(x) == len(y):
            res = self._new_c(low, self._parent)
            res.__normalize()
            return res
        else:
            return self._new_c(low + high, self._parent)

    cpdef _rmul_(self, RingElement c):
        if len(self.__coeffs) == 0:
            return self
        if c._parent is not (<Element>self.__coeffs[0])._parent:
            c = (<Element>self.__coeffs[0])._parent._coerce_c(c)
        v = [c * a for a in self.__coeffs]
        cdef Polynomial_generic_dense res = self._new_c(v, self._parent)
        #if not v[len(v)-1]:
        # "normalize" checks this anyway...
        res.__normalize()
        return res

    cpdef _lmul_(self, RingElement c):
        if len(self.__coeffs) == 0:
            return self
        if c._parent is not (<Element>self.__coeffs[0])._parent:
            c = (<Element>self.__coeffs[0])._parent._coerce_c(c)
        v = [a * c for a in self.__coeffs]
        cdef Polynomial_generic_dense res = self._new_c(v, self._parent)
        #if not v[len(v)-1]:
        # "normalize" checks this anyway...
        res.__normalize()
        return res

    cpdef constant_coefficient(self):
        """
        Return the constant coefficient of this polynomial.

        OUTPUT:
            element of base ring

        EXAMPLES:
            sage: R.<t> = QQ[]
            sage: S.<x> = R[]
            sage: f = x*t + x + t
            sage: f.constant_coefficient()
            t
        """
        if len(self.__coeffs) == 0:
            return self.base_ring().zero()
        else:
            return self.__coeffs[0]

    def list(self, copy=True):
        """
        Return a new copy of the list of the underlying elements of self.

        EXAMPLES::

            sage: R.<x> = GF(17)[]
            sage: f = (1+2*x)^3 + 3*x; f
            8*x^3 + 12*x^2 + 9*x + 1
            sage: f.list()
            [1, 9, 12, 8]
        """
        if copy:
            return list(self.__coeffs)
        else:
            return self.__coeffs

    def degree(self, gen=None):
        """
        EXAMPLES::

            sage: R.<x> = RDF[]
            sage: f = (1+2*x^7)^5
            sage: f.degree()
            35

        TESTS:

        Check that :trac:`12552` is fixed::

            sage: type(f.degree())
            <type 'sage.rings.integer.Integer'>

        """
        return smallInteger(len(self.__coeffs) - 1)

    def shift(self, Py_ssize_t n):
        r"""
        Returns this polynomial multiplied by the power `x^n`. If
        `n` is negative, terms below `x^n` will be
        discarded. Does not change this polynomial.

        EXAMPLES::

            sage: R.<x> = PolynomialRing(PolynomialRing(QQ,'y'), 'x')
            sage: p = x^2 + 2*x + 4
            sage: type(p)
            <type 'sage.rings.polynomial.polynomial_element.Polynomial_generic_dense'>
            sage: p.shift(0)
             x^2 + 2*x + 4
            sage: p.shift(-1)
             x + 2
            sage: p.shift(2)
             x^4 + 2*x^3 + 4*x^2

        TESTS::

            sage: p = R(0)
            sage: p.shift(3).is_zero()
            True
            sage: p.shift(-3).is_zero()
            True

        AUTHORS:

        - David Harvey (2006-08-06)
        """
        if n == 0 or self.degree() < 0:
            return self
        if n > 0:
            output = [self.base_ring().zero()] * n
            output.extend(self.__coeffs)
            return self._new_c(output, self._parent)
        if n < 0:
            if n > len(self.__coeffs) - 1:
                return self._parent([])
            else:
                return self._new_c(self.__coeffs[-int(n):], self._parent)

    @coerce_binop
    def quo_rem(self, other):
        """
        Returns the quotient and remainder of the Euclidean division of
        ``self`` and ``other``.

        Raises ZerodivisionError if ``other`` is zero. Raises ArithmeticError if the division is not exact.

        AUTHORS:

        - Kwankyu Lee (2013-06-02)

        - Bruno Grenet (2014-07-13)

        EXAMPLES::

            sage: P.<x> = QQ[]
            sage: R.<y> = P[]
            sage: f = R.random_element(10)
            sage: g = y^5+R.random_element(4)
            sage: q,r = f.quo_rem(g)
            sage: f == q*g + r
            True
            sage: g = x*y^5
            sage: f.quo_rem(g)
            Traceback (most recent call last):
            ...
            ArithmeticError: Division non exact (consider coercing to polynomials over the fraction field)
            sage: g = 0
            sage: f.quo_rem(g)
            Traceback (most recent call last):
            ...
            ZeroDivisionError: Division by zero polynomial

        TESTS:

        The following shows that :trac:`16649` is indeed fixed. ::

            sage: P.<x> = QQ[]
            sage: R.<y> = P[]
            sage: f = (2*x^3+1)*y^2 + (x^2-x+3)*y + (3*x+2)
            sage: g = (-1/13*x^2 - x)*y^2 + (-x^2 + 3*x - 155/4)*y - x - 1
            sage: h = f * g
            sage: h.quo_rem(f)
            ((-1/13*x^2 - x)*y^2 + (-x^2 + 3*x - 155/4)*y - x - 1, 0)
            sage: h += (2/3*x^2-3*x+1)*y + 7/17*x+6/5
            sage: q,r = h.quo_rem(f)
            sage: h == q*f + r and r.degree() < f.degree()
            True
        """
        if other.is_zero():
            raise ZeroDivisionError("Division by zero polynomial")
        if self.is_zero():
            return self, self

        R = self.parent().base_ring()
        x = (<Polynomial_generic_dense>self).__coeffs[:] # make a copy
        y = (<Polynomial_generic_dense>other).__coeffs
        m = len(x)  # deg(self)=m-1
        n = len(y)  # deg(other)=n-1
        if m < n:
            return self.parent()(0), self

        quo = list()
        for k from m-n >= k >= 0:
            try:
                q = R(x[n+k-1]/y[n-1])
            except TypeError:
                raise ArithmeticError("Division non exact (consider coercing to polynomials over the fraction field)")
            x[n+k-1] = R.zero()
            for j from n+k-2 >= j >= k:
                x[j] -= q * y[j-k]
            quo.insert(0,q)

        return self._new_c(quo,self._parent), self._new_c(x,self._parent)._inplace_truncate(n-1)

    cpdef Polynomial truncate(self, long n):
        r"""
        Returns the polynomial of degree ` < n` which is equivalent
        to self modulo `x^n`.

        EXAMPLES::

            sage: S.<q> = QQ['t']['q']
            sage: f = (1+q^10+q^11+q^12).truncate(11); f
            q^10 + 1
            sage: f = (1+q^10+q^100).truncate(50); f
            q^10 + 1
            sage: f.degree()
            10
            sage: f = (1+q^10+q^100).truncate(500); f
            q^100 + q^10 + 1

        TESTS:

        Make sure we're not actually testing a specialized
        implementation.

        ::

            sage: type(f)
            <type 'sage.rings.polynomial.polynomial_element.Polynomial_generic_dense'>
        """
        l = len(self.__coeffs)
        if n > l:
            n = l
        while n > 0 and not self.__coeffs[n-1]:
            n -= 1
        return self._new_c(self.__coeffs[:n], self._parent)

    cdef _inplace_truncate(self, long n):
        if n < len(self.__coeffs):
            while n > 0 and not self.__coeffs[n-1]:
                n -= 1
        self.__coeffs = self.__coeffs[:n]
        return self

def make_generic_polynomial(parent, coeffs):
    return parent(coeffs)


@cached_function
def universal_discriminant(n):
    r"""
    Return the discriminant of the 'universal' univariate polynomial
    `a_n x^n + \cdots + a_1 x + a_0` in `\ZZ[a_0, \ldots, a_n][x]`.

    INPUT:

    - ``n`` - degree of the polynomial

    OUTPUT:

    The discriminant as a polynomial in `n + 1` variables over `\ZZ`.
    The result will be cached, so subsequent computations of
    discriminants of the same degree will be faster.

    EXAMPLES::

        sage: from sage.rings.polynomial.polynomial_element import universal_discriminant
        sage: universal_discriminant(1)
        1
        sage: universal_discriminant(2)
        a1^2 - 4*a0*a2
        sage: universal_discriminant(3)
        a1^2*a2^2 - 4*a0*a2^3 - 4*a1^3*a3 + 18*a0*a1*a2*a3 - 27*a0^2*a3^2
        sage: universal_discriminant(4).degrees()
        (3, 4, 4, 4, 3)

    .. SEEALSO::
        :meth:`Polynomial.discriminant`
    """
    pr1 = PolynomialRing(ZZ, n + 1, 'a')
    pr2 = PolynomialRing(pr1, 'x')
    p = pr2(list(pr1.gens()))
    return (1 - (n&2))*p.resultant(p.derivative())//pr1.gen(n)

cpdef Polynomial generic_power_trunc(Polynomial p, Integer n, long prec):
    r"""
    Generic truncated power algorithm

    INPUT:

    - ``p`` - a polynomial

    - ``n`` - an integer (of type :class:`sage.rings.integer.Integer`)

    - ``prec`` - a precision (should fit into a C long)

    TESTS:

    Comparison with flint for polynomials over integers and finite field::

        sage: from sage.rings.polynomial.polynomial_element import generic_power_trunc

        sage: for S in [ZZ, GF(3)]:
        ....:     R = PolynomialRing(S, 'x')
        ....:     for _ in range(100):
        ....:         p = R.random_element()
        ....:         n = ZZ.random_element(0, 100)
        ....:         prec = ZZ.random_element(0, 100)
        ....:         assert p.power_trunc(n, prec) == generic_power_trunc(p, n, prec), "p = {} n = {} prec = {}".format(p, n, prec)
    """
    if mpz_sgn(n.value) < 0:
        raise ValueError("n must be a non-negative integer")
    elif prec <= 0:
        return p._parent.zero()

    if mpz_cmp_ui(n.value, 4) < 0:
        # These cases will probably be called often
        # and don't benefit from the code below
        if mpz_cmp_ui(n.value, 0) == 0:
            return p.parent().one()
        elif mpz_cmp_ui(n.value, 1) == 0:
            return p.truncate(prec)
        elif mpz_cmp_ui(n.value, 2) == 0:
            return p._mul_trunc_(p, prec)
        elif mpz_cmp_ui(n.value, 3) == 0:
            return p._mul_trunc_(p, prec)._mul_trunc_(p, prec)

    # check for idempotence, and store the result otherwise
    cdef Polynomial a = p.truncate(prec)
    cdef Polynomial aa = a._mul_trunc_(a, prec)
    if aa == a:
        return a

    # since we've computed a^2, let's start squaring there
    # so, let's keep the least-significant bit around, just
    # in case.
    cdef int mul_to_do = mpz_tstbit(n.value, 0)
    cdef mp_bitcnt_t i = 1
    cdef mp_bitcnt_t size = mpz_sizeinbase(n.value, 2)

    # One multiplication can be saved by starting with
    # the second-smallest power needed rather than with 1
    # we've already squared a, so let's start there.
    cdef Polynomial apow = aa
    while not mpz_tstbit(n.value, i):
        apow = apow._mul_trunc_(apow, prec)
        i += 1
    cdef Polynomial power = apow
    i += 1

    # now multiply that least-significant bit in...
    if mul_to_do:
        power = power._mul_trunc_(a, prec)

    # and this is straight from the book.
    while i < size:
        apow = apow._mul_trunc_(apow, prec)
        if mpz_tstbit(n.value, i):
            power = power._mul_trunc_(apow, prec)
        i += 1

    return power


cdef class Polynomial_generic_dense_inexact(Polynomial_generic_dense):
    """
    A dense polynomial over an inexact ring.

    AUTHOR:

    - Xavier Caruso (2013-03)
    """
    cdef int __normalize(self) except -1:
        r"""
        TESTS::

        Coefficients indistinguishable from 0 are not removed.

            sage: R = Zp(5)
            sage: S.<x> = R[]
            sage: S([1,R(0,20)])
            (O(5^20))*x + (1 + O(5^20))
        """
        cdef list x = self.__coeffs
        cdef Py_ssize_t n = len(x) - 1
        cdef RingElement c
        while n >= 0:
            c = x[n]
            if c.is_zero() and c.precision_absolute() is infinity.Infinity:
                del x[n]
                n -= 1
            else:
                break

    def degree(self, secure=False):
        r"""
        INPUT:

        - secure  -- a boolean (default: False)

        OUTPUT:

        The degree of self.

        If ``secure`` is True and the degree of this polynomial
        is not determined (because the leading coefficient is
        indistinguishable from 0), an error is raised

        If ``secure`` is False, the returned value is the largest
        $n$ so that the coefficient of $x^n$ does not compare equal
        to `0`.

        EXAMPLES::

            sage: K = Qp(3,10)
            sage: R.<T> = K[]
            sage: f = T + 2; f
            (1 + O(3^10))*T + (2 + O(3^10))
            sage: f.degree()
            1
            sage: (f-T).degree()
            0
            sage: (f-T).degree(secure=True)
            Traceback (most recent call last):
            ...
            PrecisionError: the leading coefficient is indistinguishable from 0

            sage: x = O(3^5)
            sage: li = [3^i * x for i in range(0,5)]; li
            [O(3^5), O(3^6), O(3^7), O(3^8), O(3^9)]
            sage: f = R(li); f
            (O(3^9))*T^4 + (O(3^8))*T^3 + (O(3^7))*T^2 + (O(3^6))*T + (O(3^5))
            sage: f.degree()
            -1
            sage: f.degree(secure=True)
            Traceback (most recent call last):
            ...
            PrecisionError: the leading coefficient is indistinguishable from 0

        AUTHOR:

        - Xavier Caruso (2013-03)
        """
        coeffs = self.__coeffs
        d = len(coeffs) - 1
        while d >= 0:
            c = coeffs[d]
            if c.is_zero():
                if secure:
                    from sage.rings.padics.precision_error import PrecisionError
                    raise PrecisionError("the leading coefficient is indistinguishable from 0")
                else:
                    d -= 1
            else:
                break
        return d

    def prec_degree(self):
        r"""
        Returns the largest `n` so that precision information is
        stored about the coefficient of `x^n`.

        Always greater than or equal to degree.

        EXAMPLES::

            sage: K = Qp(3,10)
            sage: R.<T> = K[]
            sage: f = T + 2; f
            (1 + O(3^10))*T + (2 + O(3^10))
            sage: f.degree()
            1
            sage: f.prec_degree()
            1

            sage: g = f - T; g
            (O(3^10))*T + (2 + O(3^10))
            sage: g.degree()
            0
            sage: g.prec_degree()
            1

        AUTHOR:

        - Xavier Caruso (2013-03)
        """
        return len(self.__coeffs) - 1


cdef class ConstantPolynomialSection(Map):
    """
    This class is used for conversion from a polynomial ring to its base ring.

    Since :trac:`9944`, it calls the constant_coefficient method,
    which can be optimized for a particular polynomial type.

    EXAMPLES::

        sage: P0.<y_1> = GF(3)[]
        sage: P1.<y_2,y_1,y_0> = GF(3)[]
        sage: P0(-y_1)    # indirect doctest
        2*y_1

        sage: phi = GF(3).convert_map_from(P0); phi
        Generic map:
          From: Univariate Polynomial Ring in y_1 over Finite Field of size 3
          To:   Finite Field of size 3
        sage: type(phi)
        <type 'sage.rings.polynomial.polynomial_element.ConstantPolynomialSection'>
        sage: phi(P0.one())
        1
        sage: phi(y_1)
        Traceback (most recent call last):
        ...
        TypeError: not a constant polynomial
    """
    cpdef Element _call_(self, x):
        """
        TESTS::

            sage: from sage.rings.polynomial.polynomial_element import ConstantPolynomialSection
            sage: R.<x> = QQ[]
            sage: m = ConstantPolynomialSection(R, QQ); m
            Generic map:
              From: Univariate Polynomial Ring in x over Rational Field
              To:   Rational Field
            sage: m(x-x+1/2) # implicit
            1/2
            sage: m(x-x)
            0
            sage: m(x)
            Traceback (most recent call last):
            ...
            TypeError: not a constant polynomial
        """
        if x.degree() <= 0:
            try:
                return <Element>(x.constant_coefficient())
            except AttributeError:
                return <Element>((<Polynomial>x).constant_coefficient())
        else:
            raise TypeError("not a constant polynomial")

cdef class PolynomialBaseringInjection(Morphism):
    """
    This class is used for conversion from a ring to a polynomial
    over that ring.

    It calls the _new_constant_poly method on the generator,
    which should be optimized for a particular polynomial type.

    Technically, it should be a method of the polynomial ring, but
    few polynomial rings are cython classes, and so, as a method
    of a cython polynomial class, it is faster.

    EXAMPLES:

    We demonstrate that most polynomial ring classes use
    polynomial base injection maps for coercion. They are
    supposed to be the fastest maps for that purpose. See
    :trac:`9944`. ::

        sage: R.<x> = Qp(3)[]
        sage: R.coerce_map_from(R.base_ring())
        Polynomial base injection morphism:
          From: 3-adic Field with capped relative precision 20
          To:   Univariate Polynomial Ring in x over 3-adic Field with capped relative precision 20
        sage: R.<x,y> = Qp(3)[]
        sage: R.coerce_map_from(R.base_ring())
        Polynomial base injection morphism:
          From: 3-adic Field with capped relative precision 20
          To:   Multivariate Polynomial Ring in x, y over 3-adic Field with capped relative precision 20
        sage: R.<x,y> = QQ[]
        sage: R.coerce_map_from(R.base_ring())
        Polynomial base injection morphism:
          From: Rational Field
          To:   Multivariate Polynomial Ring in x, y over Rational Field
        sage: R.<x> = QQ[]
        sage: R.coerce_map_from(R.base_ring())
        Polynomial base injection morphism:
          From: Rational Field
          To:   Univariate Polynomial Ring in x over Rational Field

    By :trac:`9944`, there are now only very few exceptions::

        sage: PolynomialRing(QQ,names=[]).coerce_map_from(QQ)
        Generic morphism:
          From: Rational Field
          To:   Multivariate Polynomial Ring in no variables over Rational Field
    """

    cdef RingElement _an_element
    cdef object _new_constant_poly_

    def __init__(self, domain, codomain):
        """
        TESTS::

            sage: from sage.rings.polynomial.polynomial_element import PolynomialBaseringInjection
            sage: PolynomialBaseringInjection(QQ, QQ['x'])
            Polynomial base injection morphism:
              From: Rational Field
              To:   Univariate Polynomial Ring in x over Rational Field
            sage: PolynomialBaseringInjection(ZZ, QQ['x'])
            Traceback (most recent call last):
            ...
            AssertionError: domain must be basering

        ::

            sage: R.<t> = Qp(2)[]
            sage: f = R.convert_map_from(R.base_ring())    # indirect doctest
            sage: f(Qp(2).one()*3)
            (1 + 2 + O(2^20))
            sage: (Qp(2).one()*3)*t
            (1 + 2 + O(2^20))*t
        """
        assert codomain.base_ring() is domain, "domain must be basering"
        Morphism.__init__(self, domain, codomain)
        self._an_element = codomain.gen()
        self._repr_type_str = "Polynomial base injection"
        self._new_constant_poly_ = self._an_element._new_constant_poly

    cdef dict _extra_slots(self, dict _slots):
        """
        EXAMPLES::

            sage: phi = QQ['x'].coerce_map_from(QQ)   # indirect doctest
            sage: phi
            Polynomial base injection morphism:
              From: Rational Field
              To:   Univariate Polynomial Ring in x over Rational Field
            sage: phi(3/1)
            3
        """
        _slots['_an_element'] = self._an_element
        _slots['_new_constant_poly_'] = self._new_constant_poly_
        return Morphism._extra_slots(self, _slots)

    cdef _update_slots(self, dict _slots):
        """
        EXAMPLES::

            sage: phi = QQ['x'].coerce_map_from(QQ)  # indirect doctest
            sage: phi
            Polynomial base injection morphism:
              From: Rational Field
              To:   Univariate Polynomial Ring in x over Rational Field
            sage: phi(3/1)
            3
        """
        Morphism._update_slots(self, _slots)
        self._an_element = _slots['_an_element']
        self._new_constant_poly_ = _slots['_new_constant_poly_']

    cpdef Element _call_(self, x):
        """
        TESTS::

            sage: from sage.rings.polynomial.polynomial_element import PolynomialBaseringInjection
            sage: m = PolynomialBaseringInjection(ZZ, ZZ['x']); m
            Polynomial base injection morphism:
              From: Integer Ring
              To:   Univariate Polynomial Ring in x over Integer Ring
            sage: m(2) # indirect doctest
            2
            sage: parent(m(2))
            Univariate Polynomial Ring in x over Integer Ring
        """
        return self._new_constant_poly_(x, self._codomain)

    cpdef Element _call_with_args(self, x, args=(), kwds={}):
        """
        TESTS::

            sage: from sage.rings.polynomial.polynomial_element import PolynomialBaseringInjection
            sage: m = PolynomialBaseringInjection(Qp(5), Qp(5)['x'])
            sage: m(1 + O(5^11), absprec = 5)   # indirect doctest
            (1 + O(5^11))
        """
        try:
            return self._codomain._element_constructor_(x, *args, **kwds)
        except AttributeError:
            # if there is no element constructor,
            # there is a custom call method.
            return self._codomain(x, *args, **kwds)

    def section(self):
        """
        TESTS::

            sage: from sage.rings.polynomial.polynomial_element import PolynomialBaseringInjection
            sage: m = PolynomialBaseringInjection(RDF, RDF['x'])
            sage: m.section()
            Generic map:
              From: Univariate Polynomial Ring in x over Real Double Field
              To:   Real Double Field
            sage: type(m.section())
            <type 'sage.rings.polynomial.polynomial_element.ConstantPolynomialSection'>
        """
        return ConstantPolynomialSection(self._codomain, self.domain())<|MERGE_RESOLUTION|>--- conflicted
+++ resolved
@@ -8637,7 +8637,6 @@
                     raise ValueError("not a %s power"%m.ordinal_str())
             raise ValueError("not a %s power"%m.ordinal_str())
 
-<<<<<<< HEAD
     def specialization(self, D=None, phi=None):
         r"""
         Specialization of this polynomial.
@@ -8670,8 +8669,6 @@
             phi = SpecializationMorphism(self.parent(),D)
         return phi(self)
 
-=======
->>>>>>> e22bbb45
 # ----------------- inner functions -------------
 # Cython can't handle function definitions inside other function
 
