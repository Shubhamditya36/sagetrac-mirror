r"""
Constructors for polynomial rings

This module provides the function :func:`PolynomialRing`, which constructs
rings of univariate and multivariate polynomials, and implements caching to
prevent the same ring being created in memory multiple times (which is
wasteful and breaks the general assumption in Sage that parents are unique).

There is also a function :func:`BooleanPolynomialRing_constructor`, used for
constructing Boolean polynomial rings, which are not technically polynomial
rings but rather quotients of them (see module
:mod:`sage.rings.polynomial.pbori` for more details).
"""

#*****************************************************************************
#       Copyright (C) 2006 William Stein <wstein@gmail.com>
#                     2013 Julian Rueth <julian.rueth@fsfe.org>
#
# This program is free software: you can redistribute it and/or modify
# it under the terms of the GNU General Public License as published by
# the Free Software Foundation, either version 2 of the License, or
# (at your option) any later version.
#                  http://www.gnu.org/licenses/
#*****************************************************************************

from __future__ import absolute_import, print_function

from sage.structure.category_object import normalize_names
import sage.rings.ring as ring
import sage.rings.padics.padic_generic

from sage.rings.integer import Integer
from sage.rings.finite_rings.finite_field_base import is_FiniteField
from sage.rings.finite_rings.integer_mod_ring import is_IntegerModRing

from sage.misc.cachefunc import weak_cached_function

from sage.categories.fields import Fields
_Fields = Fields()
from sage.categories.commutative_rings import CommutativeRings
_CommutativeRings = CommutativeRings()
from sage.categories.complete_discrete_valuation import CompleteDiscreteValuationRings, CompleteDiscreteValuationFields
_CompleteDiscreteValuationRings = CompleteDiscreteValuationRings()
_CompleteDiscreteValuationFields = CompleteDiscreteValuationFields()

import sage.misc.weak_dict
_cache = sage.misc.weak_dict.WeakValueDictionary()


# The signature for this function is too complicated to express sensibly
# in any other way besides *args and **kwds (in Python 3 or Cython, we
# could probably do better thanks to PEP 3102).
def PolynomialRing(base_ring, *args, **kwds):
    r"""
    Return the globally unique univariate or multivariate polynomial
    ring with given properties and variable name or names.

    There are many ways to specify the variables for the polynomial ring:

    1. ``PolynomialRing(base_ring, name, ...)``
    2. ``PolynomialRing(base_ring, names, ...)``
    3. ``PolynomialRing(base_ring, n, names, ...)``
    4. ``PolynomialRing(base_ring, n, ..., var_array=var_array, ...)``

    The ``...`` at the end of these commands stands for additional
    keywords, like ``sparse`` or ``order``.

    INPUT:

    - ``base_ring`` -- a ring

    - ``n`` -- an integer

    - ``name`` -- a string

    - ``names`` -- a list or tuple of names (strings), or a comma separated string

    - ``var_array`` -- a list or tuple of names, or a comma separated string

    - ``sparse`` -- bool: whether or not elements are sparse. The
      default is a dense representation (``sparse=False``) for
      univariate rings and a sparse representation (``sparse=True``)
      for multivariate rings.

    - ``order`` -- string or
      :class:`~sage.rings.polynomial.term_order.TermOrder` object, e.g.,

      - ``'degrevlex'`` (default) -- degree reverse lexicographic
      - ``'lex'``  -- lexicographic
      - ``'deglex'`` -- degree lexicographic
      - ``TermOrder('deglex',3) + TermOrder('deglex',3)`` -- block ordering

    - ``implementation`` -- string or None; selects an implementation in cases
      where Sage includes multiple choices (currently `\ZZ[x]` can be
      implemented with ``'NTL'`` or ``'FLINT'``; default is ``'FLINT'``).
      For many base rings, the ``"singular"`` implementation is available.
      One can always specify ``implementation="generic"`` for a generic
      Sage implementation which does not use any specialized library.

    .. NOTE::

        If the given implementation does not exist for rings with the given
        number of generators and the given sparsity, then an error results.

    OUTPUT:

    ``PolynomialRing(base_ring, name, sparse=False)`` returns a univariate
    polynomial ring; also, PolynomialRing(base_ring, names, sparse=False)
    yields a univariate polynomial ring, if names is a list or tuple
    providing exactly one name. All other input formats return a
    multivariate polynomial ring.

    UNIQUENESS and IMMUTABILITY: In Sage there is exactly one
    single-variate polynomial ring over each base ring in each choice
    of variable, sparseness, and implementation.  There is also exactly
    one multivariate polynomial ring over each base ring for each
    choice of names of variables and term order.  The names of the
    generators can only be temporarily changed after the ring has been
    created.  Do this using the localvars context:

    EXAMPLES:

    **1. PolynomialRing(base_ring, name, ...)**

    ::

        sage: PolynomialRing(QQ, 'w')
        Univariate Polynomial Ring in w over Rational Field
        sage: PolynomialRing(QQ, name='w')
        Univariate Polynomial Ring in w over Rational Field

    Use the diamond brackets notation to make the variable
    ready for use after you define the ring::

        sage: R.<w> = PolynomialRing(QQ)
        sage: (1 + w)^3
        w^3 + 3*w^2 + 3*w + 1

    You must specify a name::

        sage: PolynomialRing(QQ)
        Traceback (most recent call last):
        ...
        TypeError: you must specify the names of the variables

        sage: R.<abc> = PolynomialRing(QQ, sparse=True); R
        Sparse Univariate Polynomial Ring in abc over Rational Field

        sage: R.<w> = PolynomialRing(PolynomialRing(GF(7),'k')); R
        Univariate Polynomial Ring in w over Univariate Polynomial Ring in k over Finite Field of size 7

    The square bracket notation::

        sage: R.<y> = QQ['y']; R
        Univariate Polynomial Ring in y over Rational Field
        sage: y^2 + y
        y^2 + y

    In fact, since the diamond brackets on the left determine the
    variable name, you can omit the variable from the square brackets::

        sage: R.<zz> = QQ[]; R
        Univariate Polynomial Ring in zz over Rational Field
        sage: (zz + 1)^2
        zz^2 + 2*zz + 1

    This is exactly the same ring as what PolynomialRing returns::

        sage: R is PolynomialRing(QQ,'zz')
        True

    However, rings with different variables are different::

        sage: QQ['x'] == QQ['y']
        False

    Sage has two implementations of univariate polynomials over the
    integers, one based on NTL and one based on FLINT.  The default
    is FLINT. Note that FLINT uses a "more dense" representation for
    its polynomials than NTL, so in particular, creating a polynomial
    like 2^1000000 * x^1000000 in FLINT may be unwise.
    ::

        sage: ZxNTL = PolynomialRing(ZZ, 'x', implementation='NTL'); ZxNTL
        Univariate Polynomial Ring in x over Integer Ring (using NTL)
        sage: ZxFLINT = PolynomialRing(ZZ, 'x', implementation='FLINT'); ZxFLINT
        Univariate Polynomial Ring in x over Integer Ring
        sage: ZxFLINT is ZZ['x']
        True
        sage: ZxFLINT is PolynomialRing(ZZ, 'x')
        True
        sage: xNTL = ZxNTL.gen()
        sage: xFLINT = ZxFLINT.gen()
        sage: xNTL.parent()
        Univariate Polynomial Ring in x over Integer Ring (using NTL)
        sage: xFLINT.parent()
        Univariate Polynomial Ring in x over Integer Ring

    There is a coercion from the non-default to the default
    implementation, so the values can be mixed in a single
    expression::

        sage: (xNTL + xFLINT^2)
        x^2 + x

    The result of such an expression will use the default, i.e.,
    the FLINT implementation::

        sage: (xNTL + xFLINT^2).parent()
        Univariate Polynomial Ring in x over Integer Ring

    The generic implementation uses neither NTL nor FLINT::

        sage: Zx = PolynomialRing(ZZ, 'x', implementation='generic'); Zx
        Univariate Polynomial Ring in x over Integer Ring
        sage: Zx.element_class
        <... 'sage.rings.polynomial.polynomial_element.Polynomial_generic_dense'>

    **2. PolynomialRing(base_ring, names, ...)**

    ::

        sage: R = PolynomialRing(QQ, 'a,b,c'); R
        Multivariate Polynomial Ring in a, b, c over Rational Field

        sage: S = PolynomialRing(QQ, ['a','b','c']); S
        Multivariate Polynomial Ring in a, b, c over Rational Field

        sage: T = PolynomialRing(QQ, ('a','b','c')); T
        Multivariate Polynomial Ring in a, b, c over Rational Field

    All three rings are identical::

        sage: R is S
        True
        sage: S is T
        True

    There is a unique polynomial ring with each term order::

        sage: R = PolynomialRing(QQ, 'x,y,z', order='degrevlex'); R
        Multivariate Polynomial Ring in x, y, z over Rational Field
        sage: S = PolynomialRing(QQ, 'x,y,z', order='invlex'); S
        Multivariate Polynomial Ring in x, y, z over Rational Field
        sage: S is PolynomialRing(QQ, 'x,y,z', order='invlex')
        True
        sage: R == S
        False

    Note that a univariate polynomial ring is returned, if the list
    of names is of length one. If it is of length zero, a multivariate
    polynomial ring with no variables is returned.

    ::

        sage: PolynomialRing(QQ,["x"])
        Univariate Polynomial Ring in x over Rational Field
        sage: PolynomialRing(QQ,[])
        Multivariate Polynomial Ring in no variables over Rational Field

    The Singular implementation always returns a multivariate ring,
    even for 1 variable::

        sage: PolynomialRing(QQ, "x", implementation="singular")
        Multivariate Polynomial Ring in x over Rational Field
        sage: P.<x> = PolynomialRing(QQ, implementation="singular"); P
        Multivariate Polynomial Ring in x over Rational Field

    **3. PolynomialRing(base_ring, n, names, ...)** (where the arguments
    ``n`` and ``names`` may be reversed)

    If you specify a single name as a string and a number of
    variables, then variables labeled with numbers are created.

    ::

        sage: PolynomialRing(QQ, 'x', 10)
        Multivariate Polynomial Ring in x0, x1, x2, x3, x4, x5, x6, x7, x8, x9 over Rational Field

        sage: PolynomialRing(QQ, 2, 'alpha0')
        Multivariate Polynomial Ring in alpha00, alpha01 over Rational Field

        sage: PolynomialRing(GF(7), 'y', 5)
        Multivariate Polynomial Ring in y0, y1, y2, y3, y4 over Finite Field of size 7

        sage: PolynomialRing(QQ, 'y', 3, sparse=True)
        Multivariate Polynomial Ring in y0, y1, y2 over Rational Field

    Note that a multivariate polynomial ring is returned when an
    explicit number is given.

    ::

        sage: PolynomialRing(QQ,"x",1)
        Multivariate Polynomial Ring in x over Rational Field
        sage: PolynomialRing(QQ,"x",0)
        Multivariate Polynomial Ring in no variables over Rational Field

    It is easy in Python to create fairly arbitrary variable names.  For
    example, here is a ring with generators labeled by the primes less
    than 100::

        sage: R = PolynomialRing(ZZ, ['x%s'%p for p in primes(100)]); R
        Multivariate Polynomial Ring in x2, x3, x5, x7, x11, x13, x17, x19, x23, x29, x31, x37, x41, x43, x47, x53, x59, x61, x67, x71, x73, x79, x83, x89, x97 over Integer Ring

    By calling the
    :meth:`~sage.structure.category_object.CategoryObject.inject_variables`
    method, all those variable names are available for interactive use::

        sage: R.inject_variables()
        Defining x2, x3, x5, x7, x11, x13, x17, x19, x23, x29, x31, x37, x41, x43, x47, x53, x59, x61, x67, x71, x73, x79, x83, x89, x97
        sage: (x2 + x41 + x71)^2
        x2^2 + 2*x2*x41 + x41^2 + 2*x2*x71 + 2*x41*x71 + x71^2

    **4. PolynomialRing(base_ring, n, ..., var_array=var_array, ...)**

    This creates an array of variables where each variables begins with an
    entry in ``var_array`` and is indexed from 0 to `n-1`. ::

        sage: PolynomialRing(ZZ, 3, var_array=['x','y'])
        Multivariate Polynomial Ring in x0, y0, x1, y1, x2, y2 over Integer Ring
        sage: PolynomialRing(ZZ, 3, var_array='a,b')
        Multivariate Polynomial Ring in a0, b0, a1, b1, a2, b2 over Integer Ring

    It is possible to create higher-dimensional arrays::

        sage: PolynomialRing(ZZ, 2, 3, var_array=('p', 'q'))
        Multivariate Polynomial Ring in p00, q00, p01, q01, p02, q02, p10, q10, p11, q11, p12, q12 over Integer Ring
        sage: PolynomialRing(ZZ, 2, 3, 4, var_array='m')
        Multivariate Polynomial Ring in m000, m001, m002, m003, m010, m011, m012, m013, m020, m021, m022, m023, m100, m101, m102, m103, m110, m111, m112, m113, m120, m121, m122, m123 over Integer Ring

    The array is always at least 2-dimensional. So, if
    ``var_array`` is a single string and only a single number `n`
    is given, this creates an `n \times n` array of variables::

        sage: PolynomialRing(ZZ, 2, var_array='m')
        Multivariate Polynomial Ring in m00, m01, m10, m11 over Integer Ring

    **Square brackets notation**

    You can alternatively create a polynomial ring over a ring `R` with
    square brackets::

        sage: RR["x"]
        Univariate Polynomial Ring in x over Real Field with 53 bits of precision
        sage: RR["x,y"]
        Multivariate Polynomial Ring in x, y over Real Field with 53 bits of precision
        sage: P.<x,y> = RR[]; P
        Multivariate Polynomial Ring in x, y over Real Field with 53 bits of precision

    This notation does not allow to set any of the optional arguments.

    **Changing variable names**

    Consider ::

        sage: R.<x,y> = PolynomialRing(QQ,2); R
        Multivariate Polynomial Ring in x, y over Rational Field
        sage: f = x^2 - 2*y^2

    You can't just globally change the names of those variables.
    This is because objects all over Sage could have pointers to
    that polynomial ring. ::

        sage: R._assign_names(['z','w'])
        Traceback (most recent call last):
        ...
        ValueError: variable names cannot be changed after object creation.

    However, you can very easily change the names within a ``with`` block::

        sage: with localvars(R, ['z','w']):
        ....:     print(f)
        z^2 - 2*w^2

    After the ``with`` block the names revert to what they were before::

        sage: print(f)
        x^2 - 2*y^2

    TESTS:

    We test here some changes introduced in :trac:`9944`.

    If there is no dense implementation for the given number of
    variables, then requesting a dense ring is an error::

        sage: S.<x,y> = PolynomialRing(QQ, sparse=False)
        Traceback (most recent call last):
        ...
        NotImplementedError: a dense representation of multivariate polynomials is not supported

    Check uniqueness if the same implementation is used for different
    values of the ``"implementation"`` keyword::

        sage: R = PolynomialRing(QQbar, 'j', implementation="generic")
        sage: S = PolynomialRing(QQbar, 'j', implementation=None)
        sage: R is S
        True

        sage: R = PolynomialRing(ZZ['t'], 'j', implementation="generic")
        sage: S = PolynomialRing(ZZ['t'], 'j', implementation=None)
        sage: R is S
        True

        sage: R = PolynomialRing(QQbar, 'j,k', implementation="generic")
        sage: S = PolynomialRing(QQbar, 'j,k', implementation=None)
        sage: R is S
        True

        sage: R = PolynomialRing(ZZ, 'j,k', implementation="singular")
        sage: S = PolynomialRing(ZZ, 'j,k', implementation=None)
        sage: R is S
        True

        sage: R = PolynomialRing(ZZ, 'p', sparse=True, implementation="generic")
        sage: S = PolynomialRing(ZZ, 'p', sparse=True)
        sage: R is S
        True

    The generic implementation is different in some cases::

        sage: R = PolynomialRing(GF(2), 'j', implementation="generic"); type(R)
        <class 'sage.rings.polynomial.polynomial_ring.PolynomialRing_field_with_category'>
        sage: S = PolynomialRing(GF(2), 'j'); type(S)
        <class 'sage.rings.polynomial.polynomial_ring.PolynomialRing_dense_mod_p_with_category'>

        sage: R = PolynomialRing(ZZ, 'x,y', implementation="generic"); type(R)
        <class 'sage.rings.polynomial.multi_polynomial_ring.MPolynomialRing_polydict_domain_with_category'>
        sage: S = PolynomialRing(ZZ, 'x,y'); type(S)
        <type 'sage.rings.polynomial.multi_polynomial_libsingular.MPolynomialRing_libsingular'>

    Sparse univariate polynomials only support a generic
    implementation::

        sage: R = PolynomialRing(ZZ, 'j', sparse=True); type(R)
        <class 'sage.rings.polynomial.polynomial_ring.PolynomialRing_integral_domain_with_category'>
        sage: R = PolynomialRing(GF(49), 'j', sparse=True); type(R)
        <class 'sage.rings.polynomial.polynomial_ring.PolynomialRing_field_with_category'>

    If the requested implementation is not known or not supported for
    the given arguments, then an error results::

        sage: R.<x0> = PolynomialRing(ZZ, implementation='Foo')
        Traceback (most recent call last):
        ...
        ValueError: unknown implementation 'Foo' for dense polynomial rings over Integer Ring
        sage: R.<x0> = PolynomialRing(GF(2), implementation='GF2X', sparse=True)
        Traceback (most recent call last):
        ...
        ValueError: unknown implementation 'GF2X' for sparse polynomial rings over Finite Field of size 2
        sage: R.<x,y> = PolynomialRing(ZZ, implementation='FLINT')
        Traceback (most recent call last):
        ...
        ValueError: unknown implementation 'FLINT' for multivariate polynomial rings
        sage: R.<x> = PolynomialRing(QQbar, implementation="whatever")
        Traceback (most recent call last):
        ...
        ValueError: unknown implementation 'whatever' for dense polynomial rings over Algebraic Field
        sage: R.<x> = PolynomialRing(ZZ['t'], implementation="whatever")
        Traceback (most recent call last):
        ...
        ValueError: unknown implementation 'whatever' for dense polynomial rings over Univariate Polynomial Ring in t over Integer Ring
        sage: PolynomialRing(RR, "x,y", implementation="whatever")
        Traceback (most recent call last):
        ...
        ValueError: unknown implementation 'whatever' for multivariate polynomial rings
        sage: PolynomialRing(RR, name="x", implementation="singular")
        Traceback (most recent call last):
        ...
        NotImplementedError: polynomials over Real Field with 53 bits of precision are not supported in Singular

    The following corner case used to result in a warning message from
    ``libSingular``, and the generators of the resulting polynomial
    ring were not zero::

        sage: R = Integers(1)['x','y']
        sage: R.0 == 0
        True

    We verify that :trac:`13187` is fixed::

        sage: var('t')
        t
        sage: PolynomialRing(ZZ, name=t) == PolynomialRing(ZZ, name='t')
        True

    We verify that polynomials with interval coefficients from
    :trac:`7712` and :trac:`13760` are fixed::

        sage: P.<y,z> = PolynomialRing(RealIntervalField(2))
        sage: Q.<x> = PolynomialRing(P)
        sage: C = (y-x)^3
        sage: C(y/2)
        1.?*y^3
        sage: R.<x,y> = PolynomialRing(RIF,2)
        sage: RIF(-2,1)*x
        0.?e1*x

    For historical reasons, we allow redundant variable names with the
    angle bracket notation. The names must be consistent though! ::

        sage: P.<x,y> = PolynomialRing(ZZ, "x,y"); P
        Multivariate Polynomial Ring in x, y over Integer Ring
        sage: P.<x,y> = ZZ["x,y"]; P
        Multivariate Polynomial Ring in x, y over Integer Ring
        sage: P.<x,y> = PolynomialRing(ZZ, 2, "x"); P
        Traceback (most recent call last):
        ...
        TypeError: variable names specified twice inconsistently: ('x0', 'x1') and ('x', 'y')

    We test a lot of invalid input::

        sage: PolynomialRing(4)
        Traceback (most recent call last):
        ...
        TypeError: base_ring 4 must be a ring
        sage: PolynomialRing(QQ, -1)
        Traceback (most recent call last):
        ...
        ValueError: number of variables must be non-negative
        sage: PolynomialRing(QQ, 1)
        Traceback (most recent call last):
        ...
        TypeError: you must specify the names of the variables
        sage: PolynomialRing(QQ, "x", None)
        Traceback (most recent call last):
        ...
        TypeError: invalid arguments ('x', None) for PolynomialRing
        sage: PolynomialRing(QQ, "x", "y")
        Traceback (most recent call last):
        ...
        TypeError: variable names specified twice: 'x' and 'y'
        sage: PolynomialRing(QQ, 1, "x", 2)
        Traceback (most recent call last):
        ...
        TypeError: number of variables specified twice: 1 and 2
        sage: PolynomialRing(QQ, "x", names="x")
        Traceback (most recent call last):
        ...
        TypeError: variable names specified twice inconsistently: ('x',) and 'x'
        sage: PolynomialRing(QQ, name="x", names="x")
        Traceback (most recent call last):
        ...
        TypeError: keyword argument 'name' cannot be combined with 'names'
        sage: PolynomialRing(QQ, var_array='x')
        Traceback (most recent call last):
        ...
        TypeError: you must specify the number of the variables
        sage: PolynomialRing(QQ, 2, 'x', var_array='x')
        Traceback (most recent call last):
        ...
        TypeError: unable to convert 'x' to an integer
    """
    if not ring.is_Ring(base_ring):
        raise TypeError("base_ring {!r} must be a ring".format(base_ring))

    n = -1  # Unknown number of variables
    names = None  # Unknown variable names

    # Use a single-variate ring by default unless the "singular"
    # implementation is asked.
    multivariate = kwds.get("implementation") == "singular"

    # Check specifically for None because it is an easy mistake to
    # make and Integer(None) returns 0, so we wouldn't catch this
    # otherwise.
    if any(arg is None for arg in args):
        raise TypeError("invalid arguments {!r} for PolynomialRing".format(args))

    if "var_array" in kwds:
        for forbidden in "name", "names":
            if forbidden in kwds:
                raise TypeError("keyword argument '%s' cannot be combined with 'var_array'" % forbidden)

        names = kwds.pop("var_array")
        if isinstance(names, (tuple, list)):
            # Input is a 1-dimensional array
            dim = 1
        else:
            # Input is a 0-dimensional (if a single string was given)
            # or a 1-dimensional array
            names = normalize_names(-1, names)
            dim = len(names) > 1
        multivariate = True

        if not args:
            raise TypeError("you must specify the number of the variables")
        # The total dimension must be at least 2
        if len(args) == 1 and not dim:
            args = [args[0], args[0]]

        # All arguments in *args should be a number of variables
        suffixes = [""]
        for arg in args:
            k = Integer(arg)
            if k < 0:
                raise ValueError("number of variables must be non-negative")
            suffixes = [s + str(i) for s in suffixes for i in range(k)]
        names = [v + s for s in suffixes for v in names]
    else:  # No "var_array" keyword
        if "name" in kwds:
            if "names" in kwds:
                raise TypeError("keyword argument 'name' cannot be combined with 'names'")
            names = [kwds.pop("name")]

        # Interpret remaining arguments in *args as either a number of
        # variables or as variable names
        for arg in args:
            try:
                k = Integer(arg)
            except TypeError:
                # Interpret arg as names
                if names is not None:
                    raise TypeError("variable names specified twice: %r and %r" % (names, arg))
                names = arg
            else:
                # Interpret arg as number of variables
                if n >= 0:
                    raise TypeError("number of variables specified twice: %r and %r" % (n, arg))
                if k < 0:
                    raise ValueError("number of variables must be non-negative")
                n = k
                # If number of variables was explicitly given, always
                # return a multivariate ring
                multivariate = True

    if names is None:
        try:
            names = kwds.pop("names")
        except KeyError:
            raise TypeError("you must specify the names of the variables")

    names = normalize_names(n, names)

    # At this point, we have only handled the "names" keyword if it was
    # needed. Since we know the variable names, it would logically be
    # an error to specify an additional "names" keyword. However,
    # people often abuse the preparser with
    #   R.<x> = PolynomialRing(QQ, 'x')
    # and we allow this for historical reasons. However, the names
    # must be consistent!
    if "names" in kwds:
        kwnames = kwds.pop("names")
        if kwnames != names:
            raise TypeError("variable names specified twice inconsistently: %r and %r" % (names, kwnames))

    if multivariate or len(names) != 1:
        return _multi_variate(base_ring, names, **kwds)
    else:
        return _single_variate(base_ring, names, **kwds)


def unpickle_PolynomialRing(base_ring, arg1=None, arg2=None, sparse=False):
    """
    Custom unpickling function for polynomial rings.

    This has the same positional arguments as the old
    ``PolynomialRing`` constructor before :trac:`23338`.
    """
    args = [arg for arg in (arg1, arg2) if arg is not None]
    return PolynomialRing(base_ring, *args, sparse=sparse)

from sage.misc.persist import register_unpickle_override
register_unpickle_override('sage.rings.polynomial.polynomial_ring_constructor', 'PolynomialRing', unpickle_PolynomialRing)


def _get_from_cache(key):
    key = tuple(key)
    return _cache.get(key)


def _save_in_cache(key, R):
    key = tuple(key)
    _cache[key] = R


def _single_variate(base_ring, name, sparse=None, implementation=None, order=None):
    r"""
    Return a univariate polynomial ring over ``base_ring`` in ``name``.

    INPUT:

    - ``base_ring`` -- a ring

    - ``name`` -- a string

    - ``sparse`` -- a boolean, whether the implementation should be optimized
      for sparse polynomials

    - ``implementation`` -- a string or ``None``, for some values of ``base_ring``,
      multiple implementations are available for the polynomial elements. This
      parameter can be used to select a specific one.

    EXAMPLES::

        sage: from sage.rings.polynomial.polynomial_ring_constructor import _single_variate

        sage: _single_variate(ZZ, name='x', sparse=False, implementation=None)
        Univariate Polynomial Ring in x over Integer Ring
        sage: _single_variate(ZZ, name='x', sparse=True, implementation=None)
        Sparse Univariate Polynomial Ring in x over Integer Ring

        sage: _single_variate(ZpFM(3), name='x', sparse=False, implementation=None)
        Univariate Polynomial Ring in x over 3-adic Ring of fixed modulus 3^20
        sage: _single_variate(ZpCA(3), name='x', sparse=False, implementation=None)
        Univariate Polynomial Ring in x over 3-adic Ring with capped absolute precision 20
        sage: _single_variate(ZpCR(3), name='x', sparse=False, implementation=None)
        Univariate Polynomial Ring in x over 3-adic Ring with capped relative precision 20
        sage: _single_variate(QpCR(3), name='x', sparse=False, implementation=None)
        Univariate Polynomial Ring in x over 3-adic Field with capped relative precision 20

    """
    # The "order" argument is unused, but we allow it (and ignore it)
    # for consistency with the multi-variate case.
    sparse = bool(sparse)

<<<<<<< HEAD
    # "implementation" must be last
    key = [base_ring, name, sparse, implementation]
=======
    import sage.rings.polynomial.polynomial_ring as m
    name = normalize_names(1, name)
    key = (base_ring, name, sparse, implementation)
>>>>>>> c8a3261b
    R = _get_from_cache(key)
    if R is not None:
        return R

<<<<<<< HEAD
    from . import polynomial_ring
=======
    if isinstance(base_ring, ring.CommutativeRing):
        if is_IntegerModRing(base_ring) and not sparse:
            n = base_ring.order()
            if n.is_prime():
                R = m.PolynomialRing_dense_mod_p(base_ring, name, implementation=implementation)
            elif n > 1:
                R = m.PolynomialRing_dense_mod_n(base_ring, name, implementation=implementation)
            else:  # n == 1!
                R = m.PolynomialRing_integral_domain(base_ring, name)   # specialized code breaks in this case.

        elif is_FiniteField(base_ring) and not sparse:
            R = m.PolynomialRing_dense_finite_field(base_ring, name, implementation=implementation)

        elif isinstance(base_ring, sage.rings.padics.padic_generic.pAdicGeneric):
            if sparse:
                pass # ignored
            if implementation is not None:
                pass # ignored

            if base_ring.is_field():
                from sage.rings.polynomial.padics.polynomial_ring_padic import PolynomialRing_dense_padic_field_generic
                R = PolynomialRing_dense_padic_field_generic
                from sage.rings.polynomial.padics.polynomial_padic_generic import Polynomial_padic_generic_field
                element_class = Polynomial_padic_generic_field
            else:
                from sage.rings.polynomial.padics.polynomial_ring_padic import PolynomialRing_dense_padic_ring_generic
                R = PolynomialRing_dense_padic_ring_generic
                from sage.rings.polynomial.padics.polynomial_padic_generic import Polynomial_padic_generic_ring
                element_class = Polynomial_padic_generic_ring

            if base_ring.ground_ring_of_tower() is base_ring and (base_ring.is_fixed_mod() or base_ring.is_capped_absolute()):
                from sage.rings.polynomial.padics.polynomial_padic_flat import Polynomial_padic_flat
                element_class = Polynomial_padic_flat
            elif base_ring.ground_ring_of_tower() is base_ring and base_ring.is_capped_relative():
                from sage.rings.polynomial.padics.polynomial_padic_capped_relative_dense import Polynomial_padic_capped_relative_dense
                element_class = Polynomial_padic_capped_relative_dense

            R = R(base_ring, name, element_class=element_class)
>>>>>>> c8a3261b

    # Find the right constructor and **kwds for our polynomial ring
    constructor = None
    kwds = {}
    if sparse:
        kwds["sparse"] = True

    # Specialized implementations
    specialized = None
    if is_IntegerModRing(base_ring):
        n = base_ring.order()
        if n.is_prime():
            specialized = polynomial_ring.PolynomialRing_dense_mod_p
        elif n > 1:  # Specialized code breaks for n == 1
            specialized = polynomial_ring.PolynomialRing_dense_mod_n
    elif is_FiniteField(base_ring):
        specialized = polynomial_ring.PolynomialRing_dense_finite_field
    elif isinstance(base_ring, padic_base_leaves.pAdicFieldCappedRelative):
        specialized = polynomial_ring.PolynomialRing_dense_padic_field_capped_relative
    elif isinstance(base_ring, padic_base_leaves.pAdicRingCappedRelative):
        specialized = polynomial_ring.PolynomialRing_dense_padic_ring_capped_relative
    elif isinstance(base_ring, padic_base_leaves.pAdicRingCappedAbsolute):
        specialized = polynomial_ring.PolynomialRing_dense_padic_ring_capped_absolute
    elif isinstance(base_ring, padic_base_leaves.pAdicRingFixedMod):
        specialized = polynomial_ring.PolynomialRing_dense_padic_ring_fixed_mod

    # If the implementation is supported, then we are done
    if specialized is not None:
        implementation_names = specialized._implementation_names_impl(implementation, base_ring, sparse)
        if implementation_names is not NotImplemented:
            implementation = implementation_names[0]
            constructor = specialized

    # Generic implementations
    if constructor is None:
        if not isinstance(base_ring, ring.CommutativeRing):
            constructor = polynomial_ring.PolynomialRing_general
        elif base_ring in _CompleteDiscreteValuationRings:
            constructor = polynomial_ring.PolynomialRing_cdvr
        elif base_ring in _CompleteDiscreteValuationFields:
            constructor = polynomial_ring.PolynomialRing_cdvf
        elif base_ring.is_field(proof=False):
            constructor = polynomial_ring.PolynomialRing_field
        elif base_ring.is_integral_domain(proof=False):
            constructor = polynomial_ring.PolynomialRing_integral_domain
        else:
            constructor = polynomial_ring.PolynomialRing_commutative
        implementation_names = constructor._implementation_names(implementation, base_ring, sparse)
        implementation = implementation_names[0]

        # Only use names which are not supported by the specialized class.
        if specialized is not None:
            implementation_names = [n for n in implementation_names if
                    specialized._implementation_names_impl(n, base_ring, sparse) is NotImplemented]

    if implementation is not None:
        kwds["implementation"] = implementation
    R = constructor(base_ring, name, **kwds)

    for impl in implementation_names:
        key[-1] = impl
        _save_in_cache(key, R)

    return R


def _multi_variate(base_ring, names, sparse=None, order="degrevlex", implementation=None):
    if sparse is None:
        sparse = True
    if not sparse:
        raise NotImplementedError("a dense representation of multivariate polynomials is not supported")

    from sage.rings.polynomial.term_order import TermOrder
    n = len(names)
    order = TermOrder(order, n)

    # "implementation" must be last
    key = [base_ring, names, n, order, implementation]
    R = _get_from_cache(key)
    if R is not None:
        return R

    # Multiple arguments for the "implementation" keyword which actually
    # yield the same implementation. We need this for caching.
    implementation_names = set([implementation])

    if implementation is None or implementation == "singular":
        from sage.rings.polynomial.multi_polynomial_libsingular import MPolynomialRing_libsingular
        try:
            R = MPolynomialRing_libsingular(base_ring, n, names, order)
        except (TypeError, NotImplementedError):
            if implementation is not None:
                raise
        else:
            implementation_names.update([None, "singular"])

    if R is None and implementation is None:
        # Interpret implementation=None as implementation="generic"
        implementation = "generic"
        implementation_names.add(implementation)
        key[-1] = implementation
        R = _get_from_cache(key)

    if R is None and implementation == "generic":
        from . import multi_polynomial_ring
        if isinstance(base_ring, ring.IntegralDomain):
            constructor = multi_polynomial_ring.MPolynomialRing_polydict_domain
        else:
            constructor = multi_polynomial_ring.MPolynomialRing_polydict
        R = constructor(base_ring, n, names, order)

    if R is None:
        raise ValueError("unknown implementation %r for multivariate polynomial rings" % (implementation,))

    for impl in implementation_names:
        key[-1] = impl
        _save_in_cache(key, R)

    return R


#########################################################
# Choice of a category
from sage import categories
from sage.categories.algebras import Algebras
# Some fixed categories, in order to avoid the function call overhead
_FiniteSets = categories.sets_cat.Sets().Finite()
_InfiniteSets = categories.sets_cat.Sets().Infinite()
_EuclideanDomains = categories.euclidean_domains.EuclideanDomains()
_UniqueFactorizationDomains = categories.unique_factorization_domains.UniqueFactorizationDomains()
_IntegralDomains = categories.integral_domains.IntegralDomains()
_Rings = categories.rings.Rings()


@weak_cached_function
def polynomial_default_category(base_ring_category, n_variables):
    """
    Choose an appropriate category for a polynomial ring.

    It is assumed that the corresponding base ring is nonzero.

    INPUT:

    - ``base_ring_category`` -- The category of ring over which the polynomial
      ring shall be defined
    - ``n_variables`` -- number of variables

    EXAMPLES::

        sage: from sage.rings.polynomial.polynomial_ring_constructor import polynomial_default_category
        sage: polynomial_default_category(Rings(),1) is Algebras(Rings()).Infinite()
        True
        sage: polynomial_default_category(Rings().Commutative(),1) is Algebras(Rings().Commutative()).Commutative().Infinite()
        True
        sage: polynomial_default_category(Fields(),1) is EuclideanDomains() & Algebras(Fields()).Infinite()
        True
        sage: polynomial_default_category(Fields(),2) is UniqueFactorizationDomains() & CommutativeAlgebras(Fields()).Infinite()
        True

        sage: QQ['t'].category() is EuclideanDomains() & CommutativeAlgebras(QQ.category()).Infinite()
        True
        sage: QQ['s','t'].category() is UniqueFactorizationDomains() & CommutativeAlgebras(QQ.category()).Infinite()
        True
        sage: QQ['s']['t'].category() is UniqueFactorizationDomains() & CommutativeAlgebras(QQ['s'].category()).Infinite()
        True
    """
    category = Algebras(base_ring_category)

    if n_variables:
        # here we assume the base ring to be nonzero
        category = category.Infinite()
    else:
        if base_ring_category.is_subcategory(_Fields):
            category = category & _Fields

        if base_ring_category.is_subcategory(_FiniteSets):
            category = category.Finite()
        elif base_ring_category.is_subcategory(_InfiniteSets):
            category = category.Infinite()

    if base_ring_category.is_subcategory(_Fields) and n_variables == 1:
        return category & _EuclideanDomains
    elif base_ring_category.is_subcategory(_UniqueFactorizationDomains):
        return category & _UniqueFactorizationDomains
    elif base_ring_category.is_subcategory(_IntegralDomains):
        return category & _IntegralDomains
    elif base_ring_category.is_subcategory(_CommutativeRings):
        return category & _CommutativeRings
    return category


def BooleanPolynomialRing_constructor(n=None, names=None, order="lex"):
    """
    Construct a boolean polynomial ring with the following
    parameters:

    INPUT:

    - ``n`` -- number of variables (an integer > 1)
    - ``names`` -- names of ring variables, may be a string or list/tuple of strings
    - ``order`` -- term order (default: lex)

    EXAMPLES::

        sage: R.<x, y, z> = BooleanPolynomialRing() # indirect doctest
        sage: R
        Boolean PolynomialRing in x, y, z

        sage: p = x*y + x*z + y*z
        sage: x*p
        x*y*z + x*y + x*z

        sage: R.term_order()
        Lexicographic term order

        sage: R = BooleanPolynomialRing(5,'x',order='deglex(3),deglex(2)')
        sage: R.term_order()
        Block term order with blocks:
        (Degree lexicographic term order of length 3,
         Degree lexicographic term order of length 2)

        sage: R = BooleanPolynomialRing(3,'x',order='degneglex')
        sage: R.term_order()
        Degree negative lexicographic term order

        sage: BooleanPolynomialRing(names=('x','y'))
        Boolean PolynomialRing in x, y

        sage: BooleanPolynomialRing(names='x,y')
        Boolean PolynomialRing in x, y

    TESTS::

        sage: P.<x,y> = BooleanPolynomialRing(2,order='deglex')
        sage: x > y
        True

        sage: P.<x0, x1, x2, x3> = BooleanPolynomialRing(4,order='deglex(2),deglex(2)')
        sage: x0 > x1
        True
        sage: x2 > x3
        True
    """

    if isinstance(n, str):
        names = n
        n = -1
    elif n is None:
        n = -1

    names = normalize_names(n, names)
    n = len(names)

    from sage.rings.polynomial.term_order import TermOrder

    order = TermOrder(order, n)

    key = ("pbori", names, n, order)
    R = _get_from_cache(key)
    if not R is None:
        return R

    from sage.rings.polynomial.pbori import BooleanPolynomialRing
    R = BooleanPolynomialRing(n, names, order)

    _save_in_cache(key, R)
    return R

#########################################################################################
# END (Factory function for making polynomial rings)
#########################################################################################<|MERGE_RESOLUTION|>--- conflicted
+++ resolved
@@ -715,61 +715,13 @@
     # for consistency with the multi-variate case.
     sparse = bool(sparse)
 
-<<<<<<< HEAD
     # "implementation" must be last
     key = [base_ring, name, sparse, implementation]
-=======
-    import sage.rings.polynomial.polynomial_ring as m
-    name = normalize_names(1, name)
-    key = (base_ring, name, sparse, implementation)
->>>>>>> c8a3261b
     R = _get_from_cache(key)
     if R is not None:
         return R
 
-<<<<<<< HEAD
     from . import polynomial_ring
-=======
-    if isinstance(base_ring, ring.CommutativeRing):
-        if is_IntegerModRing(base_ring) and not sparse:
-            n = base_ring.order()
-            if n.is_prime():
-                R = m.PolynomialRing_dense_mod_p(base_ring, name, implementation=implementation)
-            elif n > 1:
-                R = m.PolynomialRing_dense_mod_n(base_ring, name, implementation=implementation)
-            else:  # n == 1!
-                R = m.PolynomialRing_integral_domain(base_ring, name)   # specialized code breaks in this case.
-
-        elif is_FiniteField(base_ring) and not sparse:
-            R = m.PolynomialRing_dense_finite_field(base_ring, name, implementation=implementation)
-
-        elif isinstance(base_ring, sage.rings.padics.padic_generic.pAdicGeneric):
-            if sparse:
-                pass # ignored
-            if implementation is not None:
-                pass # ignored
-
-            if base_ring.is_field():
-                from sage.rings.polynomial.padics.polynomial_ring_padic import PolynomialRing_dense_padic_field_generic
-                R = PolynomialRing_dense_padic_field_generic
-                from sage.rings.polynomial.padics.polynomial_padic_generic import Polynomial_padic_generic_field
-                element_class = Polynomial_padic_generic_field
-            else:
-                from sage.rings.polynomial.padics.polynomial_ring_padic import PolynomialRing_dense_padic_ring_generic
-                R = PolynomialRing_dense_padic_ring_generic
-                from sage.rings.polynomial.padics.polynomial_padic_generic import Polynomial_padic_generic_ring
-                element_class = Polynomial_padic_generic_ring
-
-            if base_ring.ground_ring_of_tower() is base_ring and (base_ring.is_fixed_mod() or base_ring.is_capped_absolute()):
-                from sage.rings.polynomial.padics.polynomial_padic_flat import Polynomial_padic_flat
-                element_class = Polynomial_padic_flat
-            elif base_ring.ground_ring_of_tower() is base_ring and base_ring.is_capped_relative():
-                from sage.rings.polynomial.padics.polynomial_padic_capped_relative_dense import Polynomial_padic_capped_relative_dense
-                element_class = Polynomial_padic_capped_relative_dense
-
-            R = R(base_ring, name, element_class=element_class)
->>>>>>> c8a3261b
-
     # Find the right constructor and **kwds for our polynomial ring
     constructor = None
     kwds = {}
