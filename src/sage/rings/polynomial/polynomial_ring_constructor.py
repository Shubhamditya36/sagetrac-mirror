--- conflicted
+++ resolved
@@ -615,17 +615,7 @@
         raise TypeError('key = %s\n%s'%(key,msg))
 
 
-<<<<<<< HEAD
 def _single_variate(base_ring, name, sparse=None, implementation=None, order=None):
-    # The "order" argument is unused, but we allow it (and ignore it)
-    # for consistency with the multi-variate case.
-    sparse = bool(sparse)
-    if sparse:
-        implementation = None
-
-    key = (base_ring, name, sparse, implementation)
-=======
-def _single_variate(base_ring, name, sparse, implementation):
     r"""
     Return a univariate polynomial ring over ``base_ring`` in ``name``.
 
@@ -661,15 +651,19 @@
         Univariate Polynomial Ring in x over 3-adic Field with capped relative precision 20
 
     """
+    # The "order" argument is unused, but we allow it (and ignore it)
+    # for consistency with the multi-variate case.
+    sparse = bool(sparse)
+    if sparse:
+        implementation = None
+
     import sage.rings.polynomial.polynomial_ring as m
     name = normalize_names(1, name)
-    key = (base_ring, name, sparse, implementation if not sparse else None)
->>>>>>> 93f4fe8d
+    key = (base_ring, name, sparse, implementation)
     R = _get_from_cache(key)
     if R is not None:
         return R
 
-    import sage.rings.polynomial.polynomial_ring as m
     if isinstance(base_ring, ring.CommutativeRing):
         if is_IntegerModRing(base_ring) and not sparse:
             n = base_ring.order()
