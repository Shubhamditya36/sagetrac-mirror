--- conflicted
+++ resolved
@@ -642,13 +642,8 @@
             x = R.gen()
             a = R(1)
             d = R.degree()
-<<<<<<< HEAD
-            for _ in range(d):
-                v += (a*self).list()
-=======
             for _ in xrange(d):
                 v += (a*self).list()[0:d]
->>>>>>> 8a47d915
                 a *= x
             S = R.base_ring()
             import sage.matrix.matrix_space
