--- conflicted
+++ resolved
@@ -1269,9 +1269,6 @@
                 P = self.parent().coerce_embedding().codomain()
                 return AA(P(self))
             raise TypeError("No conversion of %s to the real algebraic field AA."%str(self))
-<<<<<<< HEAD
-      
-=======
 
         def __float__(self):
             r"""
@@ -1294,7 +1291,6 @@
                 return float(CDF(self).real_part())
             raise TypeError("%s is not real."%str(self))
 
->>>>>>> d025f0fd
         def _rational_(self):
             r"""
             Returns ``self`` in the Rationals, if possible. Raises an error otherwise.
