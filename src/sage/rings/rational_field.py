r"""
Field `\QQ` of Rational Numbers

The class :class:`RationalField` represents the field `\QQ` of (arbitrary
precision) rational numbers. Each rational number is an instance of the class
:class:`Rational`.

Interactively, an instance of :class:`RationalField` is available as ``QQ``::

    sage: QQ
    Rational Field

Values of various types can be converted to rational numbers by using the
``__call__`` method of ``RationalField`` (that is, by treating ``QQ`` as a
function).

::

    sage: RealField(9).pi()
    3.1
    sage: QQ(RealField(9).pi())
    22/7
    sage: QQ(RealField().pi())
    245850922/78256779
    sage: QQ(35)
    35
    sage: QQ('12/347')
    12/347
    sage: QQ(exp(pi*I))
    -1
    sage: x = polygen(ZZ)
    sage: QQ((3*x)/(4*x))
    3/4

TEST::

    sage: Q = RationalField()
    sage: Q == loads(dumps(Q))
    True
    sage: RationalField() is RationalField()
    True

AUTHORS:

- Niles Johnson (2010-08): :trac:`3893`: ``random_element()`` should pass on
  ``*args`` and ``**kwds``.

- Travis Scrimshaw (2012-10-18): Added additional docstrings for full coverage.
  Removed duplicates of ``discriminant()`` and ``signature()``.

"""

import rational
import integer
import infinity
ZZ = None

from sage.structure.parent_gens import ParentWithGens
import sage.rings.number_field.number_field_base as number_field_base
from sage.misc.fast_methods import Singleton

class RationalField(Singleton, number_field_base.NumberField):
    r"""
    The class ``RationalField`` represents the field `\QQ` of rational numbers.

    EXAMPLES::

        sage: a = long(901824309821093821093812093810928309183091832091)
        sage: b = QQ(a); b
        901824309821093821093812093810928309183091832091
        sage: QQ(b)
        901824309821093821093812093810928309183091832091
        sage: QQ(int(93820984323))
        93820984323
        sage: QQ(ZZ(901824309821093821093812093810928309183091832091))
        901824309821093821093812093810928309183091832091
        sage: QQ('-930482/9320842317')
        -930482/9320842317
        sage: QQ((-930482, 9320842317))
        -930482/9320842317
        sage: QQ([9320842317])
        9320842317
        sage: QQ(pari(39029384023840928309482842098430284398243982394))
        39029384023840928309482842098430284398243982394
        sage: QQ('sage')
        Traceback (most recent call last):
        ...
        TypeError: unable to convert sage to a rational

    Conversion from the reals to the rationals is done by default using
    continued fractions.

    ::

        sage: QQ(RR(3929329/32))
        3929329/32
        sage: QQ(-RR(3929329/32))
        -3929329/32
        sage: QQ(RR(1/7)) - 1/7
        0

    If you specify an optional second base argument, then the string
    representation of the float is used.

    ::

        sage: QQ(23.2, 2)
        6530219459687219/281474976710656
        sage: 6530219459687219.0/281474976710656
        23.20000000000000
        sage: a = 23.2; a
        23.2000000000000
        sage: QQ(a, 10)
        116/5

    Here's a nice example involving elliptic curves::

        sage: E = EllipticCurve('11a')
        sage: L = E.lseries().at1(300)[0]; L
        0.2538418608559106843377589233...
        sage: O = E.period_lattice().omega(); O
        1.26920930427955
        sage: t = L/O; t
        0.200000000000000
        sage: QQ(RealField(45)(t))
        1/5
    """
    def __new__(cls):
        """
        This method actually is not needed for using :class:`RationalField`.
        But it is used to unpickle some very old pickles.

        TESTS::

            sage: RationalField() in Fields() # indirect doctest
            True

        """
        try:
            from sage.rings.rational_field import QQ
            return QQ
        except BaseException:
            import sage
            return sage.rings.number_field.number_field_base.NumberField.__new__(cls)

    def __init__(self):
        r"""
        We create the rational numbers `\QQ`, and call a few functions::

            sage: Q = RationalField(); Q
            Rational Field
            sage: Q.characteristic()
            0
            sage: Q.is_field()
            True
            sage: Q.category()
            Category of quotient fields
            sage: Q.zeta()
            -1

        We next illustrate arithmetic in `\QQ`.

        ::

            sage: Q('49/7')
            7
            sage: type(Q('49/7'))
            <type 'sage.rings.rational.Rational'>
            sage: a = Q('19/374'); b = Q('17/371'); print a, b
            19/374 17/371
            sage: a + b
            13407/138754
            sage: b + a
            13407/138754
            sage: a * b
            19/8162
            sage: b * a
            19/8162
            sage: a - b
            691/138754
            sage: b - a
            -691/138754
            sage: a / b
            7049/6358
            sage: b / a
            6358/7049
            sage: b < a
            True
            sage: a < b
            False

        Next finally illustrate arithmetic with automatic coercion. The
        types that coerce into the rational field include ``str, int,
        long, Integer``.

        ::

            sage: a + Q('17/371')
            13407/138754
            sage: a * 374
            19
            sage: 374 * a
            19
            sage: a/19
            1/374
            sage: a + 1
            393/374

        TESTS::

            sage: TestSuite(QQ).run()
            sage: QQ.variable_name()
            'x'
            sage: QQ.variable_names()
            ('x',)
        """
        from sage.categories.basic import QuotientFields
        ParentWithGens.__init__(self, self, category = QuotientFields())
        self._assign_names(('x',),normalize=False) # ???
        self._populate_coercion_lists_(element_constructor=rational.Rational, init_no_parent=True)

    def _repr_(self):
        """
        Return a string representation of ``self``.

        EXAMPLES::

            sage: QQ # indirect doctest
            Rational Field
        """
        return "Rational Field"

    def _repr_option(self, key):
        """
        Metadata about the :meth:`_repr_` output.

        See :meth:`sage.structure.parent._repr_option` for details.

        EXAMPLES::

            sage: QQ._repr_option('element_is_atomic')
            True
        """
        if key == 'element_is_atomic':
            return True
        return super(RationalField, self)._repr_option(key)

    def _latex_(self):
        r"""
        Return a latex representation of ``self``.

        EXAMPLES::

            sage: latex(QQ) # indirect doctest
            \Bold{Q}
        """
        return "\Bold{Q}"

    def __reduce__(self):
        r"""
        Used for pickling `\QQ`.

        EXAMPLES::

           sage: loads(dumps(QQ)) is QQ
           True
        """
        return RationalField, tuple([])

    def __len__(self):
        """
        Return the number of elements in ``self``.

        Since this does not have a size, this throws a ``TypeError``.

        EXAMPLES::

            sage: len(QQ)
            Traceback (most recent call last):
            ...
            TypeError: len() of unsized object
        """
        raise TypeError('len() of unsized object')

    def construction(self):
        r"""
        Returns a pair ``(functor, parent)`` such that ``functor(parent)``
        returns ``self``.

        This is the construction of `\QQ` as the fraction field of `\ZZ`.

        EXAMPLES::

            sage: QQ.construction()
            (FractionField, Integer Ring)
        """
        from sage.categories.pushout import FractionField
        import integer_ring
        return FractionField(), integer_ring.ZZ

    def completion(self, p, prec, extras = {}):
        r"""
        Return the completion of `\QQ` at `p`.

        EXAMPLES::

            sage: QQ.completion(infinity, 53)
            Real Field with 53 bits of precision
            sage: QQ.completion(5, 15, {'print_mode': 'bars'})
            5-adic Field with capped relative precision 15
        """
        if p == infinity.Infinity:
            from sage.rings.real_mpfr import create_RealField
            return create_RealField(prec, **extras)
        else:
            from sage.rings.padics.factory import Qp
            return Qp(p, prec, **extras)

    def _coerce_map_from_(self, S):
        """
        Return a coerce map from ``S``.

        EXAMPLES::

            sage: f = QQ.coerce_map_from(ZZ); f # indirect doctest
            Natural morphism:
              From: Integer Ring
              To:   Rational Field
            sage: f(3)
            3
            sage: f(3^99) - 3^99
            0
            sage: f = QQ.coerce_map_from(int); f # indirect doctest
            Native morphism:
              From: Set of Python objects of type 'int'
              To:   Rational Field
            sage: f(44)
            44

        ::

            sage: QQ.coerce_map_from(long) # indirect doctest
            Composite map:
              From: Set of Python objects of type 'long'
              To:   Rational Field
              Defn:   Native morphism:
                      From: Set of Python objects of type 'long'
                      To:   Integer Ring
                    then
                      Natural morphism:
                      From: Integer Ring
                      To:   Rational Field
        """
        global ZZ
        if ZZ is None:
            import integer_ring
            ZZ = integer_ring.ZZ
        if S is ZZ:
            return rational.Z_to_Q()
        elif S is int:
            return rational.int_to_Q()
        elif ZZ.has_coerce_map_from(S):
            return rational.Z_to_Q() * ZZ._internal_coerce_map_from(S)

    def _is_valid_homomorphism_(self, codomain, im_gens):
        """
        Check to see if the map into ``codomain`` determined by ``im_gens`` is
        a valid homomorphism.

        EXAMPLES::

            sage: QQ._is_valid_homomorphism_(ZZ, [1])
            False
            sage: QQ._is_valid_homomorphism_(QQ, [1])
            True
            sage: QQ._is_valid_homomorphism_(RR, [1])
            True
            sage: QQ._is_valid_homomorphism_(RR, [2])
            False
        """
        try:
            return im_gens[0] == codomain._coerce_(self.gen(0))
        except TypeError:
            return False

    def __iter__(self):
        r"""
        Creates an iterator that generates the rational numbers without
        repetition, in order of the height.

        See also :meth:`range_by_height()`.

        EXAMPLES:

        The first 17 rational numbers, ordered by height::

            sage: import itertools
            sage: lst = [a for a in itertools.islice(Rationals(),17)]
            sage: lst
            [0, 1, -1, 1/2, -1/2, 2, -2, 1/3, -1/3, 3, -3, 2/3, -2/3, 3/2, -3/2, 1/4, -1/4]
            sage: [a.height() for a in lst]
            [1, 1, 1, 2, 2, 2, 2, 3, 3, 3, 3, 3, 3, 3, 3, 4, 4]
        """

        #The previous version of this function, implemented by Nils
        #Bruin, used the sequence defined by $a_0=0$ and
        #$a_{n+1}=\frac{1}{2\lfloor a_n\rfloor+1-a_n}$ and generated the
        #sequence $$a_0,a_1,-a_1,a_2,-a_2,\ldots$$.  This is [A002487]
        #in Sloane's encyclopedia, attributed to [Stern].  It is not
        #monotone in height, but has other interesting properties
        #described in [CalkinWilf].
        #REFERENCES:
        #  [A002487] Sloane's OLEIS,
        #    http://oeis.org/classic/A002487
        #  [CalkinWilf] N. Calkin and H.S. Wilf, Recounting the
        #    rationals, American Mathematical Monthly 107 (2000),
        #    360--363
        #  [Stern] M.A. Stern, Ueber eine zahlentheoretische Funktion,
        #    Journal fuer die reine und angewandte Mathematik 55
        #    (1858), 193--220
        #
        # [beginning of Nils' code]
        #from sage.rings.arith import integer_floor as floor
        #
        #n=self(0)
        #yield n
        #while True:
        #  n=1/(2*floor(n)+1-n)
        #  yield n
        #  yield -n
        # [end of Nils' code]

        yield self(0)
        yield self(1)
        yield self(-1)
        height = integer.Integer(1)
        while True:
            height = height + 1
            for other in range(1, height):
                if height.gcd(other) == 1:
                    yield self(other/height)
                    yield self(-other/height)
                    yield self(height/other)
                    yield self(-height/other)

    def range_by_height(self, start, end=None):
        r"""
        Range function for rational numbers, ordered by height.

        Returns a Python generator for the list of rational numbers with
        heights in ``range(start, end)``. Follows the same
        convention as Python range, see ``range?`` for details.

        See also ``__iter__()``.

        EXAMPLES:

        All rational numbers with height strictly less than 4::

            sage: list(QQ.range_by_height(4))
            [0, 1, -1, 1/2, -1/2, 2, -2, 1/3, -1/3, 3, -3, 2/3, -2/3, 3/2, -3/2]
            sage: [a.height() for a in QQ.range_by_height(4)]
            [1, 1, 1, 2, 2, 2, 2, 3, 3, 3, 3, 3, 3, 3, 3]

        All rational numbers with height 2::

            sage: list(QQ.range_by_height(2, 3))
            [1/2, -1/2, 2, -2]

        Nonsensical integer arguments will return an empty generator::

            sage: list(QQ.range_by_height(3, 3))
            []
            sage: list(QQ.range_by_height(10, 1))
            []

        There are no rational numbers with height `\leq 0`::

            sage: list(QQ.range_by_height(-10, 1))
            []
        """
        if end is None:
            end = start
            start = 1
        if start < 1:
            start = 1
        for height in ZZ.range(start, end):
            if height == 1:
                yield self(0)
                yield self(1)
                yield self(-1)
            for other in ZZ.range(1, height):
                if height.gcd(other) == 1:
                    yield self(other/height)
                    yield self(-other/height)
                    yield self(height/other)
                    yield self(-height/other)

    def primes_of_bounded_norm_iter(self, B):
        r"""
        Iterator yielding all primes less than or equal to `B`.

        INPUT:

        - ``B`` -- a positive integer; upper bound on the primes generated.

        OUTPUT:

        An iterator over all integer primes less than or equal to `B`.

        .. note::

            This function exists for compatibility with the related number
            field method, though it returns prime integers, not ideals.

        EXAMPLES::

            sage: it = QQ.primes_of_bounded_norm_iter(10)
            sage: list(it)
            [2, 3, 5, 7]
            sage: list(QQ.primes_of_bounded_norm_iter(1))
            []
        """
        try:
            B = ZZ(B.ceil())
        except (TypeError, AttributeError):
            raise TypeError("%s is not valid bound on prime ideals" % B)

        if B<2:
            raise StopIteration

        from sage.rings.arith import primes
        for p in primes(B+1):
            yield p

    def discriminant(self):
        """
        Return the discriminant of the field of rational numbers, which is 1.

        EXAMPLES::

            sage: QQ.discriminant()
            1
        """
        return integer.Integer(1)

    def absolute_discriminant(self):
        """
        Return the absolute discriminant, which is 1.

        EXAMPLES::

            sage: QQ.absolute_discriminant()
            1
        """
        return self.discriminant()

    def relative_discriminant(self):
        """
        Return the relative discriminant, which is 1.

        EXAMPLES::

            sage: QQ.relative_discriminant()
            1
        """
        return self.discriminant()

    def class_number(self):
        """
        Return the class number of the field of rational numbers, which is 1.

        EXAMPLES::

            sage: QQ.class_number()
            1
        """
        return integer.Integer(1)

    def signature(self):
        r"""
        Return the signature of the rational field, which is `(1,0)`, since
        there are 1 real and no complex embeddings.

        EXAMPLES::

            sage: QQ.signature()
            (1, 0)
        """
        return (integer.Integer(1), integer.Integer(0))

    def embeddings(self, K):
        r"""
        Return list of the one embedding of `\QQ` into `K`, if it exists.

        EXAMPLES::

            sage: QQ.embeddings(QQ)
            [Ring Coercion endomorphism of Rational Field]
            sage: QQ.embeddings(CyclotomicField(5))
            [Ring Coercion morphism:
              From: Rational Field
              To:   Cyclotomic Field of order 5 and degree 4]

        `K` must have characteristic 0::

            sage: QQ.embeddings(GF(3))
            Traceback (most recent call last):
            ...
            ValueError: no embeddings of the rational field into K.
        """
        if K.characteristic() != 0:
            raise ValueError("no embeddings of the rational field into K.")
        return [self.hom(K)]

    def places(self, all_complex=False, prec=None):
        r"""
        Return the collection of all infinite places of self, which
        in this case is just the embedding of self into `\RR`.

        By default, this returns homomorphisms into ``RR``.  If
        ``prec`` is not None, we simply return homomorphisms into
        ``RealField(prec)`` (or ``RDF`` if ``prec=53``).

        There is an optional flag ``all_complex``, which defaults to
        False.  If ``all_complex`` is True, then the real embeddings
        are returned as embeddings into the corresponding complex
        field.

        For consistency with non-trivial number fields.

        EXAMPLES::

            sage: QQ.places()
            [Ring morphism:
              From: Rational Field
              To:   Real Field with 53 bits of precision
              Defn: 1 |--> 1.00000000000000]
            sage: QQ.places(prec=53)
            [Ring morphism:
              From: Rational Field
              To:   Real Double Field
              Defn: 1 |--> 1.0]
            sage: QQ.places(prec=200, all_complex=True)
            [Ring morphism:
              From: Rational Field
              To:   Complex Field with 200 bits of precision
              Defn: 1 |--> 1.0000000000000000000000000000000000000000000000000000000000]
        """
        import sage.rings.all
        if prec is None:
            R = sage.rings.all.RR
            C = sage.rings.all.CC
        elif prec == 53:
            R = sage.rings.all.RDF
            C = sage.rings.all.CDF
        elif prec == infinity.Infinity:
            R = sage.rings.all.AA
            C = sage.rings.all.QQbar
        else:
            R = sage.rings.all.RealField(prec)
            C = sage.rings.all.ComplexField(prec)
        domain = C if all_complex else R
        return [self.hom([domain(1)])]

    def complex_embedding(self, prec=53):
        """
        Return embedding of the rational numbers into the complex numbers.

        EXAMPLES::

            sage: QQ.complex_embedding()
            Ring morphism:
              From: Rational Field
              To:   Complex Field with 53 bits of precision
              Defn: 1 |--> 1.00000000000000
            sage: QQ.complex_embedding(20)
            Ring morphism:
              From: Rational Field
              To:   Complex Field with 20 bits of precision
              Defn: 1 |--> 1.0000
        """
        import complex_field
        CC = complex_field.ComplexField(prec)
        return self.hom([CC(1)])

    def residue_field(self, p, check=True):
        r"""
        Return the residue field of `\QQ` at the prime `p`, for
        consistency with other number fields.

        INPUT:

        -  ``p`` - a prime integer.

        -  ``check`` (default True) - if True check the primality of
           `p`, else do not.

        OUTPUT: The residue field at this prime.

        EXAMPLES::

            sage: QQ.residue_field(5)
            Residue field of Integers modulo 5
            sage: QQ.residue_field(next_prime(10^9))
            Residue field of Integers modulo 1000000007
        """
        from sage.rings.finite_rings.residue_field import ResidueField
        return ResidueField(ZZ.ideal(p), check=check)

    def gens(self):
        r"""
        Return a tuple of generators of `\QQ` which is only ``(1,)``.

        EXAMPLES::

            sage: QQ.gens()
            (1,)
        """
        return (self(1), )

    def gen(self, n=0):
        r"""
        Return the ``n``-th generator of `\QQ`.

        There is only the 0-th generator which is 1.

        EXAMPLES::

            sage: QQ.gen()
            1
        """
        if n == 0:
            return self(1)
        else:
            raise IndexError("n must be 0")

    def degree(self):
        r"""
        Return the degree of `\QQ` which is 1.

        EXAMPLES::

            sage: QQ.degree()
            1
        """
        return integer.Integer(1)

    def absolute_degree(self):
        r"""
        Return the absolute degree of `\QQ` which is 1.

        EXAMPLES::

            sage: QQ.absolute_degree()
            1
        """
        return integer.Integer(1)

    def ngens(self):
        r"""
        Return the number of generators of `\QQ` which is 1.

        EXAMPLES::

            sage: QQ.ngens()
            1
        """
        return integer.Integer(1)

    def is_absolute(self):
        r"""
        `\QQ` is an absolute extension of `\QQ`.

        EXAMPLES::

            sage: QQ.is_absolute()
            True
        """
        return True

    def is_subring(self, K):
        r"""
        Return ``True`` if `\QQ` is a subring of `K`.

        We are only able to determine this in some cases, e.g., when
        `K` is a field or of positive characteristic.

        EXAMPLES::

            sage: QQ.is_subring(QQ)
            True
            sage: QQ.is_subring(QQ['x'])
            True
            sage: QQ.is_subring(GF(7))
            False
            sage: QQ.is_subring(CyclotomicField(7))
            True
            sage: QQ.is_subring(ZZ)
            False
            sage: QQ.is_subring(Frac(ZZ))
            True
        """
        if K.is_field():
            return K.characteristic() == 0
        if K.characteristic() != 0:
            return False
        try:
            self.embeddings(K)
        except (TypeError, ValueError):
            return False
        return True

    def is_field(self, proof = True):
        """
        Return ``True``, since the rational field is a field.

        EXAMPLES::

            sage: QQ.is_field()
            True
        """
        return True

    def is_finite(self):
        """
        Return ``False``, since the rational field is not finite.

        EXAMPLES::

            sage: QQ.is_finite()
            False
        """
        return False

    def is_prime_field(self):
        r"""
        Return ``True`` since `\QQ` is a prime field.

        EXAMPLES::

            sage: QQ.is_prime_field()
            True
        """
        return True

    def characteristic(self):
        r"""
        Return 0 since the rational field has characteristic 0.

        EXAMPLES::

            sage: c = QQ.characteristic(); c
            0
            sage: parent(c)
            Integer Ring
        """
        return integer.Integer(0)

    def maximal_order(self):
        r"""
        Return the maximal order of the rational numbers, i.e., the ring
        `\ZZ` of integers.

        EXAMPLES::

            sage: QQ.maximal_order()
            Integer Ring
            sage: QQ.ring_of_integers ()
            Integer Ring
        """
        from integer_ring import ZZ
        return ZZ

    def number_field(self):
        r"""
        Return the number field associated to `\QQ`. Since `\QQ` is a number
        field, this just returns `\QQ` again.

        EXAMPLES::

            sage: QQ.number_field() is QQ
            True
        """
        return self

    def power_basis(self):
        r"""
        Return a power basis for this number field over its base field.

        The power basis is always ``[1]`` for the rational field. This method
        is defined to make the rational field behave more like a number
        field.

        EXAMPLES::

            sage: QQ.power_basis()
            [1]
        """
        return [ self.gen() ]

    def extension(self, poly, names, check=True, embedding=None):
        r"""
        Create a field extension of `\QQ`.

        EXAMPLES:

        We make a single absolute extension::

            sage: K.<a> = QQ.extension(x^3 + 5); K
            Number Field in a with defining polynomial x^3 + 5

        We make an extension generated by roots of two polynomials::

            sage: K.<a,b> = QQ.extension([x^3 + 5, x^2 + 3]); K
            Number Field in a with defining polynomial x^3 + 5 over its base field
            sage: b^2
            -3
            sage: a^3
            -5
        """
        from sage.rings.number_field.all import NumberField
        return NumberField(poly, names=names, check=check, embedding=embedding)

    def algebraic_closure(self):
        r"""
        Return the algebraic closure of self (which is `\QQbar`).

        EXAMPLES::

            sage: QQ.algebraic_closure()
            Algebraic Field
        """
        from sage.rings.all import QQbar
        return QQbar

    def order(self):
        r"""
        Return the order of `\QQ` which is `\infty`.

        EXAMPLES::

            sage: QQ.order()
            +Infinity
        """
        return infinity.infinity

    def _an_element_(self):
        r"""
        Return an element of `\QQ`.

        EXAMPLES::

            sage: QQ.an_element() # indirect doctest
            1/2
        """
        return rational.Rational((1,2))

    def some_elements(self):
        r"""
<<<<<<< HEAD
        Return some elements of this rational field.

        See :func:`TestSuite` for a typical use case.

        INPUT:

        Nothing.

        OUTPUT:

        An iterator of 100 elements of this rational field.
=======
        Return some elements of `\QQ`.

        See :func:`TestSuite` for a typical use case.

        OUTPUT:

        An iterator over 100 elements of `\QQ`.
>>>>>>> 2c1c39d9

        EXAMPLES::

            sage: tuple(QQ.some_elements())
            (1/2, -1/2, 2, -2,
             0, 1, -1, 42,
             2/3, -2/3, 3/2, -3/2,
             4/5, -4/5, 5/4, -5/4,
             6/7, -6/7, 7/6, -7/6,
             8/9, -8/9, 9/8, -9/8,
             10/11, -10/11, 11/10, -11/10,
             12/13, -12/13, 13/12, -13/12,
             14/15, -14/15, 15/14, -15/14,
             16/17, -16/17, 17/16, -17/16,
             18/19, -18/19, 19/18, -19/18,
             20/441, -20/441, 441/20, -441/20,
             22/529, -22/529, 529/22, -529/22,
             24/625, -24/625, 625/24, -625/24,
             ...)
        """
        yield self.an_element()
        yield -self.an_element()
        yield 1/self.an_element()
        yield -1/self.an_element()
        yield self(0)
        yield self(1)
        yield self(-1)
        yield self(42)
        for n in range(1, 24):
            a = 2*n
            b = (2*n + 1)**(n//10 + 1)
            yield rational.Rational((a, b))
            yield rational.Rational((-a, b))
            yield rational.Rational((b, a))
            yield rational.Rational((-b, a))

    def random_element(self, num_bound=None, den_bound=None, *args, **kwds):
        """
        Return an random element of `\QQ`.

        Elements are constructed by randomly choosing integers
        for the numerator and denominator, not neccessarily coprime.

        INPUT:

        -  ``num_bound`` -- a positive integer, specifying a bound
           on the absolute value of the numerator.
           If absent, no bound is enforced.

        -  ``den_bound`` -- a positive integer, specifying a bound
           on the value of the denominator.
           If absent, the bound for the numerator will be reused.

        Any extra positional or keyword arguments are passed through to
        :meth:`sage.rings.integer_ring.IntegerRing_class.random_element`.

        EXAMPLES::

            sage: QQ.random_element()
            -4
            sage: QQ.random_element()
            0
            sage: QQ.random_element()
            -1/2

        In the following example, the resulting numbers range from
        -5/1 to 5/1 (both inclusive),
        while the smallest possible positive value is 1/10::

            sage: QQ.random_element(5, 10)
            -2/7

        Extra positional or keyword arguments are passed through::

            sage: QQ.random_element(distribution='1/n')
            0
            sage: QQ.random_element(distribution='1/n')
            -1

        """
        global ZZ
        if ZZ is None:
            import integer_ring
            ZZ = integer_ring.ZZ
        if num_bound is None:
            num = ZZ.random_element(*args, **kwds)
            den = ZZ.random_element(*args, **kwds)
            while den == 0: den = ZZ.random_element(*args, **kwds)
            return self((num, den))
        else:
            if num_bound == 0:
                num_bound = 2
            if den_bound is None:
                den_bound = num_bound
                if den_bound < 1:
                    den_bound = 2
            num = ZZ.random_element(-num_bound, num_bound+1, *args, **kwds)
            den = ZZ.random_element(1, den_bound+1, *args, **kwds)
            while den == 0: den = ZZ.random_element(1, den_bound+1, *args, **kwds)
            return self((num,den))

    def zeta(self, n=2):
        """
        Return a root of unity in ``self``.

        INPUT:

        -  ``n`` -- integer (default: 2) order of the root of
           unity

        EXAMPLES::

            sage: QQ.zeta()
            -1
            sage: QQ.zeta(2)
            -1
            sage: QQ.zeta(1)
            1
            sage: QQ.zeta(3)
            Traceback (most recent call last):
            ...
            ValueError: no n-th root of unity in rational field
        """
        if n == 1:
            return rational.Rational(1)
        elif n == 2:
            return rational.Rational(-1)
        else:
            raise ValueError("no n-th root of unity in rational field")


    def selmer_group(self, S, m, proof=True, orders=False):
        r"""
        Compute the group `\QQ(S,m)`.

        INPUT:

        - ``S`` -- a set of primes

        - ``m`` -- a positive integer

        - ``proof`` -- ignored

        - ``orders`` (default False) -- if True, output two lists, the
          generators and their orders

        OUTPUT:

        A list of generators of `\QQ(S,m)` (and, optionally, their
        orders in `\QQ^\times/(\QQ^\times)^m`).  This is the subgroup
        of `\QQ^\times/(\QQ^\times)^m` consisting of elements `a` such
        that the valuation of `a` is divisible by `m` at all primes
        not in `S`.  It is equal to the group of `S`-units modulo
        `m`-th powers.  The group `\QQ(S,m)` contains the subgroup of
        those `a` such that `\QQ(\sqrt[m]{a})/\QQ` is unramified at
        all primes of `\QQ` outside of `S`, but may contain it
        properly when not all primes dividing `m` are in `S`.

        EXAMPLES::

            sage: QQ.selmer_group((), 2)
            [-1]
            sage: QQ.selmer_group((3,), 2)
            [-1, 3]
            sage: QQ.selmer_group((5,), 2)
            [-1, 5]

        The previous examples show that the group generated by the
        output may be strictly larger than the 'true' Selmer group of
        elements giving extensions unramified outside `S`.

        When `m` is even, `-1` is a generator of order `2`::

            sage: QQ.selmer_group((2,3,5,7,), 2, orders=True)
            ([-1, 2, 3, 5, 7], [2, 2, 2, 2, 2])
            sage: QQ.selmer_group((2,3,5,7,), 3, orders=True)
            ([2, 3, 5, 7], [3, 3, 3, 3])
        """
        gens = list(S)
        ords = [ZZ(m)] * len(S)
        if m % 2 == 0:
            gens = [ZZ(-1)] + gens
            ords = [ZZ(2)] + ords
        if orders:
            return gens, ords
        else:
            return gens

    def selmer_group_iterator(self, S, m, proof=True):
        r"""
        Return an iterator through elements of the finite group `\QQ(S,m)`.

        INPUT:

        - ``S`` -- a set of primes

        - ``m`` -- a positive integer

        - ``proof`` -- ignored

        OUTPUT:

        An iterator yielding the distinct elements of `\QQ(S,m)`.  See
        the docstring for :meth:`selmer_group` for more information.

        EXAMPLES::

            sage: list(QQ.selmer_group_iterator((), 2))
            [1, -1]
            sage: list(QQ.selmer_group_iterator((2,), 2))
            [1, 2, -1, -2]
            sage: list(QQ.selmer_group_iterator((2,3), 2))
            [1, 3, 2, 6, -1, -3, -2, -6]
            sage: list(QQ.selmer_group_iterator((5,), 2))
            [1, 5, -1, -5]
        """
        KSgens, ords = self.selmer_group(S=S, m=m, proof=proof, orders=True)
        one = self.one()
        from sage.misc.all import prod
        from itertools import product
        for ev in product(*[range(o) for o in ords]):
            yield prod((p**e for p,e in zip(KSgens, ev)), one)


    #################################
    ## Coercions to interfaces
    #################################
    def _gap_init_(self):
        r"""
        Return the GAP representation of `\QQ`.

        EXAMPLES::

            sage: gap(QQ) # indirect doctest
            Rationals
        """
        return 'Rationals'

    def _magma_init_(self, magma):
        r"""
        Return the magma representation of `\QQ`.

        EXAMPLES::

            sage: magma(QQ)      # optional - magma # indirect doctest
            Rational Field

        TESTS:

        See :trac:`5521`::

            sage: loads(dumps(QQ)) == QQ  # optional - magma
            True
        """
        return 'RationalField()'

    def _macaulay2_init_(self):
        r"""
        Return the macaulay2 representation of `\QQ`.

        EXAMPLES::

            sage: macaulay2(QQ)   # optional - macaulay2 # indirect doctest
            QQ
        """
        return "QQ"

    def _axiom_init_(self):
        r"""
        Return the axiom/fricas representation of `\QQ`.

        EXAMPLES::

           sage: axiom(QQ)    #optional - axiom # indirect doctest
           Fraction Integer
           sage: fricas(QQ)   #optional - fricas # indirect doctest
           Fraction(Integer)

        """
        return 'Fraction Integer'

    _fricas_init_ = _axiom_init_

    def _sage_input_(self, sib, coerced):
        r"""
        Produce an expression which will reproduce this value when evaluated.

        EXAMPLES::

            sage: sage_input(QQ, verify=True)
            # Verified
            QQ
            sage: from sage.misc.sage_input import SageInputBuilder
            sage: QQ._sage_input_(SageInputBuilder(), False)
            {atomic:QQ}
        """
        return sib.name('QQ')

    def _factor_univariate_polynomial(self, f):
        """
        Factor the univariate polynomial ``f``.

        INPUT:

        - ``f`` -- a univariate polynomial defined over the rationals

        OUTPUT:

        - A factorization of ``f`` over the rationals into a unit and monic
          irreducible factors

        .. NOTE::

            This is a helper method for
            :meth:`sage.rings.polynomial.polynomial_element.Polynomial.factor`.

            This method calls PARI to compute the factorization.

        TESTS::

            sage: R.<x> = QQ[]
            sage: QQ._factor_univariate_polynomial( x )
            x
            sage: QQ._factor_univariate_polynomial( 2*x )
            (2) * x
            sage: QQ._factor_univariate_polynomial( (x^2 - 1/4)^4 )
            (x - 1/2)^4 * (x + 1/2)^4
            sage: QQ._factor_univariate_polynomial( (2*x + 1) * (3*x^2 - 5)^2 )
            (18) * (x + 1/2) * (x^2 - 5/3)^2
            sage: f = prod((k^2*x^k + k)^(k-1) for k in primes(10))
            sage: QQ._factor_univariate_polynomial(f)
            (1751787911376562500) * (x^2 + 1/2) * (x^3 + 1/3)^2 * (x^5 + 1/5)^4 * (x^7 + 1/7)^6
            sage: QQ._factor_univariate_polynomial( 10*x^5 - 1 )
            (10) * (x^5 - 1/10)
            sage: QQ._factor_univariate_polynomial( 10*x^5 - 10 )
            (10) * (x - 1) * (x^4 + x^3 + x^2 + x + 1)

        """
        G = list(f._pari_with_name().factor())

        # normalize the leading coefficients
        F = [(f.parent()(g).monic(), int(e)) for (g,e) in zip(*G)]

        from sage.structure.factorization import Factorization
        return Factorization(F, f.leading_coefficient())

QQ = RationalField()
Q = QQ

def is_RationalField(x):
    """
    Check to see if ``x`` is the rational field.

    EXAMPLES::

        sage: from sage.rings.rational_field import is_RationalField as is_RF
        sage: is_RF(QQ)
        True
        sage: is_RF(ZZ)
        False
    """
    return isinstance(x, RationalField)

def frac(n,d):
    """
    Return the fraction ``n/d``.

    EXAMPLES::

        sage: from sage.rings.rational_field import frac
        sage: frac(1,2)
        1/2
    """
    return rational.Rational(n)/rational.Rational(d)<|MERGE_RESOLUTION|>--- conflicted
+++ resolved
@@ -958,27 +958,13 @@
 
     def some_elements(self):
         r"""
-<<<<<<< HEAD
-        Return some elements of this rational field.
+        Return some elements of `\QQ`.
 
         See :func:`TestSuite` for a typical use case.
 
-        INPUT:
-
-        Nothing.
-
         OUTPUT:
 
-        An iterator of 100 elements of this rational field.
-=======
-        Return some elements of `\QQ`.
-
-        See :func:`TestSuite` for a typical use case.
-
-        OUTPUT:
-
         An iterator over 100 elements of `\QQ`.
->>>>>>> 2c1c39d9
 
         EXAMPLES::
 
