--- conflicted
+++ resolved
@@ -480,11 +480,8 @@
     """
 
     def __init__(self, base_ring, name=None, default_prec=20, sparse=False,
-<<<<<<< HEAD
-                 use_lazy_mpoly_ring=False, implementation=None):
-=======
-                 use_lazy_mpoly_ring=False, category=None):
->>>>>>> c022e36f
+                 use_lazy_mpoly_ring=False, implementation=None,
+                 category=None):
         """
         Initializes a power series ring.
 
@@ -500,15 +497,15 @@
         -  ``sparse`` - whether or not power series are
            sparse
 
-        - ``implementation`` -- either ``poly``, ``mpoly``, or
-          ``pari``.  The default is ``pari`` if the base field is a
-          PARI finite field, and ``poly`` otherwise.
+        - ``implementation`` -- either ``'poly'``, ``'mpoly'``, or
+          ``'pari'``.  The default is ``'pari'`` if the base field is
+          a PARI finite field, and ``'poly'`` otherwise.
 
         - ``use_lazy_mpoly_ring`` -- This option is deprecated; use
-          ``implementation=mpoly`` instead.
+          ``implementation='mpoly'`` instead.
 
         If the base ring is a polynomial ring, then the option
-        ``implementation=mpoly`` causes computations to be done with
+        ``implementation='mpoly'`` causes computations to be done with
         multivariate polynomials instead of a univariate polynomial
         ring over the base ring.  Only use this for dense power series
         where you won't do too much arithmetic, but the arithmetic you
