r"""
Power Series Rings

Power series rings are constructed in the standard Sage
fashion.  See also :doc:`multi_power_series_ring`.

EXAMPLES:

Construct rings and elements::

    sage: R.<t> = PowerSeriesRing(QQ)
    sage: R.random_element(6)  # random
    -4 - 1/2*t^2 - 1/95*t^3 + 1/2*t^4 - 12*t^5 + O(t^6)

::

    sage: R.<t,u,v> = PowerSeriesRing(QQ); R
    Multivariate Power Series Ring in t, u, v over Rational Field
    sage: p = -t + 1/2*t^3*u - 1/4*t^4*u + 2/3*v^5 + R.O(6); p
    -t + 1/2*t^3*u - 1/4*t^4*u + 2/3*v^5 + O(t, u, v)^6
    sage: p in R
    True

The default precision is specified at construction, but does not
bound the precision of created elements.

::

    sage: R.<t> = PowerSeriesRing(QQ, default_prec=5)
    sage: R.random_element(6)  # random
    1/2 - 1/4*t + 2/3*t^2 - 5/2*t^3 + 2/3*t^5 + O(t^6)

Construct univariate power series from a list of coefficients::

    sage: S = R([1, 3, 5, 7]); S
    1 + 3*t + 5*t^2 + 7*t^3

An iterated example::

    sage: R.<t> = PowerSeriesRing(ZZ)
    sage: S.<t2> = PowerSeriesRing(R)
    sage: S
    Power Series Ring in t2 over Power Series Ring in t over Integer Ring
    sage: S.base_ring()
    Power Series Ring in t over Integer Ring

Sage can compute with power series over the symbolic ring.

::

    sage: K.<t> = PowerSeriesRing(SR, default_prec=5)
    sage: a, b, c = var('a,b,c')
    sage: f = a + b*t + c*t^2 + O(t^3)
    sage: f*f
    a^2 + 2*a*b*t + (b^2 + 2*a*c)*t^2 + O(t^3)
    sage: f = sqrt(2) + sqrt(3)*t + O(t^3)
    sage: f^2
    2 + 2*sqrt(3)*sqrt(2)*t + 3*t^2 + O(t^3)

Elements are first coerced to constants in ``base_ring``, then coerced
into the ``PowerSeriesRing``::

    sage: R.<t> = PowerSeriesRing(ZZ)
    sage: f = Mod(2, 3) * t; (f, f.parent())
    (2*t, Power Series Ring in t over Ring of integers modulo 3)

We make a sparse power series.

::

    sage: R.<x> = PowerSeriesRing(QQ, sparse=True); R
    Sparse Power Series Ring in x over Rational Field
    sage: f = 1 + x^1000000
    sage: g = f*f
    sage: g.degree()
    2000000

We make a sparse Laurent series from a power series generator::

    sage: R.<t> = PowerSeriesRing(QQ, sparse=True)
    sage: latex(-2/3*(1/t^3) + 1/t + 3/5*t^2 + O(t^5))
    \frac{-\frac{2}{3}}{t^{3}} + \frac{1}{t} + \frac{3}{5}t^{2} + O(t^{5})
    sage: S = parent(1/t); S
    Sparse Laurent Series Ring in t over Rational Field

AUTHORS:

- William Stein: the code
- Jeremy Cho (2006-05-17): some examples (above)
- Niles Johnson (2010-09): implement multivariate power series
- Simon King (2012-08): use category and coercion framework, :trac:`13412`

TESTS::

    sage: R.<t> = PowerSeriesRing(QQ)
    sage: R is loads(dumps(R))
    True
    sage: TestSuite(R).run()

::

    sage: R.<x> = PowerSeriesRing(QQ, sparse=True)
    sage: R is loads(dumps(R))
    True
    sage: TestSuite(R).run()

::

    sage: M = PowerSeriesRing(QQ, 't,u,v,w', default_prec=20)
    sage: M is loads(dumps(M))
    True
    sage: TestSuite(M).run()

"""

import power_series_poly
import power_series_mpoly
import power_series_ring_element

from sage.rings.polynomial.polynomial_ring import is_PolynomialRing
from sage.rings.polynomial.multi_polynomial_ring_generic import is_MPolynomialRing
from polynomial.polynomial_ring_constructor import PolynomialRing
import laurent_series_ring
import laurent_series_ring_element
import commutative_ring
import integral_domain
import integer
from infinity import infinity
import sage.misc.latex as latex
from sage.structure.nonexact import Nonexact

from sage.interfaces.magma import MagmaElement
from sage.rings.fraction_field_element import FractionFieldElement
from sage.misc.sage_eval import sage_eval

from sage.structure.unique_representation import UniqueRepresentation
from sage.structure.category_object import normalize_names
import sage.categories.commutative_rings as commutative_rings
_CommutativeRings = commutative_rings.CommutativeRings()
import sage.categories.integral_domains as integral_domains
_IntegralDomains = integral_domains.IntegralDomains()
import sage.categories.fields as fields
_Fields = fields.Fields()

from sage.categories.complete_discrete_valuation import CompleteDiscreteValuationRings


def PowerSeriesRing(base_ring, name=None, arg2=None, names=None,
                    sparse=False, default_prec=None, order='negdeglex', num_gens=None):
    r"""
    Create a univariate or multivariate power series ring over a given
    (commutative) base ring.

    INPUT:


    -  ``base_ring`` - a commutative ring

    -  ``name``, ``names`` - name(s) of the indeterminate

    - ``default_prec`` - the default precision used if an exact object must
       be changed to an approximate object in order to do an arithmetic
       operation.  If left as ``None``, it will be set to the global
       default (20) in the univariate case, and 12 in the multivariate case.

    -  ``sparse`` - (default: ``False``) whether power series
       are represented as sparse objects.

    - ``order`` - (default: ``negdeglex``) term ordering, for multivariate case

    - ``num_gens`` - number of generators, for multivariate case


    There is a unique power series ring over each base ring with given
    variable name. Two power series over the same base ring with
    different variable names are not equal or isomorphic.

    EXAMPLES (Univariate)::

        sage: R = PowerSeriesRing(QQ, 'x'); R
        Power Series Ring in x over Rational Field

    ::

        sage: S = PowerSeriesRing(QQ, 'y'); S
        Power Series Ring in y over Rational Field

    ::

        sage: R = PowerSeriesRing(QQ, 10)
        Traceback (most recent call last):
        ...
        ValueError: variable name '10' does not start with a letter

    ::

        sage: S = PowerSeriesRing(QQ, 'x', default_prec = 15); S
        Power Series Ring in x over Rational Field
        sage: S.default_prec()
        15

    EXAMPLES (Multivariate) See also :doc:`multi_power_series_ring`::

        sage: R = PowerSeriesRing(QQ, 't,u,v'); R
        Multivariate Power Series Ring in t, u, v over Rational Field

    ::

        sage: N = PowerSeriesRing(QQ,'w',num_gens=5); N
        Multivariate Power Series Ring in w0, w1, w2, w3, w4 over Rational Field

    Number of generators can be specified before variable name without using keyword::

        sage: M = PowerSeriesRing(QQ,4,'k'); M
        Multivariate Power Series Ring in k0, k1, k2, k3 over Rational Field

    Multivariate power series can be constructed using angle bracket or double square bracket notation::

        sage: R.<t,u,v> = PowerSeriesRing(QQ, 't,u,v'); R
        Multivariate Power Series Ring in t, u, v over Rational Field

        sage: ZZ[['s,t,u']]
        Multivariate Power Series Ring in s, t, u over Integer Ring

    Sparse multivariate power series ring::

        sage: M = PowerSeriesRing(QQ,4,'k',sparse=True); M
        Sparse Multivariate Power Series Ring in k0, k1, k2, k3 over
        Rational Field

    Power series ring over polynomial ring::

        sage: H = PowerSeriesRing(PolynomialRing(ZZ,3,'z'),4,'f'); H
        Multivariate Power Series Ring in f0, f1, f2, f3 over Multivariate
        Polynomial Ring in z0, z1, z2 over Integer Ring

    Power series ring over finite field::

        sage: S = PowerSeriesRing(GF(65537),'x,y'); S
        Multivariate Power Series Ring in x, y over Finite Field of size
        65537

    Power series ring with many variables::

        sage: R = PowerSeriesRing(ZZ, ['x%s'%p for p in primes(100)]); R
        Multivariate Power Series Ring in x2, x3, x5, x7, x11, x13, x17, x19,
        x23, x29, x31, x37, x41, x43, x47, x53, x59, x61, x67, x71, x73, x79,
        x83, x89, x97 over Integer Ring

    - Use :meth:`inject_variables` to make the variables available for
      interactive use.

      ::

        sage: R.inject_variables()
        Defining x2, x3, x5, x7, x11, x13, x17, x19, x23, x29, x31, x37,
        x41, x43, x47, x53, x59, x61, x67, x71, x73, x79, x83, x89, x97

        sage: f = x47 + 3*x11*x29 - x19 + R.O(3)
        sage: f in R
        True


    Variable ordering determines how series are displayed::

        sage: T.<a,b> = PowerSeriesRing(ZZ,order='deglex'); T
        Multivariate Power Series Ring in a, b over Integer Ring
        sage: T.term_order()
        Degree lexicographic term order
        sage: p = - 2*b^6 + a^5*b^2 + a^7 - b^2 - a*b^3 + T.O(9); p
        a^7 + a^5*b^2 - 2*b^6 - a*b^3 - b^2 + O(a, b)^9

        sage: U = PowerSeriesRing(ZZ,'a,b',order='negdeglex'); U
        Multivariate Power Series Ring in a, b over Integer Ring
        sage: U.term_order()
        Negative degree lexicographic term order
        sage: U(p)
        -b^2 - a*b^3 - 2*b^6 + a^7 + a^5*b^2 + O(a, b)^9


    TESTS::

        sage: N = PowerSeriesRing(QQ,'k',num_gens=5); N
        Multivariate Power Series Ring in k0, k1, k2, k3, k4 over Rational Field

    The following behavior of univariate power series ring will eventually
    be deprecated and then changed to return a multivariate power series
    ring::

        sage: N = PowerSeriesRing(QQ,'k',5); N
        Power Series Ring in k over Rational Field
        sage: N.default_prec()
        5
        sage: L.<m> = PowerSeriesRing(QQ,5); L
        Power Series Ring in m over Rational Field
        sage: L.default_prec()
        5

    By :trac:`14084`, a power series ring belongs to the category of integral
    domains, if the base ring does::

        sage: P = ZZ[['x']]
        sage: P.category()
        Category of integral domains
        sage: TestSuite(P).run()
        sage: M = ZZ[['x','y']]
        sage: M.category()
        Category of integral domains
        sage: TestSuite(M).run()

    Otherwise, it belongs to the category of commutative rings::

        sage: P = Integers(15)[['x']]
        sage: P.category()
        Category of commutative rings
        sage: TestSuite(P).run()
        sage: M = Integers(15)[['x','y']]
        sage: M.category()
        Category of commutative rings
        sage: TestSuite(M).run()

    .. SEEALSO::

        * :func:`sage.misc.defaults.set_series_precision`
    """
    #multivariate case:
    # examples for first case:
    # PowerSeriesRing(QQ,'x,y,z')
    # PowerSeriesRing(QQ,['x','y','z'])
    # PowerSeriesRing(QQ,['x','y','z'], 3)
    if names is None and name is not None:
        names = name
    if isinstance(names, (tuple, list)) and len(names) > 1 or (isinstance(names, str) and ',' in names):
        return _multi_variate(base_ring, num_gens=arg2, names=names,
                     order=order, default_prec=default_prec, sparse=sparse)
    # examples for second case:
    # PowerSeriesRing(QQ,3,'t')
    if arg2 is None and num_gens is not None:
        arg2 = names
        names = num_gens
    if isinstance(arg2, str) and isinstance(names, (int,long,integer.Integer)):
        return _multi_variate(base_ring, num_gens=names, names=arg2,
                     order=order, default_prec=default_prec, sparse=sparse)


    # univariate case: the arguments to PowerSeriesRing used to be
    # (base_ring, name=None, default_prec=20, names=None, sparse=False),
    # and thus that is what the code below expects; this behavior is being
    # deprecated, and will eventually be removed.
    if default_prec is None and arg2 is None:
        from sage.misc.defaults import series_precision
        default_prec = series_precision()
    elif arg2 is not None:
        default_prec = arg2

    ## too many things (padics, elliptic curves) depend on this behavior,
    ## so no warning for now.
    ##
    # from sage.misc.superseded import deprecation
    # if isinstance(name, (int,long,integer.Integer)) or isinstance(arg2,(int,long,integer.Integer)):
    #     deprecation(trac_number, "This behavior of PowerSeriesRing is being deprecated in favor of constructing multivariate power series rings. (See Trac ticket #1956.)")


    # the following is the original, univariate-only code

    if isinstance(name, (int,long,integer.Integer)):
        default_prec = name
    if not names is None:
        name = names
    name = normalize_names(1, name)

    if name is None:
        raise TypeError("You must specify the name of the indeterminate of the Power series ring.")

    key = (base_ring, name, default_prec, sparse)
    if PowerSeriesRing_generic.__classcall__.is_in_cache(key):
        return PowerSeriesRing_generic(*key)

    if isinstance(name, (tuple, list)):
        assert len(name) == 1
        name = name[0]

    if not (name is None or isinstance(name, str)):
        raise TypeError("variable name must be a string or None")

    if base_ring in _Fields:
        R = PowerSeriesRing_over_field(base_ring, name, default_prec, sparse=sparse)
    elif base_ring in _IntegralDomains:
        R = PowerSeriesRing_domain(base_ring, name, default_prec, sparse=sparse)
    elif base_ring in _CommutativeRings:
        R = PowerSeriesRing_generic(base_ring, name, default_prec, sparse=sparse)
    else:
        raise TypeError("base_ring must be a commutative ring")
    return R

def _multi_variate(base_ring, num_gens=None, names=None,
                     order='negdeglex', default_prec=None, sparse=False):
    """
    Construct multivariate power series ring.
    """
    if names is None:
        raise TypeError("you must specify a variable name or names")

    if num_gens is None:
        if isinstance(names,str):
            num_gens = len(names.split(','))
        elif isinstance(names, (list, tuple)):
            num_gens = len(names)
        else:
            raise TypeError("variable names must be a string, tuple or list")
    names = normalize_names(num_gens, names)
    num_gens = len(names)
    if default_prec is None:
        default_prec = 12

    if base_ring not in commutative_rings.CommutativeRings():
        raise TypeError("base_ring must be a commutative ring")
    from sage.rings.multi_power_series_ring import MPowerSeriesRing_generic
    R = MPowerSeriesRing_generic(base_ring, num_gens, names,
                                 order=order, default_prec=default_prec, sparse=sparse)
    return R


def _single_variate():
    pass

def is_PowerSeriesRing(R):
    """
    Return True if this is a *univariate* power series ring.  This is in
    keeping with the behavior of ``is_PolynomialRing``
    versus ``is_MPolynomialRing``.

    EXAMPLES::

        sage: from sage.rings.power_series_ring import is_PowerSeriesRing
        sage: is_PowerSeriesRing(10)
        False
        sage: is_PowerSeriesRing(QQ[['x']])
        True
    """
    if isinstance(R, PowerSeriesRing_generic):
        return R.ngens() == 1
    else:
        return False

class PowerSeriesRing_generic(UniqueRepresentation, commutative_ring.CommutativeRing, Nonexact):
    """
    A power series ring.
    """
    Element = power_series_poly.PowerSeries_poly
    def __init__(self, base_ring, name=None, default_prec=None, sparse=False,
                 use_lazy_mpoly_ring=False, category=None):
        """
        Initializes a power series ring.

        INPUT:


        -  ``base_ring`` - a commutative ring

        -  ``name`` - name of the indeterminate

        -  ``default_prec`` - the default precision

        -  ``sparse`` - whether or not power series are
           sparse

        - ``use_lazy_mpoly_ring`` - if base ring is a poly ring compute with
          multivariate polynomials instead of a univariate poly over the base
          ring. Only use this for dense power series where you won't do too
          much arithmetic, but the arithmetic you do must be fast. You must
          explicitly call ``f.do_truncation()`` on an element
          for it to truncate away higher order terms (this is called
          automatically before printing).
          
        EXAMPLES:
    
        This base class inherits from :class:`~sage.rings.ring.CommutativeRing`.
        Since :trac:`11900`, it is also initialised as such, and since :trac:`14084`
        it is actually initialised as an integral domain::

            sage: R.<x> = ZZ[[]]
            sage: R.category()
            Category of integral domains
            sage: TestSuite(R).run()
    
        When the base ring `k` is a field, the ring `k[[x]]` is not only a
        commutative ring, but also a complete discrete valuation ring (CDVR).
        The appropriate (sub)category is automatically set in this case::
    
            sage: k = GF(11)
            sage: R.<x> = k[[]]
            sage: R.category()
            Category of complete discrete valuation rings
            sage: TestSuite(R).run()

        It is checked that the default precision is non-negative
        (see :trac:`19409`)::

            sage: PowerSeriesRing(ZZ, 'x', default_prec=-5)
            Traceback (most recent call last):
            ...
            ValueError: default_prec (= -5) must be non-negative

        """
        R = PolynomialRing(base_ring, name, sparse=sparse)
        self.__poly_ring = R
        self.__is_sparse = sparse
        if default_prec is None:
            from sage.misc.defaults import series_precision
            default_prec = series_precision()
        elif default_prec < 0:
            raise ValueError("default_prec (= %s) must be non-negative"
                             % default_prec)
        self.__params = (base_ring, name, default_prec, sparse)

        if use_lazy_mpoly_ring and (is_MPolynomialRing(base_ring) or \
                                    is_PolynomialRing(base_ring)):
            K = base_ring
            names = K.variable_names() + (name,)
            self.__mpoly_ring = PolynomialRing(K.base_ring(), names=names)
            assert is_MPolynomialRing(self.__mpoly_ring)
            self.Element = power_series_mpoly.PowerSeries_mpoly
        commutative_ring.CommutativeRing.__init__(self, base_ring, names=name,
                                                  category=getattr(self,'_default_category',
                                                                  _CommutativeRings))
        Nonexact.__init__(self, default_prec)
        self.__generator = self.element_class(self, R.gen(), check=True, is_gen=True)

    def variable_names_recursive(self, depth=None):
        r"""
        Return the list of variable names of this and its base rings.

        EXAMPLES::

            sage: R = QQ[['x']][['y']][['z']]
            sage: R.variable_names_recursive()
            ('x', 'y', 'z')
            sage: R.variable_names_recursive(2)
            ('y', 'z')
        """
        if depth is None:
            from sage.rings.infinity import infinity
            depth = infinity

        if depth <= 0:
            all = ()
        elif depth == 1:
            all = self.variable_names()
        else:
            my_vars = self.variable_names()
            try:
               all = self.base_ring().variable_names_recursive(depth - len(my_vars)) + my_vars
            except AttributeError:
                all = my_vars
        if len(all) > depth:
            all = all[-depth:]
        return all

    def _repr_(self):
        """
        Print out a power series ring.

        EXAMPLES::

            sage: R = GF(17)[['y']]
            sage: R
            Power Series Ring in y over Finite Field of size 17
            sage: R.__repr__()
            'Power Series Ring in y over Finite Field of size 17'
            sage: R.rename('my power series ring')
            sage: R
            my power series ring
        """
        s = "Power Series Ring in %s over %s"%(self.variable_name(), self.base_ring())
        if self.is_sparse():
            s = 'Sparse ' + s
        return s

    def is_sparse(self):
        """
        EXAMPLES::

            sage: R.<t> = PowerSeriesRing(ZZ)
            sage: t.is_sparse()
            False
            sage: R.<t> = PowerSeriesRing(ZZ, sparse=True)
            sage: t.is_sparse()
            True
        """
        return self.__is_sparse

    def is_dense(self):
        """
        EXAMPLES::

            sage: R.<t> = PowerSeriesRing(ZZ)
            sage: t.is_dense()
            True
            sage: R.<t> = PowerSeriesRing(ZZ, sparse=True)
            sage: t.is_dense()
            False
        """
        return not self.__is_sparse

    def _latex_(self):
        r"""
        Display latex representation of this power series ring.

        EXAMPLES::

            sage: R = GF(17)[['y']]
            sage: latex(R)  # indirect doctest
            \Bold{F}_{17}[[y]]
            sage: R = GF(17)[['y12']]
            sage: latex(R)
            \Bold{F}_{17}[[y_{12}]]
        """
        return "%s[[%s]]"%(latex.latex(self.base_ring()), self.latex_variable_names()[0])

    def _coerce_map_from_(self, S):
        """
        A coercion from `S` exists, if `S` coerces into ``self``'s base ring,
        or if `S` is a univariate polynomial or power series ring with the
        same variable name as self, defined over a base ring that coerces into
        ``self``'s base ring.

        EXAMPLES::

            sage: A = GF(17)[['x']]
            sage: A.has_coerce_map_from(ZZ)  # indirect doctest
            True
            sage: A.has_coerce_map_from(ZZ['x'])
            True
            sage: A.has_coerce_map_from(ZZ['y'])
            False
            sage: A.has_coerce_map_from(ZZ[['x']])
            True

        """
        if self.base_ring().has_coerce_map_from(S):
            return True
        if (is_PolynomialRing(S) or is_PowerSeriesRing(S)) and self.base_ring().has_coerce_map_from(S.base_ring()) \
           and self.variable_names()==S.variable_names():
            return True

    def _element_constructor_(self, f, prec=infinity, check=True):
        """
        Coerce object to this power series ring.

        Returns a new instance unless the parent of f is self, in which
        case f is returned (since f is immutable).

        INPUT:


        -  ``f`` - object, e.g., a power series ring element

        -  ``prec`` - (default: infinity); truncation precision
           for coercion

        -  ``check`` - bool (default: True), whether to verify
           that the coefficients, etc., coerce in correctly.


        EXAMPLES::

            sage: R.<t> = PowerSeriesRing(ZZ)
            sage: R(t+O(t^5))    # indirect doctest
            t + O(t^5)
            sage: R(13)
            13
            sage: R(2/3)
            Traceback (most recent call last):
            ...
            TypeError: no conversion of this rational to integer
            sage: R([1,2,3])
            1 + 2*t + 3*t^2
            sage: S.<w> = PowerSeriesRing(QQ)
            sage: R(w + 3*w^2 + O(w^3))
            t + 3*t^2 + O(t^3)
            sage: x = polygen(QQ,'x')
            sage: R(x + x^2 + x^3 + x^5, 3)
            t + t^2 + O(t^3)
            sage: R(1/(1-x), prec=5)
            1 + t + t^2 + t^3 + t^4 + O(t^5)
            sage: R(1/x, 5)
            Traceback (most recent call last):
            ...
            TypeError: no canonical coercion from Laurent Series Ring in t over Integer Ring to Power Series Ring in t over Integer Ring

            sage: PowerSeriesRing(PowerSeriesRing(QQ,'x'),'y')(x)
            x
            sage: PowerSeriesRing(PowerSeriesRing(QQ,'y'),'x')(x)
            x
            sage: PowerSeriesRing(PowerSeriesRing(QQ,'t'),'y')(x)
            y
            sage: PowerSeriesRing(PowerSeriesRing(QQ,'t'),'y')(1/(1+x), 5)
            1 - y + y^2 - y^3 + y^4 + O(y^5)
            sage: PowerSeriesRing(PowerSeriesRing(QQ,'x',5),'y')(1/(1+x))
            1 - x + x^2 - x^3 + x^4 + O(x^5)
            sage: PowerSeriesRing(PowerSeriesRing(QQ,'y'),'x')(1/(1+x), 5)
            1 - x + x^2 - x^3 + x^4 + O(x^5)
            sage: PowerSeriesRing(PowerSeriesRing(QQ,'x'),'x')(x).coefficients()
            [x]
            
        Conversion from symbolic series::
        
            sage: x,y = var('x,y')
            sage: s=(1/(1-x)).series(x,3); s
            1 + 1*x + 1*x^2 + Order(x^3)
            sage: R.<x> = PowerSeriesRing(QQ)
            sage: R(s)
            1 + x + x^2 + O(x^3)
            sage: ex=(gamma(1-y)).series(y,3)
            sage: R.<y> = PowerSeriesRing(SR)
            sage: R(ex)
            1 + euler_gamma*y + (1/2*euler_gamma^2 + 1/12*pi^2)*y^2 + O(y^3)

        Laurent series with non-negative valuation are accepted (see
        :trac:`6431`)::

            sage: L.<q> = LaurentSeriesRing(QQ)
            sage: P = L.power_series_ring()
            sage: P(q)
            q
            sage: P(1/q)
            Traceback (most recent call last):
            ...
            TypeError: self is not a power series

        It is checked that the precision is non-negative
        (see :trac:`19409`)::

            sage: PowerSeriesRing(ZZ, 'x')(1, prec=-5)
            Traceback (most recent call last):
            ...
            ValueError: prec (= -5) must be non-negative

        """
<<<<<<< HEAD
        if prec is not infinity:
            prec = integer.Integer(prec)
            if prec < 0:
                raise ValueError("prec (= %s) must be non-negative" % prec)
=======
        from sage.symbolic.series import SymbolicSeries
>>>>>>> 50cb33cc
        if isinstance(f, power_series_ring_element.PowerSeries) and f.parent() is self:
            if prec >= f.prec():
                return f
            f = f.truncate(prec)
        elif isinstance(f, laurent_series_ring_element.LaurentSeries) and f.parent().power_series_ring() is self:
            return self(f.power_series(), prec, check=check)
        elif isinstance(f, MagmaElement) and str(f.Type()) == 'RngSerPowElt':
            v = sage_eval(f.Eltseq())
            return self(v) * (self.gen(0)**f.Valuation())
        elif isinstance(f, FractionFieldElement):
            if self.base_ring().has_coerce_map_from(f.parent()):
                return self.element_class(self, [f], prec, check=check)
            else:
                num = self.element_class(self, f.numerator(), prec, check=check)
                den = self.element_class(self, f.denominator(), prec, check=check)
                return self.coerce(num/den)
        elif isinstance(f, SymbolicSeries):
            if str(f.default_variable()) is self.variable_name():
                return self.element_class(self, f.list(),
                                      f.degree(f.default_variable()), check=check)
            else:
                raise TypeError("Can only convert series into ring with same variable name.")            
        return self.element_class(self, f, prec, check=check)

    def construction(self):
        """
        Return the functorial construction of self, namely, completion of
        the univariate polynomial ring with respect to the indeterminate
        (to a given precision).

        EXAMPLE::

            sage: R = PowerSeriesRing(ZZ, 'x')
            sage: c, S = R.construction(); S
            Univariate Polynomial Ring in x over Integer Ring
            sage: R == c(S)
            True
        """
        from sage.categories.pushout import CompletionFunctor
        return CompletionFunctor(self._names[0], self.default_prec()),  self._poly_ring()

    def _coerce_impl(self, x):
        """
        Return canonical coercion of x into self.

        Rings that canonically coerce to this power series ring R:

        - R itself

        - Any power series ring in the same variable whose base ring
          canonically coerces to the base ring of R.

        - Any ring that canonically coerces to the polynomial ring
          over the base ring of R.

        - Any ring that canonically coerces to the base ring of R

        EXAMPLES::

            sage: R.<t> = PowerSeriesRing(ZZ)
            sage: R._coerce_(t + t^2)  # indirect doctest
            t + t^2
            sage: R._coerce_(1/t)
            Traceback (most recent call last):
            ...
            TypeError: no canonical coercion from Laurent Series Ring in t over Integer Ring to Power Series Ring in t over Integer Ring
            sage: R._coerce_(5)
            5
            sage: tt = PolynomialRing(ZZ,'t').gen()
            sage: R._coerce_(tt^2 + tt - 1)
            -1 + t + t^2
            sage: R._coerce_(1/2)
            Traceback (most recent call last):
            ...
            TypeError: no canonical coercion from Rational Field to Power Series Ring in t over Integer Ring
            sage: S.<s> = PowerSeriesRing(ZZ)
            sage: R._coerce_(s)
            Traceback (most recent call last):
            ...
            TypeError: no canonical coercion from Power Series Ring in s over Integer Ring to Power Series Ring in t over Integer Ring

        We illustrate canonical coercion between power series rings with
        compatible base rings::

            sage: R.<t> = PowerSeriesRing(GF(7)['w'])
            sage: S = PowerSeriesRing(ZZ, 't')
            sage: f = S([1,2,3,4]); f
            1 + 2*t + 3*t^2 + 4*t^3
            sage: g = R._coerce_(f); g
            1 + 2*t + 3*t^2 + 4*t^3
            sage: parent(g)
            Power Series Ring in t over Univariate Polynomial Ring in w over Finite Field of size 7
            sage: S._coerce_(g)
            Traceback (most recent call last):
            ...
            TypeError: no canonical coercion from Power Series Ring in t over Univariate Polynomial Ring in w over Finite Field of size 7 to Power Series Ring in t over Integer Ring
        """
        try:
            P = x.parent()
            if is_PowerSeriesRing(P):
                if P.variable_name() == self.variable_name():
                    if self.has_coerce_map_from(P.base_ring()):
                        return self(x)
                    else:
                        raise TypeError("no natural map between bases of power series rings")

        except AttributeError:
            pass
        return self._coerce_try(x, [self.base_ring(), self.__poly_ring])



    def _is_valid_homomorphism_(self, codomain, im_gens):
        r"""
        This gets called implicitly when one constructs a ring homomorphism
        from a power series ring.

        EXAMPLE::

            sage: S = RationalField(); R.<t>=PowerSeriesRing(S)
            sage: f = R.hom([0])
            sage: f(3)
            3
            sage: g = R.hom([t^2])
            sage: g(-1 + 3/5 * t)
            -1 + 3/5*t^2

        .. note::

           There are no ring homomorphisms from the ring of all formal
           power series to most rings, e.g, the p-adic field, since
           you can always (mathematically!) construct some power
           series that doesn't converge. Note that 0 is not a *ring*
           homomorphism.
        """
        if im_gens[0] == 0:
            return True   # this is allowed.
        from laurent_series_ring import is_LaurentSeriesRing
        if is_PowerSeriesRing(codomain) or is_LaurentSeriesRing(codomain):
            return im_gens[0].valuation() > 0
        return False

    def _poly_ring(self):
        """
        Return the underlying polynomial ring used to represent elements of
        this power series ring.

        EXAMPLES::

            sage: R.<t> = PowerSeriesRing(ZZ)
            sage: R._poly_ring()
            Univariate Polynomial Ring in t over Integer Ring
        """
        return self.__poly_ring

    def _mpoly_ring(self):
        """
        Return the polynomial ring that we use if ``use_lazy_mpoly_ring``
        was set.
        """
        return self.__mpoly_ring

    def base_extend(self, R):
        """
        Return the power series ring over R in the same variable as self,
        assuming there is a canonical coerce map from the base ring of self
        to R.

        EXAMPLES::

            sage: R.<T> = GF(7)[[]]; R
            Power Series Ring in T over Finite Field of size 7
            sage: R.change_ring(ZZ)
            Power Series Ring in T over Integer Ring
            sage: R.base_extend(ZZ)
            Traceback (most recent call last):
            ...
            TypeError: no base extension defined
        """
        if R.has_coerce_map_from(self.base_ring()):
            return self.change_ring(R)
        else:
            raise TypeError("no base extension defined")

    def change_ring(self, R):
        """
        Return the power series ring over R in the same variable as self.

        EXAMPLES::

            sage: R.<T> = QQ[[]]; R
            Power Series Ring in T over Rational Field
            sage: R.change_ring(GF(7))
            Power Series Ring in T over Finite Field of size 7
            sage: R.base_extend(GF(7))
            Traceback (most recent call last):
            ...
            TypeError: no base extension defined
            sage: R.base_extend(QuadraticField(3,'a'))
            Power Series Ring in T over Number Field in a with defining polynomial x^2 - 3
        """
        return PowerSeriesRing(R, name = self.variable_name(), default_prec = self.default_prec())

    def change_var(self, var):
        """
        Return the power series ring in variable ``var`` over the same base ring.

        EXAMPLES::

            sage: R.<T> = QQ[[]]; R
            Power Series Ring in T over Rational Field
            sage: R.change_var('D')
            Power Series Ring in D over Rational Field
        """
        return PowerSeriesRing(self.base_ring(), names = var, sparse=self.is_sparse())

    def is_exact(self):
        """
        Return False since the ring of power series over any ring is not
        exact.
        
        EXAMPLES::

            sage: R.<t> = PowerSeriesRing(ZZ)
            sage: R.is_exact()
            False
        """
        return False

    def gen(self, n=0):
        """
        Return the generator of this power series ring.

        EXAMPLES::

            sage: R.<t> = PowerSeriesRing(ZZ)
            sage: R.gen()
            t
            sage: R.gen(3)
            Traceback (most recent call last):
            ...
            IndexError: generator n>0 not defined
        """
        if n != 0:
            raise IndexError("generator n>0 not defined")
        return self.__generator

    def uniformizer(self):
        """
        Return a uniformizer of this power series ring if it is
        a discrete valuation ring (i.e., if the base ring is actually
        a field). Otherwise, an error is raised.

        EXAMPLES::

            sage: R.<t> = PowerSeriesRing(QQ)
            sage: R.uniformizer()
            t

            sage: R.<t> = PowerSeriesRing(ZZ)
            sage: R.uniformizer()
            Traceback (most recent call last):
            ...
            TypeError: The base ring is not a field
        """
        if self.base_ring().is_field():
            return self.gen()
        else:
            raise TypeError("The base ring is not a field")

    def ngens(self):
        """
        Return the number of generators of this power series ring.

        This is always 1.

        EXAMPLES::

            sage: R.<t> = ZZ[[]]
            sage: R.ngens()
            1
        """
        return 1

    def random_element(self, prec=None, *args, **kwds):
        r"""
        Return a random power series.


        INPUT:

        -  ``prec`` - Integer specifying precision of output (default:
           default precision of self)

        -  ``*args, **kwds`` - Passed on to the ``random_element`` method for
           the base ring

        OUTPUT:

        -  Power series with precision ``prec`` whose coefficients are
           random elements from the base ring, randomized subject to the
           arguments ``*args`` and ``**kwds``


        ALGORITHM:

        Call the ``random_element`` method on the underlying polynomial
        ring.

        EXAMPLES::

            sage: R.<t> = PowerSeriesRing(QQ)
            sage: R.random_element(5)  # random
            -4 - 1/2*t^2 - 1/95*t^3 + 1/2*t^4 + O(t^5)
            sage: R.random_element(10)  # random
            -1/2 + 2*t - 2/7*t^2 - 25*t^3 - t^4 + 2*t^5 - 4*t^7 - 1/3*t^8 - t^9 + O(t^10)

        If given no argument, ``random_element`` uses default precision of self::

            sage: T = PowerSeriesRing(ZZ,'t')
            sage: T.default_prec()
            20
            sage: T.random_element()  # random
            4 + 2*t - t^2 - t^3 + 2*t^4 + t^5 + t^6 - 2*t^7 - t^8 - t^9 + t^11 - 6*t^12 + 2*t^14 + 2*t^16 - t^17 - 3*t^18 + O(t^20)
            sage: S = PowerSeriesRing(ZZ,'t', default_prec=4)
            sage: S.random_element()  # random
            2 - t - 5*t^2 + t^3 + O(t^4)


        Further arguments are passed to the underlying base ring (:trac:`#9481`)::

            sage: SZ = PowerSeriesRing(ZZ,'v')
            sage: SQ = PowerSeriesRing(QQ,'v')
            sage: SR = PowerSeriesRing(RR,'v')

            sage: SZ.random_element(x=4, y=6)  # random
            4 + 5*v + 5*v^2 + 5*v^3 + 4*v^4 + 5*v^5 + 5*v^6 + 5*v^7 + 4*v^8 + 5*v^9 + 4*v^10 + 4*v^11 + 5*v^12 + 5*v^13 + 5*v^14 + 5*v^15 + 5*v^16 + 5*v^17 + 4*v^18 + 5*v^19 + O(v^20)
            sage: SZ.random_element(3, x=4, y=6)  # random
            5 + 4*v + 5*v^2 + O(v^3)
            sage: SQ.random_element(3, num_bound=3, den_bound=100)  # random
            1/87 - 3/70*v - 3/44*v^2 + O(v^3)
            sage: SR.random_element(3, max=10, min=-10)  # random
            2.85948321262904 - 9.73071330911226*v - 6.60414378519265*v^2 + O(v^3)

        """
        if prec is None:
            prec = self.default_prec()
        return self(self.__poly_ring.random_element(prec-1, *args, **kwds), prec)

    def __cmp__(self, other):
        """
        Compare this power series ring to something else.

        Power series rings are considered equal if the base ring, variable
        names, and default truncation precision are the same.

        First the base rings are compared, then the variable names, then
        the default precision.

        EXAMPLES::

            sage: R.<t> = PowerSeriesRing(ZZ)
            sage: S.<t> = PowerSeriesRing(ZZ)
            sage: R is S
            True
            sage: R == S
            True
            sage: S.<t> = PowerSeriesRing(ZZ, default_prec=10)
            sage: R == S
            False
            sage: PowerSeriesRing(QQ,'t') == PowerSeriesRing(ZZ,'t')
            False
            sage: PowerSeriesRing(QQ,'t') == 5
            False
        """
        if not isinstance(other, PowerSeriesRing_generic):
            return -1
        c = cmp(self.base_ring(), other.base_ring())
        if c: return c
        c = cmp(self.variable_name(), other.variable_name())
        if c: return c
        c = cmp(self.default_prec(), other.default_prec())
        if c: return c
        return 0

    def __contains__(self, x):
        """
        Return True if x is an element of this power series ring or
        canonically coerces to this ring.

        EXAMPLES::

            sage: R.<t> = PowerSeriesRing(ZZ)
            sage: t + t^2 in R
            True
            sage: 1/t in R
            False
            sage: 5 in R
            True
            sage: 1/3 in R
            False
            sage: S.<s> = PowerSeriesRing(ZZ)
            sage: s in R
            False
        """
        if x.parent() == self:
            return True
        try:
            self._coerce_(x)
        except TypeError:
            return False
        return True

    def is_field(self, proof = True):
        """
        Return False since the ring of power series over any ring is never
        a field.
        
        EXAMPLES::

            sage: R.<t> = PowerSeriesRing(ZZ)
            sage: R.is_field()
            False
        """
        return False

    def is_finite(self):
        """
        Return False since the ring of power series over any ring is never
        finite.

        EXAMPLES::

            sage: R.<t> = PowerSeriesRing(ZZ)
            sage: R.is_finite()
            False
        """
        return False

    def characteristic(self):
        """
        Return the characteristic of this power series ring, which is the
        same as the characteristic of the base ring of the power series
        ring.

        EXAMPLES::

            sage: R.<t> = PowerSeriesRing(ZZ)
            sage: R.characteristic()
            0
            sage: R.<w> = Integers(2^50)[[]]; R
            Power Series Ring in w over Ring of integers modulo 1125899906842624
            sage: R.characteristic()
            1125899906842624
        """
        return self.base_ring().characteristic()

    def residue_field(self):
        """
        Return the residue field of this power series ring.

        EXAMPLES::

            sage: R.<x> = PowerSeriesRing(GF(17))
            sage: R.residue_field()
            Finite Field of size 17
            sage: R.<x> = PowerSeriesRing(Zp(5))
            sage: R.residue_field()
            Finite Field of size 5
        """
        if self.base_ring().is_field():
            return self.base_ring()
        else:
            return self.base_ring().residue_field()

    def laurent_series_ring(self):
        """
        If this is the power series ring `R[[t]]`, return the
        Laurent series ring `R((t))`.

        EXAMPLES::

            sage: R.<t> = PowerSeriesRing(ZZ,default_prec=5)
            sage: S = R.laurent_series_ring(); S
            Laurent Series Ring in t over Integer Ring
            sage: S.default_prec()
            5
            sage: f = 1+t; g=1/f; g
            1 - t + t^2 - t^3 + t^4 + O(t^5)
        """
        try:
            return self.__laurent_series_ring
        except AttributeError:
            self.__laurent_series_ring = laurent_series_ring.LaurentSeriesRing(
                                                 self.base_ring(), self.variable_name(), default_prec=self.default_prec(), sparse=self.is_sparse())
            return self.__laurent_series_ring

class PowerSeriesRing_domain(PowerSeriesRing_generic, integral_domain.IntegralDomain):
    pass

class PowerSeriesRing_over_field(PowerSeriesRing_domain):
    _default_category = CompleteDiscreteValuationRings()

    def fraction_field(self):
        """
        Return the fraction field of this power series ring, which is
        defined since this is over a field.

        This fraction field is just the Laurent series ring over the base
        field.

        EXAMPLES::

            sage: R.<t> = PowerSeriesRing(GF(7))
            sage: R.fraction_field()
            Laurent Series Ring in t over Finite Field of size 7
            sage: Frac(R)
            Laurent Series Ring in t over Finite Field of size 7
        """
        return self.laurent_series_ring()

def unpickle_power_series_ring_v0(base_ring, name, default_prec, sparse):
    """
    Unpickle (deserialize) a univariate power series ring according to
    the given inputs.

    EXAMPLES::

        sage: P.<x> = PowerSeriesRing(QQ)
        sage: loads(dumps(P)) == P # indirect doctest
        True
    """
    return PowerSeriesRing(base_ring, name=name, default_prec = default_prec, sparse=sparse)
<|MERGE_RESOLUTION|>--- conflicted
+++ resolved
@@ -738,14 +738,11 @@
             ValueError: prec (= -5) must be non-negative
 
         """
-<<<<<<< HEAD
         if prec is not infinity:
             prec = integer.Integer(prec)
             if prec < 0:
                 raise ValueError("prec (= %s) must be non-negative" % prec)
-=======
         from sage.symbolic.series import SymbolicSeries
->>>>>>> 50cb33cc
         if isinstance(f, power_series_ring_element.PowerSeries) and f.parent() is self:
             if prec >= f.prec():
                 return f
