--- conflicted
+++ resolved
@@ -383,9 +383,6 @@
              (is_Polynomial(x.numerator()) or is_MPolynomial(x.numerator())):
             x = self(x.numerator())/self(x.denominator())
             return (x << n)
-<<<<<<< HEAD
-        return self.element_class(self, x, n)
-=======
         else:
             try:
                 if self.power_series_ring().has_coerce_map_from(x.parent()):
@@ -397,8 +394,7 @@
                     return laurent_series_ring_element.LaurentSeries(self, x>>v, v+n,check=False)
             except:
                 pass
-        return laurent_series_ring_element.LaurentSeries(self, x, n)
->>>>>>> 71dfc6b7
+        return self.element_class(self, x, n)
 
     def _coerce_map_from_(self, P):
         """
