--- conflicted
+++ resolved
@@ -66,15 +66,10 @@
             coerce_list = [pAdicCoercion_ZZ_FP(self)]
             convert_list = [pAdicConvert_QQ_FP(self)]
         else:
-<<<<<<< HEAD
             coerce_list = [ZZ]
             convert_list = []
-        self._populate_coercion_lists_(coerce_list=coerce_list, convert_list=convert_list, element_constructor=element_class)
-=======
-            raise RuntimeError
         self.Element = element_class
         self._populate_coercion_lists_(coerce_list=coerce_list, convert_list=convert_list)
->>>>>>> d3b9b396
 
     def _repr_(self, do_latex=False):
         r"""
