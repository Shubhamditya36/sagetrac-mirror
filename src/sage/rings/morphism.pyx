--- conflicted
+++ resolved
@@ -2080,35 +2080,7 @@
         """
         domain = self.domain()
         codomain = self.codomain()
-<<<<<<< HEAD
         return hash((domain, codomain, ('Frob', self._power)))
-
-    cpdef _richcmp_(left, right, int op):
-        if left is right:
-            return rich_to_bool(op, 0)
-
-        l_domain = left.domain()
-        r_domain = right.domain()
-        if l_domain != r_domain:
-            return richcmp_not_equal(l_domain, r_domain, op)
-
-        l_codomain = left.codomain()
-        r_codomain = right.codomain()
-        if l_codomain != r_codomain:
-            return richcmp_not_equal(l_codomain, r_codomain, op)
-
-        if isinstance(right, FrobeniusEndomorphism_generic):
-            return richcmp(left._power, (<FrobeniusEndomorphism_generic>right)._power, op)
-
-        try:
-            for x in l_domain.gens():
-                lx = left(x)
-                rx = right(x)
-                if lx != rx:
-                    return richcmp_not_equal(lx, rx, op)
-            return rich_to_bool(op, 0)
-        except (AttributeError, NotImplementedError):
-            raise NotImplementedError
 
 
 # Algebra from morphism
@@ -2159,7 +2131,4 @@
             sage: x.parent() is L
             True
         """
-        return x.element_in_ring()
-=======
-        return hash((domain, codomain, ('Frob', self._power)))
->>>>>>> 23a2b10d
+        return x.element_in_ring()