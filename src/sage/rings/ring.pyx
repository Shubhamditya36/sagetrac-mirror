--- conflicted
+++ resolved
@@ -142,11 +142,6 @@
             and Category of commutative algebras over
                 (quotient fields and posets)
         sage: PolynomialRing(MatrixSpace(QQ,2),'x').category()
-<<<<<<< HEAD
-        Category of algebras over algebras over (quotient fields and posets)
-=======
-        Category of algebras over (algebras over quotient fields and infinite sets)
->>>>>>> aeeddeb1
         sage: PolynomialRing(SteenrodAlgebra(2),'x').category()
         Category of algebras over graded hopf algebras with basis over Finite Field of size 2
 
