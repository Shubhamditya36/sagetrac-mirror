from sage.libs.gsl.types cimport gsl_complex

cimport sage.structure.element
cimport sage.rings.ring
<<<<<<< HEAD

import sage.structure.element
=======
>>>>>>> 58f931d0
cimport sage.structure.element
from sage.structure.element cimport RingElement, ModuleElement
from sage.libs.pari.types cimport GEN

cdef extern from "pari/pari.h":
    ctypedef long* GEN


cdef class ComplexDoubleField_class(sage.rings.ring.Field):
    pass

cdef class ComplexDoubleElement(sage.structure.element.FieldElement):
    cdef gsl_complex _complex
    cdef GEN _gen(self)
    cdef ComplexDoubleElement _new_c(self, gsl_complex x)

cdef ComplexDoubleElement new_ComplexDoubleElement()<|MERGE_RESOLUTION|>--- conflicted
+++ resolved
@@ -2,17 +2,9 @@
 
 cimport sage.structure.element
 cimport sage.rings.ring
-<<<<<<< HEAD
-
-import sage.structure.element
-=======
->>>>>>> 58f931d0
 cimport sage.structure.element
 from sage.structure.element cimport RingElement, ModuleElement
 from sage.libs.pari.types cimport GEN
-
-cdef extern from "pari/pari.h":
-    ctypedef long* GEN
 
 
 cdef class ComplexDoubleField_class(sage.rings.ring.Field):
