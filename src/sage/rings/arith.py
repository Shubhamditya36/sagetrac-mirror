--- conflicted
+++ resolved
@@ -31,11 +31,6 @@
 
 import fast_arith
 
-<<<<<<< HEAD
-=======
-from integer_ring import ZZ
-from sage.rings.integer import Integer
->>>>>>> 63047d68
 
 ##################################################################
 # Elementary Arithmetic
@@ -173,13 +168,9 @@
 
     x = ZZ['x'].gen()
 
-<<<<<<< HEAD
     z = py_scalar_to_element(z)
 
     if isinstance(z, Integer):
-=======
-    if isinstance(z, (int, long, Integer)):
->>>>>>> 63047d68
         if height_bound and abs(z) >= height_bound:
             return None
         return x - ZZ(z)
@@ -312,12 +303,7 @@
 
     - David Joyner and William Stein
     """
-<<<<<<< HEAD
     n = ZZ(n)
-=======
-    from sage.rings.all import Rational
-    n = Integer(n)
->>>>>>> 63047d68
 
     if algorithm == 'default':
         algorithm = 'pari' if n <= 30000 else 'bernmm'
@@ -754,28 +740,7 @@
         sage: prime_powers(6l,10l)
         [7, 8, 9]
     """
-<<<<<<< HEAD
     start = ZZ(start)
-=======
-    # check to ensure that both inputs are positive integers
-    if not isinstance(start, (int, Integer)):
-        raise TypeError("start must be an integer, {} is not an integer".format(start))
-    if not (isinstance(stop, (int, Integer)) or stop is None):
-        raise TypeError("stop must be an integer, {} is not an integer".format(stop))
-
-    ZZ_1 = Integer(1)
-
-    # coerce inputs that are ints into Integers for efficiency
-    start = Integer(start)
-    if stop is not None:
-        stop = Integer(stop)
-    else:  # deal with the case in which only one input is given
-        start, stop = ZZ_1, Integer(start)
-
-    # inserted to prevent an error from occurring
-    if stop <= ZZ_1 or start >= stop:
-        return []
->>>>>>> 63047d68
 
     ZZ_2 = Integer(2)
     if stop is None:
@@ -2898,11 +2863,7 @@
     if isinstance(a, list):
         return CRT_list(a, b)
     if isinstance(a, (int, long)):
-<<<<<<< HEAD
-        a = Integer(a) # otherwise we get an error at (b-a).quo_rem(g)
-=======
         a = Integer(a)  # otherwise we get an error at (b-a).quo_rem(g)
->>>>>>> 63047d68
     g, alpha, beta = XGCD(m, n)
     q, r = (b - a).quo_rem(g)
     if r != 0:
@@ -3255,26 +3216,9 @@
         sage: binomial(k, i)
         binomial(k, i)
     """
-<<<<<<< HEAD
     try:
         m = ZZ(m)
     except TypeError:
-=======
-    if isinstance(m,sage.symbolic.expression.Expression):
-        try:
-            # For performance reasons, we avoid to try to coerce
-            # to Integer in the symbolic case (see #6870)
-            m=m.pyobject()
-            m=ZZ(m)
-        except TypeError:
-            pass
-    else:
-        try:
-            m=ZZ(m)
-        except TypeError:
-            pass
-    if not isinstance(m, Integer):
->>>>>>> 63047d68
         try:
             m = ZZ(x-m)
         except TypeError:
@@ -3301,16 +3245,10 @@
         except AttributeError:
             # Assume that P has characteristic zero (can be int, float, ...)
             pass
-<<<<<<< HEAD
         else:
             if c > 0 and any(c.gcd(k) > 1 for k in range(2, m+1)):
                 raise ZeroDivisionError("factorial({}) not invertible in {}".format(m, P))
         return P(x.binomial(m, **kwds))
-=======
-    if isinstance(x, Integer):
-        if m < 0 or (x >= 0 and m > x):
-            return ZZ.zero()
->>>>>>> 63047d68
 
     # case 3: rational, real numbers, complex numbers -> use pari
     if isinstance(x, (Rational, RealNumber, ComplexNumber)):
@@ -3884,11 +3822,7 @@
 
         # Use fast PARI algorithm
         if n == 0:
-<<<<<<< HEAD
             return ZZ.zero()
-=======
-            return Integer(0)
->>>>>>> 63047d68
         return ZZ(pari(n).moebius())
 
 
@@ -3968,11 +3902,6 @@
         else:
             step = int(step)
 
-<<<<<<< HEAD
-=======
-        Z = Integer
-
->>>>>>> 63047d68
         if start <= 0 and 0 < stop and start % step == 0:
             return self.range(start, 0, step) + [ZZ.zero()] +\
                    self.range(step, stop, step)
@@ -4396,15 +4325,10 @@
 
     - Jaap Spies (2006-03-05)
     """
-<<<<<<< HEAD
     from sage.symbolic.expression import Expression
 
     if (isinstance(a, (Integer, int, long)) or
         (isinstance(a, Expression) and
-=======
-    if (isinstance(a, (Integer, int, long)) or
-        (isinstance(a, sage.symbolic.expression.Expression) and
->>>>>>> 63047d68
          a.is_integer())) and a >= 0:
         return prod(((x - i) for i in range(a)), z=x.parent().one())
     from sage.functions.all import gamma
@@ -4491,15 +4415,10 @@
 
     - Jaap Spies (2006-03-05)
     """
-<<<<<<< HEAD
     from sage.symbolic.expression import Expression
 
     if (isinstance(a, (Integer, int, long)) or
         (isinstance(a, Expression) and
-=======
-    if (isinstance(a, (Integer, int, long)) or
-        (isinstance(a, sage.symbolic.expression.Expression) and
->>>>>>> 63047d68
          a.is_integer())) and a >= 0:
         return prod(((x + i) for i in range(a)), z=x.parent().one())
     from sage.functions.all import gamma
