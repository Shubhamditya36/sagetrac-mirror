--- conflicted
+++ resolved
@@ -1511,12 +1511,6 @@
         r"""
         Return the locally automorphous square classes at this prime.
 
-<<<<<<< HEAD
-        See [CS]_ 9.6
-
-        EXAMPLES::
-
-=======
         A p-adic square class `r` (`p`-adically) is called automorphous if it is
         the spinor norm of a proper `p`-adic integral automorphism of this form.
         See [CS]_ 9.6 for details.
@@ -1527,7 +1521,6 @@
           numbers
 
         EXAMPLES::
->>>>>>> 810e0619
 
             sage: from sage.quadratic_forms.genera.genus import p_adic_symbol
             sage: from sage.quadratic_forms.genera.genus import Genus_Symbol_p_adic_ring
@@ -1571,11 +1564,7 @@
                 automorphs1.add(sq)
             return list(automorphs1)
 
-<<<<<<< HEAD
-        # p =2
-=======
         # p = 2
->>>>>>> 810e0619
         I = []
         II = []
         for block in collect_small_blocks(G):
@@ -1615,16 +1604,6 @@
                 u = r.prime_to_m_part(2) % 8
                 if v==0 and u==1:
                     s = ZZ(2)
-<<<<<<< HEAD
-                if v==0 and u==5:
-                    s = ZZ(6)
-                if v in [0, 2, 4]:
-                    s = ZZ(5)
-                if v in [1, 3] and u in [1, 5]:
-                    s = ZZ(3)
-                if v in [1, 3] and u in [3, 7]:
-                    s = ZZ(7)
-=======
                 elif v==0 and u==5:
                     s = ZZ(6)
                 elif v in [0, 2, 4]:
@@ -1635,7 +1614,6 @@
                     s = ZZ(7)
                 else:
                     continue
->>>>>>> 810e0619
                 automorphs.append(s)
 
         # square classes
@@ -2287,8 +2265,6 @@
         for sym in self.local_symbols():
             aut_numbers.append((sym.prime(),sym.automorphous_numbers()))
         return aut_numbers
-<<<<<<< HEAD
-=======
 
     def spinor_kernel(self):
         r"""
@@ -2306,7 +2282,6 @@
                 kernel_gens.append(grp.delta(A, p=sym.prime()))
         return grp, grp.subgroup(kernel_gens)
 
->>>>>>> 810e0619
 
     def determinant(self):
         """
