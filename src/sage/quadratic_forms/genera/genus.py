--- conflicted
+++ resolved
@@ -101,7 +101,6 @@
     genera.sort()
     return(genera)
 
-<<<<<<< HEAD
 def _all_p_adic_genera_new(p, rank, det_val, max_scale, even):
     r"""
     Return all `p`-adic genera with the given conditions.
@@ -300,8 +299,6 @@
         det = t*(-1)**((rk - 3) / 2)*e
     return [block[0], rk, det, 1, t]
 
-=======
->>>>>>> 1701994a
 def _all_p_adic_genera(p, rank, det_val, max_level, even):
     r"""
     Return all `p`-adic genera with the given conditions.
@@ -412,12 +409,8 @@
 
     EXAMPLES::
 
-<<<<<<< HEAD
-    _blocks([15,2,0,0,0])
-=======
         sage: from sage.genera.genus.genus import _blocks
         sage: _blocks([15,2,0,0,0])
->>>>>>> 1701994a
         [[15, 2, 3, 0, 0],
         [15, 2, 7, 0, 0],
         [15, 2, 1, 1, 0],
