--- conflicted
+++ resolved
@@ -14,11 +14,7 @@
 from sage.arith.all import LCM
 from sage.matrix.matrix_space import MatrixSpace
 from sage.matrix.constructor import matrix
-<<<<<<< HEAD
 from sage.rings.integer_ring import IntegerRing, ZZ
-=======
-from sage.rings.integer_ring import IntegerRing
->>>>>>> 8a6bc91f
 from sage.rings.rational_field import RationalField, QQ
 from sage.rings.integer import Integer
 from sage.rings.finite_rings.finite_field_constructor import FiniteField
@@ -1632,19 +1628,6 @@
 
         EXAMPLES::
 
-<<<<<<< HEAD
-=======
-    def gram_matrix(self, check=True):
-        r"""
-        Return a gram matrix of a representative of this local genus.
-
-        INPUT:
-
-        - check (default: ``True``) -- double check the result
-
-        EXAMPLES::
-
->>>>>>> 8a6bc91f
             sage: from sage.quadratic_forms.genera.genus import p_adic_symbol
             sage: from sage.quadratic_forms.genera.genus import Genus_Symbol_p_adic_ring
             sage: A = DiagonalQuadraticForm(ZZ, [1,2,3,4]).Hessian_matrix()
@@ -1668,7 +1651,6 @@
         if check:
             symG = p_adic_symbol(G, p, symbol[-1][0])
             assert Genus_Symbol_p_adic_ring(p, symG) == self, "oops"
-<<<<<<< HEAD
         return G.change_ring(ZZ)
 
     def prime(self):
@@ -1683,10 +1665,6 @@
             return True
         sym = self.symbol_tuple_list()[0]
         return sym[0] > 0 or sym[3]==0
-=======
-        return G
-
->>>>>>> 8a6bc91f
 
     def symbol_tuple_list(self):
         """
@@ -2308,13 +2286,10 @@
         r, s = self.signature_pair_of_matrix()
         return (-1)**s*prod([ G.determinant() for G in self._local_symbols ])
 
-<<<<<<< HEAD
     def rank(self):
         r"""
         """
         return self._local_symbols[0].rank()
-=======
->>>>>>> 8a6bc91f
 
     def discriminant_form(self):
         r"""
@@ -2350,7 +2325,6 @@
         q = matrix.block_diagonal(qL)
         return TorsionQuadraticForm(q)
 
-<<<<<<< HEAD
     def rational_representative(self):
         r"""
 
@@ -2586,8 +2560,6 @@
         assert s1 == s2, "oops"
     return S
 
-=======
->>>>>>> 8a6bc91f
 def _gram_from_jordan_block(p, block, discr_form=False):
     r"""
     Return the gram matrix of this jordan block.
@@ -2597,18 +2569,12 @@
 
     INPUT:
 
-<<<<<<< HEAD
-    -``p`` -- a prime number
-
-    -``block`` -- a list of 3 integers or 5 integers if `p` is `2`
-=======
     - ``p`` -- a prime number
 
     - ``block`` -- a list of 3 integers or 5 integers if `p` is `2`
 
     - ``discr_form`` -- bool (default: ``False``); if ``True`` invert the scales
       to obtain a gram matrix for the discriminant form instead.
->>>>>>> 8a6bc91f
 
     EXAMPLES::
 
@@ -2638,11 +2604,7 @@
         [1/2   0   0   0]
         [  0   0 1/2   0]
         [  0   0   0 1/2]
-<<<<<<< HEAD
-    """
-=======
-        """
->>>>>>> 8a6bc91f
+    """
     from sage.quadratic_forms.genera.normal_form import _min_nonsquare
     level = block[0]
     rk = block[1]
@@ -2700,21 +2662,13 @@
         q = matrix.identity(QQ, rk)
         d = 2**(rk % 2)
         if Integer(d).kronecker(p) != det:
-<<<<<<< HEAD
             u = ZZ(_min_nonsquare(p))
-=======
-            u = _min_nonsquare(p)
->>>>>>> 8a6bc91f
             q[0,0] = u
         q = q * (2 / p**level)
     if p != 2 and not discr_form:
         q = matrix.identity(QQ, rk)
         if det != 1:
-<<<<<<< HEAD
             u = ZZ(_min_nonsquare(p))
-=======
-            u = _min_nonsquare(p)
->>>>>>> 8a6bc91f
             q[0,0] = u
         q = q * p**level
     return q