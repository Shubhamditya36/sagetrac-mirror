--- conflicted
+++ resolved
@@ -30,7 +30,6 @@
 from copy import copy, deepcopy
 from sage.misc.misc import verbose
 
-<<<<<<< HEAD
 def M_p(species, p):
     r"""
 
@@ -83,8 +82,6 @@
     D = ZZ(D)
     return RR.sum(D.jacobi(m)/RR(m)**s for m in range(1,max_terms,2))
 
-=======
->>>>>>> 5000d63e
 def all_genera_by_det(sig_pair, determinant, max_scale=None, even=True):
     r"""
     Return a list of all global genera with the given conditions.
@@ -97,11 +94,7 @@
 
     - ``determinant`` -- an integer the sign is ignored
 
-<<<<<<< HEAD
-    - ``max_scale`` -- (default: ``True``) an integer the maximum scale of a jordan block
-=======
     - ``max_scale`` -- (default: ``True``) an integer; the maximum scale of a jordan block
->>>>>>> 5000d63e
 
     - ``even`` -- bool (default: ``True``)
 
@@ -112,21 +105,6 @@
     EXAMPLES::
 
         sage: from sage.quadratic_forms.genera.genus import all_genera_by_det
-<<<<<<< HEAD
-        sage: G = all_genera_by_det((4,0), 125, even=True)
-        sage: G     # random
-        [Genus of
-        None
-        Genus symbol at 2:    1^-4
-        Genus symbol at 5:     1^1 5^3, Genus of
-        None
-        Genus symbol at 2:    1^-4
-        Genus symbol at 5:     1^-2 5^1 25^-1, Genus of
-        None
-        Genus symbol at 2:    1^-4
-        Genus symbol at 5:     1^2 5^1 25^1, Genus of
-        None
-=======
         sage: all_genera_by_det((4,0), 125, even=True)
         [Genus of
         None
@@ -143,7 +121,6 @@
         Genus symbol at 5:     1^2 5^1 25^1, Genus of
         None
         Signature:  (4, 0)
->>>>>>> 5000d63e
         Genus symbol at 2:    1^-4
         Genus symbol at 5:     1^3 125^1]
     """
@@ -182,11 +159,7 @@
     # clever way to directly match the symbols for different primes.
     for g in mrange_iter(local_symbols):
         # create a Genus from a list of local symbols
-<<<<<<< HEAD
-        G = GenusSymbol_global_ring(sig_pair, g)
-=======
         G = GenusSymbol_global_ring(sig_pair, g, representative=None, check=True)
->>>>>>> 5000d63e
         # discard the empty genera
         if is_GlobalGenus(G):
             genera.append(G)
@@ -321,13 +294,6 @@
          [15, 2, 7, 1, 0],
          [15, 2, 3, 1, 4]]
     """
-<<<<<<< HEAD
-    from copy import copy
-    blocks = []
-    rk = b[1]
-    # recall: 2-genus_symbol is [scale, rank, det, even/odd, oddity]
-    if rk == 1 and not even_only:
-=======
     blocks = []
     rk = b[1]
     # recall: 2-genus_symbol is [scale, rank, det, even/odd, oddity]
@@ -337,7 +303,6 @@
         assert b[4] == 0
         blocks.append(copy(b))
     elif rk == 1 and not even_only:
->>>>>>> 5000d63e
         for det in [1, 3, 5, 7]:
             b1 = copy(b)
             b1[2] = det
@@ -397,11 +362,8 @@
                 b1[3] = 1
                 b1[4] = t
                 blocks.append(b1)
-<<<<<<< HEAD
-=======
     # convert ints to integers
     blocks = [[ZZ(i) for i in b] for b in blocks]
->>>>>>> 5000d63e
     return blocks
 
 def Genus(A, factored_determinant=None):
@@ -1368,23 +1330,26 @@
 
             sage: from sage.quadratic_forms.genera.genus import p_adic_symbol
             sage: from sage.quadratic_forms.genera.genus import Genus_Symbol_p_adic_ring
+
             sage: A = diagonal_matrix(ZZ, [1,2,3,4])
             sage: p = 2
             sage: s2 = p_adic_symbol(A, p, 2); s2
             [[0, 2, 3, 1, 4], [1, 1, 1, 1, 1], [2, 1, 1, 1, 1]]
-            sage: G2 = Genus_Symbol_p_adic_ring(p,s2);G2
+            sage: G = Genus_Symbol_p_adic_ring(p,s2);G
             Genus symbol at 2:    [1^-2 2^1 4^1]_6
+            sage: G == loads(dumps(G))
+            True
 
             sage: A = diagonal_matrix(ZZ, [1,2,3,4])
             sage: p = 3
             sage: s3 = p_adic_symbol(A, p, 1); s3
             [[0, 3, -1], [1, 1, 1]]
-            sage: G3 = Genus_Symbol_p_adic_ring(p,s3);G3
+            sage: G = Genus_Symbol_p_adic_ring(p,s3);G
             Genus symbol at 3:     1^-3 3^1
-            sage: G2 == loads(dumps(G2))
+            sage: G == loads(dumps(G))
             True
-            sage: G3 == loads(dumps(G3))
-            True
+
+
         """
         if check:
            pass
@@ -2958,7 +2923,6 @@
         r"""
 
         """
-<<<<<<< HEAD
         from sage.quadratic_forms.all import QuadraticForm
         sminus = self.signature_pair_of_matrix()[1]
         det = self.determinant()
@@ -3023,9 +2987,6 @@
 
             sage: from sage.quadratic_forms.genera.genus import all_genera_by_det, Genus
             sage: g = all_genera_by_det([1,3],24)[0]
-=======
-        return deepcopy(self._local_symbols)
->>>>>>> 5000d63e
 
         A representative is not know.
         Let us trigger its computation::
