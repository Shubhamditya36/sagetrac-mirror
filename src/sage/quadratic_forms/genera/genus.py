--- conflicted
+++ resolved
@@ -30,7 +30,6 @@
 from copy import copy, deepcopy
 from sage.misc.misc import verbose
 
-<<<<<<< HEAD
 def M_p(species, p):
     r"""
 
@@ -83,39 +82,17 @@
     D = ZZ(D)
     return RR.sum(D.jacobi(m)/RR(m)**s for m in range(1,max_terms,2))
 
-def all_genera_by_det(sig_pair, determinant, max_scale=None, even=True):
+
+genera(sig_pair, determinant, max_scale=None, even=False):
     r"""
     Return a list of all global genera with the given conditions.
 
-    Here a genus is called global if it is non empty.
-=======
-def genera(sig_pair, determinant, max_scale=None, even=False):
-    r"""
-    Return a list of all global genera with the given conditions.
-
     Here a genus is called global if it is non-empty.
->>>>>>> 832b97cd
 
     INPUT:
 
     - ``sig_pair`` -- a pair of non-negative integers giving the signature
 
-<<<<<<< HEAD
-    - ``determinant`` -- an integer the sign is ignored
-
-    - ``max_scale`` -- (default: ``True``) an integer; the maximum scale of a jordan block
-
-    - ``even`` -- bool (default: ``True``)
-
-    OUTPUT:
-
-    A list of all global genera with the given conditions.
-
-    EXAMPLES::
-
-        sage: from sage.quadratic_forms.genera.genus import all_genera_by_det
-        sage: all_genera_by_det((4,0), 125, even=True)
-=======
     - ``determinant`` -- an integer; the sign is ignored
 
     - ``max_scale`` -- (default: ``None``) an integer; the maximum scale of a
@@ -130,7 +107,6 @@
     EXAMPLES::
 
         sage: QuadraticForm.genera((4,0), 125, even=True)
->>>>>>> 832b97cd
         [Genus of
         None
         Signature:  (4, 0)
@@ -154,17 +130,6 @@
     ZZ = IntegerRing()
     determinant = ZZ(determinant)
     sig_pair = (ZZ(sig_pair[0]), ZZ(sig_pair[1]))
-<<<<<<< HEAD
-    if not all([s >= 0 for s in sig_pair]):
-        raise ValueError("the signature vector must be a pair of non negative integers.")
-    if max_scale == None:
-        max_scale = determinant
-    else:
-        max_scale = ZZ(max_scale)
-    if type(even) != bool:
-        raise ValueError("not a boolean")
-
-=======
     even = bool(even)
     if not all(s >= 0 for s in sig_pair):
         raise ValueError("the signature vector must be a pair of non negative integers.")
@@ -172,27 +137,18 @@
         max_scale = determinant
     else:
         max_scale = ZZ(max_scale)
->>>>>>> 832b97cd
     rank = sig_pair[0] + sig_pair[1]
     genera = []
     local_symbols = []
     # every global genus has a 2-adic symbol
     if determinant % 2 != 0:
-<<<<<<< HEAD
-        local_symbols.append(_all_p_adic_genera(2, rank, 0, 0, even=even))
-=======
         local_symbols.append(_local_genera(2, rank, 0, 0, even=even))
->>>>>>> 832b97cd
     # collect the p-adic symbols
     for pn in determinant.factor():
         p = pn[0]
         det_val = pn[1]
         mscale_p = max_scale.valuation(p)
-<<<<<<< HEAD
-        local_symbol_p = _all_p_adic_genera(p, rank, det_val, mscale_p, even)
-=======
         local_symbol_p = _local_genera(p, rank, det_val, mscale_p, even)
->>>>>>> 832b97cd
         local_symbols.append(local_symbol_p)
     # take the cartesian product of the collection of all possible
     # local genus symbols one for each prime
@@ -206,27 +162,17 @@
         # discard the empty genera
         if is_GlobalGenus(G):
             genera.append(G)
-<<<<<<< HEAD
-    # for testing
-    genera.sort(key=lambda x: [s.symbol_tuple_list() for s in x.local_symbols()])
-    return(genera)
-
-def _all_p_adic_genera(p, rank, det_val, max_scale, even):
-    r"""
-    Return all `p`-adic genera with the given conditions.
-
-    This is a helper function for :meth:`all_genera_by_det`.
-=======
     # render the output deterministic for testing
     genera.sort(key=lambda x: [s.symbol_tuple_list() for s in x.local_symbols()])
     return(genera)
 
+all_genera_by_det=genera
+
 def _local_genera(p, rank, det_val, max_scale, even):
     r"""
     Return all `p`-adic genera with the given conditions.
 
     This is a helper function for :meth:`genera`.
->>>>>>> 832b97cd
     No input checks are done.
 
     INPUT:
@@ -243,13 +189,8 @@
 
     EXAMPLES::
 
-<<<<<<< HEAD
-        sage: from sage.quadratic_forms.genera.genus import _all_p_adic_genera
-        sage: _all_p_adic_genera(2,3,1,2,False)
-=======
         sage: from sage.quadratic_forms.genera.genus import _local_genera
         sage: _local_genera(2,3,1,2,False)
->>>>>>> 832b97cd
         [Genus symbol at 2:    1^-2 [2^1]_1,
          Genus symbol at 2:    1^2 [2^1]_1,
          Genus symbol at 2:    1^2 [2^1]_7,
@@ -265,15 +206,9 @@
 
     Setting a maximum scale::
 
-<<<<<<< HEAD
-        sage: _all_p_adic_genera(5, 2, 2, 1, True)
-        [Genus symbol at 5:     5^-2, Genus symbol at 5:     5^2]
-        sage: _all_p_adic_genera(5, 2, 2, 2, True)
-=======
         sage: _local_genera(5, 2, 2, 1, True)
         [Genus symbol at 5:     5^-2, Genus symbol at 5:     5^2]
         sage: _local_genera(5, 2, 2, 2, True)
->>>>>>> 832b97cd
         [Genus symbol at 5:     1^-1 25^-1,
          Genus symbol at 5:     1^1 25^-1,
          Genus symbol at 5:     1^-1 25^1,
@@ -337,11 +272,7 @@
     r"""
     Return all viable `2`-adic jordan blocks with rank and scale given by ``b``
 
-<<<<<<< HEAD
-    This is a helper function for :meth:`_all_p_adic_genera`.
-=======
     This is a helper function for :meth:`_local_genera`.
->>>>>>> 832b97cd
     It is based on the existence conditions for a modular `2`-adic genus symbol.
 
     INPUT:
@@ -367,16 +298,12 @@
     blocks = []
     rk = b[1]
     # recall: 2-genus_symbol is [scale, rank, det, even/odd, oddity]
-<<<<<<< HEAD
     if rk == 0:
         assert b[2] == 1
         assert b[3] == 0
         assert b[4] == 0
         blocks.append(copy(b))
     elif rk == 1 and not even_only:
-=======
-    if rk == 1 and not even_only:
->>>>>>> 832b97cd
         for det in [1, 3, 5, 7]:
             b1 = copy(b)
             b1[2] = det
@@ -3103,7 +3030,6 @@
 
             sage:
         """
-<<<<<<< HEAD
         return prod([s.norm() for s in self.local_symbols()])
 
     def _compute_representative(self, LLL=True):
@@ -3250,9 +3176,6 @@
         return copy(representatives)
 
 
-=======
-        return deepcopy(self._local_symbols)
->>>>>>> 832b97cd
 
 
 def rational_qf_from_invariants(m, det, P, sminus):
