"""
Ternary Quadratic Form with integer coefficients.

AUTHOR:

- Gustavo Rama

Based in code of Gonzalo Tornaria

The form `a*x^2 + b*y^2 + c*z^2 + r*yz + s*xz + t*xy` is stored as a tuple (a, b, c, r, s, t) of integers.

"""

#*****************************************************************************
#       Copyright (C) 2012 Gustavo Rama
#
#  Distributed under the terms of the GNU General Public License (GPL)
#
#    This code is distributed in the hope that it will be useful,
#    but WITHOUT ANY WARRANTY; without even the implied warranty of
#    MERCHANTABILITY or FITNESS FOR A PARTICULAR PURPOSE.  See the GNU
#    General Public License for more details.
#
#  The full text of the GPL is available at:
#
#                  http://www.gnu.org/licenses/
#*****************************************************************************
from __future__ import print_function

from sage.structure.sage_object import SageObject
from sage.rings.all import ZZ
from sage.arith.all import gcd, kronecker_symbol
from sage.quadratic_forms.quadratic_form import QuadraticForm
from sage.matrix.constructor import matrix, identity_matrix
from sage.structure.element import is_Vector, is_Matrix
from sage.quadratic_forms.ternary import _reduced_ternary_form_eisenstein_with_matrix
from sage.quadratic_forms.ternary import _reduced_ternary_form_eisenstein_without_matrix, _find_zeros_mod_p_odd, _find_zeros_mod_p_2, _find_p_neighbor_from_vec, _basic_lemma
from sage.quadratic_forms.ternary import _find_all_ternary_qf_by_level_disc, _find_a_ternary_qf_by_level_disc
from sage.misc.prandom import randint
from sage.rings.finite_rings.integer_mod import mod
from sage.rings.ring import is_Ring
from sage.rings.polynomial.polynomial_ring import polygens
from sage.rings.rational import Rational


class TernaryQF(SageObject):
    """
    The ``TernaryQF`` class represents a quadratic form in 3 variables with coefficients in Z.

    INPUT:

    - `v` -- a list or tuple of 6 entries:  [a,b,c,r,s,t]

    OUTPUT:

    - the ternary quadratic form a*x^2 + b*y^2 + c*z^2 + r*y*z + s*x*z + t*x*y.

    EXAMPLES::

        sage: Q = TernaryQF([1, 2, 3, 4, 5, 6])
        sage: Q
        Ternary quadratic form with integer coefficients:
        [1 2 3]
        [4 5 6]
        sage: A = matrix(ZZ, 3, [1, -7, 1, 0, -2, 1, 0, -1, 0])
        sage: Q(A)
        Ternary quadratic form with integer coefficients:
        [1 187 9]
        [-85 8 -31]
        sage: TestSuite(TernaryQF).run()
    """
    __slots__ = ['_a', '_b', '_c', '_r', '_s', '_t', '_automorphisms', '_number_of_automorphisms']

    possible_automorphisms = None

<<<<<<< HEAD
    def __init__(self,v):
        r"""
=======
    def __init__(self, v):
        """
>>>>>>> 4fa9ca02
        Creates the ternary quadratic form `a*x^2 + b*y^2 + c*z^2 + r*y*z + s*x*z + t*x*y.` from the
        tuple v=[a,b,c,r,s,t] over `\ZZ`.

        INPUT:

            - ``v`` -- 6-tuple of integers

        EXAMPLES::

            sage: Q = TernaryQF([1, 2, 3, 4, 5, 6])
            sage: Q
            Ternary quadratic form with integer coefficients:
            [1 2 3]
            [4 5 6]
        """
        if len(v) != 6:
            # Check we have six coefficients
            raise ValueError("Ternary quadratic form must be given by a list of six coefficients")
        self._a, self._b, self._c, self._r, self._s, self._t = [ZZ(x) for x in v]
        self._automorphisms = None
        self._number_of_automorphisms = None


    def coefficients(self):
        """
        Return the list coefficients of the ternary quadratic form.

        EXAMPLES::

            sage: Q = TernaryQF([1, 2, 3, 4, 5, 6])
            sage: Q
            Ternary quadratic form with integer coefficients:
            [1 2 3]
            [4 5 6]
            sage: Q.coefficients()
            (1, 2, 3, 4, 5, 6)
        """
        return self._a, self._b, self._c, self._r, self._s, self._t

    def coefficient(self, n):
        """
        Return the n-th coefficient of the ternary quadratic form, with 0<=n<=5.

        EXAMPLES::

            sage: Q = TernaryQF([1, 2, 3, 4, 5, 6])
            sage: Q
            Ternary quadratic form with integer coefficients:
            [1 2 3]
            [4 5 6]
            sage: Q.coefficient(2)
            3
            sage: Q.coefficient(5)
            6
        """
        return self.coefficients()[n]

    def polynomial(self, names='x,y,z'):
        """
        Return the polynomial associated to the ternary quadratic form.

        EXAMPLES::

            sage: Q = TernaryQF([1, 1, 0, 2, -3, -1])
            sage: Q
            Ternary quadratic form with integer coefficients:
            [1 1 0]
            [2 -3 -1]
            sage: p = Q.polynomial()
            sage: p
            x^2 - x*y + y^2 - 3*x*z + 2*y*z
            sage: p.parent()
            Multivariate Polynomial Ring in x, y, z over Integer Ring
        """
        (x,y,z) = polygens(ZZ,names)
        return self._a * x**2  + self._b* y**2 + self._c * z**2 + self._t * x*y + self._s * x*z + self._r * y*z


    def _repr_(self):
        """
        Display the quadratic form.

        EXAMPLES::

            sage: Q = TernaryQF([1, 1, 0, 2, -3, -1])
            sage: print(Q._repr_())
            Ternary quadratic form with integer coefficients:
            [1 1 0]
            [2 -3 -1]
            sage: Q = TernaryQF([0, 0, 0, 0, 0, 0]); Q
            Ternary quadratic form with integer coefficients:
            [0 0 0]
            [0 0 0]


        """
        rep = 'Ternary quadratic form with integer coefficients:\n'
        rep+= '[' + str(self._a) + ' ' + str(self._b) + ' ' + str(self._c) + ']\n'
        rep+= '[' + str(self._r) + ' ' + str(self._s) + ' ' + str(self._t) + ']'
        return rep

    def __call__(self, v):
        """
        Evaluate this ternary quadratic form Q on a vector of 3 elements, or matrix of elements in Z, with 3 rows. If a vector is given then the output will be an integer Q(`v`), but if a matrix is given the output will be a ternary quadratic form if the matrix has 3 columns, or a quadratic form if not. The quadratic form in matrix notation will be:

        .. MATH::
                Q' = v^t * Q * v.

        EXAMPLES::

            sage: Q = TernaryQF([1, 1, 1, -1, -2, -3])
            sage: Q((1, 1, 1))
            -3
            sage: M = matrix(ZZ, 3, 2, [358, 6, 2, 0, 0, 4])
            sage: Q(M)
            Quadratic form in 2 variables over Integer Ring with coefficients:
            [ 126020 1388 ]
            [ * 4 ]
            sage: M = matrix(ZZ, 3, 3, [1, 3, 0, -1, 4, 2, 1, -1, -1])
            sage: M
            [ 1  3  0]
            [-1  4  2]
            [ 1 -1 -1]
            sage: Q(M)
            Ternary quadratic form with integer coefficients:
            [5 0 7]
            [12 -13 -16]

        """
        if is_Matrix(v):
            ## Check that v has 3 rows
            if v.nrows() != 3:
                raise TypeError("Oops! The matrix must have 3 rows.")
            ## Check if v has 3 cols
            if v.ncols() == 3:
                M = v.transpose() * self.matrix() * v
                return TernaryQF([M[0,0]//2, M[1,1]//2, M[2,2]//2, M[1,2], M[0,2], M[0,1]])
            else:
                return QuadraticForm(ZZ, v.transpose() * self.matrix() * v)
        elif (is_Vector(v) or isinstance(v, (list, tuple))):
            ## Check that v has length 3
            if not (len(v) == 3):
                raise TypeError("Oops! Your vector needs to have length 3")
            v0, v1, v2 = v
            a, b, c, r, s, t = self.coefficients()
            return a*v0**2 + b*v1**2 + c*v2**2 + r*v1*v2 + s*v0*v2 + t*v0*v1
        else:
            raise TypeError("Oops! Presently we can only evaluate a quadratic form on a list, tuple, vector ot matrix")


    def quadratic_form(self):
        """
        Return the object QuadraticForm with the same coefficients as Q over ZZ.

        EXAMPLES::

            sage: Q = TernaryQF([1, 2, 3, 1, 1, 1])
            sage: QF1 = Q.quadratic_form()
            sage: QF1
            Quadratic form in 3 variables over Integer Ring with coefficients:
            [ 1 1 1 ]
            [ * 2 1 ]
            [ * * 3 ]
            sage: QF2 = QuadraticForm(ZZ, 3, [1, 1, 1, 2, 1, 3])
            sage: bool(QF1 == QF2)
            True
        """


        return QuadraticForm(ZZ, 3, [self._a, self._t, self._s, self._b, self._r, self._c])

    def matrix(self):
        """
        Return the Hessian matrix associated to the ternary quadratic form.
        That is, if Q is a ternary quadratic form, Q(x,y,z) = a*x^2 + b*y^2 + c*z^2 + r*y*z + s*x*z + t*x*y,
        then the Hessian matrix associated to Q is
        ::

            [2*a t s]
            [t 2*b r]
            [s r 2*c]

        EXAMPLES::

            sage: Q = TernaryQF([1,1,2,0,-1,4])
            sage: Q
            Ternary quadratic form with integer coefficients:
            [1 1 2]
            [0 -1 4]
            sage: M = Q.matrix()
            sage: M
            [ 2  4 -1]
            [ 4  2  0]
            [-1  0  4]
            sage: v = vector((1, 2, 3))
            sage: Q(v)
            28
            sage: (v*M*v.column())[0]//2
            28

        """

        M = matrix(ZZ, 3, [2*self._a, self._t, self._s, self._t, 2*self._b, self._r, self._s, self._r, 2*self._c])
        return M

    def disc(self):
        """
        Return the discriminant of the ternary quadratic form, this is the determinant of the matrix divided by 2.

        EXAMPLES::

            sage: Q = TernaryQF([1, 1, 2, 0, -1, 4])
            sage: Q.disc()
            -25
            sage: Q.matrix().det()
            -50

        """

        return 4*self._a*self._b*self._c + self._r*self._s*self._t - self._a*self._r**2 - self._b*self._s**2 - self._c*self._t**2

    def is_definite(self):
        """
        Determines if the ternary quadratic form is definite.

        EXAMPLES::

            sage: Q = TernaryQF([10, 10, 1, -1, 2, 3])
            sage: Q.is_definite()
            True
            sage: (-Q).is_definite()
            True
            sage: Q = TernaryQF([1, 1, 2, -3, 0, -1])
            sage: Q.is_definite()
            False

        """

        d1 = self._a
        if d1 == 0:
            return False
        d2 = 4*self._a*self._b-self._t**2
        if d2 == 0:
            return False
        d3 = self.disc()
        if d3 == 0:
            return False
        if d1 > 0:
            if d2 > 0:
                if d3 > 0:
                    return True
                else:
                    return False
            else:
                return False
        else:
            if d2 > 0:
                if d3 < 0:
                    return True
                else:
                    return False
            else:
                return False

    def is_positive_definite(self):
        """
        Determines if the ternary quadratic form is positive definite.

        EXAMPLES::

            sage: Q = TernaryQF([10, 10, 1, -1, 2, 3])
            sage: Q.is_positive_definite()
            True
            sage: (-Q).is_positive_definite()
            False
            sage: Q = TernaryQF([1, 1, 0, 0, 0, 0])
            sage: Q.is_positive_definite()
            False
            sage: Q = TernaryQF([1, 1, 1, -1, -2, -3])
            sage: Q((1,1,1))
            -3
            sage: Q.is_positive_definite()
            False

        """

        d1 = self._a
        if d1 == 0:
            return False
        d2 = 4*self._a*self._b-self._t**2
        if d2 == 0:
            return False
        d3 = self.disc()
        if d3 == 0:
            return False
        if d1 > 0:
            if d2 > 0:
                if d3 > 0:
                    return True
                else:
                    return False
            else:
                return False
        else:
            return False

    def is_negative_definite(self):
        """
        Determine if the ternary quadratic form is negative definite.

        EXAMPLES::

            sage: Q = TernaryQF([-8, -9, -10, 1, 9, -3])
            sage: Q.is_negative_definite()
            True
            sage: Q = TernaryQF([-4, -1, 6, -5, 1, -5])
            sage: Q((0, 0, 1))
            6
            sage: Q.is_negative_definite()
            False
        """
        d1 = self._a
        if d1 == 0:
            return False
        d2 = 4*self._a*self._b-self._t**2
        if d2 == 0:
            return False
        d3 = self.disc()
        if d3 == 0:
            return False
        if d1 < 0:
            if d2 > 0:
                if d3 < 0:
                    return True
                else:
                    return False
            else:
                return False
        else:
            return False

    def __neg__(self):
        """
        Returns the ternary quadratic form with coefficients negatives of self.

        EXAMPLES::

            sage: Q = TernaryQF([1, 1, 2, -2, 0, -1])
            sage: Q
            Ternary quadratic form with integer coefficients:
            [1 1 2]
            [-2 0 -1]
            sage: -Q
            Ternary quadratic form with integer coefficients:
            [-1 -1 -2]
            [2 0 1]
            sage: Q = TernaryQF([0, 0, 0, 0, 0, 0])
            sage: Q==-Q
            True

        """

        return TernaryQF([-a for a in self.coefficients()])

    def is_primitive(self):
        """
        Determines if the ternary quadratic form is primitive, i.e. the greatest common divisor of the coefficients of the form is 1.

        EXAMPLES::

            sage: Q = TernaryQF([1, 2, 3, 4, 5, 6])
            sage: Q.is_primitive()
            True
            sage: Q.content()
            1
            sage: Q = TernaryQF([10, 10, 10, 5, 5, 5])
            sage: Q.content()
            5
            sage: Q.is_primitive()
            False
        """

        return self.content() == 1

    def primitive(self):
        """
        Returns the primitive version of the ternary quadratic form.

        EXAMPLES::

            sage: Q = TernaryQF([2, 2, 2, 1, 1, 1])
            sage: Q.is_primitive()
            True
            sage: Q.primitive()
            Ternary quadratic form with integer coefficients:
            [2 2 2]
            [1 1 1]
            sage: Q.primitive() == Q
            True
            sage: Q = TernaryQF([10, 10, 10, 5, 5, 5])
            sage: Q.primitive()
            Ternary quadratic form with integer coefficients:
            [2 2 2]
            [1 1 1]

        """

        l = self.coefficients()
        g = gcd(l)
        return TernaryQF([a//g for a in l])

    def scale_by_factor(self, k):
        """
        Scale the values of the ternary quadratic form by the number c, if c times the content of the ternary quadratic form is an integer it returns a ternary quadratic form, otherwise returns a quadratic form of dimension 3.

        EXAMPLES::

            sage: Q = TernaryQF([2, 2, 4, 0, -2, 8])
            sage: Q
            Ternary quadratic form with integer coefficients:
            [2 2 4]
            [0 -2 8]
            sage: Q.scale_by_factor(5)
            Ternary quadratic form with integer coefficients:
            [10 10 20]
            [0 -10 40]
            sage: Q.scale_by_factor(1/2)
            Ternary quadratic form with integer coefficients:
            [1 1 2]
            [0 -1 4]
            sage: Q.scale_by_factor(1/3)
            Quadratic form in 3 variables over Rational Field with coefficients:
            [ 2/3 8/3 -2/3 ]
            [ * 2/3 0 ]
            [ * * 4/3 ]

        """

        if k*self.content() in ZZ:

            return TernaryQF([ZZ(k*self._a), ZZ(k*self._b), ZZ(k*self._c), ZZ(k*self._r), ZZ(k*self._s), ZZ(k*self._t)])

        else:
            #arreglar con un try?
            R = k.parent()
            if is_Ring(R):

                return QuadraticForm(R, 3, [k*self._a, k*self._t, k*self._s, k*self._b, k*self._r, k*self._c])

            else:

                raise TypeError("Oops! " + k.__repr__() + " doesn't belongs to a Ring")

    def reciprocal(self):
        """
        Gives the reciprocal quadratic form associated to the given form. This is defined as the multiple of the primitive adjoint with the same content as the given form.

        EXAMPLES::

            sage: Q = TernaryQF([2, 2, 14, 0, 0, 0])
            sage: Q.reciprocal()
            Ternary quadratic form with integer coefficients:
            [14 14 2]
            [0 0 0]
            sage: Q.content()
            2
            sage: Q.reciprocal().content()
            2
            sage: Q.adjoint().content()
            16


        """

        return  self.adjoint().primitive().scale_by_factor( self.content() )

    def reciprocal_reduced(self):
        """
        Returns the reduced form of the reciprocal form of the given ternary quadratic form.

        EXAMPLES::

            sage: Q = TernaryQF([1, 1, 3, 0, -1, 0])
            sage: Qrr = Q.reciprocal_reduced()
            sage: Qrr
            Ternary quadratic form with integer coefficients:
            [4 11 12]
            [0 -4 0]
            sage: Q.is_eisenstein_reduced()
            True
            sage: Qr = Q.reciprocal()
            sage: Qr.reduced_form_eisenstein(matrix = False) == Qrr
            True

        """

        return self.reciprocal().reduced_form_eisenstein(matrix = False)

    def divisor(self):
        """
        Returns the content of the adjoint form associated to the given form.

        EXAMPLES::

            sage: Q = TernaryQF([1, 1, 17, 0, 0, 0])
            sage: Q.divisor()
            4
        """

        A11 = 4*self._b*self._c - self._r**2
        A22 = 4*self._a*self._c - self._s**2
        A33 = 4*self._a*self._b - self._t**2
        A23 = self._s*self._t - 2*self._a*self._r
        A13 = self._r*self._t - 2*self._b*self._s
        A12 = self._r*self._s - 2*self._c*self._t
        m = gcd([A11, A22, A33, 2*A12, 2*A13, 2*A23])
        return m

    def __eq__(self, right):
        """
        Determines if two ternary quadratic forms are equal.

        EXAMPLES::

            sage: Q = TernaryQF([1, 2, 3, 1, 2, 3])
            sage: Q == Q
            True
            sage: Q1 = TernaryQF([1, 2, 3, 1, 2, 2])
            sage: Q == Q1
            False

        """

        if not isinstance(right, TernaryQF):
            return False
        return self.coefficients() == right.coefficients()

    def adjoint(self):
        """
        Returns the adjoint form associated to the given ternary quadratic form.
        That is, the Hessian matrix of the adjoint form is twice the adjoint matrix of the Hessian matrix of the given form.

        EXAMPLES::

            sage: Q = TernaryQF([1, 1, 17, 0, 0, 1])
            sage: Q.adjoint()
            Ternary quadratic form with integer coefficients:
            [68 68 3]
            [0 0 -68]
            sage: Q.adjoint().matrix() == 2*Q.matrix().adjoint()
            True

        """

        A11 = 4*self._b*self._c - self._r**2
        A22 = 4*self._a*self._c - self._s**2
        A33 = 4*self._a*self._b - self._t**2
        A23 = self._s*self._t - 2*self._a*self._r
        A13 = self._r*self._t - 2*self._b*self._s
        A12 = self._r*self._s - 2*self._c*self._t
        return TernaryQF([A11, A22, A33, 2*A23, 2*A13, 2*A12])

    def content(self):
        """
        Returns the greatest common divisor of the coefficients of the given ternary quadratic form.

        EXAMPLES::

            sage: Q = TernaryQF([1, 1, 2, 0, 0, 0])
            sage: Q.content()
            1
            sage: Q = TernaryQF([2, 4, 6, 0, 0, 0])
            sage: Q.content()
            2
            sage: Q.scale_by_factor(100).content()
            200

        """
        return gcd(self.coefficients())

    def omega(self):
        """
        Returns the content of the adjoint of the primitive associated
        ternary quadratic form.

        EXAMPLES::

            sage: Q = TernaryQF([4, 11, 12, 0, -4, 0])
            sage: Q.omega()
            176
            sage: Q.primitive().adjoint().content()
            176

        """

        return self.primitive().adjoint().content()

    def delta(self):
        """
        Returns the omega of the adjoint of the given ternary quadratic form,
        which is the same as the omega of the reciprocal form.

        EXAMPLES::

            sage: Q = TernaryQF([1, 2, 2, -1, 0, -1])
            sage: Q.delta()
            208
            sage: Q.adjoint().omega()
            208
            sage: Q = TernaryQF([1, -1, 1, 0, 0, 0])
            sage: Q.delta()
            4
            sage: Q.omega()
            4

        """

        return self.adjoint().omega()

    def level(self):
        """
        Returns the level of the ternary quadratic form, which is 4 times the discriminant divided by the divisor.

        EXAMPLES::

            sage: Q = TernaryQF([1, 2, 2, -1, 0, -1])
            sage: Q.level()
            52
            sage: 4*Q.disc()/Q.divisor()
            52

        """

        return 4*self.disc()//self.divisor()

    def is_eisenstein_reduced(self):
        """
        Determines if the ternary quadratic form is Eisenstein reduced.
        That is, if we have a ternary quadratic form:
        ::

        [a b c]
        [r s t]

        then

        ::

            1- a<=b<=c;
            2- r, s, and t are all positive or all nonpositive;
            3- a>=|t|; a>=|s|; b>=|r|;
            4- a+b+r+s+t>=0;
            5- a=t implies s<=2*r; a=s implies t<=2*r; b=r implies t<=2*s;
            6- a=-t implies s=0; a=-s implies t=0; b=-r implies t=0;
            7- a+b+r+s+t=0 implies 2*a+2*s+t<=0;
            8- a=b implies |r|<=|s|; b=c implies |s|<=|t|.

        EXAMPLES::

            sage: Q = TernaryQF([1, 1, 1, 0, 0, 0])
            sage: Q.is_eisenstein_reduced()
            True
            sage: Q = TernaryQF([34, 14, 44, 12, 25, -22])
            sage: Q.is_eisenstein_reduced()
            False

        """


        [a,b,c,r,s,t]=[self._a,self._b,self._c,self._r,self._s,self._t]

        # cond 2
        if not (r > 0 and t > 0 and s > 0):
            if not (r <= 0 and s <= 0 and t <= 0):
                return False

        # cond 1 & 4
        if not (a <= b <= c and 0 <= a+b+r+s+t):
            return False

        # cond 3
        if not (a >= abs(s) and a >= abs(t) and b >= abs(r)):
            return False

        # cond 8
        if a == b and abs(r) > abs(s):
            return False
        if b == c and abs(s) > abs(t):
            return False
        if a+b+r+s+t == 0 and 2*a+2*s+t > 0:
            return False

        # cond 6
        # r, s, t <= 0
        if r<=0:
            if a == -t and s != 0:
                return False
            if a == -s and t != 0:
                return False
            if b == -r and t != 0:
                return False

        # cond 7
        # r, s, t > 0
        if a == t and s > 2*r:
            return False
        if a == s and t > 2*r:
            return False
        if b == r and t > 2*s:
            return False

        return True

    def reduced_form_eisenstein(self, matrix=True):
        """
        Returns the eisenstein reduced form equivalent to the given positive ternary quadratic form,
        which is unique.

        EXAMPLES::

            sage: Q = TernaryQF([293, 315, 756, 908, 929, 522])
            sage: Qr, m = Q.reduced_form_eisenstein()
            sage: Qr
            Ternary quadratic form with integer coefficients:
            [1 2 2]
            [-1 0 -1]
            sage: Qr.is_eisenstein_reduced()
            True
            sage: m
            [ -54  137  -38]
            [ -23   58  -16]
            [  47 -119   33]
            sage: m.det()
            1
            sage: Q(m) == Qr
            True
            sage: Q = TernaryQF([12,36,3,14,-7,-19])
            sage: Q.reduced_form_eisenstein(matrix = False)
            Ternary quadratic form with integer coefficients:
            [3 8 20]
            [3 2 1]

        """

        if matrix:
            [v,M] = _reduced_ternary_form_eisenstein_with_matrix(self._a,self._b,self._c,self._r,self._s,self._t)
            return TernaryQF(v), M
        else:
            v = _reduced_ternary_form_eisenstein_without_matrix(self._a,self._b,self._c,self._r,self._s,self._t)
            return TernaryQF(v)

    def pseudorandom_primitive_zero_mod_p(self, p):
        """
        Returns a tuple of the form v = (a, b, 1) such that is a zero of the given ternary quadratic
        positive definite form modulo an odd prime p, where p doesn't divides the discriminant of the form.

        EXAMPLES::

             sage: Q = TernaryQF([1, 1, 11, 0, -1, 0])
             sage: Q.disc()
             43
             sage: Q.pseudorandom_primitive_zero_mod_p(3)  ## RANDOM
             (1, 2, 1)
             sage: Q((1, 2, 1))
             15
             sage: v = Q.pseudorandom_primitive_zero_mod_p(1009)
             sage: Q(v) % 1009
             0
             sage: v[2]
             1
        """

        [a,b,c,r,s,t] = self.coefficients()
        while True:

            r1=randint(0,p-1)
            r2=randint(0,p-1)
            alpha=(b*r1**2+t*r1+a)%p
            if alpha != 0:

                beta=(2*b*r1*r2+t*r2+r*r1+s)%p
                gamma=(b*r2**2+r*r2+c)%p
                disc=beta**2-4*alpha*gamma
                if mod(disc,p).is_square():

                    z=(-beta+mod(disc,p).sqrt().lift())*(2*alpha).inverse_mod(p)
                    #return vector((z,r1*z+r2,1))%p
                    return z%p, (r1*z+r2)%p, 1


    def find_zeros_mod_p(self, p):
        """
        Find the zeros of the given ternary quadratic positive definite form modulo a prime p, where p doesn't divides the discriminant of the form.

        EXAMPLES::

            sage: Q = TernaryQF([4, 7, 8, -4, -1, -3])
            sage: Q.is_positive_definite()
            True
            sage: Q.disc().factor()
            3 * 13 * 19
            sage: Q.find_zeros_mod_p(2)
            [(1, 0, 0), (1, 1, 0), (0, 0, 1)]
            sage: zeros_17 = Q.find_zeros_mod_p(17)
            sage: len(zeros_17)
            18
            sage: [Q(v)%17 for v in zeros_17]
            [0, 0, 0, 0, 0, 0, 0, 0, 0, 0, 0, 0, 0, 0, 0, 0, 0, 0]


        """

        if p==2:

            return _find_zeros_mod_p_2(self._a, self._b, self._c, self._r, self._s, self._t)

        else:

            v = self.pseudorandom_primitive_zero_mod_p(p)
            [a, b, c, r, s, t] = self.coefficients()
            return _find_zeros_mod_p_odd(a, b, c, r, s, t, p, v)


    def find_p_neighbor_from_vec(self, p, v, mat = False):
        """
        Finds the reduced equivalent of the p-neighbor of this ternary quadratic form associated to a given
        vector v satisfying:

        1. Q(v) = 0  mod p

        2. v is a non-singular point of the conic Q(v) = 0 mod p.

        Reference:  Gonzalo Tornaria's Thesis, Thrm 3.5, p34.

        EXAMPLES::

            sage: Q = TernaryQF([1, 3, 3, -2, 0, -1])
            sage: Q
            Ternary quadratic form with integer coefficients:
            [1 3 3]
            [-2 0 -1]
            sage: Q.disc()
            29
            sage: v = (9, 7, 1)
            sage: v in Q.find_zeros_mod_p(11)
            True
            sage: Q11, M = Q.find_p_neighbor_from_vec(11, v, mat = True)
            sage: Q11
            Ternary quadratic form with integer coefficients:
            [1 2 4]
            [-1 -1 0]
            sage: M
            [    -1  -5/11   7/11]
            [     0 -10/11   3/11]
            [     0  -3/11  13/11]
            sage: Q(M) == Q11
            True

        """

        if mat:
            q, M = _find_p_neighbor_from_vec(self._a, self._b, self._c, self._r, self._s, self._t, p, v, mat)
            M = matrix(3,M)
            return TernaryQF(q), M*M.det()
        else:
            return TernaryQF(_find_p_neighbor_from_vec(self._a, self._b, self._c, self._r, self._s, self._t, p, v, mat))

    def find_p_neighbors(self, p, mat = False):
        """
        Find a list with all the reduced equivalent of the p-neighbors of this ternary quadratic form, given by the zeros mod p of the form.
        See find_p_neighbor_from_vec for more information.

        EXAMPLES::

            sage: Q0 = TernaryQF([1, 3, 3, -2, 0, -1])
            sage: Q0
            Ternary quadratic form with integer coefficients:
            [1 3 3]
            [-2 0 -1]
            sage: neig = Q0.find_p_neighbors(5)
            sage: len(neig)
            6
            sage: Q1 = TernaryQF([1, 1, 10, 1, 1, 1])
            sage: Q2 = TernaryQF([1, 2, 4, -1, -1, 0])
            sage: neig.count(Q0)
            2
            sage: neig.count(Q1)
            1
            sage: neig.count(Q2)
            3

        """

        z = self.find_zeros_mod_p(p)
        return [self.find_p_neighbor_from_vec(p, v, mat) for v in z]


    def basic_lemma(self, p):
        """
        Finds a number represented by self and coprime to the prime p.

        EXAMPLES::

            sage: Q = TernaryQF([3, 3, 3, -2, 0, -1])
            sage: Q.basic_lemma(3)
            4
        """

        return _basic_lemma(self._a, self._b, self._c, self._r, self._s, self._t, p)

    def xi(self, p):
        """
        Return the value of the genus characters Xi_p... which may be
        missing one character. We allow -1 as a prime.

        Reference: Dickson's "Studies in the Theory of Numbers"

        EXAMPLES::

            sage: Q1 = TernaryQF([26, 42, 53, -36, -17, -3])
            sage: Q2 = Q1.find_p_neighbors(2)[1]
            sage: Q1.omega()
            3
            sage: Q1.xi(3), Q2.xi(3)
            (-1, -1)

        """

        if p == 4:
            p = -1
        if p == 8:
            p = 2

        if self.omega() % p != 0:
            raise ValueError("not a valid character")

        if p == -1 and self.omega() % 2**4 != 0:
            raise ValueError("not a valid character")

        if p == 2 and self.omega() % 2**5 != 0:
            raise ValueError("not a valid character")

        if (p == -1) or (p == 2):
            return kronecker_symbol(p, self.basic_lemma(2))

        return kronecker_symbol(self.basic_lemma(p), p)



    def xi_rec(self, p):
        """
        Returns Xi(p) for the reciprocal form.

        EXAMPLES::

            sage: Q1 = TernaryQF([1, 1, 7, 0, 0, 0])
            sage: Q2 = Q1.find_p_neighbors(3)[0]
            sage: Q1.delta()
            28
            sage: Q1.xi_rec(7), Q2.xi_rec(7)
            (1, 1)


        """

        return self.reciprocal().xi(p)


    def symmetry(self, v):
        """
        Returns A the automorphism of the ternary quadratic form such that:

            - A*v = -v.
            - A*u = 0, if u is orthogonal to v.

        where v is a given vector.

        EXAMPLES::

            sage: Q = TernaryQF([4, 5, 8, 5, 2, 2])
            sage: v = vector((1,1,1))
            sage: M = Q.symmetry(v)
            sage: M
            [  7/13 -17/26 -23/26]
            [ -6/13   9/26 -23/26]
            [ -6/13 -17/26   3/26]
            sage: M.det()
            -1
            sage: M*v
            (-1, -1, -1)
            sage: v1 = vector((23, 0, -12))
            sage: v2 = vector((0, 23, -17))
            sage: v1*Q.matrix()*v
            0
            sage: v2*Q.matrix()*v
            0
            sage: M*v1 == v1
            True
            sage: M*v2 == v2
            True


        """

        return identity_matrix(3) - v.column()*matrix(v)*self.matrix()/self(v)


    def automorphism_symmetries(self, A):
        """
        Given the automorphism A, returns two vectors v1, v2 if A is not the identity. Such that the product of the symmetries of the ternary quadratic form given by the two vectors is A.

        EXAMPLES::

            sage: Q = TernaryQF([9, 12, 30, -26, -28, 20])
            sage: A = matrix(ZZ, 3, [9, 10, -10, -6, -7, 6, 2, 2, -3])
            sage: Q(A) == Q
            True
            sage: v1, v2 = Q.automorphism_symmetries(A)
            sage: v1, v2
            ((8, -6, 2), (1, -5/4, -1/4))
            sage: A1 = Q.symmetry(v1)
            sage: A1
            [    9     9   -13]
            [   -6 -23/4  39/4]
            [    2   9/4  -9/4]
            sage: A2 = Q.symmetry(v2)
            sage: A2
            [    1     1     3]
            [    0  -1/4 -15/4]
            [    0  -1/4   1/4]
            sage: A1*A2 == A
            True
            sage: Q.automorphism_symmetries(identity_matrix(ZZ,3))
            []

        """

        if A == identity_matrix(3):
            return []
        else:
            bs = (A - 1).columns()
            for b1 in bs:
                if b1 != 0:
                    break
            A1 = self.symmetry(b1)*A
            bs = (A1 - 1).columns()
            for b2 in bs:
                if b2 != 0:
                    break
            return [b1, b2]

    def automorphism_spin_norm(self, A):
        """
        Return the spin norm of the automorphism A.

        EXAMPLES::

            sage: Q = TernaryQF([9, 12, 30, -26, -28, 20])
            sage: A = matrix(ZZ, 3, [9, 10, -10, -6, -7, 6, 2, 2, -3])
            sage: A.det()
            1
            sage: Q(A) == Q
            True
            sage: Q.automorphism_spin_norm(A)
            7

        """

        if A == identity_matrix(ZZ,3):
            return 1
        bs = self.automorphism_symmetries(A)
        s = self(bs[0]) * self(bs[1])
        return s.squarefree_part()


        return [(1, 0, 0, 0, 1, 0, 0, 0, 1)]

    def _border(self, n):
        """
        Auxiliar function to find the automorphisms of a positive definite ternary quadratic form.
        It return a boolean whether the n-condition is true. If Q = TernaryQF([a,b,c,r,s,t]), the conditions are:

        1.  a = t, s = 2r.
        2.  a = s, t = 2r.
        3.  b = r, t = 2s.
        4.  a = -t.
        5.  a = -s.
        6.  b = -r.
        7.  a + b + r + s + t = 0, 2a + 2s + t = 0.
        8.  a = b, r = s.
        9.  b = c, s = t.
        10. r = s, r = 0.
        11. r = t, r = 0.
        12. s = t, s = 0.
        13. r = s, s = t, t = a.
        14. a = s, a = t.
        15. a = b, a + b + r + s + t = 0.
        16. a = b, b = c, a + b + r + s + t = 0.

        EXAMPLES::

            sage: Q01 = TernaryQF([5, 5, 9, 2, 4, 5])
            sage: Q01._border(1)
            True
            sage: Q02 = TernaryQF([6, 7, 8, 2, 6, 4])
            sage: Q02._border(2)
            True
            sage: Q03 = TernaryQF([6, 9, 9, 9, 3, 6])
            sage: Q03._border(3)
            True
            sage: Q04 = TernaryQF([1, 2, 3, -1, 0, -1])
            sage: Q04._border(4)
            True
            sage: Q05 = TernaryQF([2, 3, 5, -1, -2, 0])
            sage: Q05._border(5)
            True
            sage: Q06 = TernaryQF([1, 5, 7, -5, 0, 0])
            sage: Q06._border(6)
            True
            sage: Q07 = TernaryQF([1, 1, 7, -1, -1, 0])
            sage: Q07._border(7)
            True
            sage: Q08 = TernaryQF([2, 2, 5, -1, -1, -1])
            sage: Q08._border(8)
            True
            sage: Q09 = TernaryQF([3, 8, 8, 6, 2, 2])
            sage: Q09._border(9)
            True
            sage: Q10 = TernaryQF([1, 3, 4, 0, 0, 0])
            sage: Q10._border(10)
            True
            sage: Q11 = TernaryQF([3, 5, 8, 0, -1, 0])
            sage: Q11._border(11)
            True
            sage: Q12 = TernaryQF([2, 6, 7, -5, 0, 0])
            sage: Q12._border(12)
            True
            sage: Q13 = TernaryQF([1, 1, 2, 1, 1, 1])
            sage: Q13._border(13)
            True
            sage: Q14 = TernaryQF([1, 3, 4, 3, 1, 1])
            sage: Q14._border(14)
            True
            sage: Q15 = TernaryQF([3, 3, 6, -3, -3, 0])
            sage: Q15._border(15)
            True
            sage: Q16 = TernaryQF([4, 4, 4, -2, -3, -3])
            sage: Q16._border(16)
            True
        """

        a, b, c, r, s, t = self.coefficients()
        if n == 1:
            return (a == t) and (s == 2*r)
        elif n == 2:
            return (a == s) and (t == 2*r)
        elif n == 3:
            return (b == r) and (t == 2*s)
        elif n == 4:
            return (a == -t)
        elif n == 5:
            return (a == -s)
        elif n == 6:
            return (b == -r)
        elif n == 7:
            return (a + b + r + s + t == 0) and (2*a + 2*s + t == 0)
        elif n == 8:
            return (a == b) and (r == s)
        elif n == 9:
            return (b == c) and (s == t)
        elif n == 10:
            return (r == s) and (r == 0)
        elif n == 11:
            return (r == t) and (r == 0)
        elif n == 12:
            return (s == t) and (s == 0)
        elif n == 13:
            return (r == s) and (s == t) and (t == a)
        elif n == 14:
            return (a == s) and (a == t)
        elif n == 15:
            return (a == b) and (a + b + r + s + t == 0)
        elif n == 16:
            return (a == b) and (b == c) and (a + b + r + s + t == 0)

    def _borders(self):
        """
        Return the borders that the ternary quadratic form meet.

        See: TernaryQF._border

        EXAMPLES::

            sage: Q01 = TernaryQF([5, 5, 9, 2, 4, 5])
            sage: Q01._borders()
            (1,)
            sage: Q02 = TernaryQF([6, 7, 8, 2, 6, 4])
            sage: Q02._borders()
            (2,)
            sage: Q03 = TernaryQF([6, 9, 9, 9, 3, 6])
            sage: Q03._borders()
            (3,)
            sage: Q04 = TernaryQF([1, 2, 3, -1, 0, -1])
            sage: Q04._borders()
            (4,)
            sage: Q05 = TernaryQF([2, 3, 5, -1, -2, 0])
            sage: Q05._borders()
            (5,)
            sage: Q06 = TernaryQF([1, 5, 7, -5, 0, 0])
            sage: Q06._borders()
            (6, 12)
            sage: Q07 = TernaryQF([1, 1, 7, -1, -1, 0])
            sage: Q07._borders()
            (5, 6, 7, 8, 15)
            sage: Q08 = TernaryQF([2, 2, 5, -1, -1, -1])
            sage: Q08._borders()
            (8,)
            sage: Q09 = TernaryQF([3, 8, 8, 6, 2, 2])
            sage: Q09._borders()
            (9,)
            sage: Q10 = TernaryQF([1, 3, 4, 0, 0, 0])
            sage: Q10._borders()
            (10, 11, 12)
            sage: Q11 = TernaryQF([3, 5, 8, 0, -1, 0])
            sage: Q11._borders()
            (11,)
            sage: Q12 = TernaryQF([2, 6, 7, -5, 0, 0])
            sage: Q12._borders()
            (12,)
            sage: Q13 = TernaryQF([1, 1, 2, 1, 1, 1])
            sage: Q13._borders()
            (8, 13, 14)
            sage: Q14 = TernaryQF([1, 3, 4, 3, 1, 1])
            sage: Q14._borders()
            (14,)
            sage: Q15 = TernaryQF([3, 3, 6, -3, -3, 0])
            sage: Q15._borders()
            (5, 6, 7, 8, 15)
            sage: Q16 = TernaryQF([4, 4, 4, -2, -3, -3])
            sage: Q16._borders()
            (9, 15, 16)

        """

        return tuple(n for n in range(1,17) if self._border(n))

    def _automorphisms_reduced_fast(self):
        """
        Return the coefficients of the matrices of the automorphisms of the reduced ternary quadratic form.

        EXAMPLES::

            sage: Q = TernaryQF([1, 1, 7, 0, 0, 0])
            sage: Q.is_eisenstein_reduced()
            True
            sage: auts = Q._automorphisms_reduced_fast()
            sage: len(auts)
            8
            sage: A = matrix(3, auts[randint(0,7)])
            sage: Q(A) == Q
            True
            sage: Q = TernaryQF([3, 4, 5, 3, 3, 2])
            sage: Q._automorphisms_reduced_fast()
            [(1, 0, 0, 0, 1, 0, 0, 0, 1)]


        """

        if self._border(1):
            if self._border(2):
                if self._border(14):
                    if self._border(9):
                        # borders 1, 2, 9, 14
                        return [(1, 0, 0, 0, 1, 0, 0, 0, 1),
                                (-1, -1, -1, 0, 0, 1, 0, 1, 0),
                                (-1, -1, 0, 0, 1, 0, 0, 0, -1),
                                (-1, 0, -1, 0, -1, 0, 0, 0, 1),
                                (-1, 0, 0, 0, 0, -1, 0, -1, 0),
                                (1, 0, 1, 0, 0, -1, 0, 1, 0),
                                (1, 1, 0, 0, 0, 1, 0, -1, 0),
                                (1, 1, 1, 0, -1, 0, 0, 0, -1)]
                    else:
                        # borders 1, 2, 14
                        return [(1, 0, 0, 0, 1, 0, 0, 0, 1),
                                (-1, -1, 0, 0, 1, 0, 0, 0, -1),
                                (-1, 0, -1, 0, -1, 0, 0, 0, 1),
                                (1, 1, 1, 0, -1, 0, 0, 0, -1)]
            else:
                # borders 1
                return [(1, 0, 0, 0, 1, 0, 0, 0, 1),
                        (-1, -1, 0, 0, 1, 0, 0, 0, -1)]

        if self._border(2):
            # borders 2
            return [(1, 0, 0, 0, 1, 0, 0, 0, 1),
                    (-1, 0, -1, 0, -1, 0, 0, 0, 1)]

        if self._border(3):
            # borders 3
            return [(1, 0, 0, 0, 1, 0, 0, 0, 1),
                    (-1, 0, 0, 0, -1, -1, 0, 0, 1)]

        if self._border(4):
            if self._border(10):
                if self._border(8):
                    # borders 4, 8, 10
                    return [(1, 0, 0, 0, 1, 0, 0, 0, 1),
                            (-1, 0, 0, -1, 1, 0, 0, 0, -1),
                            (-1, 0, 0, 0, -1, 0, 0, 0, 1),
                            (-1, 1, 0, -1, 0, 0, 0, 0, 1),
                            (-1, 1, 0, 0, 1, 0, 0, 0, -1),
                            (0, -1, 0, -1, 0, 0, 0, 0, -1),
                            (0, -1, 0, 1, -1, 0, 0, 0, 1),
                            (0, 1, 0, -1, 1, 0, 0, 0, 1),
                            (0, 1, 0, 1, 0, 0, 0, 0, -1),
                            (1, -1, 0, 0, -1, 0, 0, 0, -1),
                            (1, -1, 0, 1, 0, 0, 0, 0, 1),
                            (1, 0, 0, 1, -1, 0, 0, 0, -1)]
                else:
                    # borders 4, 10
                    return [(1, 0, 0, 0, 1, 0, 0, 0, 1),
                            (-1, 0, 0, 0, -1, 0, 0, 0, 1),
                            (-1, 1, 0, 0, 1, 0, 0, 0, -1),
                            (1, -1, 0, 0, -1, 0, 0, 0, -1)]
            else:
                # borders 4
                return [(1, 0, 0, 0, 1, 0, 0, 0, 1),
                        (1, -1, 0, 0, -1, 0, 0, 0, -1)]

        if self._border(5):
            if self._border(6):
                if self._border(7):
                    if self._border(8):
                        if self._border(15):
                            # borders 5, 6, 7, 8, 15
                            return [(1, 0, 0, 0, 1, 0, 0, 0, 1),
                                    (-1, 0, 0, 0, 1, -1, 0, 0, -1),
                                    (-1, 0, 1, 0, -1, 1, 0, 0, 1),
                                    (0, -1, 0, -1, 0, 0, 0, 0, -1),
                                    (0, -1, 1, 1, 0, 0, 0, 0, 1),
                                    (0, 1, -1, 1, 0, -1, 0, 0, -1),
                                    (0, 1, 0, -1, 0, 1, 0, 0, 1),
                                    (1, 0, -1, 0, -1, 0, 0, 0, -1)]
                    else:
                        # borders 5, 6, 7
                        return [(1, 0, 0, 0, 1, 0, 0, 0, 1),
                                (-1, 0, 0, 0, 1, -1, 0, 0, -1),
                                (-1, 0, 1, 0, -1, 1, 0, 0, 1),
                                (1, 0, -1, 0, -1, 0, 0, 0, -1)]
            elif self._border(11):
                # borders 5, 11
                return [(1, 0, 0, 0, 1, 0, 0, 0, 1),
                        (-1, 0, 0, 0, 1, 0, 0, 0, -1),
                        (-1, 0, 1, 0, -1, 0, 0, 0, 1),
                        (1, 0, -1, 0, -1, 0, 0, 0, -1)]
            else:
                # borders 5
                return [(1, 0, 0, 0, 1, 0, 0, 0, 1),
                        (1, 0, -1, 0, -1, 0, 0, 0, -1)]

        if self._border(6):
            if self._border(12):
                if self._border(9):
                    # borders 6, 9, 12
                    return [(1, 0, 0, 0, 1, 0, 0, 0, 1),
                            (-1, 0, 0, 0, -1, 0, 0, -1, 1),
                            (-1, 0, 0, 0, -1, 1, 0, 0, 1),
                            (-1, 0, 0, 0, 0, -1, 0, -1, 0),
                            (-1, 0, 0, 0, 0, 1, 0, 1, 0),
                            (-1, 0, 0, 0, 1, -1, 0, 0, -1),
                            (-1, 0, 0, 0, 1, 0, 0, 1, -1),
                            (1, 0, 0, 0, -1, 0, 0, 0, -1),
                            (1, 0, 0, 0, -1, 1, 0, -1, 0),
                            (1, 0, 0, 0, 0, -1, 0, 1, -1),
                            (1, 0, 0, 0, 0, 1, 0, -1, 1),
                            (1, 0, 0, 0, 1, -1, 0, 1, 0)]
                else:
                    # borders 6, 12
                    return [(1, 0, 0, 0, 1, 0, 0, 0, 1),
                            (-1, 0, 0, 0, -1, 1, 0, 0, 1),
                            (-1, 0, 0, 0, 1, -1, 0, 0, -1),
                            (1, 0, 0, 0, -1, 0, 0, 0, -1)]
            else:
                # borders 6
                return [(1, 0, 0, 0, 1, 0, 0, 0, 1),
                        (-1, 0, 0, 0, 1, -1, 0, 0, -1)]

        if self._border(7):
            if self._border(8) and self._border(15):
                if self._border(16):
                    if self._border(9):
                        # borders 7, 8, 9, 15, 16
                        return [(1, 0, 0, 0, 1, 0, 0, 0, 1),
                                (-1, 0, 0, -1, 0, 1, -1, 1, 0),
                                (-1, 0, 0, 0, 0, -1, 0, -1, 0),
                                (-1, 0, 1, -1, 1, 0, -1, 0, 0),
                                (-1, 0, 1, 0, -1, 1, 0, 0, 1),
                                (-1, 1, 0, -1, 0, 0, -1, 0, 1),
                                (-1, 1, 0, 0, 1, 0, 0, 1, -1),
                                (0, -1, 0, -1, 0, 0, 0, 0, -1),
                                (0, -1, 0, 1, -1, 0, 0, -1, 1),
                                (0, -1, 1, 0, -1, 0, 1, -1, 0),
                                (0, -1, 1, 0, 0, 1, -1, 0, 1),
                                (0, 0, -1, 0, -1, 0, -1, 0, 0),
                                (0, 0, -1, 0, 1, -1, 1, 0, -1),
                                (0, 0, 1, -1, 0, 1, 0, -1, 1),
                                (0, 0, 1, 1, 0, 0, 0, 1, 0),
                                (0, 1, -1, -1, 1, 0, 0, 1, 0),
                                (0, 1, -1, 1, 0, -1, 0, 0, -1),
                                (0, 1, 0, 0, 0, 1, 1, 0, 0),
                                (0, 1, 0, 0, 1, -1, -1, 1, 0),
                                (1, -1, 0, 0, -1, 1, 0, -1, 0),
                                (1, -1, 0, 1, 0, -1, 1, 0, 0),
                                (1, 0, -1, 0, 0, -1, 0, 1, -1),
                                (1, 0, -1, 1, 0, 0, 1, -1, 0),
                                (1, 0, 0, 1, -1, 0, 1, 0, -1)]
                    else:
                        # borders 7, 8, 15, 16
                        return [(1, 0, 0, 0, 1, 0, 0, 0, 1),
                                (-1, 0, 0, -1, 0, 1, -1, 1, 0),
                                (-1, 0, 1, 0, -1, 1, 0, 0, 1),
                                (0, -1, 0, -1, 0, 0, 0, 0, -1),
                                (0, -1, 1, 0, -1, 0, 1, -1, 0),
                                (0, 1, -1, 1, 0, -1, 0, 0, -1),
                                (0, 1, 0, 0, 1, -1, -1, 1, 0),
                                (1, 0, -1, 1, 0, 0, 1, -1, 0)]
                else:
                    # borders 7, 8, 15
                    return [(1, 0, 0, 0, 1, 0, 0, 0, 1),
                            (-1, 0, 1, 0, -1, 1, 0, 0, 1),
                            (0, -1, 0, -1, 0, 0, 0, 0, -1),
                            (0, 1, -1, 1, 0, -1, 0, 0, -1)]
            elif self._border(9):
                # borders 7, 9
                return [(1, 0, 0, 0, 1, 0, 0, 0, 1),
                        (-1, 0, 0, 0, 0, -1, 0, -1, 0),
                        (-1, 0, 1, 0, -1, 1, 0, 0, 1),
                        (-1, 1, 0, 0, 1, 0, 0, 1, -1),
                        (1, -1, 0, 0, -1, 1, 0, -1, 0),
                        (1, 0, -1, 0, 0, -1, 0, 1, -1)]
            else:
                # borders 7
                return [(1, 0, 0, 0, 1, 0, 0, 0, 1),
                        (-1, 0, 1, 0, -1, 1, 0, 0, 1)]


        if self._border(8):
            if self._border(9):
                if self._border(10) and self._border(11) and self._border(12):
                    # borders 8, 9, 10, 11, 12
                    return [(1, 0, 0, 0, 1, 0, 0, 0, 1),
                            (-1, 0, 0, 0, -1, 0, 0, 0, 1),
                            (-1, 0, 0, 0, 0, -1, 0, -1, 0),
                            (-1, 0, 0, 0, 0, 1, 0, 1, 0),
                            (-1, 0, 0, 0, 1, 0, 0, 0, -1),
                            (0, -1, 0, -1, 0, 0, 0, 0, -1),
                            (0, -1, 0, 0, 0, -1, 1, 0, 0),
                            (0, -1, 0, 0, 0, 1, -1, 0, 0),
                            (0, -1, 0, 1, 0, 0, 0, 0, 1),
                            (0, 0, -1, -1, 0, 0, 0, 1, 0),
                            (0, 0, -1, 0, -1, 0, -1, 0, 0),
                            (0, 0, -1, 0, 1, 0, 1, 0, 0),
                            (0, 0, -1, 1, 0, 0, 0, -1, 0),
                            (0, 0, 1, -1, 0, 0, 0, -1, 0),
                            (0, 0, 1, 0, -1, 0, 1, 0, 0),
                            (0, 0, 1, 0, 1, 0, -1, 0, 0),
                            (0, 0, 1, 1, 0, 0, 0, 1, 0),
                            (0, 1, 0, -1, 0, 0, 0, 0, 1),
                            (0, 1, 0, 0, 0, -1, -1, 0, 0),
                            (0, 1, 0, 0, 0, 1, 1, 0, 0),
                            (0, 1, 0, 1, 0, 0, 0, 0, -1),
                            (1, 0, 0, 0, -1, 0, 0, 0, -1),
                            (1, 0, 0, 0, 0, -1, 0, 1, 0),
                            (1, 0, 0, 0, 0, 1, 0, -1, 0)]
                elif self._border(13) and self._border(14):
                    # borders 8, 9, 13, 14
                    return [(1, 0, 0, 0, 1, 0, 0, 0, 1),
                            (-1, -1, -1, 0, 0, 1, 0, 1, 0),
                            (-1, -1, -1, 0, 1, 0, 1, 0, 0),
                            (-1, -1, -1, 1, 0, 0, 0, 0, 1),
                            (-1, 0, 0, 0, -1, 0, 1, 1, 1),
                            (-1, 0, 0, 0, 0, -1, 0, -1, 0),
                            (-1, 0, 0, 1, 1, 1, 0, 0, -1),
                            (0, -1, 0, -1, 0, 0, 0, 0, -1),
                            (0, -1, 0, 0, 0, -1, 1, 1, 1),
                            (0, -1, 0, 1, 1, 1, -1, 0, 0),
                            (0, 0, -1, -1, 0, 0, 1, 1, 1),
                            (0, 0, -1, 0, -1, 0, -1, 0, 0),
                            (0, 0, -1, 1, 1, 1, 0, -1, 0),
                            (0, 0, 1, -1, -1, -1, 1, 0, 0),
                            (0, 0, 1, 0, 1, 0, -1, -1, -1),
                            (0, 0, 1, 1, 0, 0, 0, 1, 0),
                            (0, 1, 0, -1, -1, -1, 0, 0, 1),
                            (0, 1, 0, 0, 0, 1, 1, 0, 0),
                            (0, 1, 0, 1, 0, 0, -1, -1, -1),
                            (1, 0, 0, -1, -1, -1, 0, 1, 0),
                            (1, 0, 0, 0, 0, 1, -1, -1, -1),
                            (1, 1, 1, -1, 0, 0, 0, -1, 0),
                            (1, 1, 1, 0, -1, 0, 0, 0, -1),
                            (1, 1, 1, 0, 0, -1, -1, 0, 0)]
                else:
                    # borders 8, 9
                    return [(1, 0, 0, 0, 1, 0, 0, 0, 1),
                            (-1, 0, 0, 0, 0, -1, 0, -1, 0),
                            (0, -1, 0, -1, 0, 0, 0, 0, -1),
                            (0, 0, -1, 0, -1, 0, -1, 0, 0),
                            (0, 0, 1, 1, 0, 0, 0, 1, 0),
                            (0, 1, 0, 0, 0, 1, 1, 0, 0)]
            elif self._border(10):
                if self._border(11) and self._border(12):
                    # borders 8, 10, 11, 12
                    return [(1, 0, 0, 0, 1, 0, 0, 0, 1),
                            (-1, 0, 0, 0, -1, 0, 0, 0, 1),
                            (-1, 0, 0, 0, 1, 0, 0, 0, -1),
                            (0, -1, 0, -1, 0, 0, 0, 0, -1),
                            (0, -1, 0, 1, 0, 0, 0, 0, 1),
                            (0, 1, 0, -1, 0, 0, 0, 0, 1),
                            (0, 1, 0, 1, 0, 0, 0, 0, -1),
                            (1, 0, 0, 0, -1, 0, 0, 0, -1)]
                else:
                    # borders 8, 10
                    return [(1, 0, 0, 0, 1, 0, 0, 0, 1),
                            (-1, 0, 0, 0, -1, 0, 0, 0, 1),
                            (0, -1, 0, -1, 0, 0, 0, 0, -1),
                            (0, 1, 0, 1, 0, 0, 0, 0, -1)]
            elif self._border(14):
                # borders 8, 13, 14
                return [(1, 0, 0, 0, 1, 0, 0, 0, 1),
                        (-1, -1, -1, 1, 0, 0, 0, 0, 1),
                        (-1, 0, 0, 1, 1, 1, 0, 0, -1),
                        (0, -1, 0, -1, 0, 0, 0, 0, -1),
                        (0, 1, 0, -1, -1, -1, 0, 0, 1),
                        (1, 1, 1, 0, -1, 0, 0, 0, -1)]
            else:
                # borders 8
                return [(1, 0, 0, 0, 1, 0, 0, 0, 1),
                        (0, -1, 0, -1, 0, 0, 0, 0, -1)]

        if self._border(9):
            if self._border(12):
                if self._border(10) and self._border(11):
                    # borders 9, 10, 11, 12
                    return [(1, 0, 0, 0, 1, 0, 0, 0, 1),
                            (-1, 0, 0, 0, -1, 0, 0, 0, 1),
                            (-1, 0, 0, 0, 0, -1, 0, -1, 0),
                            (-1, 0, 0, 0, 0, 1, 0, 1, 0),
                            (-1, 0, 0, 0, 1, 0, 0, 0, -1),
                            (1, 0, 0, 0, -1, 0, 0, 0, -1),
                            (1, 0, 0, 0, 0, -1, 0, 1, 0),
                            (1, 0, 0, 0, 0, 1, 0, -1, 0)]
                else:
                    # borders 9, 12
                    return [(1, 0, 0, 0, 1, 0, 0, 0, 1),
                            (-1, 0, 0, 0, 0, -1, 0, -1, 0),
                            (-1, 0, 0, 0, 0, 1, 0, 1, 0),
                            (1, 0, 0, 0, -1, 0, 0, 0, -1)]
            elif self._border(14):
                if self._border(13):
                    # borders 9, 13, 14
                    return [(1, 0, 0, 0, 1, 0, 0, 0, 1),
                            (-1, -1, -1, 0, 0, 1, 0, 1, 0),
                            (-1, 0, 0, 0, 0, -1, 0, -1, 0),
                            (1, 1, 1, 0, -1, 0, 0, 0, -1)]
                else:
                    # borders 9, 14
                    return [(1, 0, 0, 0, 1, 0, 0, 0, 1),
                            (-1, -1, -1, 0, 0, 1, 0, 1, 0),
                            (-1, 0, 0, 0, 0, -1, 0, -1, 0),
                            (1, 1, 1, 0, -1, 0, 0, 0, -1)]
            elif self._border(15):
                # borders 9, 15, 16
                return [(1, 0, 0, 0, 1, 0, 0, 0, 1),
                        (-1, 0, 0, -1, 0, 1, -1, 1, 0),
                        (-1, 0, 0, 0, 0, -1, 0, -1, 0),
                        (0, -1, 1, 0, -1, 0, 1, -1, 0),
                        (0, -1, 1, 0, 0, 1, -1, 0, 1),
                        (0, 1, -1, -1, 1, 0, 0, 1, 0),
                        (0, 1, -1, 1, 0, -1, 0, 0, -1),
                        (1, 0, 0, 1, -1, 0, 1, 0, -1)]
            else:
                # borders 9
                return [(1, 0, 0, 0, 1, 0, 0, 0, 1),
                        (-1, 0, 0, 0, 0, -1, 0, -1, 0)]

        if self._border(10):
            if self._border(11) and self._border(12):
                # borders 10, 11, 12
                return [(1, 0, 0, 0, 1, 0, 0, 0, 1),
                        (-1, 0, 0, 0, -1, 0, 0, 0, 1),
                        (-1, 0, 0, 0, 1, 0, 0, 0, -1),
                        (1, 0, 0, 0, -1, 0, 0, 0, -1)]
            else:
                # borders 10
                return [(1, 0, 0, 0, 1, 0, 0, 0, 1),
                        (-1, 0, 0, 0, -1, 0, 0, 0, 1)]

        if self._border(11):
            # borders 11
            return [(1, 0, 0, 0, 1, 0, 0, 0, 1),
                    (-1, 0, 0, 0, 1, 0, 0, 0, -1)]

        if self._border(12):
            # border 12
            return [(1, 0, 0, 0, 1, 0, 0, 0, 1),
                    (1, 0, 0, 0, -1, 0, 0, 0, -1)]

        if self._border(13) and self._border(14):
            # border 13, 14
            return [(1, 0, 0, 0, 1, 0, 0, 0, 1),
                    (1, 1, 1, 0, -1, 0, 0, 0, -1)]

        if self._border(14):
            # border 14
            return [(1, 0, 0, 0, 1, 0, 0, 0, 1),
                    (1, 1, 1, 0, -1, 0, 0, 0, -1)]

        if self._border(15):
            if self._border(16):
                # borders 15, 16
                return [(1, 0, 0, 0, 1, 0, 0, 0, 1),
                        (-1, 0, 0, -1, 0, 1, -1, 1, 0),
                        (0, -1, 1, 0, -1, 0, 1, -1, 0),
                        (0, 1, -1, 1, 0, -1, 0, 0, -1)]
            else:
                # borders 15
                return [(1, 0, 0, 0, 1, 0, 0, 0, 1),
                        (0, 1, -1, 1, 0, -1, 0, 0, -1)]

        return [(1, 0, 0, 0, 1, 0, 0, 0, 1)]


    def _automorphisms_reduced_slow(self):
        """
        Return the automorphisms of the reduced ternary quadratic form.
        It searches over all 3x3 matrices with coefficients -1, 0, 1,
        determinant 1 and finite order, because Eisenstein reduced forms
        are Minkowski reduced. See Cassels.

        EXAMPLES::

            sage: Q = TernaryQF([1, 1, 7, 0, 0, 0])
            sage: Q.is_eisenstein_reduced()
            True
            sage: auts = Q._automorphisms_reduced_slow()  # long time (3s on sage.math, 2014)
            sage: len(auts)                               # long time
            8
            sage: A = auts[randint(0,7)]                  # long time
            sage: Q(A) == Q                               # long time
            True
            sage: Q = TernaryQF([3, 4, 5, 3, 3, 2])
            sage: Q._automorphisms_reduced_slow()         # long time
            [
            [1 0 0]
            [0 1 0]
            [0 0 1]
            ]

        """

        if TernaryQF.possible_automorphisms is None:

             I = [-1, 0, 1]
             auts = [matrix(ZZ, 3, [a, b, c, d, e, f, g, h, i]) for a in I for b in I for c in I for d in I for e in I for f in I for g in I for h in I for i in I]
             auts = [m for m in auts if m.det() == 1]
             auts = [m for m in auts if m**2 in auts]
             auts = [m for m in auts if m**2 in auts]
             auts = [m for m in auts if m**2 in auts]
             TernaryQF.possible_automorphisms = auts

        return [m for m in TernaryQF.possible_automorphisms if self(m) == self]


    def automorphisms(self, slow = True):
        """
        Returns a list with the automorphisms of the definite ternary quadratic form.

        EXAMPLES::

            sage: Q = TernaryQF([1, 1, 7, 0, 0, 0])
            sage: auts = Q.automorphisms()
            sage: auts
            [
            [-1  0  0]  [-1  0  0]  [ 0 -1  0]  [ 0 -1  0]  [ 0  1  0]  [ 0  1  0]
            [ 0 -1  0]  [ 0  1  0]  [-1  0  0]  [ 1  0  0]  [-1  0  0]  [ 1  0  0]
            [ 0  0  1], [ 0  0 -1], [ 0  0 -1], [ 0  0  1], [ 0  0  1], [ 0  0 -1],
            [ 1  0  0]  [1 0 0]
            [ 0 -1  0]  [0 1 0]
            [ 0  0 -1], [0 0 1]
            ]
            sage: all(Q == Q(A) for A in auts)
            True
            sage: Q = TernaryQF([3, 4, 5, 3, 3, 2])
            sage: Q.automorphisms(slow = False)
            [
            [1 0 0]
            [0 1 0]
            [0 0 1]
            ]
            sage: Q = TernaryQF([4, 2, 4, 3, -4, -5])
            sage: auts = Q.automorphisms(slow = False)
            sage: auts
            [
            [1 0 0]  [ 2 -1 -1]
            [0 1 0]  [ 3 -2 -1]
            [0 0 1], [ 0  0 -1]
            ]
            sage: A = auts[1]
            sage: Q(A) == Q
            True
            sage: Qr, M_red = Q.reduced_form_eisenstein()
            sage: Qr
            Ternary quadratic form with integer coefficients:
            [1 2 3]
            [-1 0 -1]
            sage: Q(A*M_red) == Qr
            True

        """

        if not self.is_definite():
            raise ValueError("Oops, only implemented for definite forms.")

        if self._automorphisms is not None:
            return self._automorphisms

        if self.is_positive_definite():
            if self.is_eisenstein_reduced():
                if slow:
                    self._automorphisms = self._automorphisms_reduced_slow()
                else:
                    auts = self._automorphisms_reduced_fast()
                    self._automorphisms = [matrix(ZZ, 3, A) for A in auts]
            else:
                [Qr, M] = self.reduced_form_eisenstein()
                auts = Qr.automorphisms(slow)
                M_inv = M.inverse()
                self._automorphisms = [M*m*M_inv for m in auts]
        else:
            self._automorphisms = (-self).automorphisms()
        return self._automorphisms

    def _number_of_automorphisms_reduced(self):
        """
        Return the number of automorphisms of the reduced definite ternary quadratic form.

        EXAMPLES::

            sage: Q = TernaryQF([1, 1, 7, 0, 0, 0])
            sage: Q._number_of_automorphisms_reduced()
            8
            sage: len(Q.automorphisms(slow = False))
            8
            sage: Q = TernaryQF([3, 4, 5, 3, 3, 2])
            sage: Q._number_of_automorphisms_reduced()
            1

        """

        if self._border(1):
            if self._border(2):
                if self._border(14):
                    if self._border(9):
                        # borders 1, 2, 9, 14
                        return 8
                    else:
                        # borders 1, 2, 14
                        return 4
            else:
                # borders 1
                return 2

        if self._border(2):
            # borders 2
            return 2

        if self._border(3):
            # borders 3
            return 2

        if self._border(4):
            if self._border(10):
                if self._border(8):
                    # borders 4, 8, 10
                    return 12
                else:
                    # borders 4, 10
                    return 4
            else:
                # borders 4
                return 2

        if self._border(5):
            if self._border(6):
                if self._border(7):
                    if self._border(8):
                        if self._border(15):
                            # borders 5, 6, 7, 8, 15
                            return 8
                    else:
                        # borders 5, 6, 7
                        return 4
            elif self._border(11):
                # borders 5, 11
                return 4
            else:
                # borders 5
                return 2

        if self._border(6):
            if self._border(12):
                if self._border(9):
                    # borders 6, 9, 12
                    return 12
                else:
                    # borders 6, 12
                    return 4
            else:
                # borders 6
                return 2

        if self._border(7):
            if self._border(8) and self._border(15):
                if self._border(16):
                    if self._border(9):
                        # borders 7, 8, 9, 15, 16
                        return 24
                    else:
                        # borders 7, 8, 15, 16
                        return 8
                else:
                    # borders 7, 8, 15
                    return 4
            elif self._border(9):
                # borders 7, 9
                return 6
            else:
                # borders 7
                return 2

        if self._border(8):
            if self._border(9):
                if self._border(10) and self._border(11) and self._border(12):
                    # borders 8, 9, 10, 11, 12
                    return 24
                elif self._border(13) and self._border(14):
                    # borders 8, 9, 13, 14
                    return 24
                else:
                    # borders 8, 9
                    return 6
            elif self._border(10):
                if self._border(11) and self._border(12):
                    # borders 8, 10, 11, 12
                    return 8
                else:
                    # borders 8, 10
                    return 4
            elif self._border(14):
                # borders 8, 13, 14
                return 6
            else:
                # borders 8
                return 2

        if self._border(9):
            if self._border(12):
                if self._border(10) and self._border(11):
                    # borders 9, 10, 11, 12
                    return 8
                else:
                    # borders 9, 12
                    return 4
            elif self._border(14):
                if self._border(13):
                    # borders 9, 13, 14
                    return 4
                else:
                    # borders 9, 14
                    return 4
            elif self._border(15):
                # borders 9, 15, 16
                return 8
            else:
                # borders 9
                return 2

        if self._border(10):
            if self._border(11) and self._border(12):
                # borders 10, 11, 12
                return 4
            else:
                # borders 10
                return 2

        if self._border(11):
            # borders 11
            return 2

        if self._border(12):
            # border 12
            return 2

        if self._border(13) and self._border(14):
            # border 13, 14
            return 2

        if self._border(14):
            # border 14
            return 2

        if self._border(15):
            if self._border(16):
                # borders 15, 16
                return 4
            else:
                # borders 15
                return 2

        return 1

    def number_of_automorphisms(self, slow=True):
        """
        Return the number of automorphisms of the definite ternary
        quadratic form.

        EXAMPLES::

            sage: Q = TernaryQF([1, 1, 7, 0, 0, 0])
            sage: A = matrix(ZZ, 3, [0, 1, 0, -1, 5, 0, -8, -1, 1])
            sage: A.det()
            1
            sage: Q1 = Q(A)
            sage: Q1
            Ternary quadratic form with integer coefficients:
            [449 33 7]
            [-14 -112 102]
            sage: Q1.number_of_automorphisms()
            8
            sage: Q = TernaryQF([-19, -7, -6, -12, 20, 23])
            sage: Q.is_negative_definite()
            True
            sage: Q.number_of_automorphisms(slow = False)
            24
        """
        if not self.is_definite():
            raise ValueError("Oops, only implemented for definite forms.")

        if self._number_of_automorphisms is not None:
            return self._number_of_automorphisms

        if slow:
            self._number_of_automorphisms = len(self.automorphisms())
        else:
            if self.is_negative_definite():
                self._number_of_automorphisms = (-self).reduced_form_eisenstein(False)._number_of_automorphisms_reduced()
            else:
                self._number_of_automorphisms = self.reduced_form_eisenstein(False)._number_of_automorphisms_reduced()

        return self._number_of_automorphisms

    def swap_variables(self, i, j):
        r"""
        Switch the variables `x_i` and `x_j` in the ternary quadratic form.

        INPUT:

        - ``i``, ``j`` -- integers in {0, 1, 2}

        OUTPUT:

        A TernaryQF

        EXAMPLES::

            sage: Q = TernaryQF([1, 2, 3, 0, 1, 0])
            sage: Q.swap_variables(0, 1)
            Ternary quadratic form with integer coefficients:
            [2 1 3]
            [1 0 0]
            sage: Q.swap_variables(2, 1)
            Ternary quadratic form with integer coefficients:
            [1 3 2]
            [0 0 1]
        """
        if i == j:
            return self
        if j < i:
            i, j = j, i
        a, b, c, r, s, t = self.coefficients()
        if i == 0 and j == 1:
            return TernaryQF([b, a, c, s, r, t])
        if i == 0 and j == 2:
            return TernaryQF([c, b, a, t, s, r])
        return TernaryQF([a, c, b, r, t, s])

    def elementary_substitution(self, i, j, d):
        r"""
        Perform the substitution `x_i \to x_i + d x_j` in the ternary
        quadratic form.

        INPUT:

        - c -- an element of Z

        - i, j -- integers in {0, 1, 2}

        OUTPUT:

        A TernaryQF

        EXAMPLES::

            sage: Q = TernaryQF([1, 2, 3, 0, 1, 0])
            sage: Q.elementary_substitution(0, 1, 1)
            Ternary quadratic form with integer coefficients:
            [1 3 3]
            [1 1 2]
            sage: Q.elementary_substitution(2, 1, 10)
            Ternary quadratic form with integer coefficients:
            [1 302 3]
            [60 1 10]
        """
        a, b, c, r, s, t = self.coefficients()
        if i == 0 and j == 1:
            return TernaryQF([a, a*d**2 + d*t + b, c, d*s + r, s, 2*a*d + t])
        if i == 0 and j == 2:
            return TernaryQF([a, b, a*d**2 + d*s + c, d*t + r, 2*a*d + s, t])
        if i == 1 and j == 2:
            return TernaryQF([a, b, b*d**2 + d*r + c, 2*b*d + r, d*t + s, t])
        if i == 1 and j == 0:
            return TernaryQF([b*d**2 + d*t + a, b, c, r, d*r + s, 2*b*d + t])
        if i == 2 and j == 0:
            return TernaryQF([c*d**2 + d*s + a, b, c, r, 2*c*d + s, d*r + t])
        if i == 2 and j == 1:
            return TernaryQF([a, c*d**2 + d*r + b, c, 2*c*d + r, s, d*s + t])

    def multiply_variable(self, i, d):
        r"""
        Replace the variables `x_i` by `d x_i` in the ternary quadratic form.

        INPUT:

        - d -- an element of Z

        - i -- an integer in {0, 1, 2}

        OUTPUT:

        A TernaryQF

        EXAMPLES::

            sage: Q = TernaryQF([1, 1, 1, 1, 1, 1])
            sage: Q.multiply_variable(0, 2)
            Ternary quadratic form with integer coefficients:
            [4 1 1]
            [1 2 2]
            sage: Q = TernaryQF([1, 2, 3, 0, 1, 2])
            sage: Q.multiply_variable(1, -2)
            Ternary quadratic form with integer coefficients:
            [1 8 3]
            [0 1 -4]
        """
        a, b, c, r, s, t = self.coefficients()
        if i == 0:
            return TernaryQF([a*d**2, b, c, r, s*d, t*d])
        if i == 1:
            return TernaryQF([a, b*d**2, c, r*d, s, t*d])
        if i == 2:
            return TernaryQF([a, b, c*d**2, r*d, s*d, t])

    def find_lowest_p_entry(self, p, i0=0):
        r"""
        Finds the entry of the quadratic form with minimal scale at the
        prime p, preferring diagonal entries in case of a tie. If i0 is 1
        looks over the coefficients involving y and z only.

        INPUT:

        - p -- a prime number > 0

        - i0 -- 0 or 1

        OUTPUT:

        A pair of integers >= 0

        EXAMPLES::

            sage: Q = TernaryQF([5, 10, 20, 2, 2, 2])
            sage: Q.find_lowest_p_entry(5)
            (1, 2)
            sage: Q.find_lowest_p_entry(2)
            (0, 0)
            sage: Q.find_lowest_p_entry(2, i0 = 1)
            (1, 2)
        """
        if i0 == 0:
            l = [0, 1, 2, 3, 4, 5]
        elif i0 == 1:
            l = [1, 2, 3]

        v = self.coefficients()
        o = (2*v[l[0]]).valuation(p)
        i_f = l[0]
        for i in l[1:]:
            if i < 3:
                o_temp = (2*v[i]).valuation(p)
            else:
                o_temp = v[i].valuation(p)
            if o_temp < o:
                o = o_temp
                i_f = i
        if i_f < 3:
            return (i_f, i_f)
        if i_f == 3:
            return (1, 2)
        if i_f == 4:
            return (0, 2)
        if i_f == 5:
            return (0, 1)

    def _local_normal_form_odd_p(self, p):
        r"""
        Returns the locally integrally equivalent ternary quadratic
        form over the p-adic integers Z_p which gives the Jordan
        decomposition for an odd prime.

        INPUT:

        - p -- an odd prime

        OUTPUT:

        A diagonal TernaryQF

        EXAMPLES::

            sage: Q = TernaryQF([1, 5, 9, -5, -4, 4])
            sage: Q.disc()
            11
            sage: Q._local_normal_form_odd_p(3)
            Ternary quadratic form with integer coefficients:
            [1 4 704]
            [0 0 0]
            sage: Q._local_normal_form_odd_p(11)
            Ternary quadratic form with integer coefficients:
            [1 4 704]
            [0 0 0]
            sage: Q = TernaryQF([5, 4, 6, 3, 8, 2])
            sage: Q._local_normal_form_odd_p(3)
            Ternary quadratic form with integer coefficients:
            [5 380 154280000]
            [0 0 0]
            sage: Q._local_normal_form_odd_p(5)
            Ternary quadratic form with integer coefficients:
            [4 304 63193088]
            [0 0 0]
        """
        i, j = self.find_lowest_p_entry(p)
        if i == j:
            q = self.swap_variables(0, i)
            i, j = 0, 0
        elif i == 1 and j == 2:
            q = self.swap_variables(0, 2)
            i, j = 0, 1
        elif i == 0 and j == 2:
            q = self.swap_variables(1, 2)
            i, j = 0, 1
        else:
            q = self.swap_variables(0, 0)
        if i != j:
            q = q.elementary_substitution(j, i, 1)
        t = q._t
        q = q.multiply_variable(1, 2*q._a)
        q = q.elementary_substitution(0, 1, -t)
        s = q._s
        q = q.multiply_variable(2, 2*q._a)
        q = q.elementary_substitution(0, 2, -s)

        i, j = q.find_lowest_p_entry(p, 1)
        if i != j:  # i = 1, j = 2
            q = q.elementary_substitution(2, 1, 1)
        elif i == 2:
            q = q.swap_variables(1, 2)
        r = q._r
        v_b = q._b.valuation(p)
        q = q.multiply_variable(2, 2*q._b//p**v_b)
        q = q.elementary_substitution(1, 2, -r//p**v_b)
        return q

    def _local_normal_form_p_2(self):
        r"""
        Returns the locally integrally equivalent ternary quadratic
        form over the p-adic integers Z_p which gives the Jordan
        decomposition for p = 2.

        OUTPUT:

        A TernaryQF

        EXAMPLES::

            sage: Q = TernaryQF([5, 8, 9, 4, -4, -6])
            sage: Q._local_normal_form_p_2()
            Ternary quadratic form with integer coefficients:
            [5 155 4863125]
            [0 0 0]
            sage: Q = TernaryQF([8, 5, 9, 3, -2, -1])
            sage: Q._local_normal_form_p_2()
            Ternary quadratic form with integer coefficients:
            [1 1 229995]
            [0 0 1]
            sage: Q = TernaryQF([9, 5, 8, 8, 4, 2])
            sage: Q._local_normal_form_p_2()
            Ternary quadratic form with integer coefficients:
            [9 4 4]
            [4 0 0]
        """
        p = 2
        i, j = self.find_lowest_p_entry(p)
        if i == j:
            q = self.swap_variables(0, i)
            s, t = q._s, q._t
            q = q.multiply_variable(1, q._a)
            q = q.multiply_variable(2, q._a)
            q = q.elementary_substitution(0, 1, -t//2)
            q = q.elementary_substitution(0, 2, -s//2)
            i, j = q.find_lowest_p_entry(p, 1)
            if i != j:
                min_val = q._r.valuation(p)
                min_scale = p**min_val
                big_det = 4*q._b*q._c - q._r**2
                small_det = big_det // (min_scale * min_scale)
                if ((1 + small_det) % 8) == 0:
                    return TernaryQF([q._a, 0, 0, min_scale, 0, 0])
                if ((5 + small_det) % 8) == 0:
                    return TernaryQF([q._a, min_scale, min_scale,
                                      min_scale, 0, 0])
            else:
                q = q.swap_variables(1, i)
                min_val = q._b.valuation(2)
                min_scale = 2**min_val
                r = q._r
                q = q.multiply_variable(2, q._b//min_scale)
                q = q.elementary_substitution(1, 2, -r//(2*min_scale))
                return q

        else:  # i != j

            if i == 0 and j == 1:
                q = self.swap_variables(0, 0)
            elif i == 0 and j == 2:
                q = self.swap_variables(1, 2)
            elif i == 1 and j == 2:
                q = self.swap_variables(0, 2)

            min_val = q._t.valuation(2)
            min_scale = p**min_val

            a, b, c, r, s, t = q.coefficients()
            det = 4*a*b - t**2
            q = q.multiply_variable(2, det)
            x, y = t*r - 2*b*s, t*s - 2*a*r
            q = q.elementary_substitution(0, 2, x)
            q = q.elementary_substitution(1, 2, y)
            if ((1 + det) % 8) == 0:
                return TernaryQF([0, 0, q._c, 0, 0, min_scale])
            if ((5 + det) % 8) == 0:
                return TernaryQF([min_scale, min_scale, q._c, 0, 0, min_scale])

    def local_normal_form(self, p):
        r"""
        Returns the locally integrally equivalent ternary quadratic
        form over the p-adic integers Z_p which gives the Jordan
        decomposition.

        OUTPUT:

        A TernaryQF

        EXAMPLES::

            sage: Q = TernaryQF([5, 8, 9, 4, -4, -6])
            sage: Q.local_normal_form(2)
            Ternary quadratic form with integer coefficients:
            [5 155 4863125]
            [0 0 0]
            sage: Q = TernaryQF([8, 5, 9, 3, -2, -1])
            sage: Q.local_normal_form(2)
            Ternary quadratic form with integer coefficients:
            [1 1 229995]
            [0 0 1]
            sage: Q = TernaryQF([9, 5, 8, 8, 4, 2])
            sage: Q.local_normal_form(2)
            Ternary quadratic form with integer coefficients:
            [9 4 4]
            [4 0 0]
            sage: Q = TernaryQF([1, 5, 9, -5, -4, 4])
            sage: Q.disc()
            11
            sage: Q.local_normal_form(3)
            Ternary quadratic form with integer coefficients:
            [1 4 704]
            [0 0 0]
            sage: Q.local_normal_form(11)
            Ternary quadratic form with integer coefficients:
            [1 4 704]
            [0 0 0]
            sage: Q = TernaryQF([5, 4, 6, 3, 8, 2])
            sage: Q.local_normal_form(3)
            Ternary quadratic form with integer coefficients:
            [5 380 154280000]
            [0 0 0]
            sage: Q.local_normal_form(5)
            Ternary quadratic form with integer coefficients:
            [4 304 63193088]
            [0 0 0]
        """
        #TODO: primitive case
        if p == 2:
            return self._local_normal_form_p_2()
        return self._local_normal_form_odd_p(p)

    def jordan_decomposition(self, p):
        r"""
        Returns a list of pairs (s_i, L_i) where L_i is a maximal
        p^{s_i}-unimodular Jordan component which is further decomposed
        into block diagonals of block size <= 2. For each L_i the 2x2
        blocks are listed after the 1x1 blocks (which follows from the
        convention of the "local_normal_form()" method).

        INPUT:

        - p -- a prime number

        OUTPUT:

        A list of of [s_i, l_i] where:

            s_i is an integer.
            l_i is a list of integers and matrices

        EXAMPLES::

            sage: Q = TernaryQF([7, 8, 8, -7, -3, -4])
            sage: Q.jordan_decomposition(2)
            [[0, [
            [0 1]
            [1 0]
            ]], [0, [241155]]]
            sage: Q.disc().factor()
            5 * 233
            sage: Q.jordan_decomposition(3)
            [[0, [7, 1456, 9308965120]]]
            sage: Q.jordan_decomposition(5)
            [[0, [7, 1456]], [1, [1861793024]]]
            sage: Q.jordan_decomposition(233)
            [[0, [7, 1456]], [1, [39952640]]]
        """
        q = self.local_normal_form(p)
        if p > 2:
            a, b, c = q._a, q._b, q._c
            v_a, v_b, v_c = a.valuation(p), b.valuation(p), c.valuation(p)
            if v_a == v_b:
                if v_b == v_c:
                    return [[v_a, [a//p**v_a, b//p**v_a, c//p**v_c]]]
                else:
                    return [[v_a, [a//p**v_a, b//p**v_a]], [v_c, [c//p**v_c]]]
            elif v_b == v_c:
                return [[v_a, [a//p**v_a]], [v_b, [b//p**v_b, c//p**v_b]]]
            else:
                return [[v_a, [a//p**v_a]], [v_b, [b//p**v_b]], [v_c, [c//p**v_c]]]

        else:  # p = 2
            a, b, c, r, s, t = q.coefficients()
            v_a, v_b, v_c = a.valuation(p), b.valuation(p), c.valuation(p)
            v_r, v_s, v_t = r.valuation(p), s.valuation(p), t.valuation(p)
            if r == 0 and t == 0:
                if v_a == v_b:
                    if v_b == v_c:
                        return [[v_a, [a//p**v_a, b//p**v_a, c//p**v_c]]]
                    else:
                        return [[v_a, [a//p**v_a, b//p**v_a]], [v_c, [c//p**v_c]]]
                elif v_b == v_c:
                    return [[v_a, [a//p**v_a]], [v_b, [b//p**v_b, c//p**v_b]]]
                else:
                    return [[v_a, [a//p**v_a]], [v_b, [b//p**v_b]], [v_c, [c//p**v_c]]]
            elif r == 0 and t != 0:
                return [[v_t, [q.matrix()[:2, :2]/p**v_t]], [v_c, [c//p**v_c]]]
            else:
                return [[v_a, [a//p**v_a]], [v_r, [q.matrix()[1:, 1:]/p**v_r]]]

    def conway_p_mass(self, p):
        r"""
        Computes Conway's `p`-mass.

        INPUT:

        - `p` -- a prime number > 0

        OUTPUT:

        A rational number > 0

        EXAMPLES::

            sage: Q = TernaryQF([3, 4, 3, -3, 1, -5])
            sage: Q.disc()
            53
            sage: Q.conway_p_mass(53)
            2809/216
            sage: Q.conway_p_mass(2)
            1/6
            sage: Q = TernaryQF([1, 1, 3, 0, 0, 0])
            sage: Q.conway_p_mass(2)
            1/4
            sage: Q = TernaryQF([1, 1, 1, 0, 0, 0])
            sage: Q.conway_p_mass(2)
            1/12
        """
        if p > 2:
            # f = diagonal(u_1, p**alpha * u_2, p**(alpha + beta) * u_3)
            l = self.jordan_decomposition(p)
            if len(l) == 1:  # alpha = 0, beta = 0
                return p**2/2/(p**2 - 1)

            elif len(l) == 2:

                if len(l[0][1]) == 2:  # alpha = 0, beta > 0
                    sign = kronecker_symbol(l[0][1][0] * l[0][1][1], p)
                    if p % 4 == 1:
                        sign = -sign
                    return p**(l[1][0] + 1)/4/(p + sign)
                else:  # alpha > 0, beta = 0
                    sign = kronecker_symbol(l[1][1][0] * l[1][1][1], p)
                    if p % 4 == 1:
                        sign = -sign
                    return p**(l[1][0] + 1)/4/(p + sign)

            else:  # alpha > 0, beta > 0

                return p**l[2][0]/8

        elif p == 2:

            l = self.jordan_decomposition(p)
            if len(l) == 1:
                u1, u2, u3 = l[0][1]
                if u1 % 4 == u2 % 4 and u2 % 4 == u3 % 4:
                    return Rational('1/12')
                else:
                    return Rational('1/4')
            elif len(l) == 2:
                if is_Matrix(l[0][1][0]):
                    alpha = l[1][0] + 1
                    u1 = l[0][1][0][0, 0]
                    if alpha == 1:
                        return Rational('1/6')
                    elif alpha > 1 and u1 == 0:
                        return Rational(2**(alpha - 4))
                    elif alpha > 1 and u1 == 2:
                        return Rational(2**(alpha - 4)/3)
                elif is_Matrix(l[1][1][0]):
                    alpha = l[1][0]
                    u1 = l[1][1][0][0, 0]
                    if alpha == 1 and u1 == 2:
                        return Rational('1/12')
                    elif alpha == 1 and u1 == 0:
                        return Rational('1/4')
                    elif alpha == 2:
                        return Rational('1/6')
                    elif alpha > 2 and u1 == 2:
                        return Rational(2**(alpha - 5)*3**-1)
                    elif alpha > 2 and u1 == 0:
                        return Rational(2**(alpha - 5))
                else:
                    alpha = l[1][0]
                    if len(l[0][1]) == 2:
                        u1, u2 = l[0][1]
                    else:
                        u1, u2 = l[1][1]
                    if alpha == 1:
                        return Rational('1/4')
                    elif alpha == 2:
                        if u1 % 4 == u2 % 4:
                            return Rational('1/4')
                        else:
                            return Rational('1/2')
                    else:
                        if u1 % 4 == u2 % 4:
                            return Rational(2**(alpha - 5))
                        else:
                            return Rational(2**(alpha - 4))
            else:
                alpha = l[1][0]
                beta = l[2][0] - alpha
                n1 = [alpha, beta].count(1)
                n2 = [alpha, beta, alpha + beta].count(2)
                return Rational(2**(alpha + beta + n1 + n2 - 6))

    def conway_standard_p_mass(self, p):
        r"""
        Computes Conway's standard `p`-mass, which is p^2/(2*(p^2 - 1)).

        INPUT:

        - `p` -- a prime number

        OUTPUT:

        A rational number > 0

        EXAMPLES::

            sage: Q = TernaryQF([1, 1, 1, 1, 1, 0])
            sage: Q.conway_standard_p_mass(2)
            2/3
            sage: Q.conway_standard_p_mass(3)
            9/16
            sage: Q.conway_standard_p_mass(53)
            2809/5616
        """
        return Rational(p**2/2/(p**2 - 1))

    def conway_mass(self):
        """
        Computes Conway's mass formula for ternary quadratic forms.

        The formula is: 1/6 times the product over the primes p, that
        divides 2 times the discriminant of the ternary quadratic
        form, of the `p`-mass divided by the standard `p`-mass.

        OUTPUT:

        A rational number > 0.

        EXAMPLES::

            sage: Q = TernaryQF([1, 1, 1, 0, 1, 0])
            sage: Q.conway_mass()
            1/24
            sage: Q = TernaryQF([3, 3, 7, 2, 3, 1])
            sage: Q.conway_mass()
            13/12
            sage: Q = TernaryQF([1, 5, 12, -4, 0, -1])
            sage: Q.conway_mass()
            13/12
        """
        mass = Rational('1/6')
        for p in (2 * self.disc()).prime_divisors():
            mass *= Rational(self.conway_p_mass(p))/Rational(self.conway_standard_p_mass(p))
        return mass


def find_all_ternary_qf_by_level_disc(N, d):
    """
    Find the coefficients of all the reduced ternary quadratic forms given its discriminant d and level N.
    If N|4d and d|N^2, then it may be some forms with that discriminant and level.

    EXAMPLES::

        sage: find_all_ternary_qf_by_level_disc(44, 11)
        [Ternary quadratic form with integer coefficients:
        [1 1 3]
        [0 -1 0], Ternary quadratic form with integer coefficients:
        [1 1 4]
        [1 1 1]]
        sage: find_all_ternary_qf_by_level_disc(44, 11^2 * 16)
        [Ternary quadratic form with integer coefficients:
        [3 15 15]
        [-14 -2 -2], Ternary quadratic form with integer coefficients:
        [4 11 12]
        [0 -4 0]]
        sage: Q = TernaryQF([1, 1, 3, 0, -1, 0])
        sage: Q.is_eisenstein_reduced()
        True
        sage: Q.reciprocal_reduced()
        Ternary quadratic form with integer coefficients:
        [4 11 12]
        [0 -4 0]
        sage: find_all_ternary_qf_by_level_disc(44, 22)
        []
        sage: find_all_ternary_qf_by_level_disc(44, 33)
        Traceback (most recent call last):
        ...
        ValueError: There are no ternary forms of this level and discriminant


    """

    return [TernaryQF(_) for _ in _find_all_ternary_qf_by_level_disc(N, d)]


def find_a_ternary_qf_by_level_disc(N, d):
    """
    Find a reduced ternary quadratic form given its discriminant d and level N.
    If N|4d and d|N^2, then it may be a form with that discriminant and level.

    EXAMPLES::

        sage: Q1 = find_a_ternary_qf_by_level_disc(44, 11)
        sage: Q1
        Ternary quadratic form with integer coefficients:
        [1 1 3]
        [0 -1 0]
        sage: Q2 = find_a_ternary_qf_by_level_disc(44, 11^2 * 16)
        sage: Q2
        Ternary quadratic form with integer coefficients:
        [3 15 15]
        [-14 -2 -2]
        sage: Q1.is_eisenstein_reduced()
        True
        sage: Q1.level()
        44
        sage: Q1.disc()
        11
        sage: find_a_ternary_qf_by_level_disc(44, 22)
        sage: find_a_ternary_qf_by_level_disc(44, 33)
        Traceback (most recent call last):
        ...
        ValueError: There are no ternary forms of this level and discriminant
    """
    q = _find_a_ternary_qf_by_level_disc(N, d)
    if q is not None:
        return TernaryQF(q)<|MERGE_RESOLUTION|>--- conflicted
+++ resolved
@@ -73,13 +73,8 @@
 
     possible_automorphisms = None
 
-<<<<<<< HEAD
-    def __init__(self,v):
+    def __init__(self, v):
         r"""
-=======
-    def __init__(self, v):
-        """
->>>>>>> 4fa9ca02
         Creates the ternary quadratic form `a*x^2 + b*y^2 + c*z^2 + r*y*z + s*x*z + t*x*y.` from the
         tuple v=[a,b,c,r,s,t] over `\ZZ`.
 
