--- conflicted
+++ resolved
@@ -107,19 +107,12 @@
 from sage.graphs.graph import Graph
 from sage.groups.perm_gps.permgroup_element import PermutationGroupElement
 from sage.interfaces.all import maxima
-<<<<<<< HEAD
-from sage.matrix.all import matrix, is_Matrix
+from sage.matrix.constructor import matrix
+from sage.matrix.matrix import is_Matrix
 from sage.misc.all import cached_method, tmp_filename
 from sage.misc.misc import SAGE_SHARE
 from sage.modules.all import vector, span
-=======
-from sage.matrix.all import matrix
-from sage.matrix.matrix import is_Matrix
-from sage.misc.all import cached_method, tmp_filename
-from sage.misc.misc import SAGE_SHARE
 from sage.misc.superseded import deprecated_function_alias, deprecation
-from sage.modules.all import vector
->>>>>>> fa885d90
 from sage.plot.plot3d.index_face_set import IndexFaceSet
 from sage.plot.plot3d.all import line3d, point3d
 from sage.plot.plot3d.shapes2 import text3d
@@ -2158,9 +2151,7 @@
 
     def linearly_independent_vertices(self):
         r"""
-        Find a set of ``dim(P)`` linearly independent
-        vertices of this polytope and return their indices in the
-        list of vertices of this polytope.
+        Return a maximal set of linearly independent vertices.
 
         OUTPUT:
 
@@ -2176,25 +2167,9 @@
             ()
             sage: L = LatticePolytope([[0, 1, 0]])
             sage: L.linearly_independent_vertices()
-            ()
-        """
-        n = self.dim()
-        if n == 0:
-            return tuple()
-        Pv = self.vertices().columns()
-        facets = [facet.vertices() for facet in self.facets()]
-        out=[]
-        for i, facet in enumerate(facets):
-            for vertex in facet:
-                if (not vertex in out) and (not Pv[vertex].is_zero()):
-                    out.append(vertex)
-                    if matrix(ZZ, [Pv[i] for i in out]).left_kernel().basis():
-                        out.pop()
-                    else:
-                        break
-            if len(out) == n:
-                break
-        return tuple(out)
+            (0,)
+        """
+        return self.vertices_pc().matrix().pivot_rows()
 
     def nef_partitions(self, keep_symmetric=False, keep_products=True,
         keep_projections=True, hodge_numbers=False):
@@ -2407,7 +2382,6 @@
     @cached_method
     def normal_form(self, algorithm="palp", permutation=False):
         r"""
-<<<<<<< HEAD
         Return the normal form of ``self``.
 
         Two full-dimensional lattice polytopes are in the same
@@ -2426,13 +2400,14 @@
 
             * "palp" -- Run external PALP code, usually the fastest option.
 
-            * "palp_native" -- The original PALP algorithm implemented in
-            sage. Currently considerably slower than PALP.
-
-            * "palp_modified" -- A modified version of the PALP algorithm
-            which determines the maximal vertex-facet pairing matrix
-            first and then computes its automorphisms, while the PALP
-            algorithm does both things concurrently.
+            * "palp_native" -- The original PALP algorithm implemented
+              in sage. Currently considerably slower than PALP.
+
+            * "palp_modified" -- A modified version of the PALP
+              algorithm which determines the maximal vertex-facet
+              pairing matrix first and then computes its
+              automorphisms, while the PALP algorithm does both things
+              concurrently.
 
         - ``permutation`` -- (default: ``False``) If ``True`` then instead of
             a matrix a tuple containing the normal form matrix and the
@@ -2454,11 +2429,6 @@
         EXAMPLES:
 
         We compute the normal form of the "diamond"::
-=======
-        Return the normal form of vertices of ``self`` as a matrix.
-
-        EXAMPLES::
->>>>>>> fa885d90
 
             sage: o = lattice_polytope.cross_polytope(3)
             sage: o.normal_form()
@@ -2475,16 +2445,34 @@
             "or consider using normal_form_pc() directly!")
         return self.normal_form_pc().column_matrix()
 
-<<<<<<< HEAD
-        The diamond is the 3rd polytope in the internal database::
-=======
     @cached_method
-    def normal_form_pc(self):
+    def normal_form_pc(self, algorithm="palp", permutation=False):
         r"""
         Return the normal form of vertices of ``self``.
 
+        INPUT:
+
+        - ``algorithm`` -- (default: "palp") The algorithm which is used
+            to compute the normal form. Options are:
+
+            * "palp" -- Run external PALP code, usually the fastest option.
+
+            * "palp_native" -- The original PALP algorithm implemented
+              in sage. Currently considerably slower than PALP.
+
+            * "palp_modified" -- A modified version of the PALP
+              algorithm which determines the maximal vertex-facet
+              pairing matrix first and then computes its
+              automorphisms, while the PALP algorithm does both things
+              concurrently.
+
+        - ``permutation`` -- (default: ``False``) If ``True`` then instead of
+            a matrix a tuple containing the normal form matrix and the
+            permutation applied to vertices to obtain it is returned.
+            Note that the different algorithms may return different results
+            that nevertheless lead to the same normal form.
+
         OUTPUT:
->>>>>>> fa885d90
 
         - a :class:`point collection <PointCollection>` in the :meth:`lattice`
           of ``self``.
@@ -2536,17 +2524,16 @@
             sage: p.normal_form()
             Traceback (most recent call last):
             ...
-<<<<<<< HEAD
             ValueError: Normal form is not defined for a 2-dimensional polytope in a 3-dimensional space!
 
         We can perform the same examples using other algorithms::
 
-            sage: o = lattice_polytope.octahedron(2)
+            sage: o = lattice_polytope.cross_polytope(2)
             sage: o.normal_form(algorithm="palp_native")
             [ 1  0  0 -1]
             [ 0  1 -1  0]
 
-            sage: o = lattice_polytope.octahedron(2)
+            sage: o = lattice_polytope.cross_polytope(2)
             sage: o.normal_form(algorithm="palp_modified")
             [ 1  0  0 -1]
             [ 0  1 -1  0] 
@@ -2562,7 +2549,7 @@
             else:
                 result = read_palp_matrix(self.poly_x("N"),
                                           permutation=permutation)
-                result[0].set_immutable()
+                result = map(self.lattice(), result.columns())
         elif algorithm == "palp_native":
             result = self._palp_native_normal_form(permutation=permutation)
         elif algorithm == "palp_modified":
@@ -2570,7 +2557,7 @@
         else:
             raise ValueError('Algorithm must be palp, ' + 
                              'palp_native, or palp_modified.')
-        return result
+        return PointCollection(result, self.lattice())
 
     def _palp_modified_normal_form(self, permutation=False):
         r"""
@@ -2592,18 +2579,25 @@
 
         EXAMPLES::
 
-            sage: o = lattice_polytope.octahedron(2)
-            sage: o.vertices()
-            [ 1  0 -1  0]
-            [ 0  1  0 -1]
+            sage: o = lattice_polytope.cross_polytope(2)
+            sage: o.vertices_pc()
+            M( 1,  0),
+            M( 0,  1),
+            M(-1,  0),
+            M( 0, -1)
+            in 2-d lattice M
             sage: o._palp_modified_normal_form()
-            [ 1  0  0 -1]
-            [ 0  1 -1  0]
+            M( 1,  0),
+            M( 0,  1),
+            M( 0, -1),
+            M(-1,  0)
+            in 2-d lattice M
             sage: o._palp_modified_normal_form(permutation=True)
-            (
-            [ 1  0  0 -1]         
-            [ 0  1 -1  0], (1,2,3)
-            )
+            (M( 1,  0),
+            M( 0,  1),
+            M( 0, -1),
+            M(-1,  0)
+            in 2-d lattice M, (1,2,3))
         """
         PM = self.vertex_facet_pairing_matrix()
         n_v = PM.ncols()
@@ -2613,7 +2607,7 @@
         permutations = PM.automorphisms_of_rows_and_columns()
         permutations = {k:[(perm[0])*p[0], (perm[1])*p[1]]
                         for k, p in enumerate(permutations)}
-        out = _palp_canonical_order(self.vertices(), PM_max, permutations)
+        out = _palp_canonical_order(self.vertices_pc(), PM_max, permutations)
         if permutation:
             return out
         else:
@@ -2640,21 +2634,28 @@
 
         EXAMPLES::
 
-            sage: o = lattice_polytope.octahedron(2)
-            sage: o.vertices()
-            [ 1  0 -1  0]
-            [ 0  1  0 -1]
+            sage: o = lattice_polytope.cross_polytope(2)
+            sage: o.vertices_pc()
+            M( 1,  0),
+            M( 0,  1),
+            M(-1,  0),
+            M( 0, -1)
+            in 2-d lattice M
             sage: o._palp_native_normal_form()
-            [ 1  0  0 -1]
-            [ 0  1 -1  0]
+            M( 1,  0),
+            M( 0,  1),
+            M( 0, -1),
+            M(-1,  0)
+            in 2-d lattice M
             sage: o._palp_native_normal_form(permutation=True)
-            (
-            [ 1  0  0 -1]         
-            [ 0  1 -1  0], (1,4,2,3)
-            )
+            (M( 1,  0),
+            M( 0,  1),
+            M( 0, -1),
+            M(-1,  0)
+            in 2-d lattice M, (1,4,2,3))
         """
         PM_max, permutations = self._palp_PM_max(check=True)
-        out = _palp_canonical_order(self.vertices(), PM_max, permutations)
+        out = _palp_canonical_order(self.vertices_pc(), PM_max, permutations)
         if permutation:
             return out
         else:
@@ -2689,7 +2690,7 @@
 
         EXAMPLES::
 
-            sage: o = lattice_polytope.octahedron(2)
+            sage: o = lattice_polytope.cross_polytope(2)
             sage: PM = o.vertex_facet_pairing_matrix()
             sage: PM_max = PM.permutation_normal_form()
             sage: PM_max == o._palp_PM_max()
@@ -2697,8 +2698,8 @@
             sage: P2 = ReflexivePolytope(2, 0)
             sage: PM_max, permutations = P2._palp_PM_max(check=True)
             sage: PM_max
-            [3 0 0]                                                                                                                      
-            [0 3 0]                                                                                                                      
+            [3 0 0]
+            [0 3 0]
             [0 0 3]
             sage: permutations.values()
             [[(1,2,3), (1,2,3)],
@@ -2932,18 +2933,6 @@
             return (PM_max, permutations)
         else:
             return PM_max
-=======
-            ValueError: normal form is not defined for
-            2-d lattice polytope in 3-d lattice M
-        """
-        if self.dim() < self.ambient_dim():
-            raise ValueError("normal form is not defined for %s" % self)
-        M = self.lattice()
-        vertices = map(M, read_palp_matrix(self.poly_x("N")).columns())
-        for v in vertices:
-            v.set_immutable()
-        return PointCollection(vertices, M)
->>>>>>> fa885d90
 
     def npoints(self):
         r"""
@@ -3615,7 +3604,7 @@
 
         EXAMPLES::
     
-            sage: L = lattice_polytope.octahedron(3)
+            sage: L = lattice_polytope.cross_polytope(3)
             sage: L.vertex_facet_pairing_matrix()
             [0 0 2 2 2 0]
             [2 0 2 0 2 0]
@@ -3626,7 +3615,7 @@
             [0 2 0 2 0 2]
             [2 2 0 0 0 2]
         """
-        V = self.vertices().columns()
+        V = self.vertices_pc()
         PM = []
         for i in range(len(self.facets())):
             n = self.facet_normal(i)
@@ -4694,9 +4683,9 @@
             1        
         """
         n = self._polytope.dim()
-        vertices = self._polytope.vertices().columns()
-        vertices = [vertices[i] for i in self._vertices]
-        S = span(vertices)
+        vertices = self._polytope.vertices_pc().column_matrix().columns()
+        face_vertices = [vertices[i] for i in self._vertices]
+        S = span(face_vertices)
         return S.index_in(ZZ**n)
 
     def interior_points(self):
@@ -4993,7 +4982,7 @@
 
     INPUT:
 
-    - ``V`` -- a matrix of vertices
+    - ``V`` -- :class:`point collection <PointCollection>`. The vertices.
     
     - ``PM_max`` -- the maximal vertex-facet pairing matrix
 
@@ -5002,19 +4991,20 @@
 
     OUTPUT:
 
-    The PALP normal form as a matrix.
+    The PALP normal form as a :class:`point collection <PointCollection>`.
 
     TESTS::
 
-        sage: L = lattice_polytope.octahedron(2)
-        sage: V = L.vertices()
+        sage: L = lattice_polytope.cross_polytope(2)
+        sage: V = L.vertices_pc()
         sage: PM_max, permutations = L._palp_PM_max(check=True)
         sage: from sage.geometry.lattice_polytope import _palp_canonical_order
         sage: _palp_canonical_order(V, PM_max, permutations)
-        (
-        [ 1  0  0 -1]           
-        [ 0  1 -1  0], (1,4,2,3)
-        )
+        (M( 1,  0),
+         M( 0,  1),
+         M( 0, -1),
+         M(-1,  0)
+         in 2-d lattice M, (1,4,2,3))
     """
     n_v = PM_max.ncols()
     n_f = PM_max.nrows()
@@ -5033,8 +5023,11 @@
             p_c = PermutationGroupElement((1 + i, 1 + k))*p_c
     # Create array of possible NFs.
     permutations = [p_c*k[1] for k in permutations.values()]
-    Vs = [(V.with_permuted_columns(k).hermite_form(), k) for k in permutations]
-    return min(Vs, key=lambda x:x[0])
+    Vs = [(V.column_matrix().with_permuted_columns(k).hermite_form(), k) 
+          for k in permutations]
+    Vmin = min(Vs, key=lambda x:x[0])
+    vertices = map(V.module(), Vmin[0].columns())
+    return (PointCollection(vertices, V.module()), Vmin[1])
 
 def _palp_convert_permutation(permutation):
     r"""
@@ -5671,42 +5664,6 @@
     return convex_hull(points)
 
 
-<<<<<<< HEAD
-def octahedron(dim):
-    r"""
-    Return an octahedron of the given dimension.
-
-    EXAMPLES: Here are 3- and 4-dimensional octahedrons::
-
-        sage: o = lattice_polytope.octahedron(3)
-        sage: o
-        An octahedron: 3-dimensional, 6 vertices.
-        sage: o.vertices()
-        [ 1  0  0 -1  0  0]
-        [ 0  1  0  0 -1  0]
-        [ 0  0  1  0  0 -1]
-        sage: o = lattice_polytope.octahedron(4)
-        sage: o
-        An octahedron: 4-dimensional, 8 vertices.
-        sage: o.vertices()
-        [ 1  0  0  0 -1  0  0  0]
-        [ 0  1  0  0  0 -1  0  0]
-        [ 0  0  1  0  0  0 -1  0]
-        [ 0  0  0  1  0  0  0 -1]
-
-    There exists only one octahedron of each dimension::
-
-        sage: o is lattice_polytope.octahedron(4)
-        True
-    """
-    if _octahedrons.has_key(dim):
-        return _octahedrons[dim]
-    else:
-        _octahedrons[dim] = _create_octahedron(dim)
-        return _octahedrons[dim]
-
-=======
->>>>>>> fa885d90
 def positive_integer_relations(points):
     r"""
     Return relations between given points.
