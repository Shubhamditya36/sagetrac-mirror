--- conflicted
+++ resolved
@@ -1,7 +1,6 @@
 """
 Polytopes
 
-<<<<<<< HEAD
 This module provides access to **polymake**, which 'has been developed
 since 1997 in the Discrete Geometry group at the Institute of
 Mathematics of Technische Universitat Berlin. Since 2004 the
@@ -11,11 +10,10 @@
 flexible and continuously expanding. The software supplies C++ and
 Perl interfaces which make it highly adaptable to individual
 needs.'
-=======
+
 This file is a wrapper for the polymake module, which cannot be
 imported by default because it is linked to an optional shared
 library
->>>>>>> faa22c6b
 
 """
 
