# distutils: depends = sage/geometry/polyhedron/combinatorial_polyhedron/bit_vector_operations.cc
# distutils: language = c++
# distutils: extra_compile_args = -std=c++11

r"""
Face iterator for polyhedra

This iterator in principle works on every graded lattice, where
every interval of length two has exactly 4 elements (diamond property).

It also works on unbounded polyhedra, as those satisfy the diamond property,
except for intervals including the empty face.
A (slightly generalized) description of the algorithm can be found in [KS2019]_.

Terminology in this module:

- Coatoms               -- the faces from which all others are constructed in
                           the face iterator. This will be facets or Vrep.
                           In non-dual mode, faces are constructed as
                           intersections of the facets. In dual mode, the are
                           constructed theoretically as joins of vertices.
                           The coatoms are repsented as incidences with the
                           atoms they contain.
- Atoms                 -- facets or Vrep depending on application of algorithm.
                           Atoms are repsented as incidences of coatoms they
                           are contained in.

.. SEEALSO::

    :mod:`sage.geometry.polyhedron.combinatorial_polyhedron.base`.

EXAMPLES:

Construct a face iterator::

    sage: from sage.geometry.polyhedron.combinatorial_polyhedron.face_iterator \
    ....:         import FaceIterator
    sage: P = polytopes.octahedron()
    sage: C = CombinatorialPolyhedron(P)

    sage: FaceIterator(C, False)
    Iterator over the proper faces of a 3-dimensional combinatorial polyhedron
    sage: FaceIterator(C, False, output_dimension=2)
    Iterator over the 2-faces of a 3-dimensional combinatorial polyhedron

Iterator in the non-dual mode starts with facets::

    sage: it = FaceIterator(C, False)
    sage: [next(it) for _ in range(9)]
    [A 2-dimensional face of a 3-dimensional combinatorial polyhedron,
     A 2-dimensional face of a 3-dimensional combinatorial polyhedron,
     A 2-dimensional face of a 3-dimensional combinatorial polyhedron,
     A 2-dimensional face of a 3-dimensional combinatorial polyhedron,
     A 2-dimensional face of a 3-dimensional combinatorial polyhedron,
     A 2-dimensional face of a 3-dimensional combinatorial polyhedron,
     A 2-dimensional face of a 3-dimensional combinatorial polyhedron,
     A 2-dimensional face of a 3-dimensional combinatorial polyhedron,
     A 1-dimensional face of a 3-dimensional combinatorial polyhedron]

Iterator in the dual-mode starts with vertices::

    sage: it = FaceIterator(C, True)
    sage: [next(it) for _ in range(7)]
    [A 0-dimensional face of a 3-dimensional combinatorial polyhedron,
     A 0-dimensional face of a 3-dimensional combinatorial polyhedron,
     A 0-dimensional face of a 3-dimensional combinatorial polyhedron,
     A 0-dimensional face of a 3-dimensional combinatorial polyhedron,
     A 0-dimensional face of a 3-dimensional combinatorial polyhedron,
     A 0-dimensional face of a 3-dimensional combinatorial polyhedron,
     A 1-dimensional face of a 3-dimensional combinatorial polyhedron]

Obtain the Vrepresentation::

    sage: it = FaceIterator(C, False)
    sage: face = next(it)
    sage: face.ambient_Vrepresentation()
    (A vertex at (0, -1, 0), A vertex at (0, 0, -1), A vertex at (1, 0, 0))
    sage: face.n_ambient_Vrepresentation()
    3

Obtain the facet-representation::

    sage: it = FaceIterator(C, True)
    sage: face = next(it)
    sage: face.ambient_Hrepresentation()
    (An inequality (-1, -1, 1) x + 1 >= 0,
     An inequality (-1, -1, -1) x + 1 >= 0,
      An inequality (-1, 1, -1) x + 1 >= 0,
       An inequality (-1, 1, 1) x + 1 >= 0)
    sage: face.ambient_H_indices()
    (4, 5, 6, 7)
    sage: face.n_ambient_Hrepresentation()
    4

In non-dual mode one can ignore all faces contained in the current face::

    sage: it = FaceIterator(C, False)
    sage: face = next(it)
    sage: face.ambient_H_indices()
    (7,)
    sage: it.ignore_subfaces()
    sage: [face.ambient_H_indices() for face in it]
    [(6,),
    (5,),
    (4,),
    (3,),
    (2,),
    (1,),
    (0,),
    (5, 6),
    (1, 6),
    (0, 1, 5, 6),
    (4, 5),
    (0, 5),
    (0, 3, 4, 5),
    (3, 4),
    (2, 3),
    (0, 3),
    (0, 1, 2, 3),
    (1, 2),
    (0, 1)]

In dual mode one can ignore all faces that contain the current face::

    sage: it = FaceIterator(C, True)
    sage: face = next(it)
    sage: face.ambient_V_indices()
    (5,)
    sage: it.ignore_supfaces()
    sage: [face.ambient_V_indices() for face in it]
    [(4,),
    (3,),
    (2,),
    (1,),
    (0,),
    (3, 4),
    (2, 4),
    (0, 4),
    (0, 3, 4),
    (0, 2, 4),
    (1, 3),
    (0, 3),
    (0, 1, 3),
    (1, 2),
    (0, 2),
    (0, 1, 2),
    (0, 1)]

There is a special face iterator class for geometric polyhedra.
It yields (geometric) polyhedral faces and it also yields trivial faces.
Otherwise, it works exactly the same::

    sage: from sage.geometry.polyhedron.combinatorial_polyhedron.face_iterator \
    ....:         import FaceIterator_geom
    sage: P = polytopes.cube()
    sage: it = FaceIterator_geom(P)
    sage: [next(it) for _ in range(5)]
    [A 3-dimensional face of a Polyhedron in ZZ^3 defined as the convex hull of 8 vertices,
     A -1-dimensional face of a Polyhedron in ZZ^3,
     A 2-dimensional face of a Polyhedron in ZZ^3 defined as the convex hull of 4 vertices,
     A 2-dimensional face of a Polyhedron in ZZ^3 defined as the convex hull of 4 vertices,
     A 2-dimensional face of a Polyhedron in ZZ^3 defined as the convex hull of 4 vertices]
    sage: it
    Iterator over the faces of a 3-dimensional polyhedron in ZZ^3

AUTHOR:

- Jonathan Kliem (2019-04)
"""

#*****************************************************************************
#       Copyright (C) 2019 Jonathan Kliem <jonathan.kliem@fu-berlin.de>
#
# This program is free software: you can redistribute it and/or modify
# it under the terms of the GNU General Public License as published by
# the Free Software Foundation, either version 2 of the License, or
# (at your option) any later version.
#                  http://www.gnu.org/licenses/
#*****************************************************************************

from sage.rings.integer     cimport smallInteger
from cysignals.signals      cimport sig_check, sig_on, sig_off
from .conversions           cimport bit_rep_to_Vrep_list
from .conversions            import facets_tuple_to_bit_rep_of_facets
from .base                  cimport CombinatorialPolyhedron
from sage.geometry.polyhedron.face import combinatorial_face_to_polyhedral_face, PolyhedronFace

cdef extern from "bit_vector_operations.cc":
    cdef size_t get_next_level(
        uint64_t **faces, const size_t n_faces, uint64_t **nextfaces,
        uint64_t **nextfaces2, uint64_t **visited_all,
        size_t n_visited_all, size_t face_length) nogil
#        Set ``newfaces`` to be the facets of ``faces[n_faces -1]``
#        that are not contained in a face of ``visited_all``.

#        INPUT:

#        - ``maybe_newfaces`` -- quasi of type ``uint64_t[n_faces -1][face_length]``,
#          needs to be ``chunksize``-Bit aligned
#        - ``newfaces`` -- quasi of type ``*uint64_t[n_faces -1]
#        - ``visited_all`` -- quasi of type ``*uint64_t[n_visited_all]
#        - ``face_length`` -- length of the faces

#        OUTPUT:

#        - return number of ``newfaces``
#        - set ``newfaces`` to point to the new faces

#        ALGORITHM:

#        To get all facets of ``faces[n_faces-1]``, we would have to:
#        - Intersect the first ``n_faces-1`` faces of ``faces`` with the last face.
#        - Add all the intersection of ``visited_all`` with the last face
#        - Out of both the inclusion-maximal ones are of codimension 1, i.e. facets.

#        As we have visited all faces of ``visited_all``, we alter the algorithm
#        to not revisit:
#        Step 1: Intersect the first ``n_faces-1`` faces of ``faces`` with the last face.
#        Step 2: Out of thosse the inclusion-maximal ones are some of the facets.
#                At least we obtain all of those, that we have not already visited.
#                Maybe, we get some more.
#        Step 3: Only keep those that we have not already visited.
#                We obtain exactly the facets of ``faces[n_faces-1]`` that we have
#                not visited yet.

    cdef size_t get_next_level_simple(
        uint64_t **faces, const size_t n_faces, uint64_t **maybe_newfaces,
        uint64_t **newfaces, uint64_t **visited_all,
        size_t n_visited_all, size_t face_length,
        uint64_t **faces_coatom_rep, uint64_t **maybe_newfaces_coatom_rep,
        uint64_t **newfaces_coatom_rep, uint64_t **visited_all_coatom_rep,
<<<<<<< HEAD
        size_t face_length_coatom_rep)
=======
        size_t face_length_coatom_rep) nogil
>>>>>>> ed6e9662
#   /*
#   As above, but modified for the case where every interval not containing zero is boolean.
#   */

<<<<<<< HEAD
    cdef size_t count_atoms(uint64_t *A, size_t face_length)
=======
    cdef size_t count_atoms(uint64_t *A, size_t face_length) nogil
>>>>>>> ed6e9662
#        Return the number of atoms/vertices in A.
#        This is the number of set bits in A.
#        ``face_length`` is the length of A in terms of uint64_t.

    cdef size_t bit_rep_to_coatom_rep(
            uint64_t *face, uint64_t **coatoms, size_t n_coatoms,
            size_t face_length, size_t *output) nogil
#        Write the coatom-representation of face in output. Return length.
#        ``face_length`` is the length of ``face`` and ``coatoms[i]``
#        in terms of uint64_t.
#        ``n_coatoms`` length of ``coatoms``.

cdef extern from "Python.h":
    int unlikely(int) nogil  # Defined by Cython

cdef class FaceIterator_base(SageObject):
    r"""
    A base class to iterate over all faces of a polyhedron.

    Construct all proper faces from the facets. In dual mode, construct all proper
    faces from the vertices. Dual will be faster for less vertices than facets.

    See :class:`FaceIterator`.
    """
    def __init__(self, CombinatorialPolyhedron C, bint dual, output_dimension=None):
        r"""
        Initialize :class:`FaceIterator_base`.

        See :class:`FaceIterator_base`.

        EXAMPLES::

            sage: P = polytopes.permutahedron(4)
            sage: C = CombinatorialPolyhedron(P)
            sage: it = C.face_iter() # indirect doctest

            sage: f_vector = [1, 0, 0, 0, 1]
            sage: for face in it: f_vector[face.dimension()+1] += 1
            sage: print ('f_vector of permutahedron(4): ', f_vector)
            f_vector of permutahedron(4):  [1, 24, 36, 14, 1]

            sage: TestSuite(sage.geometry.polyhedron.combinatorial_polyhedron.face_iterator.FaceIterator).run()
        """
        if dual and not C.is_bounded():
            raise ValueError("cannot iterate over dual of unbounded Polyedron")
        cdef int i
        cdef ListOfFaces some_list  # make Cython aware of type

        self.dual = dual
        self.structure.dual = dual
        self.structure.face = NULL
        self.structure.face_coatom_rep = NULL
        self.structure.dimension = C.dimension()
        self.structure.current_dimension = self.structure.dimension -1
        self._mem = MemoryAllocator()

        # We will not yield the empty face.
        # If there are `n` lines, than there
        # are no faces below dimension `n`.
        # The dimension of the level-sets in the face lattice jumps from `n` to `-1`.
        self.structure.lowest_dimension = 0

        if output_dimension is not None:
            if not output_dimension in range(0,self.structure.dimension):
                raise ValueError("``output_dimension`` must be the dimension of proper faces")
            if self.dual:
                # In dual mode, the dimensions are reversed.
                self.structure.output_dimension = self.structure.dimension - 1 - output_dimension
            else:
                self.structure.output_dimension = output_dimension
            self.structure.lowest_dimension = max(0, self.structure.output_dimension)
        else:
            self.structure.output_dimension = -2

        if dual:
            self.atoms = C.bitrep_facets()
            self.coatoms = C.bitrep_Vrep()
        else:
            self.coatoms = C.bitrep_facets()
            self.atoms = C.bitrep_Vrep()
        self.structure.face_length = self.coatoms.face_length
        self._Vrep = C.Vrep()
        self._facet_names = C.facet_names()
        self._equalities = C.equalities()
        self._bounded = C.is_bounded()

        self.structure.atom_rep = <size_t *> self._mem.allocarray(self.coatoms.n_atoms, sizeof(size_t))
        self.structure.coatom_rep = <size_t *> self._mem.allocarray(self.coatoms.n_faces, sizeof(size_t))

        if self.structure.dimension == 0 or self.coatoms.n_faces == 0:
            # As we will only yield proper faces,
            # there is nothing to yield in those cases.
            # We have to discontinue initialization,
            # as it assumes ``self.dimension > 0`` and ``self.n_faces > 0``.
            self.structure.current_dimension = self.structure.dimension
            return
        # We may assume ``dimension > 0`` and ``n_faces > 0``.

        # Initialize ``maybe_newfaces``,
        # the place where the new faces are being stored.
        self.newfaces_lists = tuple(ListOfFaces(self.coatoms.n_faces, self.coatoms.n_atoms)
                                    for i in range(self.structure.dimension -1))
        self.structure.maybe_newfaces = <uint64_t ***> self._mem.allocarray((self.structure.dimension -1), sizeof(uint64_t **))
        for i in range(self.structure.dimension -1):
            some_list = self.newfaces_lists[i]
            self.structure.maybe_newfaces[i] = some_list.data

        # Initialize ``visited_all``.
        self.structure.visited_all = <uint64_t **> self._mem.allocarray(self.coatoms.n_faces, sizeof(uint64_t *))
        self.structure.n_visited_all = <size_t *> self._mem.allocarray(self.structure.dimension, sizeof(size_t))
        self.structure.n_visited_all[self.structure.dimension -1] = 0
        if not C.is_bounded():
            # Treating the far face as if we had visited all its elements.
            # Hence we will visit all intersections of facets unless contained in the far face.

            # Regarding the length of ``self.visited_all``:
            # The last facet will not yield any new faces thus the length of ``visited_all``
            # needs to be at most ``n_facets - 1``.
            # Hence it is fine to use the first entry already for the far face,
            # as ``self.visited_all`` holds ``n_facets`` pointers.
            some_list = C.far_face()
            self.structure.visited_all[0] = some_list.data[0]
            self.structure.n_visited_all[self.structure.dimension -1] = 1

        # Initialize ``newfaces``, which will point to the new faces of codimension 1,
        # which have not been visited yet.
        self.structure.newfaces = <uint64_t ***> self._mem.allocarray(self.structure.dimension, sizeof(uint64_t **))
        for i in range(self.structure.dimension - 1):
            self.structure.newfaces[i] = <uint64_t **> self._mem.allocarray(self.coatoms.n_faces, sizeof(uint64_t *))
        self.structure.newfaces[self.structure.dimension - 1] = self.coatoms.data  # we start with coatoms

        # Initialize ``n_newfaces``.
        self.structure.n_newfaces = <size_t *> self._mem.allocarray(self.structure.dimension, sizeof(size_t))
        self.structure.n_newfaces[self.structure.dimension - 1] = self.coatoms.n_faces

        # Initialize ``first_time``.
        self.structure.first_time = <bint *> self._mem.allocarray(self.structure.dimension, sizeof(bint))
        self.structure.first_time[self.structure.dimension - 1] = True

        self.structure.yet_to_visit = self.coatoms.n_faces
        self.structure._index = 0

        if C.is_bounded() and ((dual and C.is_simplicial()) or (not dual and C.is_simple())):
            # We are in the comfortable situation that for our iterator
            # all intervals not containing the 0 element are boolean.
            # This makes things a lot easier.
            self.structure.is_simple = True

            self.structure.face_length_coatom_rep = self.atoms.face_length

            # Initialize ``maybe_newfaces``,
            # the place where the new faces are being stored.
            self.newfaces_lists_coatom_rep = tuple(ListOfFaces(self.coatoms.n_faces, self.atoms.n_atoms)
                                                   for i in range(self.structure.dimension -1))
            self.structure.maybe_newfaces_coatom_rep = <uint64_t ***> self._mem.allocarray((self.structure.dimension -1), sizeof(uint64_t **))
            for i in range(self.structure.dimension -1):
                some_list = self.newfaces_lists_coatom_rep[i]
                self.structure.maybe_newfaces_coatom_rep[i] = some_list.data

            # Initialize ``visited_all``.
            self.structure.visited_all_coatom_rep = <uint64_t **> self._mem.allocarray(self.coatoms.n_faces, sizeof(uint64_t *))

            # Note that C is not bounded.

            # Initializing the facets in their Bit-representation.
            self.coatoms_coatom_rep = facets_tuple_to_bit_rep_of_facets(tuple((i,) for i in range(self.coatoms.n_faces)), self.coatoms.n_faces)

            # Initialize ``newfaces``, which will point to the new faces of codimension 1,
            # which have not been visited yet.
            self.structure.newfaces_coatom_rep = <uint64_t ***> self._mem.allocarray(self.structure.dimension, sizeof(uint64_t **))
            for i in range(self.structure.dimension - 1):
<<<<<<< HEAD
                self.structure.newfaces_coatom_rep[i] = <uint64_t **> self._mem.allocarray(self.coatoms.n_faces, sizeof(uint64_t *))
=======
                self.structure.newfaces_coatom_rep[i] = <uint64_t **> self._mem.allocarray(self.atoms.n_faces, sizeof(uint64_t *))
>>>>>>> ed6e9662
            self.structure.newfaces_coatom_rep[self.structure.dimension - 1] = self.coatoms_coatom_rep.data  # we start with coatoms
        else:
            self.structure.is_simple = False

<<<<<<< HEAD
=======
    def reset(self):
        r"""
        Reset the iterator.

        The iterator will start with the first face again.

        EXAMPLES::

            sage: P = polytopes.cube()
            sage: C = P.combinatorial_polyhedron()
            sage: it = C.face_iter()
            sage: next(it).ambient_V_indices()
            (0, 3, 4, 5)
            sage: it.reset()
            sage: next(it).ambient_V_indices()
            (0, 3, 4, 5)
        """
        if self.structure.dimension == 0 or self.coatoms.n_faces == 0:
            # As we will only yield proper faces,
            # there is nothing to yield in those cases.
            # We have to discontinue initialization,
            # as it assumes ``self.dimension > 0`` and ``self.n_faces > 0``.
            self.structure.current_dimension = self.structure.dimension
            return
        if self._bounded:
            self.structure.n_visited_all[self.structure.dimension -1] = 0
        else:
            self.structure.n_visited_all[self.structure.dimension -1] = 1
        self.structure.face = NULL
        self.structure.n_newfaces[self.structure.dimension - 1] = self.coatoms.n_faces
        self.structure.current_dimension = self.structure.dimension - 1
        self.structure.first_time[self.structure.dimension - 1] = True

        self.structure.yet_to_visit = self.coatoms.n_faces
        self.structure._index = 0

>>>>>>> ed6e9662
    def __next__(self):
        r"""
        Must be implemented by a derived class.

        TESTS::

            sage: from sage.geometry.polyhedron.combinatorial_polyhedron.face_iterator \
            ....:         import FaceIterator_base
            sage: P = polytopes.octahedron()
            sage: C = CombinatorialPolyhedron(P)
            sage: next(FaceIterator_base(C, False))
            Traceback (most recent call last):
            ...
            NotImplementedError: a derived class must implement this
        """
        raise NotImplementedError("a derived class must implement this")

    next = __next__

    def current(self):
        r"""
        Retrieve the last value of :meth:`next`.

        EXAMPLES::

            sage: P = polytopes.octahedron()
            sage: it = P.combinatorial_polyhedron().face_iter()
            sage: next(it)
            A 0-dimensional face of a 3-dimensional combinatorial polyhedron
            sage: it.current()
            A 0-dimensional face of a 3-dimensional combinatorial polyhedron
            sage: next(it).ambient_V_indices() == it.current().ambient_V_indices()
            True
        """
        if unlikely(self.structure.face is NULL):
            raise ValueError("iterator not set to a face yet")
        return CombinatorialFace(self)

    def __iter__(self):
        r"""
        EXAMPLES::

            sage: P = polytopes.simplex()
            sage: C = CombinatorialPolyhedron(P)
            sage: it = C.face_iter()
            sage: [d for d in it]
            [A 2-dimensional face of a 3-dimensional combinatorial polyhedron,
             A 2-dimensional face of a 3-dimensional combinatorial polyhedron,
             A 2-dimensional face of a 3-dimensional combinatorial polyhedron,
             A 2-dimensional face of a 3-dimensional combinatorial polyhedron,
             A 1-dimensional face of a 3-dimensional combinatorial polyhedron,
             A 1-dimensional face of a 3-dimensional combinatorial polyhedron,
             A 1-dimensional face of a 3-dimensional combinatorial polyhedron,
             A 0-dimensional face of a 3-dimensional combinatorial polyhedron,
             A 0-dimensional face of a 3-dimensional combinatorial polyhedron,
             A 0-dimensional face of a 3-dimensional combinatorial polyhedron,
             A 1-dimensional face of a 3-dimensional combinatorial polyhedron,
             A 1-dimensional face of a 3-dimensional combinatorial polyhedron,
             A 0-dimensional face of a 3-dimensional combinatorial polyhedron,
             A 1-dimensional face of a 3-dimensional combinatorial polyhedron]
        """
        return self

    def __reduce__(self):
        r"""
        Override __reduce__ to indicate that pickle/unpickle will not work.

        EXAMPLES::

            sage: P = polytopes.simplex()
            sage: C = CombinatorialPolyhedron(P)
            sage: it = C.face_iter()
            sage: it1 = loads(it.dumps())
            Traceback (most recent call last):
            ...
            NotImplementedError
        """
        raise NotImplementedError

    def ignore_subfaces(self):
        r"""
        The iterator will not visit any faces of the current face.

        Only possible when not in dual mode.

        EXAMPLES::

            sage: P = polytopes.Gosset_3_21()
            sage: C = CombinatorialPolyhedron(P)
            sage: it = C.face_iter(dual=False)
            sage: n_non_simplex_faces = 1
            sage: for face in it:
            ....:     if face.n_ambient_Vrepresentation() > face.dimension() + 1:
            ....:         n_non_simplex_faces += 1
            ....:     else:
            ....:         it.ignore_subfaces()
            ....:
            sage: n_non_simplex_faces
            127
        """
        if unlikely(self.dual):
            raise ValueError("only possible when not in dual mode")
<<<<<<< HEAD
        if unlikely(self.structure.face is NULL):
            raise ValueError("iterator not set to a face yet")

        # The current face is added to ``visited_all``.
        # This will make the iterator skip those faces.
        # Also, this face will not be added a second time to ``visited_all``,
        # as there are no new faces.
        self.structure.visited_all[self.structure.n_visited_all[self.structure.current_dimension]] = self.structure.face
        if self.structure.is_simple:
            self.structure.visited_all_coatom_rep[self.structure.n_visited_all[self.structure.current_dimension]] = self.structure.face_coatom_rep
        self.structure.n_visited_all[self.structure.current_dimension] += 1
=======
        self.ignore_subsets()
>>>>>>> ed6e9662

    def ignore_supfaces(self):
        r"""
        The iterator will not visit any faces of the current face.

        Only possible when not in dual mode.

        EXAMPLES::

            sage: P = polytopes.Gosset_3_21()
            sage: C = CombinatorialPolyhedron(P)
            sage: it = C.face_iter(dual=True)
            sage: n_faces_with_non_simplex_quotient = 1
            sage: for face in it:
            ....:     if face.n_ambient_Hrepresentation() > C.dimension() - face.dimension() + 1:
            ....:         n_faces_with_non_simplex_quotient += 1
            ....:     else:
            ....:         it.ignore_supfaces()
            ....:
            sage: n_faces_with_non_simplex_quotient
            4845
        """
        if unlikely(not self.dual):
            raise ValueError("only possible when in dual mode")
        self.ignore_subsets()

    cdef int ignore_subsets(self) except -1:
        r"""
        Ignore sub-/supfaces of the current face.

        In non-dual mode ignores all subfaces of the current face.
        In dual mode ignores all supfaces of the current face.

        See :meth:`FaceIterator_base.ignore_subfaces` and
        :meth:`FaceIterator_base.ignore_supfaces`.
        """
        if unlikely(self.structure.face is NULL):
            raise ValueError("iterator not set to a face yet")
        # The current face is added to ``visited_all``.
        # This will make the iterator skip those faces.
        # Also, this face will not be added a second time to ``visited_all``,
        # as there are no new faces.
        self.structure.visited_all[self.structure.n_visited_all[self.structure.current_dimension]] = self.structure.face
        if self.structure.is_simple:
            self.structure.visited_all_coatom_rep[self.structure.n_visited_all[self.structure.current_dimension]] = self.structure.face_coatom_rep
        self.structure.n_visited_all[self.structure.current_dimension] += 1

    cdef inline CombinatorialFace next_face(self):
        r"""
        Set attribute ``face`` to the next face and return it as
        :class:`sage.geometry.polyhedron.combinatorial_polyhedron.combinatorial_face.CombinatorialFace`.
        """
        self.next_dimension()
        if unlikely(self.structure.current_dimension == self.structure.dimension):
            return None
        return CombinatorialFace(self)

    cdef inline int next_dimension(self) except -1:
        r"""
        Set attribute ``face`` to the next face and return the dimension.

        Will return the dimension of the polyhedron on failure.

        The function calls :meth:`FaceIterator_base.next_face_loop` until a new
        face is set or until the iterator is consumed.

        .. NOTE::

            The face_iterator can be prevented from visiting any subfaces
            (or supfaces in dual mode) as in :meth:`FaceIterator_base.ignore_subfaces`
            and :meth`FaceIterator_base.ignore_supfaces`.

            Those methods add the current face to ``visited_all`` before
            visiting sub-/supfaces instead of after. One cannot arbitrarily
            add faces to ``visited_all``, as visited_all has a maximal length.
        """
        return next_dimension(&self.structure)

    cdef inline int next_face_loop(self) except -1:
        r"""
        Set attribute ``face`` to the next face. On success return `1`.
        Otherwise `0`. Needs to be recalled then.

        If ``self.current_dimension == self.dimension``, then the iterator is
        consumed.
        """
<<<<<<< HEAD
        if unlikely(self.structure.current_dimension == self.structure.dimension):
            # The function is not supposed to be called,
            # just prevent it from crashing.
            raise StopIteration

        # Getting ``[faces, n_faces, n_visited_all]`` according to dimension.
        cdef uint64_t **faces = self.structure.newfaces[self.structure.current_dimension]
        cdef size_t n_faces = self.structure.n_newfaces[self.structure.current_dimension]
        cdef size_t n_visited_all = self.structure.n_visited_all[self.structure.current_dimension]
        cdef uint64_t **faces_coatom_rep
        if self.structure.is_simple:
            faces_coatom_rep = self.structure.newfaces_coatom_rep[self.structure.current_dimension]

        if (self.structure.output_dimension > -2) and (self.structure.output_dimension != self.structure.current_dimension):
            # If only a specific dimension was requested (i.e. ``self.structure.output_dimension > -2``),
            # then we will not yield faces in other dimension.
            self.structure.yet_to_visit = 0

        if self.structure.yet_to_visit:
            # Set ``face`` to the next face.
            self.structure.yet_to_visit -= 1
            self.structure.face = faces[self.structure.yet_to_visit]
            if self.structure.is_simple:
                self.structure.face_coatom_rep = faces_coatom_rep[self.structure.yet_to_visit]
            return 1

        if self.structure.current_dimension <= self.structure.lowest_dimension:
            # We will not yield the empty face.
            # We will not yield below requested dimension.
            self.structure.current_dimension += 1
            return 0

        if n_faces <= 1:
            # There will be no more faces from intersections.
            self.structure.current_dimension += 1
            return 0

        # We will visit the last face now.
        self.structure.n_newfaces[self.structure.current_dimension] -= 1
        n_faces -= 1

        if not self.structure.first_time[self.structure.current_dimension]:
            # In this case there exists ``faces[n_faces + 1]``, of which we
            # have visited all faces, but which was not added to
            # ``visited_all`` yet.
            self.structure.visited_all[n_visited_all] = faces[n_faces + 1]
            if self.structure.is_simple:
                self.structure.visited_all_coatom_rep[n_visited_all] = faces_coatom_rep[n_faces + 1]
            self.structure.n_visited_all[self.structure.current_dimension] += 1
            n_visited_all = self.structure.n_visited_all[self.structure.current_dimension]
        else:
            # Once we have visited all faces of ``faces[n_faces]``, we want
            # to add it to ``visited_all``.
            self.structure.first_time[self.structure.current_dimension] = False

        # Get the faces of codimension 1 contained in ``faces[n_faces]``,
        # which we have not yet visited.
        cdef size_t newfacescounter

        if self.structure.is_simple:
            sig_on()
            newfacescounter = get_next_level_simple(
                faces, n_faces + 1, self.structure.maybe_newfaces[self.structure.current_dimension-1],
                self.structure.newfaces[self.structure.current_dimension-1],
                self.structure.visited_all, n_visited_all, self.structure.face_length,
                faces_coatom_rep, self.structure.maybe_newfaces_coatom_rep[self.structure.current_dimension-1],
                self.structure.newfaces_coatom_rep[self.structure.current_dimension-1],
                self.structure.visited_all_coatom_rep, self.structure.face_length_coatom_rep)
            sig_off()
        else:
            sig_on()
            newfacescounter = get_next_level(
                faces, n_faces + 1, self.structure.maybe_newfaces[self.structure.current_dimension-1],
                self.structure.newfaces[self.structure.current_dimension-1],
                self.structure.visited_all, n_visited_all, self.structure.face_length)
            sig_off()
=======
        return next_face_loop(&self.structure)
>>>>>>> ed6e9662

    cdef inline size_t n_atom_rep(self) except -1:
        r"""
        Compute the number of atoms in the current face by counting the
        number of set bits.

        This is a shortcut of :class:`sage.geometry.polyhedron.combinatorial_polyhedron.combinatorial_face.CombinatorialFace.n_atom_rep`
        """
        return n_atom_rep(&self.structure)
        if self.structure.face:
            return count_atoms(self.structure.face, self.structure.face_length)

        # The face was not initialized properly.
        raise LookupError("face iterator does not point to a face")

    cdef size_t set_coatom_rep(self) except -1:
        r"""
        Set ``coatom_rep`` to be the coatom-representation of the current face.
        Return its length.

        This is a shortcut of :class:`sage.geometry.polyhedron.combinatorial_polyhedron.combinatorial_face.CombinatorialFace.set_coatom_rep`
        """
        cdef size_t n_coatoms = self.coatoms.n_faces
        cdef uint64_t **coatoms = self.coatoms.data
        cdef size_t face_length = self.structure.face_length
        return bit_rep_to_coatom_rep(self.structure.face, coatoms, n_coatoms,
                                       face_length, self.structure.coatom_rep)

    cdef size_t set_atom_rep(self) except -1:
        r"""
        Set ``atom_rep`` to be the atom-representation of the current face.
        Return its length.

        This is a shortcut of :class:`sage.geometry.polyhedron.combinatorial_polyhedron.combinatorial_face.CombinatorialFace.set_atom_rep`
        """
        cdef size_t face_length = self.structure.face_length
        return bit_rep_to_Vrep_list(self.structure.face, self.structure.atom_rep, face_length)

cdef class FaceIterator(FaceIterator_base):
    r"""
    A class to iterate over all combinatorial faces of a polyhedron.

    Construct all proper faces from the facets. In dual mode, construct all proper
    faces from the vertices. Dual will be faster for less vertices than facets.

    INPUT:

    - ``C`` -- a :class:`~sage.geometry.polyhedron.combinatorial_polyhedron.base.CombinatorialPolyhedron`
    - ``dual`` -- if ``True``, then dual polyhedron is used for iteration
      (only possible for bounded Polyhedra)
    - ``output_dimension`` -- if not ``None``, then the face iterator will only yield
      faces of this dimension

    .. SEEALSO::

        :class:`FaceIterator`,
        :class:`FaceIterator_geom`,
        :class:`~sage.geometry.polyhedron.combinatorial_polyhedron.base.CombinatorialPolyhedron`.

    EXAMPLES:

    Construct a face iterator::

        sage: P = polytopes.cuboctahedron()
        sage: C = CombinatorialPolyhedron(P)
        sage: it = C.face_iter()
        sage: next(it)
        A 0-dimensional face of a 3-dimensional combinatorial polyhedron

    Construct faces by the dual or not::

        sage: it = C.face_iter(dual=False)
        sage: next(it).dimension()
        2

        sage: it = C.face_iter(dual=True)
        sage: next(it).dimension()
        0

    For unbounded polyhedra only non-dual iteration is possible::

        sage: P = Polyhedron(rays=[[0,0,1], [0,1,0], [1,0,0]])
        sage: C = CombinatorialPolyhedron(P)
        sage: it = C.face_iter()
        sage: [face.ambient_Vrepresentation() for face in it]
        [(A vertex at (0, 0, 0),
          A ray in the direction (0, 1, 0),
          A ray in the direction (1, 0, 0)),
         (A vertex at (0, 0, 0),
          A ray in the direction (0, 0, 1),
          A ray in the direction (1, 0, 0)),
         (A vertex at (0, 0, 0),
          A ray in the direction (0, 0, 1),
          A ray in the direction (0, 1, 0)),
         (A vertex at (0, 0, 0), A ray in the direction (1, 0, 0)),
         (A vertex at (0, 0, 0), A ray in the direction (0, 1, 0)),
         (A vertex at (0, 0, 0),),
         (A vertex at (0, 0, 0), A ray in the direction (0, 0, 1))]
        sage: it = C.face_iter(dual=True)
        Traceback (most recent call last):
        ...
        ValueError: cannot iterate over dual of unbounded Polyedron

    Construct a face iterator only yielding dimension `2` faces::

        sage: P = polytopes.permutahedron(5)
        sage: C = CombinatorialPolyhedron(P)
        sage: it = C.face_iter(dimension=2)
        sage: counter = 0
        sage: for _ in it: counter += 1
        sage: print ('permutahedron(5) has', counter,
        ....:        'faces of dimension 2')
        permutahedron(5) has 150 faces of dimension 2
        sage: C.f_vector()
        (1, 120, 240, 150, 30, 1)

    In non-dual mode one can ignore all faces contained in the current face::

        sage: P = polytopes.cube()
        sage: C = CombinatorialPolyhedron(P)
        sage: it = C.face_iter(dual=False)
        sage: face = next(it)
        sage: face.ambient_H_indices()
        (5,)
        sage: it.ignore_subfaces()
        sage: [face.ambient_H_indices() for face in it]
        [(4,),
         (3,),
         (2,),
         (1,),
         (0,),
         (3, 4),
         (1, 4),
         (0, 4),
         (1, 3, 4),
         (0, 1, 4),
         (2, 3),
         (1, 3),
         (1, 2, 3),
         (1, 2),
         (0, 2),
         (0, 1, 2),
         (0, 1)]

        sage: it = C.face_iter(dual=True)
        sage: next(it)
        A 0-dimensional face of a 3-dimensional combinatorial polyhedron
        sage: it.ignore_subfaces()
        Traceback (most recent call last):
        ...
        ValueError: only possible when not in dual mode

    In dual mode one can ignore all faces that contain the current face::

        sage: it = C.face_iter(dual=True)
        sage: next(it)
        A 0-dimensional face of a 3-dimensional combinatorial polyhedron
        sage: face = next(it)
        sage: face.ambient_V_indices()
        (6,)
        sage: [face.ambient_V_indices() for face in it]
        [(5,),
         (4,),
         (3,),
         (2,),
         (1,),
         (0,),
         (6, 7),
         (4, 7),
         (2, 7),
         (4, 5, 6, 7),
         (1, 2, 6, 7),
         (2, 3, 4, 7),
         (5, 6),
         (1, 6),
         (0, 1, 5, 6),
         (4, 5),
         (0, 5),
         (0, 3, 4, 5),
         (3, 4),
         (2, 3),
         (0, 3),
         (0, 1, 2, 3),
         (1, 2),
         (0, 1)]

        sage: it = C.face_iter(dual=False)
        sage: next(it)
        A 2-dimensional face of a 3-dimensional combinatorial polyhedron
        sage: it.ignore_supfaces()
        Traceback (most recent call last):
        ...
        ValueError: only possible when in dual mode

    ALGORITHM:

    For the special case that the all intervals of the lattice not containing zero are boolean
    (e.g. when the polyhedron is simple) the algorithm is modified. See below.


    A (slightly generalized) description of the algorithm can be found in [KS2019]_.

    The algorithm to visit all proper faces exactly once is roughly
    equivalent to::

        faces = [set(facet) for facet in P.facets()]
        face_iterator(faces, [])

        def face_iterator(faces, visited_all):
            # Visit all faces of a polyhedron `P`, except those contained in
            # any of the visited all.

            # Assumes ``faces`` to be exactly those facets of `P`
            # that are not contained in any of the ``visited_all``.

            # Assumes ``visited_all`` to be some list of faces of
            # a polyhedron `P_2`, which contains `P` as one of its faces.

            while facets:
                one_face = faces.pop()
                maybe_newfaces = [one_face.intersection(face) for face in faces]

                # ``maybe_newfaces`` contains all facets of ``one_face``,
                # which we have not visited before.
                # Proof: Let `F` be a facet of ``one_face``.
                # We have a chain:
                # `P` ⊃ ``one_face`` ⊃ `F`.
                # By diamond property there exists ``second_face`` with:
                # `P` ⊃ ``second_face`` ⊃ `F`.

                # Either ``second_face`` is not an element of ``faces``:
                #     Hence ``second_face`` is contained in one of ``visited_all``.
                #     In particular, `F` is contained in ``visited_all``.
                # Or ``second_face`` is an element of ``faces``:
                #     Then, intersecting ``one_face`` with ``second_face`` gives
                #     ``F``. ∎

                # If an element in ``maybe_newfaces`` is inclusion maximal
                # and not contained in any of the ``visited_all``,
                # it is a facet of ``one_face``.
                # Any facet in ``maybe_newfaces`` of ``one_face``
                # is inclusion maximal.
                maybe_newfaces2 = []
                for face1 in maybe_newfaces:
                    # ``face1`` is a facet of ``one_face``,
                    # iff it is not contained in another facet.
                    if all(not face1 < face2 for face2 in maybe_newfaces):
                        maybe_newfaces2.append(face1)

                # ``maybe_newfaces2`` contains only facets of ``one_face``
                # and some faces contained in any of ``visited_all``.
                # It also contains all the facets not contained in any of ``visited_all``.
                # Let ``newfaces`` be the list of all facets of ``one_face``
                # not contained in any of ``visited_all``.
                newfaces = []
                for face1 in maybe_newfaces2:
                    if all(not face1 < face2 for face2 in visited_all):
                        newfaces.append(face1)

                # By induction we can apply the algorithm, to visit all
                # faces of ``one_face`` not contained in ``visited_all``:
                face_iterator(newfaces, visited_all)

                # Finally visit ``one_face`` and add it to ``visited_all``:
                visit(one_face)
                visited_all.append(one_face)

                # Note: At this point, we have visited exactly those faces,
                # contained in any of the ``visited_all``.


    For the special case that the all intervals of the lattice not containing zero are boolean
    (e.g. when the polyhedron is simple), the algorithm can be modified.

    We do not assume any other properties of our lattice in this case.
    Note that intervals of length 2 not containing zero, have exactly 2 elements now.
    But the atom-representation of faces might not be unique.

    We do the following modifications:

    - To check whether an intersection of faces is zero, we check whether the
      atom-representation is zero. Although not unique,
      it works to distinct from zero.

    - The intersection of two (relative) facets has always codimension `1` unless empty.

    - To intersect we now additionally unite the coatom representation.
      This gives the correct representation of the new face
      unless the intersection is zero.

    - To mark a face as visited, we save its coatom representation.

    - To check whether we have seen a face already, we check containment of the coatom representation.
    """
    def _repr_(self):
        r"""
        EXAMPLES::

            sage: P = polytopes.associahedron(['A',3])
            sage: C = CombinatorialPolyhedron(P)
            sage: C.face_iter()
            Iterator over the proper faces of a 3-dimensional combinatorial polyhedron

            sage: C.face_iter(1)
            Iterator over the 1-faces of a 3-dimensional combinatorial polyhedron
        """
        if self.structure.output_dimension != -2:
            if self.dual:
                # ouput_dimension is stored with respect to the dual
                intended_dimension = self.structure.dimension - 1 - self.structure.output_dimension
            else:
                intended_dimension = self.structure.output_dimension
            output = "Iterator over the {}-faces".format(intended_dimension)
        else:
            output = "Iterator over the proper faces"
        return output + " of a {}-dimensional combinatorial polyhedron".format(self.structure.dimension)

    def __next__(self):
        r"""
        Return the next face.

        EXAMPLES::

            sage: P = polytopes.cube()
            sage: C = CombinatorialPolyhedron(P)
            sage: it = C.face_iter()
            sage: [next(it) for _ in range(7)]
            [A 2-dimensional face of a 3-dimensional combinatorial polyhedron,
             A 2-dimensional face of a 3-dimensional combinatorial polyhedron,
             A 2-dimensional face of a 3-dimensional combinatorial polyhedron,
             A 2-dimensional face of a 3-dimensional combinatorial polyhedron,
             A 2-dimensional face of a 3-dimensional combinatorial polyhedron,
             A 2-dimensional face of a 3-dimensional combinatorial polyhedron,
             A 1-dimensional face of a 3-dimensional combinatorial polyhedron]
        """
        cdef CombinatorialFace face = self.next_face()
        if unlikely(self.structure.current_dimension == self.structure.dimension):
            raise StopIteration

        return face

cdef class FaceIterator_geom(FaceIterator_base):
    r"""
    A class to iterate over all geometric faces of a polyhedron.

    Construct all faces from the facets. In dual mode, construct all
    faces from the vertices. Dual will be faster for less vertices than facets.

    INPUT:

    - ``P`` -- an instance of :class:`~sage.geometry.polyhedron.base.Polyhedron_base`
    - ``dual`` -- if ``True``, then dual polyhedron is used for iteration
      (only possible for bounded Polyhedra)
    - ``output_dimension`` -- if not ``None``, then the FaceIterator will only yield
      faces of this dimension

    EXAMPLES:

    Construct a geometric face iterator::

        sage: P = polytopes.cuboctahedron()
        sage: it = P.face_generator()
        sage: next(it)
        A 3-dimensional face of a Polyhedron in ZZ^3 defined as the convex hull of 12 vertices

    Construct faces by the dual or not::

        sage: it = P.face_generator(dual=False)
        sage: _ = next(it), next(it)
        sage: next(it).dim()
        2

        sage: it = P.face_generator(dual=True)
        sage: _ = next(it), next(it)
        sage: next(it).dim()
        0

    For unbounded polyhedra only non-dual iteration is possible::

        sage: P = Polyhedron(rays=[[0,0,1], [0,1,0], [1,0,0]])
        sage: it = P.face_generator()
        sage: [face.ambient_Vrepresentation() for face in it]
        [(A vertex at (0, 0, 0),
          A ray in the direction (0, 0, 1),
          A ray in the direction (0, 1, 0),
          A ray in the direction (1, 0, 0)),
         (),
         (A vertex at (0, 0, 0),
          A ray in the direction (0, 1, 0),
          A ray in the direction (1, 0, 0)),
         (A vertex at (0, 0, 0),
          A ray in the direction (0, 0, 1),
          A ray in the direction (1, 0, 0)),
         (A vertex at (0, 0, 0),
          A ray in the direction (0, 0, 1),
          A ray in the direction (0, 1, 0)),
         (A vertex at (0, 0, 0), A ray in the direction (1, 0, 0)),
         (A vertex at (0, 0, 0), A ray in the direction (0, 1, 0)),
         (A vertex at (0, 0, 0),),
         (A vertex at (0, 0, 0), A ray in the direction (0, 0, 1))]
        sage: it = P.face_generator(dual=True)
        Traceback (most recent call last):
        ...
        ValueError: cannot iterate over dual of unbounded Polyedron

    Construct a FaceIterator only yielding dimension `2` faces::

        sage: P = polytopes.permutahedron(5)
        sage: it = P.face_generator(face_dimension=2)
        sage: counter = 0
        sage: for _ in it: counter += 1
        sage: print ('permutahedron(5) has', counter,
        ....:        'faces of dimension 2')
        permutahedron(5) has 150 faces of dimension 2
        sage: P.f_vector()
        (1, 120, 240, 150, 30, 1)

    In non-dual mode one can ignore all faces contained in the current face::

        sage: P = polytopes.cube()
        sage: it = P.face_generator(dual=False)
        sage: _ = next(it), next(it)
        sage: face = next(it)
        sage: face.ambient_H_indices()
        (5,)
        sage: it.ignore_subfaces()
        sage: [face.ambient_H_indices() for face in it]
        [(4,),
         (3,),
         (2,),
         (1,),
         (0,),
         (3, 4),
         (1, 4),
         (0, 4),
         (1, 3, 4),
         (0, 1, 4),
         (2, 3),
         (1, 3),
         (1, 2, 3),
         (1, 2),
         (0, 2),
         (0, 1, 2),
         (0, 1)]

        sage: it = P.face_generator(dual=True)
        sage: _ = next(it), next(it)
        sage: next(it)
        A 0-dimensional face of a Polyhedron in ZZ^3 defined as the convex hull of 1 vertex
        sage: it.ignore_subfaces()
        Traceback (most recent call last):
        ...
        ValueError: only possible when not in dual mode

    In dual mode one can ignore all faces that contain the current face::

        sage: P = polytopes.cube()
        sage: it = P.face_generator(dual=True)
        sage: _ = next(it), next(it)
        sage: next(it)
        A 0-dimensional face of a Polyhedron in ZZ^3 defined as the convex hull of 1 vertex
        sage: face = next(it)
        sage: face.ambient_V_indices()
        (6,)
        sage: [face.ambient_V_indices() for face in it]
        [(5,),
         (4,),
         (3,),
         (2,),
         (1,),
         (0,),
         (6, 7),
         (4, 7),
         (2, 7),
         (4, 5, 6, 7),
         (1, 2, 6, 7),
         (2, 3, 4, 7),
         (5, 6),
         (1, 6),
         (0, 1, 5, 6),
         (4, 5),
         (0, 5),
         (0, 3, 4, 5),
         (3, 4),
         (2, 3),
         (0, 3),
         (0, 1, 2, 3),
         (1, 2),
         (0, 1)]

        sage: it = P.face_generator(dual=False)
        sage: _ = next(it), next(it)
        sage: next(it)
        A 2-dimensional face of a Polyhedron in ZZ^3 defined as the convex hull of 4 vertices
        sage: it.ignore_supfaces()
        Traceback (most recent call last):
        ...
        ValueError: only possible when in dual mode

    .. SEEALSO::

        See :class:`FaceIterator`.
    """
    def __init__(self, P, dual=None, output_dimension=None):
        r"""
        Initialize :class:`FaceIterator_base`.

        See :class:`FaceIterator_base`.

        EXAMPLES::

            sage: P = polytopes.permutahedron(4)
            sage: it = P.face_generator()  # indirect doctest
            sage: it
            Iterator over the faces of a 3-dimensional polyhedron in ZZ^4
            sage: TestSuite(sage.geometry.polyhedron.combinatorial_polyhedron.face_iterator.FaceIterator_geom).run()
        """
        self._requested_dim = output_dimension

        if dual is None:
            # Determine the (likely) faster way, to iterate through all faces.
            if not P.is_compact() or P.n_facets() <= P.n_vertices():
                dual = False
            else:
                dual = True

        self.P = P

        if output_dimension is not None and (output_dimension < 0 or output_dimension >= P.dim()):
            # In those cases the output will be completely handled by :meth:`FaceIterator_geom.__next__`.
            output_dimension = None

        FaceIterator_base.__init__(self, P.combinatorial_polyhedron(), dual, output_dimension)
        self.reset()

    def reset(self):
        r"""
        Reset the iterator.

        The iterator will start with the first face again.

        EXAMPLES::

            sage: P = polytopes.cube()
            sage: it = P.face_generator()
            sage: next(it).ambient_V_indices()
            (0, 1, 2, 3, 4, 5, 6, 7)
            sage: next(it).ambient_V_indices()
            ()
            sage: next(it).ambient_V_indices()
            (0, 3, 4, 5)
            sage: it.reset()
            sage: next(it).ambient_V_indices()
            (0, 1, 2, 3, 4, 5, 6, 7)
            sage: next(it).ambient_V_indices()
            ()
            sage: next(it).ambient_V_indices()
            (0, 3, 4, 5)
        """
        output_dimension = self._requested_dim
        P = self.P

        if output_dimension is None:
            if P.dim() == -1:
                self._trivial_faces = 1  # the empty polyhedron, only yield the empty face
            else:
                self._trivial_faces = 2  # yield the universe, then the empty face, than all other faces
        elif output_dimension == P.dim():
            self._trivial_faces = 4  # only yield the full-dimensional face and no other faces
        elif output_dimension == -1:
            self._trivial_faces = 3  # only yield the empty face and no other faces
        elif output_dimension < -1 or output_dimension > P.dim():
            self._trivial_faces = -1  # don't yield any faces at all
        else:
            self._trivial_faces = 0  # yield the faces of the requested dimension
        FaceIterator_base.reset(self)

    def _repr_(self):
        r"""
        EXAMPLES::

            sage: P = polytopes.associahedron(['A',3])
            sage: P.face_generator()
            Iterator over the faces of a 3-dimensional polyhedron in QQ^3

            sage: P.face_generator(1)
            Iterator over the 1-faces of a 3-dimensional polyhedron in QQ^3
        """
        if self._requested_dim is not None:
            output = "Iterator over the {}-faces".format(self._requested_dim)
        else:
            output = "Iterator over the faces"
        return output + " of a {}-dimensional polyhedron in {}".format(self.structure.dimension, self.P.parent()._repr_ambient_module())

    def __next__(self):
        r"""
        Return the next face.

        EXAMPLES::

            sage: P = polytopes.cube()
            sage: it = P.face_generator()
            sage: [next(it) for _ in range(7)]
            [A 3-dimensional face of a Polyhedron in ZZ^3 defined as the convex hull of 8 vertices,
             A -1-dimensional face of a Polyhedron in ZZ^3,
             A 2-dimensional face of a Polyhedron in ZZ^3 defined as the convex hull of 4 vertices,
             A 2-dimensional face of a Polyhedron in ZZ^3 defined as the convex hull of 4 vertices,
             A 2-dimensional face of a Polyhedron in ZZ^3 defined as the convex hull of 4 vertices,
             A 2-dimensional face of a Polyhedron in ZZ^3 defined as the convex hull of 4 vertices,
             A 2-dimensional face of a Polyhedron in ZZ^3 defined as the convex hull of 4 vertices]
        """
        if unlikely(self._trivial_faces):
            if self._trivial_faces == -1:
                raise StopIteration
            if self._trivial_faces in (2,4):  # Return the polyhedron.
                if self._trivial_faces == 2:
                    self._trivial_faces = 1  # Return the empty face next.
                else:
                    self._trivial_faces = -1  # The iterator is exhausted.
                equations = [eq.index() for eq in self.P.equation_generator()]
                return PolyhedronFace(self.P, range(self.P.n_Vrepresentation()), equations)
            else:  # Return the empty face.
                if self._trivial_faces == 1:
                    self._trivial_faces = 0  # Return the proper faces next.
                else:
                    self._trivial_faces = -1  # The iterator is exhausted.
                return PolyhedronFace(self.P, [], range(self.P.n_Hrepresentation()))

        self.next_dimension()
        if unlikely(self.structure.current_dimension == self.structure.dimension):
            raise StopIteration
        return self.current()

    def current(self):
        r"""
        Retrieve the last value of :meth:`__next__`.

        EXAMPLES::

            sage: P = polytopes.octahedron()
            sage: it = P.face_generator()
            sage: _ = next(it), next(it)
            sage: next(it)
            A 0-dimensional face of a Polyhedron in ZZ^3 defined as the convex hull of 1 vertex
            sage: it.current()
            A 0-dimensional face of a Polyhedron in ZZ^3 defined as the convex hull of 1 vertex
            sage: next(it).ambient_V_indices() == it.current().ambient_V_indices()
            True
        """
        return combinatorial_face_to_polyhedral_face(self.P, FaceIterator_base.current(self))

# Nogil definitions of crucial functions.

cdef inline int next_dimension(iter_struct *structptr) nogil except -1:
    r"""
    See :meth:`FaceIterator.next_dimension`.
    """
    cdef int dim = structptr[0].dimension
    while (not next_face_loop(structptr)) and (structptr[0].current_dimension < dim):
        sig_check()
    structptr[0]._index += 1
    return structptr[0].current_dimension

cdef inline int next_face_loop(iter_struct *structptr) nogil except -1:
    r"""
    See :meth:`FaceIterator.next_face_loop`.
    """
    if unlikely(structptr[0].current_dimension == structptr[0].dimension):
        # The function is not supposed to be called,
        # just prevent it from crashing.
        raise StopIteration

    # Getting ``[faces, n_faces, n_visited_all]`` according to dimension.
    cdef uint64_t **faces = structptr[0].newfaces[structptr[0].current_dimension]
    cdef size_t n_faces = structptr[0].n_newfaces[structptr[0].current_dimension]
    cdef size_t n_visited_all = structptr[0].n_visited_all[structptr[0].current_dimension]
    cdef uint64_t **faces_coatom_rep
    if structptr[0].is_simple:
        faces_coatom_rep = structptr[0].newfaces_coatom_rep[structptr[0].current_dimension]

    if (structptr[0].output_dimension > -2) and (structptr[0].output_dimension != structptr[0].current_dimension):
        # If only a specific dimension was requested (i.e. ``output_dimension > -2``),
        # then we will not yield faces in other dimension.
        structptr[0].yet_to_visit = 0

    if structptr[0].yet_to_visit:
        # Set ``face`` to the next face.
        structptr[0].yet_to_visit -= 1
        structptr[0].face = faces[structptr[0].yet_to_visit]
        if structptr[0].is_simple:
            structptr[0].face_coatom_rep = faces_coatom_rep[structptr[0].yet_to_visit]
        return 1

    if structptr[0].current_dimension <= structptr[0].lowest_dimension:
        # We will not yield the empty face.
        # We will not yield below requested dimension.
        structptr[0].current_dimension += 1
        return 0

    if n_faces <= 1:
        # There will be no more faces from intersections.
        structptr[0].current_dimension += 1
        return 0

    # We will visit the last face now.
    structptr[0].n_newfaces[structptr[0].current_dimension] -= 1
    n_faces -= 1

    if not structptr[0].first_time[structptr[0].current_dimension]:
        # In this case there exists ``faces[n_faces + 1]``, of which we
        # have visited all faces, but which was not added to
        # ``visited_all`` yet.
        structptr[0].visited_all[n_visited_all] = faces[n_faces + 1]
        if structptr[0].is_simple:
            structptr[0].visited_all_coatom_rep[n_visited_all] = faces_coatom_rep[n_faces + 1]
        structptr[0].n_visited_all[structptr[0].current_dimension] += 1
        n_visited_all = structptr[0].n_visited_all[structptr[0].current_dimension]
    else:
        # Once we have visited all faces of ``faces[n_faces]``, we want
        # to add it to ``visited_all``.
        structptr[0].first_time[structptr[0].current_dimension] = False

    # Get the faces of codimension 1 contained in ``faces[n_faces]``,
    # which we have not yet visited.
    cdef size_t newfacescounter

    if structptr[0].is_simple:
        sig_on()
        newfacescounter = get_next_level_simple(
            faces, n_faces + 1, structptr[0].maybe_newfaces[structptr[0].current_dimension-1],
            structptr[0].newfaces[structptr[0].current_dimension-1],
            structptr[0].visited_all, n_visited_all, structptr[0].face_length,
            faces_coatom_rep, structptr[0].maybe_newfaces_coatom_rep[structptr[0].current_dimension-1],
            structptr[0].newfaces_coatom_rep[structptr[0].current_dimension-1],
            structptr[0].visited_all_coatom_rep, structptr[0].face_length_coatom_rep)
        sig_off()
    else:
        sig_on()
        newfacescounter = get_next_level(
            faces, n_faces + 1, structptr[0].maybe_newfaces[structptr[0].current_dimension-1],
            structptr[0].newfaces[structptr[0].current_dimension-1],
            structptr[0].visited_all, n_visited_all, structptr[0].face_length)
        sig_off()

    if newfacescounter:
        # ``faces[n_faces]`` contains new faces.
        # We will visted them on next call, starting with codimension 1.

        # Setting the variables correclty for next call of ``next_face_loop``.
        structptr[0].current_dimension -= 1
        structptr[0].first_time[structptr[0].current_dimension] = True
        structptr[0].n_newfaces[structptr[0].current_dimension] = newfacescounter
        structptr[0].n_visited_all[structptr[0].current_dimension] = n_visited_all
        structptr[0].yet_to_visit = newfacescounter
        return 0
    else:
        # ``faces[n_faces]`` contains no new faces.
        # Hence there is no need to add it to ``visited_all``.
        # NOTE:
        #     For the methods ``ignore_subfaces`` and ``ignore_supfaces``
        #     this step needs to be done, as ``faces[n_faces]`` might
        #     have been added manually to ``visited_all``.
        #     So this step is required to respect boundaries of ``visited_all``.
        structptr[0].first_time[structptr[0].current_dimension] = True
        return 0

cdef inline size_t n_atom_rep(iter_struct *structptr) nogil except -1:
    r"""
    See meth:`FaceIterator.n_atom_rep`.
    """
    if structptr[0].face:
        return count_atoms(structptr[0].face, structptr[0].face_length)

    # The face was not initialized properly.
    raise LookupError("``FaceIterator`` does not point to a face")<|MERGE_RESOLUTION|>--- conflicted
+++ resolved
@@ -229,20 +229,12 @@
         size_t n_visited_all, size_t face_length,
         uint64_t **faces_coatom_rep, uint64_t **maybe_newfaces_coatom_rep,
         uint64_t **newfaces_coatom_rep, uint64_t **visited_all_coatom_rep,
-<<<<<<< HEAD
-        size_t face_length_coatom_rep)
-=======
         size_t face_length_coatom_rep) nogil
->>>>>>> ed6e9662
 #   /*
 #   As above, but modified for the case where every interval not containing zero is boolean.
 #   */
 
-<<<<<<< HEAD
-    cdef size_t count_atoms(uint64_t *A, size_t face_length)
-=======
     cdef size_t count_atoms(uint64_t *A, size_t face_length) nogil
->>>>>>> ed6e9662
 #        Return the number of atoms/vertices in A.
 #        This is the number of set bits in A.
 #        ``face_length`` is the length of A in terms of uint64_t.
@@ -414,17 +406,11 @@
             # which have not been visited yet.
             self.structure.newfaces_coatom_rep = <uint64_t ***> self._mem.allocarray(self.structure.dimension, sizeof(uint64_t **))
             for i in range(self.structure.dimension - 1):
-<<<<<<< HEAD
-                self.structure.newfaces_coatom_rep[i] = <uint64_t **> self._mem.allocarray(self.coatoms.n_faces, sizeof(uint64_t *))
-=======
                 self.structure.newfaces_coatom_rep[i] = <uint64_t **> self._mem.allocarray(self.atoms.n_faces, sizeof(uint64_t *))
->>>>>>> ed6e9662
             self.structure.newfaces_coatom_rep[self.structure.dimension - 1] = self.coatoms_coatom_rep.data  # we start with coatoms
         else:
             self.structure.is_simple = False
 
-<<<<<<< HEAD
-=======
     def reset(self):
         r"""
         Reset the iterator.
@@ -461,7 +447,6 @@
         self.structure.yet_to_visit = self.coatoms.n_faces
         self.structure._index = 0
 
->>>>>>> ed6e9662
     def __next__(self):
         r"""
         Must be implemented by a derived class.
@@ -564,21 +549,7 @@
         """
         if unlikely(self.dual):
             raise ValueError("only possible when not in dual mode")
-<<<<<<< HEAD
-        if unlikely(self.structure.face is NULL):
-            raise ValueError("iterator not set to a face yet")
-
-        # The current face is added to ``visited_all``.
-        # This will make the iterator skip those faces.
-        # Also, this face will not be added a second time to ``visited_all``,
-        # as there are no new faces.
-        self.structure.visited_all[self.structure.n_visited_all[self.structure.current_dimension]] = self.structure.face
-        if self.structure.is_simple:
-            self.structure.visited_all_coatom_rep[self.structure.n_visited_all[self.structure.current_dimension]] = self.structure.face_coatom_rep
-        self.structure.n_visited_all[self.structure.current_dimension] += 1
-=======
         self.ignore_subsets()
->>>>>>> ed6e9662
 
     def ignore_supfaces(self):
         r"""
@@ -665,86 +636,7 @@
         If ``self.current_dimension == self.dimension``, then the iterator is
         consumed.
         """
-<<<<<<< HEAD
-        if unlikely(self.structure.current_dimension == self.structure.dimension):
-            # The function is not supposed to be called,
-            # just prevent it from crashing.
-            raise StopIteration
-
-        # Getting ``[faces, n_faces, n_visited_all]`` according to dimension.
-        cdef uint64_t **faces = self.structure.newfaces[self.structure.current_dimension]
-        cdef size_t n_faces = self.structure.n_newfaces[self.structure.current_dimension]
-        cdef size_t n_visited_all = self.structure.n_visited_all[self.structure.current_dimension]
-        cdef uint64_t **faces_coatom_rep
-        if self.structure.is_simple:
-            faces_coatom_rep = self.structure.newfaces_coatom_rep[self.structure.current_dimension]
-
-        if (self.structure.output_dimension > -2) and (self.structure.output_dimension != self.structure.current_dimension):
-            # If only a specific dimension was requested (i.e. ``self.structure.output_dimension > -2``),
-            # then we will not yield faces in other dimension.
-            self.structure.yet_to_visit = 0
-
-        if self.structure.yet_to_visit:
-            # Set ``face`` to the next face.
-            self.structure.yet_to_visit -= 1
-            self.structure.face = faces[self.structure.yet_to_visit]
-            if self.structure.is_simple:
-                self.structure.face_coatom_rep = faces_coatom_rep[self.structure.yet_to_visit]
-            return 1
-
-        if self.structure.current_dimension <= self.structure.lowest_dimension:
-            # We will not yield the empty face.
-            # We will not yield below requested dimension.
-            self.structure.current_dimension += 1
-            return 0
-
-        if n_faces <= 1:
-            # There will be no more faces from intersections.
-            self.structure.current_dimension += 1
-            return 0
-
-        # We will visit the last face now.
-        self.structure.n_newfaces[self.structure.current_dimension] -= 1
-        n_faces -= 1
-
-        if not self.structure.first_time[self.structure.current_dimension]:
-            # In this case there exists ``faces[n_faces + 1]``, of which we
-            # have visited all faces, but which was not added to
-            # ``visited_all`` yet.
-            self.structure.visited_all[n_visited_all] = faces[n_faces + 1]
-            if self.structure.is_simple:
-                self.structure.visited_all_coatom_rep[n_visited_all] = faces_coatom_rep[n_faces + 1]
-            self.structure.n_visited_all[self.structure.current_dimension] += 1
-            n_visited_all = self.structure.n_visited_all[self.structure.current_dimension]
-        else:
-            # Once we have visited all faces of ``faces[n_faces]``, we want
-            # to add it to ``visited_all``.
-            self.structure.first_time[self.structure.current_dimension] = False
-
-        # Get the faces of codimension 1 contained in ``faces[n_faces]``,
-        # which we have not yet visited.
-        cdef size_t newfacescounter
-
-        if self.structure.is_simple:
-            sig_on()
-            newfacescounter = get_next_level_simple(
-                faces, n_faces + 1, self.structure.maybe_newfaces[self.structure.current_dimension-1],
-                self.structure.newfaces[self.structure.current_dimension-1],
-                self.structure.visited_all, n_visited_all, self.structure.face_length,
-                faces_coatom_rep, self.structure.maybe_newfaces_coatom_rep[self.structure.current_dimension-1],
-                self.structure.newfaces_coatom_rep[self.structure.current_dimension-1],
-                self.structure.visited_all_coatom_rep, self.structure.face_length_coatom_rep)
-            sig_off()
-        else:
-            sig_on()
-            newfacescounter = get_next_level(
-                faces, n_faces + 1, self.structure.maybe_newfaces[self.structure.current_dimension-1],
-                self.structure.newfaces[self.structure.current_dimension-1],
-                self.structure.visited_all, n_visited_all, self.structure.face_length)
-            sig_off()
-=======
         return next_face_loop(&self.structure)
->>>>>>> ed6e9662
 
     cdef inline size_t n_atom_rep(self) except -1:
         r"""
