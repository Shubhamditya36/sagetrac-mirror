--- conflicted
+++ resolved
@@ -77,7 +77,6 @@
     return count;
 }
 
-<<<<<<< HEAD
 inline int is_zero(uint64_t *A, size_t face_length){
     for (size_t i = 0; i < face_length; i++){
         if (A[i]){
@@ -85,7 +84,6 @@
         }
     }
     return 1;
-=======
 
 inline int is_contained_in_one(uint64_t *face, uint64_t **faces, size_t n_faces, size_t face_length){
     /*
@@ -127,7 +125,6 @@
     */
     return contains_one(face, faces, skip, face_length) || \
         contains_one(face, faces+skip+1, n_faces-skip-1, face_length);
->>>>>>> b672fcaf
 }
 
 size_t get_next_level(\
@@ -225,26 +222,14 @@
     for (size_t j = 0; j < n_faces-1; j++){
         // Step 2:
         // Check if the atom representation is zero.
-        if (is_zero(maybe_newfaces[j], face_length)){
+        //
+        // and
+        //
+        // Step 3:
+        if (is_zero(maybe_newfaces[j], face_length) || \
+                contains_one(maybe_newfaces_coatom_rep[j], visited_all_coatom_rep, n_visited_all, face_length_coatom_rep))
             is_not_newface[j] = 1;
-            continue;
-        }
-
-        if (is_not_newface[j]) {
-            // No further tests needed, if it is empty.
-            continue;
-        }
-
-        // Step 3:
-        for (size_t k = 0; k < n_visited_all; k++){
-            // Testing if maybe_newfaces[j] is contained in one,
-            // we have already completely visited.
-            if(is_subset(visited_all_coatom_rep[k], maybe_newfaces_coatom_rep[j], face_length_coatom_rep)){
-                // If so, we don't want to revisit.
-                is_not_newface[j] = 1;
-                break;
-            }
-        }
+
     }
 
     // Set ``newfaces`` to point to the correct ones.
