# -*- coding: utf-8 -*-
r"""
Graphics objects

This file contains the definition of the classes :class:`Graphics` and
:class:`GraphicsArray`.  Usually, you don't create these classes directly
(although you can do it), you would use :func:`plot` or
:func:`graphics_array` instead.

AUTHORS:

- Jeroen Demeyer (2012-04-19): split off this file from plot.py (:trac:`12857`)
- Punarbasu Purkayastha (2012-05-20): Add logarithmic scale (:trac:`4529`)
- Emily Chen (2013-01-05): Add documentation for
  :meth:`~sage.plot.graphics.Graphics.show` figsize parameter (:trac:`5956`)
- Eric Gourgoulhon (2015-03-19): Add parameter axes_labels_size (:trac:`18004`)

"""

#*****************************************************************************
#       Copyright (C) 2006 Alex Clemesha <clemesha@gmail.com>
#       Copyright (C) 2006-2008 William Stein <wstein@gmail.com>
#       Copyright (C) 2010 Jason Grout
#
#  Distributed under the terms of the GNU General Public License (GPL)
#  as published by the Free Software Foundation; either version 2 of
#  the License, or (at your option) any later version.
#                  http://www.gnu.org/licenses/
#*****************************************************************************
from __future__ import print_function, absolute_import
from six.moves import zip
from six import integer_types

import os
from math import isnan
import sage.misc.misc
from sage.misc.html import html
from sage.misc.temporary_file import tmp_filename
from sage.misc.fast_methods import WithEqualityById
from sage.structure.sage_object import SageObject
from sage.misc.decorators import suboptions
from .colors import rgbcolor

ALLOWED_EXTENSIONS = ['.eps', '.pdf', '.pgf', '.png', '.ps', '.sobj', '.svg']
DEFAULT_DPI = 100


def show_default(default=None):
    r"""
    Set the default for showing plots using any plot commands. If
    called with no arguments, returns the current default.

    If this is ``True`` (the default) then any plot object
    when displayed will be displayed as an actual plot instead of text,
    i.e., the show command is not needed.

    EXAMPLES:

    The default starts out as ``True`` in interactive use and
    ``False`` in doctests::

        sage: show_default()  # long time
        doctest:...: DeprecationWarning: this is done automatically by the doctest framework
        See http://trac.sagemath.org/14469 for details.
        False
    """
    from sage.misc.superseded import deprecation
    deprecation(14469, 'this is done automatically by the doctest framework')
    import sage.doctest
    if default is None:
        return not sage.doctest.DOCTEST_MODE
    sage.doctest.DOCTEST_MODE = not bool(default)

# If do_verify is True, options are checked when drawing a
# GraphicsPrimitive.  See primitive.py
do_verify = True


def is_Graphics(x):
    """
    Return True if `x` is a Graphics object.

    EXAMPLES::

        sage: from sage.plot.graphics import is_Graphics
        sage: is_Graphics(1)
        False
        sage: is_Graphics(disk((0.0, 0.0), 1, (0, pi/2)))
        True
    """
    return isinstance(x, Graphics)


class Graphics(WithEqualityById, SageObject):
    """
    The Graphics object is an empty list of graphics objects. It is
    useful to use this object when initializing a for loop where
    different graphics object will be added to the empty object.

    EXAMPLES::

        sage: G = Graphics(); print(G)
        Graphics object consisting of 0 graphics primitives
        sage: c = circle((1,1), 1)
        sage: G+=c; print(G)
        Graphics object consisting of 1 graphics primitive

    Here we make a graphic of embedded isosceles triangles, coloring
    each one with a different color as we go::

        sage: h=10; c=0.4; p=0.5;
        sage: G = Graphics()
        sage: for x in srange(1,h+1):
        ....:     l = [[0,x*sqrt(3)],[-x/2,-x*sqrt(3)/2],[x/2,-x*sqrt(3)/2],[0,x*sqrt(3)]]
        ....:     G+=line(l,color=hue(c + p*(x/h)))
        sage: G.show(figsize=[5,5])

    We can change the scale of the axes in the graphics before displaying.::

        sage: G = plot(exp, 1, 10) # long time
        sage: G.show(scale='semilogy') # long time

    TESTS:

    From :trac:`4604`, ensure Graphics can handle 3d objects::

        sage: g = Graphics()
        sage: g += sphere((1, 1, 1), 2)
        sage: g.show()

    We check that graphics can be pickled (we can't use equality on
    graphics so we just check that the load/dump cycle gives a
    :class:`Graphics` instance)::

        sage: g = Graphics()
        sage: g2 = loads(dumps(g))
        sage: g2.show()

    ::

        sage: isinstance(g2, Graphics)
        True

        sage: hash(Graphics()) # random
        42

    .. automethod:: _rich_repr_
    """

    def __init__(self):
        """
        Create a new empty Graphics objects with all the defaults.

        EXAMPLES::

            sage: G = Graphics()
        """
        self._axes_color = (0, 0, 0)
        self._axes_label_color = (0, 0, 0)
        self._axes_width = 0.8
        self._bbox_extra_artists = []
        self._extra_kwds = {}
        self._fontsize = 10
        self._axes_labels_size = 1.6
        self._legend_colors = []
        self._legend_opts = {}
        self._objects = []
        self._show_axes = True
        self._show_legend = False
        self._tick_label_color = (0, 0, 0)

    def set_aspect_ratio(self, ratio):
        """
        Set the aspect ratio, which is the ratio of height and width
        of a unit square (i.e., height/width of a unit square), or
        'automatic' (expand to fill the figure).

        INPUT:


        -  ``ratio`` - a positive real number or 'automatic'


        EXAMPLES: We create a plot of the upper half of a circle, but it
        doesn't look round because the aspect ratio is off::

            sage: P = plot(sqrt(1-x^2),(x,-1,1)); P
            Graphics object consisting of 1 graphics primitive

        So we set the aspect ratio and now it is round::

            sage: P.set_aspect_ratio(1)
            sage: P.aspect_ratio()
            1.0
            sage: P
            Graphics object consisting of 1 graphics primitive

        Note that the aspect ratio is inherited upon addition (which takes
        the max of aspect ratios of objects whose aspect ratio has been
        set)::

            sage: P + plot(sqrt(4-x^2),(x,-2,2))
            Graphics object consisting of 2 graphics primitives

        In the following example, both plots produce a circle that looks
        twice as tall as wide::

            sage: Q = circle((0,0), 0.5); Q.set_aspect_ratio(2)
            sage: (P + Q).aspect_ratio(); P+Q
            2.0
            Graphics object consisting of 2 graphics primitives
            sage: (Q + P).aspect_ratio(); Q+P
            2.0
            Graphics object consisting of 2 graphics primitives
        """
        if ratio != 'auto' and ratio != 'automatic':
            ratio = float(ratio)
            if ratio <= 0:
                raise ValueError("the aspect ratio must be positive or 'automatic'")
        else:
            ratio = 'automatic'
        self._extra_kwds['aspect_ratio'] = ratio

    def aspect_ratio(self):
        """
        Get the current aspect ratio, which is the ratio of height to
        width of a unit square, or 'automatic'.

        OUTPUT: a positive float (height/width of a unit square), or 'automatic'
        (expand to fill the figure).

        EXAMPLES:

        The default aspect ratio for a new blank Graphics object is 'automatic'::

            sage: P = Graphics()
            sage: P.aspect_ratio()
            'automatic'

        The aspect ratio can be explicitly set different than the object's default::

            sage: P = circle((1,1), 1)
            sage: P.aspect_ratio()
            1.0
            sage: P.set_aspect_ratio(2)
            sage: P.aspect_ratio()
            2.0
            sage: P.set_aspect_ratio('automatic')
            sage: P.aspect_ratio()
            'automatic'
        """
        return self._extra_kwds.get('aspect_ratio', 'automatic')

    def legend(self, show=None):
        r"""
        Set whether or not the legend is shown by default.

        INPUT:

        -  ``show`` - (default: None) a boolean

        If called with no input, return the current legend setting.

        EXAMPLES:

        By default no legend is displayed::

            sage: P = plot(sin)
            sage: P.legend()
            False

        But if we put a label then the legend is shown::

            sage: P = plot(sin, legend_label='sin')
            sage: P.legend()
            True

        We can turn it on or off::

            sage: P.legend(False)
            sage: P.legend()
            False
            sage: P.legend(True)
            sage: P # show with the legend
            Graphics object consisting of 1 graphics primitive
        """
        if show is None:
            return self._show_legend
        else:
            self._show_legend = bool(show)

    def set_legend_options(self, **kwds):
        r"""
        Set various legend options.

        INPUT:

        - ``title`` - (default: None) string, the legend title

        - ``ncol`` - (default: 1) positive integer, the number of columns

        - ``columnspacing`` - (default: None) the spacing between columns

        - ``borderaxespad`` - (default: None) float, length between the axes and the legend

        - ``back_color`` - (default: 'white') This parameter can be a string
          denoting a color or an RGB tuple. The string can be a color name
          as in ('red', 'green', 'yellow', ...) or a floating point number
          like '0.8' which gets expanded to (0.8, 0.8, 0.8). The
          tuple form is just a floating point RGB tuple with all values ranging
          from 0 to 1.

        - ``handlelength`` - (default: 0.05) float, the length of the legend handles

        - ``handletextpad`` - (default: 0.5) float, the pad between the legend handle and text

        - ``labelspacing`` - (default: 0.02) float, vertical space between legend entries

        - ``loc`` - (default: 'best') May be a string, an integer or a tuple. String or
              integer inputs must be one of the following:

          - 0, 'best'

          - 1, 'upper right'

          - 2, 'upper left'

          - 3, 'lower left'

          - 4, 'lower right'

          - 5, 'right'

          - 6, 'center left'

          - 7, 'center right'

          - 8, 'lower center'

          - 9, 'upper center'

          - 10, 'center'

          - Tuple arguments represent an absolute (x, y) position on the plot
            in axes coordinates (meaning from 0 to 1 in each direction).

        - ``markerscale`` - (default: 0.6) float, how much to scale the markers in the legend.

        - ``numpoints`` - (default: 2) integer, the number of points in the legend for line

        - ``borderpad`` - (default: 0.6) float, the fractional whitespace inside the legend border
          (between 0 and 1)

        - ``font_family`` - (default: 'sans-serif') string, one of 'serif', 'sans-serif',
          'cursive', 'fantasy', 'monospace'

        - ``font_style`` - (default: 'normal') string, one of 'normal', 'italic', 'oblique'

        - ``font_variant`` - (default: 'normal') string, one of 'normal', 'small-caps'

        - ``font_weight`` - (default: 'medium') string, one of 'black', 'extra bold', 'bold',
          'semibold', 'medium', 'normal', 'light'

        - ``font_size`` - (default: 'medium') string, one of 'xx-small', 'x-small', 'small',
          'medium', 'large', 'x-large', 'xx-large' or an absolute font size (e.g. 12)

        -  ``shadow`` - (default: True) boolean - draw a shadow behind the legend

        - ``fancybox`` - (default: False) a boolean.  If True, draws a frame with a round
          fancybox.

        These are all keyword arguments.

        OUTPUT: a dictionary of all current legend options

        EXAMPLES:

        By default, no options are set::

            sage: p = plot(tan, legend_label='tan')
            sage: p.set_legend_options()
            {}

        We build a legend without a shadow::

            sage: p.set_legend_options(shadow=False)
            sage: p.set_legend_options()['shadow']
            False

        To set the legend position to the center of the plot, all these
        methods are roughly equivalent::

            sage: p.set_legend_options(loc='center'); p
            Graphics object consisting of 1 graphics primitive

        ::

            sage: p.set_legend_options(loc=10); p
            Graphics object consisting of 1 graphics primitive

        ::

            sage: p.set_legend_options(loc=(0.5,0.5)); p # aligns the bottom of the box to the center
            Graphics object consisting of 1 graphics primitive
        """
        if len(kwds) == 0:
            return self._legend_opts
        else:
            self._legend_opts.update(kwds)


    def get_axes_range(self):
        """
        Returns a dictionary of the range of the axes for this graphics
        object.  This is fall back to the ranges in get_minmax_data() for
        any value which the user has not explicitly set.

        .. warning::

           Changing the dictionary returned by this function does not
           change the axes range for this object.  To do that, use the
           :meth:`set_axes_range` method.

        EXAMPLES::

            sage: L = line([(1,2), (3,-4), (2, 5), (1,2)])
            sage: list(sorted(L.get_axes_range().items()))
            [('xmax', 3.0), ('xmin', 1.0), ('ymax', 5.0), ('ymin', -4.0)]
            sage: L.set_axes_range(xmin=-1)
            sage: list(sorted(L.get_axes_range().items()))
            [('xmax', 3.0), ('xmin', -1.0), ('ymax', 5.0), ('ymin', -4.0)]
        """
        axes_range = self.get_minmax_data()
        axes_range.update(self._get_axes_range_dict())
        return axes_range

    def set_axes_range(self, xmin=None, xmax=None, ymin=None, ymax=None):
        """
        Set the ranges of the `x` and `y` axes.

        INPUT:


        -  ``xmin, xmax, ymin, ymax`` - floats


        EXAMPLES::

            sage: L = line([(1,2), (3,-4), (2, 5), (1,2)])
            sage: L.set_axes_range(-1, 20, 0, 2)
            sage: d = L.get_axes_range()
            sage: d['xmin'], d['xmax'], d['ymin'], d['ymax']
            (-1.0, 20.0, 0.0, 2.0)
        """
        l = locals()
        axes_range = self._get_axes_range_dict()
        for name in ['xmin', 'xmax', 'ymin', 'ymax']:
            if l[name] is not None:
                axes_range[name] = float(l[name])

    axes_range = set_axes_range

    def _get_axes_range_dict(self):
        """
        Returns the underlying dictionary used to store the user's
        custom ranges for the axes on this object.

        EXAMPLES::

            sage: L = line([(1,2), (3,-4), (2, 5), (1,2)])
            sage: L._get_axes_range_dict()
            {}
            sage: L.set_axes_range(xmin=-1)
            sage: L._get_axes_range_dict()
            {'xmin': -1.0}
        """
        try:
            return self._axes_range
        except AttributeError:
            self._axes_range = {}
            return self._axes_range

    def fontsize(self, s=None):
        """
        Set the font size of axes labels and tick marks.

        Note that the relative size of the axes labels font w.r.t. the tick
        marks font can be adjusted via :meth:`axes_labels_size`.

        INPUT:


        -  ``s`` - integer, a font size in points.


        If called with no input, return the current fontsize.

        EXAMPLES::

            sage: L = line([(1,2), (3,-4), (2, 5), (1,2)])
            sage: L.fontsize()
            10
            sage: L.fontsize(20)
            sage: L.fontsize()
            20

        All the numbers on the axes will be very large in this plot::

            sage: L
            Graphics object consisting of 1 graphics primitive
        """
        if s is None:
            try:
                return self._fontsize
            except AttributeError:
                self._fontsize = 10
                return self._fontsize
        self._fontsize = int(s)

    def axes_labels_size(self, s=None):
        """
        Set the relative size of axes labels w.r.t. the axes tick marks.

        INPUT:

        - ``s`` - float, relative size of axes labels w.r.t. to the tick marks,
          the size of the tick marks being set by :meth:`fontsize`.

        If called with no input, return the current relative size.

        EXAMPLES::

            sage: p = plot(sin(x^2), (x, -3, 3), axes_labels=['$x$','$y$'])
            sage: p.axes_labels_size() # default value
            1.6
            sage: p.axes_labels_size(2.5)
            sage: p.axes_labels_size()
            2.5

        Now the axes labels are large w.r.t. the tick marks::

            sage: p
            Graphics object consisting of 1 graphics primitive

        """
        if s is None:
            try:
                return self._axes_labels_size
            except AttributeError:
                self._axes_labels_size = 1.6
                return self._axes_labels_size
        self._axes_labels_size = float(s)

    def axes(self, show=None):
        """
        Set whether or not the `x` and `y` axes are shown
        by default.

        INPUT:


        -  ``show`` - bool


        If called with no input, return the current axes setting.

        EXAMPLES::

            sage: L = line([(1,2), (3,-4), (2, 5), (1,2)])

        By default the axes are displayed.

        ::

            sage: L.axes()
            True

        But we turn them off, and verify that they are off

        ::

            sage: L.axes(False)
            sage: L.axes()
            False

        Displaying L now shows a triangle but no axes.

        ::

            sage: L
            Graphics object consisting of 1 graphics primitive
        """
        if show is None:
            try:
                return self._show_axes
            except AttributeError:
                self._show_axes = True
                return self._show_axes
        self._show_axes = bool(show)

    def axes_color(self, c=None):
        """
        Set the axes color.

        If called with no input, return the current axes_color setting.

        INPUT:


        -  ``c`` - an RGB color 3-tuple, where each tuple entry
           is a float between 0 and 1


        EXAMPLES: We create a line, which has like everything a default
        axes color of black.

        ::

            sage: L = line([(1,2), (3,-4), (2, 5), (1,2)])
            sage: L.axes_color()
            (0, 0, 0)

        We change the axes color to red and verify the change.

        ::

            sage: L.axes_color((1,0,0))
            sage: L.axes_color()
            (1.0, 0.0, 0.0)

        When we display the plot, we'll see a blue triangle and bright red
        axes.

        ::

            sage: L
            Graphics object consisting of 1 graphics primitive
        """
        if c is None:
            try:
                return self._axes_color

            except AttributeError:
                self._axes_color = (0.0, 0.0, 0.0)
                return self._axes_color
        self._axes_color = rgbcolor(c)

    def axes_labels(self, l=None):
        """
        Set the axes labels.

        INPUT:


        -  ``l`` - (default: None) a list of two strings or
           None


        OUTPUT: a 2-tuple of strings

        If l is None, returns the current ``axes_labels``,
        which is itself by default None. The default labels are both
        empty.

        EXAMPLES: We create a plot and put x and y axes labels on it.

        ::

            sage: p = plot(sin(x), (x, 0, 10))
            sage: p.axes_labels(['$x$','$y$'])
            sage: p.axes_labels()
            ('$x$', '$y$')

        Now when you plot p, you see x and y axes labels::

            sage: p
            Graphics object consisting of 1 graphics primitive

        Notice that some may prefer axes labels which are not
        typeset::

            sage: plot(sin(x), (x, 0, 10), axes_labels=['x','y'])
            Graphics object consisting of 1 graphics primitive

        TESTS:

        Unicode strings are acceptable; see :trac:`13161`. Note that
        this does not guarantee that matplotlib will handle the strings
        properly, although it should.

        ::

            sage: c = circle((0,0), 1)
            sage: c.axes_labels(['axe des abscisses', u'axe des ordonnées'])
            sage: c._axes_labels
            ('axe des abscisses', u'axe des ordonn\xe9es')
        """
        if l is None:
            try:
                return self._axes_labels
            except AttributeError:
                self._axes_labels = None
                return self._axes_labels
        if not isinstance(l, (list, tuple)):
            raise TypeError("l must be a list or tuple")
        if len(l) != 2:
            raise ValueError("l must have length 2")
        self._axes_labels = tuple(l)

    def axes_label_color(self, c=None):
        r"""
        Set the color of the axes labels.

        The axes labels are placed at the edge of the x and y axes, and are
        not on by default (use the ``axes_labels`` command to
        set them; see the example below). This function just changes their
        color.

        INPUT:


        -  ``c`` - an RGB 3-tuple of numbers between 0 and 1


        If called with no input, return the current axes_label_color
        setting.

        EXAMPLES: We create a plot, which by default has axes label color
        black.

        ::

            sage: p = plot(sin, (-1,1))
            sage: p.axes_label_color()
            (0, 0, 0)

        We change the labels to be red, and confirm this::

            sage: p.axes_label_color((1,0,0))
            sage: p.axes_label_color()
            (1.0, 0.0, 0.0)

        We set labels, since otherwise we won't see anything.

        ::

            sage: p.axes_labels(['$x$ axis', '$y$ axis'])

        In the plot below, notice that the labels are red::

            sage: p
            Graphics object consisting of 1 graphics primitive
        """
        if c is None:
            try:
                return self._axes_label_color
            except AttributeError:
                self._axes_label_color = (0, 0, 0)
                return self._axes_label_color
        self._axes_label_color = rgbcolor(c)


    def axes_width(self, w=None):
        r"""
        Set the axes width. Use this to draw a plot with really fat or
        really thin axes.

        INPUT:


        -  ``w`` - a float


        If called with no input, return the current
        ``axes_width`` setting.

        EXAMPLES: We create a plot, see the default axes width (with funny
        Python float rounding), then reset the width to 10 (very fat).

        ::

            sage: p = plot(cos, (-3,3))
            sage: p.axes_width()
            0.8
            sage: p.axes_width(10)
            sage: p.axes_width()
            10.0

        Finally we plot the result, which is a graph with very fat axes.

        ::

            sage: p
            Graphics object consisting of 1 graphics primitive
        """
        if w is None:
            try:
                return self._axes_width
            except AttributeError:
                self._axes_width = True
                return self._axes_width
        self._axes_width = float(w)

    def tick_label_color(self, c=None):
        """
        Set the color of the axes tick labels.

        INPUT:


        -  ``c`` - an RGB 3-tuple of numbers between 0 and 1


        If called with no input, return the current tick_label_color
        setting.

        EXAMPLES::

            sage: p = plot(cos, (-3,3))
            sage: p.tick_label_color()
            (0, 0, 0)
            sage: p.tick_label_color((1,0,0))
            sage: p.tick_label_color()
            (1.0, 0.0, 0.0)
            sage: p
            Graphics object consisting of 1 graphics primitive
        """
        if c is None:
            try:
                return self._tick_label_color
            except AttributeError:
                self._tick_label_color = (0, 0, 0)
                return self._tick_label_color
        self._tick_label_color = rgbcolor(c)

    def _repr_(self):
        r"""
        Return a string representation of the graphics objects.

        OUTPUT:

        String.

        EXAMPLES:

        We create a plot and call :meth:`show` on it, which causes it
        to be displayed as a plot::

            sage: P = plot(cos, (-1,1))
            sage: P.show()

        Just doing this also displays the plot::

            sage: P
            Graphics object consisting of 1 graphics primitive

        Using the Python `repr` or `str` commands do not display the
        plot::

            sage: repr(P)
            'Graphics object consisting of 1 graphics primitive'
            sage: str(P)
            'Graphics object consisting of 1 graphics primitive'
            sage: print(P)
            Graphics object consisting of 1 graphics primitive

        TESTS::

            sage: P._repr_()
            'Graphics object consisting of 1 graphics primitive'
        """
        return str(self)

    def _rich_repr_(self, display_manager, **kwds):
        """
        Rich Output Magic Method

        See :mod:`sage.repl.rich_output` for details.

        EXAMPLES::

            sage: from sage.repl.rich_output import get_display_manager
            sage: dm = get_display_manager()
            sage: g = Graphics()
            sage: g._rich_repr_(dm)
            OutputImagePng container
        """
        types = display_manager.types
        prefer_raster = (
            ('.png', types.OutputImagePng),
            ('.jpg', types.OutputImageJpg),
            ('.gif', types.OutputImageGif),
        )
        prefer_vector = (
            ('.svg', types.OutputImageSvg),
            ('.pdf', types.OutputImagePdf),
        )
        graphics = display_manager.preferences.graphics
        if graphics == 'disable':
            return
        elif graphics == 'raster' or graphics is None:
            preferred = prefer_raster + prefer_vector
        elif graphics == 'vector':
            preferred = prefer_vector + prefer_raster
        else:
            raise ValueError('unknown graphics output preference')
        for file_ext, output_container in preferred:
            if output_container in display_manager.supported_output():
                return display_manager.graphics_from_save(
                    self.save, kwds, file_ext, output_container)

    def __str__(self):
        r"""
        Return string representation of this plot.

        OUTPUT:

        String.

        EXAMPLES::

            sage: S = circle((0,0), 2); S.__str__()
            'Graphics object consisting of 1 graphics primitive'
            sage: str(S)
            'Graphics object consisting of 1 graphics primitive'
            sage: print(S)
            Graphics object consisting of 1 graphics primitive
        """
        s = "Graphics object consisting of %s graphics primitives"%(len(self))
        if len(self) == 1:
            s = s[:-1]
        return s

    def __getitem__(self, i):
        """
        Returns the ith graphics primitive object:

        EXAMPLES::

            sage: G = circle((1,1),2) + circle((2,2),5); print(G)
            Graphics object consisting of 2 graphics primitives
            sage: G[1]
            Circle defined by (2.0,2.0) with r=5.0
        """
        return self._objects[i]

    def __len__(self):
        """
        If G is of type Graphics, then len(G) gives the number of distinct
        graphics primitives making up that object.

        EXAMPLES::

            sage: G = circle((1,1),1) + circle((1,2),1) + circle((1,2),5); print(G)
            Graphics object consisting of 3 graphics primitives
            sage: len(G)
            3
        """
        return len(self._objects)

    def __delitem__(self, i):
        """
        If G is of type Graphics, then del(G[i]) removes the ith distinct
        graphic primitive making up that object.

        EXAMPLES::

            sage: G = circle((1,1),1) + circle((1,2),1) + circle((1,2),5); print(G)
            Graphics object consisting of 3 graphics primitives
            sage: len(G)
            3
            sage: del(G[2])
            sage: print(G)
            Graphics object consisting of 2 graphics primitives
            sage: len(G)
            2
        """
        del self._objects[int(i)]

    def __setitem__(self, i, x):
        """
        You can replace a GraphicPrimitive (point, line, circle, etc...) in
        a Graphics object G with any other GraphicPrimitive

        EXAMPLES::

            sage: G = circle((1,1),1) + circle((1,2),1) + circle((1,2),5); print(G)
            Graphics object consisting of 3 graphics primitives

        ::

            sage: p = polygon([[1,3],[2,-2],[1,1],[1,3]]); print(p)
            Graphics object consisting of 1 graphics primitive

        ::

            sage: G[1] = p[0]
            sage: G    # show the plot
            Graphics object consisting of 3 graphics primitives
        """
        from sage.plot.primitive import GraphicPrimitive
        if not isinstance(x, GraphicPrimitive):
            raise TypeError("x must be a GraphicPrimitive")
        self._objects[int(i)] = x

    def __radd__(self, other):
        """
        Compute and return other + this graphics object.

        This only works when other is a Python int equal to 0. In all other
        cases a TypeError is raised. The main reason for this function is
        to make summing a list of graphics objects easier.

        EXAMPLES::

            sage: S = circle((0,0), 2)
            sage: print(int(0) + S)
            Graphics object consisting of 1 graphics primitive
            sage: print(S + int(0))
            Graphics object consisting of 1 graphics primitive

        The following would fail were it not for this function::

            sage: v = [circle((0,0), 2), circle((2,3), 1)]
            sage: print(sum(v))
            Graphics object consisting of 2 graphics primitives
        """
        if isinstance(other, integer_types) and other == 0:
            return self
        raise TypeError

    def __add__(self, other):
        """
        If you have any Graphics object G1, you can always add any other
        amount of Graphics objects G2,G3,... to form a new Graphics object:
        G4 = G1 + G2 + G3.

        The xmin, xmax, ymin, and ymax properties of the graphics objects
        are expanded to include all objects in both scenes. If the aspect
        ratio property of either or both objects are set, then the larger
        aspect ratio is chosen, with 'automatic' being overridden by a
        numeric aspect ratio.

        If one of the graphics object is set to show a legend, then
        the resulting object will also be set to show a legend. Legend
        options are propagated if set. If the same legend option is
        present in both arguments, the latter value is used.

        EXAMPLES::

            sage: g1 = plot(abs(sqrt(x^3-1)), (x,1,5), frame=True)
            sage: g2 = plot(-abs(sqrt(x^3-1)), (x,1,5), color='red')
            sage: g1 + g2  # displays the plot
            Graphics object consisting of 2 graphics primitives

        TESTS:

        Extra keywords to show are propagated::

            sage: (g1 + g2)._extra_kwds=={'aspect_ratio': 'automatic', 'frame': True}
            True
            sage: g1.set_aspect_ratio(2)
            sage: (g1+g2).aspect_ratio()
            2.0
            sage: g2.set_aspect_ratio(3)
            sage: (g1+g2).aspect_ratio()
            3.0

        As are legend options, :trac:`12936`::

            sage: p1 = plot(x, x, 0, 1)
            sage: p2 = p1
            sage: p1.set_legend_options(back_color = 'black')
            sage: p2.set_legend_options(shadow = False)
            sage: p3 = p1 + p2
            sage: p3._legend_opts
            {'back_color': 'black', 'shadow': False}

        If the same legend option is specified more than once, the
        latter takes precedence::

            sage: p1 = plot(x, x, 0, 1)
            sage: p2 = p1
            sage: p1.set_legend_options(shadow = True)
            sage: p2.set_legend_options(shadow = False)
            sage: p3 = p1 + p2
            sage: p3._legend_opts
            {'shadow': False}

        """
        if isinstance(other, int) and other == 0:
            return self
        if not isinstance(other, Graphics):
            from sage.plot.plot3d.base import Graphics3d
            if isinstance(other, Graphics3d):
                return self.plot3d() + other
            raise TypeError("other (=%s) must be a Graphics objects"%other)
        g = Graphics()
        g._objects = self._objects + other._objects
        g._show_legend = self._show_legend or other._show_legend
        g._extra_kwds.update(self._extra_kwds)
        g._extra_kwds.update(other._extra_kwds)
        g._legend_colors = self._legend_colors + other._legend_colors
        g._legend_opts.update(self._legend_opts)
        g._legend_opts.update(other._legend_opts)
        if self.aspect_ratio()=='automatic':
            g.set_aspect_ratio(other.aspect_ratio())
        elif other.aspect_ratio()=='automatic':
            g.set_aspect_ratio(self.aspect_ratio())
        else:
            g.set_aspect_ratio(max(self.aspect_ratio(), other.aspect_ratio()))
        return g

    def add_primitive(self, primitive):
        """
        Adds a primitive to this graphics object.

        EXAMPLES:

        We give a very explicit example::

            sage: G = Graphics()
            sage: from sage.plot.line import Line
            sage: from sage.plot.arrow import Arrow
            sage: L = Line([3,4,2,7,-2],[1,2,e,4,5.],{'alpha':1,'thickness':2,'rgbcolor':(0,1,1),'legend_label':''})
            sage: A = Arrow(2,-5,.1,.2,{'width':3,'head':0,'rgbcolor':(1,0,0),'linestyle':'dashed','zorder':8,'legend_label':''})
            sage: G.add_primitive(L)
            sage: G.add_primitive(A)
            sage: G
            Graphics object consisting of 2 graphics primitives
        """
        self._objects.append(primitive)

    def plot(self):
        """
        Draw a 2D plot of this graphics object, which just returns this
        object since this is already a 2D graphics object.

        EXAMPLES::

            sage: S = circle((0,0), 2)
            sage: S.plot() is S
            True

        It does not accept any argument (:trac:`19539`)::

            sage: S.plot(1)
            Traceback (most recent call last):
            ...
            TypeError: plot() takes exactly 1 argument (2 given)
            sage: S.plot(hey="hou")
            Traceback (most recent call last):
            ...
            TypeError: plot() got an unexpected keyword argument 'hey'
        """
        return self

    def plot3d(self, z=0, **kwds):
        """
        Returns an embedding of this 2D plot into the xy-plane of 3D space,
        as a 3D plot object. An optional parameter z can be given to
        specify the z-coordinate.

        EXAMPLES::

            sage: sum([plot(z*sin(x), 0, 10).plot3d(z) for z in range(6)]) # long time
            Graphics3d Object
        """
        from sage.plot.plot3d.base import Graphics3dGroup
        g = Graphics3dGroup([g.plot3d(**kwds) for g in self._objects])
        if z:
            g = g.translate(0,0,z)
        return g

    @classmethod
    def _extract_kwds_for_show(cls, kwds, ignore=[]):
        """
        Extract keywords relevant to show() from the provided dictionary.

        EXAMPLES::

            sage: kwds = {'f': lambda x: x, 'xmin': 0, 'figsize': [1,1], 'plot_points': (40, 40)}
            sage: G_kwds = Graphics._extract_kwds_for_show(kwds, ignore='xmin')
            sage: kwds # Note how this action modifies the passed dictionary
            {'f': <function <lambda> at 0x...>,
             'plot_points': (40, 40),
             'xmin': 0}
            sage: G_kwds
            {'figsize': [1, 1]}

        This method is intended to be used with _set_extra_kwds(). Here is an
        idiom to ensure the correct keywords will get passed on to show()::

            sage: options = {} # Usually this will come from an argument
            sage: g = Graphics()
            sage: g._set_extra_kwds(Graphics._extract_kwds_for_show(options))
        """
        result = {}
        for option in cls.SHOW_OPTIONS:
            if option not in ignore:
                try:
                    result[option] = kwds.pop(option)
                except KeyError:
                    pass
        return result

    def _set_extra_kwds(self, kwds):
        """
        Set a dictionary of keywords that will get passed on to show().

        TESTS::

            sage: g = Graphics()
            sage: g._extra_kwds
            {}
            sage: g._set_extra_kwds({'figsize': [10,10]})
            sage: g._extra_kwds
            {'figsize': [10, 10]}
            sage: g.show() # Now the (blank) plot will be extra large
        """
        self._extra_kwds = kwds

    def _set_scale(self, figure, scale=None, base=None):
        """
        Set the scale of the axes in the current figure. This function is
        only for internal use.

        INPUT:
        - ``figure`` -- the matplotlib figure instance.
        - ``scale`` -- the scale of the figure. Values it can take are
          ``"linear"``, ``"loglog"``, ``"semilogx"``, ``"semilogy"``. See
          :meth:`show` for other options it can take.
        - ``base`` -- the base of the logarithm if a logarithmic scale is
          set. See :meth:`show` for the options it can take.

        OUTPUT:
        The scale in the form of a tuple: (xscale, yscale, basex, basey)

        EXAMPLES::

            sage: p = plot(x,1,10)
            sage: fig = p.matplotlib()
            sage: p._set_scale(fig, scale='linear', base=2)
            ('linear', 'linear', 10, 10)
            sage: p._set_scale(fig, scale='semilogy', base=2)
            ('linear', 'log', 10, 2)
            sage: p._set_scale(fig, scale=('loglog', 2, 3))
            ('log', 'log', 2, 3)
            sage: p._set_scale(fig, scale=['semilogx', 2])
            ('log', 'linear', 2, 10)

        TESTS::

            sage: p._set_scale(fig, 'log')
            Traceback (most recent call last):
            ...
            ValueError: The scale must be one of 'linear', 'loglog', 'semilogx' or 'semilogy' -- got 'log'
            sage: p._set_scale(fig, ('loglog', 1))
            Traceback (most recent call last):
            ...
            ValueError: The base of the logarithm must be greater than 1
        """
        if scale is None:
            return ('linear', 'linear', 10, 10)
        if isinstance(scale, (list, tuple)):
            if len(scale) != 2 and len(scale) != 3:
                raise ValueError("If the input is a tuple, it must be of "
                    "the form (scale, base) or (scale, basex, basey)")
            if len(scale) == 2:
                base = scale[1]
            else:
                base = scale[1:]
            scale = scale[0]

        if scale not in ('linear', 'loglog', 'semilogx', 'semilogy'):
            raise ValueError("The scale must be one of 'linear', 'loglog',"
                    " 'semilogx' or 'semilogy' -- got '{0}'".format(scale))

        if isinstance(base, (list, tuple)):
            basex, basey = base
        elif base is None:
            basex = basey = 10
        else:
            basex = basey = base

        if basex <= 1 or basey <= 1:
            raise ValueError("The base of the logarithm must be greater "
                             "than 1")

        ax = figure.get_axes()[0]
        xscale = yscale = 'linear'
        if scale == 'linear':
            basex = basey = 10
        elif scale == 'loglog':
            ax.set_xscale('log', basex=basex)
            ax.set_yscale('log', basey=basey)
            xscale = yscale = 'log'
        elif scale == 'semilogx':
            ax.set_xscale('log', basex=basex)
            basey = 10
            xscale = 'log'
        elif scale == 'semilogy':
            ax.set_yscale('log', basey=basey)
            basex = 10
            yscale = 'log'

        return (xscale, yscale, basex, basey)


    # This dictionary has the default values for the keywords to show(). When
    # show is invoked with keyword arguments, those arguments are merged with
    # this dictionary to create a set of keywords with the defaults filled in.
    # Then, those keywords are passed on to save().

    # NOTE: If you intend to use a new parameter in show(), you should update
    # this dictionary to contain the default value for that parameter.

    SHOW_OPTIONS = dict(# axes options
                        axes=None, axes_labels=None, axes_labels_size=None,
                        axes_pad=None, base=None, scale=None,
                        xmin=None, xmax=None, ymin=None, ymax=None,
                        # Figure options
                        aspect_ratio=None, dpi=DEFAULT_DPI, fig_tight=True,
                        figsize=None, fontsize=None, frame=False,
                        title=None, title_pos=None, transparent=False,
                        # Grid options
                        gridlines=None, gridlinesstyle=None,
                        hgridlinesstyle=None, vgridlinesstyle=None,
                        # Legend options
                        legend_options={}, show_legend=None,
                        # Ticks options
                        ticks=None, tick_formatter=None, ticks_integer=False,
                        # Text options
                        typeset='default')

    @suboptions('legend',
                back_color='white', borderpad=0.6,
                borderaxespad=None,
                columnspacing=None,
                fancybox=False, font_family='sans-serif',
                font_size='medium', font_style='normal',
                font_variant='normal', font_weight='medium',
                handlelength=0.05, handletextpad=0.5,
                labelspacing=0.02, loc='best',
                markerscale=0.6, ncol=1, numpoints=2,
                shadow=True, title=None)
    def show(self, **kwds):
        r"""
        Show this graphics image immediately.

        This method attempts to display the graphics immediately,
        without waiting for the currently running code (if any) to
        return to the command line. Be careful, calling it from within
        a loop will potentially launch a large number of external
        viewer programs.

        OPTIONAL INPUT:

        - ``dpi`` - (default: 100) dots per inch

        - ``figsize`` - (default: [8.0,6.0]) [width, height] inches. The
          maximum value of each of the width and the height can be 327
          inches, at the default ``dpi`` of 100 dpi, which is just shy of
          the maximum allowed value of 32768 dots (pixels).

        - ``fig_tight`` - (default: True) whether to clip the drawing
          tightly around drawn objects.  If True, then the resulting
          image will usually not have dimensions corresponding to
          ``figsize``.  If False, the resulting image will have
          dimensions corresponding to ``figsize``.

        - ``aspect_ratio`` - the perceived height divided by the
          perceived width. For example, if the aspect ratio is set to ``1``, circles
          will look round and a unit square will appear to have sides
          of equal length, and if the aspect ratio is set ``2``, vertical units will be
          twice as long as horizontal units, so a unit square will be twice as
          high as it is wide.  If set to ``'automatic'``, the aspect ratio
          is determined by ``figsize`` and the picture fills the figure.

        - ``axes`` - (default: True)

        - ``axes_labels`` - (default: None) list (or tuple) of two
          strings; the first is used as the label for the horizontal
          axis, and the second for the vertical axis.

        - ``axes_labels_size`` - (default: current setting -- 1.6) scale factor
          relating the size of the axes labels with respect to the size of the
          tick marks.

        - ``fontsize`` - (default: current setting -- 10) positive
          integer; used for axes labels; if you make this very large,
          you may have to increase figsize to see all labels.

        - ``frame`` - (default: False) draw a frame around the image

        - ``gridlines`` - (default: None) can be any of the following:

          - None, False: do not add grid lines.

          - True, "automatic", "major": add grid lines at major ticks of the axes.

          - "minor": add grid at major and minor ticks.

          - [xlist,ylist]: a tuple or list containing
            two elements, where xlist (or ylist) can be
            any of the following.


            - None, False: don't add horizontal (or vertical) lines.

            - True, "automatic", "major": add horizontal (or vertical) grid lines at
              the major ticks of the axes.

            - "minor": add horizontal (or vertical) grid lines at major and minor ticks of
              axes.

            - an iterable yielding numbers n or pairs (n,opts), where n
              is the coordinate of the line and opt is a dictionary of
              MATPLOTLIB options for rendering the line.


        - ``gridlinesstyle, hgridlinesstyle, vgridlinesstyle`` -
          (default: None) a dictionary of MATPLOTLIB options for the
          rendering of the grid lines, the horizontal grid lines or the
          vertical grid lines, respectively.

        - ``transparent`` - (default: False) If True, make the background transparent.

        - ``axes_pad`` - (default: 0.02 on ``"linear"`` scale, 1 on
          ``"log"`` scale).

          - In the ``"linear"`` scale, it determines the percentage of the
            axis range that is added to each end of each axis. This helps
            avoid problems like clipping lines because of line-width, etc.
            To get axes that are exactly the specified limits, set
            ``axes_pad`` to zero.

          - On the ``"log"`` scale, it determines the exponent of the
            fraction of the minimum (resp. maximum) that is subtracted from
            the minimum (resp. added to the maximum) value of the axis. For
            instance if the minimum is `m` and the base of the axis is `b`
            then the new minimum after padding the axis will be
            `m - m/b^{\mathrm{axes\_pad}}`.

        - ``ticks_integer`` - (default: False) guarantee that the ticks
          are integers (the ``ticks`` option, if specified, will
          override this)

        - ``ticks`` - A matplotlib locator for the major ticks, or
          a number. There are several options.  For more information about
          locators, type ``from matplotlib import ticker`` and then
          ``ticker?``.

          - If this is a locator object, then it is the locator for
            the horizontal axis.  A value of None means use the default
            locator.

          - If it is a list of two locators, then the first is for the
            horizontal axis and one for the vertical axis.  A value of
            None means use the default locator (so a value of
            [None, my_locator] uses my_locator for the vertical axis and
            the default for the horizontal axis).

          - If in either case above one of the entries is a number `m`
            (something which can be coerced to a float), it will be
            replaced by a MultipleLocator which places major ticks at
            integer multiples of `m`.  See examples.

          - If in either case above one of the entries is a list of
            numbers, it will be replaced by a FixedLocator which places
            ticks at the locations specified.  This includes the case of
            of the empty list, which will give no ticks.  See examples.

        - ``tick_formatter`` - A matplotlib formatter for the major
          ticks. There are several options.  For more information about
          formatters, type ``from matplotlib import ticker`` and then
          ``ticker?``.

          If the value of this keyword is a single item, then this will
          give the formatting for the horizontal axis *only* (except for
          the ``"latex"`` option).  If it is a list or tuple, the first
          is for the horizontal axis, the second for the vertical axis.
          The options are below:

          - If one of the entries is a formatter object, then it used.
            A value of None means to use the default locator (so using
            ``tick_formatter=[None, my_formatter]`` uses my_formatter
            for the vertical axis and the default for the horizontal axis).

          - If one of the entries is a symbolic constant such as `\pi`,
            `e`, or `sqrt(2)`, ticks will be formatted nicely at rational
            multiples of this constant.

          .. warning::

             This should only be used with the ``ticks`` option using nice
             rational multiples of that constant!

          - If one of the entries is the string ``"latex"``, then the
            formatting will be nice typesetting of the ticks.  This is
            intended to be used when the tick locator for at least one of
            the axes is a list including some symbolic elements. This uses
            matplotlib's internal LaTeX rendering engine. If you want to
            use an external LaTeX compiler, then set the keyword option
            ``typeset``.  See examples.

        - ``title`` - (default: None) The title for the plot

        - ``title_pos`` - (default: None) The position of the title for the
            plot. It must be a tuple or a list of two real numbers
            ``(x_pos, y_pos)`` which indicate the relative position of the
            title within the plot. The plot itself can be considered to
            occupy, in relative terms, the region within a unit square
            `[0,1]\\times[0,1]`.  The title text is centered around the
            horizontal factor ``x_pos`` of the plot. The baseline of the
            title text is present at the vertical factor ``y_pos`` of the
            plot. Hence, ``title_pos=(0.5, 0.5)`` will center the title in
            the plot, whereas ``title_pos=(0.5, 1.1)`` will center the
            title along the horizontal direction, but will place the title
            a fraction `0.1` times above the plot.

          - If the first entry is a list of strings (or numbers), then the
            formatting for the horizontal axis will be typeset with the strings
            present in the list. Each entry of the list of strings must be
            provided with a corresponding number in the first entry of
            ``ticks`` to indicate its position on the axis. To typeset the
            strings with ``"latex"`` enclose them within ``"$"`` symbols. To
            have similar custom formatting of the labels along the vertical
            axis, the second entry must be a list of strings and the second
            entry of ``ticks`` must also be a list of numbers which give the
            positions of the labels. See the examples below.

        - ``show_legend`` - (default: None) If True, show the legend

        - ``legend_*`` - all the options valid for :meth:`set_legend_options`
            prefixed with ``legend_``

        - ``base`` - (default: 10) the base of the logarithm if
          a logarithmic scale is set. This must be greater than 1. The base
          can be also given as a list or tuple ``(basex, basey)``.
          ``basex`` sets the base of the logarithm along the horizontal
          axis and ``basey`` sets the base along the vertical axis.

        - ``scale`` -- (default: ``"linear"``) string. The scale of the axes.
          Possible values are

          - ``"linear"`` -- linear scaling of both the axes
          - ``"loglog"`` -- sets both the horizontal and vertical axes to
            logarithmic scale
          - ``"semilogx"`` -- sets only the horizontal axis to logarithmic
            scale.
          - ``"semilogy"`` -- sets only the vertical axis to logarithmic
            scale.

          The scale can be also be given as single argument that is a list
          or tuple ``(scale, base)`` or ``(scale, basex, basey)``.

          .. note::

            - If the ``scale`` is ``"linear"``, then irrespective of what
              ``base`` is set to, it will default to 10 and will remain
              unused.

        - ``xmin`` -- starting x value in the rendered figure.

        - ``xmax`` -- ending x value in the rendered figure.

        - ``ymin`` -- starting y value in the rendered figure.

        - ``ymax`` -- ending y value in the rendered figure.

        - ``typeset`` -- (default: ``"default"``) string. The type of
          font rendering that should be used for the text. The possible
          values are

          - ``"default"`` -- Uses matplotlib's internal text rendering
            engine called Mathtext ( see
            http://matplotlib.org/users/mathtext.html ). If you have
            modified the default matplotlib settings, for instance via
            a matplotlibrc file, then this option will not change any of
            those settings.
          - ``"latex"`` -- LaTeX is used for rendering the fonts. This
            requires LaTeX, dvipng and Ghostscript to be installed.
          - ``"type1"`` -- Type 1 fonts are used by matplotlib in the text
            in the figure.  This requires LaTeX, dvipng and Ghostscript to
            be installed.

        OUTPUT:

        This method does not return anything. Use :meth:`save` if you
        want to save the figure as an image.

        EXAMPLES::

            sage: c = circle((1,1), 1, color='red')
            sage: c.show(xmin=-1, xmax=3, ymin=-1, ymax=3)

        You can make the picture larger by changing ``figsize`` with width,
        height each having a maximum value of 327 inches at default dpi::

            sage: p = ellipse((0,0),4,1)
            sage: p.show(figsize=[327,10],dpi=100)
            sage: p.show(figsize=[328,10],dpi=80)

        You can turn off the drawing of the axes::

            sage: show(plot(sin,-4,4), axes=False)

        You can also label the axes.  Putting something in dollar
        signs formats it as a mathematical expression::

            sage: show(plot(sin,-4,4), axes_labels=('$x$','$y$'))

        You can add a title to a plot::

            sage: show(plot(sin,-4,4), title='A plot of $\sin(x)$')

        You can also provide the position for the title to the plot. In the
        plot below the title is placed on the bottom left of the figure.::

            sage: plot(sin, -4, 4, title='Plot sin(x)', title_pos=(0.05,-0.05))
            Graphics object consisting of 1 graphics primitive

        If you want all the text to be rendered by using an external LaTeX
        installation then set the ``typeset`` to ``"latex"``. This
        requires that LaTeX, dvipng and Ghostscript be installed::

            sage: plot(x, typeset='latex') # optional - latex
            Graphics object consisting of 1 graphics primitive

        If you want all the text in your plot to use Type 1 fonts, then
        set the ``typeset`` option to ``"type1"``. This requires that
        LaTeX, dvipng and Ghostscript be installed::

            sage: plot(x, typeset='type1') # optional - latex
            Graphics object consisting of 1 graphics primitive

        You can turn on the drawing of a frame around the plots::

            sage: show(plot(sin,-4,4), frame=True)

        You can make the background transparent::

            sage: plot(sin(x), (x, -4, 4), transparent=True)
            Graphics object consisting of 1 graphics primitive

        Prior to :trac:`19485`, legends by default had a shadowless gray
        background. This behavior can be recovered by passing in certain
        ``legend_options``::

            sage: p = plot(sin(x), legend_label='$\sin(x)$')
            sage: p.show(legend_options={'back_color': (0.9,0.9,0.9),
            ....:                        'shadow': False})

        We can change the scale of the axes in the graphics before
        displaying::

            sage: G = plot(exp, 1, 10)
            sage: G.show(scale='semilogy')

        We can change the base of the logarithm too. The following changes
        the vertical axis to be on log scale, and with base 2. Note that
        the ``base`` argument will ignore any changes to the axis which is
        in linear scale.::

            sage: G.show(scale='semilogy', base=2) # long time # y axis as powers of 2

        ::

            sage: G.show(scale='semilogy', base=(3,2)) # base ignored for x-axis

        The scale can be also given as a 2-tuple or a 3-tuple.::

            sage: G.show(scale=('loglog', 2.1)) # long time # both x and y axes in base 2.1

        ::

            sage: G.show(scale=('loglog', 2, 3)) # long time # x in base 2, y in base 3

        The base need not be an integer, though it does have to be made
        a float.::

            sage: G.show(scale='semilogx', base=float(e)) # base is e

        Logarithmic scale can be used for various kinds of plots. Here are
        some examples.::

            sage: G = list_plot([10**i for i in range(10)]) # long time
            sage: G.show(scale='semilogy') # long time

        ::

            sage: G = parametric_plot((x, x**2), (x, 1, 10))
            sage: G.show(scale='loglog')

        ::

            sage: disk((5,5), 4, (0, 3*pi/2)).show(scale='loglog',base=2)

        ::

            sage: x, y = var('x, y')
            sage: G =  plot_vector_field((2^x,y^2),(x,1,10),(y,1,100))
            sage: G.show(scale='semilogx',base=2)

        Add grid lines at the major ticks of the axes.

        ::

            sage: c = circle((0,0), 1)
            sage: c.show(gridlines=True)
            sage: c.show(gridlines="automatic")
            sage: c.show(gridlines="major")

        Add grid lines at the major and minor ticks of the axes.

        ::

            sage: u,v = var('u v')
            sage: f = exp(-(u^2+v^2))
            sage: p = plot_vector_field(f.gradient(), (u,-2,2), (v,-2,2))
            sage: p.show(gridlines="minor")

        Add only horizontal or vertical grid lines.

        ::

            sage: p = plot(sin,-10,20)
            sage: p.show(gridlines=[None, "automatic"])
            sage: p.show(gridlines=["minor", False])

        Add grid lines at specific positions (using lists/tuples).

        ::

            sage: x, y = var('x, y')
            sage: p = implicit_plot((y^2-x^2)*(x-1)*(2*x-3)-4*(x^2+y^2-2*x)^2, \
            ....:             (x,-2,2), (y,-2,2), plot_points=1000)
            sage: p.show(gridlines=[[1,0],[-1,0,1]])

        Add grid lines at specific positions (using iterators).

        ::

            sage: def maple_leaf(t):
            ....:     return (100/(100+(t-pi/2)^8))*(2-sin(7*t)-cos(30*t)/2)
            sage: p = polar_plot(maple_leaf, -pi/4, 3*pi/2, color="red",plot_points=1000) # long time
            sage: p.show(gridlines=([-3,-2.75,..,3], range(-1,5,2))) # long time

        Add grid lines at specific positions (using functions).

        ::

            sage: y = x^5 + 4*x^4 - 10*x^3 - 40*x^2 + 9*x + 36
            sage: p = plot(y, -4.1, 1.1)
            sage: xlines = lambda a,b: [z for z,m in y.roots()]
            sage: p.show(gridlines=[xlines, [0]], frame=True, axes=False)

        Change the style of all the grid lines.

        ::

            sage: b = bar_chart([-3,5,-6,11], color='red')
            sage: b.show(gridlines=([-1,-0.5,..,4],True),
            ....:     gridlinesstyle=dict(color="blue", linestyle=":"))

        Change the style of the horizontal or vertical grid lines
        separately.

        ::

            sage: p = polar_plot(2 + 2*cos(x), 0, 2*pi, color=hue(0.3))
            sage: p.show(gridlines=True,
            ....:     hgridlinesstyle=dict(color="orange", linewidth=1.0),
            ....:     vgridlinesstyle=dict(color="blue", linestyle=":"))

        Change the style of each grid line individually.

        ::

            sage: x, y = var('x, y')
            sage: p = implicit_plot((y^2-x^2)*(x-1)*(2*x-3)-4*(x^2+y^2-2*x)^2,
            ....:             (x,-2,2), (y,-2,2), plot_points=1000)
            sage: p.show(gridlines=(
            ....:    [
            ....:     (1,{"color":"red","linestyle":":"}),
            ....:     (0,{"color":"blue","linestyle":"--"})
            ....:    ],
            ....:    [
            ....:     (-1,{"color":"red","linestyle":":"}),
            ....:     (0,{"color":"blue","linestyle":"--"}),
            ....:     (1,{"color":"red","linestyle":":"}),
            ....:    ]
            ....:    ),
            ....:    gridlinesstyle=dict(marker='x',color="black"))

        Grid lines can be added to contour plots.

        ::

            sage: f = sin(x^2 + y^2)*cos(x)*sin(y)
            sage: c = contour_plot(f, (x, -4, 4), (y, -4, 4), plot_points=100)
            sage: c.show(gridlines=True, gridlinesstyle={'linestyle':':','linewidth':1, 'color':'red'})

        Grid lines can be added to matrix plots.

        ::

            sage: M = MatrixSpace(QQ,10).random_element()
            sage: matrix_plot(M).show(gridlines=True)

        By default, Sage increases the horizontal and vertical axes
        limits by a certain percentage in all directions.  This is
        controlled by the ``axes_pad`` parameter.  Increasing the range
        of the axes helps avoid problems with lines and dots being
        clipped because the linewidth extends beyond the axes.  To get
        axes limits that are exactly what is specified, set
        ``axes_pad`` to zero.  Compare the following two examples

        ::

            sage: plot(sin(x), (x, -pi, pi),thickness=2)+point((pi, -1), pointsize=15)
            Graphics object consisting of 2 graphics primitives
            sage: plot(sin(x), (x, -pi, pi),thickness=2,axes_pad=0)+point((pi, -1), pointsize=15)
            Graphics object consisting of 2 graphics primitives

        The behavior of the ``axes_pad`` parameter is different if the axis
        is in the ``"log"`` scale. If `b` is the base of the axis, the
        minimum value of the axis, is decreased by the factor
        `1/b^{\mathrm{axes\_pad}}` of the minimum and the maximum value of the axis
        is increased by the same factor of the maximum value.  Compare the
        axes in the following two plots to see the difference.

        ::

            sage: plot_loglog(x, (1.1*10**-2, 9990))
            Graphics object consisting of 1 graphics primitive

            sage: plot_loglog(x, (1.1*10**-2, 9990), axes_pad=0)
            Graphics object consisting of 1 graphics primitive

        Via matplotlib, Sage allows setting of custom ticks.  See above
        for more details.

        Here the labels are not so useful::

            sage: plot(sin(pi*x), (x, -8, 8))
            Graphics object consisting of 1 graphics primitive

        Now put ticks at multiples of 2::

            sage: plot(sin(pi*x), (x, -8, 8), ticks=2)
            Graphics object consisting of 1 graphics primitive

        Or just choose where you want the ticks::

            sage: plot(sin(pi*x), (x, -8, 8), ticks=[[-7,-3,0,3,7],[-1/2,0,1/2]])
            Graphics object consisting of 1 graphics primitive

        Or no ticks at all::

            sage: plot(sin(pi*x), (x, -8, 8), ticks=[[],[]])
            Graphics object consisting of 1 graphics primitive

        This can be very helpful in showing certain features of plots. ::

            sage: plot(1.5/(1+e^(-x)), (x, -10, 10)) # doesn't quite show value of inflection point
            Graphics object consisting of 1 graphics primitive

        ::

            sage: plot(1.5/(1+e^(-x)), (x, -10, 10), ticks=[None, 1.5/4]) # It's right at f(x)=0.75!
            Graphics object consisting of 1 graphics primitive

        But be careful to leave enough room for at least two major ticks, so that
        the user can tell what the scale is::

            sage: plot(x^2,(x,1,8),ticks=6).show()
            Traceback (most recent call last):
            ...
            ValueError: Expand the range of the independent variable to
            allow two multiples of your tick locator (option `ticks`).

        We can also do custom formatting if you need it.  See above for full
        details::

            sage: plot(2*x+1,(x,0,5),ticks=[[0,1,e,pi,sqrt(20)],2],tick_formatter="latex")
            Graphics object consisting of 1 graphics primitive

        This is particularly useful when setting custom ticks in multiples
        of `\pi`.

        ::

            sage: plot(sin(x),(x,0,2*pi),ticks=pi/3,tick_formatter=pi)
            Graphics object consisting of 1 graphics primitive

        But keep in mind that you will get exactly the formatting you asked
        for if you specify both formatters.  The first syntax is recommended
        for best style in that case. ::

            sage: plot(arcsin(x),(x,-1,1),ticks=[None,pi/6],tick_formatter=["latex",pi]) # Nice-looking!
            Graphics object consisting of 1 graphics primitive

        ::

            sage: plot(arcsin(x),(x,-1,1),ticks=[None,pi/6],tick_formatter=[None,pi]) # Not so nice-looking
            Graphics object consisting of 1 graphics primitive

        Custom tick labels can be provided by providing the keyword
        ``tick_formatter`` with the list of labels, and simultaneously
        providing the keyword ``ticks`` with the positions of the labels. ::

            sage: plot(x, (x,0,3), ticks=[[1,2.5],[0.5,1,2]], tick_formatter=[["$x_1$","$x_2$"],["$y_1$","$y_2$","$y_3$"]])
            Graphics object consisting of 1 graphics primitive

        The following sets the custom tick labels only along the horizontal
        axis. ::

            sage: plot(x**2, (x,0,2), ticks=[[1,2], None], tick_formatter=[["$x_1$","$x_2$"], None])
            Graphics object consisting of 1 graphics primitive

        If the number of tick labels do not match the number of positions of
        tick labels, then it results in an error.::

            sage: plot(x**2, (x,0,2), ticks=[[2], None], tick_formatter=[["$x_1$","$x_2$"], None]).show()
            Traceback (most recent call last):
            ...
            ValueError: If the first component of the list `tick_formatter` is a list then the first component of `ticks` must also be a list of equal length.

        When using logarithmic scale along the axis, make sure to have
        enough room for two ticks so that the user can tell what the scale
        is. This can be effected by increasing the range of the independent
        variable, or by changing the ``base``, or by providing enough tick
        locations by using the ``ticks`` parameter.

        By default, Sage will expand the variable range so that at least two
        ticks are included along the logarithmic axis. However, if you
        specify ``ticks`` manually, this safety measure can be defeated::

            sage: list_plot_loglog([(1,2),(2,3)], plotjoined=True, ticks=[[1],[1]])
            doctest:...: UserWarning: The x-axis contains fewer than 2 ticks;
            the logarithmic scale of the plot may not be apparent to the reader.
            doctest:...: UserWarning: The y-axis contains fewer than 2 ticks;
            the logarithmic scale of the plot may not be apparent to the reader.
            Graphics object consisting of 1 graphics primitive

        This one works, since the horizontal axis is automatically expanded
        to contain two ticks and the vertical axis is provided with two ticks::

            sage: list_plot_loglog([(1,2),(2,3)], plotjoined=True, ticks=[None,[1,10]])
            Graphics object consisting of 1 graphics primitive

        Another example in the log scale where both the axes are automatically
        expanded to show two major ticks::

            sage: list_plot_loglog([(2,0.5), (3, 4)], plotjoined=True)
            Graphics object consisting of 1 graphics primitive

        When using ``title_pos``, it must be ensured that a list or a tuple
        of length two is used. Otherwise, an error is raised.::

            sage; plot(x, -4, 4, title='Plot x', title_pos=0.05)
            Traceback (most recent call last):
            ...
            ValueError: 'title_pos' must be a list or tuple of two real numbers.

        TESTS:

        The following tests result in a segmentation fault and should not
        be run or doctested::

            sage: p = ellipse((0,0),4,1)
            sage: p.show(figsize=[232,232],dpi=100)  # not tested
            ------------------------------------------------------------------------
            Unhandled SIGSEGV: A segmentation fault occurred.
            This probably occurred because a *compiled* module has a bug
            in it and is not properly wrapped with sig_on(), sig_off().
            Python will now terminate.
            ------------------------------------------------------------------------
            sage: p.show(figsize=[327,181],dpi=100)  # not tested
            ------------------------------------------------------------------------
            Unhandled SIGSEGV: A segmentation fault occurred.
            This probably occurred because a *compiled* module has a bug
            in it and is not properly wrapped with sig_on(), sig_off().
            Python will now terminate.
            ------------------------------------------------------------------------

        The following tests ensure we give a good error message for
        negative figsizes::

            sage: P = plot(x^2,(x,0,1))
            sage: P.show(figsize=[-1,1])
            Traceback (most recent call last):
            ...
            ValueError: figsize should be positive numbers, not -1.0 and 1.0
            sage: P.show(figsize=-1)
            Traceback (most recent call last):
            ...
            ValueError: figsize should be positive, not -1.0
            sage: P.show(figsize=x^2)
            Traceback (most recent call last):
            ...
            TypeError: figsize should be a positive number, not x^2
            sage: P.show(figsize=[2,3,4])
            Traceback (most recent call last):
            ...
            ValueError: figsize should be a positive number or a list of two positive numbers, not [2, 3, 4]
            sage: P.show(figsize=[sqrt(2),sqrt(3)])
        """
        from sage.repl.rich_output import get_display_manager
        dm = get_display_manager()
        dm.display_immediately(self, **kwds)

    def xmin(self, xmin=None):
        """
        EXAMPLES::

            sage: g = line([(-1,1), (3,2)])
            sage: g.xmin()
            -1.0
            sage: g.xmin(-3)
            sage: g.xmin()
            -3.0
        """
        if xmin is None:
            return self.get_axes_range()['xmin']
        else:
            self.set_axes_range(xmin=xmin)

    def xmax(self, xmax=None):
        """
        EXAMPLES::

            sage: g = line([(-1,1), (3,2)])
            sage: g.xmax()
            3.0
            sage: g.xmax(10)
            sage: g.xmax()
            10.0
        """
        if xmax is None:
            return self.get_axes_range()['xmax']
        else:
            self.set_axes_range(xmax=xmax)

    def ymin(self, ymin=None):
        """
        EXAMPLES::

            sage: g = line([(-1,1), (3,2)])
            sage: g.ymin()
            1.0
            sage: g.ymin(-3)
            sage: g.ymin()
            -3.0
        """
        if ymin is None:
            return self.get_axes_range()['ymin']
        else:
            self.set_axes_range(ymin=ymin)

    def ymax(self, ymax=None):
        """
        EXAMPLES::

            sage: g = line([(-1,1), (3,2)])
            sage: g.ymax()
            2.0
            sage: g.ymax(10)
            sage: g.ymax()
            10.0
        """
        if ymax is None:
            return self.get_axes_range()['ymax']
        else:
            self.set_axes_range(ymax=ymax)


    def get_minmax_data(self):
        r"""
        Return the x and y coordinate minimum and maximum

        .. warning::

           The returned dictionary is mutable, but changing it does
           not change the xmin/xmax/ymin/ymax data.  The minmax data is a function
           of the primitives which make up this Graphics object.  To change the
           range of the axes, call methods :meth:`xmin`, :meth:`xmax`,
           :meth:`ymin`, :meth:`ymax`, or :meth:`set_axes_range`.

        OUTPUT:

        A dictionary whose keys give the xmin, xmax, ymin, and ymax
        data for this graphic.

        EXAMPLES::

            sage: g = line([(-1,1), (3,2)])
            sage: list(sorted(g.get_minmax_data().items()))
            [('xmax', 3.0), ('xmin', -1.0), ('ymax', 2.0), ('ymin', 1.0)]

        Note that changing ymax doesn't change the output of get_minmax_data::

            sage: g.ymax(10)
            sage: list(sorted(g.get_minmax_data().items()))
            [('xmax', 3.0), ('xmin', -1.0), ('ymax', 2.0), ('ymin', 1.0)]

        The width/height ratio (in output units, after factoring in the
        chosen aspect ratio) of the plot is limited to `10^{-15}\dots
        10^{15}`, otherwise floating point errors cause problems in
        matplotlib::

            sage: l = line([(1e-19,-1), (-1e-19,+1)], aspect_ratio=1.0)
            sage: l.get_minmax_data()
            {'xmax': 1.00010000000000e-15,
             'xmin': -9.99900000000000e-16,
             'ymax': 1.0,
             'ymin': -1.0}
            sage: l = line([(0,0), (1,1)], aspect_ratio=1e19)
            sage: l.get_minmax_data()
            {'xmax': 5000.50000000000, 'xmin': -4999.50000000000, 'ymax': 1.0, 'ymin': 0.0}
        """
        objects = self._objects
        if objects:
            minmax_data = [o.get_minmax_data() for o in objects]
            xmin = min(d['xmin'] for d in minmax_data)
            xmax = max(d['xmax'] for d in minmax_data)
            ymin = min(d['ymin'] for d in minmax_data)
            ymax = max(d['ymax'] for d in minmax_data)
            if isnan(xmin):
                xmin=0
                sage.misc.misc.verbose("xmin was NaN (setting to 0)", level=0)
            if isnan(xmax):
                xmax=0
                sage.misc.misc.verbose("xmax was NaN (setting to 0)", level=0)
            if isnan(ymin):
                ymin=0
                sage.misc.misc.verbose("ymin was NaN (setting to 0)", level=0)
            if isnan(ymax):
                ymax=0
                sage.misc.misc.verbose("ymax was NaN (setting to 0)", level=0)
        else:
            xmin = xmax = ymin = ymax = 0

        if xmin == xmax:
            xmin -= 1
            xmax += 1
        if ymin == ymax:
            ymin -= 1
            ymax += 1
        return self._limit_output_aspect_ratio(xmin, xmax, ymin, ymax)

    def _limit_output_aspect_ratio(self, xmin, xmax, ymin, ymax):
        """
        Private helper function for :meth:`get_minmax_data`

        INPUT:

        - ``xmin``, ``xmax``, ``ymin``, ``ymax`` -- bounding box for
          the graphics.

        OUTPUT:

        A dictionary whose keys give the xmin, xmax, ymin, and ymax
        data for this graphic. Possibly enlarged in order to keep the
        width/height ratio (in output units, after factoring in the
        chosen aspect ratio) of the plot is limited to `10^{-15}\dots
        10^{15}` to avoid floating point issues in matplotlib.

        EXAMPLES::

            sage: l = line([(0,0), (1,1)], aspect_ratio=1.0)
            sage: l._limit_output_aspect_ratio(1, 2, 1e19, 3)
            {'xmax': -4999.50000000000,
             'xmin': 5000.50000000000,
             'ymax': 3,
             'ymin': 1.00000000000000e19}
            sage: l._limit_output_aspect_ratio(1, 2, 3, 1e19)
            {'xmax': 5000.50000000000,
             'xmin': -4999.50000000000,
             'ymax': 1.00000000000000e19,
             'ymin': 3}
            sage: l = line([(0,0), (1,1)], aspect_ratio=1e16)
            sage: l._limit_output_aspect_ratio(0, 1, 2, 3)
            {'xmax': 5.50000000000000, 'xmin': -4.50000000000000, 'ymax': 3, 'ymin': 2}
        """
        aspect_ratio = self.aspect_ratio()
        if aspect_ratio != 'automatic':
            width = xmax - xmin
            height = ymax - ymin
            output_aspect = abs(width/height/aspect_ratio)
            if output_aspect > 1e15:
                height = 1e15 * width / aspect_ratio
                ycenter = (ymax - ymin) / 2
                ymin = ycenter - height/2
                ymax = ycenter + height/2
            if output_aspect < 1e-15:
                width = 1e-15 * height * aspect_ratio
                xcenter = (xmax - xmin) / 2
                xmin = xcenter - width/2
                xmax = xcenter + width/2
        return {'xmin':xmin, 'xmax':xmax, 'ymin':ymin, 'ymax':ymax}

    def _matplotlib_tick_formatter(self, subplot, base=(10, 10),
                            locator_options={}, scale=('linear', 'linear'),
                            tick_formatter=(None, None), ticks=(None, None),
                            xmax=None, xmin=None, ymax=None, ymin=None):
        r"""
        Take a matplotlib subplot instance representing the graphic and set
        the ticks formatting. This function is only for internal use.

        INPUT:
        - ``subplot`` -- the subplot instance.

        EXAMPLES::

            sage: from matplotlib.figure import Figure
            sage: p = plot(x); d = p.get_minmax_data()
            sage: subplot = Figure().add_subplot(111)
            sage: p._objects[0]._render_on_subplot(subplot)
            sage: p._matplotlib_tick_formatter(subplot, **d)
            (<matplotlib.axes._subplots.AxesSubplot object at ...>,
            <matplotlib.ticker.MaxNLocator object at ...>,
            <matplotlib.ticker.MaxNLocator object at ...>,
            <matplotlib.ticker.OldScalarFormatter object at ...>,
            <matplotlib.ticker.OldScalarFormatter object at ...>)
        """
        # This function is created to refactor some code that is repeated
        # in the matplotlib function
        from matplotlib.ticker import (FixedLocator, Locator,
                LogFormatterMathtext, LogLocator, MaxNLocator,
                MultipleLocator, NullLocator, OldScalarFormatter)

        x_locator, y_locator = ticks
        #---------------------- Location of x-ticks ---------------------#

        if x_locator is None:
            if scale[0] == 'log':
                x_locator = LogLocator(base=base[0])
            else:
                x_locator = MaxNLocator(**locator_options)
        elif isinstance(x_locator,Locator):
            pass
        elif x_locator == []:
            x_locator = NullLocator()
        elif isinstance(x_locator,list):
            x_locator = FixedLocator(x_locator)
        else: # x_locator is a number which can be made a float
            from sage.functions.other import ceil, floor
            if floor(xmax/x_locator)-ceil(xmin/x_locator)>1:
                x_locator=MultipleLocator(float(x_locator))
            else: # not enough room for two major ticks
                raise ValueError('Expand the range of the independent '
                'variable to allow two multiples of your tick locator '
                '(option `ticks`).')

        #---------------------- Location of y-ticks ---------------------#
        if y_locator is None:
            if scale[1] == 'log':
                y_locator = LogLocator(base=base[1])
            else:
                y_locator = MaxNLocator(**locator_options)
        elif isinstance(y_locator,Locator):
            pass
        elif y_locator == []:
            y_locator = NullLocator()
        elif isinstance(y_locator,list):
            y_locator = FixedLocator(y_locator)
        else: # y_locator is a number which can be made a float
            from sage.functions.other import ceil, floor
            if floor(ymax/y_locator)-ceil(ymin/y_locator)>1:
                y_locator=MultipleLocator(float(y_locator))
            else: # not enough room for two major ticks
                raise ValueError('Expand the range of the dependent '
                'variable to allow two multiples of your tick locator '
                '(option `ticks`).')

        x_formatter, y_formatter = tick_formatter
        from matplotlib.ticker import FuncFormatter, FixedFormatter
        from sage.misc.latex import latex
        from sage.symbolic.ring import SR
        #---------------------- Formatting x-ticks ----------------------#
        if x_formatter is None:
            if scale[0] == 'log':
                x_formatter = LogFormatterMathtext(base=base[0])
            else:
                x_formatter = OldScalarFormatter()
        elif x_formatter in SR:
            from .misc import _multiple_of_constant
            x_const = x_formatter
            x_formatter = FuncFormatter(lambda n,pos:
                                        _multiple_of_constant(n,pos,x_const))
        elif x_formatter == "latex":
            if scale[0] == 'log':
                # We need to strip out '\\mathdefault' from the string
                x_formatter = FuncFormatter(lambda n,pos:
                    LogFormatterMathtext(base=base[0])(n,pos).replace(
                                                        "\\mathdefault",""))
            else:
                x_formatter = FuncFormatter(lambda n,pos: '$%s$'%latex(n))
        elif isinstance(x_formatter, (list, tuple)):
            if (not isinstance(ticks[0], (list, tuple)) or
                    len(ticks[0]) != len(x_formatter)):
                raise ValueError("If the first component of the list "
                    "`tick_formatter` is a list then the first component "
                    "of `ticks` must also be a list of equal length.")
            x_formatter = FixedFormatter(x_formatter)
        #---------------------- Formatting y-ticks ----------------------#
        if y_formatter is None:
            if scale[1] == 'log':
                y_formatter = LogFormatterMathtext(base=base[1])
            else:
                y_formatter = OldScalarFormatter()
        elif y_formatter in SR:
            from .misc import _multiple_of_constant
            y_const = y_formatter
            y_formatter = FuncFormatter(lambda n,pos:
                                        _multiple_of_constant(n,pos,y_const))
        elif y_formatter == "latex":
            if scale[1] == 'log':
                # We need to strip out '\\mathdefault' from the string
                y_formatter = FuncFormatter(lambda n,pos:
                    LogFormatterMathtext(base=base[1])(n,pos).replace(
                                                        "\\mathdefault",""))
            else:
                y_formatter = FuncFormatter(lambda n,pos: '$%s$'%latex(n))
        elif isinstance(y_formatter, (list, tuple)):
            if (not isinstance(ticks[1], (list, tuple)) or
                    len(ticks[1]) != len(y_formatter)):
                raise ValueError("If the second component of the list "
                    "`tick_formatter` is a list then the second component "
                    "of `ticks` must also be a list of equal length.")
            y_formatter = FixedFormatter(y_formatter)

        subplot.xaxis.set_major_locator(x_locator)
        subplot.yaxis.set_major_locator(y_locator)
        subplot.xaxis.set_major_formatter(x_formatter)
        subplot.yaxis.set_major_formatter(y_formatter)

        # Check for whether there will be too few ticks in the log scale case.
        # If there are not enough ticks (2 or more) to determine that the scale
        # is non-linear, we throw a warning.
        from warnings import warn
        tickwarnmsg = 'The %s-axis contains fewer than 2 ticks; '
        tickwarnmsg += 'the logarithmic scale of the plot may not be apparent '
        tickwarnmsg += 'to the reader.'

        if (scale[0] == 'log' and not isinstance(x_locator, NullLocator) and
                len(subplot.xaxis.get_ticklocs()) < 2):
            warn(tickwarnmsg % 'x')

        if (scale[1] == 'log' and not isinstance(y_locator, NullLocator) and
                len(subplot.yaxis.get_ticklocs()) < 2):
            warn(tickwarnmsg % 'y')

        return (subplot, x_locator, y_locator, x_formatter, y_formatter)


    def _get_vmin_vmax(self, vmin, vmax, basev, axes_pad):
        r"""
        Determine the min/max value for a variable plotted on a logarithmic
        scale. The motivation is that we desire at least two ticks for a log
        plot; otherwise the reader may assume that the scale is linear. For
        internal use only.

        We check if this case occurs (for e.g. assuming xmin < xmax):

           floor(logxmin)              ceil(logxmax)
           ----|---------+----------+----------|----------------------|--
                      logxmin     logxmax

        Or if this case occurs (assuming xmin < xmax):

           floor(logxmin)             floor(logxmax)         ceil(logxmax)
           ----|---------+---------------------|-----+----------------|--
                      logxmin                     logxmax


        INPUT:

        -  ``vmin`` - the current min for this variable (e.g. xmin or ymin)

        -  ``vmax`` - the current max for this variable (e.g. xmax or ymax)

        -  ``basev`` - the base of the logarithmic scale for this variable

        - ``axes_pad`` - the padding for the axis. It determines the
          exponent of the fraction of the minimum (resp. maximum) that is
          subtracted from the minimum (resp. added to the maximum) value of
          the axis. For instance if the minimum is `m` and the base of the
          axis is `b` then the new minimum after padding the axis will be
          `m - m/b^{\mathrm{axes\_pad}}`.

        OUTPUT:

        A new (min,max) pair for this variable, suitable for its logarithmic
        scale.

        EXAMPLES:

        On a base-10 logarithmic scale, we should have ``vmin``/``vmax``
        at least 10 units apart::

            sage: p = Graphics()
            sage: p._get_vmin_vmax(1, 2, 10, None)
            (9/10, 10.0)
            sage: p._get_vmin_vmax(1, 5, 10, None)
            (9/10, 10.0)
            sage: p._get_vmin_vmax(1, 10, 10, None)
            (9/10, 11)
            sage: p._get_vmin_vmax(1, 11, 10, None)
            (9/10, 121/10)
            sage: p._get_vmin_vmax(1, 50, 10, None)
            (9/10, 55)

        We can set the ``axes_pad`` separately::

            sage: p._get_vmin_vmax(1, 50, 2, 2)
            (0.75, 62.5)

        Nonpositive values of ``vmin`` are not accepted due to the domain
        of the logarithm function::

            sage: p = Graphics()
            sage: p._get_vmin_vmax(-1,2,10, None)
            Traceback (most recent call last):
            ...
            ValueError: vmin must be positive

        And ``vmax`` must be greater than ``vmin``::

            sage: p._get_vmin_vmax(1,-2,10, None)
            Traceback (most recent call last):
            ...
            ValueError: vmin must be less than vmax

        """
        if vmin <= 0:
            raise ValueError('vmin must be positive')

        if vmin >= vmax:
            raise ValueError('vmin must be less than vmax')

        import math
        if axes_pad is None:
            axes_pad = 1
        else:
            axes_pad = float(abs(axes_pad))

        logvmin = math.log(vmin)/math.log(basev)
        logvmax = math.log(vmax)/math.log(basev)

        if math.floor(logvmax) - math.ceil(logvmin) < 0:
            vmax = basev**math.ceil(logvmax)
            vmin = basev**math.floor(logvmin)
        elif math.floor(logvmax) - math.ceil(logvmin) < 1:
            if logvmax-math.floor(logvmax) > math.ceil(logvmin)-logvmin:
                vmax = basev**math.ceil(logvmax)
                if axes_pad > 0:
                    vmin -= vmin * basev**(-axes_pad)
            else:
                vmin = basev**math.floor(logvmin)
                if axes_pad > 0:
                    vmax += vmax * basev**(-axes_pad)
        elif axes_pad > 0:
            # pad the axes if we haven't expanded the axes earlier.
            vmin -= vmin * basev**(-axes_pad)
            vmax += vmax * basev**(-axes_pad)

        return vmin,vmax


    def matplotlib(self, filename=None,
                   xmin=None, xmax=None, ymin=None, ymax=None,
                   figsize=None, figure=None, sub=None,
                   axes=None, axes_labels=None, axes_labels_size=None,
                   fontsize=None, frame=False, verify=True,
                   aspect_ratio = None,
                   gridlines=None, gridlinesstyle=None,
                   vgridlinesstyle=None, hgridlinesstyle=None,
                   show_legend=None, legend_options={},
                   axes_pad=None, ticks_integer=None,
                   tick_formatter=None, ticks=None, title=None,
                   title_pos=None, base=None, scale=None,
                   typeset='default'):
        r"""
        Return a matplotlib figure object representing the graphic

        EXAMPLES::

            sage: c = circle((1,1),1)
            sage: print(c.matplotlib())
            Figure(640x480)

        To obtain the first matplotlib axes object inside of the
        figure, you can do something like the following.

        ::

            sage: p=plot(sin(x), (x, -2*pi, 2*pi))
            sage: figure=p.matplotlib()
            sage: axes=figure.axes[0]

        For input parameters, see the documentation for the
        :meth:`show` method (this function accepts all except the
        transparent argument).

        TESTS:

        We verify that :trac:`10291` is fixed::

            sage: p = plot(sin(x), (x, -2*pi, 2*pi))
            sage: figure = p.matplotlib()
            sage: axes_range = p.get_axes_range()
            sage: figure = p.matplotlib()
            sage: axes_range2 = p.get_axes_range()
            sage: axes_range == axes_range2
            True

        We verify that legend options are properly handled (:trac:`12960`).
        First, we test with no options, and next with an incomplete set of
        options.::

            sage: p = plot(x, legend_label='aha')
            sage: p.legend(True)
            sage: pm = p.matplotlib()
            sage: pm = p.matplotlib(legend_options={'font_size':'small'})

        The title should not overlap with the axes labels nor the frame in
        the following plot (see :trac:`10512`)::

            sage: plot(sin(x^2), (x, -3, 3), title='Plot of sin(x^2)', axes_labels=['x','y'],frame=True)
            Graphics object consisting of 1 graphics primitive

        ``typeset`` must not be set to an arbitrary string::

            sage: plot(x, typeset='garbage')
            doctest:...: RichReprWarning: Exception in _rich_repr_ while
            displaying object: typeset must be set to one of 'default',
            'latex', or 'type1'; got 'garbage'.
            Graphics object consisting of 1 graphics primitive

        We verify that numerical options are changed to float before saving (:trac:`14741`).
        By default, Sage 5.10 changes float objects to the `RealLiteral` type.
        The patch changes them to float before creating `matplotlib` objects.::

            sage: f = lambda x, y : (abs(cos((x + I * y) ** 4)) - 1) # long time
            sage: g = implicit_plot(f,(-4, 4),(-3, 3),linewidth=0.6) # long time
            sage: gm = g.matplotlib() # long time # without the patch, this goes BOOM -- er, TypeError
        """
        if not isinstance(ticks, (list, tuple)):
            ticks = (ticks, None)

        from sage.symbolic.ring import SR
        if not isinstance(tick_formatter, (list, tuple)):  # make sure both formatters typeset or both don't
            if tick_formatter == "latex" or tick_formatter in SR:
                tick_formatter = (tick_formatter, "latex")
            else:
                tick_formatter = (tick_formatter, None)

        global do_verify
        do_verify = verify

        if axes is None:
            axes = self._show_axes

        from matplotlib.figure import Figure
        from matplotlib import rcParams
        if typeset == 'type1': # Requires LaTeX, dvipng, gs to be installed.
            rcParams['ps.useafm'] = True
            rcParams['pdf.use14corefonts'] = True
            rcParams['text.usetex'] = True
        elif typeset == 'latex': # Requires LaTeX, dvipng, gs to be installed.
            rcParams['ps.useafm'] = False
            rcParams['pdf.use14corefonts'] = False
            rcParams['text.usetex'] = True
        elif typeset != 'default': # We won't change (maybe user-set) defaults
            raise ValueError("typeset must be set to one of 'default', 'latex',"
                             " or 'type1'; got '{}'.".format(typeset))

        self.fontsize(fontsize)
        self.axes_labels(l=axes_labels)
        self.axes_labels_size(s=axes_labels_size)

        if figsize is not None and not isinstance(figsize, (list, tuple)):
            # in this case, figsize is a number and should be positive
            try:
                figsize = float(figsize) # to pass to mpl
            except TypeError:
                raise TypeError("figsize should be a positive number, not {0}".format(figsize))
            if figsize > 0:
                default_width, default_height=rcParams['figure.figsize']
                figsize=(figsize, default_height*figsize/default_width)
            else:
                raise ValueError("figsize should be positive, not {0}".format(figsize))

        if figsize is not None:
            # then the figsize should be two positive numbers
            if len(figsize) != 2:
                raise ValueError("figsize should be a positive number or a list of two positive numbers, not {0}".format(figsize))
            figsize = (float(figsize[0]),float(figsize[1])) # floats for mpl
            if not (figsize[0] > 0 and figsize[1] > 0):
                raise ValueError("figsize should be positive numbers, not {0} and {1}".format(figsize[0],figsize[1]))

        if figure is None:
            figure=Figure(figsize=figsize)

        #the incoming subplot instance
        subplot = sub
        if not subplot:
            subplot = figure.add_subplot(111)
        #add all the primitives to the subplot
        old_opts = dict()
        for g in self._objects:
            opts, old_opts[g] = g.options(), g.options()
            for k, v in opts.items():
                try:
                    if v.parent() in sage.categories.fields.Fields():
                        opts[k] = float(v)
                except (AttributeError, TypeError):
                    pass
            g.set_options(opts)
            g._render_on_subplot(subplot)
            if hasattr(g, '_bbox_extra_artists'):
                self._bbox_extra_artists.extend(g._bbox_extra_artists)
        # Set the aspect ratio
        if aspect_ratio is None:
            aspect_ratio=self.aspect_ratio()
        if aspect_ratio == 'automatic':
            subplot.set_aspect('auto', adjustable='box')
        else:
            subplot.set_aspect(aspect_ratio, adjustable='box')

        #---------------- Set the axes limits and scale ------------------#
        self.set_axes_range(xmin, xmax, ymin, ymax)
        d = self.get_axes_range()
        xmin = d['xmin']
        xmax = d['xmax']
        ymin = d['ymin']
        ymax = d['ymax']

        xscale, yscale, basex, basey = self._set_scale(figure, scale=scale,
                                                       base=base)

        # If any of the x-data are negative, we leave the min/max alone.
        if xscale == 'log' and min(xmin, xmax) > 0:
            if xmin < xmax:
                xmin, xmax = self._get_vmin_vmax(xmin, xmax, basex, axes_pad)
            else:
                xmax, xmin = self._get_vmin_vmax(xmax, xmin, basex, axes_pad)
        else:
            xpad = 0.02 if axes_pad is None else axes_pad
            xpad = (xmax - xmin)*float(xpad)
            xmax += xpad
            xmin -= xpad

        # Likewise for the y-data.
        if yscale == 'log' and min(ymin, ymax) > 0:
            if ymin < ymax:
                ymin, ymax = self._get_vmin_vmax(ymin, ymax, basey, axes_pad)
            else:
                ymax, ymin = self._get_vmin_vmax(ymax, ymin, basey, axes_pad)
        else:
            ypad = 0.02 if axes_pad is None else axes_pad
            ypad = (ymax - ymin)*float(ypad)
            ymax += ypad
            ymin -= ypad

        #-------------------------- Set the legend -----------------------#
        if show_legend is None:
            show_legend = self._show_legend

        if show_legend:
            from matplotlib.font_manager import FontProperties
            lopts = dict()
            lopts.update(legend_options)
            lopts.update(self._legend_opts)
            prop = FontProperties(
                    family  = lopts.pop('font_family', 'sans-serif'),
                    size    = lopts.pop('font_size', 'medium'),
                    style   = lopts.pop('font_style', 'normal'),
                    weight  = lopts.pop('font_weight', 'medium'),
                    variant = lopts.pop('font_variant', 'normal')
                   )
            color = lopts.pop('back_color', 'white')
            leg = subplot.legend(prop=prop, **lopts)
            if leg is None:
                sage.misc.misc.warn("legend requested but no items are labeled")
            else:
                # color
                lframe = leg.get_frame()
                lframe.set_facecolor(color)
                from sage.plot.colors import to_mpl_color
                for txt, color in zip(leg.get_texts(), self._legend_colors):
                    if color is not None:
                        txt.set_color(to_mpl_color(color))

        subplot.set_xlim([xmin, xmax])
        subplot.set_ylim([ymin, ymax])

        locator_options=dict(nbins=9,steps=[1,2,5,10],integer=ticks_integer)

        if axes is None:
            axes = self._show_axes

        for spine in subplot.spines.values():
            spine.set_color(self._axes_color)
            spine.set_linewidth(self._axes_width)


        if frame:
            # For now, set the formatter to the old one, since that is
            # sort of what we are used to.  We should eventually look at
            # the default one to see if we like it better.

            (subplot, x_locator, y_locator,
                x_formatter, y_formatter) = self._matplotlib_tick_formatter(
                            subplot, base=(basex, basey),
                            locator_options=locator_options,
                            scale=(xscale, yscale),
                            tick_formatter=tick_formatter, ticks=ticks,
                            xmax=xmax, xmin=xmin, ymax=ymax, ymin=ymin)

            subplot.set_frame_on(True)
            if axes and xscale == 'linear' and yscale == 'linear':
                if (ymin<=0 and ymax>=0) or (ymax<=0 and ymin>=0):
                    subplot.axhline(color=self._axes_color,
                                    linewidth=self._axes_width)
                if (xmin<=0 and xmax>=0) or (xmax<=0 and xmin>=0):
                    subplot.axvline(color=self._axes_color,
                                    linewidth=self._axes_width)

        elif axes:
            ymiddle=False
            xmiddle=False
            # Note that the user may specify a custom xmin and xmax which
            # flips the axis horizontally. Hence we need to check for both
            # the possibilities in the if statements below. Similar
            # comments hold for ymin and ymax.
            if xscale == 'log':
                if xmax > xmin:
                    subplot.spines['right'].set_visible(False)
                    subplot.spines['left'].set_position(('outward',10))
                    subplot.yaxis.set_ticks_position('left')
                    subplot.yaxis.set_label_position('left')
                    yaxis='left'
                elif xmax < xmin:
                    subplot.spines['left'].set_visible(False)
                    subplot.spines['right'].set_position(('outward',10))
                    subplot.yaxis.set_ticks_position('right')
                    subplot.yaxis.set_label_position('right')
                    yaxis='right'
            elif (xmin > 0 and xmax > xmin) or (xmax > 0 and xmin > xmax):
                subplot.spines['right'].set_visible(False)
                subplot.spines['left'].set_position(('outward',10))
                subplot.yaxis.set_ticks_position('left')
                subplot.yaxis.set_label_position('left')
                yaxis='left'
            elif (xmax < 0 and xmax > xmin) or (xmin < 0 and xmin > xmax):
                subplot.spines['left'].set_visible(False)
                subplot.spines['right'].set_position(('outward',10))
                subplot.yaxis.set_ticks_position('right')
                subplot.yaxis.set_label_position('right')
                yaxis='right'
            else:
                subplot.spines['left'].set_position('zero')
                subplot.yaxis.set_ticks_position('left')
                subplot.yaxis.set_label_position('left')
                subplot.spines['right'].set_visible(False)
                ymiddle=True
                yaxis='left'

            if yscale == 'log':
                if ymax > ymin:
                    subplot.spines['top'].set_visible(False)
                    subplot.spines['bottom'].set_position(('outward',10))
                    subplot.xaxis.set_ticks_position('bottom')
                    subplot.xaxis.set_label_position('bottom')
                    xaxis='bottom'
                elif ymax < ymin:
                    subplot.spines['bottom'].set_visible(False)
                    subplot.spines['top'].set_position(('outward',10))
                    subplot.xaxis.set_ticks_position('top')
                    subplot.xaxis.set_label_position('top')
                    xaxis='top'
            elif (ymin > 0 and ymax > ymin) or (ymax > 0 and ymin > ymax):
                subplot.spines['top'].set_visible(False)
                subplot.spines['bottom'].set_position(('outward',10))
                subplot.xaxis.set_ticks_position('bottom')
                subplot.xaxis.set_label_position('bottom')
                xaxis='bottom'
            elif (ymax < 0 and ymax > ymin) or (ymin < 0 and ymin > ymax):
                subplot.spines['bottom'].set_visible(False)
                subplot.spines['top'].set_position(('outward',10))
                subplot.xaxis.set_ticks_position('top')
                subplot.xaxis.set_label_position('top')
                xaxis='top'
            else:
                subplot.spines['bottom'].set_position('zero')
                subplot.xaxis.set_ticks_position('bottom')
                subplot.xaxis.set_label_position('bottom')
                subplot.spines['top'].set_visible(False)
                xmiddle=True
                xaxis='bottom'

            # For now, set the formatter to the old one, since that is
            # sort of what we are used to.  We should eventually look at
            # the default one to see if we like it better.

            (subplot, x_locator, y_locator,
                x_formatter, y_formatter) = self._matplotlib_tick_formatter(
                            subplot, base=(basex, basey),
                            locator_options=locator_options,
                            scale=(xscale, yscale),
                            tick_formatter=tick_formatter, ticks=ticks,
                            xmax=xmax, xmin=xmin, ymax=ymax, ymin=ymin)

            # Make ticklines go on both sides of the axes
            #             if xmiddle:
            #                 for t in subplot.xaxis.get_majorticklines():
            #                     t.set_marker("|")
            #                     t.set_markersize(8)
            #                 for t in subplot.xaxis.get_minorticklines():
            #                     t.set_marker("|")
            #                     t.set_markersize(4)

            #             if ymiddle:
            #                 for t in subplot.yaxis.get_majorticklines():
            #                     t.set_marker("|")
            #                     t.set_markersize(8)
            #                 for t in subplot.yaxis.get_minorticklines():
            #                     t.set_marker("|")
            #                     t.set_markersize(4)

            # Make the zero tick labels disappear if the axes cross
            # inside the picture, but only if log scale is not used
            if (xmiddle and ymiddle and xscale == 'linear' and
                yscale == 'linear'):
                from sage.plot.plot import SelectiveFormatter
                subplot.yaxis.set_major_formatter(SelectiveFormatter(
                    subplot.yaxis.get_major_formatter(), skip_values=[0]))
                subplot.xaxis.set_major_formatter(SelectiveFormatter(
                    subplot.xaxis.get_major_formatter(), skip_values=[0]))

        else:
            for spine in subplot.spines.values():
                spine.set_visible(False)
            from matplotlib.ticker import NullFormatter, NullLocator
            subplot.xaxis.set_major_formatter(NullFormatter())
            subplot.yaxis.set_major_formatter(NullFormatter())
            subplot.xaxis.set_major_locator(NullLocator())
            subplot.yaxis.set_major_locator(NullLocator())

        if frame or axes:
            # Make minor tickmarks, unless we specify fixed ticks or no ticks
            # We do this change only on linear scale, otherwise matplotlib
            # errors out with a memory error.
            from matplotlib.ticker import (AutoMinorLocator, FixedLocator,
                    LogLocator, NullLocator)
            if isinstance(x_locator, (NullLocator, FixedLocator)):
                subplot.xaxis.set_minor_locator(NullLocator())
            elif xscale == 'linear':
                subplot.xaxis.set_minor_locator(AutoMinorLocator())
            else: # log scale
                from sage.arith.srange import srange
                base_inv = 1.0/basex
                subs = [float(_) for _ in srange(2*base_inv, 1, base_inv)]
                subplot.xaxis.set_minor_locator(LogLocator(base=basex,
                                                           subs=subs))
            if isinstance(y_locator, (NullLocator, FixedLocator)):
                subplot.yaxis.set_minor_locator(NullLocator())
            elif yscale == 'linear':
                subplot.yaxis.set_minor_locator(AutoMinorLocator())
            else: # log scale
                from sage.arith.srange import srange
                base_inv = 1.0/basey
                subs = [float(_) for _ in srange(2*base_inv, 1, base_inv)]
                subplot.yaxis.set_minor_locator(LogLocator(base=basey,
                                                           subs=subs))

            # Set the color and fontsize of ticks
            figure.get_axes()[0].tick_params(color=self._axes_color,
                    labelcolor=self._tick_label_color,
                    labelsize=self._fontsize, which='both')


        if gridlines is not None:
            if isinstance(gridlines, (list, tuple)):
                vgridlines,hgridlines=gridlines
            else:
                hgridlines=gridlines
                vgridlines=gridlines

            if gridlinesstyle is None:
                # Set up the default grid style
                gridlinesstyle=dict(color='black',linestyle=':',linewidth=0.5)

            vgridstyle=gridlinesstyle.copy()
            if vgridlinesstyle is not None:
                vgridstyle.update(vgridlinesstyle)

            hgridstyle=gridlinesstyle.copy()
            if hgridlinesstyle is not None:
                hgridstyle.update(hgridlinesstyle)

            if hgridlines=='minor':
                hgridstyle['which']='both'
            if vgridlines=='minor':
                vgridstyle['which']='both'

            if hasattr(hgridlines, '__iter__'):
                hlines=iter(hgridlines)
                hgridstyle.pop("minor",None)
                for hline in hlines:
                    if isinstance(hline, (list, tuple)):
                        hl, style=hline
                        st=hgridstyle.copy()
                        st.update(style)
                    else:
                        hl=hline
                        st=hgridstyle
                    subplot.axhline(hl,**st)
            else:
                if hgridlines not in (None, False):
                    subplot.yaxis.grid(True, **hgridstyle)

            if hasattr(vgridlines, '__iter__'):
                vlines=iter(vgridlines)
                vgridstyle.pop("minor",None)
                for vline in vlines:
                    if isinstance(vline, (list, tuple)):
                        vl, style=vline
                        st=vgridstyle.copy()
                        st.update(style)
                    else:
                        vl=vline
                        st=vgridstyle
                    subplot.axvline(vl,**st)
            else:
                if vgridlines not in (None, False):
                    subplot.xaxis.grid(True, **vgridstyle)



        if self._axes_labels is not None:
            label_options={}
            label_options['color']=self._axes_label_color
            label_options['size']=int(self._axes_labels_size * self._fontsize)
            subplot.set_xlabel(self._axes_labels[0], **label_options)
            subplot.set_ylabel(self._axes_labels[1], **label_options)


            if axes is True and frame is False:
                # We set the label positions according to where we are
                # drawing the axes.
                if xaxis=='bottom':
                    yaxis_labely=subplot.get_ylim()[1]
                    yaxis_labeloffset=8
                    yaxis_vert='bottom'
                    xaxis_labely=0
                    xaxis_vert='baseline'
                else:
                    yaxis_labely=subplot.get_ylim()[0]
                    yaxis_labeloffset=-8
                    yaxis_vert='top'
                    xaxis_labely=1
                    xaxis_vert='top'

                if yaxis=='left':
                    xaxis_labelx=subplot.get_xlim()[1]
                    xaxis_labeloffset=8
                    xaxis_horiz='left'
                    yaxis_labelx=0
                else:
                    xaxis_labelx=subplot.get_xlim()[0]
                    xaxis_labeloffset=-8
                    xaxis_horiz='right'
                    yaxis_labelx=1

                from matplotlib.transforms import offset_copy
                xlabel=subplot.xaxis.get_label()
                xlabel.set_horizontalalignment(xaxis_horiz)
                xlabel.set_verticalalignment(xaxis_vert)
                trans=subplot.spines[xaxis].get_transform()
                labeltrans=offset_copy(trans, figure, x=xaxis_labeloffset,
                                    y=0, units='points')
                subplot.xaxis.set_label_coords(x=xaxis_labelx,
                                    y=xaxis_labely, transform=labeltrans)

                ylabel=subplot.yaxis.get_label()
                ylabel.set_horizontalalignment('center')
                ylabel.set_verticalalignment(yaxis_vert)
                ylabel.set_rotation('horizontal')
                trans=subplot.spines[yaxis].get_transform()
                labeltrans=offset_copy(trans, figure, x=0,
                                    y=yaxis_labeloffset, units='points')
                subplot.yaxis.set_label_coords(x=yaxis_labelx,
                                    y=yaxis_labely, transform=labeltrans)

        # This option makes the xlim and ylim limits not take effect
        # todo: figure out which limits were specified, and let the
        # free limits autoscale
        #subplot.autoscale_view(tight=True)
        if title is not None:
            if title_pos is not None:
                if (not isinstance(title_pos, (list, tuple)) or
                        len(title_pos) != 2):
                    raise ValueError("'title_pos' must be a list or tuple "
                                     "of two real numbers.")
                title_pos = (float(title_pos[0]), float(title_pos[1]))

            if (frame) or (axes_labels is None):
                if title_pos is not None:
                    subplot.set_title(title, fontsize=fontsize,
                                      position=title_pos)
                else:
                    subplot.set_title(title, fontsize=fontsize)
            else: # frame is false axes is not None, and neither is axes_labels
                # Then, the title is moved up to avoid overlap with axes labels
                if title_pos is None:
                    title_pos = (0.5, 1.05)
                subplot.set_title(title, fontsize=fontsize, position=title_pos)

        for g in self._objects:
            g.set_options(old_opts[g])

        return figure

    def save_image(self, filename=None, *args, **kwds):
        r"""
        Save an image representation of self.

        The image type is determined by the extension of the filename.
        For example, this could be ``.png``, ``.jpg``, ``.gif``,
        ``.pdf``, ``.svg``.  Currently this is implemented by calling
        the :meth:`save` method of self, passing along all arguments
        and keywords.

        .. NOTE::

            Not all image types are necessarily implemented for all
            graphics types.  See :meth:`save` for more details.

        EXAMPLES::

            sage: c = circle((1,1), 1, color='red')
            sage: filename = os.path.join(SAGE_TMP, 'test.png')
            sage: c.save_image(filename, xmin=-1, xmax=3, ymin=-1, ymax=3)
        """
        self.save(filename, *args, **kwds)


    # ALLOWED_EXTENSIONS is the list of recognized formats.
    # filename argument is written explicitly so that it can be used as a
    # positional one, which is a very likely usage for this function.
    @suboptions('legend',
                back_color='white', borderpad=0.6,
                borderaxespad=None,
                columnspacing=None,
                fancybox=False, font_family='sans-serif',
                font_size='medium', font_style='normal',
                font_variant='normal', font_weight='medium',
                handlelength=0.05, handletextpad=0.5,
                labelspacing=0.02, loc='best',
                markerscale=0.6, ncol=1, numpoints=2,
                shadow=True, title=None)
    def save(self, filename, **kwds):
        r"""
        Save the graphics to an image file.

        INPUT:

        - ``filename`` -- string. The filename and the image format
          given by the extension, which can be one of the following:

            * ``.eps``,

            * ``.pdf``,

            * ``.pgf``,

            * ``.png``,

            * ``.ps``,

            * ``.sobj`` (for a Sage object you can load later),

            * ``.svg``,

            * empty extension will be treated as ``.sobj``.

        All other keyword arguments will be passed to the plotter.

        OUTPUT:

        - none.

        EXAMPLES::

            sage: c = circle((1,1), 1, color='red')
            sage: filename = os.path.join(SAGE_TMP, 'test.png')
            sage: c.save(filename, xmin=-1, xmax=3, ymin=-1, ymax=3)

        To make a figure bigger or smaller, use ``figsize``::

            sage: c.save(filename, figsize=5, xmin=-1, xmax=3, ymin=-1, ymax=3)

        By default, the figure grows to include all of the graphics and text,
        so the final image may not be exactly the figure size you specified.
        If you want a figure to be exactly a certain size, specify the keyword
        ``fig_tight=False``::

            sage: c.save(filename, figsize=[8,4], fig_tight=False,
            ....:       xmin=-1, xmax=3, ymin=-1, ymax=3)

        You can also pass extra options to the plot command instead of this
        method, e.g. ::

            sage: plot(x^2 - 5, (x, 0, 5), ymin=0).save(tmp_filename(ext='.png'))

        will save the same plot as the one shown by this command::

            sage: plot(x^2 - 5, (x, 0, 5), ymin=0)
            Graphics object consisting of 1 graphics primitive

        (This test verifies that :trac:`8632` is fixed.)

        TESTS:

        Legend labels should save correctly::

            sage: P = plot(x,(x,0,1),legend_label='$xyz$')
            sage: P.set_legend_options(back_color=(1,0,0))
            sage: P.set_legend_options(loc=7)
            sage: filename=os.path.join(SAGE_TMP, 'test.png')
            sage: P.save(filename)

        This plot should save with the frame shown, showing :trac:`7524`
        is fixed (same issue as :trac:`7981` and :trac:`8632`)::

            sage: var('x,y')
            (x, y)
            sage: a = plot_vector_field((x,-y),(x,-1,1),(y,-1,1))
            sage: filename=os.path.join(SAGE_TMP, 'test2.png')
            sage: a.save(filename)

        The following plot should show the axes; fixes :trac:`14782` ::

            sage: plot(x^2, (x, 1, 2), ticks=[[], []])
            Graphics object consisting of 1 graphics primitive

        """
        options = dict()
        options.update(self.SHOW_OPTIONS)
        options.update(self._extra_kwds)
        options.update(kwds)
        dpi = options.pop('dpi')
        transparent = options.pop('transparent')
        fig_tight = options.pop('fig_tight')

        ext = os.path.splitext(filename)[1].lower()

        if ext not in ALLOWED_EXTENSIONS:
            raise ValueError("allowed file extensions for images are '" +
                             "', '".join(ALLOWED_EXTENSIONS) + "'!")
        elif ext in ['', '.sobj']:
            SageObject.save(self, filename)
        else:
            from matplotlib import rcParams
            rc_backup = (rcParams['ps.useafm'], rcParams['pdf.use14corefonts'],
                         rcParams['text.usetex']) # save the rcParams
            figure = self.matplotlib(**options)
            # You can output in PNG, PS, EPS, PDF, PGF, or SVG format, depending
            # on the file extension.
            # PGF is handled by a different backend
            if ext == '.pgf':
                from sage.misc.sage_ostools import have_program
                latex_implementations = [i for i in ["xelatex", "pdflatex",
                                                     "lualatex"]
                                         if have_program(i)]
                if not latex_implementations:
                    raise ValueError("Matplotlib requires either xelatex, "
                                     "lualatex, or pdflatex.")
                if latex_implementations[0] == "pdflatex":
                    # use pdflatex and set font encoding as per
                    # matplotlib documentation:
                    # http://matplotlib.org/users/pgf.html#pgf-tutorial
                    pgf_options= {"pgf.texsystem": "pdflatex",
                                  "pgf.preamble": [
                                      r"\usepackage[utf8x]{inputenc}",
                                      r"\usepackage[T1]{fontenc}"
                                  ]
                    }
                else:
                    pgf_options = {
                        "pgf.texsystem": latex_implementations[0],
                    }
                from matplotlib import rcParams
                rcParams.update(pgf_options)
                from matplotlib.backends.backend_pgf import FigureCanvasPgf
                figure.set_canvas(FigureCanvasPgf(figure))

            # matplotlib looks at the file extension to see what the renderer should be.
            # The default is FigureCanvasAgg for PNG's because this is by far the most
            # common type of files rendered, like in the notebook, for example.
            # if the file extension is not '.png', then matplotlib will handle it.
            else:
                from matplotlib.backends.backend_agg import FigureCanvasAgg
                figure.set_canvas(FigureCanvasAgg(figure))
            # this messes up the aspect ratio!
            #figure.canvas.mpl_connect('draw_event', pad_for_tick_labels)

            # tight_layout adjusts the *subplot* parameters so ticks aren't cut off, etc.
            figure.tight_layout()

            opts = dict(dpi=dpi, transparent=transparent)
            if fig_tight is True:
                opts['bbox_inches'] = 'tight'
            if self._bbox_extra_artists:
                opts['bbox_extra_artists'] = self._bbox_extra_artists

            figure.savefig(filename, **opts)

            # Restore the rcParams to the original, possibly user-set values
            (rcParams['ps.useafm'], rcParams['pdf.use14corefonts'],
                                           rcParams['text.usetex']) = rc_backup

    def _latex_(self, **kwds):
        """
        Return a string plotting ``self`` with PGF.

        INPUT:

        All keyword arguments will be passed to the plotter.

        OUTPUT:

        A string of PGF commands to plot ``self``

        EXAMPLES::

            sage: L = line([(0,0), (1,1)], axes=False)
            sage: L._latex_()     # not tested
            '%% Creator: Matplotlib, PGF backend...
        """
        tmpfilename = tmp_filename(ext='.pgf')
        self.save(filename=tmpfilename, **kwds)
        with open(tmpfilename, "r") as tmpfile:
                latex_list = tmpfile.readlines()
        from sage.misc.latex import latex
        latex.add_package_to_preamble_if_available('pgf')
        return ''.join(latex_list)

    def description(self):
        r"""
        Print a textual description to stdout.

        This method is mostly used for doctests.

        EXAMPLES::

            sage: print(polytopes.hypercube(2).plot().description())
            Polygon defined by 4 points: [(1.0, 1.0), (-1.0, 1.0), (-1.0, -1.0), (1.0, -1.0)]
            Line defined by 2 points: [(-1.0, -1.0), (-1.0, 1.0)]
            Line defined by 2 points: [(-1.0, -1.0), (1.0, -1.0)]
            Line defined by 2 points: [(-1.0, 1.0), (1.0, 1.0)]
            Line defined by 2 points: [(1.0, -1.0), (1.0, 1.0)]
            Point set defined by 4 point(s): [(-1.0, -1.0), (-1.0, 1.0), (1.0, -1.0), (1.0, 1.0)]
        """
        data = []
        for g in self:
            g_zorder = g.options().get('zorder', 0)
            if hasattr(g, 'xdata'):
                g_str = '{0}:\t{1}'.format(g, list(zip(g.xdata, g.ydata)))
            else:
                g_str = repr(g)
            data.append([g_zorder, g_str, g])
        data.sort()
        return '\n'.join(g[1] for g in data)


class GraphicsArray(WithEqualityById, SageObject):
    """
    GraphicsArray takes a (`m` x `n`) list of lists of
    graphics objects and plots them all on one canvas.

    .. automethod:: _rich_repr_
    """
    def __init__(self, array):
        """
        Constructor for ``GraphicsArray`` class.  Normally used only
        via :func:`graphics_array` function.

        INPUT: a list or list of lists/tuples, all of which are graphics objects

        EXAMPLES::

            sage: L = [plot(sin(k*x),(x,-pi,pi)) for k in range(10)]
            sage: G = graphics_array(L)
            sage: G.ncols()
            10
            sage: M = [[plot(x^2)],[plot(x^3)]]
            sage: H = graphics_array(M)
            sage: str(H[1])
            'Graphics object consisting of 1 graphics primitive'

        TESTS::

            sage: L = [[plot(sin),plot(cos)],[plot(tan)]]
            sage: graphics_array(L)
            Traceback (most recent call last):
            ...
            TypeError: array (=[[Graphics object consisting of 1 graphics primitive, Graphics object consisting of 1 graphics primitive], [Graphics object consisting of 1 graphics primitive]]) must be a list of lists of Graphics objects
            sage: G = plot(x,(x,0,1))
            sage: graphics_array(G)
            Traceback (most recent call last):
            ...
            TypeError: array (=Graphics object consisting of 1 graphics primitive) must be a list of lists of Graphics objects
            sage: G = [[plot(x,(x,0,1)),x]]
            sage: graphics_array(G)
            Traceback (most recent call last):
            ...
            TypeError: every element of array must be a Graphics object

            sage: hash(graphics_array([])) # random
            42
        """
        if not isinstance(array, (list, tuple)):
            raise TypeError("array (=%s) must be a list of lists of Graphics objects"%(array))
        array = list(array)
        self._glist = []
        self._rows = len(array)
        if self._rows > 0:
            if not isinstance(array[0], (list, tuple)):
                array = [array]
                self._rows = 1
            self._cols = len(array[0])
        else:
            self._cols = 0
        self._dims = self._rows*self._cols
        for row in array: #basically flatten the list
            if not isinstance(row, (list, tuple)) or len(row) != self._cols:
                raise TypeError("array (=%s) must be a list of lists of Graphics objects"%(array))
            for g in row:
                if not isinstance(g, Graphics):
                    raise TypeError("every element of array must be a Graphics object")
                self._glist.append(g)
        self._figsize = None

    def _repr_(self):
        """
        Representation of the graphics array.

        EXAMPLES::

            sage: R = rainbow(6)
            sage: L = [plot(x^n,(x,0,1),color=R[n]) for n in range(6)]
            sage: graphics_array(L,2,3)
            Graphics Array of size 2 x 3
        """
        return str(self)

    def _rich_repr_(self, display_manager, **kwds):
        """
        Rich Output Magic Method

        See :mod:`sage.repl.rich_output` for details.

        EXAMPLES::

            sage: from sage.repl.rich_output import get_display_manager
            sage: dm = get_display_manager()
            sage: g = graphics_array([Graphics(), Graphics()], 1, 2)
            sage: g._rich_repr_(dm)
            OutputImagePng container
        """
        types = display_manager.types
        prefer_raster = (
            ('.png', types.OutputImagePng),
            ('.jpg', types.OutputImageJpg),
            ('.gif', types.OutputImageGif),
        )
        prefer_vector = (
            ('.svg', types.OutputImageSvg),
            ('.pdf', types.OutputImagePdf),
        )
        graphics = display_manager.preferences.graphics
        if graphics == 'disable':
            return
        elif graphics == 'raster' or graphics is None:
            preferred = prefer_raster + prefer_vector
        elif graphics == 'vector':
            preferred = prefer_vector + prefer_raster
        else:
            raise ValueError('unknown graphics output preference')
        for file_ext, output_container in preferred:
            if output_container in display_manager.supported_output():
                return display_manager.graphics_from_save(
                    self.save, kwds, file_ext, output_container)

    def __str__(self):
        """
        String representation of the graphics array.

        EXAMPLES::

            sage: R = rainbow(6)
            sage: L = [plot(x^n,(x,0,1),color=R[n]) for n in range(6)]
            sage: G = graphics_array(L,2,3)
            sage: G.__str__()
            'Graphics Array of size 2 x 3'
            sage: str(G)
            'Graphics Array of size 2 x 3'
        """
        return "Graphics Array of size %s x %s"%(self._rows, self._cols)

    def nrows(self):
        """
        Number of rows of the graphics array.

        EXAMPLES::

            sage: R = rainbow(6)
            sage: L = [plot(x^n,(x,0,1),color=R[n]) for n in range(6)]
            sage: G = graphics_array(L,2,3)
            sage: G.nrows()
            2
            sage: graphics_array(L).nrows()
            1
        """
        return self._rows

    def ncols(self):
        """
        Number of columns of the graphics array.

        EXAMPLES::

            sage: R = rainbow(6)
            sage: L = [plot(x^n,(x,0,1),color=R[n]) for n in range(6)]
            sage: G = graphics_array(L,2,3)
            sage: G.ncols()
            3
            sage: graphics_array(L).ncols()
            6
        """
        return self._cols

    def __getitem__(self, i):
        """
        Return the ``i``th element of the list of graphics
        in the (flattened) array.

        EXAMPLES:

        We can access and view individual plots::

            sage: M = [[plot(x^2)],[plot(x^3)]]
            sage: H = graphics_array(M)
            sage: H[1]
            Graphics object consisting of 1 graphics primitive

        They can also be represented::

            sage: str(H[1])
            'Graphics object consisting of 1 graphics primitive'

        Another example::

            sage: L = [plot(sin(k*x),(x,-pi,pi))+circle((k,k),1,color='red') for k in range(10)]
            sage: G = graphics_array(L,5,2)
            sage: str(G[3])
            'Graphics object consisting of 2 graphics primitives'
            sage: G[3]
            Graphics object consisting of 2 graphics primitives
        """
        i = int(i)
        return self._glist[i]

    def __setitem__(self, i, g):
        """
        Set the ``i``th element of the list of graphics
        in the (flattened) array.

        EXAMPLES::

            sage: M = [[plot(x^2)],[plot(x^3)]]
            sage: H = graphics_array(M)
            sage: str(H[1])
            'Graphics object consisting of 1 graphics primitive'

        We can check this is one primitive::

            sage: H[1] # the plot of x^3
            Graphics object consisting of 1 graphics primitive

        Now we change it::

            sage: H[1] = circle((1,1),2)+points([(1,2),(3,2),(5,5)],color='purple')
            sage: str(H[1])
            'Graphics object consisting of 2 graphics primitives'

        And we visually check that it's different::

            sage: H[1] # a circle and some purple points
            Graphics object consisting of 2 graphics primitives
        """
        i = int(i)
        self._glist[i] = g

    def _set_figsize_(self, ls):
        """
        Set the figsize of all plots in the array.

        This is normally only used via the ``figsize`` keyword in
        :meth:`save` or :meth:`show`.

        EXAMPLES::

            sage: L = [plot(sin(k*x),(x,-pi,pi)) for k in [1..3]]
            sage: G = graphics_array(L)
            sage: G.show(figsize=[5,3])  # smallish and compact

        ::

            sage: G.show(figsize=[10,20])  # bigger and tall and thin; long time (2s on sage.math, 2012)

        ::

            sage: G.show(figsize=8)  # figure as a whole is a square
        """
        # if just one number is passed in for figsize, as documented
        if not isinstance(ls,list):
            ls = [ls,ls]
        # now the list is a list
        m = int(ls[0])
        n = int(ls[1])
        self._figsize = [m,n]

    def __len__(self):
        """
        Total number of elements of the graphics array.

        EXAMPLES::

            sage: R = rainbow(6)
            sage: L = [plot(x^n,(x,0,1),color=R[n]) for n in range(6)]
            sage: G = graphics_array(L,2,3)
            sage: G.ncols()
            3
            sage: graphics_array(L).ncols()
            6
        """
        return len(self._glist)

    def append(self, g):
        """
        Appends a graphic to the array.  Currently
        not implemented.

        TESTS::

            sage: from sage.plot.graphics import GraphicsArray
            sage: G = GraphicsArray([plot(sin),plot(cos)])
            sage: G.append(plot(tan))
            Traceback (most recent call last):
            ...
            NotImplementedError: Appending to a graphics array is not yet implemented
        """
        # Not clear if there is a way to do this
        raise NotImplementedError('Appending to a graphics array is not yet implemented')

    def save(self, filename, dpi=DEFAULT_DPI, figsize=None, axes=None,
             **kwds):
        r"""
        Save the graphics array.

        INPUT:

        - ``filename`` -- string. The filename and the image format
          given by the extension, which can be one of the following:

            * ``.eps``,

            * ``.pdf``,

            * ``.png``,

            * ``.ps``,

            * ``.sobj`` (for a Sage object you can load later),

            * ``.svg``,

            * empty extension will be treated as ``.sobj``.

        -  ``dpi`` - dots per inch

        -  ``figsize`` - width or [width, height] See documentation
           for :meth:`sage.plot.graphics.Graphics.show` for more details.

        -  ``axes`` - (default: True)

        EXAMPLES::

            sage: F = tmp_filename(ext='.png')
            sage: L = [plot(sin(k*x),(x,-pi,pi)) for k in [1..3]]
            sage: G = graphics_array(L)
            sage: G.save(F, dpi=500, axes=False)  # long time (6s on sage.math, 2012)

        TESTS::

            sage: graphics_array([]).save(F)
            sage: graphics_array([[]]).save(F)
        """
        if figsize is not None:
            self._set_figsize_(figsize)

        # glist is a list of Graphics objects:
        glist = self._glist
        rows = self._rows
        cols = self._cols
        dims = self._dims
        if rows == 0 or cols == 0:
            glist = [Graphics()]
            rows = cols = dims = 1
        # make a blank matplotlib Figure:
        from matplotlib.figure import Figure
        figure = Figure(self._figsize)
        global do_verify
        do_verify = True
<<<<<<< HEAD
        for i, g in zip(range(1, dims + 1), glist):
            subplot = figure.add_subplot(rows, cols, i)
=======
        for i, g in enumerate(glist[:-1]):
            subplot = figure.add_subplot(rows, cols, i + 1)
>>>>>>> 0aa089a5
            g.matplotlib(filename, figure=figure, sub=subplot,
                         verify=do_verify, axes=axes, **kwds)
        g = glist[-1]
        subplot = figure.add_subplot(rows, cols, dims)
        g.save(filename, dpi=dpi, figure=figure, sub=subplot,
               verify=do_verify, axes=axes, **kwds)

    def save_image(self, filename=None, *args, **kwds):
        r"""
        Save an image representation of self.  The image type is
        determined by the extension of the filename.  For example,
        this could be ``.png``, ``.jpg``, ``.gif``, ``.pdf``,
        ``.svg``.  Currently this is implemented by calling the
        :meth:`save` method of self, passing along all arguments and
        keywords.

        .. NOTE::

            Not all image types are necessarily implemented for all
            graphics types.  See :meth:`save` for more details.

        EXAMPLES::

            sage: plots = [[plot(m*cos(x + n*pi/4), (x,0, 2*pi)) for n in range(3)] for m in range(1,3)]
            sage: G = graphics_array(plots)
            sage: G.save_image(tmp_filename(ext='.png'))
        """
        self.save(filename, *args, **kwds)

    def _latex_(self, dpi=DEFAULT_DPI, figsize=None, axes=None, **args):
        """
        Return a string plotting ``self`` with PGF.

        INPUT:

        All keyword arguments will be passed to the plotter.

        OUTPUT:

        A string of PGF commands to plot ``self``

        EXAMPLES::

            sage: A = graphics_array([[plot(sin), plot(cos)],
            ....:   [plot(tan), plot(sec)]])
            sage: A._latex_()     # not tested
            '%% Creator: Matplotlib, PGF backend...
        """
        tmpfilename = tmp_filename(ext='.pgf')
        self.save(filename=tmpfilename, **args)
        with open(tmpfilename, "r") as tmpfile:
                latex_list = tmpfile.readlines()
        return ''.join(latex_list)

    def show(self, **kwds):
        r"""
        Show this graphics array immediately.

        This method attempts to display the graphics immediately,
        without waiting for the currently running code (if any) to
        return to the command line. Be careful, calling it from within
        a loop will potentially launch a large number of external
        viewer programs.

        OPTIONAL INPUT:

        -  ``dpi`` - dots per inch

        -  ``figsize`` - width or [width, height]  See the
           documentation for :meth:`sage.plot.graphics.Graphics.show`
           for more information.

        -  ``axes`` - (default: True)

        -  ``fontsize`` - positive integer

        -  ``frame`` - (default: False) draw a frame around the
           image

        OUTPUT:

        This method does not return anything. Use :meth:`save` if you
        want to save the figure as an image.

        EXAMPLES:

        This draws a graphics array with four trig plots and no
        axes in any of the plots::

            sage: G = graphics_array([[plot(sin), plot(cos)], [plot(tan), plot(sec)]])
            sage: G.show(axes=False)
        """
        from sage.repl.rich_output import get_display_manager
        dm = get_display_manager()
        dm.display_immediately(self, **kwds)

    def plot(self):
        """
        Draw a 2D plot of this graphics object, which just returns this
        object since this is already a 2D graphics object.

        EXAMPLES::

            sage: g1 = plot(cos(20*x)*exp(-2*x), 0, 1)
            sage: g2 = plot(2*exp(-30*x) - exp(-3*x), 0, 1)
            sage: S = graphics_array([g1, g2], 2, 1)
            sage: S.plot() is S
            True
        """
        return self<|MERGE_RESOLUTION|>--- conflicted
+++ resolved
@@ -3630,13 +3630,8 @@
         figure = Figure(self._figsize)
         global do_verify
         do_verify = True
-<<<<<<< HEAD
-        for i, g in zip(range(1, dims + 1), glist):
-            subplot = figure.add_subplot(rows, cols, i)
-=======
         for i, g in enumerate(glist[:-1]):
             subplot = figure.add_subplot(rows, cols, i + 1)
->>>>>>> 0aa089a5
             g.matplotlib(filename, figure=figure, sub=subplot,
                          verify=do_verify, axes=axes, **kwds)
         g = glist[-1]
