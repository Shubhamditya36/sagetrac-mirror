
from plot3d            import plot3d
from parametric_plot3d import parametric_plot3d
from list_plot3d       import list_plot3d

from platonic          import tetrahedron, cube, octahedron, dodecahedron, icosahedron
<<<<<<< HEAD
from shapes2           import line3d, frame3d, point3d
=======

from shapes2           import sphere, line3d

from shapes            import arrow3d
>>>>>>> 436dc9a7

#from shapes import Box, ColorCube, Cone, Cylinder, LineSegment, Arrow, Sphere, Torus, Text as Text3D
#from parametric_surface import ParametricSurface, MobiusStrip
#from plot3d import plot3d, axes as axes3d


<|MERGE_RESOLUTION|>--- conflicted
+++ resolved
@@ -4,14 +4,10 @@
 from list_plot3d       import list_plot3d
 
 from platonic          import tetrahedron, cube, octahedron, dodecahedron, icosahedron
-<<<<<<< HEAD
-from shapes2           import line3d, frame3d, point3d
-=======
 
 from shapes2           import sphere, line3d
 
 from shapes            import arrow3d
->>>>>>> 436dc9a7
 
 #from shapes import Box, ColorCube, Cone, Cylinder, LineSegment, Arrow, Sphere, Torus, Text as Text3D
 #from parametric_surface import ParametricSurface, MobiusStrip
