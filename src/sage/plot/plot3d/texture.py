--- conflicted
+++ resolved
@@ -260,16 +260,12 @@
         sage: t.mtl_str()
         'newmtl texture...\nKa 0.2 0.2 0.5\nKd 0.4 0.4 1.0\nKs 0.0 0.0 0.0\nillum 1\nNs 1.0\nd 0.6'
         sage: t.x3d_str()
-<<<<<<< HEAD
-        "<Appearance><Material diffuseColor='0.4 0.4 1.0' shininess='1.0' specularColor='0.0 0.0 0.0'/></Appearance>"
+        "<Appearance><Material diffuseColor='0.4 0.4 1.0' shininess='1.0' specularColor='0.0 0.0 0.0' transparency='0.6'/></Appearance>"
 
     TESTS::
 
         sage: Texture(opacity=1/3).opacity
         0.3333333333333333
-=======
-        "<Appearance><Material diffuseColor='0.4 0.4 1.0' shininess='1' specularColor='0.0 0.0 0.0' transparency='0.600000000000000'/></Appearance>"
->>>>>>> c99fe560
     """
     def __init__(self, id, color=(.4, .4, 1), opacity=1, ambient=0.5, diffuse=1, specular=0, shininess=1, name=None, **kwds):
         r"""
@@ -373,11 +369,7 @@
             sage: from sage.plot.plot3d.texture import Texture
             sage: t = Texture(opacity=0.6)
             sage: t.x3d_str()
-<<<<<<< HEAD
-            "<Appearance><Material diffuseColor='0.4 0.4 1.0' shininess='1.0' specularColor='0.0 0.0 0.0'/></Appearance>"
-=======
-            "<Appearance><Material diffuseColor='0.4 0.4 1.0' shininess='1' specularColor='0.0 0.0 0.0' transparency='0.600000000000000'/></Appearance>"
->>>>>>> c99fe560
+            "<Appearance><Material diffuseColor='0.4 0.4 1.0' shininess='1.0' specularColor='0.0 0.0 0.0' transparency='0.6'/></Appearance>"
         """
         txt = "<Appearance><Material diffuseColor='{} {} {}' "
         txt += "shininess='{}' specularColor='{} {} {}'"
