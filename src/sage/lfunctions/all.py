<<<<<<< HEAD
from dirichlet_series import dirichlet_L, dirichlet_series, DirichletSeries

from dokchitser import Dokchitser
=======
from __future__ import absolute_import
>>>>>>> 0c1f89fa

from .dokchitser import Dokchitser

from .lcalc import lcalc

from .sympow import sympow

from .zero_sums import LFunctionZeroSum<|MERGE_RESOLUTION|>--- conflicted
+++ resolved
@@ -1,10 +1,6 @@
-<<<<<<< HEAD
+from __future__ import absolute_import
+
 from dirichlet_series import dirichlet_L, dirichlet_series, DirichletSeries
-
-from dokchitser import Dokchitser
-=======
-from __future__ import absolute_import
->>>>>>> 0c1f89fa
 
 from .dokchitser import Dokchitser
 
