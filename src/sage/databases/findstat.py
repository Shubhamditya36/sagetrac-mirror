--- conflicted
+++ resolved
@@ -585,25 +585,7 @@
                 if len(set(all_elements)) != len(all_elements):
                     raise ValueError("FindStat expects that every object occurs at most once.")
 
-<<<<<<< HEAD
-            elif isinstance(query, (list, tuple)):
-                # either a pair (list of objects, list of integers)
-                # or a list of such or (object, integer) pairs
-
-                # correctness of data is checked in FindStatStatistic._find_by_values
-
-                # values must always be lists because otherwise we
-                # get a trailing comma when printing
-                if (len(query) == 2 and
-                    isinstance(query[1], (list, tuple)) and
-                    len(query[1]) != 0 and
-                    isinstance(query[1][0], (int, Integer))):
-                    # just a single pair
-                    data = [(query[0], list(query[1]))]
-                    collection = FindStatCollection(data[0][0][0])
-=======
                 if is_statistic:
->>>>>>> 036455fd
                     return FindStatStatistic(id=0, data=data,
                                              collection=collection,
                                              first_terms=query,
@@ -980,17 +962,10 @@
 
         from ast import literal_eval
         gf                          = self._raw[FINDSTAT_STATISTIC_GENERATING_FUNCTION]
-<<<<<<< HEAD
-        self._generating_function_dict  = { literal_eval(key):
-                                            { literal_eval(inner_key): inner_value
-                                              for inner_key, inner_value in value.iteritems() }
-                                            for key, value in gf.iteritems() }
-=======
         self._generating_functions_dict  = { literal_eval(key):
                                              { literal_eval(inner_key): inner_value
                                                for inner_key, inner_value in value.iteritems() }
                                              for key, value in gf.iteritems() }
->>>>>>> 036455fd
 
         from_str = self._collection.from_string()
         # we want to keep FindStat's ordering here!
@@ -1036,42 +1011,17 @@
         # the internal _data is not modified
         data = []
         total = min(max_values, FINDSTAT_MAX_VALUES)
-<<<<<<< HEAD
-        all_elements = []
-        for (elements, values) in self._data:
-            if len(elements) != len(values):
-                raise ValueError("FindStat expects the same number of objects as values!")
-
-            all_elements += elements
-            try:
-                values = [int(v) for v in values]
-            except ValueError:
-                raise ValueError("FindStat expects statistics to have integer values!")
-
-=======
         in_range = self._collection.in_range
         in_range_counter = 0
         for (elements, elements_str, values) in self._data:
->>>>>>> 036455fd
             if total >= len(elements):
                 if all(in_range(e) for e in elements):
                     data                += [(elements, elements_str, values)]
                     in_range_counter    += len(elements)
                     total               -= len(elements)
 
-<<<<<<< HEAD
-        if len(set(all_elements)) != len(all_elements):
-            raise ValueError("FindStat expects that every object appears only once!")
-
-        # this might go wrong:
-        try:
-            assert data != []
-        except:
-            raise ValueError("after discarding elements not in the range, and keeping less than %s values, nothing remained to send to FindStat." %FINDSTAT_MAX_VALUES)
-=======
         if in_range_counter < FINDSTAT_MIN_VALUES:
             raise ValueError("After discarding elements not in the range, too few (=%s) values remained to send to FindStat." %in_range_counter)
->>>>>>> 036455fd
 
         url = FINDSTAT_URL_RESULT + self._collection._url_name + "/"
 
@@ -1091,17 +1041,6 @@
 
         try:
             result = json.load(response)
-<<<<<<< HEAD
-            self._result = FancyTuple((findstat(match[FINDSTAT_STATISTIC_IDENTIFIER]),
-                                       [FindStatMap(mp[FINDSTAT_MAP_IDENTIFIER]) for mp in match[FINDSTAT_QUERY_MAPS]],
-                                       len(match[FINDSTAT_QUERY_MATCHING_DATA]))
-                                      for match in result[FINDSTAT_QUERY_MATCHES])
-
-        except Exception as e:
-            raise IOError("FindStat did not answer with a json response: %s" %e)
-
-        self._generating_function_dict = self._compute_generating_functions()
-=======
         except Exception as e:
             raise IOError("FindStat did not answer with a json response: %s" %e)
 
@@ -1110,7 +1049,6 @@
                                    len(match[FINDSTAT_QUERY_MATCHING_DATA]))
                                   for match in result[FINDSTAT_QUERY_MATCHES])
 
->>>>>>> 036455fd
         return self
 
     def _raise_error_modifying_statistic_with_perfect_match(self):
@@ -1354,15 +1292,11 @@
         else:
             return ""
 
-<<<<<<< HEAD
-    def _compute_generating_functions(self):
-=======
     # apart from efficiency considerations, it is important to make
     # this lazy because the method _get_level is not available for
     # unsupported collections.
     @lazy_attribute
     def _generating_functions_dict(self):
->>>>>>> 036455fd
         r""" Return the generating functions of ``self`` in a dictionary,
         computed from ``self._data``.
 
@@ -1372,12 +1306,6 @@
             a new statistic on Cc0005: Dyck paths
             sage: s.generating_functions()                                      # optional -- internet, indirect doctest
             {4: q^13 + q^12 + q^11 + q^10 + q^9 + q^8 + q^7 + q^6 + q^5 + q^4 + q^3 + q^2 + q + 1}
-<<<<<<< HEAD
-        """
-        c = self.collection()
-        gfs = dict()
-        for (elements, values) in self._data:
-=======
 
             sage: C = AlternatingSignMatrices(4)
             sage: s = findstat((C, range(C.cardinality()))); s                  # optional -- internet, indirect doctest
@@ -1388,7 +1316,6 @@
         c = self.collection()
         gfs = dict()
         for (elements, elements_str, values) in self._data:
->>>>>>> 036455fd
             l = c._get_level(elements[0])
             if l in c._levels and all(l == c._get_level(e) for e in elements[1:]):
                 gfs[l] = gfs.get(l, dict())
@@ -1472,11 +1399,7 @@
              5: [1, 4, 9, 15, 20, 22, 20, 15, 9, 4, 1],
              6: [1, 5, 14, 29, 49, 71, 90, 101, 101, 90, 71, 49, 29, 14, 5, 1]}
         """
-<<<<<<< HEAD
-        gfs = self._generating_function_dict
-=======
         gfs = self._generating_functions_dict
->>>>>>> 036455fd
         if style == "dictionary":
             return gfs
         elif style == "list":
@@ -1492,11 +1415,7 @@
                                   for exponent,coefficient in gen_dict.iteritems() )
                      for level, gen_dict in gfs.iteritems()}
         else:
-<<<<<<< HEAD
-            raise ValueError("The argument 'style' (='%s') must be 'dictionary', 'polynomial', or 'list'"%style)
-=======
             raise ValueError("The argument 'style' (='%s') must be 'dictionary', 'polynomial', or 'list'."%style)
->>>>>>> 036455fd
 
     def oeis_search(self, search_size=32, verbose=True):
         r"""
@@ -2291,21 +2210,12 @@
     # we set up a dict of FindStat collections containing, with key
     # being the FINDSTAT_COLLECTION_IDENTIFIER to tuples, containing in this order:
 
-<<<<<<< HEAD
-    # * the FindStat name                                        (FINDSTAT_COLLECTION_NAME)
-    # * the FindStat name plural                                 (FINDSTAT_COLLECTION_NAME_PLURAL)
-    # * url's as needed by FindStat                              (FINDSTAT_COLLECTION_NAME_WIKI)
-    # * sage element constructor
-    # * sage constructor                                         (would be parent_initializer)
-    # * a dictionary from levels to sizes                        (FINDSTAT_COLLECTION_LEVELS)
-=======
     # * the FindStat name                  (None)                (FINDSTAT_COLLECTION_NAME)
     # * the FindStat name plural           (None)                (FINDSTAT_COLLECTION_NAME_PLURAL)
     # * url's as needed by FindStat        (None)                (FINDSTAT_COLLECTION_NAME_WIKI)
     # * sage element constructor (used in _element_constructor_ to check whether an element is an instance of this collection, this should be replaced by a function that recognises elements)
     # * sage constructor                                         (would be parent_initializer, accepts a level to return the component of this degree)
     # * a dictionary from levels to sizes  (None)                (FINDSTAT_COLLECTION_LEVELS)
->>>>>>> 036455fd
     #   the levels are used as arguments for the sage constructor
     # * a function to check whether an object is produced by applying the constructor to some element in the list
     # * the (FindStat) string representations of the sage object (would be element_repr)
