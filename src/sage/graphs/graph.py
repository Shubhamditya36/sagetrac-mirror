# -*- coding: utf-8 -*-
r"""
Undirected graphs

This module implements functions and operations involving undirected graphs.

{INDEX_OF_METHODS}

AUTHORS:

- Robert L. Miller (2006-10-22): initial version

- William Stein (2006-12-05): Editing

- Robert L. Miller (2007-01-13): refactoring, adjusting for NetworkX-0.33, fixed
   plotting bugs (2007-01-23): basic tutorial, edge labels, loops, multiple
   edges and arcs (2007-02-07): graph6 and sparse6 formats, matrix input

- Emily Kirkmann (2007-02-11): added graph_border option to plot and show

- Robert L. Miller (2007-02-12): vertex color-maps, graph boundaries, graph6
   helper functions in Cython

- Robert L. Miller Sage Days 3 (2007-02-17-21): 3d plotting in Tachyon

- Robert L. Miller (2007-02-25): display a partition

- Robert L. Miller (2007-02-28): associate arbitrary objects to vertices, edge
   and arc label display (in 2d), edge coloring

- Robert L. Miller (2007-03-21): Automorphism group, isomorphism check,
   canonical label

- Robert L. Miller (2007-06-07-09): NetworkX function wrapping

- Michael W. Hansen (2007-06-09): Topological sort generation

- Emily Kirkman, Robert L. Miller Sage Days 4: Finished wrapping NetworkX

- Emily Kirkman (2007-07-21): Genus (including circular planar, all embeddings
   and all planar embeddings), all paths, interior paths

- Bobby Moretti (2007-08-12): fixed up plotting of graphs with edge colors
   differentiated by label

- Jason Grout (2007-09-25): Added functions, bug fixes, and general enhancements

- Robert L. Miller (Sage Days 7): Edge labeled graph isomorphism

- Tom Boothby (Sage Days 7): Miscellaneous awesomeness

- Tom Boothby (2008-01-09): Added graphviz output

- David Joyner (2009-2): Fixed docstring bug related to GAP.

- Stephen Hartke (2009-07-26): Fixed bug in blocks_and_cut_vertices() that
   caused an incorrect result when the vertex 0 was a cut vertex.

- Stephen Hartke (2009-08-22): Fixed bug in blocks_and_cut_vertices() where the
   list of cut_vertices is not treated as a set.

- Anders Jonsson (2009-10-10): Counting of spanning trees and out-trees added.

- Nathann Cohen (2009-09) : Cliquer, Connectivity, Flows and everything that
                             uses Linear Programming and class numerical.MIP

- Nicolas M. Thiery (2010-02): graph layout code refactoring, dot2tex/graphviz
  interface

- David Coudert (2012-04) : Reduction rules in vertex_cover.

- Birk Eisermann (2012-06): added recognition of weakly chordal graphs and
                            long-hole-free / long-antihole-free graphs

- Alexandre P. Zuge (2013-07): added join operation.

- Amritanshu Prasad (2014-08): added clique polynomial

- Julian Rüth (2018-06-21): upgrade to NetworkX 2

- David Coudert (2018-10-07): cleaning

Graph Format
------------

Supported formats
~~~~~~~~~~~~~~~~~

Sage Graphs can be created from a wide range of inputs. A few examples are
covered here.

- NetworkX dictionary format:

   ::

       sage: d = {0: [1,4,5], 1: [2,6], 2: [3,7], 3: [4,8], 4: [9], \
             5: [7, 8], 6: [8,9], 7: [9]}
       sage: G = Graph(d); G
       Graph on 10 vertices
       sage: G.plot().show()    # or G.show()

- A NetworkX graph:

   ::

       sage: import networkx
       sage: K = networkx.complete_bipartite_graph(12,7)
       sage: G = Graph(K)
       sage: G.degree()
       [7, 7, 7, 7, 7, 7, 7, 7, 7, 7, 7, 7, 12, 12, 12, 12, 12, 12, 12]

- graph6 or sparse6 format:

   ::

       sage: s = ':I`AKGsaOs`cI]Gb~'
       sage: G = Graph(s, sparse=True); G
       Looped multi-graph on 10 vertices
       sage: G.plot().show()    # or G.show()

   Note that the ``\`` character is an escape character in Python, and also a
   character used by graph6 strings:

   ::

       sage: G = Graph('Ihe\n@GUA')
       Traceback (most recent call last):
       ...
       RuntimeError: the string (Ihe) seems corrupt: for n = 10, the string is too short

   In Python, the escaped character ``\`` is represented by ``\\``:

   ::

       sage: G = Graph('Ihe\\n@GUA')
       sage: G.plot().show()    # or G.show()

- adjacency matrix: In an adjacency matrix, each column and each row represent a
   vertex. If a 1 shows up in row `i`, column `j`, there is an edge `(i,j)`.

   ::

       sage: M = Matrix([(0,1,0,0,1,1,0,0,0,0),(1,0,1,0,0,0,1,0,0,0), \
       (0,1,0,1,0,0,0,1,0,0), (0,0,1,0,1,0,0,0,1,0),(1,0,0,1,0,0,0,0,0,1), \
       (1,0,0,0,0,0,0,1,1,0), (0,1,0,0,0,0,0,0,1,1),(0,0,1,0,0,1,0,0,0,1), \
       (0,0,0,1,0,1,1,0,0,0), (0,0,0,0,1,0,1,1,0,0)])
       sage: M
       [0 1 0 0 1 1 0 0 0 0]
       [1 0 1 0 0 0 1 0 0 0]
       [0 1 0 1 0 0 0 1 0 0]
       [0 0 1 0 1 0 0 0 1 0]
       [1 0 0 1 0 0 0 0 0 1]
       [1 0 0 0 0 0 0 1 1 0]
       [0 1 0 0 0 0 0 0 1 1]
       [0 0 1 0 0 1 0 0 0 1]
       [0 0 0 1 0 1 1 0 0 0]
       [0 0 0 0 1 0 1 1 0 0]
       sage: G = Graph(M); G
       Graph on 10 vertices
       sage: G.plot().show()    # or G.show()

- incidence matrix: In an incidence matrix, each row represents a vertex and
   each column represents an edge.

   ::

       sage: M = Matrix([(-1, 0, 0, 0, 1, 0, 0, 0, 0, 0,-1, 0, 0, 0, 0),
       ....:             ( 1,-1, 0, 0, 0, 0, 0, 0, 0, 0, 0,-1, 0, 0, 0),
       ....:             ( 0, 1,-1, 0, 0, 0, 0, 0, 0, 0, 0, 0,-1, 0, 0),
       ....:             ( 0, 0, 1,-1, 0, 0, 0, 0, 0, 0, 0, 0, 0,-1, 0),
       ....:             ( 0, 0, 0, 1,-1, 0, 0, 0, 0, 0, 0, 0, 0, 0,-1),
       ....:             ( 0, 0, 0, 0, 0,-1, 0, 0, 0, 1, 1, 0, 0, 0, 0),
       ....:             ( 0, 0, 0, 0, 0, 0, 0, 1,-1, 0, 0, 1, 0, 0, 0),
       ....:             ( 0, 0, 0, 0, 0, 1,-1, 0, 0, 0, 0, 0, 1, 0, 0),
       ....:             ( 0, 0, 0, 0, 0, 0, 0, 0, 1,-1, 0, 0, 0, 1, 0),
       ....:             ( 0, 0, 0, 0, 0, 0, 1,-1, 0, 0, 0, 0, 0, 0, 1)])
       sage: M
       [-1  0  0  0  1  0  0  0  0  0 -1  0  0  0  0]
       [ 1 -1  0  0  0  0  0  0  0  0  0 -1  0  0  0]
       [ 0  1 -1  0  0  0  0  0  0  0  0  0 -1  0  0]
       [ 0  0  1 -1  0  0  0  0  0  0  0  0  0 -1  0]
       [ 0  0  0  1 -1  0  0  0  0  0  0  0  0  0 -1]
       [ 0  0  0  0  0 -1  0  0  0  1  1  0  0  0  0]
       [ 0  0  0  0  0  0  0  1 -1  0  0  1  0  0  0]
       [ 0  0  0  0  0  1 -1  0  0  0  0  0  1  0  0]
       [ 0  0  0  0  0  0  0  0  1 -1  0  0  0  1  0]
       [ 0  0  0  0  0  0  1 -1  0  0  0  0  0  0  1]
       sage: G = Graph(M); G
       Graph on 10 vertices
       sage: G.plot().show()    # or G.show()
       sage: DiGraph(matrix(2,[0,0,-1,1]), format="incidence_matrix")
       Traceback (most recent call last):
       ...
       ValueError: there must be two nonzero entries (-1 & 1) per column

- a list of edges::

       sage: g = Graph([(1,3),(3,8),(5,2)])
       sage: g
       Graph on 5 vertices

- an igraph Graph::

       sage: import igraph                                # optional - python_igraph
       sage: g = Graph(igraph.Graph([(1,3),(3,2),(0,2)])) # optional - python_igraph
       sage: g                                            # optional - python_igraph
       Graph on 4 vertices

Generators
----------

Use ``graphs(n)`` to iterate through all non-isomorphic graphs of given size::

    sage: for g in graphs(4):
    ....:     print(g.degree_sequence())
    [0, 0, 0, 0]
    [1, 1, 0, 0]
    [2, 1, 1, 0]
    [3, 1, 1, 1]
    [1, 1, 1, 1]
    [2, 2, 1, 1]
    [2, 2, 2, 0]
    [3, 2, 2, 1]
    [2, 2, 2, 2]
    [3, 3, 2, 2]
    [3, 3, 3, 3]

Similarly ``graphs()`` will iterate through all graphs. The complete graph of 4
vertices is of course the smallest graph with chromatic number bigger than
three::

    sage: for g in graphs():
    ....:     if g.chromatic_number() > 3:
    ....:         break
    sage: g.is_isomorphic(graphs.CompleteGraph(4))
    True

For some commonly used graphs to play with, type::

    sage: graphs.[tab]          # not tested

and hit {tab}. Most of these graphs come with their own custom plot, so you can
see how people usually visualize these graphs.

::

    sage: G = graphs.PetersenGraph()
    sage: G.plot().show()    # or G.show()
    sage: G.degree_histogram()
    [0, 0, 0, 10]
    sage: G.adjacency_matrix()
    [0 1 0 0 1 1 0 0 0 0]
    [1 0 1 0 0 0 1 0 0 0]
    [0 1 0 1 0 0 0 1 0 0]
    [0 0 1 0 1 0 0 0 1 0]
    [1 0 0 1 0 0 0 0 0 1]
    [1 0 0 0 0 0 0 1 1 0]
    [0 1 0 0 0 0 0 0 1 1]
    [0 0 1 0 0 1 0 0 0 1]
    [0 0 0 1 0 1 1 0 0 0]
    [0 0 0 0 1 0 1 1 0 0]

::

    sage: S = G.subgraph([0,1,2,3])
    sage: S.plot().show()    # or S.show()
    sage: S.density()
    1/2

::

    sage: G = GraphQuery(display_cols=['graph6'], num_vertices=7, diameter=5)
    sage: L = G.get_graphs_list()
    sage: graphs_list.show_graphs(L)

.. _Graph:labels:

Labels
------

Each vertex can have any hashable object as a label. These are things like
strings, numbers, and tuples. Each edge is given a default label of ``None``,
but if specified, edges can have any label at all. Edges between vertices `u`
and `v` are represented typically as ``(u, v, l)``, where ``l`` is the label for
the edge.

Note that vertex labels themselves cannot be mutable items::

    sage: M = Matrix( [[0,0],[0,0]] )
    sage: G = Graph({ 0 : { M : None } })
    Traceback (most recent call last):
    ...
    TypeError: mutable matrices are unhashable

However, if one wants to define a dictionary, with the same keys and arbitrary
objects for entries, one can make that association::

    sage: d = {0 : graphs.DodecahedralGraph(), 1 : graphs.FlowerSnark(), \
          2 : graphs.MoebiusKantorGraph(), 3 : graphs.PetersenGraph() }
    sage: d[2]
    Moebius-Kantor Graph: Graph on 16 vertices
    sage: T = graphs.TetrahedralGraph()
    sage: T.vertices()
    [0, 1, 2, 3]
    sage: T.set_vertices(d)
    sage: T.get_vertex(1)
    Flower Snark: Graph on 20 vertices

Database
--------

There is a database available for searching for graphs that satisfy a certain
set of parameters, including number of vertices and edges, density, maximum and
minimum degree, diameter, radius, and connectivity. To see a list of all search
parameter keywords broken down by their designated table names, type ::

    sage: graph_db_info()
    {...}

For more details on data types or keyword input, enter ::

    sage: GraphQuery?    # not tested

The results of a query can be viewed with the show method, or can be viewed
individually by iterating through the results ::

    sage: Q = GraphQuery(display_cols=['graph6'],num_vertices=7, diameter=5)
    sage: Q.show()
    Graph6
    --------------------
    F?`po
    F?gqg
    F@?]O
    F@OKg
    F@R@o
    FA_pW
    FEOhW
    FGC{o
    FIAHo

Show each graph as you iterate through the results::

    sage: for g in Q:
    ....:     show(g)

Visualization
-------------

To see a graph `G` you are working with, there are three main options. You can
view the graph in two dimensions via matplotlib with ``show()``. ::

    sage: G = graphs.RandomGNP(15,.3)
    sage: G.show()

And you can view it in three dimensions via jmol with ``show3d()``. ::

    sage: G.show3d()

Or it can be rendered with `\LaTeX`.  This requires the right additions to a
standard `\mbox{\rm\TeX}` installation.  Then standard Sage commands, such as
``view(G)`` will display the graph, or ``latex(G)`` will produce a string
suitable for inclusion in a `\LaTeX` document.  More details on this are at the
:mod:`sage.graphs.graph_latex` module. ::

    sage: from sage.graphs.graph_latex import check_tkz_graph
    sage: check_tkz_graph()  # random - depends on TeX installation
    sage: latex(G)
    \begin{tikzpicture}
    ...
    \end{tikzpicture}

Mutability
----------

Graphs are mutable, and thus unusable as dictionary keys, unless
``data_structure="static_sparse"`` is used::

    sage: G = graphs.PetersenGraph()
    sage: {G:1}[G]
    Traceback (most recent call last):
    ...
    TypeError: This graph is mutable, and thus not hashable. Create an immutable copy by `g.copy(immutable=True)`
    sage: G_immutable = Graph(G, immutable=True)
    sage: G_immutable == G
    True
    sage: {G_immutable:1}[G_immutable]
    1

Methods
-------
"""


# ****************************************************************************
#       Copyright (C) 2006-2007 Robert L. Miller <rlmillster@gmail.com>
#                          2018 Julian Rüth <julian.rueth@fsfe.org>
#
# This program is free software: you can redistribute it and/or modify
# it under the terms of the GNU General Public License as published by
# the Free Software Foundation, either version 2 of the License, or
# (at your option) any later version.
#                  https://www.gnu.org/licenses/
# ****************************************************************************
from __future__ import print_function
from __future__ import absolute_import
import six
from six.moves import range

from copy import copy
from sage.rings.polynomial.polynomial_ring_constructor import PolynomialRing
from sage.misc.superseded import deprecation
from sage.rings.integer import Integer
from sage.rings.integer_ring import ZZ
import sage.graphs.generic_graph_pyx as generic_graph_pyx
from sage.graphs.generic_graph import GenericGraph
from sage.graphs.digraph import DiGraph
from sage.graphs.independent_sets import IndependentSets
from sage.misc.rest_index_of_methods import doc_index, gen_thematic_rest_table_index


class Graph(GenericGraph):
    r"""
    Undirected graph.

    A graph is a set of vertices connected by edges. See the
    :wikipedia:`Graph_(mathematics)` for more information. For a collection of
    pre-defined graphs, see the :mod:`~sage.graphs.graph_generators` module.

    A :class:`Graph` object has many methods whose list can be obtained by
    typing ``g.<tab>`` (i.e. hit the 'tab' key) or by reading the documentation
    of :mod:`~sage.graphs.graph`, :mod:`~sage.graphs.generic_graph`, and
    :mod:`~sage.graphs.digraph`.

    INPUT:

    By default, a :class:`Graph` object is simple (i.e. no *loops* nor *multiple
    edges*) and unweighted. This can be easily tuned with the appropriate flags
    (see below).

    - ``data`` -- can be any of the following (see the ``format`` argument):

      #. ``Graph()`` -- build a graph on 0 vertices.

      #. ``Graph(5)`` -- return an edgeless graph on the 5 vertices 0,...,4.

      #. ``Graph([list_of_vertices, list_of_edges])`` -- returns a graph with
         given vertices/edges.

         To bypass auto-detection, prefer the more explicit
         ``Graph([V, E], format='vertices_and_edges')``.

      #. ``Graph(list_of_edges)`` -- return a graph with a given list of edges
         (see documentation of
         :meth:`~sage.graphs.generic_graph.GenericGraph.add_edges`).

         To bypass auto-detection, prefer the more explicit
         ``Graph(L, format='list_of_edges')``.

      #. ``Graph({1: [2, 3, 4], 3: [4]})`` -- return a graph by associating to
         each vertex the list of its neighbors.

         To bypass auto-detection, prefer the more explicit
         ``Graph(D, format='dict_of_lists')``.

      #. ``Graph({1: {2: 'a', 3:'b'} ,3:{2:'c'}})`` -- return a graph by
         associating a list of neighbors to each vertex and providing its edge
         label.

         To bypass auto-detection, prefer the more explicit
         ``Graph(D, format='dict_of_dicts')``.

         For graphs with multiple edges, you can provide a list of labels
         instead, e.g.: ``Graph({1: {2: ['a1', 'a2'], 3:['b']} ,3:{2:['c']}})``.

      #. ``Graph(a_symmetric_matrix)`` -- return a graph with given (weighted)
         adjacency matrix (see documentation of
         :meth:`~sage.graphs.generic_graph.GenericGraph.adjacency_matrix`).

         To bypass auto-detection, prefer the more explicit ``Graph(M,
         format='adjacency_matrix')``. To take weights into account, use
         ``format='weighted_adjacency_matrix'`` instead.

      #. ``Graph(a_nonsymmetric_matrix)`` -- return a graph with given incidence
         matrix (see documentation of
         :meth:`~sage.graphs.generic_graph.GenericGraph.incidence_matrix`).

         To bypass auto-detection, prefer the more explicit
         ``Graph(M, format='incidence_matrix')``.

      #. ``Graph([V, f])`` -- return a graph from a vertex set ``V`` and a
         *symmetric* function ``f``. The graph contains an edge `u,v` whenever
         ``f(u,v)`` is ``True``.. Example: ``Graph([ [1..10], lambda x,y:
         abs(x-y).is_square()])``

      #. ``Graph(':I`ES@obGkqegW~')`` -- return a graph from a graph6 or sparse6
         string (see documentation of :meth:`graph6_string` or
         :meth:`sparse6_string`).

      #. ``Graph(a_seidel_matrix, format='seidel_adjacency_matrix')`` -- return
         a graph with a given Seidel adjacency matrix (see documentation of
         :meth:`seidel_adjacency_matrix`).

      #. ``Graph(another_graph)`` -- return a graph from a Sage (di)graph,
         `pygraphviz <https://pygraphviz.github.io/>`__ graph, `NetworkX
         <https://networkx.github.io/>`__ graph, or `igraph
         <http://igraph.org/python/>`__ graph.

    - ``pos`` -- a positioning dictionary (cf. documentation of
      :meth:`~sage.graphs.generic_graph.GenericGraph.layout`). For example, to
      draw 4 vertices on a square::

         {0: [-1,-1],
          1: [ 1,-1],
          2: [ 1, 1],
          3: [-1, 1]}

    - ``name`` -- (must be an explicitly named parameter, i.e.,
       ``name="complete")`` gives the graph a name

    - ``loops`` -- boolean (default: ``None``); whether to allow loops (ignored
       if data is an instance of the ``Graph`` class)

    - ``multiedges`` -- boolean (default: ``None``); whether to allow multiple
       edges (ignored if data is an instance of the ``Graph`` class).

    - ``weighted`` -- boolean (default: ``None``); whether graph thinks of
      itself as weighted or not. See
      :meth:`~sage.graphs.generic_graph.GenericGraph.weighted`.

    - ``format`` -- if set to ``None`` (default), :class:`Graph` tries to guess
      input's format. To avoid this possibly time-consuming step, one of the
      following values can be specified (see description above): ``"int"``,
      ``"graph6"``, ``"sparse6"``, ``"rule"``, ``"list_of_edges"``,
      ``"dict_of_lists"``, ``"dict_of_dicts"``, ``"adjacency_matrix"``,
      ``"weighted_adjacency_matrix"``, ``"seidel_adjacency_matrix"``,
      ``"incidence_matrix"``, ``"NX"``, ``"igraph"``.

    - ``sparse`` -- boolean (default: ``True``); ``sparse=True`` is an alias for
      ``data_structure="sparse"``, and ``sparse=False`` is an alias for
      ``data_structure="dense"``.

    - ``data_structure`` -- one of the following (for more information, see
      :mod:`~sage.graphs.base.overview`)

       * ``"dense"`` -- selects the :mod:`~sage.graphs.base.dense_graph`
         backend.

       * ``"sparse"`` -- selects the :mod:`~sage.graphs.base.sparse_graph`
         backend.

       * ``"static_sparse"`` -- selects the
         :mod:`~sage.graphs.base.static_sparse_backend` (this backend is faster
         than the sparse backend and smaller in memory, and it is immutable, so
         that the resulting graphs can be used as dictionary keys).

    - ``immutable`` -- boolean (default: ``False``); whether to create a
      immutable graph. Note that ``immutable=True`` is actually a shortcut for
      ``data_structure='static_sparse'``. Set to ``False`` by default.

    - ``vertex_labels`` -- boolean (default: ``True``); whether to allow any
      object as a vertex (slower), or only the integers `0,...,n-1`, where `n`
      is the number of vertices.

    - ``convert_empty_dict_labels_to_None`` -- this arguments sets the default
       edge labels used by NetworkX (empty dictionaries) to be replaced by
       ``None``, the default Sage edge label. It is set to ``True`` iff a
       NetworkX graph is on the input.

    EXAMPLES:

    We illustrate the first seven input formats (the other two involve packages
    that are currently not standard in Sage):

    #. An integer giving the number of vertices::

        sage: g = Graph(5); g
        Graph on 5 vertices
        sage: g.vertices()
        [0, 1, 2, 3, 4]
        sage: g.edges()
        []

    #. A dictionary of dictionaries::

        sage: g = Graph({0:{1:'x',2:'z',3:'a'}, 2:{5:'out'}}); g
        Graph on 5 vertices

       The labels ('x', 'z', 'a', 'out') are labels for edges. For example,
       'out' is the label for the edge on 2 and 5. Labels can be used as
       weights, if all the labels share some common parent.::

        sage: a,b,c,d,e,f = sorted(SymmetricGroup(3))
        sage: Graph({b:{d:'c',e:'p'}, c:{d:'p',e:'c'}})
        Graph on 4 vertices

    #. A dictionary of lists::

        sage: g = Graph({0:[1,2,3], 2:[4]}); g
        Graph on 5 vertices

    #. A list of vertices and a function describing adjacencies. Note that the
       list of vertices and the function must be enclosed in a list (i.e., [list
       of vertices, function]).

       Construct the Paley graph over GF(13).::

          sage: g=Graph([GF(13), lambda i,j: i!=j and (i-j).is_square()])
          sage: g.vertices()
          [0, 1, 2, 3, 4, 5, 6, 7, 8, 9, 10, 11, 12]
          sage: g.adjacency_matrix()
          [0 1 0 1 1 0 0 0 0 1 1 0 1]
          [1 0 1 0 1 1 0 0 0 0 1 1 0]
          [0 1 0 1 0 1 1 0 0 0 0 1 1]
          [1 0 1 0 1 0 1 1 0 0 0 0 1]
          [1 1 0 1 0 1 0 1 1 0 0 0 0]
          [0 1 1 0 1 0 1 0 1 1 0 0 0]
          [0 0 1 1 0 1 0 1 0 1 1 0 0]
          [0 0 0 1 1 0 1 0 1 0 1 1 0]
          [0 0 0 0 1 1 0 1 0 1 0 1 1]
          [1 0 0 0 0 1 1 0 1 0 1 0 1]
          [1 1 0 0 0 0 1 1 0 1 0 1 0]
          [0 1 1 0 0 0 0 1 1 0 1 0 1]
          [1 0 1 1 0 0 0 0 1 1 0 1 0]

       Construct the line graph of a complete graph.::

          sage: g=graphs.CompleteGraph(4)
          sage: line_graph=Graph([g.edges(labels=false), \
                 lambda i,j: len(set(i).intersection(set(j)))>0], \
                 loops=False)
          sage: line_graph.vertices()
          [(0, 1), (0, 2), (0, 3), (1, 2), (1, 3), (2, 3)]
          sage: line_graph.adjacency_matrix()
          [0 1 1 1 1 0]
          [1 0 1 1 0 1]
          [1 1 0 0 1 1]
          [1 1 0 0 1 1]
          [1 0 1 1 0 1]
          [0 1 1 1 1 0]

    #. A graph6 or sparse6 string: Sage automatically recognizes whether a
       string is in graph6 or sparse6 format::

           sage: s = ':I`AKGsaOs`cI]Gb~'
           sage: Graph(s,sparse=True)
           Looped multi-graph on 10 vertices

       ::

           sage: G = Graph('G?????')
           sage: G = Graph("G'?G?C")
           Traceback (most recent call last):
           ...
           RuntimeError: the string seems corrupt: valid characters are
           ?@ABCDEFGHIJKLMNOPQRSTUVWXYZ[\]^_`abcdefghijklmnopqrstuvwxyz{|}~
           sage: G = Graph('G??????')
           Traceback (most recent call last):
           ...
           RuntimeError: the string (G??????) seems corrupt: for n = 8, the string is too long

       ::

          sage: G = Graph(":I'AKGsaOs`cI]Gb~")
          Traceback (most recent call last):
          ...
          RuntimeError: the string seems corrupt: valid characters are
          ?@ABCDEFGHIJKLMNOPQRSTUVWXYZ[\]^_`abcdefghijklmnopqrstuvwxyz{|}~

       There are also list functions to take care of lists of graphs::

           sage: s = ':IgMoqoCUOqeb\n:I`AKGsaOs`cI]Gb~\n:I`EDOAEQ?PccSsge\\N\n'
           sage: graphs_list.from_sparse6(s)
           [Looped multi-graph on 10 vertices, Looped multi-graph on 10 vertices, Looped multi-graph on 10 vertices]

    #. A Sage matrix:
       Note: If format is not specified, then Sage assumes a symmetric square
       matrix is an adjacency matrix, otherwise an incidence matrix.

       - an adjacency matrix::

            sage: M = graphs.PetersenGraph().am(); M
            [0 1 0 0 1 1 0 0 0 0]
            [1 0 1 0 0 0 1 0 0 0]
            [0 1 0 1 0 0 0 1 0 0]
            [0 0 1 0 1 0 0 0 1 0]
            [1 0 0 1 0 0 0 0 0 1]
            [1 0 0 0 0 0 0 1 1 0]
            [0 1 0 0 0 0 0 0 1 1]
            [0 0 1 0 0 1 0 0 0 1]
            [0 0 0 1 0 1 1 0 0 0]
            [0 0 0 0 1 0 1 1 0 0]
            sage: Graph(M)
            Graph on 10 vertices

         ::

            sage: Graph(matrix([[1,2],[2,4]]),loops=True,sparse=True)
            Looped multi-graph on 2 vertices

            sage: M = Matrix([[0,1,-1],[1,0,-1/2],[-1,-1/2,0]]); M
            [   0    1   -1]
            [   1    0 -1/2]
            [  -1 -1/2    0]
            sage: G = Graph(M,sparse=True); G
            Graph on 3 vertices
            sage: G.weighted()
            True

       - an incidence matrix::

            sage: M = Matrix(6, [-1,0,0,0,1, 1,-1,0,0,0, 0,1,-1,0,0, 0,0,1,-1,0, 0,0,0,1,-1, 0,0,0,0,0]); M
            [-1  0  0  0  1]
            [ 1 -1  0  0  0]
            [ 0  1 -1  0  0]
            [ 0  0  1 -1  0]
            [ 0  0  0  1 -1]
            [ 0  0  0  0  0]
            sage: Graph(M)
            Graph on 6 vertices

            sage: Graph(Matrix([[1],[1],[1]]))
            Traceback (most recent call last):
            ...
            ValueError: there must be one or two nonzero entries per column in an incidence matrix, got entries [1, 1, 1] in column 0
            sage: Graph(Matrix([[1],[1],[0]]))
            Graph on 3 vertices

            sage: M = Matrix([[0,1,-1],[1,0,-1],[-1,-1,0]]); M
            [ 0  1 -1]
            [ 1  0 -1]
            [-1 -1  0]
            sage: Graph(M,sparse=True)
            Graph on 3 vertices

            sage: M = Matrix([[0,1,1],[1,0,1],[-1,-1,0]]); M
            [ 0  1  1]
            [ 1  0  1]
            [-1 -1  0]
            sage: Graph(M)
            Traceback (most recent call last):
            ...
            ValueError: there must be one or two nonzero entries per column in an incidence matrix, got entries [1, 1] in column 2

        Check that :trac:`9714` is fixed::

            sage: MA = Matrix([[1,2,0], [0,2,0], [0,0,1]])
            sage: GA = Graph(MA, format='adjacency_matrix')
            sage: MI = GA.incidence_matrix(oriented=False)
            sage: MI
            [2 1 1 0 0 0]
            [0 1 1 2 2 0]
            [0 0 0 0 0 2]
            sage: Graph(MI).edges(labels=None)
            [(0, 0), (0, 1), (0, 1), (1, 1), (1, 1), (2, 2)]

            sage: M = Matrix([[1], [-1]]); M
            [ 1]
            [-1]
            sage: Graph(M).edges()
            [(0, 1, None)]

    #. A Seidel adjacency matrix::

          sage: from sage.combinat.matrices.hadamard_matrix import \
          ....:  regular_symmetric_hadamard_matrix_with_constant_diagonal as rshcd
          sage: m=rshcd(16,1)- matrix.identity(16)
          sage: Graph(m,format="seidel_adjacency_matrix").is_strongly_regular(parameters=True)
          (16, 6, 2, 2)

    #. List of edges, or labelled edges::

          sage: g = Graph([(1,3),(3,8),(5,2)])
          sage: g
          Graph on 5 vertices

          sage: g = Graph([(1,2,"Peace"),(7,-9,"and"),(77,2, "Love")])
          sage: g
          Graph on 5 vertices
          sage: g = Graph([(0, 2, '0'), (0, 2, '1'), (3, 3, '2')], loops=True, multiedges=True)
          sage: g.loops()
          [(3, 3, '2')]

    #. A NetworkX MultiGraph::

          sage: import networkx
          sage: g = networkx.MultiGraph({0:[1,2,3], 2:[4]})
          sage: Graph(g)
          Graph on 5 vertices

    #. A NetworkX graph::

           sage: import networkx
           sage: g = networkx.Graph({0:[1,2,3], 2:[4]})
           sage: DiGraph(g)
           Digraph on 5 vertices

    #. An igraph Graph (see also
       :meth:`~sage.graphs.generic_graph.GenericGraph.igraph_graph`)::

           sage: import igraph                   # optional - python_igraph
           sage: g = igraph.Graph([(0,1),(0,2)]) # optional - python_igraph
           sage: Graph(g)                        # optional - python_igraph
           Graph on 3 vertices

       If ``vertex_labels`` is ``True``, the names of the vertices are given by
       the vertex attribute ``'name'``, if available::

           sage: g = igraph.Graph([(0,1),(0,2)], vertex_attrs={'name':['a','b','c']})  # optional - python_igraph
           sage: Graph(g).vertices()                                                   # optional - python_igraph
           ['a', 'b', 'c']
           sage: g = igraph.Graph([(0,1),(0,2)], vertex_attrs={'label':['a','b','c']}) # optional - python_igraph
           sage: Graph(g).vertices()                                                   # optional - python_igraph
           [0, 1, 2]

       If the igraph Graph has edge attributes, they are used as edge labels::

           sage: g = igraph.Graph([(0,1),(0,2)], edge_attrs={'name':['a','b'], 'weight':[1,3]}) # optional - python_igraph
           sage: Graph(g).edges()                                                               # optional - python_igraph
           [(0, 1, {'name': 'a', 'weight': 1}), (0, 2, {'name': 'b', 'weight': 3})]


    When defining an undirected graph from a function ``f``, it is *very*
    important that ``f`` be symmetric. If it is not, anything can happen::

        sage: f_sym = lambda x,y: abs(x-y) == 1
        sage: f_nonsym = lambda x,y: (x-y) == 1
        sage: G_sym = Graph([[4,6,1,5,3,7,2,0], f_sym])
        sage: G_sym.is_isomorphic(graphs.PathGraph(8))
        True
        sage: G_nonsym = Graph([[4,6,1,5,3,7,2,0], f_nonsym])
        sage: G_nonsym.size()
        4
        sage: G_nonsym.is_isomorphic(G_sym)
        False

    By default, graphs are mutable and can thus not be used as a dictionary
    key::

          sage: G = graphs.PetersenGraph()
          sage: {G:1}[G]
          Traceback (most recent call last):
          ...
          TypeError: This graph is mutable, and thus not hashable. Create an immutable copy by `g.copy(immutable=True)`

    When providing the optional arguments ``data_structure="static_sparse"`` or
    ``immutable=True`` (both mean the same), then an immutable graph results. ::

          sage: G_imm = Graph(G, immutable=True)
          sage: H_imm = Graph(G, data_structure='static_sparse')
          sage: G_imm == H_imm == G
          True
          sage: {G_imm:1}[H_imm]
          1

    TESTS::

        sage: Graph(4, format="HeyHeyHey")
        Traceback (most recent call last):
        ...
        ValueError: Unknown input format 'HeyHeyHey'

        sage: Graph(igraph.Graph(directed=True)) # optional - python_igraph
        Traceback (most recent call last):
        ...
        ValueError: An *undirected* igraph graph was expected. To build an directed graph, call the DiGraph constructor.

        sage: m = matrix([[0, -1], [-1, 0]])
        sage: Graph(m, format="seidel_adjacency_matrix")
        Graph on 2 vertices
        sage: m[0,1] = 1
        sage: Graph(m, format="seidel_adjacency_matrix")
        Traceback (most recent call last):
        ...
        ValueError: the adjacency matrix of a Seidel graph must be symmetric

        sage: m[0,1] = -1; m[1,1] = 1
        sage: Graph(m, format="seidel_adjacency_matrix")
        Traceback (most recent call last):
        ...
        ValueError: the adjacency matrix of a Seidel graph must have 0s on the main diagonal

    From a a list of vertices and a list of edges::

        sage: G = Graph([[1,2,3], [(1,2)]]); G
        Graph on 3 vertices
        sage: G.edges()
        [(1, 2, None)]
    """
    _directed = False

    def __init__(self, data=None, pos=None, loops=None, format=None,
                 weighted=None, implementation='c_graph',
                 data_structure="sparse", vertex_labels=True, name=None,
                 multiedges=None, convert_empty_dict_labels_to_None=None,
                 sparse=True, immutable=False):
        """
        TESTS::

            sage: G = Graph()
            sage: loads(dumps(G)) == G
            True
            sage: a = matrix(2,2,[1,0,0,1])
            sage: Graph(a).adjacency_matrix() == a
            True

            sage: a = matrix(2,2,[2,0,0,1])
            sage: Graph(a,sparse=True).adjacency_matrix() == a
            True

        The positions are copied when the graph is built from another graph ::

            sage: g = graphs.PetersenGraph()
            sage: h = Graph(g)
            sage: g.get_pos() == h.get_pos()
            True

        The position dictionary is not the input one (:trac:`22424`)::

            sage: my_pos = {0:(0,0), 1:(1,1)}
            sage: G = Graph([[0,1], [(0,1)]], pos=my_pos)
            sage: my_pos == G._pos
            True
            sage: my_pos is G._pos
            False

        Or from a DiGraph ::

            sage: d = DiGraph(g)
            sage: h = Graph(d)
            sage: g.get_pos() == h.get_pos()
            True

        Loops are not counted as multiedges (see :trac:`11693`) and edges are
        not counted twice ::

            sage: Graph({1:[1]}).num_edges()
            1
            sage: Graph({1:[2,2]}).num_edges()
            2

        An empty list or dictionary defines a simple graph
        (:trac:`10441` and :trac:`12910`)::

            sage: Graph([])
            Graph on 0 vertices
            sage: Graph({})
            Graph on 0 vertices
            sage: # not "Multi-graph on 0 vertices"

        Verify that the int format works as expected (:trac:`12557`)::

            sage: Graph(2).adjacency_matrix()
            [0 0]
            [0 0]
            sage: Graph(3) == Graph(3,format='int')
            True

        Problem with weighted adjacency matrix (:trac:`13919`)::

            sage: B = {0:{1:2,2:5,3:4},1:{2:2,4:7},2:{3:1,4:4,5:3},3:{5:4},4:{5:1,6:5},5:{6:7}}
            sage: grafo3 = Graph(B,weighted=True)
            sage: matad = grafo3.weighted_adjacency_matrix()
            sage: grafo4 = Graph(matad,format = "adjacency_matrix", weighted=True)
            sage: grafo4.shortest_path(0,6,by_weight=True)
            [0, 1, 2, 5, 4, 6]

        Graphs returned when setting ``immutable=False`` are mutable::

            sage: g = graphs.PetersenGraph()
            sage: g = Graph(g.edges(),immutable=False)
            sage: g.add_edge("Hey", "Heyyyyyyy")

        And their name is set::

            sage: g = graphs.PetersenGraph()
            sage: Graph(g, immutable=True)
            Petersen graph: Graph on 10 vertices

        Check error messages for graphs built from incidence matrices (see
        :trac:`18440`)::

            sage: Graph(matrix([[-1, 1, 0],[1, 0, 0]]))
            Traceback (most recent call last):
            ...
<<<<<<< HEAD
            ValueError: Column 1 of the (oriented) incidence matrix contains
            only one nonzero value
            sage: Graph(matrix([[1,1], [1,1], [1,0]]))
            Traceback (most recent call last):
            ...
            ValueError: There must be one or two nonzero entries per column in an incidence matrix. Got entries [1, 1, 1] in column 0
            sage: Graph(matrix([[3,1,1], [0,1,1]]))
=======
            ValueError: column 1 of the (oriented) incidence matrix contains only one nonzero value
            sage: Graph(matrix([[1,1],[1,1],[1,0]]))
            Traceback (most recent call last):
            ...
            ValueError: there must be one or two nonzero entries per column in an incidence matrix, got entries [1, 1, 1] in column 0
            sage: Graph(matrix([[3,1,1],[0,1,1]]))
>>>>>>> 62403cd2
            Traceback (most recent call last):
            ...
            ValueError: each column of a non-oriented incidence matrix must sum to 2, but column 0 does not
        """
        GenericGraph.__init__(self)

        from sage.structure.element import is_Matrix

        if sparse is False:
            if data_structure != "sparse":
                raise ValueError("The 'sparse' argument is an alias for "
                                 "'data_structure'. Please do not define both.")
            data_structure = "dense"

        # Choice of the backend

        if implementation != 'c_graph':
            deprecation(18375,"The 'implementation' keyword is deprecated, "
                        "and the graphs has been stored as a 'c_graph'")

        if multiedges or weighted:
            if data_structure == "dense":
                raise RuntimeError("Multiedge and weighted c_graphs must be sparse.")
        if immutable:
            data_structure = 'static_sparse'

        # If the data structure is static_sparse, we first build a graph
        # using the sparse data structure, then reencode the resulting graph
        # as a static sparse graph.
        from sage.graphs.base.sparse_graph import SparseGraphBackend
        from sage.graphs.base.dense_graph import DenseGraphBackend
        if data_structure in ["sparse", "static_sparse"]:
            CGB = SparseGraphBackend
        elif data_structure == "dense":
            CGB = DenseGraphBackend
        else:
            raise ValueError("data_structure must be equal to 'sparse', "
                             "'static_sparse' or 'dense'")
        self._backend = CGB(0, directed=False)

        if format is None and isinstance(data, str):
            if data.startswith(">>graph6<<"):
                data = data[10:]
                format = 'graph6'
            elif data.startswith(">>sparse6<<"):
                data = data[11:]
                format = 'sparse6'
            elif data[0] == ':':
                format = 'sparse6'
            else:
                format = 'graph6'
        if format is None and is_Matrix(data):
            if data.is_symmetric():
                format = 'adjacency_matrix'
            else:
                format = 'incidence_matrix'
        if format is None and isinstance(data, Graph):
            format = 'Graph'
        from sage.graphs.all import DiGraph
        if format is None and isinstance(data, DiGraph):
            data = data.to_undirected()
            format = 'Graph'
        if (format is None         and
            isinstance(data, list) and
            len(data) >= 2         and
            callable(data[1])):
            format = 'rule'

        if (format is None            and
            isinstance(data, list)    and
            len(data) == 2            and
            isinstance(data[0], list) and # a list of two lists, the second of
            isinstance(data[1], list) and # which contains iterables (the edges)
            (not data[1] or callable(getattr(data[1][0], "__iter__", None)))):
            format = "vertices_and_edges"

        if format is None and isinstance(data, dict):
            if not data:
                format = 'dict_of_dicts'
            else:
                val = next(iter(data.values()))
                if isinstance(val, list):
                    format = 'dict_of_lists'
                elif isinstance(val, dict):
                    format = 'dict_of_dicts'
        if format is None and hasattr(data, 'adj'):
            import networkx
            if isinstance(data, (networkx.DiGraph, networkx.MultiDiGraph)):
                data = data.to_undirected()
            elif isinstance(data, (networkx.Graph, networkx.MultiGraph)):
                format = 'NX'

        if (format is None          and
            hasattr(data, 'vcount') and
            hasattr(data, 'get_edgelist')):
            try:
                import igraph
            except ImportError:
                raise ImportError("The data seems to be a igraph object, but "+
                                  "igraph is not installed in Sage. To install "+
                                  "it, run 'sage -i python_igraph'")
            if format is None and isinstance(data, igraph.Graph):
                format = 'igraph'
        if format is None and isinstance(data, (int, Integer)):
            format = 'int'
        if format is None and data is None:
            format = 'int'
            data = 0

        # Input is a list of edges
        if format is None and isinstance(data, list):
            format = "list_of_edges"
            if weighted is None:
                weighted = False

        if format is None:
            raise ValueError("This input cannot be turned into a graph")

        if format == 'weighted_adjacency_matrix':
            if weighted is False:
                raise ValueError("Format was weighted_adjacency_matrix but weighted was False.")
            if weighted   is None: weighted   = True
            if multiedges is None: multiedges = False
            format = 'adjacency_matrix'

        # At this point, 'format' has been set. We build the graph

        if format == 'graph6':
            if weighted   is None: weighted   = False
            self.allow_loops(loops if loops else False, check=False)
            self.allow_multiple_edges(multiedges if multiedges else False, check=False)
            from .graph_input import from_graph6
            from_graph6(self, data)

        elif format == 'sparse6':
            if weighted   is None: weighted   = False
            self.allow_loops(False if loops is False else True, check=False)
            self.allow_multiple_edges(False if multiedges is False else True, check=False)
            from .graph_input import from_sparse6
            from_sparse6(self, data)

        elif format == 'adjacency_matrix':
            from .graph_input import from_adjacency_matrix
            from_adjacency_matrix(self, data, loops=loops, multiedges=multiedges, weighted=weighted)

        elif format == 'incidence_matrix':
            from .graph_input import from_incidence_matrix
            from_incidence_matrix(self, data, loops=loops, multiedges=multiedges, weighted=weighted)

        elif format == 'seidel_adjacency_matrix':
            multiedges = False
            weighted = False
            loops = False
            self.allow_loops(False)
            self.allow_multiple_edges(False)
            from .graph_input import from_seidel_adjacency_matrix
            from_seidel_adjacency_matrix(self, data)
        elif format == 'Graph':
            if loops is None:      loops      = data.allows_loops()
            if multiedges is None: multiedges = data.allows_multiple_edges()
            if weighted is None:   weighted   = data.weighted()
            self.allow_loops(loops, check=False)
            self.allow_multiple_edges(multiedges, check=False)
            if data.get_pos() is not None:
                pos = data.get_pos()
            self.name(data.name())
            self.add_vertices(data.vertex_iterator())
            self.add_edges(data.edge_iterator(), loops=loops)
        elif format == 'NX':
            if convert_empty_dict_labels_to_None is not False:
                r = lambda x: None if x=={} else x
            else:
                r = lambda x: x
            if weighted is None:
                if isinstance(data, networkx.Graph):
                    weighted = False
                    if multiedges is None:
                        multiedges = False
                    if loops is None:
                        loops = False
                else:
                    weighted = True
                    if multiedges is None:
                        multiedges = True
                    if loops is None:
                        loops = True
            self.allow_loops(loops, check=False)
            self.allow_multiple_edges(multiedges, check=False)
            self.add_vertices(data.nodes())
            self.add_edges((u,v,r(l)) for u,v,l in data.edges(data=True))
        elif format == 'igraph':
            if data.is_directed():
                raise ValueError("An *undirected* igraph graph was expected. "+
                                 "To build an directed graph, call the DiGraph "+
                                 "constructor.")

            self.add_vertices(range(data.vcount()))
            self.add_edges((e.source, e.target, e.attributes()) for e in data.es())

            if vertex_labels and 'name' in data.vertex_attributes():
                vs = data.vs()
                self.relabel({v:vs[v]['name'] for v in self})

        elif format == 'rule':
            f = data[1]
            verts = data[0]
            if loops is None: loops = any(f(v,v) for v in verts)
            if weighted is None: weighted = False
            self.allow_loops(loops, check=False)
            self.allow_multiple_edges(True if multiedges else False, check=False)
            from itertools import combinations
            self.add_vertices(verts)
            self.add_edges(e for e in combinations(verts,2) if f(*e))
            if loops:
                self.add_edges((v,v) for v in verts if f(v,v))

        elif format == "vertices_and_edges":
            self.allow_multiple_edges(bool(multiedges), check=False)
            self.allow_loops(bool(loops), check=False)
            self.add_vertices(data[0])
            self.add_edges(data[1])

        elif format == 'dict_of_dicts':
            from .graph_input import from_dict_of_dicts
            from_dict_of_dicts(self, data, loops=loops, multiedges=multiedges, weighted=weighted,
                               convert_empty_dict_labels_to_None = False if convert_empty_dict_labels_to_None is None else convert_empty_dict_labels_to_None)

        elif format == 'dict_of_lists':
            from .graph_input import from_dict_of_lists
            from_dict_of_lists(self, data, loops=loops, multiedges=multiedges, weighted=weighted)

        elif format == 'int':
            self.allow_loops(loops if loops else False, check=False)
            self.allow_multiple_edges(multiedges if multiedges else False, check=False)
            if data < 0:
                raise ValueError("The number of vertices cannot be strictly negative!")
            if data:
                self.add_vertices(range(data))

        elif format == 'list_of_edges':
            self.allow_multiple_edges(False if multiedges is False else True, check=False)
            self.allow_loops(False if loops is False else True, check=False)
            self.add_edges(data)
            if multiedges is not True and self.has_multiple_edges():
                deprecation(15706, "You created a graph with multiple edges "
                            "from a list. Please set 'multiedges' to 'True' "
                            "when you do so, as in the future the default "
                            "behaviour will be to ignore those edges")
            elif multiedges is None:
                self.allow_multiple_edges(False, check=False)

            if loops is not True and self.has_loops():
                deprecation(15706, "You created a graph with loops from a list. "+
                            "Please set 'loops' to 'True' when you do so, as in "+
                            "the future the default behaviour will be to ignore "+
                            "those edges")
            elif loops is None:
                self.allow_loops(False, check=False)
        else:
            raise ValueError("Unknown input format '{}'".format(format))

        if weighted   is None: weighted   = False
        self._weighted = getattr(self, '_weighted', weighted)

        self._pos = copy(pos)

        if format != 'Graph' or name is not None:
            self.name(name)

        if data_structure == "static_sparse":
            from sage.graphs.base.static_sparse_backend import StaticSparseBackend
            ib = StaticSparseBackend(self,
                                     loops = self.allows_loops(),
                                     multiedges = self.allows_multiple_edges())
            self._backend = ib
            self._immutable = True

    ### Formats

    @doc_index("Basic methods")
    def graph6_string(self):
        r"""
        Return the graph6 representation of the graph as an ASCII string.

        This is only valid for simple (no loops, no multiple edges) graphs
        on at most `2^{18}-1=262143` vertices.

        .. NOTE::

            As the graph6 format only handles graphs with vertex set
            `\{0,...,n-1\}`, a :meth:`relabelled copy
            <sage.graphs.generic_graph.GenericGraph.relabel>` will
            be encoded, if necessary.

        .. SEEALSO::

            * :meth:`~sage.graphs.digraph.DiGraph.dig6_string` --
              a similar string format for directed graphs

        EXAMPLES::

            sage: G = graphs.KrackhardtKiteGraph()
            sage: G.graph6_string()
            'IvUqwK@?G'

        TESTS::

            sage: Graph().graph6_string()
            '?'
        """
        n = self.order()
        if n > 262143:
            raise ValueError('graph6 format supports graphs on 0 to 262143 vertices only.')
        elif self.has_loops() or self.has_multiple_edges():
            raise ValueError('graph6 format supports only simple graphs (no loops, no multiple edges)')
        else:
            return generic_graph_pyx.small_integer_to_graph6(n) + generic_graph_pyx.binary_string_to_graph6(self._bit_vector())

    @doc_index("Basic methods")
    def sparse6_string(self):
        r"""
        Return the sparse6 representation of the graph as an ASCII string.

        Only valid for undirected graphs on 0 to 262143 vertices, but loops
        and multiple edges are permitted.

        .. NOTE::

            As the sparse6 format only handles graphs whose vertex set is
            `\{0,...,n-1\}`, a :meth:`relabelled copy
            <sage.graphs.generic_graph.GenericGraph.relabel>` of your graph will
            be encoded if necessary.

        EXAMPLES::

            sage: G = graphs.BullGraph()
            sage: G.sparse6_string()
            ':Da@en'

        ::

            sage: G = Graph(loops=True, multiedges=True, data_structure="sparse")
            sage: Graph(':?', data_structure="sparse") == G
            True

        TESTS::

            sage: G = Graph()
            sage: G.sparse6_string()
            ':?'

        Check that :trac:`18445` is fixed::

            sage: Graph(graphs.KneserGraph(5,2).sparse6_string()).size()
            15

        Graphs with 1 vertex are correctly handled (:trac:`24923`)::

            sage: Graph([(0, 0)], loops=True).sparse6_string()
            ':@^'
            sage: G = Graph(_)
            sage: G.order(), G.size()
            (1, 1)
            sage: Graph([(0, 0), (0, 0)], loops=True, multiedges=True).sparse6_string()
            ':@N'
            sage: H = Graph(_)
            sage: H.order(), H.size()
            (1, 2)
        """
        n = self.order()
        if not n:
            return ':?'
        if n > 262143:
            raise ValueError('sparse6 format supports graphs on 0 to 262143 vertices only.')
        if n == 1:
            s = '0' * self.size()
        else:
            v_to_int = {v:i for i,v in enumerate(self)}
            edges = [sorted((v_to_int[u], v_to_int[v])) for u,v in self.edge_iterator(labels=False)]
            edges.sort(key=lambda e: (e[1], e[0])) # reverse lexicographic order

            # encode bit vector
            k = int((ZZ(n) - 1).nbits())
            v = 0
            i = 0
            m = 0
            s = ''
            while m < len(edges):
                if edges[m][1] > v + 1:
                    sp = generic_graph_pyx.int_to_binary_string(edges[m][1])
                    sp = '0'*(k-len(sp)) + sp
                    s += '1' + sp
                    v = edges[m][1]
                elif edges[m][1] == v + 1:
                    sp = generic_graph_pyx.int_to_binary_string(edges[m][0])
                    sp = '0'*(k-len(sp)) + sp
                    s += '1' + sp
                    v += 1
                    m += 1
                else:
                    sp = generic_graph_pyx.int_to_binary_string(edges[m][0])
                    sp = '0'*(k-len(sp)) + sp
                    s += '0' + sp
                    m += 1

        # encode s as a 6-string, as in R(x), but padding with 1's
        # pad on the right to make a multiple of 6
        s = s + ( '1' * ((6 - len(s))%6) )

        # split into groups of 6, and convert numbers to decimal, adding 63
        six_bits = ''
        for i in range(0, len(s), 6):
            six_bits += chr( int( s[i:i+6], 2) + 63 )
        return ':' + generic_graph_pyx.small_integer_to_graph6(n) + six_bits

    ### Attributes

    @doc_index("Basic methods")
    def is_directed(self):
        """
        Since graph is undirected, returns False.

        EXAMPLES::

            sage: Graph().is_directed()
            False
        """
        return False


    @doc_index("Connectivity, orientations, trees")
    def spanning_trees(self):
        """
        Returns a list of all spanning trees.

        If the graph is disconnected, returns the empty list.

        Uses the Read-Tarjan backtracking algorithm [RT75]_.

        EXAMPLES::

            sage: G = Graph([(1,2),(1,2),(1,3),(1,3),(2,3),(1,4)], multiedges=True)
            sage: len(G.spanning_trees())
            8
            sage: G.spanning_trees_count()
            8
            sage: G = Graph([(1,2),(2,3),(3,1),(3,4),(4,5),(4,5),(4,6)], multiedges=True)
            sage: len(G.spanning_trees())
            6
            sage: G.spanning_trees_count()
            6

        .. SEEALSO::

            - :meth:`~sage.graphs.generic_graph.GenericGraph.spanning_trees_count`
              -- counts the number of spanning trees.

            - :meth:`~sage.graphs.graph.Graph.random_spanning_tree`
              -- returns a random spanning tree.

        TESTS:

        Works with looped graphs::

            sage: g = Graph({i:[i,(i+1)%6] for i in range(6)})
            sage: g.spanning_trees()
            [Graph on 6 vertices,
             Graph on 6 vertices,
             Graph on 6 vertices,
             Graph on 6 vertices,
             Graph on 6 vertices,
             Graph on 6 vertices]

        REFERENCES:

        .. [RT75] Read, R. C. and Tarjan, R. E.
          Bounds on Backtrack Algorithms for Listing Cycles, Paths, and Spanning Trees
          Networks, Volume 5 (1975), numer 3, pages 237-252.
        """

        def _recursive_spanning_trees(G, forest):
            """
            Returns all the spanning trees of G containing forest
            """
            if not G.is_connected():
                return []

            if G.size() == forest.size():
                return [forest.copy()]
            else:
                # Pick an edge e from G-forest
                for e in G.edge_iterator(labels=False):
                    if not forest.has_edge(e):
                        break

                # 1) Recursive call with e removed from G
                G.delete_edge(e)
                trees = _recursive_spanning_trees(G, forest)
                G.add_edge(e)

                # 2) Recursive call with e include in forest
                #
                # e=xy links the CC (connected component) of forest containing x
                # with the CC containing y. Any other edge which does that
                # cannot be added to forest anymore, and B is the list of them
                c1 = forest.connected_component_containing_vertex(e[0])
                c2 = forest.connected_component_containing_vertex(e[1])
                G.delete_edge(e)
                B = G.edge_boundary(c1, c2, sort=False)
                G.add_edge(e)

                # Actual call
                forest.add_edge(e)
                G.delete_edges(B)
                trees.extend(_recursive_spanning_trees(G, forest))
                G.add_edges(B)
                forest.delete_edge(e)

                return trees

        if self.is_connected() and self.order():
            forest = Graph()
            forest.add_vertices(self.vertex_iterator())
            forest.add_edges(self.bridges())
            return _recursive_spanning_trees(Graph(self, immutable=False, loops=False), forest)
        else:
            return []

    ### Properties
    @doc_index("Graph properties")
    def is_tree(self, certificate=False, output='vertex'):
        r"""
        Tests if the graph is a tree

        The empty graph is defined to be not a tree.

        INPUT:

        - ``certificate`` -- boolean (default: ``False``); whether to return a
          certificate. The method only returns boolean answers when
          ``certificate = False`` (default). When it is set to ``True``, it
          either answers ``(True, None)`` when the graph is a tree or ``(False,
          cycle)`` when it contains a cycle. It returns ``(False, None)`` when
          the graph is empty or not connected.

        - ``output`` -- either ``'vertex'`` (default) or ``'edge'``; whether the
          certificate is given as a list of vertices (``output = 'vertex'``) or
          a list of edges (``output = 'edge'``).

        When the certificate cycle is given as a list of edges, the edges are
        given as `(v_i, v_{i+1}, l)` where `v_1, v_2, \dots, v_n` are the
        vertices of the cycles (in their cyclic order).

        EXAMPLES::

            sage: all(T.is_tree() for T in graphs.trees(15))
            True

        With certificates::

            sage: g = graphs.RandomTree(30)
            sage: g.is_tree(certificate=True)
            (True, None)
            sage: g.add_edge(10,-1)
            sage: g.add_edge(11,-1)
            sage: isit, cycle = g.is_tree(certificate=True)
            sage: isit
            False
            sage: -1 in cycle
            True

        One can also ask for the certificate as a list of edges::

            sage: g = graphs.CycleGraph(4)
            sage: g.is_tree(certificate=True, output='edge')
            (False, [(3, 2, None), (2, 1, None), (1, 0, None), (0, 3, None)])

        This is useful for graphs with multiple edges::

            sage: G = Graph([(1, 2, 'a'), (1, 2, 'b')], multiedges=True)
            sage: G.is_tree(certificate=True)
            (False, [1, 2])
            sage: G.is_tree(certificate=True, output='edge')
            (False, [(1, 2, 'a'), (2, 1, 'b')])

        TESTS:

        :trac:`14434` is fixed::

            sage: g = Graph({0:[1,4,5],3:[4,8,9],4:[9],5:[7,8],7:[9]})
            sage: _,cycle = g.is_tree(certificate=True)
            sage: g.size()
            10
            sage: g.add_cycle(cycle)
            sage: g.size()
            10

        The empty graph::

            sage: graphs.EmptyGraph().is_tree()
            False
            sage: graphs.EmptyGraph().is_tree(certificate=True)
            (False, None)

        :trac:`22912` is fixed::

            sage: G = Graph([(0,0), (0,1)], loops=True)
            sage: G.is_tree(certificate=True)
            (False, [0])
            sage: G.is_tree(certificate=True, output='edge')
            (False, [(0, 0, None)])
        """
        if not output in ['vertex', 'edge']:
            raise ValueError('output must be either vertex or edge')

        if not self.order() or not self.is_connected():
            return (False, None) if certificate else False

        if certificate:
            if self.order() == self.size() + 1:
                return (True, None)

            if self.allows_loops():
                L = self.loop_edges() if output == 'edge' else self.loop_vertices()
                if L:
                    return False, L[:1]

            if self.has_multiple_edges():
                if output == 'vertex':
                    return (False, list(self.multiple_edges(sort=True)[0][:2]))
                edge1, edge2 = self.multiple_edges(sort=True)[:2]
                if edge1[0] != edge2[0]:
                    return (False, [edge1, edge2])
                return (False, [edge1, (edge2[1], edge2[0], edge2[2])])

            if output == 'edge':
                if self.allows_multiple_edges():
                    def vertices_to_edges(x):
                        return [(u[0], u[1], self.edge_label(u[0], u[1])[0])
                                for u in zip(x, x[1:] + [x[0]])]
                else:
                    def vertices_to_edges(x):
                        return [(u[0], u[1], self.edge_label(u[0], u[1]))
                                for u in zip(x, x[1:] + [x[0]])]

            # This code is a depth-first search that looks for a cycle in the
            # graph. We *know* it exists as there are too many edges around.
            seen = {}
            u = next(self.vertex_iterator())
            seen[u] = u
            stack = [(u, v) for v in self.neighbor_iterator(u)]
            while stack:
                u, v = stack.pop()
                if v in seen:
                    continue
                for w in self.neighbor_iterator(v):
                    if u == w:
                        continue
                    elif w in seen:
                        cycle = [w, v]
                        while u != w:
                            cycle.append(u)
                            u = seen[u]
                        cycle.reverse()
                        if output == 'vertex':
                            return (False, cycle)
                        return (False, vertices_to_edges(cycle))
                    else:
                        stack.append((v, w))
                seen[v] = u

        else:
            return self.order() == self.size() + 1

    @doc_index("Graph properties")
    def is_forest(self, certificate=False, output='vertex'):
        """
        Tests if the graph is a forest, i.e. a disjoint union of trees.

        INPUT:

        - ``certificate`` -- boolean (default: ``False``); whether to return a
          certificate. The method only returns boolean answers when
          ``certificate = False`` (default). When it is set to ``True``, it
          either answers ``(True, None)`` when the graph is a forest or
          ``(False, cycle)`` when it contains a cycle.

        - ``output`` -- either ``'vertex'`` (default) or ``'edge'``; whether the
          certificate is given as a list of vertices (``output = 'vertex'``) or
          a list of edges (``output = 'edge'``).

        EXAMPLES::

            sage: seven_acre_wood = sum(graphs.trees(7), Graph())
            sage: seven_acre_wood.is_forest()
            True

        With certificates::

            sage: g = graphs.RandomTree(30)
            sage: g.is_forest(certificate=True)
            (True, None)
            sage: (2*g + graphs.PetersenGraph() + g).is_forest(certificate=True)
            (False, [62, 63, 68, 66, 61])
        """
        connected_components = self.connected_components()
        number_of_connected_components = len(connected_components)
        isit = (self.order() ==
                self.size() + number_of_connected_components)

        if not certificate:
            return isit
        else:
            if isit:
                return (True, None)
            # The graph contains a cycle, and the user wants to see it.

            # No need to copy the graph
            if number_of_connected_components == 1:
                return self.is_tree(certificate=True, output=output)

            # We try to find a cycle in each connected component
            for cc in connected_components:
                isit, cycle = self.subgraph(cc).is_tree(certificate=True, output=output)
                if not isit:
                    return (False, cycle)

    @doc_index("Graph properties")
    def is_cactus(self):
        """
        Check whether the graph is cactus graph.

        A graph is called *cactus graph* if it is connected and every pair of
        simple cycles have at most one common vertex.

        There are other definitions, see the :wikipedia:`Cactus_graph`.

        EXAMPLES::

            sage: g = Graph({1: [2], 2: [3, 4], 3: [4, 5, 6, 7], 8: [3, 5], 9: [6, 7]})
            sage: g.is_cactus()
            True

            sage: c6 = graphs.CycleGraph(6)
            sage: naphthalene = c6 + c6
            sage: naphthalene.is_cactus()  # Not connected
            False
            sage: naphthalene.merge_vertices([0, 6])
            sage: naphthalene.is_cactus()
            True
            sage: naphthalene.merge_vertices([1, 7])
            sage: naphthalene.is_cactus()
            False

        TESTS::

            sage: all(graphs.PathGraph(i).is_cactus() for i in range(5))
            True

            sage: Graph('Fli@?').is_cactus()
            False

        Test a graph that is not outerplanar, see :trac:`24480`::

            sage: graphs.Balaban10Cage().is_cactus()
            False
        """
        self._scream_if_not_simple()

        # Special cases
        if self.order() < 4:
            return True

        # Every cactus graph is outerplanar
        if not self.is_circular_planar():
            return False

        if not self.is_connected():
            return False

        # the number of faces is 1 plus the number of blocks of order > 2
        B = self.blocks_and_cut_vertices()[0]
        return len(self.faces()) == sum(1 for b in B if len(b) > 2) + 1

    @doc_index("Graph properties")
    def is_biconnected(self):
        """
        Test if the graph is biconnected.

        A biconnected graph is a connected graph on two or more vertices that is
        not broken into disconnected pieces by deleting any single vertex.

        .. SEEALSO::

            - :meth:`~sage.graphs.generic_graph.GenericGraph.is_connected`
            - :meth:`~sage.graphs.generic_graph.GenericGraph.blocks_and_cut_vertices`
            - :meth:`~sage.graphs.generic_graph.GenericGraph.blocks_and_cuts_tree`
            - :wikipedia:`Biconnected_graph`

        EXAMPLES::

            sage: G = graphs.PetersenGraph()
            sage: G.is_biconnected()
            True
            sage: G.add_path([0,'a','b'])
            sage: G.is_biconnected()
            False
            sage: G.add_edge('b', 1)
            sage: G.is_biconnected()
            True

        TESTS::

            sage: Graph().is_biconnected()
            False
            sage: Graph(1).is_biconnected()
            False
            sage: graphs.CompleteGraph(2).is_biconnected()
            True
        """
        if self.order() < 2 or not self.is_connected():
            return False
        if self.blocks_and_cut_vertices()[1]:
            return False
        return True

    @doc_index("Graph properties")
    def is_block_graph(self):
        r"""
        Return whether this graph is a block graph.

        A block graph is a connected graph in which every biconnected component
        (block) is a clique.

        .. SEEALSO::

            - :wikipedia:`Block_graph` for more details on these graphs
            - :meth:`~sage.graphs.graph_generators.GraphGenerators.RandomBlockGraph`
              -- generator of random block graphs
            - :meth:`~sage.graphs.generic_graph.GenericGraph.blocks_and_cut_vertices`
            - :meth:`~sage.graphs.generic_graph.GenericGraph.blocks_and_cuts_tree`


        EXAMPLES::

            sage: G = graphs.RandomBlockGraph(6, 2, kmax=4)
            sage: G.is_block_graph()
            True
            sage: from sage.graphs.isgci import graph_classes
            sage: G in graph_classes.Block
            True
            sage: graphs.CompleteGraph(4).is_block_graph()
            True
            sage: graphs.RandomTree(6).is_block_graph()
            True
            sage: graphs.PetersenGraph().is_block_graph()
            False
            sage: Graph(4).is_block_graph()
            False
        """
        if not self.is_connected():
            return False
        if self.is_clique():
            return True

        B,C = self.blocks_and_cut_vertices()
        return all(self.is_clique(vertices=block) for block in B)

    @doc_index("Graph properties")
    def is_cograph(self):
        """
        Check whether the graph is cograph.

        A cograph is defined recursively: the single-vertex graph is
        cograph, complement of cograph is cograph, and disjoint union
        of two cographs is cograph. There are many other
        characterizations, see the :wikipedia:`Cograph`.

        EXAMPLES::

            sage: graphs.HouseXGraph().is_cograph()
            True
            sage: graphs.HouseGraph().is_cograph()
            False

        .. TODO::

            Implement faster recognition algorithm, as for instance
            the linear time recognition algorithm using LexBFS proposed
            in [Bre2008]_.

        TESTS::

            sage: [graphs.PathGraph(i).is_cograph() for i in range(6)]
            [True, True, True, True, False, False]
            sage: graphs.CycleGraph(5).is_cograph()  # Self-complemented
            False
        """
        # A cograph has no 4-vertex path as an induced subgraph.
        # We will first try to "decompose" graph by complements and
        # split to connected components, and use fairly slow
        # subgraph search if that fails.
        self._scream_if_not_simple()
        if self.order() < 4:
            return True
        if self.density()*2 > 1:
            return self.complement().is_cograph()
        if not self.is_connected():
            return all(part.is_cograph() for part in self.connected_components_subgraphs())
        P4 = Graph({0: [1], 1: [2], 2: [3]})
        return self.subgraph_search(P4, induced=True) is None

    @doc_index("Graph properties")
    def is_apex(self):
        r"""
        Test if the graph is apex.

        A graph is apex if it can be made planar by the removal of a single
        vertex. The deleted vertex is called ``an apex`` of the graph, and a
        graph may have more than one apex. For instance, in the minimal
        nonplanar graphs `K_5` or `K_{3,3}`, every vertex is an apex. The apex
        graphs include graphs that are themselves planar, in which case again
        every vertex is an apex. The null graph is also counted as an apex graph
        even though it has no vertex to remove.  If the graph is not connected,
        we say that it is apex if it has at most one non planar connected
        component and that this component is apex.  See the :wikipedia:`Apex_graph`
        for more information.

        .. SEEALSO::

          - :meth:`~Graph.apex_vertices`
          - :meth:`~sage.graphs.generic_graph.GenericGraph.is_planar`

        EXAMPLES:

        `K_5` and `K_{3,3}` are apex graphs, and each of their vertices is an
        apex::

            sage: G = graphs.CompleteGraph(5)
            sage: G.is_apex()
            True
            sage: G = graphs.CompleteBipartiteGraph(3,3)
            sage: G.is_apex()
            True

        The Petersen graph is not apex::

            sage: G = graphs.PetersenGraph()
            sage: G.is_apex()
            False

        A graph is apex if all its connected components are apex, but at most
        one is not planar::

            sage: M = graphs.Grid2dGraph(3,3)
            sage: K5 = graphs.CompleteGraph(5)
            sage: (M+K5).is_apex()
            True
            sage: (M+K5+K5).is_apex()
            False

        TESTS:

        The null graph is apex::

            sage: G = Graph()
            sage: G.is_apex()
            True

        The graph might be mutable or immutable::

            sage: G = Graph(M+K5, immutable=True)
            sage: G.is_apex()
            True
        """
        # Easy cases: null graph, subgraphs of K_5 and K_3,3
        if self.order() <= 5 or ( self.order() <= 6 and self.is_bipartite() ):
            return True

        return len(self.apex_vertices(k=1)) > 0

    @doc_index("Graph properties")
    def apex_vertices(self, k=None):
        r"""
        Return the list of apex vertices.

        A graph is apex if it can be made planar by the removal of a single
        vertex. The deleted vertex is called ``an apex`` of the graph, and a
        graph may have more than one apex. For instance, in the minimal
        nonplanar graphs `K_5` or `K_{3,3}`, every vertex is an apex. The apex
        graphs include graphs that are themselves planar, in which case again
        every vertex is an apex. The null graph is also counted as an apex graph
        even though it has no vertex to remove.  If the graph is not connected,
        we say that it is apex if it has at most one non planar connected
        component and that this component is apex.  See the
        :wikipedia:`Apex_graph` for more information.

        .. SEEALSO::

          - :meth:`~Graph.is_apex`
          - :meth:`~sage.graphs.generic_graph.GenericGraph.is_planar`

        INPUT:

        - ``k`` -- integer (default: ``None``); when set to ``None``, the method
          returns the list of all apex of the graph, possibly empty if the graph
          is not apex. When set to a positive integer, the method ends as soon
          as `k` apex vertices are found.

        OUTPUT:

        By default, the method returns the list of all apex of the graph. When
        parameter ``k`` is set to a positive integer, the returned list is
        bounded to `k` apex vertices.

        EXAMPLES:

        `K_5` and `K_{3,3}` are apex graphs, and each of their vertices is an
        apex::

            sage: G = graphs.CompleteGraph(5)
            sage: G.apex_vertices()
            [0, 1, 2, 3, 4]
            sage: G = graphs.CompleteBipartiteGraph(3,3)
            sage: G.is_apex()
            True
            sage: G.apex_vertices()
            [0, 1, 2, 3, 4, 5]
            sage: G.apex_vertices(k=3)
            [0, 1, 2]

        A `4\\times 4`-grid is apex and each of its vertices is an apex. When
        adding a universal vertex, the resulting graph is apex and the universal
        vertex is the unique apex vertex ::

            sage: G = graphs.Grid2dGraph(4,4)
            sage: G.apex_vertices() == G.vertices()
            True
            sage: G.add_edges([('universal',v) for v in G])
            sage: G.apex_vertices()
            ['universal']

        The Petersen graph is not apex::

            sage: G = graphs.PetersenGraph()
            sage: G.apex_vertices()
            []

        A graph is apex if all its connected components are apex, but at most
        one is not planar::

            sage: M = graphs.Grid2dGraph(3,3)
            sage: K5 = graphs.CompleteGraph(5)
            sage: (M+K5).apex_vertices()
            [9, 10, 11, 12, 13]
            sage: (M+K5+K5).apex_vertices()
            []

        Neighbors of an apex of degree 2 are apex::

            sage: G = graphs.Grid2dGraph(5,5)
            sage: G.add_path([(1,1),'x',(3,3)])
            sage: G.is_planar()
            False
            sage: G.degree('x')
            2
            sage: G.apex_vertices()
            ['x', (2, 2), (3, 3), (1, 1)]


        TESTS:

        The null graph is apex although it has no apex vertex::

            sage: G = Graph()
            sage: G.apex_vertices()
            []

        Parameter ``k`` cannot be a negative integer::

            sage: G.apex_vertices(k=-1)
            Traceback (most recent call last):
            ...
            ValueError: parameter k must be a non negative integer

        The graph might be mutable or immutable::

            sage: G = Graph(M+K5, immutable=True)
            sage: G.apex_vertices()
            [9, 10, 11, 12, 13]
        """
        if k is None:
            k = self.order()
        elif k < 0:
            raise ValueError("parameter k must be a non negative integer")

        # Easy cases: null graph, subgraphs of K_5 and K_3,3
        if self.order() <= 5 or (self.order() <= 6 and self.is_bipartite()):
            return self.vertices()[:k]


        if not self.is_connected():
            # We search for its non planar connected components. If it has more
            # than one such component, the graph is not apex. It is apex if
            # either it has no such component, in which case the graph is
            # planar, or if its unique non planar component is apex.

            P = [H for H in self.connected_components_subgraphs() if not H.is_planar()]
            if not P: # The graph is planar
                return self.vertices()[:k]
            elif len(P) > 1:
                return []
            else:
                # We proceed with the non planar component
                H = Graph(P[0].edges(labels=0), immutable=False, loops=False, multiedges=False) if P[0].is_immutable() else P[0]

        elif self.is_planar():
            # A planar graph is apex.
            return self.vertices()[:k]

        else:
            # We make a basic copy of the graph since we will modify it
            H = Graph(self.edges(labels=0), immutable=False, loops=False, multiedges=False)


        # General case: basic implementation
        #
        # Test for each vertex if its removal makes the graph planar.
        # Obviously, we don't test vertices of degree one. Furthermore, if a
        # vertex of degree 2 is an apex, its neighbors also are. So we start
        # with vertices of degree 2.
        V = {}
        for u in H:
            d = H.degree(u)
            if d > 1:
                if d in V:
                    V[d].append(u)
                else:
                    V[d] = [u]
        apex = set()
        for deg in sorted(V):
            for u in V[deg]:
                if u in apex: # True if neighbor of an apex of degree 2
                    if deg == 2:
                        # We ensure that its neighbors are known apex
                        apex.update(H.neighbor_iterator(u))
                        if len(apex) >= k:
                            return list(apex)[:k]
                    continue

                E = H.edges_incident(u, labels=0)
                H.delete_vertex(u)
                if H.is_planar():
                    apex.add(u)
                    if deg == 2:
                        # The neighbors of an apex of degree 2 also are
                        apex.update(self.neighbor_iterator(u))

                    if len(apex) >= k:
                        return list(apex)[:k]

                H.add_edges(E)

        return list(apex)

    @doc_index("Graph properties")
    def is_overfull(self):
        r"""
        Tests whether the current graph is overfull.

        A graph `G` on `n` vertices and `m` edges is said to be overfull if:

        - `n` is odd

        - It satisfies `2m > (n-1)\Delta(G)`, where `\Delta(G)` denotes the
          maximum degree among all vertices in `G`.

        An overfull graph must have a chromatic index of `\Delta(G)+1`.

        EXAMPLES:

        A complete graph of order `n > 1` is overfull if and only if `n` is
        odd::

            sage: graphs.CompleteGraph(6).is_overfull()
            False
            sage: graphs.CompleteGraph(7).is_overfull()
            True
            sage: graphs.CompleteGraph(1).is_overfull()
            False

        The claw graph is not overfull::

            sage: from sage.graphs.graph_coloring import edge_coloring
            sage: g = graphs.ClawGraph()
            sage: g
            Claw graph: Graph on 4 vertices
            sage: edge_coloring(g, value_only=True)
            3
            sage: g.is_overfull()
            False

        The Holt graph is an example of a overfull graph::

            sage: G = graphs.HoltGraph()
            sage: G.is_overfull()
            True

        Checking that all complete graphs `K_n` for even `0 \leq n \leq 100`
        are not overfull::

            sage: def check_overfull_Kn_even(n):
            ....:     i = 0
            ....:     while i <= n:
            ....:         if graphs.CompleteGraph(i).is_overfull():
            ....:             print("A complete graph of even order cannot be overfull.")
            ....:             return
            ....:         i += 2
            ....:     print("Complete graphs of even order up to %s are not overfull." % n)
            ...
            sage: check_overfull_Kn_even(100)  # long time
            Complete graphs of even order up to 100 are not overfull.

        The null graph, i.e. the graph with no vertices, is not overfull::

            sage: Graph().is_overfull()
            False
            sage: graphs.CompleteGraph(0).is_overfull()
            False

        Checking that all complete graphs `K_n` for odd `1 < n \leq 100`
        are overfull::

            sage: def check_overfull_Kn_odd(n):
            ....:     i = 3
            ....:     while i <= n:
            ....:         if not graphs.CompleteGraph(i).is_overfull():
            ....:             print("A complete graph of odd order > 1 must be overfull.")
            ....:             return
            ....:         i += 2
            ....:     print("Complete graphs of odd order > 1 up to %s are overfull." % n)
            ...
            sage: check_overfull_Kn_odd(100)  # long time
            Complete graphs of odd order > 1 up to 100 are overfull.

        The Petersen Graph, though, is not overfull while
        its chromatic index is `\Delta+1`::

            sage: g = graphs.PetersenGraph()
            sage: g.is_overfull()
            False
            sage: from sage.graphs.graph_coloring import edge_coloring
            sage: max(g.degree()) + 1 ==  edge_coloring(g, value_only=True)
            True
        """
        # # A possible optimized version. But the gain in speed is very little.
        # return bool(self._backend.num_verts() & 1) and (  # odd order n
        #     2 * self._backend.num_edges(self._directed) > #2m > \Delta(G)*(n-1)
        #     max(self.degree()) * (self._backend.num_verts() - 1))
        # unoptimized version
        return (self.order() % 2 == 1) and (
            2 * self.size() > max(self.degree()) * (self.order() - 1))

    @doc_index("Graph properties")
    def is_even_hole_free(self, certificate=False):
        r"""
        Tests whether ``self`` contains an induced even hole.

        A Hole is a cycle of length at least 4 (included). It is said to be even
        (resp. odd) if its length is even (resp. odd).

        Even-hole-free graphs always contain a bisimplicial vertex, which
        ensures that their chromatic number is at most twice their clique number
        [ABCHRS08]_.

        INPUT:

        - ``certificate`` -- boolean (default: ``False``); when ``certificate =
          False``, this method only returns ``True`` or ``False``. If
          ``certificate = True``, the subgraph found is returned instead of
          ``False``.

        EXAMPLES:

        Is the Petersen Graph even-hole-free ::

            sage: g = graphs.PetersenGraph()
            sage: g.is_even_hole_free()
            False

        As any chordal graph is hole-free, interval graphs behave the same way::

            sage: g = graphs.RandomIntervalGraph(20)
            sage: g.is_even_hole_free()
            True

        It is clear, though, that a random Bipartite Graph which is not a forest
        has an even hole::

            sage: g = graphs.RandomBipartite(10, 10, .5)
            sage: g.is_even_hole_free() and not g.is_forest()
            False

        We can check the certificate returned is indeed an even cycle::

            sage: if not g.is_forest():
            ....:    cycle = g.is_even_hole_free(certificate=True)
            ....:    if cycle.order() % 2 == 1:
            ....:        print("Error !")
            ....:    if not cycle.is_isomorphic(
            ....:           graphs.CycleGraph(cycle.order())):
            ....:        print("Error !")
            ...
            sage: print("Everything is Fine !")
            Everything is Fine !

        TESTS:

        Bug reported in :trac:`9925`, and fixed by :trac:`9420`::

            sage: g = Graph(':SiBFGaCEF_@CE`DEGH`CEFGaCDGaCDEHaDEF`CEH`ABCDEF', loops=False, multiedges=False)
            sage: g.is_even_hole_free()
            False
            sage: g.is_even_hole_free(certificate=True)
            Subgraph of (): Graph on 4 vertices

        Making sure there are no other counter-examples around ::

            sage: t = lambda x: (Graph(x).is_forest() or
            ....:       isinstance(Graph(x).is_even_hole_free(certificate=True), Graph))
            sage: all( t(graphs.RandomBipartite(10, 10, .5)) for i in range(100) )
            True

        REFERENCE:

        .. [ABCHRS08] \L. Addario-Berry, M. Chudnovsky, F. Havet, B. Reed, P. Seymour
          Bisimplicial vertices in even-hole-free graphs
          Journal of Combinatorial Theory, Series B
          vol 98, n.6 pp 1119-1164, 2008
        """
        girth = self.girth()

        if girth > self.order():
            start = 4

        elif not girth % 2:
            if not certificate:
                return False
            start = girth

        else:
            start = girth + 1

        from sage.graphs.generators.basic import CycleGraph

        while start <= self.order():

            subgraph = self.subgraph_search(CycleGraph(start), induced=True)

            if subgraph is not None:
                if certificate:
                    return subgraph
                else:
                    return False

            start += 2

        return True

    @doc_index("Graph properties")
    def is_odd_hole_free(self, certificate=False):
        r"""
        Tests whether ``self`` contains an induced odd hole.

        A Hole is a cycle of length at least 4 (included). It is said to be even
        (resp. odd) if its length is even (resp. odd).

        It is interesting to notice that while it is polynomial to check whether
        a graph has an odd hole or an odd antihole [CRST06]_, it is not known
        whether testing for one of these two cases independently is polynomial
        too.

        INPUT:

        - ``certificate`` -- boolean (default: ``False``); when ``certificate =
          False``, this method only returns ``True`` or ``False``. If
          ``certificate = True``, the subgraph found is returned instead of
          ``False``.

        EXAMPLES:

        Is the Petersen Graph odd-hole-free ::

            sage: g = graphs.PetersenGraph()
            sage: g.is_odd_hole_free()
            False

        Which was to be expected, as its girth is 5 ::

            sage: g.girth()
            5

        We can check the certificate returned is indeed a 5-cycle::

            sage: cycle = g.is_odd_hole_free(certificate=True)
            sage: cycle.is_isomorphic(graphs.CycleGraph(5))
            True

        As any chordal graph is hole-free, no interval graph has an odd hole::

            sage: g = graphs.RandomIntervalGraph(20)
            sage: g.is_odd_hole_free()
            True

        REFERENCES:

        .. [CRST06] \M. Chudnovsky, G. Cornuejols, X. Liu, P. Seymour, K. Vuskovic
          Recognizing berge graphs
          Combinatorica vol 25, n 2, pages 143--186
          2005
        """
        girth = self.odd_girth()

        if girth > self.order():
            return True
        if girth == 3:
            start = 5
        else:
            if not certificate:
                return False
            start = girth

        from sage.graphs.generators.basic import CycleGraph

        while start <= self.order():

            subgraph = self.subgraph_search(CycleGraph(start), induced=True)

            if subgraph is not None:
                if certificate:
                    return subgraph
                else:
                    return False

            start += 2

        return True

    @doc_index("Graph properties")
    def is_triangle_free(self, algorithm='bitset'):
        r"""
        Returns whether ``self`` is triangle-free

        INPUT:

        - ``algorithm`` -- (default: ``'bitset'``) specifies the algorithm to
          use among:

          - ``'matrix'`` -- tests if the trace of the adjacency matrix is
            positive.

          - ``'bitset'`` -- encodes adjacencies into bitsets and uses fast
            bitset operations to test if the input graph contains a
            triangle. This method is generally faster than standard matrix
            multiplication.

        EXAMPLES:

        The Petersen Graph is triangle-free::

            sage: g = graphs.PetersenGraph()
            sage: g.is_triangle_free()
            True

        or a complete Bipartite Graph::

            sage: G = graphs.CompleteBipartiteGraph(5,6)
            sage: G.is_triangle_free(algorithm='matrix')
            True
            sage: G.is_triangle_free(algorithm='bitset')
            True

        a tripartite graph, though, contains many triangles::

            sage: G = (3 * graphs.CompleteGraph(5)).complement()
            sage: G.is_triangle_free(algorithm='matrix')
            False
            sage: G.is_triangle_free(algorithm='bitset')
            False

        TESTS:

        Comparison of algorithms::

            sage: for i in range(10): # long time
            ....:     G = graphs.RandomBarabasiAlbert(50,2)
            ....:     bm = G.is_triangle_free(algorithm='matrix')
            ....:     bb = G.is_triangle_free(algorithm='bitset')
            ....:     if bm != bb:
            ....:        print("That's not good!")

        Asking for an unknown algorithm::

            sage: g.is_triangle_free(algorithm='tip top')
            Traceback (most recent call last):
            ...
            ValueError: Algorithm 'tip top' not yet implemented. Please contribute.

        Check the empty graph::

            sage: graphs.EmptyGraph().is_triangle_free()
            True
        """
        if not self.order():
            return True

        if algorithm == 'bitset':
            from sage.data_structures.bitset import Bitset
            N = self.order()
            vertex_to_int = {}
            B = {}
            for i,u in enumerate(self):
                vertex_to_int[u] = i
                B[u] = Bitset(capacity=N)
            # map adjacency to bitsets
            for u,v in self.edge_iterator(labels=None):
                B[u].add(vertex_to_int[v])
                B[v].add(vertex_to_int[u])
            # map lengths 2 paths to bitsets
            BB = Bitset(capacity=N)
            for u in self:
                BB.clear()
                for v in self:
                    if B[u] & B[v]:
                        BB.add(vertex_to_int[v])
                # search for triangles
                if B[u] & BB:
                    return False
            return True

        elif algorithm=='matrix':
            return (self.adjacency_matrix()**3).trace() == 0

        else:
            raise ValueError("Algorithm '%s' not yet implemented. Please contribute." %(algorithm))

    @doc_index("Graph properties")
    def is_split(self):
        r"""
        Returns ``True`` if the graph is a Split graph, ``False`` otherwise.

        A Graph `G` is said to be a split graph if its vertices `V(G)` can be
        partitioned into two sets `K` and `I` such that the vertices of `K`
        induce a complete graph, and those of `I` are an independent set.

        There is a simple test to check whether a graph is a split graph (see,
        for instance, the book "Graph Classes, a survey" [GraphClasses]_ page
        203) :

        Given the degree sequence `d_1 \geq ... \geq d_n` of `G`, a graph is a
        split graph if and only if :

        .. MATH::

            \sum_{i=1}^\omega d_i = \omega (\omega - 1) + \sum_{i=\omega + 1}^nd_i

        where `\omega = max \{i:d_i\geq i-1\}`.


        EXAMPLES:

        Split graphs are, in particular, chordal graphs. Hence, The Petersen
        graph can not be split::

            sage: graphs.PetersenGraph().is_split()
            False

        We can easily build some "random" split graph by creating a complete
        graph, and adding vertices only connected to some random vertices of the
        clique::

            sage: g = graphs.CompleteGraph(10)
            sage: sets = Subsets(Set(range(10)))
            sage: for i in range(10, 25):
            ....:    g.add_edges([(i,k) for k in sets.random_element()])
            sage: g.is_split()
            True

        Another caracterisation of split graph states that a graph is a split
        graph if and only if does not contain the 4-cycle, 5-cycle or `2K_2` as
        an induced subgraph. Hence for the above graph we have::

            sage: forbidden_subgraphs = [graphs.CycleGraph(4), graphs.CycleGraph(5), 2 * graphs.CompleteGraph(2)]
            sage: sum(g.subgraph_search_count(H,induced=True) for H in forbidden_subgraphs)
            0

        REFERENCES:

        .. [GraphClasses] \A. Brandstadt, VB Le and JP Spinrad
          Graph classes: a survey
          SIAM Monographs on Discrete Mathematics and Applications},
          1999
        """
        self._scream_if_not_simple()
        # our degree sequence is numbered from 0 to n-1, so to avoid
        # any mistake, let's fix it :-)
        degree_sequence = [0] + sorted(self.degree(), reverse=True)

        for i, d in enumerate(degree_sequence):
            if d >= i - 1:
                omega = i
            else:
                break

        left = sum(degree_sequence[:omega + 1])
        right = omega * (omega - 1) + sum(degree_sequence[omega + 1:])

        return left == right

    @doc_index("Algorithmically hard stuff")
    def treewidth(self, k=None, certificate=False, algorithm=None):
        r"""
        Computes the tree-width of `G` (and provides a decomposition)

        INPUT:

        - ``k`` -- integer (default: ``None``); indicates the width to be
          considered. When ``k`` is an integer, the method checks that the graph
          has treewidth `\leq k`. If ``k`` is ``None`` (default), the method
          computes the optimal tree-width.

        - ``certificate`` -- boolean (default: ``False``); whether to return the
          tree-decomposition itself.

        - ``algorithm`` -- whether to use ``"sage"`` or ``"tdlib"`` (requires
          the installation of the 'tdlib' package). The default behaviour is to
          use 'tdlib' if it is available, and Sage's own algorithm when it is
          not.

        OUTPUT:

            ``g.treewidth()`` returns the treewidth of ``g``. When ``k`` is
             specified, it returns ``False`` when no tree-decomposition of width
             `\leq k` exists or ``True`` otherwise. When ``certificate=True``,
             the tree-decomposition is also returned.

        ALGORITHM:

            This function virtually explores the graph of all pairs
            ``(vertex_cut,cc)``, where ``vertex_cut`` is a vertex cut of the
            graph of cardinality `\leq k+1`, and ``connected_component`` is a
            connected component of the graph induced by ``G-vertex_cut``.

            We deduce that the pair ``(vertex_cut,cc)`` is feasible with
            tree-width `k` if ``cc`` is empty, or if a vertex ``v`` from
            ``vertex_cut`` can be replaced with a vertex from ``cc``, such that
            the pair ``(vertex_cut+v,cc-v)`` is feasible.

        .. NOTE::

            The implementation would be much faster if ``cc``, the argument of the
            recursive function, was a bitset. It would also be very nice to not copy
            the graph in order to compute connected components, for this is really a
            waste of time.

        .. SEEALSO::

            :meth:`~sage.graphs.graph_decompositions.vertex_separation.path_decomposition`
            computes the pathwidth of a graph. See also the
            :mod:`~sage.graphs.graph_decompositions.vertex_separation` module.

        EXAMPLES:

        The PetersenGraph has treewidth 4::

            sage: graphs.PetersenGraph().treewidth()
            4
            sage: graphs.PetersenGraph().treewidth(certificate=True)
            Tree decomposition: Graph on 6 vertices

        The treewidth of a 2d grid is its smallest side::

            sage: graphs.Grid2dGraph(2,5).treewidth()
            2
            sage: graphs.Grid2dGraph(3,5).treewidth()
            3

        TESTS::

            sage: g = graphs.PathGraph(3)
            sage: g.treewidth()
            1
            sage: g = 2*graphs.PathGraph(3)
            sage: g.treewidth()
            1
            sage: g.treewidth(certificate=True)
            Tree decomposition: Graph on 4 vertices
            sage: g.treewidth(2)
            True
            sage: g.treewidth(1)
            True
            sage: Graph(1).treewidth()
            0
            sage: Graph(0).treewidth()
            -1
            sage: graphs.PetersenGraph().treewidth(k=2)
            False
            sage: graphs.PetersenGraph().treewidth(k=6)
            True
            sage: graphs.PetersenGraph().treewidth(certificate=True).is_tree()
            True
            sage: graphs.PetersenGraph().treewidth(k=3,certificate=True)
            False
            sage: graphs.PetersenGraph().treewidth(k=4,certificate=True)
            Tree decomposition: Graph on 6 vertices

        All edges do appear (:trac:`17893`)::

            sage: from itertools import combinations
            sage: g = graphs.PathGraph(10)
            sage: td = g.treewidth(certificate=True)
            sage: for bag in td:
            ....:    g.delete_edges(list(combinations(bag,2)))
            sage: g.size()
            0

        :trac:`19358`::

            sage: g = Graph()
            sage: for i in range(3):
            ....:     for j in range(2):
            ....:         g.add_path([i,(i,j),(i+1)%3])
            sage: g.treewidth()
            2

        The decomposition is a tree (:trac:`23546`)::

            sage: g = Graph({0:[1,2], 3:[4,5]})
            sage: t = g.treewidth(certificate=True)
            sage: t.is_tree()
            True
            sage: vertices = set()
            sage: for s in t.vertices():
            ....:     vertices = vertices.union(s)
            sage: vertices == set(g.vertices())
            True

        Trivially true::

            sage: graphs.PetersenGraph().treewidth(k=35)
            True
            sage: graphs.PetersenGraph().treewidth(k=35,certificate=True)
            Tree decomposition: Graph on 1 vertex

        Bad input:

            sage: graphs.PetersenGraph().treewidth(k=-3)
            Traceback (most recent call last):
            ...
            ValueError: k(=-3) must be a nonnegative integer
        """
        g = self

        # Check Input
        if algorithm is None or algorithm == 'tdlib':
            try:
                import sage.graphs.graph_decompositions.tdlib as tdlib
                tdlib_found = True
            except ImportError:
                tdlib_found = False

        elif algorithm != "sage":
            raise ValueError("'algorithm' must be equal to 'tdlib', 'sage', or None")

        if algorithm is None and tdlib_found:
            algorithm = 'tdlib'
        else:
            algorithm = 'sage'

        if k is not None and k < 0:
            raise ValueError("k(={}) must be a nonnegative integer".format(k))

        # Stupid cases
        if not g.order():
            if certificate: return Graph()
            elif k is None: return -1
            else:           return True

        if k is not None and k >= g.order() - 1:
            if certificate:
                from sage.sets.set import Set
                return Graph({Set(g.vertices()):[]}, name="Tree decomposition")
            return True

        # TDLIB
        if algorithm == 'tdlib':
            if not tdlib_found:
                from sage.misc.package import PackageNotFoundError
                raise PackageNotFoundError("tdlib")

            T = tdlib.treedecomposition_exact(g, -1 if k is None else k)
            width = tdlib.get_width(T)

            if certificate:
                return T if (k is None or width <= k) else False
            elif k is None:
                return width
            else:
                return width <= k

        # Disconnected cases
        if not g.is_connected():
            if not certificate:
                if k is None:
                    return max(cc.treewidth() for cc in g.connected_components_subgraphs())
                else:
                    return all(cc.treewidth(k) for cc in g.connected_components_subgraphs())
            else:
                T = [cc.treewidth(certificate=True) for cc in g.connected_components_subgraphs()]
                tree = Graph([sum([t.vertices() for t in T],[]), sum([t.edges(labels=False) for t in T],[])],
                                 format='vertices_and_edges', name="Tree decomposition")
                v = next(T[0].vertex_iterator())
                for t in T[1:]:
                    tree.add_edge(next(t.vertex_iterator()),v)
                return tree

        # Forcing k to be defined
        if k is None:
            for i in range(max(0, g.clique_number() - 1, min(g.degree())), g.order()+1):
                ans = g.treewidth(k=i, certificate=certificate)
                if ans:
                    return ans if certificate else i

        # This is the recursion described in the method's documentation. All
        # computations are cached, and depends on the pair ``cut,
        # connected_component`` only.
        #
        # It returns either a boolean or the corresponding tree-decomposition,
        # as a list of edges between vertex cuts (as it is done for the complete
        # tree-decomposition at the end of the main function.
        from sage.misc.cachefunc import cached_function
        @cached_function
        def rec(cut, cc):
            # Easy cases
            if len(cut) > k:
                return False
            if len(cc) + len(cut) <= k + 1:
                return [(cut, cut.union(cc))] if certificate else True

            # We explore all possible extensions of the cut
            for v in cc:

                # New cuts and connected components, with v respectively added
                # and removed
                cutv = cut.union([v])
                ccv = cc.difference([v])

                # The values returned by the recursive calls.
                sons = []

                # Removing v may have disconnected cc. We iterate on its
                # connected components
                for cci in g.subgraph(ccv).connected_components():

                    # The recursive subcalls. We remove on-the-fly the vertices
                    # from the cut which play no role in separating the
                    # connected component from the rest of the graph.
                    reduced_cut = frozenset([x for x in cutv if any(xx in cci for xx in g.neighbor_iterator(x))])
                    son = rec(reduced_cut, frozenset(cci))
                    if not son:
                        break

                    if certificate:
                        sons.extend(son)
                        sons.append((cut, cutv))
                        sons.append((cutv, reduced_cut))

                # Weird Python syntax which is useful once in a lifetime : if break
                # was never called in the loop above, we return "sons".
                else:
                    return sons if certificate else True

            return False

        # Main call to rec function, i.e. rec({v}, V-{v})
        V = g.vertices()
        v = frozenset([V.pop()])
        TD = rec(v, frozenset(V))

        if TD is False:
            return False

        if not certificate:
            return True

        # Building the Tree-Decomposition graph. Its vertices are cuts of the
        # decomposition, and there is an edge from a cut C1 to a cut C2 if C2 is an
        # immediate subcall of C1
        from sage.sets.set import Set
        G = Graph(name="Tree decomposition")
        G.add_edges(((Set(x), Set(y)) for x,y in TD), loops=False)

        # The Tree-Decomposition contains a lot of useless nodes.
        #
        # We merge all edges between two sets S,S' where S is a subset of S'
        changed = True
        while changed:
            changed = False
            for v in G.vertices():
                for u in G.neighbor_iterator(v):
                    if u.issuperset(v):
                        G.merge_vertices([u, v]) # the new vertex is named 'u'
                        changed = True
                        break

        return G

    @doc_index("Algorithmically hard stuff")
    def is_perfect(self, certificate=False):
        r"""
        Tests whether the graph is perfect.

        A graph `G` is said to be perfect if `\chi(H)=\omega(H)` hold for any
        induced subgraph `H\subseteq_i G` (and so for `G` itself, too), where
        `\chi(H)` represents the chromatic number of `H`, and `\omega(H)` its
        clique number. The Strong Perfect Graph Theorem [SPGT]_ gives another
        characterization of perfect graphs:

        A graph is perfect if and only if it contains no odd hole (cycle on an
        odd number `k` of vertices, `k>3`) nor any odd antihole (complement of a
        hole) as an induced subgraph.

        INPUT:

        - ``certificate`` -- boolean (default: ``False``); whether to return a
          certificate.

        OUTPUT:

        When ``certificate = False``, this function returns a boolean
        value. When ``certificate = True``, it returns a subgraph of ``self``
        isomorphic to an odd hole or an odd antihole if any, and ``None``
        otherwise.

        EXAMPLES:

        A Bipartite Graph is always perfect ::

            sage: g = graphs.RandomBipartite(8,4,.5)
            sage: g.is_perfect()
            True

        So is the line graph of a bipartite graph::

            sage: g = graphs.RandomBipartite(4,3,0.7)
            sage: g.line_graph().is_perfect() # long time
            True

        As well as the Cartesian product of two complete graphs::

            sage: g = graphs.CompleteGraph(3).cartesian_product(graphs.CompleteGraph(3))
            sage: g.is_perfect()
            True

        Interval Graphs, which are chordal graphs, too ::

            sage: g =  graphs.RandomIntervalGraph(7)
            sage: g.is_perfect()
            True

        The PetersenGraph, which is triangle-free and has chromatic number 3 is
        obviously not perfect::

            sage: g = graphs.PetersenGraph()
            sage: g.is_perfect()
            False

        We can obtain an induced 5-cycle as a certificate::

            sage: g.is_perfect(certificate=True)
            Subgraph of (Petersen graph): Graph on 5 vertices

        TESTS:

        Check that :trac:`13546` has been fixed::

            sage: Graph(':FgGE@I@GxGs', loops=False, multiedges=False).is_perfect()
            False
            sage: g = Graph({0: [2, 3, 4, 5],
            ....:            1: [3, 4, 5, 6],
            ....:            2: [0, 4, 5, 6],
            ....:            3: [0, 1, 5, 6],
            ....:            4: [0, 1, 2, 6],
            ....:            5: [0, 1, 2, 3],
            ....:            6: [1, 2, 3, 4]})
            sage: g.is_perfect()
            False

        REFERENCES:

        .. [SPGT] \M. Chudnovsky, N. Robertson, P. Seymour, R. Thomas.
          The strong perfect graph theorem
          Annals of Mathematics
          vol 164, number 1, pages 51--230
          2006

        TESTS::

            sage: Graph(':Ab').is_perfect()
            Traceback (most recent call last):
            ...
            ValueError: This method is only defined for simple graphs, and yours is not one of them !
            sage: g = Graph()
            sage: g.allow_loops(True)
            sage: g.add_edge(0,0)
            sage: g.edges()
            [(0, 0, None)]
            sage: g.is_perfect()
            Traceback (most recent call last):
            ...
            ValueError: This method is only defined for simple graphs, and yours is not one of them !

        """
        if self.has_multiple_edges() or self.has_loops():
            raise ValueError("This method is only defined for simple graphs,"
                             " and yours is not one of them !")
        if self.is_bipartite():
            return True if not certificate else None

        self_complement = self.complement()
        self_complement.remove_loops()
        self_complement.remove_multiple_edges()

        if self_complement.is_bipartite():
            return True if not certificate else None

        answer = self.is_odd_hole_free(certificate=certificate)
        if not (answer is True):
            return answer

        return self_complement.is_odd_hole_free(certificate=certificate)

    @doc_index("Graph properties")
    def odd_girth(self):
        r"""
        Returns the odd girth of self.

        The odd girth of a graph is defined as the smallest cycle of odd length.

        OUTPUT:

        The odd girth of ``self``.

        EXAMPLES:

        The McGee graph has girth 7 and therefore its odd girth is 7 as well::

            sage: G = graphs.McGeeGraph()
            sage: G.odd_girth()
            7

        Any complete graph on more than 2 vertices contains a triangle and has
        thus odd girth 3::

            sage: G = graphs.CompleteGraph(10)
            sage: G.odd_girth()
            3

        Every bipartite graph has no odd cycles and consequently odd girth of
        infinity::

            sage: G = graphs.CompleteBipartiteGraph(100,100)
            sage: G.odd_girth()
            +Infinity

        .. SEEALSO::

            * :meth:`~sage.graphs.generic_graph.GenericGraph.girth` -- computes
              the girth of a graph.

        REFERENCES:

        The property relating the odd girth to the coefficients of the
        characteristic polynomial is an old result from algebraic graph theory
        see

        .. [Har62] Harary, F (1962). The determinant of the adjacency matrix of
          a graph, SIAM Review 4, 202-210

        .. [Biggs93] Biggs, N. L. Algebraic Graph Theory, 2nd ed. Cambridge,
          England: Cambridge University Press, pp. 45, 1993.

        TESTS::

            sage: graphs.CycleGraph(5).odd_girth()
            5
            sage: graphs.CycleGraph(11).odd_girth()
            11
        """
        ch = ((self.am()).charpoly()).coefficients(sparse=False)
        n = self.order()

        for i in range(n-1, -1, -2):
            if ch[i]:
                return n-i

        from sage.rings.infinity import Infinity

        return Infinity

    @doc_index("Graph properties")
    def is_edge_transitive(self):
        r"""
        Check if self is an edge transitive graph.

        A graph is edge-transitive if its automorphism group acts transitively
        on its edge set.

        Equivalently, if there exists for any pair of edges `uv,u'v'\in E(G)` an
        automorphism `\phi` of `G` such that `\phi(uv)=u'v'` (note this does not
        necessarily mean that `\phi(u)=u'` and `\phi(v)=v'`).

        .. SEEALSO::

          - :wikipedia:`Edge-transitive_graph`
          - :meth:`~Graph.is_arc_transitive`
          - :meth:`~Graph.is_half_transitive`
          - :meth:`~Graph.is_semi_symmetric`

        EXAMPLES::

            sage: P = graphs.PetersenGraph()
            sage: P.is_edge_transitive()
            True
            sage: C = graphs.CubeGraph(3)
            sage: C.is_edge_transitive()
            True
            sage: G = graphs.GrayGraph()
            sage: G.is_edge_transitive()
            True
            sage: P = graphs.PathGraph(4)
            sage: P.is_edge_transitive()
            False
        """
        from sage.interfaces.gap import gap

        if not self.size():
            return True

        A = self.automorphism_group()
        e = next(self.edge_iterator(labels=False))
        e = [A._domain_to_gap[e[0]], A._domain_to_gap[e[1]]]

        return gap("OrbitLength("+str(A._gap_())+",Set(" + str(e) + "),OnSets);") == self.size()

    @doc_index("Graph properties")
    def is_arc_transitive(self):
        r"""
        Check if self is an arc-transitive graph

        A graph is arc-transitive if its automorphism group acts transitively on
        its pairs of adjacent vertices.

        Equivalently, if there exists for any pair of edges `uv,u'v'\in E(G)` an
        automorphism `\phi_1` of `G` such that `\phi_1(u)=u'` and
        `\phi_1(v)=v'`, as well as another automorphism `\phi_2` of `G` such
        that `\phi_2(u)=v'` and `\phi_2(v)=u'`

        .. SEEALSO::

          - :wikipedia:`arc-transitive_graph`
          - :meth:`~Graph.is_edge_transitive`
          - :meth:`~Graph.is_half_transitive`
          - :meth:`~Graph.is_semi_symmetric`

        EXAMPLES::

            sage: P = graphs.PetersenGraph()
            sage: P.is_arc_transitive()
            True
            sage: G = graphs.GrayGraph()
            sage: G.is_arc_transitive()
            False
        """
        from sage.interfaces.gap import gap

        if not self.size():
            return True

        A = self.automorphism_group()
        e = next(self.edge_iterator(labels=False))
        e = [A._domain_to_gap[e[0]], A._domain_to_gap[e[1]]]

        return gap("OrbitLength("+str(A._gap_())+",Set(" + str(e) + "),OnTuples);") == 2*self.size()

    @doc_index("Graph properties")
    def is_half_transitive(self):
        """
        Check if self is a half-transitive graph.

        A graph is half-transitive if it is both vertex and edge transitive
        but not arc-transitive.

        .. SEEALSO::

          - :wikipedia:`half-transitive_graph`
          - :meth:`~Graph.is_edge_transitive`
          - :meth:`~Graph.is_arc_transitive`
          - :meth:`~Graph.is_semi_symmetric`

        EXAMPLES:

        The Petersen Graph is not half-transitive::

            sage: P = graphs.PetersenGraph()
            sage: P.is_half_transitive()
            False

        The smallest half-transitive graph is the Holt Graph::

            sage: H = graphs.HoltGraph()
            sage: H.is_half_transitive()
            True
        """
        # A half-transitive graph always has only vertices of even degree
        if any(d % 2 for d in self.degree_iterator()):
            return False

        return (self.is_edge_transitive() and
                self.is_vertex_transitive() and
                not self.is_arc_transitive())

    @doc_index("Graph properties")
    def is_semi_symmetric(self):
        """
        Check if self is semi-symmetric.

        A graph is semi-symmetric if it is regular, edge-transitive but not
        vertex-transitive.

        .. SEEALSO::

          - :wikipedia:`Semi-symmetric_graph`
          - :meth:`~Graph.is_edge_transitive`
          - :meth:`~Graph.is_arc_transitive`
          - :meth:`~Graph.is_half_transitive`

        EXAMPLES:

        The Petersen graph is not semi-symmetric::

            sage: P = graphs.PetersenGraph()
            sage: P.is_semi_symmetric()
            False

        The Gray graph is the smallest possible cubic semi-symmetric graph::

            sage: G = graphs.GrayGraph()
            sage: G.is_semi_symmetric()
            True

        Another well known semi-symmetric graph is the Ljubljana graph::

            sage: L = graphs.LjubljanaGraph()
            sage: L.is_semi_symmetric()
            True
        """
        # A semi-symmetric graph is always bipartite
        if not self.is_bipartite():
            return False

        return (self.is_regular() and
                self.is_edge_transitive() and not
                self.is_vertex_transitive())

    @doc_index("Connectivity, orientations, trees")
    def degree_constrained_subgraph(self, bounds, solver=None, verbose=0):
        r"""
        Returns a degree-constrained subgraph.

        Given a graph `G` and two functions `f, g:V(G)\rightarrow \mathbb Z`
        such that `f \leq g`, a degree-constrained subgraph in `G` is
        a subgraph `G' \subseteq G` such that for any vertex `v \in G`,
        `f(v) \leq d_{G'}(v) \leq g(v)`.

        INPUT:

        - ``bounds`` -- (default: ``None``); Two possibilities:

          - A dictionary whose keys are the vertices, and values a pair of
            real values ``(min,max)`` corresponding to the values
            `(f(v),g(v))`.

          - A function associating to each vertex a pair of
            real values ``(min,max)`` corresponding to the values
            `(f(v),g(v))`.


        - ``solver`` -- (default: ``None``); specify a Linear Program (LP)
          solver to be used. If set to ``None``, the default one is used. For
          more information on LP solvers and which default solver is used, see
          the method
          :meth:`solve <sage.numerical.mip.MixedIntegerLinearProgram.solve>`
          of the class
          :class:`MixedIntegerLinearProgram <sage.numerical.mip.MixedIntegerLinearProgram>`.

        - ``verbose`` -- integer (default: ``0``); sets the level of
          verbosity. Set to 0 by default, which means quiet.

        OUTPUT:

        - When a solution exists, this method outputs the degree-constained
          subgraph as a Graph object.

        - When no solution exists, returns ``False``.

        .. NOTE::

            - This algorithm computes the degree-constrained subgraph of minimum
              weight.
            - If the graph's edges are weighted, these are taken into account.
            - This problem can be solved in polynomial time.

        EXAMPLES:

        Is there a perfect matching in an even cycle? ::

            sage: g = graphs.CycleGraph(6)
            sage: bounds = lambda x: [1,1]
            sage: m = g.degree_constrained_subgraph(bounds=bounds)
            sage: m.size()
            3
        """
        self._scream_if_not_simple()
        from sage.numerical.mip import MixedIntegerLinearProgram, MIPSolverException

        p = MixedIntegerLinearProgram(maximization=False, solver=solver)
        b = p.new_variable(binary=True)

        if isinstance(bounds,dict):
            f_bounds = lambda x: bounds[x]
        else:
            f_bounds = bounds


        if self.weighted():
            from sage.rings.real_mpfr import RR
            weight = lambda x: x if x in RR else 1
        else:
            weight = lambda x: 1

        for v in self:
            minimum,maximum = f_bounds(v)
            p.add_constraint(p.sum(b[frozenset((x,y))]*weight(l) for x,y,l in self.edges_incident(v)),
                                 min=minimum, max=maximum)

        p.set_objective(p.sum(b[frozenset((x,y))]*weight(l) for x,y,l in self.edge_iterator()))

        try:
            p.solve(log=verbose)
            g = copy(self)
            b = p.get_values(b)
            g.delete_edges((x,y) for x,y in g.edge_iterator(labels=False) if b[frozenset((x,y))] < 0.5)
            return g

        except MIPSolverException:
            return False


    ### Orientations

    @doc_index("Connectivity, orientations, trees")
    def strong_orientation(self):
        r"""
        Returns a strongly connected orientation of the current graph.

        An orientation of an undirected graph is a digraph obtained by giving an
        unique direction to each of its edges. An orientation is said to be
        strong if there is a directed path between each pair of vertices.  See
        also the :wikipedia:`Strongly_connected_component`.

        If the graph is 2-edge-connected, a strongly connected orientation
        can be found in linear time. If the given graph is not 2-connected,
        the orientation returned will ensure that each 2-connected component
        has a strongly connected orientation.

        OUTPUT:

        A digraph representing an orientation of the current graph.

        .. NOTE::

            - This method assumes the graph is connected.
            - This algorithm works in O(m).

        EXAMPLES:

        For a 2-regular graph, a strong orientation gives to each vertex an
        out-degree equal to 1::

            sage: g = graphs.CycleGraph(5)
            sage: g.strong_orientation().out_degree()
            [1, 1, 1, 1, 1]

        The Petersen Graph is 2-edge connected. It then has a strongly connected
        orientation::

            sage: g = graphs.PetersenGraph()
            sage: o = g.strong_orientation()
            sage: len(o.strongly_connected_components())
            1

        The same goes for the CubeGraph in any dimension ::

            sage: all(len(graphs.CubeGraph(i).strong_orientation().strongly_connected_components()) == 1 for i in range(2,6))
            True

        A multigraph also has a strong orientation ::

            sage: g = Graph([(1,2),(1,2)], multiedges=True)
            sage: g.strong_orientation()
            Multi-digraph on 2 vertices

        """
        from sage.graphs.digraph import DiGraph
        d = DiGraph(multiedges=self.allows_multiple_edges())
        i = 0

        # The algorithm works through a depth-first search. Any edge
        # used in the depth-first search is oriented in the direction
        # in which it has been used. All the other edges are oriented
        # backward

        v = next(self.vertex_iterator())
        seen = {}
        i = 1

        # Time at which the vertices have been discovered
        seen[v] = i

        # indicates the stack of edges to explore
        next_ = self.edges_incident(v)

        while next_:
            e = next_.pop()

            # Ignore loops
            if e[0] == e[1]:
                continue

            # We assume e[0] to be a `seen` vertex
            e = e if seen.get(e[0], False) is not False else (e[1], e[0], e[2])

            # If we discovered a new vertex
            if seen.get(e[1], False) is False:
                d.add_edge(e)
                next_.extend(ee for ee in self.edges_incident(e[1])
                                 if ((e[0],e[1]) != (ee[0],ee[1])) and ((e[0],e[1]) != (ee[1],ee[0])))
                i += 1
                seen[e[1]] = i

            # Else, we orient the edges backward
            else:
                if seen[e[0]] < seen[e[1]]:
                    d.add_edge(e[1], e[0], e[2])
                else:
                    d.add_edge(e)

        # Case of multiple edges. If another edge has already been inserted, we
        # add the new one in the opposite direction.
        tmp = None
        for e in self.multiple_edges():
            if tmp == (e[0], e[1]):
                if d.has_edge(e[0], e[1]):
                    d.add_edge(e[1], e[0], e[2])
                else:
                    d.add_edge(e)
            tmp = (e[0], e[1])

        return d

    @doc_index("Connectivity, orientations, trees")
    def minimum_outdegree_orientation(self, use_edge_labels=False, solver=None, verbose=0):
        r"""
        Returns an orientation of ``self`` with the smallest possible maximum
        outdegree.

        Given a Graph `G`, it is polynomial to compute an orientation `D` of the
        edges of `G` such that the maximum out-degree in `D` is minimized. This
        problem, though, is NP-complete in the weighted case [AMOZ06]_.

        INPUT:

        - ``use_edge_labels`` -- boolean (default: ``False``)

          - When set to ``True``, uses edge labels as weights to compute the
            orientation and assumes a weight of `1` when there is no value
            available for a given edge.

          - When set to ``False`` (default), gives a weight of 1 to all the
            edges.

        - ``solver`` -- (default: ``None``); specify a Linear Program (LP)
          solver to be used. If set to ``None``, the default one is used. For
          more information on LP solvers and which default solver is used, see
          the method
          :meth:`solve <sage.numerical.mip.MixedIntegerLinearProgram.solve>`
          of the class
          :class:`MixedIntegerLinearProgram <sage.numerical.mip.MixedIntegerLinearProgram>`.

        - ``verbose`` -- integer (default: ``0``); sets the level of
          verbosity. Set to 0 by default, which means quiet.

        EXAMPLES:

        Given a complete bipartite graph `K_{n,m}`, the maximum out-degree of an
        optimal orientation is `\left\lceil \frac {nm} {n+m}\right\rceil`::

            sage: g = graphs.CompleteBipartiteGraph(3,4)
            sage: o = g.minimum_outdegree_orientation()
            sage: max(o.out_degree()) == ceil((4*3)/(3+4))
            True

        REFERENCES:

        .. [AMOZ06] Asahiro, Y. and Miyano, E. and Ono, H. and Zenmyo, K.
          Graph orientation algorithms to minimize the maximum outdegree
          Proceedings of the 12th Computing: The Australasian Theory Symposium
          Volume 51, page 20
          Australian Computer Society, Inc. 2006
        """
        self._scream_if_not_simple()
        if self.is_directed():
            raise ValueError("Cannot compute an orientation of a DiGraph. "+\
                                 "Please convert it to a Graph if you really mean it.")

        if use_edge_labels:
            from sage.rings.real_mpfr import RR
            weight = lambda e: self.edge_label(e) if self.edge_label(e) in RR else 1
        else:
            weight = lambda e: 1

        from sage.numerical.mip import MixedIntegerLinearProgram

        p = MixedIntegerLinearProgram(maximization=False, solver=solver)
        degree = p.new_variable(nonnegative=True)

        # The orientation of an edge is boolean and indicates whether the edge
        # uv goes from u to v ( equal to 0 ) or from v to u ( equal to 1)
        orientation = p.new_variable(binary=True)

        # Whether an edge adjacent to a vertex u counts positively or
        # negatively. To do so, we first fix an arbitrary extremity per edge uv.
        ext = {frozenset(e): e[0] for e in self.edge_iterator(labels=False)}
        def outgoing(u, e, variable):
            if u == ext[frozenset(e)]:
                return variable
            else:
                return 1-variable

        for u in self:
            p.add_constraint(p.sum(weight(e) * outgoing(u, e, orientation[frozenset(e)])
                                       for e in self.edge_iterator(vertices=[u], labels=False))
                                 - degree['max'], max=0)

        p.set_objective(degree['max'])

        p.solve(log=verbose)

        orientation = p.get_values(orientation)

        # All the edges from self are doubled in O
        # ( one in each direction )
        from sage.graphs.digraph import DiGraph
        O = DiGraph(self)

        # Builds the list of edges that should be removed
        edges = []

        for e in self.edge_iterator(labels=None):
            if orientation[frozenset(e)] == 1:
                edges.append(e[::-1])
            else:
                edges.append(e)

        O.delete_edges(edges)

        return O

    @doc_index("Connectivity, orientations, trees")
    def bounded_outdegree_orientation(self, bound, solver=None, verbose=False):
        r"""
        Computes an orientation of ``self`` such that every vertex `v` has
        out-degree less than `b(v)`

        INPUT:

        - ``bound`` -- Maximum bound on the out-degree. Can be of three
          different types :

         * An integer `k`. In this case, computes an orientation whose maximum
           out-degree is less than `k`.

         * A dictionary associating to each vertex its associated maximum
           out-degree.

         * A function associating to each vertex its associated maximum
           out-degree.

        - ``solver`` -- (default: ``None``); specify a Linear Program (LP) solver
          to be used. If set to ``None``, the default one is used. For more
          information on LP solvers and which default solver is used, see the
          method :meth:`solve
          <sage.numerical.mip.MixedIntegerLinearProgram.solve>` of the class
          :class:`MixedIntegerLinearProgram
          <sage.numerical.mip.MixedIntegerLinearProgram>`.

        - ``verbose`` -- integer (default: ``0``); sets the level of
          verbosity. Set to 0 by default, which means quiet.

        OUTPUT:

        A DiGraph representing the orientation if it exists. A ``ValueError``
        exception is raised otherwise.

        ALGORITHM:

        The problem is solved through a maximum flow :

        Given a graph `G`, we create a ``DiGraph`` `D` defined on `E(G)\cup
        V(G)\cup \{s,t\}`. We then link `s` to all of `V(G)` (these edges having
        a capacity equal to the bound associated to each element of `V(G)`), and
        all the elements of `E(G)` to `t` . We then link each `v \in V(G)` to
        each of its incident edges in `G`. A maximum integer flow of value
        `|E(G)|` corresponds to an admissible orientation of `G`. Otherwise,
        none exists.

        EXAMPLES:

        There is always an orientation of a graph `G` such that a vertex `v` has
        out-degree at most `\lceil \frac {d(v)} 2 \rceil`::

            sage: g = graphs.RandomGNP(40, .4)
            sage: b = lambda v: ceil(g.degree(v)/2)
            sage: D = g.bounded_outdegree_orientation(b)
            sage: all( D.out_degree(v) <= b(v) for v in g )
            True


        Chvatal's graph, being 4-regular, can be oriented in such a way that its
        maximum out-degree is 2::

            sage: g = graphs.ChvatalGraph()
            sage: D = g.bounded_outdegree_orientation(2)
            sage: max(D.out_degree())
            2

        For any graph `G`, it is possible to compute an orientation such that
        the maximum out-degree is at most the maximum average degree of `G`
        divided by 2. Anything less, though, is impossible.

            sage: g = graphs.RandomGNP(40, .4)
            sage: mad = g.maximum_average_degree()

        Hence this is possible ::

            sage: d = g.bounded_outdegree_orientation(ceil(mad/2))

        While this is not::

            sage: try:
            ....:     g.bounded_outdegree_orientation(ceil(mad/2-1))
            ....:     print("Error")
            ....: except ValueError:
            ....:     pass

        TESTS:

        As previously for random graphs, but more intensively::

            sage: for i in range(30):      # long time (up to 6s on sage.math, 2012)
            ....:     g = graphs.RandomGNP(40, .4)
            ....:     b = lambda v: ceil(g.degree(v)/2)
            ....:     D = g.bounded_outdegree_orientation(b)
            ....:     if not (
            ....:          all( D.out_degree(v) <= b(v) for v in g ) or
            ....:          D.size() != g.size()):
            ....:         print("Something wrong happened")

        """
        self._scream_if_not_simple()
        from sage.graphs.all import DiGraph
        n = self.order()

        if not n:
            return DiGraph()

        vertices = self.vertices()
        vertices_id = {y: x for x,y in enumerate(vertices)}

        b = {}

        # Checking the input type. We make a dictionary out of it
        if isinstance(bound, dict):
            b = bound
        else:
            try:
                b = dict(zip(vertices,map(bound, vertices)))

            except TypeError:
                b = dict(zip(vertices, [bound]*n))

        d = DiGraph()

        # Adding the edges (s,v) and ((u,v),t)
        d.add_edges(('s', vertices_id[v], b[v]) for v in vertices)

        d.add_edges(((vertices_id[u], vertices_id[v]), 't', 1)
                     for u,v in self.edges(labels=None) )

        # each v is linked to its incident edges

        for u,v in self.edge_iterator(labels=None):
            u,v = vertices_id[u], vertices_id[v]
            d.add_edge(u, (u,v), 1)
            d.add_edge(v, (u,v), 1)

        # Solving the maximum flow
        value, flow = d.flow('s','t', value_only=False, integer=True,
                             use_edge_labels=True, solver=solver, verbose=verbose)

        if value != self.size():
            raise ValueError("No orientation exists for the given bound")

        D = DiGraph()
        D.add_vertices(vertices)

        # The flow graph may not contain all the vertices, if they are
        # not part of the flow...

        for u in [x for x in range(n) if x in flow]:

            for uu,vv in flow.neighbors_out(u):
                v = vv if vv != u else uu
                D.add_edge(vertices[u], vertices[v])

        # I do not like when a method destroys the embedding ;-)
        D.set_pos(self.get_pos())

        return D

    @doc_index("Connectivity, orientations, trees")
    def orientations(self, implementation='c_graph', data_structure=None, sparse=None):
        r"""
        Return an iterator over orientations of ``self``.

        An *orientation* of an undirected graph is a directed graph such that
        every edge is assigned a direction.  Hence there are `2^s` oriented
        digraphs for a simple graph with `s` edges.

        INPUT:

        - ``data_structure`` -- one of ``"sparse"``, ``"static_sparse"``, or
          ``"dense"``; see the documentation of :class:`Graph` or
          :class:`DiGraph`; default is the data structure of ``self``

        - ``sparse`` -- boolean (default: ``None``); ``sparse=True`` is an alias
          for ``data_structure="sparse"``, and ``sparse=False`` is an alias for
          ``data_structure="dense"``. By default (``None``), guess the most
          suitable data structure.

        .. WARNING::

            This always considers multiple edges of graphs as distinguishable,
            and hence, may have repeated digraphs.

        EXAMPLES::

            sage: G = Graph([[1,2,3], [(1, 2, 'a'), (1, 3, 'b')]], format='vertices_and_edges')
            sage: it = G.orientations()
            sage: D = next(it)
            sage: D.edges()
            [(1, 2, 'a'), (1, 3, 'b')]
            sage: D = next(it)
            sage: D.edges()
            [(1, 2, 'a'), (3, 1, 'b')]

        TESTS::

            sage: G = Graph()
            sage: D = [g for g in G.orientations()]
            sage: len(D)
            1
            sage: D[0]
            Digraph on 0 vertices

            sage: G = Graph(5)
            sage: it = G.orientations()
            sage: D = next(it)
            sage: D.size()
            0

            sage: G = Graph([[1,2,'a'], [1,2,'b']], multiedges=True)
            sage: len(list(G.orientations()))
            4

            sage: G = Graph([[1,2], [1,1]], loops=True)
            sage: len(list(G.orientations()))
            2

            sage: G = Graph([[1,2],[2,3]])
            sage: next(G.orientations())
            Digraph on 3 vertices
            sage: G = graphs.PetersenGraph()
            sage: next(G.orientations())
            An orientation of Petersen graph: Digraph on 10 vertices

        An orientation must have the same ground set of vertices as the original
        graph (:trac:`24366`)::

            sage: G = Graph(1)
            sage: next(G.orientations())
            Digraph on 1 vertex
        """
        if sparse is not None:
            if data_structure is not None:
                raise ValueError("cannot specify both 'sparse' and 'data_structure'")
            data_structure = "sparse" if sparse else "dense"
        if data_structure is None:
            from sage.graphs.base.dense_graph import DenseGraphBackend
            from sage.graphs.base.sparse_graph import SparseGraphBackend
            if isinstance(self._backend, DenseGraphBackend):
                data_structure = "dense"
            elif isinstance(self._backend, SparseGraphBackend):
                data_structure = "sparse"
            else:
                data_structure = "static_sparse"

        name = self.name()
        if name:
            name = 'An orientation of ' + name

        if not self.size():
            D = DiGraph(data=[self.vertices(), []],
                        format='vertices_and_edges',
                        name=name,
                        pos=self._pos,
                        multiedges=self.allows_multiple_edges(),
                        loops=self.allows_loops(),
                        implementation=implementation,
                        data_structure=data_structure)
            if hasattr(self, '_embedding'):
                D._embedding = copy(self._embedding)
            yield D
            return

        from itertools import product
        E = [[(u,v,label), (v,u,label)] if u != v else [(u,v,label)]
             for u,v,label in self.edge_iterator()]
        verts = self.vertices()
        for edges in product(*E):
            D = DiGraph(data=[verts, edges],
                        format='vertices_and_edges',
                        name=name,
                        pos=self._pos,
                        multiedges=self.allows_multiple_edges(),
                        loops=self.allows_loops(),
                        implementation=implementation,
                        data_structure=data_structure)
            if hasattr(self, '_embedding'):
                D._embedding = copy(self._embedding)
            yield D

    ### Coloring

    @doc_index("Basic methods")
    def bipartite_color(self):
        """
        Return a dictionary with vertices as the keys and the color class
        as the values.

        Fails with an error if the graph is not bipartite.

        EXAMPLES::

            sage: graphs.CycleGraph(4).bipartite_color()
            {0: 1, 1: 0, 2: 1, 3: 0}
            sage: graphs.CycleGraph(5).bipartite_color()
            Traceback (most recent call last):
            ...
            RuntimeError: Graph is not bipartite.

        TESTS::

            sage: Graph().bipartite_color()
            {}
        """
        isit, certificate = self.is_bipartite(certificate=True)

        if isit:
            return certificate
        else:
            raise RuntimeError("Graph is not bipartite.")

    @doc_index("Basic methods")
    def bipartite_sets(self):
        r"""
        Return `(X,Y)` where `X` and `Y` are the nodes in each bipartite set of
        graph `G`.

        Fails with an error if graph is not bipartite.

        EXAMPLES::

            sage: graphs.CycleGraph(4).bipartite_sets()
            ({0, 2}, {1, 3})
            sage: graphs.CycleGraph(5).bipartite_sets()
            Traceback (most recent call last):
            ...
            RuntimeError: Graph is not bipartite.
        """
        color = self.bipartite_color()
        left = set()
        right = set()

        for u,s in six.iteritems(color):
            if s:
                left.add(u)
            else:
                right.add(u)

        return left, right

    @doc_index("Algorithmically hard stuff")
    def chromatic_index(self, solver=None, verbose=0):
        r"""
        Return the chromatic index of the graph.

        The chromatic index is the minimal number of colors needed to properly
        color the edges of the graph.

        INPUT:

        - ``solver`` -- (default: ``None``); specify the Linear Program (LP)
          solver to be used. If set to ``None``, the default one is used. For
          more information on LP solvers and which default solver is used, see
          the method :meth:`solve
          <sage.numerical.mip.MixedIntegerLinearProgram.solve>` of the class
          :class:`MixedIntegerLinearProgram
          <sage.numerical.mip.MixedIntegerLinearProgram>`.

        - ``verbose`` -- integer (default: ``0``); sets the level of
          verbosity. Set to 0 by default, which means quiet.

        This method is a frontend for method
        :meth:`sage.graphs.graph_coloring.edge_coloring` that uses a mixed
        integer-linear programming formulation to compute the chromatic index.

        .. SEEALSO::

            - :wikipedia:`Edge_coloring` for further details on edge coloring
            - :meth:`sage.graphs.graph_coloring.edge_coloring`
            - :meth:`~Graph.fractional_chromatic_index`
            - :meth:`~Graph.chromatic_number`

        EXAMPLES:

        The clique `K_n` has chromatic index `n` when `n` is odd and `n-1` when
        `n` is even::

            sage: graphs.CompleteGraph(4).chromatic_index()
            3
            sage: graphs.CompleteGraph(5).chromatic_index()
            5
            sage: graphs.CompleteGraph(6).chromatic_index()
            5

        The path `P_n` with `n \geq 2` has chromatic index 2::

            sage: graphs.PathGraph(5).chromatic_index()
            2

        The windmill graph with parameters `k,n` has chromatic index `(k-1)n`::

            sage: k,n = 3,4
            sage: G = graphs.WindmillGraph(k,n)
            sage: G.chromatic_index() == (k-1)*n
            True

        TESTS:

        Graphs without vertices or edges::

            sage: Graph().chromatic_index()
            0
            sage: Graph(2).chromatic_index()
            0
        """
        if not self.order() or not self.size():
            return 0

        from sage.graphs.graph_coloring import edge_coloring
        return edge_coloring(self, value_only=True, solver=solver, verbose=verbose)


    @doc_index("Algorithmically hard stuff")
    def chromatic_number(self, algorithm="DLX", solver=None, verbose=0):
        r"""
        Return the minimal number of colors needed to color the vertices of the
        graph.

        INPUT:

        - ``algorithm`` -- Select an algorithm from the following supported
          algorithms:

          - If ``algorithm="DLX"`` (default), the chromatic number is computed
            using the dancing link algorithm. It is inefficient speedwise to
            compute the chromatic number through the dancing link algorithm
            because this algorithm computes *all* the possible colorings to
            check that one exists.

          - If ``algorithm="CP"``, the chromatic number is computed using the
            coefficients of the chromatic polynomial. Again, this method is
            inefficient in terms of speed and it only useful for small graphs.

          - If ``algorithm="MILP"``, the chromatic number is computed using a
            mixed integer linear program. The performance of this implementation
            is affected by whether optional MILP solvers have been installed
            (see the :mod:`MILP module <sage.numerical.mip>`, or Sage's tutorial
            on Linear Programming).

        - ``solver`` -- (default: ``None``); specify a Linear Program (LP)
          solver to be used. If set to ``None``, the default one is used. For
          more information on LP solvers and which default solver is used, see
          the method :meth:`~sage.numerical.mip.MixedIntegerLinearProgram.solve`
          of the class :class:`~sage.numerical.mip.MixedIntegerLinearProgram`.

        - ``verbose`` -- integer (default: ``0``); sets the level of verbosity
          for the MILP algorithm. Its default value is 0, which means *quiet*.

        .. SEEALSO::

            For more functions related to graph coloring, see the module
            :mod:`sage.graphs.graph_coloring`.

        EXAMPLES::

            sage: G = Graph({0: [1, 2, 3], 1: [2]})
            sage: G.chromatic_number(algorithm="DLX")
            3
            sage: G.chromatic_number(algorithm="MILP")
            3
            sage: G.chromatic_number(algorithm="CP")
            3

        A bipartite graph has (by definition) chromatic number 2::

            sage: graphs.RandomBipartite(50,50,0.7).chromatic_number()
            2

        A complete multipartite graph with k parts has chromatic number `k`::

            sage: all(graphs.CompleteMultipartiteGraph([5]*i).chromatic_number() == i for i in range(2,5))
            True

        The complete graph has the largest chromatic number from all the graphs
        of order `n`. Namely its chromatic number is `n`::

            sage: all(graphs.CompleteGraph(i).chromatic_number() == i for i in range(10))
            True

        The Kneser graph with parameters `(n, 2)` for `n > 3` has chromatic
        number `n-2`::

            sage: all(graphs.KneserGraph(i,2).chromatic_number() == i-2 for i in range(4,6))
            True

        The Flower Snark graph has chromatic index 4 hence its line graph has
        chromatic number 4::

            sage: graphs.FlowerSnark().line_graph().chromatic_number()
            4

        TESTS::

            sage: G = Graph()
            sage: G.chromatic_number(algorithm="DLX")
            0
            sage: G.chromatic_number(algorithm="MILP")
            0
            sage: G.chromatic_number(algorithm="CP")
            0

            sage: G = Graph({0: [1, 2, 3], 1: [2]})
            sage: G.chromatic_number(algorithm="foo")
            Traceback (most recent call last):
            ...
            ValueError: The 'algorithm' keyword must be set to either 'DLX', 'MILP' or 'CP'.
        """
        self._scream_if_not_simple(allow_multiple_edges=True)
        # default built-in algorithm; bad performance
        if algorithm == "DLX":
            from sage.graphs.graph_coloring import chromatic_number
            return chromatic_number(self)
        # Algorithm with good performance, but requires an optional
        # package: choose any of GLPK or CBC.
        elif algorithm == "MILP":
            from sage.graphs.graph_coloring import vertex_coloring
            return vertex_coloring(self, value_only=True, solver=solver, verbose=verbose)
        # another algorithm with bad performance; only good for small graphs
        elif algorithm == "CP":
            f = self.chromatic_polynomial()
            i = 0
            while not f(i):
                i += 1
            return i
        else:
            raise ValueError("The 'algorithm' keyword must be set to either 'DLX', 'MILP' or 'CP'.")

    @doc_index("Algorithmically hard stuff")
    def coloring(self, algorithm="DLX", hex_colors=False, solver=None, verbose=0):
        r"""
        Return the first (optimal) proper vertex-coloring found.

        INPUT:

        - ``algorithm`` -- Select an algorithm from the following supported
          algorithms:

          - If ``algorithm="DLX"`` (default), the coloring is computed using the
            dancing link algorithm.

          - If ``algorithm="MILP"``, the coloring is computed using a mixed
            integer linear program. The performance of this implementation is
            affected by whether optional MILP solvers have been installed (see
            the :mod:`MILP module <sage.numerical.mip>`).

        - ``hex_colors`` -- boolean (default: ``False``); if ``True``, return a
          dictionary which can easily be used for plotting.

        - ``solver`` -- (default: ``None``); specify a Linear Program (LP)
          solver to be used. If set to ``None``, the default one is used. For
          more information on LP solvers and which default solver is used, see
          the method :meth:`~sage.numerical.mip.MixedIntegerLinearProgram.solve`
          of the class :class:`~sage.numerical.mip.MixedIntegerLinearProgram`.

        - ``verbose`` -- integer (default: ``0``); sets the level of verbosity
          for the MILP algorithm. Its default value is 0, which means *quiet*.

        .. SEEALSO::

            For more functions related to graph coloring, see the
            module :mod:`sage.graphs.graph_coloring`.

        EXAMPLES::

            sage: G = Graph("Fooba")
            sage: P = G.coloring(algorithm="MILP"); P
            [[2, 1, 3], [0, 6, 5], [4]]
            sage: P = G.coloring(algorithm="DLX"); P
            [[1, 2, 3], [0, 5, 6], [4]]
            sage: G.plot(partition=P)
            Graphics object consisting of 16 graphics primitives
            sage: G.coloring(hex_colors=True, algorithm="MILP")
            {'#0000ff': [4], '#00ff00': [0, 6, 5], '#ff0000': [2, 1, 3]}
            sage: H = G.coloring(hex_colors=True, algorithm="DLX")
            sage: H
            {'#0000ff': [4], '#00ff00': [1, 2, 3], '#ff0000': [0, 5, 6]}
            sage: G.plot(vertex_colors=H)
            Graphics object consisting of 16 graphics primitives

        .. PLOT::

            g = Graph("Fooba")
            sphinx_plot(g.plot(partition=g.coloring()))

        TESTS::

            sage: G.coloring(algorithm="foo")
            Traceback (most recent call last):
            ...
            ValueError: The 'algorithm' keyword must be set to either 'DLX' or 'MILP'.
        """
        self._scream_if_not_simple(allow_multiple_edges=True)
        if algorithm == "MILP":
            from sage.graphs.graph_coloring import vertex_coloring
            return vertex_coloring(self, hex_colors=hex_colors, solver=solver, verbose=verbose)
        elif algorithm == "DLX":
            from sage.graphs.graph_coloring import first_coloring
            return first_coloring(self, hex_colors=hex_colors)
        else:
            raise ValueError("The 'algorithm' keyword must be set to either 'DLX' or 'MILP'.")

    @doc_index("Algorithmically hard stuff")
    def chromatic_symmetric_function(self, R=None):
        r"""
        Return the chromatic symmetric function of ``self``.

        Let `G` be a graph. The chromatic symmetric function `X_G` was described
        in [Stanley95]_, specifically Theorem 2.5 states that

        .. MATH::

            X_G = \sum_{F \subseteq E(G)} (-1)^{|F|} p_{\lambda(F)},

        where `\lambda(F)` is the partition of the sizes of the connected
        components of the subgraph induced by the edges `F` and `p_{\mu}` is the
        powersum symmetric function.

        INPUT:

        - ``R`` -- (optional) the base ring for the symmetric functions;
          this uses `\ZZ` by default

        EXAMPLES::

            sage: s = SymmetricFunctions(ZZ).s()
            sage: G = graphs.CycleGraph(5)
            sage: XG = G.chromatic_symmetric_function(); XG
            p[1, 1, 1, 1, 1] - 5*p[2, 1, 1, 1] + 5*p[2, 2, 1]
             + 5*p[3, 1, 1] - 5*p[3, 2] - 5*p[4, 1] + 4*p[5]
            sage: s(XG)
            30*s[1, 1, 1, 1, 1] + 10*s[2, 1, 1, 1] + 10*s[2, 2, 1]

        Not all graphs have a positive Schur expansion::

            sage: G = graphs.ClawGraph()
            sage: XG = G.chromatic_symmetric_function(); XG
            p[1, 1, 1, 1] - 3*p[2, 1, 1] + 3*p[3, 1] - p[4]
            sage: s(XG)
            8*s[1, 1, 1, 1] + 5*s[2, 1, 1] - s[2, 2] + s[3, 1]

        We show that given a triangle `\{e_1, e_2, e_3\}`, we have
        `X_G = X_{G - e_1} + X_{G - e_2} - X_{G - e_1 - e_2}`::

            sage: G = Graph([[1,2],[1,3],[2,3]])
            sage: XG = G.chromatic_symmetric_function()
            sage: G1 = copy(G)
            sage: G1.delete_edge([1,2])
            sage: XG1 = G1.chromatic_symmetric_function()
            sage: G2 = copy(G)
            sage: G2.delete_edge([1,3])
            sage: XG2 = G2.chromatic_symmetric_function()
            sage: G3 = copy(G1)
            sage: G3.delete_edge([1,3])
            sage: XG3 = G3.chromatic_symmetric_function()
            sage: XG == XG1 + XG2 - XG3
            True

        REFERENCES:

        .. [Stanley95] \R. P. Stanley, *A symmetric function generalization
           of the chromatic polynomial of a graph*, Adv. Math., ***111***
           no.1 (1995), 166-194.
        """
        from sage.combinat.sf.sf import SymmetricFunctions
        from sage.combinat.partition import _Partitions
        from sage.misc.misc import powerset
        if R is None:
            R = ZZ
        p = SymmetricFunctions(R).p()
        ret = p.zero()
        for F in powerset(self.edges()):
            la = _Partitions(self.subgraph(edges=F).connected_components_sizes())
            ret += (-1)**len(F) * p[la]
        return ret

    @doc_index("Algorithmically hard stuff")
    def chromatic_quasisymmetric_function(self, t=None, R=None):
        r"""
        Return the chromatic quasisymmetric function of ``self``.

        Let `G` be a graph whose vertex set is totally ordered. The chromatic
        quasisymmetric function `X_G(t)` was first described in [SW12]_. We use
        the equivalent definition given in [BC15]_:

        .. MATH::

            X_G(t) = \sum_{\sigma=(\sigma_1,\ldots,\sigma_n)}
            t^{\operatorname{asc}(\sigma)}
            M_{|\sigma_1|,\ldots,|\sigma_n|},

        where we sum over all ordered set partitions of the vertex set of `G`
        such that each block `\sigma_i` is an independent (i.e., stable) set of
        `G`, and where `\operatorname{asc}(\sigma)` denotes the number of edges
        `\{u, v\}` of `G` such that `u < v` and `v` appears in a later part of
        `\sigma` than `u`.

        INPUT:

        - ``t`` -- (optional) the parameter `t`; uses the variable `t` in
          `\ZZ[t]` by default

        - ``R`` -- (optional) the base ring for the quasisymmetric functions;
          uses the parent of `t` by default

        EXAMPLES::

            sage: G = Graph([[1,2,3], [[1,3], [2,3]]])
            sage: G.chromatic_quasisymmetric_function()
            (2*t^2+2*t+2)*M[1, 1, 1] + M[1, 2] + t^2*M[2, 1]
            sage: G = graphs.PathGraph(4)
            sage: XG = G.chromatic_quasisymmetric_function(); XG
            (t^3+11*t^2+11*t+1)*M[1, 1, 1, 1] + (3*t^2+3*t)*M[1, 1, 2]
             + (3*t^2+3*t)*M[1, 2, 1] + (3*t^2+3*t)*M[2, 1, 1]
             + (t^2+t)*M[2, 2]
            sage: XG.to_symmetric_function()
            (t^3+11*t^2+11*t+1)*m[1, 1, 1, 1] + (3*t^2+3*t)*m[2, 1, 1]
             + (t^2+t)*m[2, 2]
            sage: G = graphs.CompleteGraph(4)
            sage: G.chromatic_quasisymmetric_function()
            (t^6+3*t^5+5*t^4+6*t^3+5*t^2+3*t+1)*M[1, 1, 1, 1]

        Not all chromatic quasisymmetric functions are symmetric::

            sage: G = Graph([[1,2], [1,5], [3,4], [3,5]])
            sage: G.chromatic_quasisymmetric_function().is_symmetric()
            False

        We check that at `t = 1`, we recover the usual chromatic symmetric
        function::

            sage: p = SymmetricFunctions(QQ).p()
            sage: G = graphs.CycleGraph(5)
            sage: XG = G.chromatic_quasisymmetric_function(t=1); XG
            120*M[1, 1, 1, 1, 1] + 30*M[1, 1, 1, 2] + 30*M[1, 1, 2, 1]
             + 30*M[1, 2, 1, 1] + 10*M[1, 2, 2] + 30*M[2, 1, 1, 1]
             + 10*M[2, 1, 2] + 10*M[2, 2, 1]
            sage: p(XG.to_symmetric_function())
            p[1, 1, 1, 1, 1] - 5*p[2, 1, 1, 1] + 5*p[2, 2, 1]
             + 5*p[3, 1, 1] - 5*p[3, 2] - 5*p[4, 1] + 4*p[5]

            sage: G = graphs.ClawGraph()
            sage: XG = G.chromatic_quasisymmetric_function(t=1); XG
            24*M[1, 1, 1, 1] + 6*M[1, 1, 2] + 6*M[1, 2, 1] + M[1, 3]
             + 6*M[2, 1, 1] + M[3, 1]
            sage: p(XG.to_symmetric_function())
            p[1, 1, 1, 1] - 3*p[2, 1, 1] + 3*p[3, 1] - p[4]

        REFERENCES:

        .. [SW12] John Shareshian and Michelle Wachs.
           *Chromatic quasisymmetric functions and Hessenberg varieties*.
           Configuration Spaces. CRM Series. Scuola Normale Superiore.
           (2012) pp. 433-460.
           http://www.math.miami.edu/~wachs/papers/chrom.pdf

        .. [BC15] Patrick Brosnan and Timothy Y. Chow.
           *Unit interval orders and the dot action on the cohomology
           of regular semisimple Hessenberg varieties*.
           (2015) :arxiv:`1511.00773v1`.
        """
        from sage.combinat.ncsf_qsym.qsym import QuasiSymmetricFunctions
        from sage.combinat.set_partition_ordered import OrderedSetPartitions
        if t is None:
            t = ZZ['t'].gen()
        if R is None:
            R = t.parent()
        M = QuasiSymmetricFunctions(R).M()
        ret = M.zero()
        V = self.vertices()

        def asc(sigma):
            stat = 0
            for i, s in enumerate(sigma):
                for u in s:
                    stat += sum(1 for p in sigma[i+1:] for v in p
                                if v > u and self.has_edge(u, v))
            return stat

        for sigma in OrderedSetPartitions(V):
            if any(not self.is_independent_set(s) for s in sigma):
                continue
            ret += M.term(sigma.to_composition(), t**asc(sigma))
        return ret

    @doc_index("Leftovers")
    def matching(self, value_only=False, algorithm="Edmonds",
                 use_edge_labels=False, solver=None, verbose=0):
        r"""
        Return a maximum weighted matching of the graph represented by the list
        of its edges.

        For more information, see the :wikipedia:`Matching_(graph_theory)`.

        Given a graph `G` such that each edge `e` has a weight `w_e`, a maximum
        matching is a subset `S` of the edges of `G` of maximum weight such that
        no two edges of `S` are incident with each other.

        As an optimization problem, it can be expressed as:

        .. MATH::

            \mbox{Maximize : }&\sum_{e\in G.edges()} w_e b_e\\
            \mbox{Such that : }&\forall v \in G,
            \sum_{(u,v)\in G.edges()} b_{(u,v)}\leq 1\\
            &\forall x\in G, b_x\mbox{ is a binary variable}

        INPUT:

        - ``value_only`` -- boolean (default: ``False``); when set to ``True``,
          only the cardinal (or the weight) of the matching is returned

        - ``algorithm`` -- string (default: ``"Edmonds"``)

          - ``"Edmonds"`` selects Edmonds' algorithm as implemented in NetworkX

          - ``"LP"`` uses a Linear Program formulation of the matching problem

        - ``use_edge_labels`` -- boolean (default: ``False``)

          - when set to ``True``, computes a weighted matching where each edge
            is weighted by its label (if an edge has no label, `1` is assumed)

          - when set to ``False``, each edge has weight `1`

        - ``solver`` -- (default: ``None``); specify a Linear Program (LP)
          solver to be used; if set to ``None``, the default one is used

        - ``verbose`` -- integer (default: ``0``); sets the level of verbosity:
          set to 0 by default, which means quiet (only useful when ``algorithm
          == "LP"``)

        For more information on LP solvers and which default solver is used, see
        the method :meth:`sage.numerical.mip.MixedIntegerLinearProgram.solve` of
        the class :class:`sage.numerical.mip.MixedIntegerLinearProgram`.

        ALGORITHM:

        The problem is solved using Edmond's algorithm implemented in NetworkX,
        or using Linear Programming depending on the value of ``algorithm``.

        EXAMPLES:

        Maximum matching in a Pappus Graph::

           sage: g = graphs.PappusGraph()
           sage: g.matching(value_only=True)
           9

        Same test with the Linear Program formulation::

           sage: g = graphs.PappusGraph()
           sage: g.matching(algorithm="LP", value_only=True)
           9

        .. PLOT::

            g = graphs.PappusGraph()
            sphinx_plot(g.plot(edge_colors={"red":g.matching()}))

        TESTS:

        When ``use_edge_labels`` is set to ``False``, with Edmonds' algorithm
        and LP formulation::

            sage: g = Graph([(0,1,0), (1,2,999), (2,3,-5)])
            sage: g.matching()
            [(0, 1, 0), (2, 3, -5)]
            sage: g.matching(algorithm="LP")
            [(2, 3, -5), (0, 1, 0)]

        When ``use_edge_labels`` is set to ``True``, with Edmonds' algorithm and
        LP formulation::

            sage: g = Graph([(0,1,0), (1,2,999), (2,3,-5)])
            sage: g.matching(use_edge_labels=True)
            [(1, 2, 999)]
            sage: g.matching(algorithm="LP", use_edge_labels=True)
            [(1, 2, 999)]

        With loops and multiedges::

            sage: edge_list = [(0,0,5), (0,1,1), (0,2,2), (0,3,3), (1,2,6)
            ....: , (1,2,3), (1,3,3), (2,3,3)]
            sage: g = Graph(edge_list, loops=True, multiedges=True)
            sage: g.matching(use_edge_labels=True)
            [(1, 2, 6), (0, 3, 3)]

        TESTS:

        If ``algorithm`` is set to anything different from ``"Edmonds"`` or
        ``"LP"``, an exception is raised::

           sage: g = graphs.PappusGraph()
           sage: g.matching(algorithm="somethingdifferent")
           Traceback (most recent call last):
           ...
           ValueError: algorithm must be set to either "Edmonds" or "LP"
        """
        from sage.rings.real_mpfr import RR
        def weight(x):
            if x in RR:
                return x
            else:
                return 1

        W = {}
        L = {}
        for u,v,l in self.edge_iterator():
            if u is v:
                continue
            fuv = frozenset((u, v))
            if fuv not in L or ( use_edge_labels and W[fuv] < weight(l) ):
                L[fuv] = l
                if use_edge_labels:
                    W[fuv] = weight(l)

        if algorithm == "Edmonds":
            import networkx
            g = networkx.Graph()
            if use_edge_labels:
                for (u, v),w in W.items():
                    g.add_edge(u, v, weight=w)
            else:
                for u, v in L:
                    g.add_edge(u, v)
            d = networkx.max_weight_matching(g)
            if value_only:
                if use_edge_labels:
                    return sum(W[frozenset(e)] for e in d)
                else:
                    return Integer(len(d))
            else:
                return [(u, v, L[frozenset((u, v))]) for u, v in d]

        elif algorithm == "LP":
            g = self
            from sage.numerical.mip import MixedIntegerLinearProgram
            # returns the weight of an edge considering it may not be
            # weighted ...
            p = MixedIntegerLinearProgram(maximization=True, solver=solver)
            b = p.new_variable(binary=True)
            if use_edge_labels:
                p.set_objective(p.sum(w * b[fe] for fe,w in W.items()))
            else:
                p.set_objective(p.sum(b[fe] for fe in L))
            # for any vertex v, there is at most one edge incident to v in
            # the maximum matching
            for v in g:
                p.add_constraint(p.sum(b[frozenset(e)] for e in self.edge_iterator(vertices=[v], labels=False)
                                           if e[0] != e[1]), max=1)
            if value_only:
                if use_edge_labels:
                    return p.solve(objective_only=True, log=verbose)
                else:
                    return Integer(round(p.solve(objective_only=True, log=verbose)))
            else:
                p.solve(log=verbose)
                b = p.get_values(b)
                return [(u, v, L[frozenset((u, v))]) for u, v in L if b[frozenset((u, v))] == 1]

        else:
            raise ValueError('algorithm must be set to either "Edmonds" or "LP"')


    @doc_index("Algorithmically hard stuff")
    def has_homomorphism_to(self, H, core=False, solver=None, verbose=0):
        r"""
        Checks whether there is a homomorphism between two graphs.

        A homomorphism from a graph `G` to a graph `H` is a function
        `\phi:V(G)\mapsto V(H)` such that for any edge `uv \in E(G)` the pair
        `\phi(u)\phi(v)` is an edge of `H`.

        Saying that a graph can be `k`-colored is equivalent to saying that it
        has a homomorphism to `K_k`, the complete graph on `k` elements.

        For more information, see the :wikipedia:`Graph_homomorphism`.

        INPUT:

        - ``H`` -- the graph to which ``self`` should be sent.

        - ``core`` -- boolean (default: ``False``; whether to minimize the size
          of the mapping's image (see note below). This is set to ``False`` by
          default.

        - ``solver`` -- (default: ``None``); specify a Linear Program (LP)
          solver to be used. If set to ``None``, the default one is used. For
          more information on LP solvers and which default solver is used, see
          the method
          :meth:`solve <sage.numerical.mip.MixedIntegerLinearProgram.solve>`
          of the class
          :class:`MixedIntegerLinearProgram <sage.numerical.mip.MixedIntegerLinearProgram>`.

        - ``verbose`` -- integer (default: ``0``); sets the level of
          verbosity. Set to 0 by default, which means quiet.

        .. NOTE::

           One can compute the core of a graph (with respect to homomorphism)
           with this method ::

               sage: g = graphs.CycleGraph(10)
               sage: mapping = g.has_homomorphism_to(g, core = True)
               sage: print("The size of the core is {}".format(len(set(mapping.values()))))
               The size of the core is 2

        OUTPUT:

        This method returns ``False`` when the homomorphism does not exist, and
        returns the homomorphism otherwise as a dictionary associating a vertex
        of `H` to a vertex of `G`.

        EXAMPLES:

        Is Petersen's graph 3-colorable::

            sage: P = graphs.PetersenGraph()
            sage: P.has_homomorphism_to(graphs.CompleteGraph(3)) is not False
            True

        An odd cycle admits a homomorphism to a smaller odd cycle, but not to an
        even cycle::

            sage: g = graphs.CycleGraph(9)
            sage: g.has_homomorphism_to(graphs.CycleGraph(5)) is not False
            True
            sage: g.has_homomorphism_to(graphs.CycleGraph(7)) is not False
            True
            sage: g.has_homomorphism_to(graphs.CycleGraph(4)) is not False
            False
        """
        self._scream_if_not_simple()
        from sage.numerical.mip import MixedIntegerLinearProgram, MIPSolverException
        p = MixedIntegerLinearProgram(solver=solver, maximization=False)
        b = p.new_variable(binary=True)

        # Each vertex has an image
        for ug in self:
            p.add_constraint(p.sum(b[ug,uh] for uh in H) == 1)

        nonedges = H.complement().edges(labels=False)
        for ug,vg in self.edges(labels=False):
            # Two adjacent vertices cannot be mapped to the same element
            for uh in H:
                p.add_constraint(b[ug,uh] + b[vg,uh] <= 1)

            # Two adjacent vertices cannot be mapped to no adjacent vertices
            for uh,vh in nonedges:
                p.add_constraint(b[ug,uh] + b[vg,vh] <= 1)
                p.add_constraint(b[ug,vh] + b[vg,uh] <= 1)

        # Minimize the mapping's size
        if core:

            # the value of m is one if the corresponding vertex of h is used.
            m = p.new_variable(nonnegative=True)
            for uh in H:
                for ug in self:
                    p.add_constraint(b[ug,uh] <= m[uh])

            p.set_objective(p.sum(m[vh] for vh in H))

        try:
            p.solve(log = verbose)
            b = p.get_values(b)
            mapping = dict(x[0] for x in b.items() if x[1])
            return mapping

        except MIPSolverException:
            return False

    @doc_index("Leftovers")
    def fractional_chromatic_index(self, solver="PPL", verbose_constraints=False, verbose=0):
        r"""
        Return the fractional chromatic index of the graph.

        The fractional chromatic index is a relaxed version of edge-coloring. An
        edge coloring of a graph being actually a covering of its edges into the
        smallest possible number of matchings, the fractional chromatic index of
        a graph `G` is the smallest real value `\chi_f(G)` such that there
        exists a list of matchings `M_1, ..., M_k` of `G` and coefficients
        `\alpha_1, ..., \alpha_k` with the property that each edge is covered by
        the matchings in the following relaxed way

        .. MATH::

            \forall e \in E(G), \sum_{e \in M_i} \alpha_i \geq 1

        For more information, see the :wikipedia:`Fractional_coloring`.

        ALGORITHM:

        The fractional chromatic index is computed through Linear Programming
        through its dual. The LP solved by sage is actually:

        .. MATH::

            \mbox{Maximize : }&\sum_{e\in E(G)} r_{e}\\
            \mbox{Such that : }&\\
            &\forall M\text{ matching }\subseteq G, \sum_{e\in M}r_{v}\leq 1\\

        INPUT:

        - ``solver`` -- (default: ``"PPL"``); specify a Linear Program (LP)
          solver to be used. If set to ``None``, the default one is used. For
          more information on LP solvers and which default solver is used, see
          the method
          :meth:`solve <sage.numerical.mip.MixedIntegerLinearProgram.solve>`
          of the class
          :class:`MixedIntegerLinearProgram <sage.numerical.mip.MixedIntegerLinearProgram>`.

          .. NOTE::

              The default solver used here is ``"PPL"`` which provides exact
              results, i.e. a rational number, although this may be slower that
              using other solvers. Be aware that this method may loop endlessly
              when using some non exact solvers as reported in :trac:`23658` and
              :trac:`23798`.

        - ``verbose_constraints`` -- boolean (default: ``False``); whether to
          display which constraints are being generated.

        - ``verbose`` -- integer (default: `0`); sets the level of verbosity of
          the LP solver.

        EXAMPLES:

        The fractional chromatic index of a `C_5` is `5/2`::

            sage: g = graphs.CycleGraph(5)
            sage: g.fractional_chromatic_index()
            5/2

        TESTS:

        Issue reported in :trac:`23658` and :trac:`23798` with non exact
        solvers::

            sage: g = graphs.PetersenGraph()
            sage: g.fractional_chromatic_index(solver='GLPK')  # known bug (#23798)
            3.0
            sage: g.fractional_chromatic_index(solver='PPL')
            3
        """
        self._scream_if_not_simple()

        if not self.order():
            return 0
        if not self.size():
            return 1

        from sage.numerical.mip import MixedIntegerLinearProgram

        #
        # Initialize LP for maximum weigth matching
        M = MixedIntegerLinearProgram(solver=solver, constraint_generation=True)

        # One variable per edge
        b = M.new_variable(binary=True, nonnegative=True)

        # We want to select at most one incident edge per vertex (matching)
        for u in self:
            M.add_constraint(M.sum(b[frozenset(e)] for e in self.edges_incident(u, labels=0)), max=1)

        #
        # Initialize LP for fractional chromatic number
        p = MixedIntegerLinearProgram(solver=solver, constraint_generation=True)

        # One variable per edge
        r = p.new_variable(nonnegative=True)

        # We want to maximize the sum of weights on the edges
        p.set_objective(p.sum(r[frozenset(e)] for e in self.edge_iterator(labels=False)))

        # Each edge being by itself a matching, its weight can not be more than
        # 1
        for e in self.edge_iterator(labels=False):
            p.add_constraint(r[frozenset(e)], max=1)

        obj = p.solve(log=verbose)

        while True:

            # Update the weights of edges for the matching problem
            M.set_objective(M.sum(p.get_values(r[frozenset(e)]) * b[frozenset(e)] for e in self.edge_iterator(labels=0)))

            # If the maximum matching has weight at most 1, we are done !
            if M.solve(log=verbose) <= 1:
                break

            # Otherwise, we add a new constraint
            matching = [e for e in self.edge_iterator(labels=0) if M.get_values(b[frozenset(e)]) == 1]
            p.add_constraint(p.sum(r[frozenset(e)] for e in matching), max=1)
            if verbose_constraints:
                print("Adding a constraint on matching : {}".format(matching))

            # And solve again
            obj = p.solve(log=verbose)

        # Accomplished !
        return obj

    @doc_index("Leftovers")
    def maximum_average_degree(self, value_only=True, solver=None, verbose=0):
        r"""
        Return the Maximum Average Degree (MAD) of the current graph.

        The Maximum Average Degree (MAD) of a graph is defined as the average
        degree of its densest subgraph. More formally, ``Mad(G) =
        \max_{H\subseteq G} Ad(H)``, where `Ad(G)` denotes the average degree of
        `G`.

        This can be computed in polynomial time.

        INPUT:

        - ``value_only`` -- boolean (default: ``True``);

          - If ``value_only=True``, only the numerical value of the `MAD` is
            returned.

          - Else, the subgraph of `G` realizing the `MAD` is returned.

        - ``solver`` -- (default: ``None``); specify a Linear Program (LP)
          solver to be used. If set to ``None``, the default one is used. For
          more information on LP solvers and which default solver is used, see
          the method
          :meth:`solve <sage.numerical.mip.MixedIntegerLinearProgram.solve>`
          of the class
          :class:`MixedIntegerLinearProgram <sage.numerical.mip.MixedIntegerLinearProgram>`.

        - ``verbose`` -- integer (default: ``0``); sets the level of
          verbosity. Set to 0 by default, which means quiet.

        EXAMPLES:

        In any graph, the `Mad` is always larger than the average degree::

            sage: g = graphs.RandomGNP(20,.3)
            sage: mad_g = g.maximum_average_degree()
            sage: g.average_degree() <= mad_g
            True

        Unlike the average degree, the `Mad` of the disjoint union of two graphs
        is the maximum of the `Mad` of each graphs::

            sage: h = graphs.RandomGNP(20,.3)
            sage: mad_h = h.maximum_average_degree()
            sage: (g+h).maximum_average_degree() == max(mad_g, mad_h)
            True

        The subgraph of a regular graph realizing the maximum average degree is
        always the whole graph ::

            sage: g = graphs.CompleteGraph(5)
            sage: mad_g = g.maximum_average_degree(value_only=False)
            sage: g.is_isomorphic(mad_g)
            True

        This also works for complete bipartite graphs ::

            sage: g = graphs.CompleteBipartiteGraph(3,4)
            sage: mad_g = g.maximum_average_degree(value_only=False)
            sage: g.is_isomorphic(mad_g)
            True
        """
        self._scream_if_not_simple()
        g = self
        from sage.numerical.mip import MixedIntegerLinearProgram

        p = MixedIntegerLinearProgram(maximization=True, solver=solver)

        d = p.new_variable(nonnegative=True)
        one = p.new_variable(nonnegative=True)

        for u,v in g.edge_iterator(labels=False):
            fuv = frozenset((u, v))
            p.add_constraint(one[fuv] - 2 * d[u], max=0)
            p.add_constraint(one[fuv] - 2 * d[v], max=0)

        p.add_constraint(p.sum(d[v] for v in g), max=1)

        p.set_objective(p.sum(one[frozenset(uv)]
                              for uv in g.edge_iterator(labels=False)))

        p.solve(log=verbose)

        # Paying attention to numerical error :
        # The zero values could be something like 0.000000000001
        # so I can not write l > 0
        # And the non-zero, though they should be equal to
        # 1/(order of the optimal subgraph) may be a bit lower

        # setting the minimum to 1/(10 * size of the whole graph )
        # should be safe :-)
        m = 1/(10 *Integer(g.order()))
        d_val = p.get_values(d)
        g_mad = g.subgraph(v for v,l in six.iteritems(d_val) if l > m)

        if value_only:
            return g_mad.average_degree()
        else:
            return g_mad

    @doc_index("Algorithmically hard stuff")
    def independent_set_of_representatives(self, family, solver=None, verbose=0):
        r"""
        Return an independent set of representatives.

        Given a graph `G` and a family `F=\{F_i:i\in [1,...,k]\}` of subsets of
        ``g.vertices()``, an Independent Set of Representatives (ISR) is an
        assignation of a vertex `v_i\in F_i` to each set `F_i` such that `v_i !=
        v_j` if `i<j` (they are representatives) and the set `\cup_{i}v_i` is an
        independent set in `G`.

        It generalizes, for example, graph coloring and graph list coloring.

        (See [AhaBerZiv07]_ for more information.)

        INPUT:

        - ``family`` -- A list of lists defining the family `F` (actually, a
          Family of subsets of ``G.vertices()``).

        - ``solver`` -- (default: ``None``); specify a Linear Program (LP)
          solver to be used. If set to ``None``, the default one is used. For
          more information on LP solvers and which default solver is used, see
          the method
          :meth:`solve <sage.numerical.mip.MixedIntegerLinearProgram.solve>`
          of the class
          :class:`MixedIntegerLinearProgram <sage.numerical.mip.MixedIntegerLinearProgram>`.

        - ``verbose`` -- integer (default: ``0``); sets the level of
          verbosity. Set to 0 by default, which means quiet.

        OUTPUT:

        - A list whose `i^{\mbox{th}}` element is the representative of the
          `i^{\mbox{th}}` element of the ``family`` list. If there is no ISR,
          ``None`` is returned.

        EXAMPLES:

        For a bipartite graph missing one edge, the solution is as expected::

           sage: g = graphs.CompleteBipartiteGraph(3,3)
           sage: g.delete_edge(1,4)
           sage: g.independent_set_of_representatives([[0,1,2],[3,4,5]])
           [1, 4]

        The Petersen Graph is 3-colorable, which can be expressed as an
        independent set of representatives problem : take 3 disjoint copies of
        the Petersen Graph, each one representing one color. Then take as a
        partition of the set of vertices the family defined by the three copies
        of each vertex. The ISR of such a family defines a 3-coloring::

            sage: g = 3 * graphs.PetersenGraph()
            sage: n = g.order()/3
            sage: f = [[i,i+n,i+2*n] for i in range(n)]
            sage: isr = g.independent_set_of_representatives(f)
            sage: c = [floor(i/n) for i in isr]
            sage: color_classes = [[],[],[]]
            sage: for v,i in enumerate(c):
            ....:   color_classes[i].append(v)
            sage: for classs in color_classes:
            ....:   g.subgraph(classs).size() == 0
            True
            True
            True

        REFERENCE:

        .. [AhaBerZiv07] \R. Aharoni and E. Berger and R. Ziv
          Independent systems of representatives in weighted graphs
          Combinatorica vol 27, num 3, p253--267
          2007

        """
        from sage.numerical.mip import MixedIntegerLinearProgram
        p = MixedIntegerLinearProgram(solver=solver)

        # Boolean variable indicating whether the vertex is the representative
        # of some set
        vertex_taken = p.new_variable(binary=True)

        # Boolean variable in two dimension whose first element is a vertex and
        # whose second element is one of the sets given as arguments.
        # When true, indicated that the vertex is the representant of the
        # corresponding set
        classss = p.new_variable(binary=True)

        # Associates to the vertices the classes to which they belong
        lists = {v: [] for v in self}
        for i,f in enumerate(family):
            for v in f:
                lists[v].append(i)

            # a classss has exactly one representant
            p.add_constraint(p.sum(classss[v,i] for v in f), max=1, min=1)

        # A vertex represents at most one classss (vertex_taken is binary), and
        # vertex_taken[v]==1 if v is the representative of some classss
        for v in self:
            p.add_constraint(p.sum(classss[v,i] for i in lists[v]) - vertex_taken[v], max=0)

        # Two adjacent vertices can not both be representants of a set

        for u,v in self.edge_iterator(labels=None):
            p.add_constraint(vertex_taken[u] + vertex_taken[v], max=1)

        p.set_objective(None)

        try:
            p.solve(log=verbose)
        except Exception:
            return None

        classss = p.get_values(classss)

        repr = []
        for i,f in enumerate(family):
            for v in f:
                if classss[v,i] == 1:
                    repr.append(v)
                    break

        return repr

    @doc_index("Algorithmically hard stuff")
    def minor(self, H, solver=None, verbose=0):
        r"""
        Return the vertices of a minor isomorphic to `H` in the current graph.

        We say that a graph `G` has a `H`-minor (or that it has a graph
        isomorphic to `H` as a minor), if for all `h\in H`, there exist disjoint
        sets `S_h \subseteq V(G)` such that once the vertices of each `S_h` have
        been merged to create a new graph `G'`, this new graph contains `H` as a
        subgraph.

        For more information, see the :wikipedia:`Minor_(graph_theory)`.

        INPUT:

        - ``H`` -- The minor to find for in the current graph.

        - ``solver`` -- (default: ``None``); specify a Linear Program (LP) solver
          to be used. If set to ``None``, the default one is used. For more
          information on LP solvers and which default solver is used, see the
          method :meth:`~sage.numerical.mip.MixedIntegerLinearProgram.solve` of
          the class :class:`~sage.numerical.mip.MixedIntegerLinearProgram`.

        - ``verbose`` -- integer (default: ``0``); sets the level of
          verbosity. Set to 0 by default, which means quiet.

        OUTPUT:

        A dictionary associating to each vertex of `H` the set of vertices in
        the current graph representing it.

        ALGORITHM:

        Mixed Integer Linear Programming

        COMPLEXITY:

        Theoretically, when `H` is fixed, testing for the existence of a
        `H`-minor is polynomial. The known algorithms are highly exponential in
        `H`, though.

        .. NOTE::

            This function can be expected to be *very* slow, especially where
            the minor does not exist.

        EXAMPLES:

        Trying to find a minor isomorphic to `K_4` in the `4\times 4` grid::

            sage: g = graphs.GridGraph([4,4])
            sage: h = graphs.CompleteGraph(4)
            sage: L = g.minor(h)
            sage: gg = g.subgraph(flatten(L.values(), max_level = 1))
            sage: _ = [gg.merge_vertices(l) for l in L.values() if len(l)>1]
            sage: gg.is_isomorphic(h)
            True

        We can also try to prove this way that the Petersen graph is not planar,
        as it has a `K_5` minor::

            sage: g = graphs.PetersenGraph()
            sage: K5_minor = g.minor(graphs.CompleteGraph(5))                    # long time

        And even a `K_{3,3}` minor::

            sage: K33_minor = g.minor(graphs.CompleteBipartiteGraph(3,3))        # long time

        (It is much faster to use the linear-time test of planarity in this
        situation, though.)

        As there is no cycle in a tree, looking for a `K_3` minor is useless.
        This function will raise an exception in this case::

            sage: g = graphs.RandomGNP(20,.5)
            sage: g = g.subgraph(edges = g.min_spanning_tree())
            sage: g.is_tree()
            True
            sage: L = g.minor(graphs.CompleteGraph(3))
            Traceback (most recent call last):
            ...
            ValueError: This graph has no minor isomorphic to H !
        """
        self._scream_if_not_simple()
        H._scream_if_not_simple()
        from sage.numerical.mip import MixedIntegerLinearProgram, MIPSolverException
        p = MixedIntegerLinearProgram(solver=solver)

        # We use frozenset((u, v)) to avoid confusion between (u, v) and (v, u)

        # rs = Representative set of a vertex
        # for h in H, v in G is such that rs[h,v] == 1 if and only if v
        # is a representant of h in self
        rs = p.new_variable(binary=True)

        for v in self:
            p.add_constraint(p.sum(rs[h,v] for h in H), max=1)

        # We ensure that the set of representatives of a
        # vertex h contains a tree, and thus is connected

        # edges represents the edges of the tree
        edges = p.new_variable(binary=True)

        # there can be a edge for h between two vertices
        # only if those vertices represent h
        for u,v in self.edge_iterator(labels=None):
            fuv = frozenset((u, v))
            for h in H:
                p.add_constraint(edges[h,fuv] - rs[h,u], max=0)
                p.add_constraint(edges[h,fuv] - rs[h,v], max=0)

        # The number of edges of the tree in h is exactly the cardinal
        # of its representative set minus 1

        for h in H:
            p.add_constraint(  p.sum(edges[h,frozenset(e)] for e in self.edge_iterator(labels=None))
                             - p.sum(rs[h,v] for v in self), min=-1, max=-1)

        # a tree  has no cycle
        epsilon = 1/(5*Integer(self.order()))
        r_edges = p.new_variable(nonnegative=True)

        for h in H:
            for u,v in self.edge_iterator(labels=None):
                p.add_constraint(r_edges[h,(u,v)] + r_edges[h,(v,u)] - edges[h,frozenset((u,v))], min=0)

            for v in self:
                p.add_constraint(p.sum(r_edges[h,(u,v)] for u in self.neighbor_iterator(v)), max=1-epsilon)

        # Once the representative sets are described, we must ensure
        # there are arcs corresponding to those of H between them
        h_edges = p.new_variable(nonnegative=True)

        for h1, h2 in H.edge_iterator(labels=None):

            for v1, v2 in self.edge_iterator(labels=None):
                fv1v2 = frozenset((v1, v2))
                p.add_constraint(h_edges[(h1,h2),fv1v2] - rs[h2,v2], max=0)
                p.add_constraint(h_edges[(h1,h2),fv1v2] - rs[h1,v1], max=0)

                p.add_constraint(h_edges[(h2,h1),fv1v2] - rs[h1,v2], max=0)
                p.add_constraint(h_edges[(h2,h1),fv1v2] - rs[h2,v1], max=0)

            p.add_constraint(p.sum(h_edges[(h1,h2),frozenset(e)] + h_edges[(h2,h1),frozenset(e)]
                                       for e in self.edge_iterator(labels=None)), min=1)

        p.set_objective(None)

        try:
            p.solve(log=verbose)
        except MIPSolverException:
            raise ValueError("This graph has no minor isomorphic to H !")

        rs = p.get_values(rs)

        rs_dict = {}
        for h in H:
            rs_dict[h] = [v for v in self if rs[h,v]==1]

        return rs_dict

    ### Convexity

    @doc_index("Algorithmically hard stuff")
    def convexity_properties(self):
        r"""
        Return a ``ConvexityProperties`` object corresponding to ``self``.

        This object contains the methods related to convexity in graphs (convex
        hull, hull number) and caches useful information so that it becomes
        comparatively cheaper to compute the convex hull of many different sets
        of the same graph.

        .. SEEALSO::

            In order to know what can be done through this object, please refer
            to module :mod:`sage.graphs.convexity_properties`.

        .. NOTE::

            If you want to compute many convex hulls, keep this object in memory
            ! When it is created, it builds a table of useful information to
            compute convex hulls. As a result ::

                sage: g = graphs.PetersenGraph()
                sage: g.convexity_properties().hull([1, 3])
                [1, 2, 3]
                sage: g.convexity_properties().hull([3, 7])
                [2, 3, 7]

            Is a terrible waste of computations, while ::

                sage: g = graphs.PetersenGraph()
                sage: CP = g.convexity_properties()
                sage: CP.hull([1, 3])
                [1, 2, 3]
                sage: CP.hull([3, 7])
                [2, 3, 7]

            Makes perfect sense.
        """
        from sage.graphs.convexity_properties import ConvexityProperties
        return ConvexityProperties(self)

    # Centrality
    @doc_index("Distances")
    def centrality_degree(self, v=None):
        r"""
        Return the degree centrality of a vertex.

        The degree centrality of a vertex `v` is its degree, divided by
        `|V(G)|-1`. For more information, see the :wikipedia:`Centrality`.

        INPUT:

        - ``v`` -- a vertex (default: ``None``); set to ``None`` (default) to
          get a dictionary associating each vertex with its centrality degree.

        .. SEEALSO::

            - :meth:`~sage.graphs.generic_graph.GenericGraph.centrality_closeness`
            - :meth:`~sage.graphs.generic_graph.GenericGraph.centrality_betweenness`

        EXAMPLES::

            sage: (graphs.ChvatalGraph()).centrality_degree()
            {0: 4/11, 1: 4/11, 2: 4/11, 3: 4/11,  4: 4/11,  5: 4/11,
             6: 4/11, 7: 4/11, 8: 4/11, 9: 4/11, 10: 4/11, 11: 4/11}
            sage: D = graphs.DiamondGraph()
            sage: D.centrality_degree()
            {0: 2/3, 1: 1, 2: 1, 3: 2/3}
            sage: D.centrality_degree(v=1)
            1

        TESTS::

            sage: Graph(1).centrality_degree()
            Traceback (most recent call last):
            ...
            ValueError: the centrality degree is not defined on graphs with only one vertex
        """
        from sage.rings.integer import Integer
        n_minus_one = Integer(self.order() - 1)
        if n_minus_one == 0:
            raise ValueError("the centrality degree is not defined "
                             "on graphs with only one vertex")
        if v is None:
            return {v: self.degree(v)/n_minus_one for v in self}
        else:
            return self.degree(v)/n_minus_one

    ### Constructors

    @doc_index("Basic methods")
    def to_directed(self, implementation='c_graph', data_structure=None,
                    sparse=None):
        """
        Return a directed version of the graph.

        A single edge becomes two edges, one in each direction.

        INPUT:

         - ``data_structure`` -- one of ``"sparse"``, ``"static_sparse"``, or
           ``"dense"``. See the documentation of :class:`Graph` or
           :class:`DiGraph`.

         - ``sparse`` -- boolean (default: ``None``); ``sparse=True`` is an
           alias for ``data_structure="sparse"``, and ``sparse=False`` is an
           alias for ``data_structure="dense"``.

        EXAMPLES::

            sage: graphs.PetersenGraph().to_directed()
            Petersen graph: Digraph on 10 vertices

        TESTS:

        Immutable graphs yield immutable graphs::

            sage: Graph([[1, 2]], immutable=True).to_directed()._backend
            <sage.graphs.base.static_sparse_backend.StaticSparseBackend object at ...>

        :trac:`17005`::

            sage: Graph([[1,2]], immutable=True).to_directed()
            Digraph on 2 vertices

        :trac:`22424`::

            sage: G1=graphs.RandomGNP(5,0.5)
            sage: gp1 = G1.graphplot(save_pos=True)
            sage: G2=G1.to_directed()
            sage: G2.delete_vertex(0)
            sage: G2.add_vertex(5)
            sage: gp2 = G2.graphplot()
            sage: gp1 = G1.graphplot()
        """
        if sparse is not None:
            if data_structure is not None:
                raise ValueError("The 'sparse' argument is an alias for "
                                 "'data_structure'. Please do not define both.")
            data_structure = "sparse" if sparse else "dense"

        if data_structure is None:
            from sage.graphs.base.dense_graph import DenseGraphBackend
            from sage.graphs.base.sparse_graph import SparseGraphBackend
            if isinstance(self._backend, DenseGraphBackend):
                data_structure = "dense"
            elif isinstance(self._backend, SparseGraphBackend):
                data_structure = "sparse"
            else:
                data_structure = "static_sparse"
        from sage.graphs.all import DiGraph
        D = DiGraph(name           = self.name(),
                    pos            = self.get_pos(),
                    multiedges     = self.allows_multiple_edges(),
                    loops          = self.allows_loops(),
                    implementation = implementation,
                    data_structure = (data_structure if data_structure!="static_sparse"
                                      else "sparse")) # we need a mutable copy

        D.add_vertices(self.vertex_iterator())
        for u,v,l in self.edge_iterator():
            D.add_edge(u,v,l)
            D.add_edge(v,u,l)
        if hasattr(self, '_embedding'):
            D._embedding = copy(self._embedding)
        D._weighted = self._weighted

        if data_structure == "static_sparse":
            D = D.copy(data_structure=data_structure)

        return D

    @doc_index("Basic methods")
    def to_undirected(self):
        """
        Since the graph is already undirected, simply returns a copy of itself.

        EXAMPLES::

            sage: graphs.PetersenGraph().to_undirected()
            Petersen graph: Graph on 10 vertices
        """
        return self.copy()

    @doc_index("Basic methods")
    def join(self, other, labels="pairs", immutable=None):
        r"""
        Return the join of ``self`` and ``other``.

        INPUT:

        - ``labels`` -- (defaults to 'pairs'); if set to 'pairs', each element
          `v` in the first graph will be named `(0, v)` and each element `u` in
          ``other`` will be named `(1, u)` in the result. If set to 'integers',
          the elements of the result will be relabeled with consecutive
          integers.

        - ``immutable`` -- boolean (default: ``None``); whether to create a
          mutable/immutable join. ``immutable=None`` (default) means that the
          graphs and their join will behave the same way.

        .. SEEALSO::

            * :meth:`~sage.graphs.generic_graph.GenericGraph.union`

            * :meth:`~sage.graphs.generic_graph.GenericGraph.disjoint_union`

        EXAMPLES::

            sage: G = graphs.CycleGraph(3)
            sage: H = Graph(2)
            sage: J = G.join(H); J
            Cycle graph join : Graph on 5 vertices
            sage: J.vertices()
            [(0, 0), (0, 1), (0, 2), (1, 0), (1, 1)]
            sage: J = G.join(H, labels='integers'); J
            Cycle graph join : Graph on 5 vertices
            sage: J.vertices()
            [0, 1, 2, 3, 4]
            sage: J.edges()
            [(0, 1, None), (0, 2, None), (0, 3, None), (0, 4, None), (1, 2, None), (1, 3, None), (1, 4, None), (2, 3, None), (2, 4, None)]

        ::

            sage: G = Graph(3)
            sage: G.name("Graph on 3 vertices")
            sage: H = Graph(2)
            sage: H.name("Graph on 2 vertices")
            sage: J = G.join(H); J
            Graph on 3 vertices join Graph on 2 vertices: Graph on 5 vertices
            sage: J.vertices()
            [(0, 0), (0, 1), (0, 2), (1, 0), (1, 1)]
            sage: J = G.join(H, labels='integers'); J
            Graph on 3 vertices join Graph on 2 vertices: Graph on 5 vertices
            sage: J.edges()
            [(0, 3, None), (0, 4, None), (1, 3, None), (1, 4, None), (2, 3, None), (2, 4, None)]
        """
        G = self.disjoint_union(other, labels=labels, immutable=False)
        if labels == "integers":
            G.add_edges((u, v) for u in range(self.order())
                        for v in range(self.order(), self.order() + other.order()))
        else:
            G.add_edges(((0, u), (1, v)) for u in self for v in other)

        G.name('%s join %s'%(self.name(), other.name()))

        if immutable is None:
            immutable = self.is_immutable() and other.is_immutable()
        if immutable:
            G = G.copy(immutable=True)

        return G

    @doc_index("Leftovers")
    def seidel_adjacency_matrix(self, vertices=None):
        r"""
        Return the Seidel adjacency matrix of ``self``.

        Returns `J-I-2A`, for `A` the (ordinary) :meth:`adjacency matrix
        <sage.graphs.generic_graph.GenericGraph.adjacency_matrix>` of ``self``,
        `I` the identity matrix, and `J` the all-1 matrix.  It is closely
        related to :meth:`twograph`.

        The matrix returned is over the integers. If a different ring is
        desired, use either the :meth:`sage.matrix.matrix0.Matrix.change_ring`
        method or the :func:`matrix` function.

        INPUT:

        - ``vertices`` -- list of vertices (default: ``None``); the ordering of
          the vertices defining how they should appear in the matrix. By
          default, the ordering given by
          :meth:`~sage.graphs.generic_graph.GenericGraph.vertices` is used.

        EXAMPLES::

            sage: G = graphs.CycleGraph(5)
            sage: G = G.disjoint_union(graphs.CompleteGraph(1))
            sage: G.seidel_adjacency_matrix().minpoly()
            x^2 - 5
        """
        return - self.adjacency_matrix(sparse=False, vertices=vertices) \
               + self.complement().adjacency_matrix(sparse=False, vertices=vertices)

    @doc_index("Leftovers")
    def seidel_switching(self, s, inplace=True):
        r"""
        Return the Seidel switching of ``self`` w.r.t. subset of vertices ``s``.

        Returns the graph obtained by Seidel switching of ``self`` with respect
        to the subset of vertices ``s``. This is the graph given by Seidel
        adjacency matrix `DSD`, for `S` the Seidel adjacency matrix of ``self``,
        and `D` the diagonal matrix with -1s at positions corresponding to
        ``s``, and 1s elsewhere.

        INPUT:

         - ``s`` -- a list of vertices of ``self``.

        - ``inplace`` -- boolean (default: ``True``); whether to do the
          modification inplace, or to return a copy of the graph after
          switching.

        EXAMPLES::

            sage: G = graphs.CycleGraph(5)
            sage: G = G.disjoint_union(graphs.CompleteGraph(1))
            sage: G.seidel_switching([(0,1),(1,0),(0,0)])
            sage: G.seidel_adjacency_matrix().minpoly()
            x^2 - 5
            sage: G.is_connected()
            True

        TESTS::

            sage: H = G.seidel_switching([1,4,5],inplace=False)
            sage: G.seidel_switching([1,4,5])
            sage: G == H
            True
        """
        from itertools import product
        G = self if inplace else copy(self)
        boundary = self.edge_boundary(s)
        G.add_edges(product(s, set(self).difference(s)))
        G.delete_edges(boundary)
        if not inplace:
            return G

    @doc_index("Leftovers")
    def twograph(self):
        r"""
        Return the two-graph of ``self``

        Returns the :class:`two-graph <sage.combinat.designs.twographs.TwoGraph>`
        with the triples
        `T=\{t \in \binom {V}{3} : \left| \binom {t}{2} \cap E \right| \text{odd} \}`
        where `V` and `E` are vertices and edges of ``self``, respectively.

        EXAMPLES::

            sage: p=graphs.PetersenGraph()
            sage: p.twograph()
            Incidence structure with 10 points and 60 blocks
            sage: p=graphs.chang_graphs()
            sage: T8 = graphs.CompleteGraph(8).line_graph()
            sage: C = T8.seidel_switching([(0,1,None),(2,3,None),(4,5,None),(6,7,None)],inplace=False)
            sage: T8.twograph()==C.twograph()
            True
            sage: T8.is_isomorphic(C)
            False

        TESTS::

            sage: from sage.combinat.designs.twographs import TwoGraph
            sage: p=graphs.PetersenGraph().twograph()
            sage: TwoGraph(p, check=True)
            Incidence structure with 10 points and 60 blocks

        .. SEEALSO::

            - :meth:`~sage.combinat.designs.twographs.TwoGraph.descendant` --
              computes the descendant graph of the two-graph of self at a vertex

            - :func:`~sage.combinat.designs.twographs.twograph_descendant`
              -- ditto, but much faster.
        """
        from sage.combinat.designs.twographs import TwoGraph
        G = self.relabel(inplace=False)
        T = []

        # Triangles
        for x,y,z in G.subgraph_search_iterator(Graph({1:[2,3], 2:[3]})):
            if x < y and y < z:
                T.append([x, y, z])

        # Triples with just one edge
        for x,y,z in G.subgraph_search_iterator(Graph({1:[2], 3:[]}), induced=True):
            if x < y:
                T.append([x, y, z])

        T = TwoGraph(T)
        T.relabel({i: v for i,v in enumerate(self.vertices())})

        return T

    ### Visualization

    @doc_index("Basic methods")
    def write_to_eps(self, filename, **options):
        r"""
        Write a plot of the graph to ``filename`` in ``eps`` format.

        INPUT:

         - ``filename`` -- a string
         - ``**options`` -- same layout options as :meth:`.layout`

        EXAMPLES::

            sage: P = graphs.PetersenGraph()
            sage: P.write_to_eps(tmp_filename(ext='.eps'))

        It is relatively simple to include this file in a LaTeX document.
        ``\usepackage{graphics}`` must appear in the preamble, and
        ``\includegraphics{filename}`` will include the file. To compile the
        document to ``pdf`` with ``pdflatex`` or ``xelatex`` the file needs
        first to be converted to ``pdf``, for example with ``ps2pdf filename.eps
        filename.pdf``.
        """
        from sage.graphs.print_graphs import print_graph_eps
        pos = self.layout(**options)
        [xmin, xmax, ymin, ymax] = self._layout_bounding_box(pos)
        for v in pos:
            pos[v] = (1.8*(pos[v][0] - xmin)/(xmax - xmin) - 0.9, 1.8*(pos[v][1] - ymin)/(ymax - ymin) - 0.9)
        if filename[-4:] != '.eps':
            filename += '.eps'
        f = open(filename, 'w')
        f.write( print_graph_eps(self.vertices(), self.edge_iterator(), pos) )
        f.close()

    @doc_index("Algorithmically hard stuff")
    def topological_minor(self, H, vertices=False, paths=False, solver=None, verbose=0):
        r"""
        Return a topological `H`-minor from ``self`` if one exists.

        We say that a graph `G` has a topological `H`-minor (or that it has a
        graph isomorphic to `H` as a topological minor), if `G` contains a
        subdivision of a graph isomorphic to `H` (i.e.  obtained from `H`
        through arbitrary subdivision of its edges) as a subgraph.

        For more information, see the :wikipedia:`Minor_(graph_theory)`.

        INPUT:

        - ``H`` -- The topological minor to find in the current graph.

        - ``solver`` -- (default: ``None``); specify a Linear Program (LP)
          solver to be used. If set to ``None``, the default one is used. For
          more information on LP solvers and which default solver is used, see
          the method :meth:`solve
          <sage.numerical.mip.MixedIntegerLinearProgram.solve>` of the class
          :class:`MixedIntegerLinearProgram
          <sage.numerical.mip.MixedIntegerLinearProgram>`.

        - ``verbose`` -- integer (default: ``0``); sets the level of
          verbosity. Set to 0 by default, which means quiet.

        OUTPUT:

        The topological `H`-minor found is returned as a subgraph `M` of
        ``self``, such that the vertex `v` of `M` that represents a vertex `h\in
        H` has ``h`` as a label (see :meth:`get_vertex
        <sage.graphs.generic_graph.GenericGraph.get_vertex>` and
        :meth:`set_vertex <sage.graphs.generic_graph.GenericGraph.set_vertex>`),
        and such that every edge of `M` has as a label the edge of `H` it
        (partially) represents.

        If no topological minor is found, this method returns ``False``.

        ALGORITHM:

        Mixed Integer Linear Programming.

        COMPLEXITY:

        Theoretically, when `H` is fixed, testing for the existence of a
        topological `H`-minor is polynomial. The known algorithms are highly
        exponential in `H`, though.

        .. NOTE::

            This function can be expected to be *very* slow, especially where
            the topological minor does not exist.

            (CPLEX seems to be *much* more efficient than GLPK on this kind of
            problem)

        EXAMPLES:

        Petersen's graph has a topological `K_4`-minor::

            sage: g = graphs.PetersenGraph()
            sage: g.topological_minor(graphs.CompleteGraph(4))
            Subgraph of (Petersen graph): Graph on ...

        And a topological `K_{3,3}`-minor::

            sage: g.topological_minor(graphs.CompleteBipartiteGraph(3,3))
            Subgraph of (Petersen graph): Graph on ...

        And of course, a tree has no topological `C_3`-minor::

            sage: g = graphs.RandomGNP(15,.3)
            sage: g = g.subgraph(edges = g.min_spanning_tree())
            sage: g.topological_minor(graphs.CycleGraph(3))
            False
        """
        self._scream_if_not_simple()
        H._scream_if_not_simple()
        # Useful alias ...
        G = self

        from sage.numerical.mip import MixedIntegerLinearProgram, MIPSolverException
        p = MixedIntegerLinearProgram(solver=solver)

        # This is an existence problem
        p.set_objective(None)

        #######################
        # Vertex representant #
        #######################
        #
        # v_repr[h,g] = 1 if vertex h from H is represented by vertex
        # g from G, 0 otherwise

        v_repr = p.new_variable(binary=True)

        # Exactly one representant per vertex of H
        for h in H:
            p.add_constraint(p.sum(v_repr[h,g] for g in G), min=1, max=1)

        # A vertex of G can only represent one vertex of H
        for g in G:
            p.add_constraint(p.sum(v_repr[h,g] for h in H), max=1)

        ###################
        # Is representent #
        ###################
        #
        # is_repr[v] = 1 if v represents some vertex of H

        is_repr = p.new_variable(binary=True)

        for g in G:
            for h in H:
                p.add_constraint(v_repr[h,g] - is_repr[g], max=0)

        ###################################
        # paths between the representents #
        ###################################
        #
        # For any edge (h1,h2) in H, we have a corresponding path in G
        # between the representants of h1 and h2. Which means there is
        # a flow of intensity 1 from one to the other.
        # We are then writing a flow problem for each edge of H.
        #
        # The variable flow[(h1,h2),(g1,g2)] indicates the amount of
        # flow on the edge (g1,g2) representing the edge (h1,h2).

        flow = p.new_variable(binary=True)

        # These functions return the balance of flow corresponding to
        # commodity C at vertex v
        def flow_in(C, v):
            return p.sum(flow[C,(v,u)] for u in G.neighbor_iterator(v))

        def flow_out(C, v):
            return p.sum(flow[C,(u,v)] for u in G.neighbor_iterator(v))

        def flow_balance(C, v):
            return flow_in(C,v) - flow_out(C,v)

        for h1,h2 in H.edge_iterator(labels=False):

            for v in G:

                # The flow balance depends on whether the vertex v is a
                # representant of h1 or h2 in G, or a representant of none
                p.add_constraint(flow_balance((h1,h2),v) == v_repr[h1,v] - v_repr[h2,v])

        #############################
        # Internal vertex of a path #
        #############################
        #
        # is_internal[C][g] = 1 if a vertex v from G is located on the
        # path representing the edge (=commodity) C

        is_internal = p.new_variable(binary=True)

        # When is a vertex internal for a commodity ?
        for C in H.edge_iterator(labels=False):
            for g in G:
                p.add_constraint(flow_in(C,g) + flow_out(C,g) - is_internal[C,g], max=1)

        ############################
        # Two paths do not cross ! #
        ############################

        # A vertex can only be internal for one commodity, and zero if
        # the vertex is a representent

        for g in G:
            p.add_constraint(p.sum(is_internal[C,g] for C in H.edge_iterator(labels=False))
                              + is_repr[g], max=1)

        # (The following inequalities are not necessary, but they seem to be of
        # help (the solvers find the answer quicker when they are added)

        # The flow on one edge can go in only one direction. Besides, it can
        # belong to at most one commodity and has a maximum intensity of 1.

        for g1,g2 in G.edge_iterator(labels=None):

            p.add_constraint(   p.sum(flow[C,(g1,g2)] for C in H.edge_iterator(labels=False))
                              + p.sum(flow[C,(g2,g1)] for C in H.edge_iterator(labels=False)),
                                max=1)


        # Now we can solve the problem itself !

        try:
            p.solve(log=verbose)

        except MIPSolverException:
            return False


        minor = G.subgraph(immutable=False)

        is_repr = p.get_values(is_repr)
        v_repr = p.get_values(v_repr)
        flow = p.get_values(flow)

        for u,v in minor.edge_iterator(labels=False):
            used = False
            for C in H.edge_iterator(labels=False):

                if flow[C,(u,v)] + flow[C,(v,u)] > .5:
                    used = True
                    minor.set_edge_label(u, v, C)
                    break
            if not used:
                minor.delete_edge(u, v)

        minor.delete_vertices(v for v in minor if minor.degree(v) == 0)

        for g in minor:
            if is_repr[g] > .5:
                for h in H:
                    if v_repr[h,v] > .5:
                        minor.set_vertex(g, h)
                        break

        return minor

    ### Cliques

    @doc_index("Clique-related methods")
    def cliques_maximal(self, algorithm="native"):
        """
        Return the list of all maximal cliques.

        Each clique is represented by a list of vertices. A clique is an induced
        complete subgraph, and a maximal clique is one not contained in a larger
        one.

        INPUT:

        - ``algorithm`` -- can be set to ``"native"`` (default) to use Sage's
          own implementation, or to ``"NetworkX"`` to use NetworkX'
          implementation of the Bron and Kerbosch Algorithm [BroKer1973]_.


        .. NOTE::

            This method sorts its output before returning it. If you prefer to
            save the extra time, you can call
            :class:`sage.graphs.independent_sets.IndependentSets` directly.

        .. NOTE::

            Sage's implementation of the enumeration of *maximal* independent
            sets is not much faster than NetworkX' (expect a 2x speedup), which
            is surprising as it is written in Cython. This being said, the
            algorithm from NetworkX appears to be sligthly different from this
            one, and that would be a good thing to explore if one wants to
            improve the implementation.

        ALGORITHM:

        This function is based on NetworkX's implementation of the Bron and
        Kerbosch Algorithm [BroKer1973]_.

        REFERENCE:

        .. [BroKer1973] Coen Bron and Joep Kerbosch. (1973). Algorithm 457:
          Finding All Cliques of an Undirected Graph. Commun. ACM. v
          16. n 9.  pages 575-577. ACM Press. [Online] Available:
          http://www.ram.org/computing/rambin/rambin.html

        EXAMPLES::

            sage: graphs.ChvatalGraph().cliques_maximal()
            [[0, 1], [0, 4], [0, 6], [0, 9], [1, 2], [1, 5], [1, 7], [2, 3],
             [2, 6], [2, 8], [3, 4], [3, 7], [3, 9], [4, 5], [4, 8], [5, 10],
             [5, 11], [6, 10], [6, 11], [7, 8], [7, 11], [8, 10], [9, 10], [9, 11]]
            sage: G = Graph({0:[1,2,3], 1:[2], 3:[0,1]})
            sage: G.show(figsize=[2, 2])
            sage: G.cliques_maximal()
            [[0, 1, 2], [0, 1, 3]]
            sage: C = graphs.PetersenGraph()
            sage: C.cliques_maximal()
            [[0, 1], [0, 4], [0, 5], [1, 2], [1, 6], [2, 3], [2, 7], [3, 4],
             [3, 8], [4, 9], [5, 7], [5, 8], [6, 8], [6, 9], [7, 9]]
            sage: C = Graph('DJ{')
            sage: C.cliques_maximal()
            [[0, 4], [1, 2, 3, 4]]

        Comparing the two implementations::

            sage: g = graphs.RandomGNP(20,.7)
            sage: s1 = Set(map(Set, g.cliques_maximal(algorithm="NetworkX")))
            sage: s2 = Set(map(Set, g.cliques_maximal(algorithm="native")))
            sage: s1 == s2
            True
        """
        if algorithm == "native":
            from sage.graphs.independent_sets import IndependentSets
            return list(IndependentSets(self, maximal=True, complement=True))
        elif algorithm == "NetworkX":
            import networkx
            return list(networkx.find_cliques(self.networkx_graph(copy=False)))
        else:
            raise ValueError("Algorithm must be equal to 'native' or to 'NetworkX'.")

    @doc_index("Clique-related methods")
    def clique_maximum(self,  algorithm="Cliquer", solver=None, verbose=0):
        """
        Return the vertex set of a maximal order complete subgraph.

        INPUT:

        - ``algorithm`` -- the algorithm to be used :

          - If ``algorithm = "Cliquer"`` (default), wraps the C program
            Cliquer [NisOst2003]_.

          - If ``algorithm = "MILP"``, the problem is solved through a Mixed
            Integer Linear Program.

            (see :class:`~sage.numerical.mip.MixedIntegerLinearProgram`)

          - If ``algorithm = "mcqd"``, uses the MCQD solver
            (`<http://www.sicmm.org/~konc/maxclique/>`_). Note that the MCQD
            package must be installed.

        - ``solver`` -- (default: ``None``); specify a Linear Program (LP)
          solver to be used. If set to ``None``, the default one is used. For
          more information on LP solvers and which default solver is used, see
          the method :meth:`solve
          <sage.numerical.mip.MixedIntegerLinearProgram.solve>` of the class
          :class:`MixedIntegerLinearProgram
          <sage.numerical.mip.MixedIntegerLinearProgram>`.

        - ``verbose`` -- integer (default: ``0``); sets the level of
          verbosity. Set to 0 by default, which means quiet.

        Parameters ``solver`` and ``verbose`` are used only when
        ``algorithm="MILP"``.

        .. NOTE::

            Currently only implemented for undirected graphs. Use to_undirected
            to convert a digraph to an undirected graph.

        ALGORITHM:

        This function is based on Cliquer [NisOst2003]_.

        EXAMPLES:

        Using Cliquer (default)::

            sage: C = graphs.PetersenGraph()
            sage: C.clique_maximum()
            [7, 9]
            sage: C = Graph('DJ{')
            sage: C.clique_maximum()
            [1, 2, 3, 4]

        Through a Linear Program::

            sage: len(C.clique_maximum(algorithm="MILP"))
            4

        TESTS:

        Wrong algorithm::

            sage: C.clique_maximum(algorithm="BFS")
            Traceback (most recent call last):
            ...
            NotImplementedError: Only 'MILP', 'Cliquer' and 'mcqd' are supported.

        """
        self._scream_if_not_simple(allow_multiple_edges=True)
        if algorithm == "Cliquer":
            from sage.graphs.cliquer import max_clique
            return max_clique(self)
        elif algorithm == "MILP":
            return self.complement().independent_set(algorithm=algorithm, solver=solver, verbosity=verbose)
        elif algorithm == "mcqd":
            try:
                from sage.graphs.mcqd import mcqd
            except ImportError:
                from sage.misc.package import PackageNotFoundError
                raise PackageNotFoundError("mcqd")
            return mcqd(self)
        else:
            raise NotImplementedError("Only 'MILP', 'Cliquer' and 'mcqd' are supported.")

    @doc_index("Clique-related methods")
    def clique_number(self, algorithm="Cliquer", cliques=None, solver=None, verbose=0):
        r"""
        Return the order of the largest clique of the graph

        This is also called as the clique number.

        .. NOTE::

            Currently only implemented for undirected graphs. Use ``to_undirected``
            to convert a digraph to an undirected graph.

        INPUT:

        - ``algorithm`` -- the algorithm to be used :

          - If ``algorithm = "Cliquer"``, wraps the C program Cliquer
            [NisOst2003]_.

          - If ``algorithm = "networkx"``, uses the NetworkX's implementation of
            the Bron and Kerbosch Algorithm [BroKer1973]_.

          - If ``algorithm = "MILP"``, the problem is solved through a Mixed
            Integer Linear Program.

            (see :class:`~sage.numerical.mip.MixedIntegerLinearProgram`)

          - If ``algorithm = "mcqd"``, uses the MCQD solver
            (`<http://www.sicmm.org/~konc/maxclique/>`_). Note that the MCQD
            package must be installed.

        - ``cliques`` -- an optional list of cliques that can be input if
          already computed. Ignored unless ``algorithm=="networkx"``.

        - ``solver`` -- (default: ``None``); specify a Linear Program (LP)
          solver to be used. If set to ``None``, the default one is used. For
          more information on LP solvers and which default solver is used, see
          the method :meth:`solve
          <sage.numerical.mip.MixedIntegerLinearProgram.solve>` of the class
          :class:`MixedIntegerLinearProgram
          <sage.numerical.mip.MixedIntegerLinearProgram>`.

        - ``verbose`` -- integer (default: ``0``); sets the level of
          verbosity. Set to 0 by default, which means quiet.

        ALGORITHM:

        This function is based on Cliquer [NisOst2003]_ and [BroKer1973]_.

        EXAMPLES::

            sage: C = Graph('DJ{')
            sage: C.clique_number()
            4
            sage: G = Graph({0:[1,2,3], 1:[2], 3:[0,1]})
            sage: G.show(figsize=[2,2])
            sage: G.clique_number()
            3

        By definition the clique number of a complete graph is its order::

            sage: all(graphs.CompleteGraph(i).clique_number() == i for i in range(1,15))
            True

        A non-empty graph without edges has a clique number of 1::

            sage: all((i*graphs.CompleteGraph(1)).clique_number() == 1 for i in range(1,15))
            True

        A complete multipartite graph with k parts has clique number k::

            sage: all((i*graphs.CompleteMultipartiteGraph(i*[5])).clique_number() == i for i in range(1,6))
            True

        TESTS::

            sage: g = graphs.PetersenGraph()
            sage: g.clique_number(algorithm="MILP")
            2
            sage: for i in range(10):                                            # optional - mcqd
            ....:     g = graphs.RandomGNP(15,.5)                                # optional - mcqd
            ....:     if g.clique_number() != g.clique_number(algorithm="mcqd"): # optional - mcqd
            ....:         print("This is dead wrong !")                          # optional - mcqd
        """
        self._scream_if_not_simple(allow_loops=False)
        if algorithm == "Cliquer":
            from sage.graphs.cliquer import clique_number
            return clique_number(self)
        elif algorithm == "networkx":
            import networkx
            return networkx.graph_clique_number(self.networkx_graph(copy=False), cliques)
        elif algorithm == "MILP":
            return len(self.complement().independent_set(algorithm=algorithm, solver=solver, verbosity=verbose))
        elif algorithm == "mcqd":
            try:
                from sage.graphs.mcqd import mcqd
            except ImportError:
                from sage.misc.package import PackageNotFoundError
                raise PackageNotFoundError("mcqd")
            return len(mcqd(self))
        else:
            raise NotImplementedError("Only 'networkx' 'MILP' 'Cliquer' and 'mcqd' are supported.")

    @doc_index("Clique-related methods")
    def cliques_number_of(self, vertices=None, cliques=None):
        """
        Return a dictionary of the number of maximal cliques containing each
        vertex, keyed by vertex.

        This returns a single value if only one input vertex.

        .. NOTE::

            Currently only implemented for undirected graphs. Use to_undirected
            to convert a digraph to an undirected graph.

        INPUT:

        - ``vertices`` -- the vertices to inspect (default is entire graph)

        - ``cliques`` -- list of cliques (if already computed)


        EXAMPLES::

            sage: C = Graph('DJ{')
            sage: C.cliques_number_of()
            {0: 1, 1: 1, 2: 1, 3: 1, 4: 2}
            sage: E = C.cliques_maximal()
            sage: E
            [[0, 4], [1, 2, 3, 4]]
            sage: C.cliques_number_of(cliques=E)
            {0: 1, 1: 1, 2: 1, 3: 1, 4: 2}
            sage: F = graphs.Grid2dGraph(2,3)
            sage: F.cliques_number_of()
            {(0, 0): 2, (0, 1): 3, (0, 2): 2, (1, 0): 2, (1, 1): 3, (1, 2): 2}
            sage: F.cliques_number_of(vertices=[(0, 1), (1, 2)])
            {(0, 1): 3, (1, 2): 2}
            sage: G = Graph({0:[1,2,3], 1:[2], 3:[0,1]})
            sage: G.show(figsize=[2,2])
            sage: G.cliques_number_of()
            {0: 2, 1: 2, 2: 1, 3: 1}
        """
        import networkx
        return networkx.number_of_cliques(self.networkx_graph(copy=False), vertices, cliques)

    @doc_index("Clique-related methods")
    def cliques_get_max_clique_graph(self):
        """
        Return the clique graph.

        Vertices of the result are the maximal cliques of the graph, and edges
        of the result are between maximal cliques with common members in the
        original graph.

        For more information, see the :wikipedia:`Clique_graph`.

        .. NOTE::

            Currently only implemented for undirected graphs. Use to_undirected
            to convert a digraph to an undirected graph.

        EXAMPLES::

            sage: (graphs.ChvatalGraph()).cliques_get_max_clique_graph()
            Graph on 24 vertices
            sage: ((graphs.ChvatalGraph()).cliques_get_max_clique_graph()).show(figsize=[2,2], vertex_size=20, vertex_labels=False)
            sage: G = Graph({0:[1,2,3], 1:[2], 3:[0,1]})
            sage: G.show(figsize=[2,2])
            sage: G.cliques_get_max_clique_graph()
            Graph on 2 vertices
            sage: (G.cliques_get_max_clique_graph()).show(figsize=[2,2])
        """
        import networkx
        return Graph(networkx.make_max_clique_graph(self.networkx_graph(copy=False), create_using=networkx.MultiGraph()))

    @doc_index("Clique-related methods")
    def cliques_get_clique_bipartite(self, **kwds):
        """
        Return a bipartite graph constructed such that maximal cliques are the
        right vertices and the left vertices are retained from the given
        graph. Right and left vertices are connected if the bottom vertex
        belongs to the clique represented by a top vertex.

        .. NOTE::

            Currently only implemented for undirected graphs. Use to_undirected
            to convert a digraph to an undirected graph.

        EXAMPLES::

            sage: (graphs.ChvatalGraph()).cliques_get_clique_bipartite()
            Bipartite graph on 36 vertices
            sage: ((graphs.ChvatalGraph()).cliques_get_clique_bipartite()).show(figsize=[2,2], vertex_size=20, vertex_labels=False)
            sage: G = Graph({0:[1,2,3], 1:[2], 3:[0,1]})
            sage: G.show(figsize=[2,2])
            sage: G.cliques_get_clique_bipartite()
            Bipartite graph on 6 vertices
            sage: (G.cliques_get_clique_bipartite()).show(figsize=[2,2])
        """
        from .bipartite_graph import BipartiteGraph
        import networkx
        return BipartiteGraph(networkx.make_clique_bipartite(self.networkx_graph(copy=False), **kwds))

    @doc_index("Algorithmically hard stuff")
    def independent_set(self, algorithm="Cliquer", value_only=False, reduction_rules=True, solver=None, verbosity=0):
        r"""
        Return a maximum independent set.

        An independent set of a graph is a set of pairwise non-adjacent
        vertices. A maximum independent set is an independent set of maximum
        cardinality.  It induces an empty subgraph.

        Equivalently, an independent set is defined as the complement of a
        vertex cover.

        For more information, see the
        :wikipedia:`Independent_set_(graph_theory)` and the
        :wikipedia:`Vertex_cover`.

        INPUT:

        - ``algorithm`` -- the algorithm to be used

          * If ``algorithm = "Cliquer"`` (default), the problem is solved
            using Cliquer [NisOst2003]_.

            (see the :mod:`Cliquer modules <sage.graphs.cliquer>`)

          * If ``algorithm = "MILP"``, the problem is solved through a Mixed
            Integer Linear Program.

            (see :class:`~sage.numerical.mip.MixedIntegerLinearProgram`)

         * If ``algorithm = "mcqd"``, uses the MCQD solver
           (`<http://www.sicmm.org/~konc/maxclique/>`_). Note that the MCQD
           package must be installed.

        - ``value_only`` -- boolean (default: ``False``); if set to ``True``,
          only the size of a maximum independent set is returned. Otherwise,
          a maximum independent set is returned as a list of vertices.

        - ``reduction_rules`` -- (default: ``True``); specify if the reductions
          rules from kernelization must be applied as pre-processing or not.
          See [ACFLSS04]_ for more details. Note that depending on the instance,
          it might be faster to disable reduction rules.

        - ``solver`` -- (default: ``None``); specify a Linear Program (LP)
          solver to be used. If set to ``None``, the default one is used. For
          more information on LP solvers and which default solver is used, see
          the method
          :meth:`~sage.numerical.mip.MixedIntegerLinearProgram.solve`
          of the class
          :class:`~sage.numerical.mip.MixedIntegerLinearProgram`.

        - ``verbosity`` -- non-negative integer (default: ``0``); set the level
          of verbosity you want from the linear program solver. Since the
          problem of computing an independent set is `NP`-complete, its solving
          may take some time depending on the graph. A value of 0 means that
          there will be no message printed by the solver. This option is only
          useful if ``algorithm="MILP"``.

        .. NOTE::

            While Cliquer/MCAD are usually (and by far) the most efficient
            implementations, the MILP formulation sometimes proves faster on
            very "symmetrical" graphs.

        EXAMPLES:

        Using Cliquer::

            sage: C = graphs.PetersenGraph()
            sage: C.independent_set()
            [0, 3, 6, 7]

        As a linear program::

            sage: C = graphs.PetersenGraph()
            sage: len(C.independent_set(algorithm="MILP"))
            4

        .. PLOT::

            g = graphs.PetersenGraph()
            sphinx_plot(g.plot(partition=[g.independent_set()]))
        """
        my_cover = self.vertex_cover(algorithm=algorithm, value_only=value_only,
                                         reduction_rules=reduction_rules,
                                         solver=solver, verbosity=verbosity)
        if value_only:
            return self.order() - my_cover
        else:
            my_cover = set(my_cover)
            return [u for u in self if not u in my_cover]


    @doc_index("Algorithmically hard stuff")
    def vertex_cover(self, algorithm="Cliquer", value_only=False,
                     reduction_rules=True, solver=None, verbosity=0):
        r"""
        Return a minimum vertex cover of self represented by a set of vertices.

        A minimum vertex cover of a graph is a set `S` of vertices such that
        each edge is incident to at least one element of `S`, and such that `S`
        is of minimum cardinality. For more information, see the
        :wikipedia:`Vertex_cover`.

        Equivalently, a vertex cover is defined as the complement of an
        independent set.

        As an optimization problem, it can be expressed as follows:

        .. MATH::

            \mbox{Minimize : }&\sum_{v\in G} b_v\\
            \mbox{Such that : }&\forall (u,v) \in G.edges(), b_u+b_v\geq 1\\
            &\forall x\in G, b_x\mbox{ is a binary variable}

        INPUT:

        - ``algorithm`` -- string (default: ``"Cliquer"``). Indicating which
          algorithm to use. It can be one of those values.

          - ``"Cliquer"`` will compute a minimum vertex cover using the Cliquer
            package.

          - ``"MILP"`` will compute a minimum vertex cover through a mixed
            integer linear program.

          - ``"mcqd"`` will use the MCQD solver
            (`<http://www.sicmm.org/~konc/maxclique/>`_). Note that the MCQD
            package must be installed.

        - ``value_only`` -- boolean (default: ``False``); if set to ``True``,
          only the size of a minimum vertex cover is returned. Otherwise,
          a minimum vertex cover is returned as a list of vertices.

        - ``reduction_rules`` -- (default: ``True``); specify if the reductions
          rules from kernelization must be applied as pre-processing or not.
          See [ACFLSS04]_ for more details. Note that depending on the instance,
          it might be faster to disable reduction rules.

        - ``solver`` -- (default: ``None``); specify a Linear Program (LP)
          solver to be used. If set to ``None``, the default one is used. For
          more information on LP solvers and which default solver is used, see
          the method :meth:`solve
          <sage.numerical.mip.MixedIntegerLinearProgram.solve>` of the class
          :class:`MixedIntegerLinearProgram
          <sage.numerical.mip.MixedIntegerLinearProgram>`.

        - ``verbosity`` -- non-negative integer (default: ``0``); set the level
          of verbosity you want from the linear program solver. Since the
          problem of computing a vertex cover is `NP`-complete, its solving may
          take some time depending on the graph. A value of 0 means that there
          will be no message printed by the solver. This option is only useful
          if ``algorithm="MILP"``.

        EXAMPLES:

        On the Pappus graph::

           sage: g = graphs.PappusGraph()
           sage: g.vertex_cover(value_only=True)
           9

        .. PLOT::

            g = graphs.PappusGraph()
            sphinx_plot(g.plot(partition=[g.vertex_cover()]))

        TESTS:

        The two algorithms should return the same result::

           sage: g = graphs.RandomGNP(10, .5)
           sage: vc1 = g.vertex_cover(algorithm="MILP")
           sage: vc2 = g.vertex_cover(algorithm="Cliquer")
           sage: len(vc1) == len(vc2)
           True

        The cardinality of the vertex cover is unchanged when reduction rules
        are used. First for trees::

           sage: for i in range(20):
           ....:     g = graphs.RandomTree(20)
           ....:     vc1_set = g.vertex_cover()
           ....:     vc1 = len(vc1_set)
           ....:     vc2 = g.vertex_cover(value_only=True, reduction_rules=False)
           ....:     if vc1 != vc2:
           ....:         print("Error :", vc1, vc2)
           ....:         print("With reduction rules :", vc1)
           ....:         print("Without reduction rules :", vc2)
           ....:         break
           ....:     g.delete_vertices(vc1_set)
           ....:     if g.size():
           ....:         print("This thing is not a vertex cover !")

        Then for random GNP graphs::

           sage: for i in range(20):
           ....:     g = graphs.RandomGNP(50, 0.08)
           ....:     vc1_set = g.vertex_cover()
           ....:     vc1 = len(vc1_set)
           ....:     vc2 = g.vertex_cover(value_only=True, reduction_rules=False)
           ....:     if vc1 != vc2:
           ....:         print("Error :", vc1, vc2)
           ....:         print("With reduction rules :", vc1)
           ....:         print("Without reduction rules :", vc2)
           ....:         break
           ....:     g.delete_vertices(vc1_set)
           ....:     if g.size():
           ....:         print("This thing is not a vertex cover !")

        Testing mcqd::

            sage: graphs.PetersenGraph().vertex_cover(algorithm="mcqd", value_only=True) # optional - mcqd
            6

        Given a wrong algorithm::

            sage: graphs.PetersenGraph().vertex_cover(algorithm="guess")
            Traceback (most recent call last):
            ...
            ValueError: the algorithm must be "Cliquer", "MILP" or "mcqd"

        Ticket :trac:`24287` is fixed::

            sage: G = Graph([(0,1)]*5 + [(1,2)]*2, multiedges=True)
            sage: G.vertex_cover(reduction_rules=True, algorithm='MILP')
            [1]
            sage: G.vertex_cover(reduction_rules=False)
            [1]

        Ticket :trac:`25988` is fixed::

            sage: B = BipartiteGraph(graphs.CycleGraph(6))
            sage: B.vertex_cover(algorithm='Cliquer', reduction_rules=True)
            [1, 3, 5]
        """
        self._scream_if_not_simple(allow_multiple_edges=True)
        g = self

        ppset = []
        folded_vertices = []

        ###################
        # Reduction rules #
        ###################

        if reduction_rules:
            # We apply simple reduction rules allowing to identify vertices that
            # belongs to an optimal vertex cover

            # We first take a copy of the graph without multiple edges, if any.
            g = Graph(data=self.edges(), format='list_of_edges',
                          multiedges=self.allows_multiple_edges())
            g.allow_multiple_edges(False)

            degree_at_most_two = {u for u in g if g.degree(u) <= 2}

            while degree_at_most_two:

                u = degree_at_most_two.pop()
                du = g.degree(u)

                if not du:
                    # RULE 1: isolated vertices are not part of the cover. We
                    # simply remove them from the graph. The degree of such
                    # vertices may have been reduced to 0 while applying other
                    # reduction rules
                    g.delete_vertex(u)

                elif du == 1:
                    # RULE 2: If a vertex u has degree 1, we select its neighbor
                    # v and remove both u and v from g.
                    v = next(g.neighbor_iterator(u))
                    ppset.append(v)
                    g.delete_vertex(u)

                    for w in g.neighbor_iterator(v):
                        if g.degree(w) <= 3:
                            # The degree of w will be at most two after the
                            # deletion of v
                            degree_at_most_two.add(w)

                    g.delete_vertex(v)
                    degree_at_most_two.discard(v)

                elif du == 2:
                    v,w  = g.neighbors(u)

                    if g.has_edge(v, w):
                        # RULE 3: If the neighbors v and w of a degree 2 vertex
                        # u are incident, then we select both v and w and remove
                        # u, v, and w from g.
                        ppset.append(v)
                        ppset.append(w)
                        g.delete_vertex(u)
                        neigh = set(g.neighbors(v) + g.neighbors(w)).difference([v, w])
                        g.delete_vertex(v)
                        g.delete_vertex(w)

                        for z in neigh:
                            if g.degree(z) <= 2:
                                degree_at_most_two.add(z)

                    else:
                        # RULE 4, folded vertices: If the neighbors v and w of a
                        # degree 2 vertex u are not incident, then we contract
                        # edges (u, v), (u, w). Then, if the solution contains u,
                        # we replace it with v and w. Otherwise, we let u in the
                        # solution.
                        neigh = set(g.neighbors(v) + g.neighbors(w)).difference([u, v, w])
                        g.delete_vertex(v)
                        g.delete_vertex(w)
                        for z in neigh:
                            g.add_edge(u,z)

                        folded_vertices.append((u, v, w))

                        if g.degree(u) <= 2:
                            degree_at_most_two.add(u)

                    degree_at_most_two.discard(v)
                    degree_at_most_two.discard(w)


                # RULE 5:
                # TODO: add extra reduction rules


        ##################
        # Main Algorithm #
        ##################

        if not g.order():
            # Reduction rules were sufficients to get the solution
            size_cover_g = 0
            cover_g = set()

        elif algorithm == "Cliquer" or algorithm == "mcqd":
            if g.has_multiple_edges() and not reduction_rules:
                g = copy(g)
                g.allow_multiple_edges(False)

            independent = g.complement().clique_maximum(algorithm=algorithm)
            if value_only:
                size_cover_g = g.order() - len(independent)
            else:
                cover_g = set(uu for uu in g if not uu in independent)

        elif algorithm == "MILP":

            from sage.numerical.mip import MixedIntegerLinearProgram
            p = MixedIntegerLinearProgram(maximization=False, solver=solver)
            b = p.new_variable(binary=True)

            # minimizes the number of vertices in the set
            p.set_objective(p.sum(b[v] for v in g))

            # an edge contains at least one vertex of the minimum vertex cover
            for u,v in g.edge_iterator(labels=None):
                p.add_constraint(b[u] + b[v], min=1)

            if value_only:
                size_cover_g = p.solve(objective_only=True, log=verbosity)
            else:
                p.solve(log=verbosity)
                b = p.get_values(b)
                cover_g = set(v for v in g if b[v] == 1)
        else:
            raise ValueError('the algorithm must be "Cliquer", "MILP" or "mcqd"')

        #########################
        # Returning the results #
        #########################

        # We finally reconstruct the solution according the reduction rules
        if value_only:
            return len(ppset) + len(folded_vertices) + size_cover_g
        else:
            # RULES 2 and 3:
            cover_g.update(ppset)
            # RULE 4:
            folded_vertices.reverse()
            for u,v,w in folded_vertices:
                if u in cover_g:
                    cover_g.discard(u)
                    cover_g.add(v)
                    cover_g.add(w)
                else:
                    cover_g.add(u)
            return list(cover_g)

    @doc_index("Connectivity, orientations, trees")
    def ear_decomposition(self):
        r"""
        Return an Ear decomposition of the graph.

        An ear of an undirected graph `G` is a path `P` where the two endpoints
        of the path may coincide (i.e., form a cycle), but where otherwise no
        repetition of edges or vertices is allowed, so every internal vertex of
        `P` has degree two in `P`.

        An ear decomposition of an undirected graph `G` is a partition of its
        set of edges into a sequence of ears, such that the one or two endpoints
        of each ear belong to earlier ears in the sequence and such that the
        internal vertices of each ear do not belong to any earlier ear.

        For more information, see the :wikipedia:`Ear_decomposition`.

        This method implements the linear time algorithm presented in
        [Sch2013]_.

        OUTPUT:

        - A nested list representing the cycles and chains of the ear
          decomposition of the graph.

        EXAMPLES:

        Ear decomposition of an outer planar graph of order 13::

            sage: g = Graph('LlCG{O@?GBOMW?')
            sage: g.ear_decomposition()
            [[0, 3, 2, 1, 0],
             [0, 7, 4, 3],
             [0, 11, 9, 8, 7],
             [1, 12, 2],
             [3, 6, 5, 4],
             [4, 6],
             [7, 10, 8],
             [7, 11],
             [8, 11]]

        Ear decomposition of a biconnected graph::

            sage: g = graphs.CubeGraph(2)
            sage: g.ear_decomposition()
            [['00', '01', '11', '10', '00']]

        Ear decomposition of a connected but not biconnected graph::

            sage: G = Graph()
            sage: G.add_cycle([0,1,2])
            sage: G.add_edge(0,3)
            sage: G.add_cycle([3,4,5,6])
            sage: G.ear_decomposition()
            [[0, 2, 1, 0], [3, 6, 5, 4, 3]]

        The ear decomposition of a multigraph with loops is the same as the ear
        decomposition of the underlying simple graph::

            sage: g = graphs.BullGraph()
            sage: g.allow_multiple_edges(True)
            sage: g.add_edges(g.edges())
            sage: g.allow_loops(True)
            sage: u = g.random_vertex()
            sage: g.add_edge(u, u)
            sage: g
            Bull graph: Looped multi-graph on 5 vertices
            sage: h = g.to_simple()
            sage: g.ear_decomposition() == h.ear_decomposition()
            True

        TESTS::

            sage: g=Graph()
            sage: g
            Graph on 0 vertices
            sage: g.ear_decomposition()
            Traceback (most recent call last):
            ...
            ValueError: ear decomposition is defined for graphs of order at least 3

        """
        # Ear decomposition of a graph of order < 3 is [].
        if self.order() < 3:
            raise ValueError("ear decomposition is defined for graphs of order at least 3")

        # List to store the order in which dfs visits vertices.
        dfs_order = []

        # Boolean dict to mark vertices as visited or unvisited during
        # Dfs traversal in graph.
        seen = set()

        # Boolean dict to mark vertices as visited or unvisited in
        # Dfs tree traversal.
        traversed = set()

        # Dict to store parent vertex of all the visited vertices.
        parent = {}

        # List to store visit_time of vertices in Dfs traversal.
        value = {}

        # List to store all the chains and cycles of the input graph G.
        chains = []

        vertices = self.vertices()

        parent[vertices[0]] = None

        # DFS() : Function that performs depth first search on input graph G and
        #         stores DFS tree in parent array format.
        def DFS(v):
            """
            Depth first search step from vertex v.
            """
            # make v are visited, update its time of visited and value
            seen.add(v)
            dfs_order.append(v)

            # Traverse though all the neighbor vertices of v
            for u in self.neighbor_iterator(v):
                # if any neighbor is not visited, enter
                if u not in seen:
                    # Set the parent of u in DFS tree as v and continue
                    # exploration
                    parent[u] = v
                    DFS(u)

        # Traverse() : Function that use G-T (non-tree edges) to find cycles
        #              and chains by traversing in DFS tree.
        def traverse(start, pointer):
            # Make the firt end of non-tree edge visited
            traversed.add(start)
            chain = [start]

            # Traverse DFS Tree of G and print all the not visited vertices
            # Appending all the vertices in chain
            while True:
                chain.append(pointer)
                if pointer in traversed:
                    break
                traversed.add(pointer)
                pointer = parent[pointer]
            chains.append(chain)

        # Perform ear decomposition on each connected component of input graph.
        for v in vertices:
            if v not in seen:
              # Start the depth first search from first vertex
                DFS(v)
                value = {u:i for i,u in enumerate(dfs_order)}

                # Traverse all the non Tree edges, according to DFS order
                for u in dfs_order:
                    for neighbor in self.neighbor_iterator(u):
                        if value[u] < value[neighbor] and u != parent[neighbor]:
                            traverse(u, neighbor)

                dfs_order = []

        return chains

    @doc_index("Clique-related methods")
    def cliques_vertex_clique_number(self, algorithm="cliquer", vertices=None,
                                     cliques=None):
        """
        Return a dictionary of sizes of the largest maximal cliques containing
        each vertex, keyed by vertex.

        Returns a single value if only one input vertex.

        .. NOTE::

            Currently only implemented for undirected graphs. Use to_undirected
            to convert a digraph to an undirected graph.

        INPUT:

         - ``algorithm`` -- either ``cliquer`` or ``networkx``

           - ``cliquer`` -- This wraps the C program Cliquer [NisOst2003]_.

           - ``networkx`` -- This function is based on NetworkX's implementation
             of the Bron and Kerbosch Algorithm [BroKer1973]_.

        - ``vertices`` -- the vertices to inspect (default is entire graph).
          Ignored unless ``algorithm=='networkx'``.

        - ``cliques`` -- list of cliques (if already computed).  Ignored unless
          ``algorithm=='networkx'``.

        EXAMPLES::

            sage: C = Graph('DJ{')
            sage: C.cliques_vertex_clique_number()
            {0: 2, 1: 4, 2: 4, 3: 4, 4: 4}
            sage: E = C.cliques_maximal()
            sage: E
            [[0, 4], [1, 2, 3, 4]]
            sage: C.cliques_vertex_clique_number(cliques=E,algorithm="networkx")
            {0: 2, 1: 4, 2: 4, 3: 4, 4: 4}
            sage: F = graphs.Grid2dGraph(2,3)
            sage: F.cliques_vertex_clique_number(algorithm="networkx")
            {(0, 0): 2, (0, 1): 2, (0, 2): 2, (1, 0): 2, (1, 1): 2, (1, 2): 2}
            sage: F.cliques_vertex_clique_number(vertices=[(0, 1), (1, 2)])
            {(0, 1): 2, (1, 2): 2}
            sage: G = Graph({0:[1,2,3], 1:[2], 3:[0,1]})
            sage: G.show(figsize=[2,2])
            sage: G.cliques_vertex_clique_number()
            {0: 3, 1: 3, 2: 3, 3: 3}
        """
        if algorithm == "cliquer":
            from sage.graphs.cliquer import clique_number
            if vertices is None:
                vertices = self
            value = {}
            for v in vertices:
                value[v] = 1 + clique_number(self.subgraph(self.neighbors(v)))
                self.subgraph(self.neighbors(v)).plot()
            return value
        elif algorithm == "networkx":
            import networkx
            return networkx.node_clique_number(self.networkx_graph(copy=False), vertices, cliques)
        else:
            raise NotImplementedError("Only 'networkx' and 'cliquer' are supported.")

    @doc_index("Clique-related methods")
    def cliques_containing_vertex(self, vertices=None, cliques=None):
        """
        Return the cliques containing each vertex, represented as a dictionary
        of lists of lists, keyed by vertex.

        Returns a single list if only one input vertex.

        .. NOTE::

            Currently only implemented for undirected graphs. Use to_undirected
            to convert a digraph to an undirected graph.

        INPUT:

        - ``vertices`` -- the vertices to inspect (default is entire graph)

        - ``cliques`` -- list of cliques (if already computed)

        EXAMPLES::

            sage: C = Graph('DJ{')
            sage: C.cliques_containing_vertex()
            {0: [[4, 0]], 1: [[4, 1, 2, 3]], 2: [[4, 1, 2, 3]], 3: [[4, 1, 2, 3]], 4: [[4, 0], [4, 1, 2, 3]]}
            sage: E = C.cliques_maximal()
            sage: E
            [[0, 4], [1, 2, 3, 4]]
            sage: C.cliques_containing_vertex(cliques=E)
            {0: [[0, 4]], 1: [[1, 2, 3, 4]], 2: [[1, 2, 3, 4]], 3: [[1, 2, 3, 4]], 4: [[0, 4], [1, 2, 3, 4]]}
            sage: F = graphs.Grid2dGraph(2,3)
            sage: F.cliques_containing_vertex()
            {(0, 0): [[(0, 1), (0, 0)], [(1, 0), (0, 0)]],
             (0, 1): [[(0, 1), (0, 0)], [(0, 1), (0, 2)], [(0, 1), (1, 1)]],
             (0, 2): [[(0, 1), (0, 2)], [(1, 2), (0, 2)]],
             (1, 0): [[(1, 0), (0, 0)], [(1, 0), (1, 1)]],
             (1, 1): [[(0, 1), (1, 1)], [(1, 2), (1, 1)], [(1, 0), (1, 1)]],
             (1, 2): [[(1, 2), (0, 2)], [(1, 2), (1, 1)]]}
            sage: F.cliques_containing_vertex(vertices=[(0, 1), (1, 2)])
            {(0, 1): [[(0, 1), (0, 0)], [(0, 1), (0, 2)], [(0, 1), (1, 1)]], (1, 2): [[(1, 2), (0, 2)], [(1, 2), (1, 1)]]}
            sage: G = Graph({0:[1,2,3], 1:[2], 3:[0,1]})
            sage: G.show(figsize=[2,2])
            sage: G.cliques_containing_vertex()
            {0: [[0, 1, 2], [0, 1, 3]], 1: [[0, 1, 2], [0, 1, 3]], 2: [[0, 1, 2]], 3: [[0, 1, 3]]}

        """
        import networkx
        return networkx.cliques_containing_node(self.networkx_graph(copy=False), vertices, cliques)

    @doc_index("Clique-related methods")
    def clique_complex(self):
        """
        Return the clique complex of self.

        This is the largest simplicial complex on the vertices of self whose
        1-skeleton is self.

        This is only makes sense for undirected simple graphs.

        EXAMPLES::

            sage: g = Graph({0:[1,2],1:[2],4:[]})
            sage: g.clique_complex()
            Simplicial complex with vertex set (0, 1, 2, 4) and facets {(4,), (0, 1, 2)}

            sage: h = Graph({0:[1,2,3,4],1:[2,3,4],2:[3]})
            sage: x = h.clique_complex()
            sage: x
            Simplicial complex with vertex set (0, 1, 2, 3, 4) and facets {(0, 1, 4), (0, 1, 2, 3)}
            sage: i = x.graph()
            sage: i==h
            True
            sage: x==i.clique_complex()
            True

        """
        if self.is_directed() or self.has_loops() or self.has_multiple_edges():
            raise ValueError("Self must be an undirected simple graph to have a clique complex.")
        import sage.homology.simplicial_complex
        C = sage.homology.simplicial_complex.SimplicialComplex(self.cliques_maximal(), maximality_check=True)
        C._graph = self
        return C

    @doc_index("Clique-related methods")
    def clique_polynomial(self, t=None):
        r"""
        Return the clique polynomial of self.

        This is the polynomial where the coefficient of `t^n` is the number of
        cliques in the graph with `n` vertices. The constant term of the clique
        polynomial is always taken to be one.

        EXAMPLES::

            sage: g = Graph()
            sage: g.clique_polynomial()
            1
            sage: g = Graph({0:[1]})
            sage: g.clique_polynomial()
            t^2 + 2*t + 1
            sage: g = graphs.CycleGraph(4)
            sage: g.clique_polynomial()
            4*t^2 + 4*t + 1

        """
        if t is None:
            R = PolynomialRing(ZZ, 't')
            t = R.gen()
        number_of = [0]*(self.order() + 1)
        for x in IndependentSets(self, complement=True):
            number_of[len(x)] += 1
        return sum(coeff*t**i for i,coeff in enumerate(number_of) if coeff)

    ### Miscellaneous

    @doc_index("Leftovers")
    def cores(self, k=None, with_labels=False):
        r"""
        Return the core number for each vertex in an ordered list.

        (for homomorphisms cores, see the :meth:`Graph.has_homomorphism_to`
        method)

        DEFINITIONS:

        * *K-cores* in graph theory were introduced by Seidman in 1983 and by
          Bollobas in 1984 as a method of (destructively) simplifying graph
          topology to aid in analysis and visualization. They have been more
          recently defined as the following by Batagelj et al:

          *Given a graph `G` with vertices set `V` and edges set `E`, the
          `k`-core of `G` is the graph obtained from `G` by recursively removing
          the vertices with degree less than `k`, for as long as there are any.*

          This operation can be useful to filter or to study some properties of
          the graphs. For instance, when you compute the 2-core of graph G, you
          are cutting all the vertices which are in a tree part of graph.  (A
          tree is a graph with no loops). See the :wikipedia:`K-core`.

          [PSW1996]_ defines a `k`-core of `G` as the largest subgraph (it is
          unique) of `G` with minimum degree at least `k`.

        * Core number of a vertex

          The core number of a vertex `v` is the largest integer `k` such that
          `v` belongs to the `k`-core of `G`.

        * Degeneracy

          The *degeneracy* of a graph `G`, usually denoted `\delta^*(G)`, is the
          smallest integer `k` such that the graph `G` can be reduced to the
          empty graph by iteratively removing vertices of degree `\leq k`.
          Equivalently, `\delta^*(G)=k` if `k` is the smallest integer such that
          the `k`-core of `G` is empty.

        IMPLEMENTATION:

        This implementation is based on the NetworkX implementation of the
        algorithm described in [BZ]_.

        INPUT:

        - ``k`` -- integer (default: ``None``);

            * If ``k = None`` (default), returns the core number for each vertex.

            * If ``k`` is an integer, returns a pair ``(ordering, core)``, where
              ``core`` is the list of vertices in the `k`-core of ``self``, and
              ``ordering`` is an elimination order for the other vertices such
              that each vertex is of degree strictly less than `k` when it is to
              be eliminated from the graph.

        - ``with_labels`` -- boolean (default: ``False``); when set to
          ``False``, and ``k = None``, the method returns a list whose `i` th
          element is the core number of the `i` th vertex. When set to ``True``,
          the method returns a dictionary whose keys are vertices, and whose
          values are the corresponding core numbers.

        .. SEEALSO::

           * Graph cores is also a notion related to graph homomorphisms. For
             this second meaning, see :meth:`Graph.has_homomorphism_to`.

        REFERENCES:

        .. [PSW1996] Boris Pittel, Joel Spencer and Nicholas Wormald. Sudden
          Emergence of a Giant k-Core in a Random
          Graph. (1996). J. Combinatorial Theory. Ser B 67. pages
          111-151. [Online] Available:
          http://cs.nyu.edu/cs/faculty/spencer/papers/k-core.pdf

        .. [BZ] Vladimir Batagelj and Matjaz Zaversnik. An `O(m)`
          Algorithm for Cores Decomposition of
          Networks. :arxiv:`cs/0310049v1`.

        EXAMPLES::

            sage: (graphs.FruchtGraph()).cores()
            [3, 3, 3, 3, 3, 3, 3, 3, 3, 3, 3, 3]
            sage: (graphs.FruchtGraph()).cores(with_labels=True)
            {0: 3, 1: 3, 2: 3, 3: 3, 4: 3, 5: 3, 6: 3, 7: 3, 8: 3, 9: 3, 10: 3, 11: 3}
            sage: a = random_matrix(ZZ, 20, x=2, sparse=True, density=.1)
            sage: b = Graph(20)
            sage: b.add_edges(a.nonzero_positions(), loops=False)
            sage: cores = b.cores(with_labels=True); cores
            {0: 3, 1: 3, 2: 3, 3: 3, 4: 2, 5: 2, 6: 3, 7: 1, 8: 3, 9: 3, 10: 3, 11: 3, 12: 3, 13: 3, 14: 2, 15: 3, 16: 3, 17: 3, 18: 3, 19: 3}
            sage: [v for v,c in cores.items() if c >= 2] # the vertices in the 2-core
            [0, 1, 2, 3, 4, 5, 6, 8, 9, 10, 11, 12, 13, 14, 15, 16, 17, 18, 19]

        Checking the 2-core of a random lobster is indeed the empty set::

            sage: g = graphs.RandomLobster(20, .5, .5)
            sage: ordering, core = g.cores(2)
            sage: len(core) == 0
            True
        """
        self._scream_if_not_simple()
        # compute the degrees of each vertex
        degrees = self.degree(labels=True)

        # Sort vertices by degree. Store in a list and keep track of where a
        # specific degree starts (effectively, the list is sorted by bins).
        verts = sorted(degrees.keys(), key=lambda x: degrees[x])
        bin_boundaries = [0]
        curr_degree = 0
        for i,v in enumerate(verts):
            if degrees[v] > curr_degree:
                bin_boundaries.extend([i] * (degrees[v] - curr_degree))
                curr_degree = degrees[v]
        vert_pos = {v: pos for pos,v in enumerate(verts)}
        # Set up initial guesses for core and lists of neighbors.
        core = degrees
        nbrs = {v: set(self.neighbors(v)) for v in self}
        # form vertex core building up from smallest
        for v in verts:

            # If all the vertices have a degree larger than k, we can return our
            # answer if k is not None
            if k is not None and core[v] >= k:
                return verts[:vert_pos[v]], verts[vert_pos[v]:]

            for u in nbrs[v]:
                if core[u] > core[v]:
                    nbrs[u].remove(v)

                    # Cleverly move u to the end of the next smallest bin (i.e.,
                    # subtract one from the degree of u). We do this by swapping
                    # u with the first vertex in the bin that contains u, then
                    # incrementing the bin boundary for the bin that contains u.
                    pos = vert_pos[u]
                    bin_start = bin_boundaries[core[u]]
                    vert_pos[u] = bin_start
                    vert_pos[verts[bin_start]] = pos
                    verts[bin_start],verts[pos] = verts[pos],verts[bin_start]
                    bin_boundaries[core[u]] += 1
                    core[u] -= 1

        if k is not None:
            return verts, []

        if with_labels:
            return core
        else:
            return list(six.itervalues(core))

    @doc_index("Leftovers")
    def modular_decomposition(self):
        r"""
        Return the modular decomposition of the current graph.

        Crash course on modular decomposition:

        A module `M` of a graph `G` is a proper subset of its vertices such that
        for all `u \in V(G)-M, v,w\in M` the relation `u \sim v \Leftrightarrow
        u \sim w` holds, where `\sim` denotes the adjacency relation in
        `G`. Equivalently, `M \subset V(G)` is a module if all its vertices have
        the same adjacency relations with each vertex outside of the module
        (vertex by vertex).

        Hence, for a set like a module, it is very easy to encode the
        information of the adjacencies between the vertices inside and outside
        the module -- we can actually add a new vertex `v_M` to our graph
        representing our module `M`, and let `v_M` be adjacent to `u\in V(G)-M`
        if and only if some `v\in M` (and hence all the vertices contained in
        the module) is adjacent to `u`. We can now independently (and
        recursively) study the structure of our module `M` and the new graph
        `G-M+\{v_M\}`, without any loss of information.

        Here are two very simple modules :

        * A connected component `C` (or the union of some --but not all-- of
          them) of a disconnected graph `G`, for instance, is a module, as no
          vertex of `C` has a neighbor outside of it.

        * An anticomponent `C` (or the union of some --but not all-- of them) of
          an non-anticonnected graph `G`, for the same reason (it is just the
          complement of the previous graph !).

        These modules being of special interest, the disjoint union of graphs is
        called a Parallel composition, and the complement of a disjoint union is
        called a Series composition. A graph whose only modules are singletons
        is called Prime.

        For more information on modular decomposition, in particular for an
        explanation of the terms "Parallel," "Prime" and "Series," see the
        :wikipedia:`Modular_decomposition`.

        You may also be interested in the survey from Michel Habib and
        Christophe Paul entitled "A survey on Algorithmic aspects of modular
        decomposition" [HabPau10]_.

        OUTPUT:

        A pair of two values (recursively encoding the decomposition) :

        * The type of the current module :

          * ``"PARALLEL"``
          * ``"PRIME"``
          * ``"SERIES"``

        * The list of submodules (as list of pairs ``(type, list)``,
          recursively...) or the vertex's name if the module is a singleton.

        EXAMPLES:

        The Bull Graph is prime::

            sage: graphs.BullGraph().modular_decomposition()
            (PRIME, [1, 2, 0, 3, 4])

        The Petersen Graph too::

            sage: graphs.PetersenGraph().modular_decomposition()
            (PRIME, [1, 4, 5, 0, 3, 7, 2, 8, 9, 6])

        This a clique on 5 vertices with 2 pendant edges, though, has a more
        interesting decomposition ::

            sage: g = graphs.CompleteGraph(5)
            sage: g.add_edge(0,5)
            sage: g.add_edge(0,6)
            sage: g.modular_decomposition()
            (SERIES, [(PARALLEL, [(SERIES, [4, 3, 2, 1]), 5, 6]), 0])

        ALGORITHM:

        This function uses python implementation of algorithm published by Marc
        Tedder, Derek Corneil, Michel Habib and Christophe Paul
        [TedCorHabPaul08]_.

        .. SEEALSO::

            - :meth:`is_prime` -- Tests whether a graph is prime.

        REFERENCE:

        .. [HabPau10] Michel Habib and Christophe Paul
          A survey of the algorithmic aspects of modular decomposition
          Computer Science Review
          vol 4, number 1, pages 41--59, 2010
          http://www.lirmm.fr/~paul/md-survey.pdf

        .. [TedCorHabPaul08] Marc Tedder, Derek Corneil, Michel Habib and
          Christophe Paul
          :arxiv:`0710.3901`

        TESTS:

        Empty graph::

            sage: graphs.EmptyGraph().modular_decomposition()
            ()

        Vertices may be arbitrary --- check that :trac:`24898` is fixed::

            sage: Graph({(1,2):[(2,3)],(2,3):[(1,2)]}).modular_decomposition()
            (SERIES, [(2, 3), (1, 2)])
        """
        self._scream_if_not_simple()

        if not self.order():
            return tuple()

        from sage.graphs.modular_decomposition import modular_decomposition, NodeType

        if self.order() == 1:
            return (NodeType.PRIME, self.vertices())

        D = modular_decomposition(self)

        relabel = lambda x: (x.node_type, [relabel(_) for _ in x.children]) if x.node_type != NodeType.NORMAL else x.children[0]

        return relabel(D)

    @doc_index("Graph properties")
    def is_polyhedral(self):
        """
        Check whether the graph is the graph of the polyhedron.

        By a theorem of Steinitz (Satz 43, p. 77 of [St1922]_), graphs of
        three-dimensional polyhedra are exactly the simple 3-vertex-connected
        planar graphs.

        EXAMPLES::

            sage: C = graphs.CubeGraph(3)
            sage: C.is_polyhedral()
            True
            sage: K33=graphs.CompleteBipartiteGraph(3, 3)
            sage: K33.is_polyhedral()
            False
            sage: graphs.CycleGraph(17).is_polyhedral()
            False
            sage: [i for i in range(9) if graphs.CompleteGraph(i).is_polyhedral()]
            [4]

        .. SEEALSO::

            * :meth:`~sage.graphs.generic_graph.GenericGraph.vertex_connectivity`
            * :meth:`~sage.graphs.generic_graph.GenericGraph.is_planar`
            * :meth:`is_circumscribable`
            * :meth:`is_inscribable`
            * :wikipedia:`Polyhedral_graph`

        TESTS::

            sage: G = Graph([[1, 2, 3, 4], [[1, 2], [1,1]]], loops=True)
            sage: G.is_polyhedral()
            False

            sage: G = Graph([[1, 2, 3], [[1, 2], [3, 1], [1, 2], [2, 3]]], multiedges=True)
            sage: G.is_polyhedral()
            False

        """
        return (not self.has_loops()
                and not self.has_multiple_edges()
                and self.vertex_connectivity(k=3)
                and self.is_planar())

    @doc_index("Graph properties")
    def is_circumscribable(self, solver="ppl", verbose=0):
        """
        Test whether the graph is the graph of a circumscribed polyhedron.

        A polyhedron is circumscribed if all of its facets are tangent to a
        sphere. By a theorem of Rivin ([HRS1993]_), this can be checked by
        solving a linear program that assigns weights between 0 and 1/2 on each
        edge of the polyhedron, so that the weights on any face add to exactly
        one and the weights on any non-facial cycle add to more than one.  If
        and only if this can be done, the polyhedron can be circumscribed.

        INPUT:

        - ``solver`` -- (default: ``"ppl"``); specify a Linear Program (LP)
          solver to be used. If set to ``None``, the default one is used. For
          more information on LP solvers and which default solver is used, see
          the method :meth:`solve
          <sage.numerical.mip.MixedIntegerLinearProgram.solve>` of the class
          :class:`MixedIntegerLinearProgram
          <sage.numerical.mip.MixedIntegerLinearProgram>`.

        - ``verbose`` -- integer (default: ``0``); sets the level of
          verbosity. Set to 0 by default, which means quiet.

        EXAMPLES::

            sage: C = graphs.CubeGraph(3)
            sage: C.is_circumscribable()
            True

            sage: O = graphs.OctahedralGraph()
            sage: O.is_circumscribable()
            True

            sage: TT = polytopes.truncated_tetrahedron().graph()
            sage: TT.is_circumscribable()
            False

        Stellating in a face of the octahedral graph is not circumscribable::

            sage: f = set(flatten(choice(O.faces())))
            sage: O.add_edges([[6, i] for i in f])
            sage: O.is_circumscribable()
            False

        .. SEEALSO::

            * :meth:`is_polyhedral`
            * :meth:`is_inscribable`

        TESTS::

            sage: G = graphs.CompleteGraph(5)
            sage: G.is_circumscribable()
            Traceback (most recent call last):
            ...
            NotImplementedError: this method only works for polyhedral graphs

        .. TODO::

            Allow the use of other, inexact but faster solvers.
        """
        if not self.is_polyhedral():
            raise NotImplementedError('this method only works for polyhedral graphs')

        from sage.numerical.mip import MixedIntegerLinearProgram
        from sage.numerical.mip import MIPSolverException
        # For a description of the algorithm see paper by Rivin and:
        # https://www.ics.uci.edu/~eppstein/junkyard/uninscribable/
        # In order to simulate strict inequalities in the following LP, we
        # introduce a variable c[0] and maximize it. If it is positive, then
        # the LP has a solution, such that all inequalities are strict
        # after removing the auxiliary variable c[0].
        M = MixedIntegerLinearProgram(maximization=True, solver=solver)
        e_var = M.new_variable(nonnegative=True)
        c = M.new_variable()
        M.set_min(c[0], -1)
        M.set_max(c[0], 1)
        M.set_objective(c[0])

        for e in self.edge_iterator(labels=0):
            fe = frozenset(e)
            M.set_max(e_var[fe], ZZ(1)/ZZ(2))
            M.add_constraint(e_var[fe] - c[0], min=0)
            M.add_constraint(e_var[fe] + c[0], max=ZZ(1)/ZZ(2))

        # The faces are completely determined by the graph structure:
        # for polyhedral graph, there is only one way to choose the faces.
        # We add an equality constraint for each face.
        efaces = self.faces()
        vfaces = set(frozenset([e[0] for e in face]) for face in efaces)
        for edges in efaces:
            M.add_constraint(M.sum(e_var[frozenset(e)] for e in edges) == 1)

        # In order to generate all simple cycles of G, which are not faces,
        # we use the "all_simple_cycles" method of directed graphs, generating
        # each cycle twice (in both directions). The set below make sure only
        # one direction gives rise to an (in)equality
        D = self.to_directed()
        inequality_constraints = set()
        for cycle in D.all_simple_cycles():
            if len(cycle) > 3:
                scycle = frozenset(cycle)
                if scycle not in vfaces:
                    edges = (frozenset((cycle[i], cycle[i+1])) for i in range(len(cycle)-1))
                    inequality_constraints.add(frozenset(edges))

        for ieq in inequality_constraints:
            M.add_constraint(M.sum(e_var[fe] for fe in ieq) - c[0] >= 1)

        try:
            solution = M.solve(log=verbose)
        except MIPSolverException as msg:
            if str(msg) == "PPL : There is no feasible solution":
                return False
        return solution > 0

    @doc_index("Graph properties")
    def is_inscribable(self, solver="ppl", verbose=0):
        """
        Test whether the graph is the graph of an inscribed polyhedron.

        A polyhedron is inscribed if all of its vertices are on a sphere.
        This is dual to the notion of circumscribed polyhedron: A Polyhedron is
        inscribed if and only if its polar dual is circumscribed and hence a
        graph is inscribable if and only if its planar dual is circumscribable.

        INPUT:

        - ``solver`` -- (default: ``"ppl"``); specify a Linear Program (LP)
          solver to be used. If set to ``None``, the default one is used. For
          more information on LP solvers and which default solver is used, see
          the method :meth:`solve
          <sage.numerical.mip.MixedIntegerLinearProgram.solve>` of the class
          :class:`MixedIntegerLinearProgram
          <sage.numerical.mip.MixedIntegerLinearProgram>`.

        - ``verbose`` -- integer (default: ``0``); sets the level of
          verbosity. Set to 0 by default, which means quiet.

        EXAMPLES::

            sage: H = graphs.HerschelGraph()
            sage: H.is_inscribable()               # long time (> 1 sec)
            False
            sage: H.planar_dual().is_inscribable() # long time (> 1 sec)
            True

            sage: C = graphs.CubeGraph(3)
            sage: C.is_inscribable()
            True

        Cutting off a vertex from the cube yields an uninscribable graph::

            sage: C = graphs.CubeGraph(3)
            sage: v = next(C.vertex_iterator())
            sage: triangle = [_ + v for _ in C.neighbors(v)]
            sage: C.add_edges(Combinations(triangle, 2))
            sage: C.add_edges(zip(triangle, C.neighbors(v)))
            sage: C.delete_vertex(v)
            sage: C.is_inscribable()
            False

        Breaking a face of the cube yields an uninscribable graph::

            sage: C = graphs.CubeGraph(3)
            sage: face = choice(C.faces())
            sage: C.add_edge([face[0][0], face[2][0]])
            sage: C.is_inscribable()
            False


        .. SEEALSO::

            * :meth:`is_polyhedral`
            * :meth:`is_circumscribable`

        TESTS::

            sage: G = graphs.CompleteBipartiteGraph(3,3)
            sage: G.is_inscribable()
            Traceback (most recent call last):
            ...
            NotImplementedError: this method only works for polyhedral graphs
        """
        if not self.is_polyhedral():
            raise NotImplementedError('this method only works for polyhedral graphs')
        return self.planar_dual().is_circumscribable(solver=solver, verbose=verbose)

    @doc_index("Graph properties")
    def is_prime(self):
        r"""
        Test whether the current graph is prime.

        A graph is prime if all its modules are trivial (i.e. empty, all of the
        graph or singletons) -- see :meth:`modular_decomposition`.

        EXAMPLES:

        The Petersen Graph and the Bull Graph are both prime::

            sage: graphs.PetersenGraph().is_prime()
            True
            sage: graphs.BullGraph().is_prime()
            True

        Though quite obviously, the disjoint union of them is not::

            sage: (graphs.PetersenGraph() + graphs.BullGraph()).is_prime()
            False

        TESTS::

            sage: graphs.EmptyGraph().is_prime()
            True
        """
        from sage.graphs.modular_decomposition import NodeType

        if self.order() <= 1:
            return True

        D = self.modular_decomposition()

        return D[0] == NodeType.PRIME and len(D[1]) == self.order()

    def _gomory_hu_tree(self, vertices, algorithm=None):
        r"""
        Return a Gomory-Hu tree associated to self.

        This function is the private counterpart of ``gomory_hu_tree()``, with
        the difference that it has an optional argument needed for recursive
        computations, which the user is not interested in defining himself.

        See the documentation of ``gomory_hu_tree()`` for more information.

        INPUT:

        - ``vertices`` -- a set of "real" vertices, as opposed to the fakes one
          introduced during the computations. This variable is useful for the
          algorithm and for recursion purposes.

        - ``algorithm`` -- select the algorithm used by the :meth:`edge_cut`
          method. Refer to its documentation for allowed values and default
          behaviour.

        EXAMPLES:

        This function is actually tested in ``gomory_hu_tree()``, this example
        is only present to have a doctest coverage of 100%::

            sage: g = graphs.PetersenGraph()
            sage: t = g._gomory_hu_tree(frozenset(g.vertices()))
        """
        self._scream_if_not_simple()

        # Small case, not really a problem ;-)
        if len(vertices) == 1:
            g = Graph()
            g.add_vertices(vertices)
            return g

        # Take any two vertices (u,v)
        it = iter(vertices)
        u,v = next(it),next(it)

        # Compute a uv min-edge-cut.
        #
        # The graph is split into U,V with u \in U and v\in V.
        flow,edges,[U,V] = self.edge_cut(u, v, use_edge_labels=True, vertices=True, algorithm=algorithm)

        # One graph for each part of the previous one
        gU,gV = self.subgraph(U, immutable=False), self.subgraph(V, immutable=False)

        # A fake vertex fU (resp. fV) to represent U (resp. V)
        fU = frozenset(U)
        fV = frozenset(V)

        # Each edge (uu,vv) with uu \in U and vv\in V yields:
        # - an edge (uu,fV) in gU
        # - an edge (vv,fU) in gV
        #
        # If the same edge is added several times their capacities add up.

        from sage.rings.real_mpfr import RR
        for uu,vv,capacity in edges:
            capacity = capacity if capacity in RR else 1

            # Assume uu is in gU
            if uu in V:
                uu,vv = vv,uu

            # Create the new edges if necessary
            if not gU.has_edge(uu, fV):
                gU.add_edge(uu, fV, 0)
            if not gV.has_edge(vv, fU):
                gV.add_edge(vv, fU, 0)

            # update the capacities
            gU.set_edge_label(uu, fV, gU.edge_label(uu, fV) + capacity)
            gV.set_edge_label(vv, fU, gV.edge_label(vv, fU) + capacity)

        # Recursion on each side
        gU_tree = gU._gomory_hu_tree(vertices & frozenset(gU), algorithm=algorithm)
        gV_tree = gV._gomory_hu_tree(vertices & frozenset(gV), algorithm=algorithm)

        # Union of the two partial trees
        g = gU_tree.union(gV_tree)

        # An edge to connect them, with the appropriate label
        g.add_edge(u, v, flow)

        return g

    @doc_index("Connectivity, orientations, trees")
    def gomory_hu_tree(self, algorithm=None):
        r"""
        Return a Gomory-Hu tree of self.

        Given a tree `T` with labeled edges representing capacities, it is very
        easy to determine the maximum flow between any pair of vertices :
        it is the minimal label on the edges of the unique path between them.

        Given a graph `G`, a Gomory-Hu tree `T` of `G` is a tree with the same
        set of vertices, and such that the maximum flow between any two vertices
        is the same in `G` as in `T`. See the :wikipedia:`Gomory–Hu_tree`. Note
        that, in general, a graph admits more than one Gomory-Hu tree.

        See also 15.4 (Gomory-Hu trees) from [SchrijverCombOpt]_.

        INPUT:

        - ``algorithm`` -- select the algorithm used by the :meth:`edge_cut`
          method. Refer to its documentation for allowed values and default
          behaviour.

        OUTPUT:

        A graph with labeled edges

        EXAMPLES:

        Taking the Petersen graph::

            sage: g = graphs.PetersenGraph()
            sage: t = g.gomory_hu_tree()

        Obviously, this graph is a tree::

            sage: t.is_tree()
            True

        Note that if the original graph is not connected, then the Gomory-Hu
        tree is in fact a forest::

            sage: (2*g).gomory_hu_tree().is_forest()
            True
            sage: (2*g).gomory_hu_tree().is_connected()
            False

        On the other hand, such a tree has lost nothing of the initial graph
        connectedness::

            sage: all(t.flow(u,v) == g.flow(u,v) for u,v in Subsets(g.vertices(), 2))
            True

        Just to make sure, we can check that the same is true for two vertices
        in a random graph::

            sage: g = graphs.RandomGNP(20,.3)
            sage: t = g.gomory_hu_tree()
            sage: g.flow(0,1) == t.flow(0,1)
            True

        And also the min cut::

            sage: g.edge_connectivity() == min(t.edge_labels())
            True

        TESTS:

        :trac:`16475`::

            sage: G = graphs.PetersenGraph()
            sage: for u,v in G.edge_iterator(labels=False):
            ....:     G.set_edge_label(u, v, 1)
            sage: for u, v in [(0, 1), (0, 4), (0, 5), (1, 2), (1, 6), (3, 4), (5, 7), (5, 8)]:
            ....:     G.set_edge_label(u, v, 2)
            sage: T = G.gomory_hu_tree()
            sage: from itertools import combinations
            sage: for u,v in combinations(G,2):
            ....:     assert T.flow(u,v,use_edge_labels=True) == G.flow(u,v,use_edge_labels=True)

            sage: graphs.EmptyGraph().gomory_hu_tree()
            Graph on 0 vertices
        """
        if not self.order():
            return Graph()
        if not self.is_connected():
            g = Graph()
            for cc in self.connected_components_subgraphs():
                g = g.union(cc._gomory_hu_tree(frozenset(cc.vertices()), algorithm=algorithm))
        else:
            g = self._gomory_hu_tree(frozenset(self.vertices()), algorithm=algorithm)

        if self.get_pos() is not None:
            g.set_pos(dict(self.get_pos()))
        return g

    @doc_index("Leftovers")
    def two_factor_petersen(self, solver=None, verbose=0):
        r"""
        Return a decomposition of the graph into 2-factors.

        Petersen's 2-factor decomposition theorem asserts that any `2r`-regular
        graph `G` can be decomposed into 2-factors.  Equivalently, it means that
        the edges of any `2r`-regular graphs can be partitionned in `r` sets
        `C_1,\dots,C_r` such that for all `i`, the set `C_i` is a disjoint union
        of cycles (a 2-regular graph).

        As any graph of maximal degree `\Delta` can be completed into a regular
        graph of degree `2\lceil\frac\Delta 2\rceil`, this result also means
        that the edges of any graph of degree `\Delta` can be partitionned in
        `r=2\lceil\frac\Delta 2\rceil` sets `C_1,\dots,C_r` such that for all
        `i`, the set `C_i` is a graph of maximal degree `2` (a disjoint union of
        paths and cycles).

        INPUT:

        - ``solver`` -- (default: ``None``); specify a Linear Program (LP)
          solver to be used. If set to ``None``, the default one is used. For
          more information on LP solvers and which default solver is used, see
          the method :meth:`solve
          <sage.numerical.mip.MixedIntegerLinearProgram.solve>` of the class
          :class:`MixedIntegerLinearProgram
          <sage.numerical.mip.MixedIntegerLinearProgram>`.

        - ``verbose`` -- integer (default: ``0``); sets the level of
          verbosity. Set to 0 by default, which means quiet.

        EXAMPLES:

        The Complete Graph on `7` vertices is a `6`-regular graph, so it can be
        edge-partitionned into `2`-regular graphs::

            sage: g = graphs.CompleteGraph(7)
            sage: classes = g.two_factor_petersen()
            sage: for c in classes:
            ....:     gg = Graph()
            ....:     gg.add_edges(c)
            ....:     print(max(gg.degree())<=2)
            True
            True
            True
            sage: Set(set(classes[0]) | set(classes[1]) | set(classes[2])).cardinality() == g.size()
            True

        ::

            sage: g = graphs.CirculantGraph(24, [7, 11])
            sage: cl = g.two_factor_petersen()
            sage: g.plot(edge_colors={'black':cl[0], 'red':cl[1]})
            Graphics object consisting of 73 graphics primitives

        """
        self._scream_if_not_simple()
        d = self.eulerian_orientation()

        # This new graph is bipartite, and built the following way :
        #
        # To each vertex v of the digraph are associated two vertices,
        # a sink (-1,v) and a source (1,v)
        # Any edge (u,v) in the digraph is then added as ((-1,u),(1,v))

        from sage.graphs.graph import Graph
        g = Graph()
        g.add_edges(((-1, u), (1, v)) for u,v in d.edge_iterator(labels=None))

        # This new bipartite graph is now edge_colored
        from sage.graphs.graph_coloring import edge_coloring
        classes = edge_coloring(g, solver=solver, verbose=verbose)

        # The edges in the classes are of the form ((-1,u),(1,v))
        # and have to be translated back to (u,v)
        classes_b = []
        for c in classes:
            classes_b.append([(u,v) for ((uu,u),(vv,v)) in c])

        return classes_b

    @doc_index("Leftovers")
    def kirchhoff_symanzik_polynomial(self, name='t'):
        r"""
        Return the Kirchhoff-Symanzik polynomial of a graph.

        This is a polynomial in variables `t_e` (each of them representing an
        edge of the graph `G`) defined as a sum over all spanning trees:

        .. MATH::

            \Psi_G(t) = \sum_{\substack{T\subseteq V \\ \text{a spanning tree}}} \prod_{e \not\in E(T)} t_e

        This is also called the first Symanzik polynomial or the Kirchhoff
        polynomial.

        INPUT:

        - ``name`` -- name of the variables (default: ``'t'``)

        OUTPUT:

        - a polynomial with integer coefficients

        ALGORITHM:

            This is computed here using a determinant, as explained in Section
            3.1 of [Marcolli2009]_.

            As an intermediate step, one computes a cycle basis `\mathcal C` of
            `G` and a rectangular `|\mathcal C| \times |E(G)|` matrix with
            entries in `\{-1,0,1\}`, which describes which edge belong to which
            cycle of `\mathcal C` and their respective orientations.

            More precisely, after fixing an arbitrary orientation for each edge
            `e\in E(G)` and each cycle `C\in\mathcal C`, one gets a sign for
            every incident pair (edge, cycle) which is `1` if the orientation
            coincide and `-1` otherwise.

        EXAMPLES:

        For the cycle of length 5::

            sage: G = graphs.CycleGraph(5)
            sage: G.kirchhoff_symanzik_polynomial()
            t0 + t1 + t2 + t3 + t4

        One can use another letter for variables::

            sage: G.kirchhoff_symanzik_polynomial(name='u')
            u0 + u1 + u2 + u3 + u4

        For the 'coffee bean' graph::

            sage: G = Graph([(0,1,'a'),(0,1,'b'),(0,1,'c')], multiedges=True)
            sage: G.kirchhoff_symanzik_polynomial()
            t0*t1 + t0*t2 + t1*t2

        For the 'parachute' graph::

            sage: G = Graph([(0,2,'a'),(0,2,'b'),(0,1,'c'),(1,2,'d')], multiedges=True)
            sage: G.kirchhoff_symanzik_polynomial()
            t0*t1 + t0*t2 + t1*t2 + t1*t3 + t2*t3

        For the complete graph with 4 vertices::

            sage: G = graphs.CompleteGraph(4)
            sage: G.kirchhoff_symanzik_polynomial()
            t0*t1*t3 + t0*t2*t3 + t1*t2*t3 + t0*t1*t4 + t0*t2*t4 + t1*t2*t4
            + t1*t3*t4 + t2*t3*t4 + t0*t1*t5 + t0*t2*t5 + t1*t2*t5 + t0*t3*t5
            + t2*t3*t5 + t0*t4*t5 + t1*t4*t5 + t3*t4*t5

        REFERENCES:

        .. [Marcolli2009] Matilde Marcolli, Feynman Motives, Chapter 3,
           Feynman integrals and algebraic varieties,
           http://www.its.caltech.edu/~matilde/LectureN3.pdf

        .. [Brown2011] Francis Brown, Multiple zeta values and periods: From
           moduli spaces to Feynman integrals, in Contemporary Mathematics vol
           539
        """
        from sage.matrix.constructor import matrix
        from sage.rings.integer_ring import ZZ
        from sage.rings.polynomial.polynomial_ring_constructor import PolynomialRing

        edges = self.edges()
        cycles = self.cycle_basis(output='edge')

        edge2int = {e: j for j, e in enumerate(edges)}
        circuit_mtrx = matrix(ZZ, self.size(), len(cycles))
        for i, cycle in enumerate(cycles):
            for edge in cycle:
                if edge in edges:
                    circuit_mtrx[edge2int[edge], i] = +1
                else:
                    circuit_mtrx[edge2int[(edge[1], edge[0], edge[2])], i] = -1

        D = matrix.diagonal(PolynomialRing(ZZ, name, self.size()).gens())
        return (circuit_mtrx.transpose() * D * circuit_mtrx).determinant()

    @doc_index("Leftovers")
    def magnitude_function(self):
        r"""
        Return the magnitude function of the graph as a rational function.

        This is defined as the sum of all coefficients in the inverse of the
        matrix `Z` whose coefficient `Z_{i,j}` indexed by a pair of vertices
        `(i,j)` is `q^d(i,j)` where `d` is the distance function in the graph.

        By convention, if the distance from `i` to `j` is infinite (for two
        vertices not path connected) then `Z_{i,j}=0`.

        The value of the magnitude function at `q=0` is the cardinality of the
        graph. The magnitude function of a disjoint union is the sum of the
        magnitudes functions of the connected components. The magnitude function
        of a Cartesian product is the product of the magnitudes functions of the
        factors.

        EXAMPLES::

            sage: g = Graph({1:[], 2:[]})
            sage: g.magnitude_function()
            2

            sage: g = graphs.CycleGraph(4)
            sage: g.magnitude_function()
            4/(q^2 + 2*q + 1)

            sage: g = graphs.CycleGraph(5)
            sage: m = g.magnitude_function(); m
            5/(2*q^2 + 2*q + 1)

        One can expand the magnitude as a power series in `q` as follows::

            sage: q = QQ[['q']].gen()
            sage: m(q)
            5 - 10*q + 10*q^2 - 20*q^4 + 40*q^5 - 40*q^6 + ...

        One can also use the substitution `q = exp(-t)` to obtain the magnitude
        function as a function of `t`::

            sage: g = graphs.CycleGraph(6)
            sage: m = g.magnitude_function()
            sage: t = var('t')
            sage: m(exp(-t))
            6/(2*e^(-t) + 2*e^(-2*t) + e^(-3*t) + 1)

        TESTS::

            sage: g = Graph()
            sage: g.magnitude_function()
            0

            sage: g = Graph({1:[]})
            sage: g.magnitude_function()
            1

            sage: g = graphs.PathGraph(4)
            sage: g.magnitude_function()
            (-2*q + 4)/(q + 1)

        REFERENCES:

        .. [Lein] Tom Leinster, *The magnitude of metric spaces*.
           Doc. Math. 18 (2013), 857-905.
        """
        from sage.matrix.constructor import matrix
        from sage.rings.polynomial.polynomial_ring_constructor import PolynomialRing
        from sage.graphs.distances_all_pairs import distances_all_pairs

        ring = PolynomialRing(ZZ, 'q')
        q = ring.gen()
        N = self.order()
        if not N:
            return ring.zero()
        dist = distances_all_pairs(self)
        vertices = list(self)
        Z = matrix(ring, N, N, ring.zero())
        for i in range(N):
            Z[i, i] = ring.one()
        for i in range(N):
            for j in range(i):
                dij = dist[vertices[i]][vertices[j]]
                if dij in ZZ:
                    Z[i, j] = Z[j, i] = q ** dij
                else:
                    Z[i, j] = Z[j, i] = ring.zero()
        return sum(sum(u) for u in ~Z)

    @doc_index("Leftovers")
    def ihara_zeta_function_inverse(self):
        """
        Compute the inverse of the Ihara zeta function of the graph.

        This is a polynomial in one variable with integer coefficients. The
        Ihara zeta function itself is the inverse of this polynomial.

        See the :wikipedia:`Ihara zeta function` for more information.

        ALGORITHM:

        This is computed here as the (reversed) characteristic polynomial of a
        square matrix of size twice the number of edges, related to the
        adjacency matrix of the line graph, see for example Proposition 9 in
        [ScottStorm]_ and Def. 4.1 in [Terras]_.

        The graph is first replaced by its 2-core, as this does not change the
        Ihara zeta function.

        EXAMPLES::

            sage: G = graphs.CompleteGraph(4)
            sage: factor(G.ihara_zeta_function_inverse())
            (2*t - 1) * (t + 1)^2 * (t - 1)^3 * (2*t^2 + t + 1)^3

            sage: G = graphs.CompleteGraph(5)
            sage: factor(G.ihara_zeta_function_inverse())
            (-1) * (3*t - 1) * (t + 1)^5 * (t - 1)^6 * (3*t^2 + t + 1)^4

            sage: G = graphs.PetersenGraph()
            sage: factor(G.ihara_zeta_function_inverse())
            (-1) * (2*t - 1) * (t + 1)^5 * (t - 1)^6 * (2*t^2 + 2*t + 1)^4
            * (2*t^2 - t + 1)^5

            sage: G = graphs.RandomTree(10)
            sage: G.ihara_zeta_function_inverse()
            1

        REFERENCES:

        .. [HST] Matthew D. Horton, H. M. Stark, and Audrey A. Terras,
           What are zeta functions of graphs and what are they good for?
           in Quantum graphs and their applications, 173-189,
           Contemp. Math., Vol. 415

        .. [Terras] Audrey Terras, Zeta functions of graphs: a stroll through
           the garden, Cambridge Studies in Advanced Mathematics, Vol. 128

        .. [ScottStorm] Geoffrey Scott and Christopher Storm, The coefficients
           of the Ihara zeta function, Involve (http://msp.org/involve/2008/1-2/involve-v1-n2-p08-p.pdf)
        """
        from sage.matrix.constructor import matrix

        H = self.subgraph(vertices=self.cores(k=2)[1])
        E = H.edges()
        m = len(E)
        # compute (Hashimoto) edge matrix T
        T = matrix(ZZ, 2 * m, 2 * m, 0)
        for i in range(m):
            for j in range(m):
                if i != j:
                    if E[i][1] == E[j][0]:  # same orientation
                        T[2 * i, 2 * j] = 1
                        T[2 * j + 1, 2 * i + 1] = 1
                    elif E[i][1] == E[j][1]:  # opposite orientation (towards)
                        T[2 * i, 2 * j + 1] = 1
                        T[2 * j, 2 * i + 1] = 1
                    elif E[i][0] == E[j][0]:  # opposite orientation (away)
                        T[2 * i + 1, 2 * j] = 1
                        T[2 * j + 1, 2 * i] = 1
        return T.charpoly('t').reverse()

    @doc_index("Leftovers")
    def perfect_matchings(self, labels=False):
        r"""
        Return an iterator over all perfect matchings of the graph.

        ALGORITHM:

        Choose a vertex `v`, then recurse through all edges incident to `v`,
        removing one edge at a time whenever an edge is added to a matching.

        INPUT:

        - ``labels`` -- boolean (default: ``False``); when ``True``, the edges
          in each perfect matching are triples (containing the label as the
          third element), otherwise the edges are pairs.

        .. SEEALSO::

            :meth:`matching`

        EXAMPLES::

            sage: G=graphs.GridGraph([2,3])
            sage: list(G.perfect_matchings())
            [[((0, 0), (0, 1)), ((0, 2), (1, 2)), ((1, 0), (1, 1))],
             [((0, 1), (0, 2)), ((1, 1), (1, 2)), ((0, 0), (1, 0))],
             [((0, 1), (1, 1)), ((0, 2), (1, 2)), ((0, 0), (1, 0))]]

            sage: G = graphs.CompleteGraph(4)
            sage: list(G.perfect_matchings(labels=True))
            [[(0, 1, None), (2, 3, None)],
             [(0, 2, None), (1, 3, None)],
             [(0, 3, None), (1, 2, None)]]

            sage: G = Graph([[1,-1,'a'], [2,-2, 'b'], [1,-2,'x'], [2,-1,'y']])
            sage: list(G.perfect_matchings(labels=True))
            [[(-2, 1, 'x'), (-1, 2, 'y')], [(-2, 2, 'b'), (-1, 1, 'a')]]

            sage: G = graphs.CompleteGraph(8)
            sage: mpc = G.matching_polynomial().coefficients(sparse=False)[0]
            sage: len(list(G.perfect_matchings())) == mpc
            True

            sage: G = graphs.PetersenGraph().copy(immutable=True)
            sage: list(G.perfect_matchings())
            [[(0, 1), (2, 3), (4, 9), (5, 7), (6, 8)],
             [(0, 1), (2, 7), (3, 4), (5, 8), (6, 9)],
             [(0, 4), (1, 2), (3, 8), (5, 7), (6, 9)],
             [(0, 4), (1, 6), (2, 3), (5, 8), (7, 9)],
             [(0, 5), (1, 2), (3, 4), (6, 8), (7, 9)],
             [(0, 5), (1, 6), (2, 7), (3, 8), (4, 9)]]

            sage: list(Graph().perfect_matchings())
            [[]]

            sage: G = graphs.CompleteGraph(5)
            sage: list(G.perfect_matchings())
            []
        """
        if not self:
            yield []
            return
        # if every connected component has an even number of vertices
        if not any(len(cc) % 2 for cc in self.connected_components()):
            v = next(self.vertex_iterator())
            for e in self.edges_incident(v, labels=labels):
                Gp = self.copy(immutable=False)
                Gp.delete_vertices([e[0], e[1]])
                for mat in Gp.perfect_matchings(labels):
                    yield [e] + mat

    @doc_index("Leftovers")
    def has_perfect_matching(self, algorithm="Edmonds", solver=None, verbose=0):
        r"""
        Return whether this graph has a perfect matching.

        INPUT:

        - ``algorithm`` -- string (default: ``"Edmonds"``)

          - ``"Edmonds"`` uses Edmonds' algorithm as implemented in NetworkX to
            find a matching of maximal cardinality, then check whether this
            cardinality is half the number of vertices of the graph.

          - ``"LP_matching"`` uses a Linear Program to find a matching of
            maximal cardinality, then check whether this cardinality is half the
            number of vertices of the graph.

          - ``"LP"`` uses a Linear Program formulation of the perfect matching
            problem: put a binary variable ``b[e]`` on each edge `e`, and for
            each vertex `v`, require that the sum of the values of the edges
            incident to `v` is 1.

        - ``solver`` -- (default: ``None``); specify a Linear Program (LP)
          solver to be used; if set to ``None``, the default one is used

        - ``verbose`` -- integer (default: ``0``); sets the level of verbosity:
          set to 0 by default, which means quiet (only useful when
          ``algorithm == "LP_matching"`` or ``algorithm == "LP"``)

        For more information on LP solvers and which default solver is used, see
        the method :meth:`solve
        <sage.numerical.mip.MixedIntegerLinearProgram.solve>` of the class
        :class:`MixedIntegerLinearProgram
        <sage.numerical.mip.MixedIntegerLinearProgram>`.

        OUTPUT:

        A boolean.

        EXAMPLES::

            sage: graphs.PetersenGraph().has_perfect_matching()
            True
            sage: graphs.WheelGraph(6).has_perfect_matching()
            True
            sage: graphs.WheelGraph(5).has_perfect_matching()
            False
            sage: graphs.PetersenGraph().has_perfect_matching(algorithm="LP_matching")
            True
            sage: graphs.WheelGraph(6).has_perfect_matching(algorithm="LP_matching")
            True
            sage: graphs.WheelGraph(5).has_perfect_matching(algorithm="LP_matching")
            False
            sage: graphs.PetersenGraph().has_perfect_matching(algorithm="LP_matching")
            True
            sage: graphs.WheelGraph(6).has_perfect_matching(algorithm="LP_matching")
            True
            sage: graphs.WheelGraph(5).has_perfect_matching(algorithm="LP_matching")
            False

        TESTS::

            sage: G = graphs.EmptyGraph()
            sage: all(G.has_perfect_matching(algorithm=algo) for algo in ['Edmonds', 'LP_matching', 'LP'])
            True

        Be careful with isolated vertices::

            sage: G = graphs.PetersenGraph()
            sage: G.add_vertex(11)
            sage: any(G.has_perfect_matching(algorithm=algo) for algo in ['Edmonds', 'LP_matching', 'LP'])
            False
        """
        if self.order() % 2:
            return False
        if algorithm == "Edmonds":
            return len(self) == 2*self.matching(value_only=True,
                                                use_edge_labels=False,
                                                algorithm="Edmonds")
        elif algorithm == "LP_matching":
            return len(self) == 2*self.matching(value_only=True,
                                                use_edge_labels=False,
                                                algorithm="LP",
                                                solver=solver,
                                                verbose=verbose)
        elif algorithm == "LP":
            from sage.numerical.mip import MixedIntegerLinearProgram, MIPSolverException
            p = MixedIntegerLinearProgram(solver=solver)
            b = p.new_variable(binary=True)
            for v in self:
                edges = self.edges_incident(v, labels=False)
                if not edges:
                    return False
                p.add_constraint(p.sum(b[frozenset(e)] for e in edges) == 1)
            try:
                p.solve(log=verbose)
                return True
            except MIPSolverException:
                return False
        else:
            raise ValueError('algorithm must be set to "Edmonds", "LP_matching" or "LP"')

    # Aliases to functions defined in other modules
    from sage.graphs.weakly_chordal import is_long_hole_free, is_long_antihole_free, is_weakly_chordal
    from sage.graphs.asteroidal_triples import is_asteroidal_triple_free
    from sage.graphs.chrompoly import chromatic_polynomial
    from sage.graphs.graph_decompositions.rankwidth import rank_decomposition
    from sage.graphs.graph_decompositions.vertex_separation import pathwidth
    from sage.graphs.matchpoly import matching_polynomial
    from sage.graphs.cliquer import all_max_clique as cliques_maximum
    from sage.graphs.spanning_tree import random_spanning_tree
    from sage.graphs.graph_decompositions.graph_products import is_cartesian_product
    from sage.graphs.distances_all_pairs import is_distance_regular
    from sage.graphs.base.static_dense_graph import is_strongly_regular
    from sage.graphs.line_graph import is_line_graph
    from sage.graphs.tutte_polynomial import tutte_polynomial
    from sage.graphs.lovasz_theta import lovasz_theta
    from sage.graphs.partial_cube import is_partial_cube
    from sage.graphs.orientations import strong_orientations_iterator, random_orientation
    from sage.graphs.connectivity import bridges, cleave, spqr_tree


_additional_categories = {
    "is_long_hole_free"         : "Graph properties",
    "is_long_antihole_free"     : "Graph properties",
    "is_weakly_chordal"         : "Graph properties",
    "is_asteroidal_triple_free" : "Graph properties",
    "chromatic_polynomial"      : "Algorithmically hard stuff",
    "rank_decomposition"        : "Algorithmically hard stuff",
    "pathwidth"                 : "Algorithmically hard stuff",
    "matching_polynomial"       : "Algorithmically hard stuff",
    "all_max_clique"            : "Clique-related methods",
    "cliques_maximum"           : "Clique-related methods",
    "random_spanning_tree"      : "Connectivity, orientations, trees",
    "is_cartesian_product"      : "Graph properties",
    "is_distance_regular"       : "Graph properties",
    "is_strongly_regular"       : "Graph properties",
    "is_line_graph"             : "Graph properties",
    "is_partial_cube"           : "Graph properties",
    "tutte_polynomial"          : "Algorithmically hard stuff",
    "lovasz_theta"              : "Leftovers",
    "strong_orientations_iterator" : "Connectivity, orientations, trees",
    "random_orientation"        : "Connectivity, orientations, trees",
    "bridges"                   : "Connectivity, orientations, trees",
    "cleave"                    : "Connectivity, orientations, trees",
    "spqr_tree"                 : "Connectivity, orientations, trees"
    }

__doc__ = __doc__.replace("{INDEX_OF_METHODS}",gen_thematic_rest_table_index(Graph,_additional_categories))<|MERGE_RESOLUTION|>--- conflicted
+++ resolved
@@ -982,22 +982,12 @@
             sage: Graph(matrix([[-1, 1, 0],[1, 0, 0]]))
             Traceback (most recent call last):
             ...
-<<<<<<< HEAD
-            ValueError: Column 1 of the (oriented) incidence matrix contains
-            only one nonzero value
-            sage: Graph(matrix([[1,1], [1,1], [1,0]]))
-            Traceback (most recent call last):
-            ...
-            ValueError: There must be one or two nonzero entries per column in an incidence matrix. Got entries [1, 1, 1] in column 0
-            sage: Graph(matrix([[3,1,1], [0,1,1]]))
-=======
             ValueError: column 1 of the (oriented) incidence matrix contains only one nonzero value
             sage: Graph(matrix([[1,1],[1,1],[1,0]]))
             Traceback (most recent call last):
             ...
             ValueError: there must be one or two nonzero entries per column in an incidence matrix, got entries [1, 1, 1] in column 0
             sage: Graph(matrix([[3,1,1],[0,1,1]]))
->>>>>>> 62403cd2
             Traceback (most recent call last):
             ...
             ValueError: each column of a non-oriented incidence matrix must sum to 2, but column 0 does not
