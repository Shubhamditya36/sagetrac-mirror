# -*- coding: utf-8 -*-
r"""
Undirected graphs

This module implements functions and operations involving undirected
graphs.

{INDEX_OF_METHODS}

AUTHORS:

-  Robert L. Miller (2006-10-22): initial version

-  William Stein (2006-12-05): Editing

-  Robert L. Miller (2007-01-13): refactoring, adjusting for
   NetworkX-0.33, fixed plotting bugs (2007-01-23): basic tutorial,
   edge labels, loops, multiple edges and arcs (2007-02-07): graph6
   and sparse6 formats, matrix input

-  Emily Kirkmann (2007-02-11): added graph_border option to plot
   and show

-  Robert L. Miller (2007-02-12): vertex color-maps, graph
   boundaries, graph6 helper functions in Cython

-  Robert L. Miller Sage Days 3 (2007-02-17-21): 3d plotting in
   Tachyon

-  Robert L. Miller (2007-02-25): display a partition

-  Robert L. Miller (2007-02-28): associate arbitrary objects to
   vertices, edge and arc label display (in 2d), edge coloring

-  Robert L. Miller (2007-03-21): Automorphism group, isomorphism
   check, canonical label

-  Robert L. Miller (2007-06-07-09): NetworkX function wrapping

-  Michael W. Hansen (2007-06-09): Topological sort generation

-  Emily Kirkman, Robert L. Miller Sage Days 4: Finished wrapping
   NetworkX

-  Emily Kirkman (2007-07-21): Genus (including circular planar,
   all embeddings and all planar embeddings), all paths, interior
   paths

-  Bobby Moretti (2007-08-12): fixed up plotting of graphs with
   edge colors differentiated by label

-  Jason Grout (2007-09-25): Added functions, bug fixes, and
   general enhancements

-  Robert L. Miller (Sage Days 7): Edge labeled graph isomorphism

-  Tom Boothby (Sage Days 7): Miscellaneous awesomeness

-  Tom Boothby (2008-01-09): Added graphviz output

-  David Joyner (2009-2): Fixed docstring bug related to GAP.

-  Stephen Hartke (2009-07-26): Fixed bug in blocks_and_cut_vertices()
   that caused an incorrect result when the vertex 0 was a cut vertex.

-  Stephen Hartke (2009-08-22): Fixed bug in blocks_and_cut_vertices()
   where the list of cut_vertices is not treated as a set.

-  Anders Jonsson (2009-10-10): Counting of spanning trees and out-trees added.

-  Nathann Cohen (2009-09) : Cliquer, Connectivity, Flows
                             and everything that uses Linear Programming
                             and class numerical.MIP

- Nicolas M. Thiery (2010-02): graph layout code refactoring, dot2tex/graphviz interface

- David Coudert (2012-04) : Reduction rules in vertex_cover.

- Birk Eisermann (2012-06): added recognition of weakly chordal graphs and
                            long-hole-free / long-antihole-free graphs

- Alexandre P. Zuge (2013-07): added join operation.

- Amritanshu Prasad (2014-08): added clique polynomial

Graph Format
------------

Supported formats
~~~~~~~~~~~~~~~~~

Sage Graphs can be created from a wide range of inputs. A few
examples are covered here.


-  NetworkX dictionary format:

   ::

       sage: d = {0: [1,4,5], 1: [2,6], 2: [3,7], 3: [4,8], 4: [9], \
             5: [7, 8], 6: [8,9], 7: [9]}
       sage: G = Graph(d); G
       Graph on 10 vertices
       sage: G.plot().show()    # or G.show()

-  A NetworkX graph:

   ::

       sage: import networkx
       sage: K = networkx.complete_bipartite_graph(12,7)
       sage: G = Graph(K)
       sage: G.degree()
       [7, 7, 7, 7, 7, 7, 7, 7, 7, 7, 7, 7, 12, 12, 12, 12, 12, 12, 12]

-  graph6 or sparse6 format:

   ::

       sage: s = ':I`AKGsaOs`cI]Gb~'
       sage: G = Graph(s, sparse=True); G
       Looped multi-graph on 10 vertices
       sage: G.plot().show()    # or G.show()

   Note that the ``\`` character is an escape character in Python, and
   also a character used by graph6 strings:

   ::

       sage: G = Graph('Ihe\n@GUA')
       Traceback (most recent call last):
       ...
       RuntimeError: The string (Ihe) seems corrupt: for n = 10, the string is too short.

   In Python, the escaped character ``\`` is represented by ``\\``:

   ::

       sage: G = Graph('Ihe\\n@GUA')
       sage: G.plot().show()    # or G.show()

-  adjacency matrix: In an adjacency matrix, each column and each
   row represent a vertex. If a 1 shows up in row `i`, column
   `j`, there is an edge `(i,j)`.

   ::

       sage: M = Matrix([(0,1,0,0,1,1,0,0,0,0),(1,0,1,0,0,0,1,0,0,0), \
       (0,1,0,1,0,0,0,1,0,0), (0,0,1,0,1,0,0,0,1,0),(1,0,0,1,0,0,0,0,0,1), \
       (1,0,0,0,0,0,0,1,1,0), (0,1,0,0,0,0,0,0,1,1),(0,0,1,0,0,1,0,0,0,1), \
       (0,0,0,1,0,1,1,0,0,0), (0,0,0,0,1,0,1,1,0,0)])
       sage: M
       [0 1 0 0 1 1 0 0 0 0]
       [1 0 1 0 0 0 1 0 0 0]
       [0 1 0 1 0 0 0 1 0 0]
       [0 0 1 0 1 0 0 0 1 0]
       [1 0 0 1 0 0 0 0 0 1]
       [1 0 0 0 0 0 0 1 1 0]
       [0 1 0 0 0 0 0 0 1 1]
       [0 0 1 0 0 1 0 0 0 1]
       [0 0 0 1 0 1 1 0 0 0]
       [0 0 0 0 1 0 1 1 0 0]
       sage: G = Graph(M); G
       Graph on 10 vertices
       sage: G.plot().show()    # or G.show()

-  incidence matrix: In an incidence matrix, each row represents a
   vertex and each column represents an edge.

   ::

       sage: M = Matrix([(-1, 0, 0, 0, 1, 0, 0, 0, 0, 0,-1, 0, 0, 0, 0),
       ....:             ( 1,-1, 0, 0, 0, 0, 0, 0, 0, 0, 0,-1, 0, 0, 0),
       ....:             ( 0, 1,-1, 0, 0, 0, 0, 0, 0, 0, 0, 0,-1, 0, 0),
       ....:             ( 0, 0, 1,-1, 0, 0, 0, 0, 0, 0, 0, 0, 0,-1, 0),
       ....:             ( 0, 0, 0, 1,-1, 0, 0, 0, 0, 0, 0, 0, 0, 0,-1),
       ....:             ( 0, 0, 0, 0, 0,-1, 0, 0, 0, 1, 1, 0, 0, 0, 0),
       ....:             ( 0, 0, 0, 0, 0, 0, 0, 1,-1, 0, 0, 1, 0, 0, 0),
       ....:             ( 0, 0, 0, 0, 0, 1,-1, 0, 0, 0, 0, 0, 1, 0, 0),
       ....:             ( 0, 0, 0, 0, 0, 0, 0, 0, 1,-1, 0, 0, 0, 1, 0),
       ....:             ( 0, 0, 0, 0, 0, 0, 1,-1, 0, 0, 0, 0, 0, 0, 1)])
       sage: M
       [-1  0  0  0  1  0  0  0  0  0 -1  0  0  0  0]
       [ 1 -1  0  0  0  0  0  0  0  0  0 -1  0  0  0]
       [ 0  1 -1  0  0  0  0  0  0  0  0  0 -1  0  0]
       [ 0  0  1 -1  0  0  0  0  0  0  0  0  0 -1  0]
       [ 0  0  0  1 -1  0  0  0  0  0  0  0  0  0 -1]
       [ 0  0  0  0  0 -1  0  0  0  1  1  0  0  0  0]
       [ 0  0  0  0  0  0  0  1 -1  0  0  1  0  0  0]
       [ 0  0  0  0  0  1 -1  0  0  0  0  0  1  0  0]
       [ 0  0  0  0  0  0  0  0  1 -1  0  0  0  1  0]
       [ 0  0  0  0  0  0  1 -1  0  0  0  0  0  0  1]
       sage: G = Graph(M); G
       Graph on 10 vertices
       sage: G.plot().show()    # or G.show()
       sage: DiGraph(matrix(2,[0,0,-1,1]), format="incidence_matrix")
       Traceback (most recent call last):
       ...
       ValueError: There must be two nonzero entries (-1 & 1) per column.

-  a list of edges::

       sage: g = Graph([(1,3),(3,8),(5,2)])
       sage: g
       Graph on 5 vertices

-  an igraph Graph::

       sage: import igraph                                # optional - python_igraph
       sage: g = Graph(igraph.Graph([(1,3),(3,2),(0,2)])) # optional - python_igraph
       sage: g                                            # optional - python_igraph
       Graph on 4 vertices

Generators
----------

Use ``graphs(n)`` to iterate through all non-isomorphic graphs of given size::

    sage: for g in graphs(4):
    ....:     print(g.spectrum())
    [0, 0, 0, 0]
    [1, 0, 0, -1]
    [1.4142135623..., 0, 0, -1.4142135623...]
    [2, 0, -1, -1]
    [1.7320508075..., 0, 0, -1.7320508075...]
    [1, 1, -1, -1]
    [1.6180339887..., 0.6180339887..., -0.6180339887..., -1.6180339887...]
    [2.1700864866..., 0.3111078174..., -1, -1.4811943040...]
    [2, 0, 0, -2]
    [2.5615528128..., 0, -1, -1.5615528128...]
    [3, -1, -1, -1]

Similarly ``graphs()`` will iterate through all graphs. The complete
graph of 4 vertices is of course the smallest graph with chromatic number
bigger than three::

    sage: for g in graphs():
    ....:     if g.chromatic_number() > 3:
    ....:         break
    sage: g.is_isomorphic(graphs.CompleteGraph(4))
    True

For some commonly used graphs to play with, type

::

    sage: graphs.[tab]          # not tested

and hit {tab}. Most of these graphs come with their own custom
plot, so you can see how people usually visualize these graphs.

::

    sage: G = graphs.PetersenGraph()
    sage: G.plot().show()    # or G.show()
    sage: G.degree_histogram()
    [0, 0, 0, 10]
    sage: G.adjacency_matrix()
    [0 1 0 0 1 1 0 0 0 0]
    [1 0 1 0 0 0 1 0 0 0]
    [0 1 0 1 0 0 0 1 0 0]
    [0 0 1 0 1 0 0 0 1 0]
    [1 0 0 1 0 0 0 0 0 1]
    [1 0 0 0 0 0 0 1 1 0]
    [0 1 0 0 0 0 0 0 1 1]
    [0 0 1 0 0 1 0 0 0 1]
    [0 0 0 1 0 1 1 0 0 0]
    [0 0 0 0 1 0 1 1 0 0]

::

    sage: S = G.subgraph([0,1,2,3])
    sage: S.plot().show()    # or S.show()
    sage: S.density()
    1/2

::

    sage: G = GraphQuery(display_cols=['graph6'], num_vertices=7, diameter=5)
    sage: L = G.get_graphs_list()
    sage: graphs_list.show_graphs(L)

.. _Graph:labels:

Labels
------

Each vertex can have any hashable object as a label. These are
things like strings, numbers, and tuples. Each edge is given a
default label of ``None``, but if specified, edges can
have any label at all. Edges between vertices `u` and
`v` are represented typically as ``(u, v, l)``, where
``l`` is the label for the edge.

Note that vertex labels themselves cannot be mutable items::

    sage: M = Matrix( [[0,0],[0,0]] )
    sage: G = Graph({ 0 : { M : None } })
    Traceback (most recent call last):
    ...
    TypeError: mutable matrices are unhashable

However, if one wants to define a dictionary, with the same keys
and arbitrary objects for entries, one can make that association::

    sage: d = {0 : graphs.DodecahedralGraph(), 1 : graphs.FlowerSnark(), \
          2 : graphs.MoebiusKantorGraph(), 3 : graphs.PetersenGraph() }
    sage: d[2]
    Moebius-Kantor Graph: Graph on 16 vertices
    sage: T = graphs.TetrahedralGraph()
    sage: T.vertices()
    [0, 1, 2, 3]
    sage: T.set_vertices(d)
    sage: T.get_vertex(1)
    Flower Snark: Graph on 20 vertices

Database
--------

There is a database available for searching for graphs that satisfy
a certain set of parameters, including number of vertices and
edges, density, maximum and minimum degree, diameter, radius, and
connectivity. To see a list of all search parameter keywords broken
down by their designated table names, type

::

    sage: graph_db_info()
    {...}

For more details on data types or keyword input, enter

::

    sage: GraphQuery?    # not tested

The results of a query can be viewed with the show method, or can be
viewed individually by iterating through the results:

::

    sage: Q = GraphQuery(display_cols=['graph6'],num_vertices=7, diameter=5)
    sage: Q.show()
    Graph6
    --------------------
    F?`po
    F?gqg
    F@?]O
    F@OKg
    F@R@o
    FA_pW
    FEOhW
    FGC{o
    FIAHo

Show each graph as you iterate through the results:

::

    sage: for g in Q:
    ....:     show(g)

Visualization
-------------

To see a graph `G` you are working with, there
are three main options. You can view the graph in two dimensions via
matplotlib with ``show()``. ::

    sage: G = graphs.RandomGNP(15,.3)
    sage: G.show()

And you can view it in three dimensions via jmol with ``show3d()``. ::

    sage: G.show3d()

Or it can be rendered with `\LaTeX`.  This requires the right
additions to a standard `\mbox{\rm\TeX}` installation.  Then standard
Sage commands, such as ``view(G)`` will display the graph, or
``latex(G)`` will produce a string suitable for inclusion in a
`\LaTeX` document.  More details on this are at
the :mod:`sage.graphs.graph_latex` module. ::

    sage: from sage.graphs.graph_latex import check_tkz_graph
    sage: check_tkz_graph()  # random - depends on TeX installation
    sage: latex(G)
    \begin{tikzpicture}
    ...
    \end{tikzpicture}

Mutability
----------

Graphs are mutable, and thus unusable as dictionary keys, unless
``data_structure="static_sparse"`` is used::

    sage: G = graphs.PetersenGraph()
    sage: {G:1}[G]
    Traceback (most recent call last):
    ...
    TypeError: This graph is mutable, and thus not hashable. Create an immutable copy by `g.copy(immutable=True)`
    sage: G_immutable = Graph(G, immutable=True)
    sage: G_immutable == G
    True
    sage: {G_immutable:1}[G_immutable]
    1

Methods
-------
"""

#*****************************************************************************
#      Copyright (C) 2006 - 2007 Robert L. Miller <rlmillster@gmail.com>
#
# Distributed  under  the  terms  of  the  GNU  General  Public  License (GPL)
#                         http://www.gnu.org/licenses/
#*****************************************************************************
from __future__ import print_function
from __future__ import absolute_import
import six
from six.moves import range

from copy import copy
from sage.rings.polynomial.polynomial_ring_constructor import PolynomialRing
from sage.misc.superseded import deprecation
from sage.rings.integer import Integer
from sage.rings.integer_ring import ZZ
import sage.graphs.generic_graph_pyx as generic_graph_pyx
from sage.graphs.generic_graph import GenericGraph
from sage.graphs.digraph import DiGraph
from sage.graphs.independent_sets import IndependentSets
from sage.combinat.combinatorial_map import combinatorial_map
from sage.misc.rest_index_of_methods import doc_index, gen_thematic_rest_table_index

class Graph(GenericGraph):
    r"""
    Undirected graph.

    A graph is a set of vertices connected by edges. See also the
    :wikipedia:`Wikipedia article on graphs <Graph_(mathematics)>`. For a
    collection of pre-defined graphs, see the
    :mod:`~sage.graphs.graph_generators` module.

    A :class:`Graph` object has many methods whose list can be obtained by
    typing ``g.<tab>`` (i.e. hit the 'tab' key) or by reading the documentation
    of :mod:`~sage.graphs.graph`, :mod:`~sage.graphs.generic_graph`, and
    :mod:`~sage.graphs.digraph`.

    INPUT:

    By default, a :class:`Graph` object is simple (i.e. no *loops* nor *multiple
    edges*) and unweighted. This can be easily tuned with the appropriate flags
    (see below).

    -  ``data`` -- can be any of the following (see the ``format`` argument):

      #. ``Graph()`` -- build a graph on 0 vertices.

      #. ``Graph(5)`` -- return an edgeless graph on the 5 vertices 0,...,4.

      #. ``Graph([list_of_vertices,list_of_edges])`` -- returns a graph with
         given vertices/edges.

         To bypass auto-detection, prefer the more explicit
         ``Graph([V,E],format='vertices_and_edges')``.

      #. ``Graph(list_of_edges)`` -- return a graph with a given list of edges
         (see documentation of
         :meth:`~sage.graphs.generic_graph.GenericGraph.add_edges`).

         To bypass auto-detection, prefer the more explicit ``Graph(L,
         format='list_of_edges')``.

      #. ``Graph({1:[2,3,4],3:[4]})`` -- return a graph by associating to each
         vertex the list of its neighbors.

         To bypass auto-detection, prefer the more explicit ``Graph(D,
         format='dict_of_lists')``.

      #. ``Graph({1: {2: 'a', 3:'b'} ,3:{2:'c'}})`` -- return a graph by
         associating a list of neighbors to each vertex and providing its edge
         label.

         To bypass auto-detection, prefer the more explicit ``Graph(D,
         format='dict_of_dicts')``.

         For graphs with multiple edges, you can provide a list of labels
         instead, e.g.: ``Graph({1: {2: ['a1', 'a2'], 3:['b']} ,3:{2:['c']}})``.

      #. ``Graph(a_symmetric_matrix)`` -- return a graph with given (weighted)
         adjacency matrix (see documentation of
         :meth:`~sage.graphs.generic_graph.GenericGraph.adjacency_matrix`).

         To bypass auto-detection, prefer the more explicit ``Graph(M,
         format='adjacency_matrix')``. To take weights into account, use
         ``format='weighted_adjacency_matrix'`` instead.

      #. ``Graph(a_nonsymmetric_matrix)`` -- return a graph with given incidence
         matrix (see documentation of
         :meth:`~sage.graphs.generic_graph.GenericGraph.incidence_matrix`).

         To bypass auto-detection, prefer the more explicit ``Graph(M,
         format='incidence_matrix')``.

      #. ``Graph([V, f])`` -- return a graph from a vertex set ``V`` and a
         *symmetric* function ``f``. The graph contains an edge `u,v` whenever
         ``f(u,v)`` is ``True``.. Example: ``Graph([ [1..10], lambda x,y:
         abs(x-y).is_square()])``

      #. ``Graph(':I`ES@obGkqegW~')`` -- return a graph from a graph6 or sparse6
         string (see documentation of :meth:`graph6_string` or
         :meth:`sparse6_string`).

      #. ``Graph(a_seidel_matrix, format='seidel_adjacency_matrix')`` -- return
         a graph with a given Seidel adjacency matrix (see documentation of
         :meth:`seidel_adjacency_matrix`).

      #. ``Graph(another_graph)`` -- return a graph from a Sage (di)graph,
         `pygraphviz <https://pygraphviz.github.io/>`__ graph, `NetworkX
         <https://networkx.github.io/>`__ graph, or `igraph
         <http://igraph.org/python/>`__ graph.

    - ``pos`` - a positioning dictionary (cf. documentation of
      :meth:`~sage.graphs.generic_graph.GenericGraph.layout`). For example, to
      draw 4 vertices on a square::

         {0: [-1,-1],
          1: [ 1,-1],
          2: [ 1, 1],
          3: [-1, 1]}

    -  ``name`` - (must be an explicitly named parameter,
       i.e., ``name="complete")`` gives the graph a name

    -  ``loops`` - boolean, whether to allow loops (ignored
       if data is an instance of the ``Graph`` class)

    -  ``multiedges`` - boolean, whether to allow multiple
       edges (ignored if data is an instance of the ``Graph`` class).

    - ``weighted`` - whether graph thinks of itself as weighted or not. See
      :meth:`~sage.graphs.generic_graph.GenericGraph.weighted`.

    - ``format`` - if set to ``None`` (default), :class:`Graph` tries to guess
      input's format. To avoid this possibly time-consuming step, one of the
      following values can be specified (see description above): ``"int"``,
      ``"graph6"``, ``"sparse6"``, ``"rule"``, ``"list_of_edges"``,
      ``"dict_of_lists"``, ``"dict_of_dicts"``, ``"adjacency_matrix"``,
      ``"weighted_adjacency_matrix"``, ``"seidel_adjacency_matrix"``,
      ``"incidence_matrix"``, ``"NX"``, ``"igraph"``.

    - ``sparse`` (boolean) -- ``sparse=True`` is an alias for
      ``data_structure="sparse"``, and ``sparse=False`` is an alias for
      ``data_structure="dense"``.

    - ``data_structure`` -- one of the following (for more information, see
      :mod:`~sage.graphs.base.overview`)

       * ``"dense"`` -- selects the :mod:`~sage.graphs.base.dense_graph`
         backend.

       * ``"sparse"`` -- selects the :mod:`~sage.graphs.base.sparse_graph`
         backend.

       * ``"static_sparse"`` -- selects the
         :mod:`~sage.graphs.base.static_sparse_backend` (this backend is faster
         than the sparse backend and smaller in memory, and it is immutable, so
         that the resulting graphs can be used as dictionary keys).

    - ``immutable`` (boolean) -- whether to create a immutable graph. Note that
      ``immutable=True`` is actually a shortcut for
      ``data_structure='static_sparse'``. Set to ``False`` by default.

    - ``vertex_labels`` - Whether to allow any object as a vertex (slower), or
      only the integers `0,...,n-1`, where `n` is the number of vertices.

    -  ``convert_empty_dict_labels_to_None`` - this arguments sets
       the default edge labels used by NetworkX (empty dictionaries)
       to be replaced by None, the default Sage edge label. It is
       set to ``True`` iff a NetworkX graph is on the input.

    EXAMPLES:

    We illustrate the first seven input formats (the other two
    involve packages that are currently not standard in Sage):

    #. An integer giving the number of vertices::

        sage: g = Graph(5); g
        Graph on 5 vertices
        sage: g.vertices()
        [0, 1, 2, 3, 4]
        sage: g.edges()
        []

    #. A dictionary of dictionaries::

        sage: g = Graph({0:{1:'x',2:'z',3:'a'}, 2:{5:'out'}}); g
        Graph on 5 vertices

       The labels ('x', 'z', 'a', 'out') are labels for edges. For
       example, 'out' is the label for the edge on 2 and 5. Labels can be
       used as weights, if all the labels share some common parent.

       ::

        sage: a,b,c,d,e,f = sorted(SymmetricGroup(3))
        sage: Graph({b:{d:'c',e:'p'}, c:{d:'p',e:'c'}})
        Graph on 4 vertices

    #. A dictionary of lists::

        sage: g = Graph({0:[1,2,3], 2:[4]}); g
        Graph on 5 vertices

    #. A list of vertices and a function describing adjacencies. Note
       that the list of vertices and the function must be enclosed in a
       list (i.e., [list of vertices, function]).

       Construct the Paley graph over GF(13).

       ::

          sage: g=Graph([GF(13), lambda i,j: i!=j and (i-j).is_square()])
          sage: g.vertices()
          [0, 1, 2, 3, 4, 5, 6, 7, 8, 9, 10, 11, 12]
          sage: g.adjacency_matrix()
          [0 1 0 1 1 0 0 0 0 1 1 0 1]
          [1 0 1 0 1 1 0 0 0 0 1 1 0]
          [0 1 0 1 0 1 1 0 0 0 0 1 1]
          [1 0 1 0 1 0 1 1 0 0 0 0 1]
          [1 1 0 1 0 1 0 1 1 0 0 0 0]
          [0 1 1 0 1 0 1 0 1 1 0 0 0]
          [0 0 1 1 0 1 0 1 0 1 1 0 0]
          [0 0 0 1 1 0 1 0 1 0 1 1 0]
          [0 0 0 0 1 1 0 1 0 1 0 1 1]
          [1 0 0 0 0 1 1 0 1 0 1 0 1]
          [1 1 0 0 0 0 1 1 0 1 0 1 0]
          [0 1 1 0 0 0 0 1 1 0 1 0 1]
          [1 0 1 1 0 0 0 0 1 1 0 1 0]

       Construct the line graph of a complete graph.

       ::

          sage: g=graphs.CompleteGraph(4)
          sage: line_graph=Graph([g.edges(labels=false), \
                 lambda i,j: len(set(i).intersection(set(j)))>0], \
                 loops=False)
          sage: line_graph.vertices()
          [(0, 1), (0, 2), (0, 3), (1, 2), (1, 3), (2, 3)]
          sage: line_graph.adjacency_matrix()
          [0 1 1 1 1 0]
          [1 0 1 1 0 1]
          [1 1 0 0 1 1]
          [1 1 0 0 1 1]
          [1 0 1 1 0 1]
          [0 1 1 1 1 0]

    #. A graph6 or sparse6 string: Sage automatically recognizes
       whether a string is in graph6 or sparse6 format::

           sage: s = ':I`AKGsaOs`cI]Gb~'
           sage: Graph(s,sparse=True)
           Looped multi-graph on 10 vertices

       ::

           sage: G = Graph('G?????')
           sage: G = Graph("G'?G?C")
           Traceback (most recent call last):
           ...
           RuntimeError: The string seems corrupt: valid characters are
           ?@ABCDEFGHIJKLMNOPQRSTUVWXYZ[\]^_`abcdefghijklmnopqrstuvwxyz{|}~
           sage: G = Graph('G??????')
           Traceback (most recent call last):
           ...
           RuntimeError: The string (G??????) seems corrupt: for n = 8, the string is too long.

       ::

          sage: G = Graph(":I'AKGsaOs`cI]Gb~")
          Traceback (most recent call last):
          ...
          RuntimeError: The string seems corrupt: valid characters are
          ?@ABCDEFGHIJKLMNOPQRSTUVWXYZ[\]^_`abcdefghijklmnopqrstuvwxyz{|}~

       There are also list functions to take care of lists of graphs::

           sage: s = ':IgMoqoCUOqeb\n:I`AKGsaOs`cI]Gb~\n:I`EDOAEQ?PccSsge\N\n'
           sage: graphs_list.from_sparse6(s)
           [Looped multi-graph on 10 vertices, Looped multi-graph on 10 vertices, Looped multi-graph on 10 vertices]

    #. A Sage matrix:
       Note: If format is not specified, then Sage assumes a symmetric square
       matrix is an adjacency matrix, otherwise an incidence matrix.

       - an adjacency matrix::

            sage: M = graphs.PetersenGraph().am(); M
            [0 1 0 0 1 1 0 0 0 0]
            [1 0 1 0 0 0 1 0 0 0]
            [0 1 0 1 0 0 0 1 0 0]
            [0 0 1 0 1 0 0 0 1 0]
            [1 0 0 1 0 0 0 0 0 1]
            [1 0 0 0 0 0 0 1 1 0]
            [0 1 0 0 0 0 0 0 1 1]
            [0 0 1 0 0 1 0 0 0 1]
            [0 0 0 1 0 1 1 0 0 0]
            [0 0 0 0 1 0 1 1 0 0]
            sage: Graph(M)
            Graph on 10 vertices

         ::

            sage: Graph(matrix([[1,2],[2,4]]),loops=True,sparse=True)
            Looped multi-graph on 2 vertices

            sage: M = Matrix([[0,1,-1],[1,0,-1/2],[-1,-1/2,0]]); M
            [   0    1   -1]
            [   1    0 -1/2]
            [  -1 -1/2    0]
            sage: G = Graph(M,sparse=True); G
            Graph on 3 vertices
            sage: G.weighted()
            True

       - an incidence matrix::

            sage: M = Matrix(6, [-1,0,0,0,1, 1,-1,0,0,0, 0,1,-1,0,0, 0,0,1,-1,0, 0,0,0,1,-1, 0,0,0,0,0]); M
            [-1  0  0  0  1]
            [ 1 -1  0  0  0]
            [ 0  1 -1  0  0]
            [ 0  0  1 -1  0]
            [ 0  0  0  1 -1]
            [ 0  0  0  0  0]
            sage: Graph(M)
            Graph on 6 vertices

            sage: Graph(Matrix([[1],[1],[1]]))
            Traceback (most recent call last):
            ...
            ValueError: There must be one or two nonzero entries per column in an incidence matrix. Got entries [1, 1, 1] in column 0
            sage: Graph(Matrix([[1],[1],[0]]))
            Graph on 3 vertices

            sage: M = Matrix([[0,1,-1],[1,0,-1],[-1,-1,0]]); M
            [ 0  1 -1]
            [ 1  0 -1]
            [-1 -1  0]
            sage: Graph(M,sparse=True)
            Graph on 3 vertices

            sage: M = Matrix([[0,1,1],[1,0,1],[-1,-1,0]]); M
            [ 0  1  1]
            [ 1  0  1]
            [-1 -1  0]
            sage: Graph(M)
            Traceback (most recent call last):
            ...
            ValueError: There must be one or two nonzero entries per column in an incidence matrix. Got entries [1, 1] in column 2

        Check that :trac:`9714` is fixed::

            sage: MA = Matrix([[1,2,0], [0,2,0], [0,0,1]])
            sage: GA = Graph(MA, format='adjacency_matrix')
            sage: MI = GA.incidence_matrix(oriented=False)
            sage: MI
            [2 1 1 0 0 0]
            [0 1 1 2 2 0]
            [0 0 0 0 0 2]
            sage: Graph(MI).edges(labels=None)
            [(0, 0), (0, 1), (0, 1), (1, 1), (1, 1), (2, 2)]

            sage: M = Matrix([[1], [-1]]); M
            [ 1]
            [-1]
            sage: Graph(M).edges()
            [(0, 1, None)]

    #.  A Seidel adjacency matrix::

          sage: from sage.combinat.matrices.hadamard_matrix import \
          ....:  regular_symmetric_hadamard_matrix_with_constant_diagonal as rshcd
          sage: m=rshcd(16,1)- matrix.identity(16)
          sage: Graph(m,format="seidel_adjacency_matrix").is_strongly_regular(parameters=True)
          (16, 6, 2, 2)

    #. a list of edges, or labelled edges::

          sage: g = Graph([(1,3),(3,8),(5,2)])
          sage: g
          Graph on 5 vertices

          sage: g = Graph([(1,2,"Peace"),(7,-9,"and"),(77,2, "Love")])
          sage: g
          Graph on 5 vertices
          sage: g = Graph([(0, 2, '0'), (0, 2, '1'), (3, 3, '2')], loops=True, multiedges=True)
          sage: g.loops()
          [(3, 3, '2')]

    #. A NetworkX MultiGraph::

          sage: import networkx
          sage: g = networkx.MultiGraph({0:[1,2,3], 2:[4]})
          sage: Graph(g)
          Graph on 5 vertices

    #. A NetworkX graph::

           sage: import networkx
           sage: g = networkx.Graph({0:[1,2,3], 2:[4]})
           sage: DiGraph(g)
           Digraph on 5 vertices

    #. An igraph Graph (see also
       :meth:`~sage.graphs.generic_graph.GenericGraph.igraph_graph`)::

           sage: import igraph                   # optional - python_igraph
           sage: g = igraph.Graph([(0,1),(0,2)]) # optional - python_igraph
           sage: Graph(g)                        # optional - python_igraph
           Graph on 3 vertices

       If ``vertex_labels`` is ``True``, the names of the vertices are given by
       the vertex attribute ``'name'``, if available::

           sage: g = igraph.Graph([(0,1),(0,2)], vertex_attrs={'name':['a','b','c']})  # optional - python_igraph
           sage: Graph(g).vertices()                                                   # optional - python_igraph
           ['a', 'b', 'c']
           sage: g = igraph.Graph([(0,1),(0,2)], vertex_attrs={'label':['a','b','c']}) # optional - python_igraph
           sage: Graph(g).vertices()                                                   # optional - python_igraph
           [0, 1, 2]

       If the igraph Graph has edge attributes, they are used as edge labels::

           sage: g = igraph.Graph([(0,1),(0,2)], edge_attrs={'name':['a','b'], 'weight':[1,3]}) # optional - python_igraph
           sage: Graph(g).edges()                                                               # optional - python_igraph
           [(0, 1, {'name': 'a', 'weight': 1}), (0, 2, {'name': 'b', 'weight': 3})]


    When defining an undirected graph from a function ``f``, it is *very*
    important that ``f`` be symmetric. If it is not, anything can happen::

        sage: f_sym = lambda x,y : abs(x-y) == 1
        sage: f_nonsym = lambda x,y : (x-y) == 1
        sage: G_sym = Graph([[4,6,1,5,3,7,2,0], f_sym])
        sage: G_sym.is_isomorphic(graphs.PathGraph(8))
        True
        sage: G_nonsym = Graph([[4,6,1,5,3,7,2,0], f_nonsym])
        sage: G_nonsym.size()
        4
        sage: G_nonsym.is_isomorphic(G_sym)
        False

    By default, graphs are mutable and can thus not be used as a dictionary
    key::

          sage: G = graphs.PetersenGraph()
          sage: {G:1}[G]
          Traceback (most recent call last):
          ...
          TypeError: This graph is mutable, and thus not hashable. Create an immutable copy by `g.copy(immutable=True)`

    When providing the optional arguments ``data_structure="static_sparse"``
    or ``immutable=True`` (both mean the same), then an immutable graph
    results. ::

          sage: G_imm = Graph(G, immutable=True)
          sage: H_imm = Graph(G, data_structure='static_sparse')
          sage: G_imm == H_imm == G
          True
          sage: {G_imm:1}[H_imm]
          1

    TESTS::

        sage: Graph(4,format="HeyHeyHey")
        Traceback (most recent call last):
        ...
        ValueError: Unknown input format 'HeyHeyHey'

        sage: Graph(igraph.Graph(directed=True)) # optional - python_igraph
        Traceback (most recent call last):
        ...
        ValueError: An *undirected* igraph graph was expected. To build an directed graph, call the DiGraph constructor.

        sage: m = matrix([[0,-1],[-1,0]])
        sage: Graph(m,format="seidel_adjacency_matrix")
        Graph on 2 vertices
        sage: m[0,1]=1
        sage: Graph(m,format="seidel_adjacency_matrix")
        Traceback (most recent call last):
        ...
        ValueError: Graph's Seidel adjacency matrix must be symmetric

        sage: m[0,1]=-1; m[1,1]=1
        sage: Graph(m,format="seidel_adjacency_matrix")
        Traceback (most recent call last):
        ...
        ValueError: Graph's Seidel adjacency matrix must have 0s on the main diagonal

    From a a list of vertices and a list of edges::

        sage: G = Graph([[1,2,3],[(1,2)]]); G
        Graph on 3 vertices
        sage: G.edges()
        [(1, 2, None)]
    """
    _directed = False

    def __init__(self, data=None, pos=None, loops=None, format=None,
                 weighted=None, implementation='c_graph',
                 data_structure="sparse", vertex_labels=True, name=None,
                 multiedges=None, convert_empty_dict_labels_to_None=None,
                 sparse=True, immutable=False):
        """
        TESTS::

            sage: G = Graph()
            sage: loads(dumps(G)) == G
            True
            sage: a = matrix(2,2,[1,0,0,1])
            sage: Graph(a).adjacency_matrix() == a
            True

            sage: a = matrix(2,2,[2,0,0,1])
            sage: Graph(a,sparse=True).adjacency_matrix() == a
            True

        The positions are copied when the graph is built from another graph ::

            sage: g = graphs.PetersenGraph()
            sage: h = Graph(g)
            sage: g.get_pos() == h.get_pos()
            True

        The position dictionary is not the input one (:trac:`22424`)::

            sage: my_pos = {0:(0,0), 1:(1,1)}
            sage: G = Graph([[0,1], [(0,1)]], pos=my_pos)
            sage: my_pos == G._pos
            True
            sage: my_pos is G._pos
            False

        Or from a DiGraph ::

            sage: d = DiGraph(g)
            sage: h = Graph(d)
            sage: g.get_pos() == h.get_pos()
            True

        Loops are not counted as multiedges (see :trac:`11693`) and edges are
        not counted twice ::

            sage: Graph({1:[1]}).num_edges()
            1
            sage: Graph({1:[2,2]}).num_edges()
            2

        An empty list or dictionary defines a simple graph
        (:trac:`10441` and :trac:`12910`)::

            sage: Graph([])
            Graph on 0 vertices
            sage: Graph({})
            Graph on 0 vertices
            sage: # not "Multi-graph on 0 vertices"

        Verify that the int format works as expected (:trac:`12557`)::

            sage: Graph(2).adjacency_matrix()
            [0 0]
            [0 0]
            sage: Graph(3) == Graph(3,format='int')
            True

        Problem with weighted adjacency matrix (:trac:`13919`)::

            sage: B = {0:{1:2,2:5,3:4},1:{2:2,4:7},2:{3:1,4:4,5:3},3:{5:4},4:{5:1,6:5},5:{6:7}}
            sage: grafo3 = Graph(B,weighted=True)
            sage: matad = grafo3.weighted_adjacency_matrix()
            sage: grafo4 = Graph(matad,format = "adjacency_matrix", weighted=True)
            sage: grafo4.shortest_path(0,6,by_weight=True)
            [0, 1, 2, 5, 4, 6]

        Graphs returned when setting ``immutable=False`` are mutable::

            sage: g = graphs.PetersenGraph()
            sage: g = Graph(g.edges(),immutable=False)
            sage: g.add_edge("Hey", "Heyyyyyyy")

        And their name is set::

            sage: g = graphs.PetersenGraph()
            sage: Graph(g, immutable=True)
            Petersen graph: Graph on 10 vertices

        Check error messages for graphs built from incidence matrices (see
        :trac:`18440`)::

            sage: Graph(matrix([[-1, 1, 0],[1, 0, 0]]))
            Traceback (most recent call last):
            ...
            ValueError: Column 1 of the (oriented) incidence matrix contains
            only one nonzero value
            sage: Graph(matrix([[1,1],[1,1],[1,0]]))
            Traceback (most recent call last):
            ...
            ValueError: There must be one or two nonzero entries per column in an incidence matrix. Got entries [1, 1, 1] in column 0
            sage: Graph(matrix([[3,1,1],[0,1,1]]))
            Traceback (most recent call last):
            ...
            ValueError: Each column of a non-oriented incidence matrix must sum
            to 2, but column 0 does not
        """
        GenericGraph.__init__(self)

        from sage.structure.element import is_Matrix

        if sparse is False:
            if data_structure != "sparse":
                raise ValueError("The 'sparse' argument is an alias for "
                                 "'data_structure'. Please do not define both.")
            data_structure = "dense"

        # Choice of the backend

        if implementation != 'c_graph':
            deprecation(18375,"The 'implementation' keyword is deprecated, "
                        "and the graphs has been stored as a 'c_graph'")

        if multiedges or weighted:
            if data_structure == "dense":
                raise RuntimeError("Multiedge and weighted c_graphs must be sparse.")
        if immutable:
            data_structure = 'static_sparse'

        # If the data structure is static_sparse, we first build a graph
        # using the sparse data structure, then reencode the resulting graph
        # as a static sparse graph.
        from sage.graphs.base.sparse_graph import SparseGraphBackend
        from sage.graphs.base.dense_graph import DenseGraphBackend
        if data_structure in ["sparse", "static_sparse"]:
            CGB = SparseGraphBackend
        elif data_structure == "dense":
            CGB = DenseGraphBackend
        else:
            raise ValueError("data_structure must be equal to 'sparse', "
                             "'static_sparse' or 'dense'")
        self._backend = CGB(0, directed=False)

        if format is None and isinstance(data, str):
            if data.startswith(">>graph6<<"):
                data = data[10:]
                format = 'graph6'
            elif data.startswith(">>sparse6<<"):
                data = data[11:]
                format = 'sparse6'
            elif data[0] == ':':
                format = 'sparse6'
            else:
                format = 'graph6'
        if format is None and is_Matrix(data):
            if data.is_symmetric():
                format = 'adjacency_matrix'
            else:
                format = 'incidence_matrix'
        if format is None and isinstance(data, Graph):
            format = 'Graph'
        from sage.graphs.all import DiGraph
        if format is None and isinstance(data, DiGraph):
            data = data.to_undirected()
            format = 'Graph'
        if (format is None        and
            isinstance(data,list) and
            len(data)>=2          and
            callable(data[1])):
            format = 'rule'

        if (format is None           and
            isinstance(data,list)    and
            len(data) == 2           and
            isinstance(data[0],list) and # a list of two lists, the second of
            isinstance(data[1],list) and # which contains iterables (the edges)
            (not data[1] or callable(getattr(data[1][0],"__iter__",None)))):
            format = "vertices_and_edges"

        if format is None and isinstance(data, dict):
            if not data:
                format = 'dict_of_dicts'
            else:
                val = next(iter(data.values()))
                if isinstance(val, list):
                    format = 'dict_of_lists'
                elif isinstance(val, dict):
                    format = 'dict_of_dicts'
        if format is None and hasattr(data, 'adj'):
            import networkx
            if isinstance(data, (networkx.DiGraph, networkx.MultiDiGraph)):
                data = data.to_undirected()
            elif isinstance(data, (networkx.Graph, networkx.MultiGraph)):
                format = 'NX'

        if (format is None          and
            hasattr(data, 'vcount') and
            hasattr(data, 'get_edgelist')):
            try:
                import igraph
            except ImportError:
                raise ImportError("The data seems to be a igraph object, but "+
                                  "igraph is not installed in Sage. To install "+
                                  "it, run 'sage -i python_igraph'")
            if format is None and isinstance(data, igraph.Graph):
                format = 'igraph'
        if format is None and isinstance(data, (int, Integer)):
            format = 'int'
        if format is None and data is None:
            format = 'int'
            data = 0

        # Input is a list of edges
        if format is None and isinstance(data,list):
            format = "list_of_edges"
            if weighted is None: weighted = False
            num_verts=0

        if format is None:
            raise ValueError("This input cannot be turned into a graph")

        if format == 'weighted_adjacency_matrix':
            if weighted is False:
                raise ValueError("Format was weighted_adjacency_matrix but weighted was False.")
            if weighted   is None: weighted   = True
            if multiedges is None: multiedges = False
            format = 'adjacency_matrix'

        # At this point, 'format' has been set. We build the graph

        if format == 'graph6':
            if weighted   is None: weighted   = False
            self.allow_loops(loops if loops else False, check=False)
            self.allow_multiple_edges(multiedges if multiedges else False, check=False)
            from .graph_input import from_graph6
            from_graph6(self, data)

        elif format == 'sparse6':
            if weighted   is None: weighted   = False
            self.allow_loops(False if loops is False else True, check=False)
            self.allow_multiple_edges(False if multiedges is False else True, check=False)
            from .graph_input import from_sparse6
            from_sparse6(self, data)

        elif format == 'adjacency_matrix':
            from .graph_input import from_adjacency_matrix
            from_adjacency_matrix(self, data, loops=loops, multiedges=multiedges, weighted=weighted)

        elif format == 'incidence_matrix':
            from .graph_input import from_incidence_matrix
            from_incidence_matrix(self, data, loops=loops, multiedges=multiedges, weighted=weighted)

        elif format == 'seidel_adjacency_matrix':
            multiedges = False
            weighted = False
            loops = False
            self.allow_loops(False)
            self.allow_multiple_edges(False)
            from .graph_input import from_seidel_adjacency_matrix
            from_seidel_adjacency_matrix(self, data)
        elif format == 'Graph':
            if loops is None:      loops      = data.allows_loops()
            if multiedges is None: multiedges = data.allows_multiple_edges()
            if weighted is None:   weighted   = data.weighted()
            self.allow_loops(loops, check=False)
            self.allow_multiple_edges(multiedges, check=False)
            if data.get_pos() is not None:
                pos = data.get_pos()
            self.name(data.name())
            self.add_vertices(data.vertex_iterator())
            self.add_edges(data.edge_iterator(), loops=loops)
        elif format == 'NX':
            if convert_empty_dict_labels_to_None is not False:
                r = lambda x:None if x=={} else x
            else:
                r = lambda x:x
            if weighted is None:
                if isinstance(data, networkx.Graph):
                    weighted = False
                    if multiedges is None:
                        multiedges = False
                    if loops is None:
                        loops = False
                else:
                    weighted = True
                    if multiedges is None:
                        multiedges = True
                    if loops is None:
                        loops = True
            self.allow_loops(loops, check=False)
            self.allow_multiple_edges(multiedges, check=False)
            self.add_vertices(data.nodes())
            self.add_edges((u,v,r(l)) for u,v,l in data.edges_iter(data=True))
        elif format == 'igraph':
            if data.is_directed():
                raise ValueError("An *undirected* igraph graph was expected. "+
                                 "To build an directed graph, call the DiGraph "+
                                 "constructor.")

            self.add_vertices(range(data.vcount()))
            self.add_edges([(e.source, e.target, e.attributes()) for e in data.es()])

            if vertex_labels and 'name' in data.vertex_attributes():
                vs = data.vs()
                self.relabel({v:vs[v]['name'] for v in self})

        elif format == 'rule':
            f = data[1]
            verts = data[0]
            if loops is None: loops = any(f(v,v) for v in verts)
            if weighted is None: weighted = False
            self.allow_loops(loops, check=False)
            self.allow_multiple_edges(True if multiedges else False, check=False)
            from itertools import combinations
            self.add_vertices(verts)
            self.add_edges(e for e in combinations(verts,2) if f(*e))
            if loops:
                self.add_edges((v,v) for v in verts if f(v,v))

        elif format == "vertices_and_edges":
            self.allow_multiple_edges(bool(multiedges), check=False)
            self.allow_loops(bool(loops), check=False)
            self.add_vertices(data[0])
            self.add_edges(data[1])

        elif format == 'dict_of_dicts':
            from .graph_input import from_dict_of_dicts
            from_dict_of_dicts(self, data, loops=loops, multiedges=multiedges, weighted=weighted,
                               convert_empty_dict_labels_to_None = False if convert_empty_dict_labels_to_None is None else convert_empty_dict_labels_to_None)

        elif format == 'dict_of_lists':
            from .graph_input import from_dict_of_lists
            from_dict_of_lists(self, data, loops=loops, multiedges=multiedges, weighted=weighted)

        elif format == 'int':
            self.allow_loops(loops if loops else False, check=False)
            self.allow_multiple_edges(multiedges if multiedges else False, check=False)
            if data<0:
                raise ValueError("The number of vertices cannot be strictly negative!")
            if data:
                self.add_vertices(range(data))

        elif format == 'list_of_edges':
            self.allow_multiple_edges(False if multiedges is False else True, check=False)
            self.allow_loops(False if loops is False else True, check=False)
            self.add_edges(data)
            if multiedges is not True and self.has_multiple_edges():
                deprecation(15706, "You created a graph with multiple edges "
                            "from a list. Please set 'multiedges' to 'True' "
                            "when you do so, as in the future the default "
                            "behaviour will be to ignore those edges")
            elif multiedges is None:
                self.allow_multiple_edges(False, check=False)

            if loops is not True and self.has_loops():
                deprecation(15706, "You created a graph with loops from a list. "+
                            "Please set 'loops' to 'True' when you do so, as in "+
                            "the future the default behaviour will be to ignore "+
                            "those edges")
            elif loops is None:
                self.allow_loops(False, check=False)
        else:
            raise ValueError("Unknown input format '{}'".format(format))

        if weighted   is None: weighted   = False
        self._weighted = getattr(self,'_weighted',weighted)

        self._pos = copy(pos)

        if format != 'Graph' or name is not None:
            self.name(name)

        if data_structure == "static_sparse":
            from sage.graphs.base.static_sparse_backend import StaticSparseBackend
            ib = StaticSparseBackend(self,
                                     loops = self.allows_loops(),
                                     multiedges = self.allows_multiple_edges())
            self._backend = ib
            self._immutable = True

    ### Formats

    @doc_index("Basic methods")
    def graph6_string(self):
        """
        Return the graph6 representation of the graph as an ASCII string.

        This is only valid for simple (no loops, no multiple edges) graphs
        on at most `2^{18}-1=262143` vertices.

        .. NOTE::

            As the graph6 format only handles graphs with vertex set
            `\{0,...,n-1\}`, a :meth:`relabelled copy
            <sage.graphs.generic_graph.GenericGraph.relabel>` will
            be encoded, if necessary.

        .. SEEALSO::

            * :meth:`~sage.graphs.digraph.DiGraph.dig6_string` --
              a similar string format for directed graphs

        EXAMPLES::

            sage: G = graphs.KrackhardtKiteGraph()
            sage: G.graph6_string()
            'IvUqwK@?G'

        TESTS::

            sage: Graph().graph6_string()
            '?'
        """
        n = self.order()
        if n > 262143:
            raise ValueError('graph6 format supports graphs on 0 to 262143 vertices only.')
        elif self.has_loops() or self.has_multiple_edges():
            raise ValueError('graph6 format supports only simple graphs (no loops, no multiple edges)')
        else:
            return generic_graph_pyx.small_integer_to_graph6(n) + generic_graph_pyx.binary_string_to_graph6(self._bit_vector())

    @doc_index("Basic methods")
    def sparse6_string(self):
        r"""
        Returns the sparse6 representation of the graph as an ASCII string.
        Only valid for undirected graphs on 0 to 262143 vertices, but loops
        and multiple edges are permitted.

        .. NOTE::

            As the sparse6 format only handles graphs whose vertex set is
            `\{0,...,n-1\}`, a :meth:`relabelled copy
            <sage.graphs.generic_graph.GenericGraph.relabel>` of your graph will
            be encoded if necessary.

        EXAMPLES::

            sage: G = graphs.BullGraph()
            sage: G.sparse6_string()
            ':Da@en'

        ::

            sage: G = Graph()
            sage: G.sparse6_string()
            ':?'

        ::

            sage: G = Graph(loops=True, multiedges=True,data_structure="sparse")
            sage: Graph(':?',data_structure="sparse") == G
            True

        TESTS:

        Check that :trac:`18445` is fixed::

            sage: Graph(graphs.KneserGraph(5,2).sparse6_string()).size()
            15

        """
        n = self.order()
        if n == 0:
            return ':?'
        if n > 262143:
            raise ValueError('sparse6 format supports graphs on 0 to 262143 vertices only.')
        else:
            v_to_int = {v:i for i,v in enumerate(self.vertices())}
            edges = [sorted((v_to_int[u],v_to_int[v])) for u,v in self.edge_iterator(labels=False)]
            edges.sort(key=lambda e: (e[1],e[0])) # reverse lexicographic order

            # encode bit vector
            k = int((ZZ(n) - 1).nbits())
            v = 0
            i = 0
            m = 0
            s = ''
            while m < len(edges):
                if edges[m][1] > v + 1:
                    sp = generic_graph_pyx.int_to_binary_string(edges[m][1])
                    sp = '0'*(k-len(sp)) + sp
                    s += '1' + sp
                    v = edges[m][1]
                elif edges[m][1] == v + 1:
                    sp = generic_graph_pyx.int_to_binary_string(edges[m][0])
                    sp = '0'*(k-len(sp)) + sp
                    s += '1' + sp
                    v += 1
                    m += 1
                else:
                    sp = generic_graph_pyx.int_to_binary_string(edges[m][0])
                    sp = '0'*(k-len(sp)) + sp
                    s += '0' + sp
                    m += 1

            # encode s as a 6-string, as in R(x), but padding with 1's
            # pad on the right to make a multiple of 6
            s = s + ( '1' * ((6 - len(s))%6) )

            # split into groups of 6, and convert numbers to decimal, adding 63
            six_bits = ''
            for i in range(len(s)//6):
                six_bits += chr( int( s[6*i:6*(i+1)], 2) + 63 )
            return ':' + generic_graph_pyx.small_integer_to_graph6(n) + six_bits

    ### Attributes

    @combinatorial_map(name="partition of connected components")
    @doc_index("Deprecated")
    def to_partition(self):
        """
        Return the partition of connected components of ``self``.

        EXAMPLES::

            sage: for x in graphs(3):    print(x.to_partition())
            doctest:...: DeprecationWarning: Please use G.connected_components_sizes() instead
            See http://trac.sagemath.org/17449 for details.
            [1, 1, 1]
            [2, 1]
            [3]
            [3]
        """
        from sage.misc.superseded import deprecation
        deprecation(17449, "Please use G.connected_components_sizes() instead")

        from sage.combinat.partition import Partition
        return Partition(sorted([len(y) for y in self.connected_components()], reverse=True))

    @doc_index("Basic methods")
    def is_directed(self):
        """
        Since graph is undirected, returns False.

        EXAMPLES::

            sage: Graph().is_directed()
            False
        """
        return False

    @doc_index("Connectivity, orientations, trees")
    def bridges(self, labels=True):
        r"""
        Returns a list of the bridges (or cut edges).

        A bridge is an edge whose deletion disconnects the graph.
        A disconnected graph has no bridge.

        INPUT:

        - ``labels`` -- (default: ``True``) if ``False``, each bridge is a tuple
          `(u, v)` of vertices

        EXAMPLES::

            sage: g = 2*graphs.PetersenGraph()
            sage: g.add_edge(1,10)
            sage: g.is_connected()
            True
            sage: g.bridges()
            [(1, 10, None)]

        TESTS:

        Ticket :trac:`23817` is solved::

            sage: G = Graph()
            sage: G.add_edge(0, 1)
            sage: G.bridges()
            [(0, 1, None)]
            sage: G.allow_loops(True)
            sage: G.add_edge(0, 0)
            sage: G.add_edge(1, 1)
            sage: G.bridges()
            [(0, 1, None)]
        """
        # Small graphs and disconnected graphs have no bridge
        if self.order() < 2 or not self.is_connected():
            return []

        B,C = self.blocks_and_cut_vertices()

        # A block of size 2 is a bridge, unless the vertices are connected with
        # multiple edges.
        ME = set(self.multiple_edges(labels=False))
        my_bridges = []
        for b in B:
            if len(b) == 2 and not tuple(b) in ME:
                if labels:
                    my_bridges.append((b[0], b[1], self.edge_label(b[0], b[1])))
                else:
                    my_bridges.append(tuple(b))

        return my_bridges

    @doc_index("Connectivity, orientations, trees")
    def spanning_trees(self):
        """
        Returns a list of all spanning trees.

        If the graph is disconnected, returns the empty list.

        Uses the Read-Tarjan backtracking algorithm [RT75]_.

        EXAMPLES::

            sage: G = Graph([(1,2),(1,2),(1,3),(1,3),(2,3),(1,4)],multiedges=True)
            sage: len(G.spanning_trees())
            8
            sage: G.spanning_trees_count()
            8
            sage: G = Graph([(1,2),(2,3),(3,1),(3,4),(4,5),(4,5),(4,6)],multiedges=True)
            sage: len(G.spanning_trees())
            6
            sage: G.spanning_trees_count()
            6

        .. SEEALSO::

            - :meth:`~sage.graphs.generic_graph.GenericGraph.spanning_trees_count`
              -- counts the number of spanning trees.

            - :meth:`~sage.graphs.graph.Graph.random_spanning_tree`
              -- returns a random spanning tree.

        TESTS:

        Works with looped graphs::

            sage: g = Graph({i:[i,(i+1)%6] for i in range(6)})
            sage: g.spanning_trees()
            [Graph on 6 vertices,
             Graph on 6 vertices,
             Graph on 6 vertices,
             Graph on 6 vertices,
             Graph on 6 vertices,
             Graph on 6 vertices]

        REFERENCES:

        .. [RT75] Read, R. C. and Tarjan, R. E.
          Bounds on Backtrack Algorithms for Listing Cycles, Paths, and Spanning Trees
          Networks, Volume 5 (1975), numer 3, pages 237-252.
        """

        def _recursive_spanning_trees(G,forest):
            """
            Returns all the spanning trees of G containing forest
            """
            if not G.is_connected():
                return []

            if G.size() == forest.size():
                return [forest.copy()]
            else:
                # Pick an edge e from G-forest
                for e in G.edge_iterator(labels=False):
                    if not forest.has_edge(e):
                        break

                # 1) Recursive call with e removed from G
                G.delete_edge(e)
                trees = _recursive_spanning_trees(G,forest)
                G.add_edge(e)

                # 2) Recursive call with e include in forest
                #
                # e=xy links the CC (connected component) of forest containing x
                # with the CC containing y. Any other edge which does that
                # cannot be added to forest anymore, and B is the list of them
                c1 = forest.connected_component_containing_vertex(e[0])
                c2 = forest.connected_component_containing_vertex(e[1])
                G.delete_edge(e)
                B = G.edge_boundary(c1,c2,sort=False)
                G.add_edge(e)

                # Actual call
                forest.add_edge(e)
                G.delete_edges(B)
                trees.extend(_recursive_spanning_trees(G,forest))
                G.add_edges(B)
                forest.delete_edge(e)

                return trees

        if self.is_connected() and len(self):
            forest = Graph([])
            forest.add_vertices(self.vertices())
            forest.add_edges(self.bridges())
            return _recursive_spanning_trees(Graph(self,immutable=False,loops=False), forest)
        else:
            return []

    ### Properties
    @doc_index("Graph properties")
    def is_tree(self, certificate=False, output='vertex'):
        """
        Tests if the graph is a tree

        The empty graph is defined to be not a tree.

        INPUT:

        - ``certificate`` (boolean) -- whether to return a certificate. The
          method only returns boolean answers when ``certificate = False``
          (default). When it is set to ``True``, it either answers ``(True,
          None)`` when the graph is a tree and ``(False, cycle)`` when it
          contains a cycle. It returns ``(False, None)`` when the graph is
          empty or not connected.

        - ``output`` (``'vertex'`` (default) or ``'edge'``) -- whether the
          certificate is given as a list of vertices or a list of
          edges.

        When the certificate cycle is given as a list of edges, the
        edges are given as `(v_i, v_{i+1}, l)` where `v_1, v_2, \dots,
        v_n` are the vertices of the cycles (in their cyclic order).

        EXAMPLES::

            sage: all(T.is_tree() for T in graphs.trees(15))
            True

        With certificates::

            sage: g = graphs.RandomTree(30)
            sage: g.is_tree(certificate=True)
            (True, None)
            sage: g.add_edge(10,-1)
            sage: g.add_edge(11,-1)
            sage: isit, cycle = g.is_tree(certificate=True)
            sage: isit
            False
            sage: -1 in cycle
            True

        One can also ask for the certificate as a list of edges::

            sage: g = graphs.CycleGraph(4)
            sage: g.is_tree(certificate=True, output='edge')
            (False, [(3, 2, None), (2, 1, None), (1, 0, None), (0, 3, None)])

        This is useful for graphs with multiple edges::

            sage: G = Graph([(1, 2, 'a'), (1, 2, 'b')], multiedges=True)
            sage: G.is_tree(certificate=True)
            (False, [1, 2])
            sage: G.is_tree(certificate=True, output='edge')
            (False, [(1, 2, 'a'), (2, 1, 'b')])

        TESTS:

        :trac:`14434` is fixed::

            sage: g = Graph({0:[1,4,5],3:[4,8,9],4:[9],5:[7,8],7:[9]})
            sage: _,cycle = g.is_tree(certificate=True)
            sage: g.size()
            10
            sage: g.add_cycle(cycle)
            sage: g.size()
            10

        The empty graph::

            sage: graphs.EmptyGraph().is_tree()
            False
            sage: graphs.EmptyGraph().is_tree(certificate=True)
            (False, None)

        :trac:`22912` is fixed::

            sage: G = Graph([(0,0), (0,1)], loops=True)
            sage: G.is_tree(certificate=True)
            (False, [0])
            sage: G.is_tree(certificate=True, output='edge')
            (False, [(0, 0, None)])
        """
        if not output in ['vertex', 'edge']:
            raise ValueError('output must be either vertex or edge')

        if self.order() == 0 or not self.is_connected():
            return (False, None) if certificate else False

        if certificate:
            if self.num_verts() == self.num_edges() + 1:
                return (True, None)

            if self.allows_loops():
                L = self.loop_edges() if output=='edge' else self.loop_vertices()
                if L:
                    return False, L[:1]

            if self.has_multiple_edges():
                if output == 'vertex':
                    return (False, list(self.multiple_edges()[0][:2]))
                edge1, edge2 = self.multiple_edges()[:2]
                if edge1[0] != edge2[0]:
                    return (False, [edge1, edge2])
                return (False, [edge1, (edge2[1], edge2[0], edge2[2])])

            if output == 'edge':
                if self.allows_multiple_edges():
                    def vertices_to_edges(x):
                        return [(u[0], u[1], self.edge_label(u[0], u[1])[0])
                                for u in zip(x, x[1:] + [x[0]])]
                else:
                    def vertices_to_edges(x):
                        return [(u[0], u[1], self.edge_label(u[0], u[1]))
                                for u in zip(x, x[1:] + [x[0]])]

            # This code is a depth-first search that looks for a cycle in the
            # graph. We *know* it exists as there are too many edges around.
            n = self.order()
            seen = {}
            u = next(self.vertex_iterator())
            seen[u] = u
            stack = [(u, v) for v in self.neighbor_iterator(u)]
            while stack:
                u, v = stack.pop(-1)
                if v in seen:
                    continue
                for w in self.neighbors(v):
                    if u == w:
                        continue
                    elif w in seen:
                        cycle = [v, w]
                        while u != w:
                            cycle.insert(0, u)
                            u = seen[u]
                        if output == 'vertex':
                            return (False, cycle)
                        return (False, vertices_to_edges(cycle))
                    else:
                        stack.append((v, w))
                seen[v] = u

        else:
            return self.num_verts() == self.num_edges() + 1

    @doc_index("Graph properties")
    def is_forest(self, certificate=False, output='vertex'):
        """
        Tests if the graph is a forest, i.e. a disjoint union of trees.

        INPUT:

        - ``certificate`` (boolean) -- whether to return a certificate. The
          method only returns boolean answers when ``certificate = False``
          (default). When it is set to ``True``, it either answers ``(True,
          None)`` when the graph is a forest and ``(False, cycle)`` when it
          contains a cycle.

        - ``output`` (``'vertex'`` (default) or ``'edge'``) -- whether the
          certificate is given as a list of vertices or a list of
          edges.

        EXAMPLES::

            sage: seven_acre_wood = sum(graphs.trees(7), Graph())
            sage: seven_acre_wood.is_forest()
            True

        With certificates::

            sage: g = graphs.RandomTree(30)
            sage: g.is_forest(certificate=True)
            (True, None)
            sage: (2*g + graphs.PetersenGraph() + g).is_forest(certificate=True)
            (False, [62, 63, 68, 66, 61])
        """
        number_of_connected_components = len(self.connected_components())
        isit = (self.num_verts() ==
                self.num_edges() + number_of_connected_components)

        if not certificate:
            return isit
        else:
            if isit:
                return (True, None)
            # The graph contains a cycle, and the user wants to see it.

            # No need to copy the graph
            if number_of_connected_components == 1:
                return self.is_tree(certificate=True, output=output)

            # We try to find a cycle in each connected component
            for gg in self.connected_components_subgraphs():
                isit, cycle = gg.is_tree(certificate=True, output=output)
                if not isit:
                    return (False, cycle)

    @doc_index("Graph properties")
    def is_cactus(self):
        """
        Check whether the graph is cactus graph.

        A graph is called *cactus graph* if it is connected and every pair of
        simple cycles have at most one common vertex.

        There are other definitions, see :wikipedia:`Cactus_graph`.

        EXAMPLES::

            sage: g = Graph({1: [2], 2: [3, 4], 3: [4, 5, 6, 7], 8: [3, 5], 9: [6, 7]})
            sage: g.is_cactus()
            True

            sage: c6 = graphs.CycleGraph(6)
            sage: naphthalene = c6 + c6
            sage: naphthalene.is_cactus()  # Not connected
            False
            sage: naphthalene.merge_vertices([0, 6])
            sage: naphthalene.is_cactus()
            True
            sage: naphthalene.merge_vertices([1, 7])
            sage: naphthalene.is_cactus()
            False

        TESTS::

            sage: all(graphs.PathGraph(i).is_cactus() for i in range(5))
            True

            sage: Graph('Fli@?').is_cactus()
            False
        """
        self._scream_if_not_simple()

        # Special cases
        if self.order() < 4:
            return True

        # Every cactus graph is outerplanar, and outerplanar
        # graphs have limited number of edges.
        if self.size() > self.order()*2-3:
            return False

        if not self.is_connected():
            return False

        # the number of faces is 1 plus the number of blocks of order > 2
        B = self.blocks_and_cut_vertices()[0]
        return len(self.faces()) == sum(1 for b in B if len(b) > 2) + 1

    @doc_index("Graph properties")
    def is_biconnected(self):
        """
        Test if the graph is biconnected.

        A biconnected graph is a connected graph on two or more vertices that is
        not broken into disconnected pieces by deleting any single vertex.

        .. SEEALSO::

            - :meth:`~sage.graphs.generic_graph.GenericGraph.is_connected`
            - :meth:`~sage.graphs.generic_graph.GenericGraph.blocks_and_cut_vertices`
            - :meth:`~sage.graphs.generic_graph.GenericGraph.blocks_and_cuts_tree`
            - :wikipedia:`Biconnected_graph`

        EXAMPLES::

            sage: G = graphs.PetersenGraph()
            sage: G.is_biconnected()
            True
            sage: G.add_path([0,'a','b'])
            sage: G.is_biconnected()
            False
            sage: G.add_edge('b', 1)
            sage: G.is_biconnected()
            True

        TESTS::

            sage: Graph().is_biconnected()
            False
            sage: Graph(1).is_biconnected()
            False
            sage: graphs.CompleteGraph(2).is_biconnected()
            True
        """
        if self.order() < 2 or not self.is_connected():
            return False
        if self.blocks_and_cut_vertices()[1]:
            return False
        return True

    @doc_index("Graph properties")
    def is_block_graph(self):
        r"""
        Return whether this graph is a block graph.

        A block graph is a connected graph in which every biconnected component
        (block) is a clique.

        .. SEEALSO::

            - :wikipedia:`Block_graph` for more details on these graphs
            - :meth:`~sage.graphs.graph_generators.GraphGenerators.RandomBlockGraph`
              -- generator of random block graphs
            - :meth:`~sage.graphs.generic_graph.GenericGraph.blocks_and_cut_vertices`
            - :meth:`~sage.graphs.generic_graph.GenericGraph.blocks_and_cuts_tree`


        EXAMPLES::

            sage: G = graphs.RandomBlockGraph(6, 2, kmax=4)
            sage: G.is_block_graph()
            True
            sage: from sage.graphs.isgci import graph_classes
            sage: G in graph_classes.Block
            True
            sage: graphs.CompleteGraph(4).is_block_graph()
            True
            sage: graphs.RandomTree(6).is_block_graph()
            True
            sage: graphs.PetersenGraph().is_block_graph()
            False
            sage: Graph(4).is_block_graph()
            False
        """
        if not self.is_connected():
            return False
        if self.is_clique():
            return True

        B,C = self.blocks_and_cut_vertices()
        return all(self.is_clique(vertices=block) for block in B)

    @doc_index("Graph properties")
    def is_cograph(self):
        """
        Check whether the graph is cograph.

        A cograph is defined recursively: the single-vertex graph is
        cograph, complement of cograph is cograph, and disjoint union
        of two cographs is cograph. There are many other
        characterizations, see :wikipedia:`Cograph`.

        EXAMPLES::

            sage: graphs.HouseXGraph().is_cograph()
            True
            sage: graphs.HouseGraph().is_cograph()
            False

        .. TODO::

            Implement faster recognition algorithm, as for instance
            the linear time recognition algorithm using LexBFS proposed
            in [Bre2008]_.

        TESTS::

            sage: [graphs.PathGraph(i).is_cograph() for i in range(6)]
            [True, True, True, True, False, False]
            sage: graphs.CycleGraph(5).is_cograph()  # Self-complemented
            False
        """
        # A cograph has no 4-vertex path as an induced subgraph.
        # We will first try to "decompose" graph by complements and
        # split to connected components, and use fairly slow
        # subgraph search if that fails.
        self._scream_if_not_simple()
        if self.order() < 4:
            return True
        if self.density()*2 > 1:
            return self.complement().is_cograph()
        if not self.is_connected():
            return all(part.is_cograph() for part in self.connected_components_subgraphs())
        P4 = Graph({0: [1], 1: [2], 2: [3]})
        return self.subgraph_search(P4, induced=True) is None

    @doc_index("Graph properties")
    def is_apex(self):
        """
        Test if the graph is apex.

        A graph is apex if it can be made planar by the removal of a single
        vertex. The deleted vertex is called ``an apex`` of the graph, and a
        graph may have more than one apex. For instance, in the minimal
        nonplanar graphs `K_5` or `K_{3,3}`, every vertex is an apex. The apex
        graphs include graphs that are themselves planar, in which case again
        every vertex is an apex. The null graph is also counted as an apex graph
        even though it has no vertex to remove.  If the graph is not connected,
        we say that it is apex if it has at most one non planar connected
        component and that this component is apex.  See :wikipedia:`the
        wikipedia article on Apex graph <Apex_graph>` for more information.

        .. SEEALSO::

          - :meth:`~Graph.apex_vertices`
          - :meth:`~sage.graphs.generic_graph.GenericGraph.is_planar`

        EXAMPLES:

        `K_5` and `K_{3,3}` are apex graphs, and each of their vertices is an
        apex::

            sage: G = graphs.CompleteGraph(5)
            sage: G.is_apex()
            True
            sage: G = graphs.CompleteBipartiteGraph(3,3)
            sage: G.is_apex()
            True

        The Petersen graph is not apex::

            sage: G = graphs.PetersenGraph()
            sage: G.is_apex()
            False

        A graph is apex if all its connected components are apex, but at most
        one is not planar::

            sage: M = graphs.Grid2dGraph(3,3)
            sage: K5 = graphs.CompleteGraph(5)
            sage: (M+K5).is_apex()
            True
            sage: (M+K5+K5).is_apex()
            False

        TESTS:

        The null graph is apex::

            sage: G = Graph()
            sage: G.is_apex()
            True

        The graph might be mutable or immutable::

            sage: G = Graph(M+K5, immutable=True)
            sage: G.is_apex()
            True
        """
        # Easy cases: null graph, subgraphs of K_5 and K_3,3
        if self.order() <= 5 or ( self.order() <= 6 and self.is_bipartite() ):
            return True

        return len(self.apex_vertices(k=1)) > 0

    @doc_index("Graph properties")
    def apex_vertices(self, k=None):
        """
        Return the list of apex vertices.

        A graph is apex if it can be made planar by the removal of a single
        vertex. The deleted vertex is called ``an apex`` of the graph, and a
        graph may have more than one apex. For instance, in the minimal
        nonplanar graphs `K_5` or `K_{3,3}`, every vertex is an apex. The apex
        graphs include graphs that are themselves planar, in which case again
        every vertex is an apex. The null graph is also counted as an apex graph
        even though it has no vertex to remove.  If the graph is not connected,
        we say that it is apex if it has at most one non planar connected
        component and that this component is apex.  See :wikipedia:`the
        wikipedia article on Apex graph <Apex_graph>` for more information.

        .. SEEALSO::

          - :meth:`~Graph.is_apex`
          - :meth:`~sage.graphs.generic_graph.GenericGraph.is_planar`

        INPUT:

        - ``k`` -- when set to ``None``, the method returns the list of all apex
          of the graph, possibly empty if the graph is not apex. When set to a
          positive integer, the method ends as soon as `k` apex vertices are
          found.

        OUTPUT:

        By default, the method returns the list of all apex of the graph. When
        parameter ``k`` is set to a positive integer, the returned list is
        bounded to `k` apex vertices.

        EXAMPLES:

        `K_5` and `K_{3,3}` are apex graphs, and each of their vertices is an
        apex::

            sage: G = graphs.CompleteGraph(5)
            sage: G.apex_vertices()
            [0, 1, 2, 3, 4]
            sage: G = graphs.CompleteBipartiteGraph(3,3)
            sage: G.is_apex()
            True
            sage: G.apex_vertices()
            [0, 1, 2, 3, 4, 5]
            sage: G.apex_vertices(k=3)
            [0, 1, 2]

        A `4\\times 4`-grid is apex and each of its vertices is an apex. When
        adding a universal vertex, the resulting graph is apex and the universal
        vertex is the unique apex vertex ::

            sage: G = graphs.Grid2dGraph(4,4)
            sage: G.apex_vertices() == G.vertices()
            True
            sage: G.add_edges([('universal',v) for v in G.vertex_iterator()])
            sage: G.apex_vertices()
            ['universal']

        The Petersen graph is not apex::

            sage: G = graphs.PetersenGraph()
            sage: G.apex_vertices()
            []

        A graph is apex if all its connected components are apex, but at most
        one is not planar::

            sage: M = graphs.Grid2dGraph(3,3)
            sage: K5 = graphs.CompleteGraph(5)
            sage: (M+K5).apex_vertices()
            [9, 10, 11, 12, 13]
            sage: (M+K5+K5).apex_vertices()
            []

        Neighbors of an apex of degree 2 are apex::

            sage: G = graphs.Grid2dGraph(5,5)
            sage: G.add_path([(1,1),'x',(3,3)])
            sage: G.is_planar()
            False
            sage: G.degree('x')
            2
            sage: G.apex_vertices()
            ['x', (2, 2), (3, 3), (1, 1)]


        TESTS:

        The null graph is apex although it has no apex vertex::

            sage: G = Graph()
            sage: G.apex_vertices()
            []

        Parameter ``k`` cannot be a negative integer::

            sage: G.apex_vertices(k=-1)
            Traceback (most recent call last):
            ...
            ValueError: parameter k must be a non negative integer

        The graph might be mutable or immutable::

            sage: G = Graph(M+K5, immutable=True)
            sage: G.apex_vertices()
            [9, 10, 11, 12, 13]
        """
        if k is None:
            k = self.order()
        elif k < 0 :
            raise ValueError("parameter k must be a non negative integer")

        # Easy cases: null graph, subgraphs of K_5 and K_3,3
        if self.order() <= 5 or ( self.order() <= 6 and self.is_bipartite() ):
            return self.vertices()[:k]


        if not self.is_connected():
            # We search for its non planar connected components. If it has more
            # than one such component, the graph is not apex. It is apex if
            # either it has no such component, in which case the graph is
            # planar, or if its unique non planar component is apex.

            P = [H for H in self.connected_components_subgraphs() if not H.is_planar()]
            if not P: # The graph is planar
                return self.vertices()[:k]
            elif len(P) > 1:
                return []
            else:
                # We proceed with the non planar component
                H = Graph(P[0].edges(labels=0), immutable=False, loops=False, multiedges=False) if P[0].is_immutable() else P[0]

        elif self.is_planar():
            # A planar graph is apex.
            return self.vertices()[:k]

        else:
            # We make a basic copy of the graph since we will modify it
            H = Graph(self.edges(labels=0), immutable=False, loops=False, multiedges=False)


        # General case: basic implementation
        #
        # Test for each vertex if the its removal makes the graph planar.
        # Obviously, we don't test vertices of degree one. Furthermore, if a
        # vertex of degree 2 is an apex, its neighbors also are. So we start
        # with vertices of degree 2.
        V = sorted([(d,u) for u,d in six.iteritems(H.degree(labels=True)) if d > 1])
        apex = set()
        for deg,u in V:

            if u in apex: # True if neighbor of an apex of degree 2
                if deg == 2:
                    # We ensure that its neighbors are known apex
                    apex.update(H.neighbors(u))
                    if len(apex) >= k:
                        return list(apex)[:k]
                continue

            E = H.edges_incident(u, labels=0)
            H.delete_vertex(u)
            if H.is_planar():
                apex.add(u)
                if deg == 2:
                    # The neighbors of an apex of degree 2 also are
                    apex.update(self.neighbors(u))

                if len(apex) >= k:
                    return list(apex)[:k]

            H.add_edges(E)

        return list(apex)

    @doc_index("Graph properties")
    def is_overfull(self):
        r"""
        Tests whether the current graph is overfull.

        A graph `G` on `n` vertices and `m` edges is said to
        be overfull if:

        - `n` is odd

        - It satisfies `2m > (n-1)\Delta(G)`, where
          `\Delta(G)` denotes the maximum degree
          among all vertices in `G`.

        An overfull graph must have a chromatic index of `\Delta(G)+1`.

        EXAMPLES:

        A complete graph of order `n > 1` is overfull if and only if `n` is
        odd::

            sage: graphs.CompleteGraph(6).is_overfull()
            False
            sage: graphs.CompleteGraph(7).is_overfull()
            True
            sage: graphs.CompleteGraph(1).is_overfull()
            False

        The claw graph is not overfull::

            sage: from sage.graphs.graph_coloring import edge_coloring
            sage: g = graphs.ClawGraph()
            sage: g
            Claw graph: Graph on 4 vertices
            sage: edge_coloring(g, value_only=True)
            3
            sage: g.is_overfull()
            False

        The Holt graph is an example of a overfull graph::

            sage: G = graphs.HoltGraph()
            sage: G.is_overfull()
            True

        Checking that all complete graphs `K_n` for even `0 \leq n \leq 100`
        are not overfull::

            sage: def check_overfull_Kn_even(n):
            ....:     i = 0
            ....:     while i <= n:
            ....:         if graphs.CompleteGraph(i).is_overfull():
            ....:             print("A complete graph of even order cannot be overfull.")
            ....:             return
            ....:         i += 2
            ....:     print("Complete graphs of even order up to %s are not overfull." % n)
            ...
            sage: check_overfull_Kn_even(100)  # long time
            Complete graphs of even order up to 100 are not overfull.

        The null graph, i.e. the graph with no vertices, is not overfull::

            sage: Graph().is_overfull()
            False
            sage: graphs.CompleteGraph(0).is_overfull()
            False

        Checking that all complete graphs `K_n` for odd `1 < n \leq 100`
        are overfull::

            sage: def check_overfull_Kn_odd(n):
            ....:     i = 3
            ....:     while i <= n:
            ....:         if not graphs.CompleteGraph(i).is_overfull():
            ....:             print("A complete graph of odd order > 1 must be overfull.")
            ....:             return
            ....:         i += 2
            ....:     print("Complete graphs of odd order > 1 up to %s are overfull." % n)
            ...
            sage: check_overfull_Kn_odd(100)  # long time
            Complete graphs of odd order > 1 up to 100 are overfull.

        The Petersen Graph, though, is not overfull while
        its chromatic index is `\Delta+1`::

            sage: g = graphs.PetersenGraph()
            sage: g.is_overfull()
            False
            sage: from sage.graphs.graph_coloring import edge_coloring
            sage: max(g.degree()) + 1 ==  edge_coloring(g, value_only=True)
            True
        """
        # # A possible optimized version. But the gain in speed is very little.
        # return bool(self._backend.num_verts() & 1) and (  # odd order n
        #     2 * self._backend.num_edges(self._directed) > #2m > \Delta(G)*(n-1)
        #     max(self.degree()) * (self._backend.num_verts() - 1))
        # unoptimized version
        return (self.order() % 2 == 1) and (
            2 * self.size() > max(self.degree()) * (self.order() - 1))

    @doc_index("Graph properties")
    def is_even_hole_free(self, certificate = False):
        r"""
        Tests whether ``self`` contains an induced even hole.

        A Hole is a cycle of length at least 4 (included). It is said
        to be even (resp. odd) if its length is even (resp. odd).

        Even-hole-free graphs always contain a bisimplicial vertex,
        which ensures that their chromatic number is at most twice
        their clique number [ABCHRS08]_.

        INPUT:

        - ``certificate`` (boolean) -- When ``certificate = False``,
          this method only returns ``True`` or ``False``. If
          ``certificate = True``, the subgraph found is returned
          instead of ``False``.

        EXAMPLES:

        Is the Petersen Graph even-hole-free ::

            sage: g = graphs.PetersenGraph()
            sage: g.is_even_hole_free()
            False

        As any chordal graph is hole-free, interval graphs behave the
        same way::

            sage: g = graphs.RandomIntervalGraph(20)
            sage: g.is_even_hole_free()
            True

        It is clear, though, that a random Bipartite Graph which is
        not a forest has an even hole::

            sage: g = graphs.RandomBipartite(10, 10, .5)
            sage: g.is_even_hole_free() and not g.is_forest()
            False

        We can check the certificate returned is indeed an even
        cycle::

            sage: if not g.is_forest():
            ....:    cycle = g.is_even_hole_free(certificate = True)
            ....:    if cycle.order() % 2 == 1:
            ....:        print("Error !")
            ....:    if not cycle.is_isomorphic(
            ....:           graphs.CycleGraph(cycle.order())):
            ....:        print("Error !")
            ...
            sage: print("Everything is Fine !")
            Everything is Fine !

        TESTS:

        Bug reported in :trac:`9925`, and fixed by :trac:`9420`::

            sage: g = Graph(':SiBFGaCEF_@CE`DEGH`CEFGaCDGaCDEHaDEF`CEH`ABCDEF', loops=False, multiedges=False)
            sage: g.is_even_hole_free()
            False
            sage: g.is_even_hole_free(certificate = True)
            Subgraph of (): Graph on 4 vertices

        Making sure there are no other counter-examples around ::

            sage: t = lambda x : (Graph(x).is_forest() or
            ....:       isinstance(Graph(x).is_even_hole_free(certificate = True),Graph))
            sage: all( t(graphs.RandomBipartite(10,10,.5)) for i in range(100) )
            True

        REFERENCE:

        .. [ABCHRS08] \L. Addario-Berry, M. Chudnovsky, F. Havet, B. Reed, P. Seymour
          Bisimplicial vertices in even-hole-free graphs
          Journal of Combinatorial Theory, Series B
          vol 98, n.6 pp 1119-1164, 2008
        """
        from sage.graphs.graph_generators import GraphGenerators

        girth = self.girth()

        if girth > self.order():
            start = 4

        elif girth % 2 == 0:
            if not certificate:
                return False
            start = girth

        else:
            start = girth + 1

        while start <= self.order():


            subgraph = self.subgraph_search(GraphGenerators().CycleGraph(start), induced = True)

            if not subgraph is None:
                if certificate:
                    return subgraph
                else:
                    return False

            start = start + 2

        return True

    @doc_index("Graph properties")
    def is_odd_hole_free(self, certificate = False):
        r"""
        Tests whether ``self`` contains an induced odd hole.

        A Hole is a cycle of length at least 4 (included). It is said
        to be even (resp. odd) if its length is even (resp. odd).

        It is interesting to notice that while it is polynomial to
        check whether a graph has an odd hole or an odd antihole [CRST06]_, it is
        not known whether testing for one of these two cases
        independently is polynomial too.

        INPUT:

        - ``certificate`` (boolean) -- When ``certificate = False``,
          this method only returns ``True`` or ``False``. If
          ``certificate = True``, the subgraph found is returned
          instead of ``False``.

        EXAMPLES:

        Is the Petersen Graph odd-hole-free ::

            sage: g = graphs.PetersenGraph()
            sage: g.is_odd_hole_free()
            False

        Which was to be expected, as its girth is 5 ::

            sage: g.girth()
            5

        We can check the certificate returned is indeed a 5-cycle::

            sage: cycle = g.is_odd_hole_free(certificate = True)
            sage: cycle.is_isomorphic(graphs.CycleGraph(5))
            True

        As any chordal graph is hole-free, no interval graph has an odd hole::

            sage: g = graphs.RandomIntervalGraph(20)
            sage: g.is_odd_hole_free()
            True

        REFERENCES:

        .. [CRST06] \M. Chudnovsky, G. Cornuejols, X. Liu, P. Seymour, K. Vuskovic
          Recognizing berge graphs
          Combinatorica vol 25, n 2, pages 143--186
          2005
        """
        from sage.graphs.graph_generators import GraphGenerators

        girth = self.odd_girth()

        if girth > self.order():
            return True
        if girth == 3:
            start = 5

        else:
            if not certificate:
                return False
            start = girth

        while start <= self.order():

            subgraph = self.subgraph_search(GraphGenerators().CycleGraph(start), induced = True)

            if not subgraph is None:
                if certificate:
                    return subgraph
                else:
                    return False

            start += 2

        return True

    @doc_index("Graph properties")
    def is_bipartite(self, certificate = False):
        """
        Returns ``True`` if graph `G` is bipartite, ``False`` if not.

        Traverse the graph G with breadth-first-search and color nodes.

        INPUT:

        - ``certificate`` -- whether to return a certificate (``False`` by
          default). If set to ``True``, the certificate returned in a proper
          2-coloring when `G` is bipartite, and an odd cycle otherwise.

        EXAMPLES::

            sage: graphs.CycleGraph(4).is_bipartite()
            True
            sage: graphs.CycleGraph(5).is_bipartite()
            False
            sage: graphs.RandomBipartite(100,100,0.7).is_bipartite()
            True

        A random graph is very rarely bipartite::

            sage: g = graphs.PetersenGraph()
            sage: g.is_bipartite()
            False
            sage: false, oddcycle = g.is_bipartite(certificate = True)
            sage: len(oddcycle) % 2
            1
        """
        color = {}

        # For any uncolored vertex in the graph (to ensure we do the right job
        # when the graph is not connected !)
        for u in self:
            if u in color:
                continue

            # Let us run a BFS starting from u
            queue = [u]
            color[u] = 1
            while queue:
                v = queue.pop(0)
                c = 1-color[v]
                for w in self.neighbor_iterator(v):

                    # If the vertex has already been colored
                    if w in color:

                        # The graph is not bipartite !
                        if color[w] == color[v]:

                            # Should we return an odd cycle ?
                            if certificate:

                                # We build the first half of the cycle, i.e. a
                                # u-w path
                                cycle = self.shortest_path(u,w)

                                # The second half is a v-u path, but there may
                                # be common vertices in the two paths. But we
                                # can avoid that !

                                for v in self.shortest_path(v,u):
                                    if v in cycle:
                                        return False, cycle[cycle.index(v):]
                                    else:
                                        cycle.append(v)
                            else:
                                return False

                    # We color a new vertex
                    else:
                        color[w] = c
                        queue.append(w)
        if certificate:
            return True, color
        else:
            return True

    @doc_index("Graph properties")
    def is_triangle_free(self, algorithm='bitset'):
        r"""
        Returns whether ``self`` is triangle-free

        INPUT:

        - ``algorithm`` -- (default: ``'bitset'``) specifies the algorithm to
          use among:

          - ``'matrix'`` -- tests if the trace of the adjacency matrix is
            positive.

          - ``'bitset'`` -- encodes adjacencies into bitsets and uses fast
            bitset operations to test if the input graph contains a
            triangle. This method is generally faster than standard matrix
            multiplication.

        EXAMPLES:

        The Petersen Graph is triangle-free::

            sage: g = graphs.PetersenGraph()
            sage: g.is_triangle_free()
            True

        or a complete Bipartite Graph::

            sage: G = graphs.CompleteBipartiteGraph(5,6)
            sage: G.is_triangle_free(algorithm='matrix')
            True
            sage: G.is_triangle_free(algorithm='bitset')
            True

        a tripartite graph, though, contains many triangles::

            sage: G = (3 * graphs.CompleteGraph(5)).complement()
            sage: G.is_triangle_free(algorithm='matrix')
            False
            sage: G.is_triangle_free(algorithm='bitset')
            False

        TESTS:

        Comparison of algorithms::

            sage: for i in range(10): # long time
            ....:     G = graphs.RandomBarabasiAlbert(50,2)
            ....:     bm = G.is_triangle_free(algorithm='matrix')
            ....:     bb = G.is_triangle_free(algorithm='bitset')
            ....:     if bm != bb:
            ....:        print("That's not good!")

        Asking for an unknown algorithm::

            sage: g.is_triangle_free(algorithm='tip top')
            Traceback (most recent call last):
            ...
            ValueError: Algorithm 'tip top' not yet implemented. Please contribute.

        Check the empty graph::

            sage: graphs.EmptyGraph().is_triangle_free()
            True
        """
        if self.order() == 0:
            return True

        if algorithm=='bitset':
            from sage.data_structures.bitset import Bitset
            N = self.num_verts()
            map = {}
            i = 0
            B = {}
            for u in self.vertex_iterator():
                map[u] = i
                i += 1
                B[u] = Bitset(capacity=N)
            # map adjacency to bitsets
            for u,v in self.edge_iterator(labels=None):
                B[u].add(map[v])
                B[v].add(map[u])
            # map lengths 2 paths to bitsets
            BB = Bitset(capacity=N)
            for u in self.vertex_iterator():
                BB.clear()
                for v in self.vertex_iterator():
                    if B[u]&B[v]:
                        BB.add(map[v])
                # search for triangles
                if B[u]&BB:
                    return False
            return True

        elif algorithm=='matrix':
            return (self.adjacency_matrix()**3).trace() == 0

        else:
            raise ValueError("Algorithm '%s' not yet implemented. Please contribute." %(algorithm))

    @doc_index("Graph properties")
    def is_split(self):
        r"""
        Returns ``True`` if the graph is a Split graph, ``False`` otherwise.

        A Graph `G` is said to be a split graph if its vertices `V(G)`
        can be partitioned into two sets `K` and `I` such that the
        vertices of `K` induce a complete graph, and those of `I` are
        an independent set.

        There is a simple test to check whether a graph is a split
        graph (see, for instance, the book "Graph Classes, a survey"
        [GraphClasses]_ page 203) :

        Given the degree sequence `d_1 \geq ... \geq d_n` of `G`, a graph
        is a split graph if and only if :

        .. MATH::

            \sum_{i=1}^\omega d_i = \omega (\omega - 1) + \sum_{i=\omega + 1}^nd_i

        where `\omega = max \{i:d_i\geq i-1\}`.


        EXAMPLES:

        Split graphs are, in particular, chordal graphs. Hence, The Petersen graph
        can not be split::

            sage: graphs.PetersenGraph().is_split()
            False

        We can easily build some "random" split graph by creating a
        complete graph, and adding vertices only connected
        to some random vertices of the clique::

            sage: g = graphs.CompleteGraph(10)
            sage: sets = Subsets(Set(range(10)))
            sage: for i in range(10, 25):
            ....:    g.add_edges([(i,k) for k in sets.random_element()])
            sage: g.is_split()
            True

        Another caracterisation of split graph states that a graph is a split graph
        if and only if does not contain the 4-cycle, 5-cycle or 2K_2 as an induced
        subgraph. Hence for the above graph we have::

            sage: sum([g.subgraph_search_count(H,induced=True) for H in [graphs.CycleGraph(4),graphs.CycleGraph(5), 2*graphs.CompleteGraph(2)]])
            0


        REFERENCES:

        .. [GraphClasses] \A. Brandstadt, VB Le and JP Spinrad
          Graph classes: a survey
          SIAM Monographs on Discrete Mathematics and Applications},
          1999
        """
        self._scream_if_not_simple()
        # our degree sequence is numbered from 0 to n-1, so to avoid
        # any mistake, let's fix it :-)
        degree_sequence = [0] + sorted(self.degree(), reverse = True)

        for (i, d) in enumerate(degree_sequence):
            if d >= i - 1:
                omega = i
            else:
                break

        left = sum(degree_sequence[:omega + 1])
        right = omega * (omega - 1) + sum(degree_sequence[omega + 1:])

        return left == right

    @doc_index("Algorithmically hard stuff")
    def treewidth(self,k=None,certificate=False,algorithm=None):
        r"""
        Computes the tree-width of `G` (and provides a decomposition)

        INPUT:

        - ``k`` (integer) -- the width to be considered. When ``k`` is an
          integer, the method checks that the graph has treewidth `\leq k`. If
          ``k`` is ``None`` (default), the method computes the optimal
          tree-width.

        - ``certificate`` -- whether to return the tree-decomposition itself.

        - ``algorithm`` -- whether to use ``"sage"`` or ``"tdlib"`` (requires
          the installation of the 'tdlib' package). The default behaviour is to
          use 'tdlib' if it is available, and Sage's own algorithm when it is
          not.

        OUTPUT:

            ``g.treewidth()`` returns the treewidth of ``g``. When ``k`` is
             specified, it returns ``False`` when no tree-decomposition of width
             `\leq k` exists or ``True`` otherwise. When ``certificate=True``,
             the tree-decomposition is also returned.

        ALGORITHM:

            This function virtually explores the graph of all pairs
            ``(vertex_cut,cc)``, where ``vertex_cut`` is a vertex cut of the
            graph of cardinality `\leq k+1`, and ``connected_component`` is a
            connected component of the graph induced by ``G-vertex_cut``.

            We deduce that the pair ``(vertex_cut,cc)`` is feasible with
            tree-width `k` if ``cc`` is empty, or if a vertex ``v`` from
            ``vertex_cut`` can be replaced with a vertex from ``cc``, such that
            the pair ``(vertex_cut+v,cc-v)`` is feasible.

        .. NOTE::

            The implementation would be much faster if ``cc``, the argument of the
            recursive function, was a bitset. It would also be very nice to not copy
            the graph in order to compute connected components, for this is really a
            waste of time.

        .. SEEALSO::

            :meth:`~sage.graphs.graph_decompositions.vertex_separation.path_decomposition`
            computes the pathwidth of a graph. See also the
            :mod:`~sage.graphs.graph_decompositions.vertex_separation` module.

        EXAMPLES:

        The PetersenGraph has treewidth 4::

            sage: graphs.PetersenGraph().treewidth()
            4
            sage: graphs.PetersenGraph().treewidth(certificate=True)
            Tree decomposition: Graph on 6 vertices

        The treewidth of a 2d grid is its smallest side::

            sage: graphs.Grid2dGraph(2,5).treewidth()
            2
            sage: graphs.Grid2dGraph(3,5).treewidth()
            3

        TESTS::

            sage: g = graphs.PathGraph(3)
            sage: g.treewidth()
            1
            sage: g = 2*graphs.PathGraph(3)
            sage: g.treewidth()
            1
            sage: g.treewidth(certificate=True)
            Tree decomposition: Graph on 4 vertices
            sage: g.treewidth(2)
            True
            sage: g.treewidth(1)
            True
            sage: Graph(1).treewidth()
            0
            sage: Graph(0).treewidth()
            -1
            sage: graphs.PetersenGraph().treewidth(k=2)
            False
            sage: graphs.PetersenGraph().treewidth(k=6)
            True
            sage: graphs.PetersenGraph().treewidth(certificate=True).is_tree()
            True
            sage: graphs.PetersenGraph().treewidth(k=3,certificate=True)
            False
            sage: graphs.PetersenGraph().treewidth(k=4,certificate=True)
            Tree decomposition: Graph on 6 vertices

        All edges do appear (:trac:`17893`)::

            sage: from itertools import combinations
            sage: g = graphs.PathGraph(10)
            sage: td = g.treewidth(certificate=True)
            sage: for bag in td:
            ....:    g.delete_edges(list(combinations(bag,2)))
            sage: g.size()
            0

        :trac:`19358`::

            sage: g = Graph()
            sage: for i in range(3):
            ....:     for j in range(2):
            ....:         g.add_path([i,(i,j),(i+1)%3])
            sage: g.treewidth()
            2

        The decomposition is a tree (:trac:`23546`)::

            sage: g = Graph({0:[1,2], 3:[4,5]})
            sage: t = g.treewidth(certificate=True)
            sage: t.is_tree()
            True
            sage: vertices = set()
            sage: for s in t.vertices():
            ....:     vertices = vertices.union(s)
            sage: vertices == set(g.vertices())
            True

        Trivially true::

            sage: graphs.PetersenGraph().treewidth(k=35)
            True
            sage: graphs.PetersenGraph().treewidth(k=35,certificate=True)
            Tree decomposition: Graph on 1 vertex

        Bad input:

            sage: graphs.PetersenGraph().treewidth(k=-3)
            Traceback (most recent call last):
            ...
            ValueError: k(=-3) must be a nonnegative integer
        """
        g = self

        # Check Input
        if algorithm is None:
            try:
                import sage.graphs.graph_decompositions.tdlib as tdlib
                algorithm = "tdlib"
            except ImportError:
                algorithm = "sage"
        elif (algorithm != "sage"   and
              algorithm != "tdlib"):
            raise ValueError("'algorithm' must be equal to 'tdlib', 'sage', or None")

        if k is not None and k<0:
            raise ValueError("k(={}) must be a nonnegative integer".format(k))

        # Stupid cases
        if g.order() == 0:
            if certificate: return Graph()
            elif k is None: return -1
            else:           return True

        if k is not None and k >= g.order()-1:
            if certificate:
                from sage.sets.set import Set
                return Graph({Set(g.vertices()):[]},
                             name="Tree decomposition")
            return True

        # TDLIB
        if algorithm == 'tdlib':
            try:
                import sage.graphs.graph_decompositions.tdlib as tdlib
            except ImportError:
                from sage.misc.package import PackageNotFoundError
                raise PackageNotFoundError("tdlib")

            T = tdlib.treedecomposition_exact(g, -1 if k is None else k)
            width = tdlib.get_width(T)

            if certificate:
                return T if (k is None or width <= k) else False
            elif k is None:
                return width
            else:
                return (width <= k)

        # Disconnected cases
        if not g.is_connected():
            if certificate is False:
                if k is None:
                    return max(cc.treewidth() for cc in g.connected_components_subgraphs())
                else:
                    return all(cc.treewidth(k) for cc in g.connected_components_subgraphs())
            else:
                T = [cc.treewidth(certificate=True) for cc in g.connected_components_subgraphs()]
                tree = Graph([sum([t.vertices() for t in T],[]), sum([t.edges(labels=False) for t in T],[])], name="Tree decomposition")
                v = next(T[0].vertex_iterator())
                for t in T[1:]:
                    tree.add_edge(next(t.vertex_iterator()),v)
                return tree 

        # Forcing k to be defined
        if k is None:
            for i in range(max(0,g.clique_number()-1,min(g.degree())),
                           g.order()+1):
                ans = g.treewidth(k=i, certificate=certificate)
                if ans:
                    return ans if certificate else i

        # This is the recursion described in the method's documentation. All
        # computations are cached, and depends on the pair ``cut,
        # connected_component`` only.
        #
        # It returns either a boolean or the corresponding tree-decomposition, as a
        # list of edges between vertex cuts (as it is done for the complete
        # tree-decomposition at the end of the main function.
        from sage.misc.cachefunc import cached_function
        @cached_function
        def rec(cut,cc):
            # Easy cases
            if len(cut) > k:
                return False
            if len(cc)+len(cut) <= k+1:
                return [(cut,cut.union(cc))] if certificate else True

            # We explore all possible extensions of the cut
            for v in cc:

                # New cuts and connected components, with v respectively added and
                # removed
                cutv = cut.union([v])
                ccv = cc.difference([v])

                # The values returned by the recursive calls.
                sons = []

                # Removing v may have disconnected cc. We iterate on its connected
                # components
                for cci in g.subgraph(ccv).connected_components():

                    # The recursive subcalls. We remove on-the-fly the vertices from
                    # the cut which play no role in separating the connected
                    # component from the rest of the graph.
                    reduced_cut = frozenset([x for x in cutv if any(xx in cci for xx in g.neighbors(x))])
                    son = rec(reduced_cut,frozenset(cci))
                    if son is False:
                        break

                    if certificate:
                        sons.extend(son)
                        sons.append((cut,cutv))
                        sons.append((cutv,reduced_cut))

                # Weird Python syntax which is useful once in a lifetime : if break
                # was never called in the loop above, we return "sons".
                else:
                    return sons if certificate else True

            return False

        # Main call to rec function, i.e. rec({v},V-{v})
        V = g.vertices()
        v = frozenset([V.pop(0)])
        TD = rec(v,frozenset(V))

        if TD is False:
            return False

        if not certificate:
            return True

        # Building the Tree-Decomposition graph. Its vertices are cuts of the
        # decomposition, and there is an edge from a cut C1 to a cut C2 if C2 is an
        # immediate subcall of C1
        from sage.sets.set import Set
        G = Graph(name="Tree decomposition")
        G.add_edges(((Set(x),Set(y)) for x,y in TD), loops=False)

        # The Tree-Decomposition contains a lot of useless nodes.
        #
        # We merge all edges between two sets S,S' where S is a subset of S'
        changed = True
        while changed:
            changed=False
            for v in G.vertices():
                for u in G.neighbors(v):
                    if u.issuperset(v):
                        G.merge_vertices([u,v]) # the new vertex is named 'u'
                        changed = True
                        break

        return G

    @doc_index("Algorithmically hard stuff")
    def is_perfect(self, certificate = False):
        r"""
        Tests whether the graph is perfect.

        A graph `G` is said to be perfect if `\chi(H)=\omega(H)` hold
        for any induced subgraph `H\subseteq_i G` (and so for `G`
        itself, too), where `\chi(H)` represents the chromatic number
        of `H`, and `\omega(H)` its clique number. The Strong Perfect
        Graph Theorem [SPGT]_ gives another characterization of
        perfect graphs:

        A graph is perfect if and only if it contains no odd hole
        (cycle on an odd number `k` of vertices, `k>3`) nor any odd
        antihole (complement of a hole) as an induced subgraph.

        INPUT:

        - ``certificate`` (boolean) -- whether to return
          a certificate (default : ``False``)

        OUTPUT:

        When ``certificate = False``, this function returns
        a boolean value. When ``certificate = True``, it returns
        a subgraph of ``self`` isomorphic to an odd hole or an odd
        antihole if any, and ``None`` otherwise.

        EXAMPLES:

        A Bipartite Graph is always perfect ::

            sage: g = graphs.RandomBipartite(8,4,.5)
            sage: g.is_perfect()
            True

        So is the line graph of a bipartite graph::

            sage: g = graphs.RandomBipartite(4,3,0.7)
            sage: g.line_graph().is_perfect() # long time
            True

        As well as the Cartesian product of two complete graphs::

            sage: g = graphs.CompleteGraph(3).cartesian_product(graphs.CompleteGraph(3))
            sage: g.is_perfect()
            True

        Interval Graphs, which are chordal graphs, too ::

            sage: g =  graphs.RandomIntervalGraph(7)
            sage: g.is_perfect()
            True

        The PetersenGraph, which is triangle-free and
        has chromatic number 3 is obviously not perfect::

            sage: g = graphs.PetersenGraph()
            sage: g.is_perfect()
            False

        We can obtain an induced 5-cycle as a certificate::

            sage: g.is_perfect(certificate = True)
            Subgraph of (Petersen graph): Graph on 5 vertices

        TESTS:

        Check that :trac:`13546` has been fixed::

            sage: Graph(':FgGE@I@GxGs', loops=False, multiedges=False).is_perfect()
            False
            sage: g = Graph({0: [2, 3, 4, 5],
            ....:            1: [3, 4, 5, 6],
            ....:            2: [0, 4, 5, 6],
            ....:            3: [0, 1, 5, 6],
            ....:            4: [0, 1, 2, 6],
            ....:            5: [0, 1, 2, 3],
            ....:            6: [1, 2, 3, 4]})
            sage: g.is_perfect()
            False

        REFERENCES:

        .. [SPGT] \M. Chudnovsky, N. Robertson, P. Seymour, R. Thomas.
          The strong perfect graph theorem
          Annals of Mathematics
          vol 164, number 1, pages 51--230
          2006

        TESTS::

            sage: Graph(':Ab').is_perfect()
            Traceback (most recent call last):
            ...
            ValueError: This method is only defined for simple graphs, and yours is not one of them !
            sage: g = Graph()
            sage: g.allow_loops(True)
            sage: g.add_edge(0,0)
            sage: g.edges()
            [(0, 0, None)]
            sage: g.is_perfect()
            Traceback (most recent call last):
            ...
            ValueError: This method is only defined for simple graphs, and yours is not one of them !

        """

        if self.has_multiple_edges() or self.has_loops():
            raise ValueError("This method is only defined for simple graphs,"
                             " and yours is not one of them !")
        if self.is_bipartite():

            return True if not certificate else None

        self_complement = self.complement()

        self_complement.remove_loops()
        self_complement.remove_multiple_edges()

        if self_complement.is_bipartite():
            return True if not certificate else None

        answer = self.is_odd_hole_free(certificate = certificate)
        if not (answer is True):
            return answer

        return self_complement.is_odd_hole_free(certificate = certificate)

    @doc_index("Graph properties")
    def odd_girth(self):
        r"""
        Returns the odd girth of self.

        The odd girth of a graph is defined as the smallest cycle of odd length.

        OUTPUT:

        The odd girth of ``self``.

        EXAMPLES:

        The McGee graph has girth 7 and therefore its odd girth is 7 as well. ::

            sage: G = graphs.McGeeGraph()
            sage: G.odd_girth()
            7

        Any complete graph on more than 2 vertices contains a triangle and has
        thus odd girth 3. ::

            sage: G = graphs.CompleteGraph(10)
            sage: G.odd_girth()
            3

        Every bipartite graph has no odd cycles and consequently odd girth of
        infinity. ::

            sage: G = graphs.CompleteBipartiteGraph(100,100)
            sage: G.odd_girth()
            +Infinity

        .. SEEALSO::

            * :meth:`~sage.graphs.generic_graph.GenericGraph.girth` -- computes
              the girth of a graph.

        REFERENCES:

        The property relating the odd girth to the coefficients of the
        characteristic polynomial is an old result from algebraic graph theory
        see

        .. [Har62] Harary, F (1962). The determinant of the adjacency matrix of
          a graph, SIAM Review 4, 202-210

        .. [Biggs93] Biggs, N. L. Algebraic Graph Theory, 2nd ed. Cambridge,
          England: Cambridge University Press, pp. 45, 1993.

        TESTS::

            sage: graphs.CycleGraph(5).odd_girth()
            5
            sage: graphs.CycleGraph(11).odd_girth()
            11
        """
        ch = ((self.am()).charpoly()).coefficients(sparse=False)
        n = self.order()

        for i in range(n-1,-1,-2):
            if ch[i] != 0:
                return n-i

        from sage.rings.infinity import Infinity

        return Infinity

    @doc_index("Graph properties")
    def is_edge_transitive(self):
        """
        Returns true if self is an edge transitive graph.

        A graph is edge-transitive if its automorphism group acts transitively
        on its edge set.

        Equivalently, if there exists for any pair of edges `uv,u'v'\in E(G)` an
        automorphism `\phi` of `G` such that `\phi(uv)=u'v'` (note this does not
        necessarily mean that `\phi(u)=u'` and `\phi(v)=v'`).

        See :wikipedia:`the wikipedia article on edge-transitive graphs
        <Edge-transitive_graph>` for more information.

        .. SEEALSO::

          - :meth:`~Graph.is_arc_transitive`
          - :meth:`~Graph.is_half_transitive`
          - :meth:`~Graph.is_semi_symmetric`

        EXAMPLES::

            sage: P = graphs.PetersenGraph()
            sage: P.is_edge_transitive()
            True
            sage: C = graphs.CubeGraph(3)
            sage: C.is_edge_transitive()
            True
            sage: G = graphs.GrayGraph()
            sage: G.is_edge_transitive()
            True
            sage: P = graphs.PathGraph(4)
            sage: P.is_edge_transitive()
            False
        """
        from sage.interfaces.gap import gap

        if self.size() == 0:
            return True

        A = self.automorphism_group()
        e = next(self.edge_iterator(labels=False))
        e = [A._domain_to_gap[e[0]], A._domain_to_gap[e[1]]]

        return gap("OrbitLength("+str(A._gap_())+",Set(" + str(e) + "),OnSets);") == self.size()

    @doc_index("Graph properties")
    def is_arc_transitive(self):
        """
        Returns true if self is an arc-transitive graph

        A graph is arc-transitive if its automorphism group acts transitively on
        its pairs of adjacent vertices.

        Equivalently, if there exists for any pair of edges `uv,u'v'\in E(G)` an
        automorphism `\phi_1` of `G` such that `\phi_1(u)=u'` and
        `\phi_1(v)=v'`, as well as another automorphism `\phi_2` of `G` such
        that `\phi_2(u)=v'` and `\phi_2(v)=u'`

        See :wikipedia:`the wikipedia article on arc-transitive graphs
        <arc-transitive_graph>` for more information.

        .. SEEALSO::

          - :meth:`~Graph.is_edge_transitive`
          - :meth:`~Graph.is_half_transitive`
          - :meth:`~Graph.is_semi_symmetric`

        EXAMPLES::

            sage: P = graphs.PetersenGraph()
            sage: P.is_arc_transitive()
            True
            sage: G = graphs.GrayGraph()
            sage: G.is_arc_transitive()
            False
        """

        from sage.interfaces.gap import gap

        if self.size() == 0:
            return True

        A = self.automorphism_group()
        e = next(self.edge_iterator(labels=False))
        e = [A._domain_to_gap[e[0]], A._domain_to_gap[e[1]]]

        return gap("OrbitLength("+str(A._gap_())+",Set(" + str(e) + "),OnTuples);") == 2*self.size()

    @doc_index("Graph properties")
    def is_half_transitive(self):
        """
        Returns true if self is a half-transitive graph.

        A graph is half-transitive if it is both vertex and edge transitive
        but not arc-transitive.

        See :wikipedia:`the wikipedia article on half-transitive graphs
        <half-transitive_graph>` for more information.

        .. SEEALSO::

          - :meth:`~Graph.is_edge_transitive`
          - :meth:`~Graph.is_arc_transitive`
          - :meth:`~Graph.is_semi_symmetric`

        EXAMPLES:

        The Petersen Graph is not half-transitive::

            sage: P = graphs.PetersenGraph()
            sage: P.is_half_transitive()
            False

        The smallest half-transitive graph is the Holt Graph::

            sage: H = graphs.HoltGraph()
            sage: H.is_half_transitive()
            True
        """

        # A half-transitive graph always has only vertices of even degree
        if not all(d%2 == 0 for d in self.degree_iterator()):
            return False

        return (self.is_edge_transitive() and
                self.is_vertex_transitive() and
                not self.is_arc_transitive())

    @doc_index("Graph properties")
    def is_semi_symmetric(self):
        """
        Returns true if self is semi-symmetric.

        A graph is semi-symmetric if it is regular, edge-transitve but not
        vertex-transitive.

        See :wikipedia:`the wikipedia article on semi-symmetric graphs
        <Semi-symmetric_graph>` for more information.

        .. SEEALSO::

          - :meth:`~Graph.is_edge_transitive`
          - :meth:`~Graph.is_arc_transitive`
          - :meth:`~Graph.is_half_transitive`

        EXAMPLES:

        The Petersen graph is not semi-symmetric::

            sage: P = graphs.PetersenGraph()
            sage: P.is_semi_symmetric()
            False

        The Gray graph is the smallest possible cubic semi-symmetric graph::

            sage: G = graphs.GrayGraph()
            sage: G.is_semi_symmetric()
            True

        Another well known semi-symmetric graph is the Ljubljana graph::

            sage: L = graphs.LjubljanaGraph()
            sage: L.is_semi_symmetric()
            True
        """
        # A semi-symmetric graph is always bipartite
        if not self.is_bipartite():
            return False

        return (self.is_regular() and
                self.is_edge_transitive() and not
                self.is_vertex_transitive())

    @doc_index("Connectivity, orientations, trees")
    def degree_constrained_subgraph(self, bounds, solver=None, verbose=0):
        r"""
        Returns a degree-constrained subgraph.

        Given a graph `G` and two functions `f, g:V(G)\rightarrow \mathbb Z`
        such that `f \leq g`, a degree-constrained subgraph in `G` is
        a subgraph `G' \subseteq G` such that for any vertex `v \in G`,
        `f(v) \leq d_{G'}(v) \leq g(v)`.

        INPUT:

        - ``bounds`` -- (default: ``None``) Two possibilities:

          - A dictionary whose keys are the vertices, and values a pair of
            real values ``(min,max)`` corresponding to the values
            `(f(v),g(v))`.

          - A function associating to each vertex a pair of
            real values ``(min,max)`` corresponding to the values
            `(f(v),g(v))`.


        - ``solver`` -- (default: ``None``) Specify a Linear Program (LP)
          solver to be used. If set to ``None``, the default one is used. For
          more information on LP solvers and which default solver is used, see
          the method
          :meth:`solve <sage.numerical.mip.MixedIntegerLinearProgram.solve>`
          of the class
          :class:`MixedIntegerLinearProgram <sage.numerical.mip.MixedIntegerLinearProgram>`.

        - ``verbose`` -- integer (default: ``0``). Sets the level of
          verbosity. Set to 0 by default, which means quiet.

        OUTPUT:

        - When a solution exists, this method outputs the degree-constained
          subgraph as a Graph object.

        - When no solution exists, returns ``False``.

        .. NOTE::

            - This algorithm computes the degree-constrained subgraph of minimum weight.
            - If the graph's edges are weighted, these are taken into account.
            - This problem can be solved in polynomial time.

        EXAMPLES:

        Is there a perfect matching in an even cycle? ::

            sage: g = graphs.CycleGraph(6)
            sage: bounds = lambda x: [1,1]
            sage: m = g.degree_constrained_subgraph(bounds=bounds)
            sage: m.size()
            3
        """
        self._scream_if_not_simple()
        from sage.numerical.mip import MixedIntegerLinearProgram, MIPSolverException

        p = MixedIntegerLinearProgram(maximization=False, solver=solver)
        b = p.new_variable(binary=True)

        reorder = lambda x,y: (x,y) if x<y else (y,x)

        if isinstance(bounds,dict):
            f_bounds = lambda x: bounds[x]
        else:
            f_bounds = bounds


        if self.weighted():
            from sage.rings.real_mpfr import RR
            weight = lambda x: x if x in RR else 1
        else:
            weight = lambda x: 1

        for v in self:
            minimum,maximum = f_bounds(v)
            p.add_constraint(p.sum( b[reorder(x,y)]*weight(l) for x,y,l in self.edges_incident(v)), min=minimum, max=maximum)

        p.set_objective(p.sum( b[reorder(x,y)]*weight(l) for x,y,l in self.edge_iterator()))

        try:
            p.solve(log=verbose)
            g = copy(self)
            b = p.get_values(b)
            g.delete_edges([(x,y) for x,y,_ in g.edge_iterator() if b[reorder(x,y)] < 0.5])
            return g


        except MIPSolverException:
            return False


    ### Orientations

    @doc_index("Connectivity, orientations, trees")
    def strong_orientation(self):
        r"""
        Returns a strongly connected orientation of the current graph.

        An orientation of an undirected graph is a digraph obtained by giving an
        unique direction to each of its edges. An orientation is said to be
        strong if there is a directed path between each pair of vertices.  See
        also the :wikipedia:`Strongly_connected_component`.

        If the graph is 2-edge-connected, a strongly connected orientation
        can be found in linear time. If the given graph is not 2-connected,
        the orientation returned will ensure that each 2-connected component
        has a strongly connected orientation.

        OUTPUT:

        A digraph representing an orientation of the current graph.

        .. NOTE::

            - This method assumes the graph is connected.
            - This algorithm works in O(m).

        EXAMPLES:

        For a 2-regular graph, a strong orientation gives to each vertex
        an out-degree equal to 1::

            sage: g = graphs.CycleGraph(5)
            sage: g.strong_orientation().out_degree()
            [1, 1, 1, 1, 1]

        The Petersen Graph is 2-edge connected. It then has a strongly
        connected orientation::

            sage: g = graphs.PetersenGraph()
            sage: o = g.strong_orientation()
            sage: len(o.strongly_connected_components())
            1

        The same goes for the CubeGraph in any dimension ::

            sage: all(len(graphs.CubeGraph(i).strong_orientation().strongly_connected_components()) == 1 for i in range(2,6))
            True

        A multigraph also has a strong orientation ::

            sage: g = Graph([(1,2),(1,2)],multiedges=True)
            sage: g.strong_orientation()
            Multi-digraph on 2 vertices

        """
        from sage.graphs.all import DiGraph
        d = DiGraph(multiedges=self.allows_multiple_edges())

        id = {}
        i = 0

        # The algorithm works through a depth-first search. Any edge
        # used in the depth-first search is oriented in the direction
        # in which it has been used. All the other edges are oriented
        # backward

        v = next(self.vertex_iterator())
        seen = {}
        i=1

        # Time at which the vertices have been discovered
        seen[v] = i

        # indicates the stack of edges to explore
        next_ = self.edges_incident(v)

        while next_:
            e = next_.pop(-1)

            # Ignore loops
            if e[0] == e[1]:
                continue

            # We assume e[0] to be a `seen` vertex
            e = e if seen.get(e[0],False) is not False else (e[1],e[0],e[2])

            # If we discovered a new vertex
            if seen.get(e[1],False) is False:
                d.add_edge(e)
                next_.extend([ee for ee in self.edges_incident(e[1]) if (((e[0],e[1]) != (ee[0],ee[1])) and ((e[0],e[1]) != (ee[1],ee[0])))])
                i+=1
                seen[e[1]]=i

            # Else, we orient the edges backward
            else:
                if seen[e[0]] < seen[e[1]]:
                    d.add_edge((e[1],e[0],e[2]))
                else:
                    d.add_edge(e)

        # Case of multiple edges. If another edge has already been inserted, we add the new one
        # in the opposite direction.
        tmp = None
        for e in self.multiple_edges():
            if tmp == (e[0],e[1]):
                if d.has_edge(e[0],e[1]):
                    d.add_edge(e[1],e[0],e[2])
                else:
                    d.add_edge(e)
            tmp = (e[0],e[1])

        return d

    @doc_index("Connectivity, orientations, trees")
    def minimum_outdegree_orientation(self, use_edge_labels=False, solver=None, verbose=0):
        r"""
        Returns an orientation of ``self`` with the smallest possible maximum
        outdegree.

        Given a Graph `G`, it is polynomial to compute an orientation
        `D` of the edges of `G` such that the maximum out-degree in
        `D` is minimized. This problem, though, is NP-complete in the
        weighted case [AMOZ06]_.

        INPUT:

        - ``use_edge_labels`` -- boolean (default: ``False``)

          - When set to ``True``, uses edge labels as weights to
            compute the orientation and assumes a weight of `1`
            when there is no value available for a given edge.

          - When set to ``False`` (default), gives a weight of 1
            to all the edges.

        - ``solver`` -- (default: ``None``) Specify a Linear Program (LP)
          solver to be used. If set to ``None``, the default one is used. For
          more information on LP solvers and which default solver is used, see
          the method
          :meth:`solve <sage.numerical.mip.MixedIntegerLinearProgram.solve>`
          of the class
          :class:`MixedIntegerLinearProgram <sage.numerical.mip.MixedIntegerLinearProgram>`.

        - ``verbose`` -- integer (default: ``0``). Sets the level of
          verbosity. Set to 0 by default, which means quiet.

        EXAMPLES:

        Given a complete bipartite graph `K_{n,m}`, the maximum out-degree
        of an optimal orientation is `\left\lceil \frac {nm} {n+m}\right\rceil`::

            sage: g = graphs.CompleteBipartiteGraph(3,4)
            sage: o = g.minimum_outdegree_orientation()
            sage: max(o.out_degree()) == ceil((4*3)/(3+4))
            True

        REFERENCES:

        .. [AMOZ06] Asahiro, Y. and Miyano, E. and Ono, H. and Zenmyo, K.
          Graph orientation algorithms to minimize the maximum outdegree
          Proceedings of the 12th Computing: The Australasian Theory Symposium
          Volume 51, page 20
          Australian Computer Society, Inc. 2006
        """
        self._scream_if_not_simple()
        if self.is_directed():
            raise ValueError("Cannot compute an orientation of a DiGraph. "+\
                                 "Please convert it to a Graph if you really mean it.")

        if use_edge_labels:
            from sage.rings.real_mpfr import RR
            weight = lambda u,v : self.edge_label(u,v) if self.edge_label(u,v) in RR else 1
        else:
            weight = lambda u,v : 1

        from sage.numerical.mip import MixedIntegerLinearProgram

        p = MixedIntegerLinearProgram(maximization=False, solver=solver)

        # The orientation of an edge is boolean
        # and indicates whether the edge uv
        # with u<v goes from u to v ( equal to 0 )
        # or from v to u ( equal to 1)
        orientation = p.new_variable(binary=True)

        degree = p.new_variable(nonnegative=True)

        # Whether an edge adjacent to a vertex u counts
        # positively or negatively
        outgoing = lambda u,v,variable : (1-variable) if u>v else variable

        for u in self:
            p.add_constraint(p.sum(weight(u,v)*outgoing(u,v,orientation[min(u,v),max(u,v)]) for v in self.neighbors(u))-degree['max'], max=0)

        p.set_objective(degree['max'])

        p.solve(log=verbose)

        orientation = p.get_values(orientation)

        # All the edges from self are doubled in O
        # ( one in each direction )
        from sage.graphs.digraph import DiGraph
        O = DiGraph(self)

        # Builds the list of edges that should be removed
        edges=[]

        for u,v in self.edge_iterator(labels=None):
            # assumes u<v
            if u>v:
                u,v=v,u

            if orientation[min(u,v),max(u,v)] == 1:
                edges.append((max(u,v),min(u,v)))
            else:
                edges.append((min(u,v),max(u,v)))

        O.delete_edges(edges)

        return O

    @doc_index("Connectivity, orientations, trees")
    def bounded_outdegree_orientation(self, bound):
        r"""
        Computes an orientation of ``self`` such that every vertex `v`
        has out-degree less than `b(v)`

        INPUT:

        - ``bound`` -- Maximum bound on the out-degree. Can be of
          three different types :

         * An integer `k`. In this case, computes an orientation
           whose maximum out-degree is less than `k`.

         * A dictionary associating to each vertex its associated
           maximum out-degree.

         * A function associating to each vertex its associated
           maximum out-degree.

        OUTPUT:

        A DiGraph representing the orientation if it exists. A
        ``ValueError`` exception is raised otherwise.

        ALGORITHM:

        The problem is solved through a maximum flow :

        Given a graph `G`, we create a ``DiGraph`` `D` defined on
        `E(G)\cup V(G)\cup \{s,t\}`. We then link `s` to all of `V(G)`
        (these edges having a capacity equal to the bound associated
        to each element of `V(G)`), and all the elements of `E(G)` to
        `t` . We then link each `v \in V(G)` to each of its incident
        edges in `G`. A maximum integer flow of value `|E(G)|`
        corresponds to an admissible orientation of `G`. Otherwise,
        none exists.

        EXAMPLES:

        There is always an orientation of a graph `G` such that a
        vertex `v` has out-degree at most `\lceil \frac {d(v)} 2
        \rceil`::

            sage: g = graphs.RandomGNP(40, .4)
            sage: b = lambda v : ceil(g.degree(v)/2)
            sage: D = g.bounded_outdegree_orientation(b)
            sage: all( D.out_degree(v) <= b(v) for v in g )
            True


        Chvatal's graph, being 4-regular, can be oriented in such a
        way that its maximum out-degree is 2::

            sage: g = graphs.ChvatalGraph()
            sage: D = g.bounded_outdegree_orientation(2)
            sage: max(D.out_degree())
            2

        For any graph `G`, it is possible to compute an orientation
        such that the maximum out-degree is at most the maximum
        average degree of `G` divided by 2. Anything less, though, is
        impossible.

            sage: g = graphs.RandomGNP(40, .4)
            sage: mad = g.maximum_average_degree()

        Hence this is possible ::

            sage: d = g.bounded_outdegree_orientation(ceil(mad/2))

        While this is not::

            sage: try:
            ....:     g.bounded_outdegree_orientation(ceil(mad/2-1))
            ....:     print("Error")
            ....: except ValueError:
            ....:     pass

        TESTS:

        As previously for random graphs, but more intensively::

            sage: for i in range(30):      # long time (up to 6s on sage.math, 2012)
            ....:     g = graphs.RandomGNP(40, .4)
            ....:     b = lambda v : ceil(g.degree(v)/2)
            ....:     D = g.bounded_outdegree_orientation(b)
            ....:     if not (
            ....:          all( D.out_degree(v) <= b(v) for v in g ) or
            ....:          D.size() != g.size()):
            ....:         print("Something wrong happened")

        """
        self._scream_if_not_simple()
        from sage.graphs.all import DiGraph
        n = self.order()

        if n == 0:
            return DiGraph()

        vertices = self.vertices()
        vertices_id = dict((y, x) for x,y in enumerate(vertices))

        b = {}


        # Checking the input type. We make a dictionary out of it
        if isinstance(bound, dict):
            b = bound
        else:
            try:
                b = dict(zip(vertices,map(bound, vertices)))

            except TypeError:
                b = dict(zip(vertices, [bound]*n))

        d = DiGraph()

        # Adding the edges (s,v) and ((u,v),t)
        d.add_edges( ('s', vertices_id[v], b[v]) for v in vertices)

        d.add_edges( ((vertices_id[u], vertices_id[v]), 't', 1)
                     for (u,v) in self.edges(labels=None) )

        # each v is linked to its incident edges

        for u,v in self.edges(labels = None):
            u,v = vertices_id[u], vertices_id[v]
            d.add_edge(u, (u,v), 1)
            d.add_edge(v, (u,v), 1)

        # Solving the maximum flow
        value, flow = d.flow('s','t', value_only = False, integer = True, use_edge_labels = True)

        if value != self.size():
            raise ValueError("No orientation exists for the given bound")

        D = DiGraph()
        D.add_vertices(vertices)

        # The flow graph may not contain all the vertices, if they are
        # not part of the flow...

        for u in [x for x in range(n) if x in flow]:

            for (uu,vv) in flow.neighbors_out(u):
                v = vv if vv != u else uu
                D.add_edge(vertices[u], vertices[v])

        # I do not like when a method destroys the embedding ;-)

        D.set_pos(self.get_pos())

        return D

    @doc_index("Connectivity, orientations, trees")
    def orientations(self, implementation='c_graph', data_structure=None, sparse=None):
        r"""
        Return an iterator over orientations of ``self``.

        An *orientation* of an undirected graph is a directed
        graph such that every edge is assigned a direction.
        Hence there are `2^s` oriented digraphs for a simple
        graph with `s` edges.

        INPUT:

        - ``data_structure`` -- one of ``"sparse"``, ``"static_sparse"``, or
          ``"dense"``; see the documentation of :class:`Graph` or
          :class:`DiGraph`; default is the data structure of ``self``

        - ``sparse`` -- (optional) boolean; ``sparse=True`` is an alias for
          ``data_structure="sparse"``, and ``sparse=False`` is an alias for
          ``data_structure="dense"``

        .. WARNING::

            This always considers multiple edges of graphs as
            distinguishable, and hence, may have repeated digraphs.

        EXAMPLES::

            sage: G = Graph([[1,2,3], [(1, 2, 'a'), (1, 3, 'b')]], format='vertices_and_edges')
            sage: it = G.orientations()
            sage: D = next(it)
            sage: D.edges()
            [(1, 2, 'a'), (1, 3, 'b')]
            sage: D = next(it)
            sage: D.edges()
            [(1, 2, 'a'), (3, 1, 'b')]

        TESTS::

            sage: G = Graph()
            sage: D = [g for g in G.orientations()]
            sage: len(D)
            1
            sage: D[0]
            Digraph on 0 vertices

            sage: G = Graph(5)
            sage: it = G.orientations()
            sage: D = next(it)
            sage: D.size()
            0

            sage: G = Graph([[1,2,'a'], [1,2,'b']], multiedges=True)
            sage: len(list(G.orientations()))
            4

            sage: G = Graph([[1,2], [1,1]], loops=True)
            sage: len(list(G.orientations()))
            2

            sage: G = Graph([[1,2],[2,3]])
            sage: next(G.orientations())
            Digraph on 3 vertices
            sage: G = graphs.PetersenGraph()
            sage: next(G.orientations())
            An orientation of Petersen graph: Digraph on 10 vertices
        """
        if sparse is not None:
            if data_structure is not None:
                raise ValueError("cannot specify both 'sparse' and 'data_structure'")
            data_structure = "sparse" if sparse else "dense"
        if data_structure is None:
            from sage.graphs.base.dense_graph import DenseGraphBackend
            from sage.graphs.base.sparse_graph import SparseGraphBackend
            if isinstance(self._backend, DenseGraphBackend):
                data_structure = "dense"
            elif isinstance(self._backend, SparseGraphBackend):
                data_structure = "sparse"
            else:
                data_structure = "static_sparse"

        name = self.name()
        if name != '':
            name = 'An orientation of ' + name

        if self.num_edges() == 0:
            D = DiGraph(name=name,
                        pos=self._pos,
                        multiedges=self.allows_multiple_edges(),
                        loops=self.allows_loops(),
                        implementation=implementation,
                        data_structure=data_structure)
            if hasattr(self, '_embedding'):
                D._embedding = copy(self._embedding)
            yield D
            return

        from itertools import product
        E = [[(u,v,label), (v,u,label)] if u != v else [(u,v,label)]
             for u,v,label in self.edges()]
        verts = self.vertices()
        for edges in product(*E):
            D = DiGraph(data=[verts, edges],
                        format='vertices_and_edges',
                        name=name,
                        pos=self._pos,
                        multiedges=self.allows_multiple_edges(),
                        loops=self.allows_loops(),
                        implementation=implementation,
                        data_structure=data_structure)
            if hasattr(self, '_embedding'):
                D._embedding = copy(self._embedding)
            yield D

    ### Coloring

    @doc_index("Basic methods")
    def bipartite_color(self):
        """
        Returns a dictionary with vertices as the keys and the color class
        as the values. Fails with an error if the graph is not bipartite.

        EXAMPLES::

            sage: graphs.CycleGraph(4).bipartite_color()
            {0: 1, 1: 0, 2: 1, 3: 0}
            sage: graphs.CycleGraph(5).bipartite_color()
            Traceback (most recent call last):
            ...
            RuntimeError: Graph is not bipartite.
        """
        isit, certificate = self.is_bipartite(certificate = True)

        if isit:
            return certificate
        else:
            raise RuntimeError("Graph is not bipartite.")

    @doc_index("Basic methods")
    def bipartite_sets(self):
        """
        Returns `(X,Y)` where `X` and `Y` are the nodes in each bipartite set of
        graph `G`. Fails with an error if graph is not bipartite.

        EXAMPLES::

            sage: graphs.CycleGraph(4).bipartite_sets()
            ({0, 2}, {1, 3})
            sage: graphs.CycleGraph(5).bipartite_sets()
            Traceback (most recent call last):
            ...
            RuntimeError: Graph is not bipartite.
        """
        color = self.bipartite_color()
        left = set([])
        right = set([])

        for u,s in six.iteritems(color):
            if s:
                left.add(u)
            else:
                right.add(u)

        return left, right

    @doc_index("Algorithmically hard stuff")
    def chromatic_index(self, solver=None, verbose=0):
        r"""
        Return the chromatic index of the graph.

        The chromatic index is the minimal number of colors needed to properly
        color the edges of the graph.

        INPUT:

        - ``solver`` (default: ``None``) Specify the Linear Program (LP) solver
          to be used. If set to ``None``, the default one is used. For more
          information on LP solvers and which default solver is used, see the
          method :meth:`solve
          <sage.numerical.mip.MixedIntegerLinearProgram.solve>` of the class
          :class:`MixedIntegerLinearProgram
          <sage.numerical.mip.MixedIntegerLinearProgram>`.

        - ``verbose`` -- integer (default: ``0``). Sets the level of
          verbosity. Set to 0 by default, which means quiet.

        This method is a frontend for method
        :meth:`sage.graphs.graph_coloring.edge_coloring` that uses a mixed
        integer-linear programming formulation to compute the chromatic index.

        .. SEEALSO::

            - :wikipedia:`Edge_coloring` for further details on edge coloring
            - :meth:`sage.graphs.graph_coloring.edge_coloring`
            - :meth:`~Graph.fractional_chromatic_index`
            - :meth:`~Graph.chromatic_number`

        EXAMPLES:

        The clique `K_n` has chromatic index `n` when `n` is odd and `n-1` when
        `n` is even::

            sage: graphs.CompleteGraph(4).chromatic_index()
            3
            sage: graphs.CompleteGraph(5).chromatic_index()
            5
            sage: graphs.CompleteGraph(6).chromatic_index()
            5

        The path `P_n` with `n \geq 2` has chromatic index 2::

            sage: graphs.PathGraph(5).chromatic_index()
            2

        The windmill graph with parameters `k,n` has chromatic index `(k-1)n`::

            sage: k,n = 3,4
            sage: G = graphs.WindmillGraph(k,n)
            sage: G.chromatic_index() == (k-1)*n
            True

        TESTS:

        Graphs without vertices or edges::

            sage: Graph().chromatic_index()
            0
            sage: Graph(2).chromatic_index()
            0
        """
        if self.order() == 0 or self.size() == 0:
            return 0
        
        from sage.graphs.graph_coloring import edge_coloring
        return edge_coloring(self, value_only=True, solver=solver, verbose=verbose)


    @doc_index("Algorithmically hard stuff")
    def chromatic_number(self, algorithm="DLX", verbose = 0):
        r"""
        Returns the minimal number of colors needed to color the vertices
        of the graph `G`.

        INPUT:

        - ``algorithm`` -- Select an algorithm from the following supported
          algorithms:

          - If ``algorithm="DLX"`` (default), the chromatic number is
            computed using the dancing link algorithm. It is
            inefficient speedwise to compute the chromatic number through
            the dancing link algorithm because this algorithm computes
            *all* the possible colorings to check that one exists.

          - If ``algorithm="CP"``, the chromatic number is computed
            using the coefficients of the chromatic polynomial. Again, this
            method is inefficient in terms of speed and it only useful for
            small graphs.

          - If ``algorithm="MILP"``, the chromatic number is computed using a
            mixed integer linear program. The performance of this implementation
            is affected by whether optional MILP solvers have been installed
            (see the :mod:`MILP module <sage.numerical.mip>`, or Sage's tutorial
            on Linear Programming).

        - ``verbose`` -- integer (default: ``0``). Sets the level of verbosity
          for the MILP algorithm. Its default value is 0, which means *quiet*.

        .. SEEALSO::

            For more functions related to graph coloring, see the
            module :mod:`sage.graphs.graph_coloring`.

        EXAMPLES::

            sage: G = Graph({0: [1, 2, 3], 1: [2]})
            sage: G.chromatic_number(algorithm="DLX")
            3
            sage: G.chromatic_number(algorithm="MILP")
            3
            sage: G.chromatic_number(algorithm="CP")
            3

        A bipartite graph has (by definition) chromatic number 2::

            sage: graphs.RandomBipartite(50,50,0.7).chromatic_number()
            2

        A complete multipartite graph with k parts has chromatic number k::

            sage: all(graphs.CompleteMultipartiteGraph([5]*i).chromatic_number() == i for i in range(2,5))
            True

        The complete graph has the largest chromatic number from all the graphs
        of order n. Namely its chromatic number is n::

            sage: all(graphs.CompleteGraph(i).chromatic_number() == i for i in range(10))
            True

        The Kneser graph with parameters (n,2) for n > 3 has chromatic number n-2::

            sage: all(graphs.KneserGraph(i,2).chromatic_number() == i-2 for i in range(4,6))
            True

        A snark has chromatic index 4 hence its line graph has chromatic number 4::

            sage: graphs.FlowerSnark().line_graph().chromatic_number()
            4

        TESTS::

            sage: G = Graph({0: [1, 2, 3], 1: [2]})
            sage: G.chromatic_number(algorithm="foo")
            Traceback (most recent call last):
            ...
            ValueError: The 'algorithm' keyword must be set to either 'DLX', 'MILP' or 'CP'.
        """
        self._scream_if_not_simple(allow_multiple_edges=True)
        # default built-in algorithm; bad performance
        if algorithm == "DLX":
            from sage.graphs.graph_coloring import chromatic_number
            return chromatic_number(self)
        # Algorithm with good performance, but requires an optional
        # package: choose any of GLPK or CBC.
        elif algorithm == "MILP":
            from sage.graphs.graph_coloring import vertex_coloring
            return vertex_coloring(self, value_only=True, verbose = verbose)
        # another algorithm with bad performance; only good for small graphs
        elif algorithm == "CP":
            f = self.chromatic_polynomial()
            i = 0
            while f(i) == 0:
                i += 1
            return i
        else:
            raise ValueError("The 'algorithm' keyword must be set to either 'DLX', 'MILP' or 'CP'.")

    @doc_index("Algorithmically hard stuff")
    def coloring(self, algorithm="DLX", hex_colors=False, verbose = 0):
        r"""
        Returns the first (optimal) proper vertex-coloring found.

        INPUT:

        - ``algorithm`` -- Select an algorithm from the following supported
          algorithms:

          - If ``algorithm="DLX"`` (default), the coloring is computed using the
            dancing link algorithm.

          - If ``algorithm="MILP"``, the coloring is computed using a mixed
            integer linear program. The performance of this implementation is
            affected by whether optional MILP solvers have been installed (see
            the :mod:`MILP module <sage.numerical.mip>`).

        - ``hex_colors`` -- (default: ``False``) if ``True``, return a
          dictionary which can easily be used for plotting.

        - ``verbose`` -- integer (default: ``0``). Sets the level of verbosity
          for the MILP algorithm. Its default value is 0, which means *quiet*.

        .. SEEALSO::

            For more functions related to graph coloring, see the
            module :mod:`sage.graphs.graph_coloring`.

        EXAMPLES::

            sage: G = Graph("Fooba")
            sage: P = G.coloring(algorithm="MILP"); P
            [[2, 1, 3], [0, 6, 5], [4]]
            sage: P = G.coloring(algorithm="DLX"); P
            [[1, 2, 3], [0, 5, 6], [4]]
            sage: G.plot(partition=P)
            Graphics object consisting of 16 graphics primitives
            sage: H = G.coloring(hex_colors=True, algorithm="MILP")
            sage: for c in sorted(H.keys()):
            ....:     print("{} {}".format(c, H[c]))
            #0000ff [4]
            #00ff00 [0, 6, 5]
            #ff0000 [2, 1, 3]
            sage: H = G.coloring(hex_colors=True, algorithm="DLX")
            sage: for c in sorted(H.keys()):
            ....:     print("{} {}".format(c, H[c]))
            #0000ff [4]
            #00ff00 [1, 2, 3]
            #ff0000 [0, 5, 6]
            sage: G.plot(vertex_colors=H)
            Graphics object consisting of 16 graphics primitives

        .. PLOT::

            g = Graph("Fooba")
            sphinx_plot(g.plot(partition=g.coloring()))

        TESTS::

            sage: G.coloring(algorithm="foo")
            Traceback (most recent call last):
            ...
            ValueError: The 'algorithm' keyword must be set to either 'DLX' or 'MILP'.
        """
        self._scream_if_not_simple(allow_multiple_edges=True)
        if algorithm == "MILP":
            from sage.graphs.graph_coloring import vertex_coloring
            return vertex_coloring(self, hex_colors=hex_colors, verbose = verbose)
        elif algorithm == "DLX":
            from sage.graphs.graph_coloring import first_coloring
            return first_coloring(self, hex_colors=hex_colors)
        else:
            raise ValueError("The 'algorithm' keyword must be set to either 'DLX' or 'MILP'.")

    @doc_index("Algorithmically hard stuff")
    def chromatic_symmetric_function(self, R=None):
        r"""
        Return the chromatic symmetric function of ``self``.

        Let `G` be a graph. The chromatic symmetric function `X_G` was
        described in [Stanley95]_, specifically Theorem 2.5 states that

        .. MATH::

            X_G = \sum_{F \subseteq E(G)} (-1)^{|F|} p_{\lambda(F)},

        where `\lambda(F)` is the partition of the sizes of the connected
        components of the subgraph induced by the edges `F` and `p_{\mu}`
        is the powersum symmetric function.

        INPUT:

        - ``R`` -- (optional) the base ring for the symmetric functions;
          this uses `\ZZ` by default

        EXAMPLES::

            sage: s = SymmetricFunctions(ZZ).s()
            sage: G = graphs.CycleGraph(5)
            sage: XG = G.chromatic_symmetric_function(); XG
            p[1, 1, 1, 1, 1] - 5*p[2, 1, 1, 1] + 5*p[2, 2, 1]
             + 5*p[3, 1, 1] - 5*p[3, 2] - 5*p[4, 1] + 4*p[5]
            sage: s(XG)
            30*s[1, 1, 1, 1, 1] + 10*s[2, 1, 1, 1] + 10*s[2, 2, 1]

        Not all graphs have a positive Schur expansion::

            sage: G = graphs.ClawGraph()
            sage: XG = G.chromatic_symmetric_function(); XG
            p[1, 1, 1, 1] - 3*p[2, 1, 1] + 3*p[3, 1] - p[4]
            sage: s(XG)
            8*s[1, 1, 1, 1] + 5*s[2, 1, 1] - s[2, 2] + s[3, 1]

        We show that given a triangle `\{e_1, e_2, e_3\}`, we have
        `X_G = X_{G - e_1} + X_{G - e_2} - X_{G - e_1 - e_2}`::

            sage: G = Graph([[1,2],[1,3],[2,3]])
            sage: XG = G.chromatic_symmetric_function()
            sage: G1 = copy(G)
            sage: G1.delete_edge([1,2])
            sage: XG1 = G1.chromatic_symmetric_function()
            sage: G2 = copy(G)
            sage: G2.delete_edge([1,3])
            sage: XG2 = G2.chromatic_symmetric_function()
            sage: G3 = copy(G1)
            sage: G3.delete_edge([1,3])
            sage: XG3 = G3.chromatic_symmetric_function()
            sage: XG == XG1 + XG2 - XG3
            True

        REFERENCES:

        .. [Stanley95] \R. P. Stanley, *A symmetric function generalization
           of the chromatic polynomial of a graph*, Adv. Math., ***111***
           no.1 (1995), 166-194.
        """
        from sage.combinat.sf.sf import SymmetricFunctions
        from sage.combinat.partition import _Partitions
        from sage.misc.misc import powerset
        if R is None:
            R = ZZ
        p = SymmetricFunctions(R).p()
        ret = p.zero()
        for F in powerset(self.edges()):
            la = _Partitions(self.subgraph(edges=F).connected_components_sizes())
            ret += (-1)**len(F) * p[la]
        return ret

    @doc_index("Algorithmically hard stuff")
    def chromatic_quasisymmetric_function(self, t=None, R=None):
        r"""
        Return the chromatic quasisymmetric function of ``self``.

        Let `G` be a graph whose vertex set is totally ordered. The
        chromatic quasisymmetric function `X_G(t)` was first
        described in [SW12]_. We use the equivalent definition
        given in [BC15]_:

        .. MATH::

            X_G(t) = \sum_{\sigma=(\sigma_1,\ldots,\sigma_n)}
            t^{\operatorname{asc}(\sigma)}
            M_{|\sigma_1|,\ldots,|\sigma_n|},

        where we sum over all ordered set partitions of the vertex
        set of `G` such that each block `\sigma_i` is an independent
        (i.e., stable) set of `G`, and where
        `\operatorname{asc}(\sigma)` denotes the number of edges
        `\{u, v\}` of `G` such that `u < v` and `v` appears in a
        later part of `\sigma` than `u`.

        INPUT:

        - ``t`` -- (optional) the parameter `t`; uses the variable `t`
          in `\ZZ[t]` by default
        - ``R`` -- (optional) the base ring for the quasisymmetric
          functions; uses the parent of `t` by default

        EXAMPLES::

            sage: G = Graph([[1,2,3], [[1,3], [2,3]]])
            sage: G.chromatic_quasisymmetric_function()
            (2*t^2+2*t+2)*M[1, 1, 1] + M[1, 2] + t^2*M[2, 1]
            sage: G = graphs.PathGraph(4)
            sage: XG = G.chromatic_quasisymmetric_function(); XG
            (t^3+11*t^2+11*t+1)*M[1, 1, 1, 1] + (3*t^2+3*t)*M[1, 1, 2]
             + (3*t^2+3*t)*M[1, 2, 1] + (3*t^2+3*t)*M[2, 1, 1]
             + (t^2+t)*M[2, 2]
            sage: XG.to_symmetric_function()
            (t^3+11*t^2+11*t+1)*m[1, 1, 1, 1] + (3*t^2+3*t)*m[2, 1, 1]
             + (t^2+t)*m[2, 2]
            sage: G = graphs.CompleteGraph(4)
            sage: G.chromatic_quasisymmetric_function()
            (t^6+3*t^5+5*t^4+6*t^3+5*t^2+3*t+1)*M[1, 1, 1, 1]

        Not all chromatic quasisymmetric functions are symmetric::

            sage: G = Graph([[1,2], [1,5], [3,4], [3,5]])
            sage: G.chromatic_quasisymmetric_function().is_symmetric()
            False

        We check that at `t = 1`, we recover the usual chromatic
        symmetric function::

            sage: p = SymmetricFunctions(QQ).p()
            sage: G = graphs.CycleGraph(5)
            sage: XG = G.chromatic_quasisymmetric_function(t=1); XG
            120*M[1, 1, 1, 1, 1] + 30*M[1, 1, 1, 2] + 30*M[1, 1, 2, 1]
             + 30*M[1, 2, 1, 1] + 10*M[1, 2, 2] + 30*M[2, 1, 1, 1]
             + 10*M[2, 1, 2] + 10*M[2, 2, 1]
            sage: p(XG.to_symmetric_function())
            p[1, 1, 1, 1, 1] - 5*p[2, 1, 1, 1] + 5*p[2, 2, 1]
             + 5*p[3, 1, 1] - 5*p[3, 2] - 5*p[4, 1] + 4*p[5]

            sage: G = graphs.ClawGraph()
            sage: XG = G.chromatic_quasisymmetric_function(t=1); XG
            24*M[1, 1, 1, 1] + 6*M[1, 1, 2] + 6*M[1, 2, 1] + M[1, 3]
             + 6*M[2, 1, 1] + M[3, 1]
            sage: p(XG.to_symmetric_function())
            p[1, 1, 1, 1] - 3*p[2, 1, 1] + 3*p[3, 1] - p[4]

        REFERENCES:

        .. [SW12] John Shareshian and Michelle Wachs.
           *Chromatic quasisymmetric functions and Hessenberg varieties*.
           Configuration Spaces. CRM Series. Scuola Normale Superiore.
           (2012) pp. 433-460.
           http://www.math.miami.edu/~wachs/papers/chrom.pdf

        .. [BC15] Patrick Brosnan and Timothy Y. Chow.
           *Unit interval orders and the dot action on the cohomology
           of regular semisimple Hessenberg varieties*.
           (2015) :arxiv:`1511.00773v1`.
        """
        from sage.combinat.ncsf_qsym.qsym import QuasiSymmetricFunctions
        from sage.combinat.composition import Compositions
        from sage.combinat.set_partition_ordered import OrderedSetPartitions
        if t is None:
            t = ZZ['t'].gen()
        if R is None:
            R = t.parent()
        M = QuasiSymmetricFunctions(R).M()
        ret = M.zero()
        V = self.vertices()
        def asc(sigma):
            stat = 0
            for i, s in enumerate(sigma):
                for u in s:
                    stat += sum(1 for p in sigma[i+1:] for v in p
                                if v > u and self.has_edge(u, v))
            return stat
        for sigma in OrderedSetPartitions(V):
            if any(not self.is_independent_set(s) for s in sigma):
                continue
            ret += M.term(sigma.to_composition(), t**asc(sigma))
        return ret

    @doc_index("Leftovers")
    def matching(self, value_only=False, algorithm="Edmonds",
                 use_edge_labels=False, solver=None, verbose=0):
        r"""
        Return a maximum weighted matching of the graph
        represented by the list of its edges.

        For more information, see the `Wikipedia article on matchings
        <http://en.wikipedia.org/wiki/Matching_%28graph_theory%29>`_.

        Given a graph `G` such that each edge `e` has a weight `w_e`,
        a maximum matching is a subset `S` of the edges of `G` of
        maximum weight such that no two edges of `S` are incident
        with each other.

        As an optimization problem, it can be expressed as:

        .. MATH::

            \mbox{Maximize : }&\sum_{e\in G.edges()} w_e b_e\\
            \mbox{Such that : }&\forall v \in G,
            \sum_{(u,v)\in G.edges()} b_{(u,v)}\leq 1\\
            &\forall x\in G, b_x\mbox{ is a binary variable}

        INPUT:

        - ``value_only`` -- boolean (default: ``False``); when set to
          ``True``, only the cardinal (or the weight) of the matching is
          returned

        - ``algorithm`` -- string (default: ``"Edmonds"``)

          - ``"Edmonds"`` selects Edmonds' algorithm as implemented in NetworkX

          - ``"LP"`` uses a Linear Program formulation of the matching problem

        - ``use_edge_labels`` -- boolean (default: ``False``)

          - when set to ``True``, computes a weighted matching where each edge
            is weighted by its label (if an edge has no label, `1` is assumed)

          - when set to ``False``, each edge has weight `1`

        - ``solver`` -- (default: ``None``) specify a Linear Program (LP)
          solver to be used; if set to ``None``, the default one is used

        - ``verbose`` -- integer (default: ``0``); sets the level of
          verbosity: set to 0 by default, which means quiet
          (only useful when ``algorithm == "LP"``)

        For more information on LP solvers and which default solver is
        used, see the method
        :meth:`solve <sage.numerical.mip.MixedIntegerLinearProgram.solve>`
        of the class :class:`MixedIntegerLinearProgram
        <sage.numerical.mip.MixedIntegerLinearProgram>`.

        ALGORITHM:

        The problem is solved using Edmond's algorithm implemented in
        NetworkX, or using Linear Programming depending on the value of
        ``algorithm``.

        EXAMPLES:

        Maximum matching in a Pappus Graph::

           sage: g = graphs.PappusGraph()
           sage: g.matching(value_only=True)
           9

        Same test with the Linear Program formulation::

           sage: g = graphs.PappusGraph()
           sage: g.matching(algorithm="LP", value_only=True)
           9

        .. PLOT::

            g = graphs.PappusGraph()
            sphinx_plot(g.plot(edge_colors={"red":g.matching()}))

        TESTS:

        When ``use_edge_labels`` is set to ``False``,
        with Edmonds' algorithm and LP formulation::

            sage: g = Graph([(0,1,0), (1,2,999), (2,3,-5)])
            sage: g.matching()
            [(0, 1, 0), (2, 3, -5)]
            sage: g.matching(algorithm="LP")
            [(0, 1, 0), (2, 3, -5)]

        When ``use_edge_labels`` is set to ``True``,
        with Edmonds' algorithm and LP formulation::

            sage: g = Graph([(0,1,0), (1,2,999), (2,3,-5)])
            sage: g.matching(use_edge_labels=True)
            [(1, 2, 999)]
            sage: g.matching(algorithm="LP", use_edge_labels=True)
            [(1, 2, 999)]

        With loops and multiedges::

            sage: edge_list = [(0,0,5), (0,1,1), (0,2,2), (0,3,3), (1,2,6)
            ....: , (1,2,3), (1,3,3), (2,3,3)]
            sage: g = Graph(edge_list, loops=True, multiedges=True)
            sage: g.matching(use_edge_labels=True)
            [(0, 3, 3), (1, 2, 6)]


        TESTS:

        If ``algorithm`` is set to anything different from ``"Edmonds"`` or
        ``"LP"``, an exception is raised::

           sage: g = graphs.PappusGraph()
           sage: g.matching(algorithm="somethingdifferent")
           Traceback (most recent call last):
           ...
           ValueError: algorithm must be set to either "Edmonds" or "LP"
        """
        from sage.rings.real_mpfr import RR
        def weight(x):
            if x in RR:
                return x
            else:
                return 1

        W = dict()
        L = dict()
        for u,v,l in self.edge_iterator():
            if u is v:
                continue
            if not (u, v) in L or ( use_edge_labels and W[u, v] < weight(l) ):
                L[u, v] = l
                if use_edge_labels:
                    W[u, v] = weight(l)

        if algorithm == "Edmonds":
            import networkx
            g = networkx.Graph()
            if use_edge_labels:
                for u, v in W:
                    g.add_edge(u, v, attr_dict={"weight": W[u, v]})
            else:
                for u, v in L:
                    g.add_edge(u, v)
            d = networkx.max_weight_matching(g)
            if value_only:
                if use_edge_labels:
                    return sum(W[u, v] for u, v in six.iteritems(d) if u < v)
                else:
                    return Integer(len(d) // 2)
            else:
                return [(u, v, L[u, v]) for u, v in six.iteritems(d) if u < v]

        elif algorithm == "LP":
            g = self
            from sage.numerical.mip import MixedIntegerLinearProgram
            # returns the weight of an edge considering it may not be
            # weighted ...
            p = MixedIntegerLinearProgram(maximization=True, solver=solver)
            b = p.new_variable(binary=True)
            if use_edge_labels:
                p.set_objective( p.sum( W[u, v] * b[u, v] for u, v in W ) )
            else:
                p.set_objective( p.sum( b[u, v] for u, v in L ) )
            # for any vertex v, there is at most one edge incident to v in
            # the maximum matching
            for v in g.vertex_iterator():
                p.add_constraint(
                    p.sum(b[min(u, v), max(u,v)]
                          for u in self.neighbors(v) if u != v), max=1)
            if value_only:
                if use_edge_labels:
                    return p.solve(objective_only=True, log=verbose)
                else:
                    return Integer(round(p.solve(objective_only=True, log=verbose)))
            else:
                p.solve(log=verbose)
                b = p.get_values(b)
                return [(u, v, L[u, v]) for u, v in L if b[u, v] == 1]

        else:
            raise ValueError('algorithm must be set to either "Edmonds" or "LP"')


    @doc_index("Algorithmically hard stuff")
    def has_homomorphism_to(self, H, core = False, solver = None, verbose = 0):
        r"""
        Checks whether there is a homomorphism between two graphs.

        A homomorphism from a graph `G` to a graph `H` is a function
        `\phi:V(G)\mapsto V(H)` such that for any edge `uv \in E(G)` the pair
        `\phi(u)\phi(v)` is an edge of `H`.

        Saying that a graph can be `k`-colored is equivalent to saying that it
        has a homomorphism to `K_k`, the complete graph on `k` elements.

        For more information, see the `Wikipedia article on graph homomorphisms
        <Graph_homomorphism>`_.

        INPUT:

        - ``H`` -- the graph to which ``self`` should be sent.

        - ``core`` (boolean) -- whether to minimize the size of the mapping's
          image (see note below). This is set to ``False`` by default.

        - ``solver`` -- (default: ``None``) Specify a Linear Program (LP)
          solver to be used. If set to ``None``, the default one is used. For
          more information on LP solvers and which default solver is used, see
          the method
          :meth:`solve <sage.numerical.mip.MixedIntegerLinearProgram.solve>`
          of the class
          :class:`MixedIntegerLinearProgram <sage.numerical.mip.MixedIntegerLinearProgram>`.

        - ``verbose`` -- integer (default: ``0``). Sets the level of
          verbosity. Set to 0 by default, which means quiet.

        .. NOTE::

           One can compute the core of a graph (with respect to homomorphism)
           with this method ::

               sage: g = graphs.CycleGraph(10)
               sage: mapping = g.has_homomorphism_to(g, core = True)
               sage: print("The size of the core is {}".format(len(set(mapping.values()))))
               The size of the core is 2

        OUTPUT:

        This method returns ``False`` when the homomorphism does not exist, and
        returns the homomorphism otherwise as a dictionary associating a vertex
        of `H` to a vertex of `G`.

        EXAMPLES:

        Is Petersen's graph 3-colorable::

            sage: P = graphs.PetersenGraph()
            sage: P.has_homomorphism_to(graphs.CompleteGraph(3)) is not False
            True

        An odd cycle admits a homomorphism to a smaller odd cycle, but not to an
        even cycle::

            sage: g = graphs.CycleGraph(9)
            sage: g.has_homomorphism_to(graphs.CycleGraph(5)) is not False
            True
            sage: g.has_homomorphism_to(graphs.CycleGraph(7)) is not False
            True
            sage: g.has_homomorphism_to(graphs.CycleGraph(4)) is not False
            False
        """
        self._scream_if_not_simple()
        from sage.numerical.mip import MixedIntegerLinearProgram, MIPSolverException
        p = MixedIntegerLinearProgram(solver=solver, maximization = False)
        b = p.new_variable(binary = True)

        # Each vertex has an image
        for ug in self:
            p.add_constraint(p.sum(b[ug,uh] for uh in H) == 1)

        nonedges = H.complement().edges(labels = False)
        for ug,vg in self.edges(labels = False):
            # Two adjacent vertices cannot be mapped to the same element
            for uh in H:
                p.add_constraint(b[ug,uh] + b[vg,uh] <= 1)

            # Two adjacent vertices cannot be mapped to no adjacent vertices
            for uh,vh in nonedges:
                p.add_constraint(b[ug,uh] + b[vg,vh] <= 1)
                p.add_constraint(b[ug,vh] + b[vg,uh] <= 1)

        # Minimize the mapping's size
        if core:

            # the value of m is one if the corresponding vertex of h is used.
            m = p.new_variable(nonnegative=True)
            for uh in H:
                for ug in self:
                    p.add_constraint(b[ug,uh] <= m[uh])

            p.set_objective(p.sum(m[vh] for vh in H))

        try:
            p.solve(log = verbose)
            b = p.get_values(b)
            mapping = dict(x[0] for x in b.items() if x[1])
            return mapping

        except MIPSolverException:
            return False

    @doc_index("Leftovers")
    def fractional_chromatic_index(self, solver="PPL", verbose_constraints=False, verbose=0):
        r"""
        Return the fractional chromatic index of the graph.

        The fractional chromatic index is a relaxed version of edge-coloring. An
        edge coloring of a graph being actually a covering of its edges into the
        smallest possible number of matchings, the fractional chromatic index of
        a graph `G` is the smallest real value `\chi_f(G)` such that there
        exists a list of matchings `M_1, ..., M_k` of `G` and coefficients
        `\alpha_1, ..., \alpha_k` with the property that each edge is covered by
        the matchings in the following relaxed way

        .. MATH::

            \forall e \in E(G), \sum_{e \in M_i} \alpha_i \geq 1

        For more information, see :wikipedia:`Fractional_coloring`.

        ALGORITHM:

        The fractional chromatic index is computed through Linear Programming
        through its dual. The LP solved by sage is actually:

        .. MATH::

            \mbox{Maximize : }&\sum_{e\in E(G)} r_{e}\\
            \mbox{Such that : }&\\
            &\forall M\text{ matching }\subseteq G, \sum_{e\in M}r_{v}\leq 1\\

        INPUT:

        - ``solver`` -- (default: ``"PPL"``) Specify a Linear Program (LP)
          solver to be used. If set to ``None``, the default one is used. For
          more information on LP solvers and which default solver is used, see
          the method
          :meth:`solve <sage.numerical.mip.MixedIntegerLinearProgram.solve>`
          of the class
          :class:`MixedIntegerLinearProgram <sage.numerical.mip.MixedIntegerLinearProgram>`.

          .. NOTE::

              The default solver used here is ``"PPL"`` which provides exact
              results, i.e. a rational number, although this may be slower that
              using other solvers. Be aware that this method may loop endlessly
              when using some non exact solvers as reported in :trac:`23658` and
              :trac:`23798`.

        - ``verbose_constraints`` -- boolean (default: ``False``) whether to
          display which constraints are being generated.

        - ``verbose`` -- integer (default: `0`) level of verbosity required from
          the LP solver

        EXAMPLES:

        The fractional chromatic index of a `C_5` is `5/2`::

            sage: g = graphs.CycleGraph(5)
            sage: g.fractional_chromatic_index()
            5/2

        TESTS:

        Issue reported in :trac:`23658` and :trac:`23798` with non exact solvers::

            sage: g = graphs.PetersenGraph()
            sage: g.fractional_chromatic_index(solver='GLPK')  # known bug (#23798)
            3.0
            sage: g.fractional_chromatic_index(solver='PPL')
            3
        """
        self._scream_if_not_simple()

        if not self.order():
            return 0
        if not self.size():
            return 1

        from sage.numerical.mip import MixedIntegerLinearProgram

        #
        # Initialize LP for maximum weigth matching
        M = MixedIntegerLinearProgram(solver=solver, constraint_generation=True)

        # One variable per edge
        b = M.new_variable(binary=True, nonnegative=True)
        B = lambda x,y : b[x,y] if x<y else b[y,x]

        # We want to select at most one incident edge per vertex (matching)
        for u in self.vertex_iterator():
            M.add_constraint( M.sum( B(x,y) for x,y in self.edges_incident(u, labels=0) ) <= 1 )

        #
        # Initialize LP for fractional chromatic number
        p = MixedIntegerLinearProgram(solver=solver, constraint_generation=True)

        # One variable per edge
        r = p.new_variable(nonnegative=True)
        R = lambda x,y : r[x,y] if x<y else r[y,x]

        # We want to maximize the sum of weights on the edges
        p.set_objective( p.sum( R(u,v) for u,v in self.edge_iterator(labels=False)))

        # Each edge being by itself a matching, its weight can not be more than
        # 1
        for u,v in self.edge_iterator(labels=False):
            p.add_constraint( R(u,v), max = 1)

        obj = p.solve(log=verbose)

        while True:

            # Update the weights of edges for the matching problem
            M.set_objective( M.sum( p.get_values(R(u,v)) * B(u,v) for u,v in self.edge_iterator(labels=0) ) )

            # If the maximum matching has weight at most 1, we are done !
            if M.solve(log=verbose) <= 1:
                break

            # Otherwise, we add a new constraint
            matching = [(u,v) for u,v in self.edge_iterator(labels=0) if M.get_values(B(u,v)) == 1]
            p.add_constraint( p.sum( R(u,v) for u,v in matching), max=1)
            if verbose_constraints:
                print("Adding a constraint on matching : {}".format(matching))

            # And solve again
            obj = p.solve(log=verbose)

        # Accomplished !
        return obj

    @doc_index("Leftovers")
    def maximum_average_degree(self, value_only=True, solver = None, verbose = 0):
        r"""
        Returns the Maximum Average Degree (MAD) of the current graph.

        The Maximum Average Degree (MAD) of a graph is defined as
        the average degree of its densest subgraph. More formally,
        ``Mad(G) = \max_{H\subseteq G} Ad(H)``, where `Ad(G)` denotes
        the average degree of `G`.

        This can be computed in polynomial time.

        INPUT:

        - ``value_only`` (boolean) -- ``True`` by default

          - If ``value_only=True``, only the numerical
            value of the `MAD` is returned.

          - Else, the subgraph of `G` realizing the `MAD`
            is returned.

        - ``solver`` -- (default: ``None``) Specify a Linear Program (LP)
          solver to be used. If set to ``None``, the default one is used. For
          more information on LP solvers and which default solver is used, see
          the method
          :meth:`solve <sage.numerical.mip.MixedIntegerLinearProgram.solve>`
          of the class
          :class:`MixedIntegerLinearProgram <sage.numerical.mip.MixedIntegerLinearProgram>`.

        - ``verbose`` -- integer (default: ``0``). Sets the level of
          verbosity. Set to 0 by default, which means quiet.

        EXAMPLES:

        In any graph, the `Mad` is always larger than the average
        degree::

            sage: g = graphs.RandomGNP(20,.3)
            sage: mad_g = g.maximum_average_degree()
            sage: g.average_degree() <= mad_g
            True

        Unlike the average degree, the `Mad` of the disjoint
        union of two graphs is the maximum of the `Mad` of each
        graphs::

            sage: h = graphs.RandomGNP(20,.3)
            sage: mad_h = h.maximum_average_degree()
            sage: (g+h).maximum_average_degree() == max(mad_g, mad_h)
            True

        The subgraph of a regular graph realizing the maximum
        average degree is always the whole graph ::

            sage: g = graphs.CompleteGraph(5)
            sage: mad_g = g.maximum_average_degree(value_only=False)
            sage: g.is_isomorphic(mad_g)
            True

        This also works for complete bipartite graphs ::

            sage: g = graphs.CompleteBipartiteGraph(3,4)
            sage: mad_g = g.maximum_average_degree(value_only=False)
            sage: g.is_isomorphic(mad_g)
            True
        """
        self._scream_if_not_simple()
        g = self
        from sage.numerical.mip import MixedIntegerLinearProgram

        p = MixedIntegerLinearProgram(maximization=True, solver = solver)

        d = p.new_variable(nonnegative=True)
        one = p.new_variable(nonnegative=True)

        # Reorders u and v so that uv and vu are not considered
        # to be different edges
        reorder = lambda u,v : (min(u,v),max(u,v))

        for u,v in g.edge_iterator(labels=False):
            p.add_constraint( one[ reorder(u,v) ] - 2*d[u] , max = 0 )
            p.add_constraint( one[ reorder(u,v) ] - 2*d[v] , max = 0 )

        p.add_constraint( p.sum(d[v] for v in g), max = 1)

        p.set_objective( p.sum( one[reorder(u,v)] for u,v in g.edge_iterator(labels=False)) )

        obj = p.solve(log = verbose)

        # Paying attention to numerical error :
        # The zero values could be something like 0.000000000001
        # so I can not write l > 0
        # And the non-zero, though they should be equal to
        # 1/(order of the optimal subgraph) may be a bit lower

        # setting the minimum to 1/(10 * size of the whole graph )
        # should be safe :-)
        m = 1/(10 *Integer(g.order()))
        g_mad = g.subgraph([v for v,l in six.iteritems(p.get_values(d)) if l>m ])

        if value_only:
            return g_mad.average_degree()
        else:
            return g_mad

    @doc_index("Algorithmically hard stuff")
    def independent_set_of_representatives(self, family, solver=None, verbose=0):
        r"""
        Returns an independent set of representatives.

        Given a graph `G` and a family `F=\{F_i:i\in [1,...,k]\}` of
        subsets of ``g.vertices()``, an Independent Set of Representatives
        (ISR) is an assignation of a vertex `v_i\in F_i` to each set `F_i`
        such that `v_i != v_j` if `i<j` (they are representatives) and the
        set `\cup_{i}v_i` is an independent set in `G`.

        It generalizes, for example, graph coloring and graph list coloring.

        (See [AhaBerZiv07]_ for more information.)

        INPUT:

        - ``family`` -- A list of lists defining the family `F`
          (actually, a Family of subsets of ``G.vertices()``).

        - ``solver`` -- (default: ``None``) Specify a Linear Program (LP)
          solver to be used. If set to ``None``, the default one is used. For
          more information on LP solvers and which default solver is used, see
          the method
          :meth:`solve <sage.numerical.mip.MixedIntegerLinearProgram.solve>`
          of the class
          :class:`MixedIntegerLinearProgram <sage.numerical.mip.MixedIntegerLinearProgram>`.

        - ``verbose`` -- integer (default: ``0``). Sets the level of
          verbosity. Set to 0 by default, which means quiet.

        OUTPUT:

        - A list whose `i^{\mbox{th}}` element is the representative of the
          `i^{\mbox{th}}` element of the ``family`` list. If there is no ISR,
          ``None`` is returned.

        EXAMPLES:

        For a bipartite graph missing one edge, the solution is as expected::

           sage: g = graphs.CompleteBipartiteGraph(3,3)
           sage: g.delete_edge(1,4)
           sage: g.independent_set_of_representatives([[0,1,2],[3,4,5]])
           [1, 4]

        The Petersen Graph is 3-colorable, which can be expressed as an
        independent set of representatives problem : take 3 disjoint copies
        of the Petersen Graph, each one representing one color. Then take
        as a partition of the set of vertices the family defined by the three
        copies of each vertex. The ISR of such a family
        defines a 3-coloring::

            sage: g = 3 * graphs.PetersenGraph()
            sage: n = g.order()/3
            sage: f = [[i,i+n,i+2*n] for i in range(n)]
            sage: isr = g.independent_set_of_representatives(f)
            sage: c = [floor(i/n) for i in isr]
            sage: color_classes = [[],[],[]]
            sage: for v,i in enumerate(c):
            ....:   color_classes[i].append(v)
            sage: for classs in color_classes:
            ....:   g.subgraph(classs).size() == 0
            True
            True
            True

        REFERENCE:

        .. [AhaBerZiv07] \R. Aharoni and E. Berger and R. Ziv
          Independent systems of representatives in weighted graphs
          Combinatorica vol 27, num 3, p253--267
          2007

        """

        from sage.numerical.mip import MixedIntegerLinearProgram
        p=MixedIntegerLinearProgram(solver=solver)

        # Boolean variable indicating whether the vertex
        # is the representative of some set
        vertex_taken=p.new_variable(binary=True)

        # Boolean variable in two dimension whose first
        # element is a vertex and whose second element
        # is one of the sets given as arguments.
        # When true, indicated that the vertex is the representant
        # of the corresponding set

        classss=p.new_variable(binary = True)

        # Associates to the vertices the classes
        # to which they belong

        lists=dict([(v,[]) for v in self.vertex_iterator()])
        for i,f in enumerate(family):
            [lists[v].append(i) for v in f]

            # a classss has exactly one representant
            p.add_constraint(p.sum(classss[v,i] for v in f), max=1, min=1)

        # A vertex represents at most one classss (vertex_taken is binary), and
        # vertex_taken[v]==1 if v is the representative of some classss

        [p.add_constraint(p.sum(classss[v,i] for i in lists[v]) - vertex_taken[v], max=0) for v in self.vertex_iterator()]

        # Two adjacent vertices can not both be representants of a set

        for (u,v) in self.edges(labels=None):
            p.add_constraint(vertex_taken[u]+vertex_taken[v],max=1)

        p.set_objective(None)

        try:
            p.solve(log=verbose)
        except Exception:
            return None

        classss=p.get_values(classss)

        repr=[]
        for i,f in enumerate(family):
            for v in f:
                if classss[v,i]==1:
                    repr.append(v)
                    break

        return repr

    @doc_index("Algorithmically hard stuff")
    def minor(self, H, solver=None, verbose=0):
        r"""
        Returns the vertices of a minor isomorphic to `H` in the current graph.

        We say that a graph `G` has a `H`-minor (or that it has
        a graph isomorphic to `H` as a minor), if for all `h\in H`,
        there exist disjoint sets `S_h \subseteq V(G)` such that
        once the vertices of each `S_h` have been merged to create
        a new graph `G'`, this new graph contains `H` as a subgraph.

        For more information, see the
        `Wikipedia article on graph minor <http://en.wikipedia.org/wiki/Minor_%28graph_theory%29>`_.

        INPUT:

        - ``H`` -- The minor to find for in the current graph.

        - ``solver`` -- (default: ``None``) Specify a Linear Program (LP)
          solver to be used. If set to ``None``, the default one is used. For
          more information on LP solvers and which default solver is used, see
          the method
          :meth:`solve <sage.numerical.mip.MixedIntegerLinearProgram.solve>`
          of the class
          :class:`MixedIntegerLinearProgram <sage.numerical.mip.MixedIntegerLinearProgram>`.

        - ``verbose`` -- integer (default: ``0``). Sets the level of
          verbosity. Set to 0 by default, which means quiet.

        OUTPUT:

        A dictionary associating to each vertex of `H` the set of vertices
        in the current graph representing it.

        ALGORITHM:

        Mixed Integer Linear Programming

        COMPLEXITY:

        Theoretically, when `H` is fixed, testing for the existence of
        a `H`-minor is polynomial. The known algorithms are highly
        exponential in `H`, though.

        .. NOTE::

            This function can be expected to be *very* slow, especially
            where the minor does not exist.

        EXAMPLES:

        Trying to find a minor isomorphic to `K_4` in
        the `4\times 4` grid::

            sage: g = graphs.GridGraph([4,4])
            sage: h = graphs.CompleteGraph(4)
            sage: L = g.minor(h)
            sage: gg = g.subgraph(flatten(L.values(), max_level = 1))
            sage: _ = [gg.merge_vertices(l) for l in L.values() if len(l)>1]
            sage: gg.is_isomorphic(h)
            True

        We can also try to prove this way that the Petersen graph
        is not planar, as it has a `K_5` minor::

            sage: g = graphs.PetersenGraph()
            sage: K5_minor = g.minor(graphs.CompleteGraph(5))                    # long time

        And even a `K_{3,3}` minor::

            sage: K33_minor = g.minor(graphs.CompleteBipartiteGraph(3,3))        # long time

        (It is much faster to use the linear-time test of
        planarity in this situation, though.)

        As there is no cycle in a tree, looking for a `K_3` minor is useless.
        This function will raise an exception in this case::

            sage: g = graphs.RandomGNP(20,.5)
            sage: g = g.subgraph(edges = g.min_spanning_tree())
            sage: g.is_tree()
            True
            sage: L = g.minor(graphs.CompleteGraph(3))
            Traceback (most recent call last):
            ...
            ValueError: This graph has no minor isomorphic to H !
        """
        self._scream_if_not_simple()
        H._scream_if_not_simple()
        from sage.numerical.mip import MixedIntegerLinearProgram, MIPSolverException
        p = MixedIntegerLinearProgram(solver=solver)

        # sorts an edge
        S = lambda x_y: x_y if x_y[0] < x_y[1] else (x_y[1], x_y[0])

        # rs = Representative set of a vertex
        # for h in H, v in G is such that rs[h,v] == 1 if and only if v
        # is a representant of h in self
        rs = p.new_variable(binary = True)

        for v in self:
            p.add_constraint(p.sum(rs[h,v] for h in H), max = 1)

        # We ensure that the set of representatives of a
        # vertex h contains a tree, and thus is connected

        # edges represents the edges of the tree
        edges = p.new_variable(binary = True)

        # there can be a edge for h between two vertices
        # only if those vertices represent h
        for u,v in self.edges(labels=None):
            for h in H:
                p.add_constraint(edges[h,S((u,v))] - rs[h,u], max = 0 )
                p.add_constraint(edges[h,S((u,v))] - rs[h,v], max = 0 )

        # The number of edges of the tree in h is exactly the cardinal
        # of its representative set minus 1

        for h in H:
            p.add_constraint(p.sum(edges[h,S(e)] for e in self.edges(labels=None))-p.sum(rs[h,v] for v in self), min=-1, max=-1)

        # a tree  has no cycle
        epsilon = 1/(5*Integer(self.order()))
        r_edges = p.new_variable(nonnegative=True)

        for h in H:
            for u,v in self.edges(labels=None):
                p.add_constraint(r_edges[h,(u,v)] + r_edges[h,(v,u)] - edges[h,S((u,v))], min = 0)

            for v in self:
                p.add_constraint(p.sum(r_edges[h,(u,v)] for u in self.neighbors(v)), max = 1-epsilon)

        # Once the representative sets are described, we must ensure
        # there are arcs corresponding to those of H between them
        h_edges = p.new_variable(nonnegative=True)

        for h1, h2 in H.edges(labels=None):

            for v1, v2 in self.edges(labels=None):

                p.add_constraint(h_edges[(h1,h2),S((v1,v2))] - rs[h2,v2], max = 0)
                p.add_constraint(h_edges[(h1,h2),S((v1,v2))] - rs[h1,v1], max = 0)

                p.add_constraint(h_edges[(h2,h1),S((v1,v2))] - rs[h1,v2], max = 0)
                p.add_constraint(h_edges[(h2,h1),S((v1,v2))] - rs[h2,v1], max = 0)

            p.add_constraint(p.sum(h_edges[(h1,h2),S(e)] + h_edges[(h2,h1),S(e)] for e in self.edges(labels=None) ), min = 1)

        p.set_objective(None)

        try:
            p.solve(log=verbose)
        except MIPSolverException:
            raise ValueError("This graph has no minor isomorphic to H !")

        rs = p.get_values(rs)

        rs_dict = {}
        for h in H:
            rs_dict[h] = [v for v in self if rs[h,v]==1]

        return rs_dict

    ### Convexity

    @doc_index("Algorithmically hard stuff")
    def convexity_properties(self):
        r"""
        Returns a ``ConvexityProperties`` object corresponding to ``self``.

        This object contains the methods related to convexity in graphs (convex
        hull, hull number) and caches useful information so that it becomes
        comparatively cheaper to compute the convex hull of many different sets
        of the same graph.

        .. SEEALSO::

            In order to know what can be done through this object, please refer
            to module :mod:`sage.graphs.convexity_properties`.

        .. NOTE::

            If you want to compute many convex hulls, keep this object in memory
            ! When it is created, it builds a table of useful information to
            compute convex hulls. As a result ::

                sage: g = graphs.PetersenGraph()
                sage: g.convexity_properties().hull([1, 3])
                [1, 2, 3]
                sage: g.convexity_properties().hull([3, 7])
                [2, 3, 7]

            Is a terrible waste of computations, while ::

                sage: g = graphs.PetersenGraph()
                sage: CP = g.convexity_properties()
                sage: CP.hull([1, 3])
                [1, 2, 3]
                sage: CP.hull([3, 7])
                [2, 3, 7]

            Makes perfect sense.
        """
        from sage.graphs.convexity_properties import ConvexityProperties
        return ConvexityProperties(self)

    # Centrality
    @doc_index("Distances")
    def centrality_degree(self, v=None):
        r"""
        Returns the degree centrality of a vertex.

        The degree centrality of a vertex `v` is its degree, divided by
        `|V(G)|-1`. For more information, see the :wikipedia:`Centrality`.

        INPUT:

        - ``v`` - a vertex. Set to ``None`` (default) to get a dictionary
          associating each vertex with its centrality degree.

        .. SEEALSO::

            - :meth:`~sage.graphs.generic_graph.GenericGraph.centrality_closeness`
            - :meth:`~sage.graphs.generic_graph.GenericGraph.centrality_betweenness`

        EXAMPLES::

            sage: (graphs.ChvatalGraph()).centrality_degree()
            {0: 4/11, 1: 4/11, 2: 4/11, 3: 4/11,  4: 4/11,  5: 4/11,
             6: 4/11, 7: 4/11, 8: 4/11, 9: 4/11, 10: 4/11, 11: 4/11}
            sage: D = graphs.DiamondGraph()
            sage: D.centrality_degree()
            {0: 2/3, 1: 1, 2: 1, 3: 2/3}
            sage: D.centrality_degree(v=1)
            1

        TESTS::

            sage: Graph(1).centrality_degree()
            Traceback (most recent call last):
            ...
            ValueError: The centrality degree is not defined on graphs with only one vertex
        """
        from sage.rings.integer import Integer
        n_minus_one = Integer(self.order()-1)
        if n_minus_one == 0:
            raise ValueError("The centrality degree is not defined "
                             "on graphs with only one vertex")
        if v is None:
            return {v:self.degree(v)/n_minus_one for v in self}
        else:
            return self.degree(v)/n_minus_one

    ### Constructors

    @doc_index("Basic methods")
    def to_directed(self, implementation='c_graph', data_structure=None,
                    sparse=None):
        """
        Returns a directed version of the graph. A single edge becomes two
        edges, one in each direction.

        INPUT:

         - ``data_structure`` -- one of ``"sparse"``, ``"static_sparse"``, or
           ``"dense"``. See the documentation of :class:`Graph` or
           :class:`DiGraph`.

         - ``sparse`` (boolean) -- ``sparse=True`` is an alias for
           ``data_structure="sparse"``, and ``sparse=False`` is an alias for
           ``data_structure="dense"``.

        EXAMPLES::

            sage: graphs.PetersenGraph().to_directed()
            Petersen graph: Digraph on 10 vertices

        TESTS:

        Immutable graphs yield immutable graphs::

            sage: Graph([[1, 2]], immutable=True).to_directed()._backend
            <type 'sage.graphs.base.static_sparse_backend.StaticSparseBackend'>

        :trac:`17005`::

            sage: Graph([[1,2]], immutable=True).to_directed()
            Digraph on 2 vertices

        :trac:`22424`::

            sage: G1=graphs.RandomGNP(5,0.5)
            sage: gp1 = G1.graphplot(save_pos=True)
            sage: G2=G1.to_directed()
            sage: G2.delete_vertex(0)
            sage: G2.add_vertex(5)
            sage: gp2 = G2.graphplot()
            sage: gp1 = G1.graphplot()
        """
        if sparse is not None:
            if data_structure is not None:
                raise ValueError("The 'sparse' argument is an alias for "
                                 "'data_structure'. Please do not define both.")
            data_structure = "sparse" if sparse else "dense"

        if data_structure is None:
            from sage.graphs.base.dense_graph import DenseGraphBackend
            from sage.graphs.base.sparse_graph import SparseGraphBackend
            if isinstance(self._backend, DenseGraphBackend):
                data_structure = "dense"
            elif isinstance(self._backend, SparseGraphBackend):
                data_structure = "sparse"
            else:
                data_structure = "static_sparse"
        from sage.graphs.all import DiGraph
        D = DiGraph(name           = self.name(),
                    pos            = self.get_pos(),
                    multiedges     = self.allows_multiple_edges(),
                    loops          = self.allows_loops(),
                    implementation = implementation,
                    data_structure = (data_structure if data_structure!="static_sparse"
                                      else "sparse")) # we need a mutable copy

        D.add_vertices(self.vertex_iterator())
        for u,v,l in self.edge_iterator():
            D.add_edge(u,v,l)
            D.add_edge(v,u,l)
        if hasattr(self, '_embedding'):
            D._embedding = copy(self._embedding)
        D._weighted = self._weighted

        if data_structure == "static_sparse":
            D = D.copy(data_structure=data_structure)

        return D

    @doc_index("Basic methods")
    def to_undirected(self):
        """
        Since the graph is already undirected, simply returns a copy of
        itself.

        EXAMPLES::

            sage: graphs.PetersenGraph().to_undirected()
            Petersen graph: Graph on 10 vertices
        """
        return self.copy()

    @doc_index("Basic methods")
    def join(self, other, verbose_relabel=None, labels="pairs", immutable=None):
        """
        Returns the join of ``self`` and ``other``.

        INPUT:

        - ``verbose_relabel`` - deprecated.

        - ``labels`` - (defaults to 'pairs') If set to 'pairs', each
          element ``v`` in the first graph will be named ``(0,v)`` and
          each element ``u`` in ``other`` will be named ``(1,u)`` in
          the result. If set to 'integers', the elements of the result
          will be relabeled with consecutive integers.

        - ``immutable`` (boolean) -- whether to create a mutable/immutable
          join. ``immutable=None`` (default) means that the graphs and their
          join will behave the same way.

        .. SEEALSO::

            * :meth:`~sage.graphs.generic_graph.GenericGraph.union`

            * :meth:`~sage.graphs.generic_graph.GenericGraph.disjoint_union`

        EXAMPLES::

            sage: G = graphs.CycleGraph(3)
            sage: H = Graph(2)
            sage: J = G.join(H); J
            Cycle graph join : Graph on 5 vertices
            sage: J.vertices()
            [(0, 0), (0, 1), (0, 2), (1, 0), (1, 1)]
            sage: J = G.join(H, labels='integers'); J
            Cycle graph join : Graph on 5 vertices
            sage: J.vertices()
            [0, 1, 2, 3, 4]
            sage: J.edges()
            [(0, 1, None), (0, 2, None), (0, 3, None), (0, 4, None), (1, 2, None), (1, 3, None), (1, 4, None), (2, 3, None), (2, 4, None)]

        ::

            sage: G = Graph(3)
            sage: G.name("Graph on 3 vertices")
            sage: H = Graph(2)
            sage: H.name("Graph on 2 vertices")
            sage: J = G.join(H); J
            Graph on 3 vertices join Graph on 2 vertices: Graph on 5 vertices
            sage: J.vertices()
            [(0, 0), (0, 1), (0, 2), (1, 0), (1, 1)]
            sage: J = G.join(H, labels='integers'); J
            Graph on 3 vertices join Graph on 2 vertices: Graph on 5 vertices
            sage: J.edges()
            [(0, 3, None), (0, 4, None), (1, 3, None), (1, 4, None), (2, 3, None), (2, 4, None)]
        """
        if verbose_relabel is not None:
            deprecation(17053, "Instead of verbose_relabel=True/False use labels='pairs'/'integers'.")
            if verbose_relabel is True:
                labels="pairs"
            if verbose_relabel is False:
                labels="integers"

        G = self.disjoint_union(other, labels=labels, immutable=False)
        if labels=="integers":
            G.add_edges((u,v) for u in range(self.order())
                        for v in range(self.order(), self.order()+other.order()))
        else:
            G.add_edges(((0,u), (1,v)) for u in self.vertices()
                        for v in other.vertices())

        G.name('%s join %s'%(self.name(), other.name()))

        if immutable is None:
            immutable = self.is_immutable() and other.is_immutable()
        if immutable:
            G = G.copy(immutable=True)

        return G

    @doc_index("Leftovers")
    def seidel_adjacency_matrix(self, vertices=None):
        r"""
        Returns the Seidel adjacency matrix of ``self``.

        Returns `J-I-2A`, for `A` the (ordinary) :meth:`adjacency
        matrix
        <sage.graphs.generic_graph.GenericGraph.adjacency_matrix>` of
        ``self``, `I` the identity matrix, and `J` the all-1 matrix.
        It is closely related to :meth:`twograph`.

        The matrix returned is over the integers. If a different ring is
        desired, use either :meth:`sage.matrix.matrix0.Matrix.change_ring`
        method or :class:`matrix <sage.matrix.constructor.MatrixFactory>` function.

        INPUT:

        - ``vertices`` (list) -- the ordering of the vertices defining
          how they should appear in the matrix. By default, the
          ordering given by
          :meth:`~sage.graphs.generic_graph.GenericGraph.vertices` is
          used.

        EXAMPLES::

            sage: G = graphs.CycleGraph(5)
            sage: G = G.disjoint_union(graphs.CompleteGraph(1))
            sage: G.seidel_adjacency_matrix().minpoly()
            x^2 - 5
        """

        return -self.adjacency_matrix(sparse=False, vertices=vertices)+ \
                  self.complement().adjacency_matrix(sparse=False, \
                                            vertices=vertices)

    @doc_index("Leftovers")
    def seidel_switching(self, s, inplace=True):
        r"""
        Returns the Seidel switching of ``self`` w.r.t. subset of vertices ``s``.

        Returns the graph obtained by Seidel switching of ``self``
        with respect to the subset of vertices ``s``. This is the graph
        given by Seidel adjacency matrix `DSD`, for `S` the Seidel
        adjacency matrix of ``self``, and `D` the diagonal matrix with -1s
        at positions corresponding to ``s``, and 1s elsewhere.

        INPUT:

         - ``s`` -- a list of vertices of ``self``

        - ``inplace`` (boolean) -- whether to do the modification inplace, or to
          return a copy of the graph after switching.

        EXAMPLES::

            sage: G = graphs.CycleGraph(5)
            sage: G = G.disjoint_union(graphs.CompleteGraph(1))
            sage: G.seidel_switching([(0,1),(1,0),(0,0)])
            sage: G.seidel_adjacency_matrix().minpoly()
            x^2 - 5
            sage: G.is_connected()
            True

        TESTS::

            sage: H = G.seidel_switching([1,4,5],inplace=False)
            sage: G.seidel_switching([1,4,5])
            sage: G == H
            True
        """
        from itertools import product
        G = self if inplace else copy(self)
        boundary = self.edge_boundary(s)
        G.add_edges(product(s, set(self).difference(s)))
        G.delete_edges(boundary)
        if not inplace:
            return G

    @doc_index("Leftovers")
    def twograph(self):
        r"""
        Returns the two-graph of ``self``

        Returns the :class:`two-graph <sage.combinat.designs.twographs.TwoGraph>`
        with the triples
        `T=\{t \in \binom {V}{3} : \left| \binom {t}{2} \cap E \right| \text{odd} \}`
        where `V` and `E` are vertices and edges of ``self``, respectively.

        EXAMPLES::

            sage: p=graphs.PetersenGraph()
            sage: p.twograph()
            Incidence structure with 10 points and 60 blocks
            sage: p=graphs.chang_graphs()
            sage: T8 = graphs.CompleteGraph(8).line_graph()
            sage: C = T8.seidel_switching([(0,1,None),(2,3,None),(4,5,None),(6,7,None)],inplace=False)
            sage: T8.twograph()==C.twograph()
            True
            sage: T8.is_isomorphic(C)
            False

        TESTS::

            sage: from sage.combinat.designs.twographs import TwoGraph
            sage: p=graphs.PetersenGraph().twograph()
            sage: TwoGraph(p, check=True)
            Incidence structure with 10 points and 60 blocks

        .. SEEALSO::

            - :meth:`~sage.combinat.designs.twographs.TwoGraph.descendant`
              -- computes the descendant graph of the two-graph of self at a vertex

            - :func:`~sage.combinat.designs.twographs.twograph_descendant`
              -- ditto, but much faster.
        """
        from sage.combinat.designs.twographs import TwoGraph
        G = self.relabel(inplace=False)
        T = []

        # Triangles
        for x,y,z in G.subgraph_search_iterator(Graph({1:[2,3],2:[3]})):
            if x < y and y < z:
                T.append([x,y,z])

        # Triples with just one edge
        for x,y,z in G.subgraph_search_iterator(Graph({1:[2],3:[]}),induced=True):
            if x < y:
                T.append([x,y,z])

        T = TwoGraph(T)
        T.relabel({i:v for i,v in enumerate(self.vertices())})

        return T

    ### Visualization

    @doc_index("Basic methods")
    def write_to_eps(self, filename, **options):
        r"""
        Writes a plot of the graph to ``filename`` in ``eps`` format.

        INPUT:

         - ``filename`` -- a string
         - ``**options`` -- same layout options as :meth:`.layout`

        EXAMPLES::

            sage: P = graphs.PetersenGraph()
            sage: P.write_to_eps(tmp_filename(ext='.eps'))

        It is relatively simple to include this file in a LaTeX
        document.  ``\usepackage{graphics}`` must appear in the
        preamble, and ``\includegraphics{filename}`` will include
        the file. To compile the document to ``pdf`` with ``pdflatex`` or ``xelatex``
        the file needs first to be converted to ``pdf``, for example
        with ``ps2pdf filename.eps filename.pdf``.
        """
        from sage.graphs.print_graphs import print_graph_eps
        pos = self.layout(**options)
        [xmin, xmax, ymin, ymax] = self._layout_bounding_box(pos)
        for v in pos:
            pos[v] = (1.8*(pos[v][0] - xmin)/(xmax - xmin) - 0.9, 1.8*(pos[v][1] - ymin)/(ymax - ymin) - 0.9)
        if filename[-4:] != '.eps':
            filename += '.eps'
        f = open(filename, 'w')
        f.write( print_graph_eps(self.vertices(), self.edge_iterator(), pos) )
        f.close()

    @doc_index("Algorithmically hard stuff")
    def topological_minor(self, H, vertices = False, paths = False, solver=None, verbose=0):
        r"""
        Returns a topological `H`-minor from ``self`` if one exists.

        We say that a graph `G` has a topological `H`-minor (or that
        it has a graph isomorphic to `H` as a topological minor), if
        `G` contains a subdivision of a graph isomorphic to `H` (i.e.
        obtained from `H` through arbitrary subdivision of its edges)
        as a subgraph.

        For more information, see the :wikipedia:`Minor_(graph_theory)`.

        INPUT:

        - ``H`` -- The topological minor to find in the current graph.

        - ``solver`` -- (default: ``None``) Specify a Linear Program (LP)
          solver to be used. If set to ``None``, the default one is used. For
          more information on LP solvers and which default solver is used, see
          the method
          :meth:`solve <sage.numerical.mip.MixedIntegerLinearProgram.solve>`
          of the class
          :class:`MixedIntegerLinearProgram <sage.numerical.mip.MixedIntegerLinearProgram>`.

        - ``verbose`` -- integer (default: ``0``). Sets the level of
          verbosity. Set to 0 by default, which means quiet.

        OUTPUT:

        The topological `H`-minor found is returned as a subgraph `M`
        of ``self``, such that the vertex `v` of `M` that represents a
        vertex `h\in H` has ``h`` as a label (see
        :meth:`get_vertex <sage.graphs.generic_graph.GenericGraph.get_vertex>`
        and
        :meth:`set_vertex <sage.graphs.generic_graph.GenericGraph.set_vertex>`),
        and such that every edge of `M` has as a label the edge of `H`
        it (partially) represents.

        If no topological minor is found, this method returns
        ``False``.

        ALGORITHM:

        Mixed Integer Linear Programming.

        COMPLEXITY:

        Theoretically, when `H` is fixed, testing for the existence of
        a topological `H`-minor is polynomial. The known algorithms
        are highly exponential in `H`, though.

        .. NOTE::

            This function can be expected to be *very* slow, especially where
            the topological minor does not exist.

            (CPLEX seems to be *much* more efficient than GLPK on this kind of
            problem)

        EXAMPLES:

        Petersen's graph has a topological `K_4`-minor::

            sage: g = graphs.PetersenGraph()
            sage: g.topological_minor(graphs.CompleteGraph(4))
            Subgraph of (Petersen graph): Graph on ...

        And a topological `K_{3,3}`-minor::

            sage: g.topological_minor(graphs.CompleteBipartiteGraph(3,3))
            Subgraph of (Petersen graph): Graph on ...

        And of course, a tree has no topological `C_3`-minor::

            sage: g = graphs.RandomGNP(15,.3)
            sage: g = g.subgraph(edges = g.min_spanning_tree())
            sage: g.topological_minor(graphs.CycleGraph(3))
            False
        """
        self._scream_if_not_simple()
        H._scream_if_not_simple()
        # Useful alias ...
        G = self

        from sage.numerical.mip import MixedIntegerLinearProgram, MIPSolverException
        p = MixedIntegerLinearProgram(solver=solver)

        # This is an existence problem
        p.set_objective(None)

        #######################
        # Vertex representant #
        #######################
        #
        # v_repr[h,g] = 1 if vertex h from H is represented by vertex
        # g from G, 0 otherwise

        v_repr = p.new_variable(binary = True)

        # Exactly one representant per vertex of H
        for h in H:
            p.add_constraint( p.sum( v_repr[h,g] for g in G), min = 1, max = 1)

        # A vertex of G can only represent one vertex of H
        for g in G:
            p.add_constraint( p.sum( v_repr[h,g] for h in H), max = 1)

        ###################
        # Is representent #
        ###################
        #
        # is_repr[v] = 1 if v represents some vertex of H

        is_repr = p.new_variable(binary = True)

        for g in G:
            for h in H:
                p.add_constraint( v_repr[h,g] - is_repr[g], max = 0)

        ###################################
        # paths between the representents #
        ###################################
        #
        # For any edge (h1,h2) in H, we have a corresponding path in G
        # between the representants of h1 and h2. Which means there is
        # a flow of intensity 1 from one to the other.
        # We are then writing a flow problem for each edge of H.
        #
        # The variable flow[(h1,h2),(g1,g2)] indicates the amount of
        # flow on the edge (g1,g2) representing the edge (h1,h2).

        flow = p.new_variable(binary = True)

        # This lambda function returns the balance of flow
        # corresponding to commodity C at vertex v v

        flow_in = lambda C, v : p.sum( flow[C,(v,u)] for u in G.neighbors(v) )
        flow_out = lambda C, v : p.sum( flow[C,(u,v)] for u in G.neighbors(v) )

        flow_balance = lambda C, v : flow_in(C,v) - flow_out(C,v)

        for h1,h2 in H.edges(labels = False):

            for v in G:

                # The flow balance depends on whether the vertex v is
                # a representant of h1 or h2 in G, or a representant
                # of none

                p.add_constraint( flow_balance((h1,h2),v) == v_repr[h1,v] - v_repr[h2,v] )

        #############################
        # Internal vertex of a path #
        #############################
        #
        # is_internal[C][g] = 1 if a vertex v from G is located on the
        # path representing the edge (=commodity) C

        is_internal = p.new_variable(binary = True)

        # When is a vertex internal for a commodity ?
        for C in H.edges(labels = False):
            for g in G:
                p.add_constraint( flow_in(C,g) + flow_out(C,g) - is_internal[C,g], max = 1)

        ############################
        # Two paths do not cross ! #
        ############################

        # A vertex can only be internal for one commodity, and zero if
        # the vertex is a representent

        for g in G:
            p.add_constraint( p.sum( is_internal[C,g] for C in H.edges(labels = False))
                              + is_repr[g], max = 1 )

        # (The following inequalities are not necessary, but they seem
        # to be of help (the solvers find the answer quicker when they
        # are added)

        # The flow on one edge can go in only one direction. Besides,
        # it can belong to at most one commodity and has a maximum
        # intensity of 1.

        for g1,g2 in G.edges(labels = None):

            p.add_constraint(   p.sum( flow[C,(g1,g2)] for C in H.edges(labels = False) )
                              + p.sum( flow[C,(g2,g1)] for C in H.edges(labels = False) ),
                                max = 1)


        # Now we can solve the problem itself !

        try:
            p.solve(log = verbose)

        except MIPSolverException:
            return False


        minor = G.subgraph(immutable=False)

        is_repr = p.get_values(is_repr)
        v_repr = p.get_values(v_repr)
        flow = p.get_values(flow)

        for u,v in minor.edges(labels = False):
            used = False
            for C in H.edges(labels = False):

                if flow[C,(u,v)] + flow[C,(v,u)] > .5:
                    used = True
                    minor.set_edge_label(u,v,C)
                    break
            if not used:
                minor.delete_edge(u,v)

        minor.delete_vertices( [v for v in minor
                                if minor.degree(v) == 0 ] )

        for g in minor:
            if is_repr[g] > .5:
                for h in H:
                    if v_repr[h,v] > .5:
                        minor.set_vertex(g,h)
                        break

        return minor

    ### Cliques

    @doc_index("Clique-related methods")
    def cliques_maximal(self, algorithm = "native"):
        """
        Returns the list of all maximal cliques, with each clique represented
        by a list of vertices. A clique is an induced complete subgraph, and a
        maximal clique is one not contained in a larger one.

        INPUT:

        - ``algorithm`` -- can be set to ``"native"`` (default) to use Sage's
          own implementation, or to ``"NetworkX"`` to use NetworkX'
          implementation of the Bron and Kerbosch Algorithm [BroKer1973]_.


        .. NOTE::

            This method sorts its output before returning it. If you prefer to
            save the extra time, you can call
            :class:`sage.graphs.independent_sets.IndependentSets` directly.

        .. NOTE::

            Sage's implementation of the enumeration of *maximal* independent
            sets is not much faster than NetworkX' (expect a 2x speedup), which
            is surprising as it is written in Cython. This being said, the
            algorithm from NetworkX appears to be sligthly different from this
            one, and that would be a good thing to explore if one wants to
            improve the implementation.

        ALGORITHM:

        This function is based on NetworkX's implementation of the Bron and
        Kerbosch Algorithm [BroKer1973]_.

        REFERENCE:

        .. [BroKer1973] Coen Bron and Joep Kerbosch. (1973). Algorithm 457:
          Finding All Cliques of an Undirected Graph. Commun. ACM. v
          16. n 9.  pages 575-577. ACM Press. [Online] Available:
          http://www.ram.org/computing/rambin/rambin.html

        EXAMPLES::

            sage: graphs.ChvatalGraph().cliques_maximal()
            [[0, 1], [0, 4], [0, 6], [0, 9], [1, 2], [1, 5], [1, 7], [2, 3],
             [2, 6], [2, 8], [3, 4], [3, 7], [3, 9], [4, 5], [4, 8], [5, 10],
             [5, 11], [6, 10], [6, 11], [7, 8], [7, 11], [8, 10], [9, 10], [9, 11]]
            sage: G = Graph({0:[1,2,3], 1:[2], 3:[0,1]})
            sage: G.show(figsize=[2,2])
            sage: G.cliques_maximal()
            [[0, 1, 2], [0, 1, 3]]
            sage: C=graphs.PetersenGraph()
            sage: C.cliques_maximal()
            [[0, 1], [0, 4], [0, 5], [1, 2], [1, 6], [2, 3], [2, 7], [3, 4],
             [3, 8], [4, 9], [5, 7], [5, 8], [6, 8], [6, 9], [7, 9]]
            sage: C = Graph('DJ{')
            sage: C.cliques_maximal()
            [[0, 4], [1, 2, 3, 4]]

        Comparing the two implementations::

            sage: g = graphs.RandomGNP(20,.7)
            sage: s1 = Set(map(Set, g.cliques_maximal(algorithm="NetworkX")))
            sage: s2 = Set(map(Set, g.cliques_maximal(algorithm="native")))
            sage: s1 == s2
            True
        """
        if algorithm == "native":
            from sage.graphs.independent_sets import IndependentSets
            return sorted(IndependentSets(self, maximal = True, complement = True))
        elif algorithm == "NetworkX":
            import networkx
            return sorted(networkx.find_cliques(self.networkx_graph(copy=False)))
        else:
            raise ValueError("Algorithm must be equal to 'native' or to 'NetworkX'.")

    @doc_index("Clique-related methods")
    def clique_maximum(self,  algorithm="Cliquer"):
        """
        Returns the vertex set of a maximal order complete subgraph.

        INPUT:

        - ``algorithm`` -- the algorithm to be used :

          - If ``algorithm = "Cliquer"`` (default) - This wraps the C program
            Cliquer [NisOst2003]_.

          - If ``algorithm = "MILP"``, the problem is solved through a Mixed
            Integer Linear Program.

            (see :class:`~sage.numerical.mip.MixedIntegerLinearProgram`)

          - If ``algorithm = "mcqd"`` - Uses the MCQD solver
            (`<http://www.sicmm.org/~konc/maxclique/>`_). Note that the MCQD
            package must be installed.

        .. NOTE::

            Currently only implemented for undirected graphs. Use to_undirected
            to convert a digraph to an undirected graph.

        ALGORITHM:

        This function is based on Cliquer [NisOst2003]_.

        EXAMPLES:

        Using Cliquer (default)::

            sage: C=graphs.PetersenGraph()
            sage: C.clique_maximum()
            [7, 9]
            sage: C = Graph('DJ{')
            sage: C.clique_maximum()
            [1, 2, 3, 4]

        Through a Linear Program::

            sage: len(C.clique_maximum(algorithm = "MILP"))
            4

        TESTS:

        Wrong algorithm::

            sage: C.clique_maximum(algorithm = "BFS")
            Traceback (most recent call last):
            ...
            NotImplementedError: Only 'MILP', 'Cliquer' and 'mcqd' are supported.

        """
        self._scream_if_not_simple(allow_multiple_edges=True)
        if algorithm=="Cliquer":
            from sage.graphs.cliquer import max_clique
            return max_clique(self)
        elif algorithm == "MILP":
            return self.complement().independent_set(algorithm = algorithm)
        elif algorithm == "mcqd":
            try:
                from sage.graphs.mcqd import mcqd
            except ImportError:
                from sage.misc.package import PackageNotFoundError
                raise PackageNotFoundError("mcqd")
            return mcqd(self)
        else:
            raise NotImplementedError("Only 'MILP', 'Cliquer' and 'mcqd' are supported.")

    @doc_index("Clique-related methods")
    def clique_number(self, algorithm="Cliquer", cliques=None):
        r"""
        Returns the order of the largest clique of the graph (the clique
        number).

        .. NOTE::

            Currently only implemented for undirected graphs. Use ``to_undirected``
            to convert a digraph to an undirected graph.

        INPUT:

        - ``algorithm`` -- the algorithm to be used :

          - If ``algorithm = "Cliquer"`` - This wraps the C program Cliquer
            [NisOst2003]_.

          - If ``algorithm = "networkx"`` - This function is based on
            NetworkX's implementation of the Bron and Kerbosch Algorithm
            [BroKer1973]_.

          - If ``algorithm = "MILP"``, the problem is solved through a Mixed
            Integer Linear Program.

            (see :class:`~sage.numerical.mip.MixedIntegerLinearProgram`)

          - If ``algorithm = "mcqd"`` - Uses the MCQD solver
            (`<http://www.sicmm.org/~konc/maxclique/>`_). Note that the MCQD
            package must be installed.

        - ``cliques`` - an optional list of cliques that can be input if
          already computed. Ignored unless ``algorithm=="networkx"``.

        ALGORITHM:

        This function is based on Cliquer [NisOst2003]_ and [BroKer1973]_.

        EXAMPLES::

            sage: C = Graph('DJ{')
            sage: C.clique_number()
            4
            sage: G = Graph({0:[1,2,3], 1:[2], 3:[0,1]})
            sage: G.show(figsize=[2,2])
            sage: G.clique_number()
            3

        By definition the clique number of a complete graph is its order::

            sage: all(graphs.CompleteGraph(i).clique_number() == i for i in range(1,15))
            True

        A non-empty graph without edges has a clique number of 1::

            sage: all((i*graphs.CompleteGraph(1)).clique_number() == 1 for i in range(1,15))
            True

        A complete multipartite graph with k parts has clique number k::

            sage: all((i*graphs.CompleteMultipartiteGraph(i*[5])).clique_number() == i for i in range(1,6))
            True

        TESTS::

            sage: g = graphs.PetersenGraph()
            sage: g.clique_number(algorithm="MILP")
            2
            sage: for i in range(10):                                            # optional - mcqd
            ....:     g = graphs.RandomGNP(15,.5)                                # optional - mcqd
            ....:     if g.clique_number() != g.clique_number(algorithm="mcqd"): # optional - mcqd
            ....:         print("This is dead wrong !")                          # optional - mcqd
        """
        self._scream_if_not_simple(allow_loops=False)
        if algorithm=="Cliquer":
            from sage.graphs.cliquer import clique_number
            return clique_number(self)
        elif algorithm=="networkx":
            import networkx
            return networkx.graph_clique_number(self.networkx_graph(copy=False),cliques)
        elif algorithm == "MILP":
            return len(self.complement().independent_set(algorithm = algorithm))
        elif algorithm == "mcqd":
            try:
                from sage.graphs.mcqd import mcqd
            except ImportError:
                from sage.misc.package import PackageNotFoundError
                raise PackageNotFoundError("mcqd")
            return len(mcqd(self))
        else:
            raise NotImplementedError("Only 'networkx' 'MILP' 'Cliquer' and 'mcqd' are supported.")

    @doc_index("Clique-related methods")
    def cliques_number_of(self, vertices=None, cliques=None):
        """
        Returns a dictionary of the number of maximal cliques containing each
        vertex, keyed by vertex. (Returns a single value if
        only one input vertex).

        .. NOTE::

            Currently only implemented for undirected graphs. Use to_undirected
            to convert a digraph to an undirected graph.

        INPUT:

        -  ``vertices`` - the vertices to inspect (default is
           entire graph)

        -  ``cliques`` - list of cliques (if already
           computed)


        EXAMPLES::

            sage: C = Graph('DJ{')
            sage: C.cliques_number_of()
            {0: 1, 1: 1, 2: 1, 3: 1, 4: 2}
            sage: E = C.cliques_maximal()
            sage: E
            [[0, 4], [1, 2, 3, 4]]
            sage: C.cliques_number_of(cliques=E)
            {0: 1, 1: 1, 2: 1, 3: 1, 4: 2}
            sage: F = graphs.Grid2dGraph(2,3)
            sage: X = F.cliques_number_of()
            sage: for v in sorted(X):
            ....:     print("{} {}".format(v, X[v]))
            (0, 0) 2
            (0, 1) 3
            (0, 2) 2
            (1, 0) 2
            (1, 1) 3
            (1, 2) 2
            sage: F.cliques_number_of(vertices=[(0, 1), (1, 2)])
            {(0, 1): 3, (1, 2): 2}
            sage: G = Graph({0:[1,2,3], 1:[2], 3:[0,1]})
            sage: G.show(figsize=[2,2])
            sage: G.cliques_number_of()
            {0: 2, 1: 2, 2: 1, 3: 1}
        """
        import networkx
        return networkx.number_of_cliques(self.networkx_graph(copy=False), vertices, cliques)

    @doc_index("Clique-related methods")
    def cliques_get_max_clique_graph(self, name=''):
        """
        Returns a graph constructed with maximal cliques as vertices, and
        edges between maximal cliques with common members in the original
        graph.

        For more information, see the :wikipedia:`Clique_graph`.

        .. NOTE::

            Currently only implemented for undirected graphs. Use to_undirected
            to convert a digraph to an undirected graph.

        INPUT:

        -  ``name`` - The name of the new graph.

        EXAMPLES::

            sage: (graphs.ChvatalGraph()).cliques_get_max_clique_graph()
            Graph on 24 vertices
            sage: ((graphs.ChvatalGraph()).cliques_get_max_clique_graph()).show(figsize=[2,2], vertex_size=20, vertex_labels=False)
            sage: G = Graph({0:[1,2,3], 1:[2], 3:[0,1]})
            sage: G.show(figsize=[2,2])
            sage: G.cliques_get_max_clique_graph()
            Graph on 2 vertices
            sage: (G.cliques_get_max_clique_graph()).show(figsize=[2,2])
        """
        import networkx
        return Graph(networkx.make_max_clique_graph(self.networkx_graph(copy=False), name=name, create_using=networkx.MultiGraph()))

    @doc_index("Clique-related methods")
    def cliques_get_clique_bipartite(self, **kwds):
        """
        Returns a bipartite graph constructed such that maximal cliques are the
        right vertices and the left vertices are retained from the given
        graph. Right and left vertices are connected if the bottom vertex
        belongs to the clique represented by a top vertex.

        .. NOTE::

            Currently only implemented for undirected graphs. Use to_undirected
            to convert a digraph to an undirected graph.

        EXAMPLES::

            sage: (graphs.ChvatalGraph()).cliques_get_clique_bipartite()
            Bipartite graph on 36 vertices
            sage: ((graphs.ChvatalGraph()).cliques_get_clique_bipartite()).show(figsize=[2,2], vertex_size=20, vertex_labels=False)
            sage: G = Graph({0:[1,2,3], 1:[2], 3:[0,1]})
            sage: G.show(figsize=[2,2])
            sage: G.cliques_get_clique_bipartite()
            Bipartite graph on 6 vertices
            sage: (G.cliques_get_clique_bipartite()).show(figsize=[2,2])
        """
        from .bipartite_graph import BipartiteGraph
        import networkx
        return BipartiteGraph(networkx.make_clique_bipartite(self.networkx_graph(copy=False), **kwds))

    @doc_index("Algorithmically hard stuff")
    def independent_set(self, algorithm = "Cliquer", value_only = False, reduction_rules = True, solver = None, verbosity = 0):
        r"""
        Returns a maximum independent set.

        An independent set of a graph is a set of pairwise non-adjacent
        vertices. A maximum independent set is an independent set of maximum
        cardinality.  It induces an empty subgraph.

        Equivalently, an independent set is defined as the complement of a
        vertex cover.

        For more information, see the
        :wikipedia:`Independent_set_(graph_theory)` and the
        :wikipedia:`Vertex_cover`.

        INPUT:

        - ``algorithm`` -- the algorithm to be used

          * If ``algorithm = "Cliquer"`` (default), the problem is solved
            using Cliquer [NisOst2003]_.

            (see the :mod:`Cliquer modules <sage.graphs.cliquer>`)

          * If ``algorithm = "MILP"``, the problem is solved through a Mixed
            Integer Linear Program.

            (see :class:`~sage.numerical.mip.MixedIntegerLinearProgram`)

         * If ``algorithm = "mcqd"`` - Uses the MCQD solver
           (`<http://www.sicmm.org/~konc/maxclique/>`_). Note that the MCQD
           package must be installed.

        - ``value_only`` -- boolean (default: ``False``). If set to ``True``,
          only the size of a maximum independent set is returned. Otherwise,
          a maximum independent set is returned as a list of vertices.

        - ``reduction_rules`` -- (default: ``True``) Specify if the reductions
          rules from kernelization must be applied as pre-processing or not.
          See [ACFLSS04]_ for more details. Note that depending on the
          instance, it might be faster to disable reduction rules.

        - ``solver`` -- (default: ``None``) Specify a Linear Program (LP)
          solver to be used. If set to ``None``, the default one is used. For
          more information on LP solvers and which default solver is used, see
          the method
          :meth:`~sage.numerical.mip.MixedIntegerLinearProgram.solve`
          of the class
          :class:`~sage.numerical.mip.MixedIntegerLinearProgram`.

        - ``verbosity`` -- non-negative integer (default: ``0``). Set the level
          of verbosity you want from the linear program solver. Since the
          problem of computing an independent set is `NP`-complete, its solving
          may take some time depending on the graph. A value of 0 means that
          there will be no message printed by the solver. This option is only
          useful if ``algorithm="MILP"``.

        .. NOTE::

            While Cliquer/MCAD are usually (and by far) the most efficient
            implementations, the MILP formulation sometimes proves faster on
            very "symmetrical" graphs.

        EXAMPLES:

        Using Cliquer::

            sage: C = graphs.PetersenGraph()
            sage: C.independent_set()
            [0, 3, 6, 7]

        As a linear program::

            sage: C = graphs.PetersenGraph()
            sage: len(C.independent_set(algorithm = "MILP"))
            4

        .. PLOT::

            g = graphs.PetersenGraph()
            sphinx_plot(g.plot(partition=[g.independent_set()]))
        """
        my_cover = self.vertex_cover(algorithm=algorithm, value_only=value_only, reduction_rules=reduction_rules, solver=solver, verbosity=verbosity)
        if value_only:
            return self.order() - my_cover
        else:
            return [u for u in self.vertices() if not u in my_cover]


    @doc_index("Algorithmically hard stuff")
    def vertex_cover(self, algorithm = "Cliquer", value_only = False,
                     reduction_rules = True, solver = None, verbosity = 0):
        r"""
        Returns a minimum vertex cover of self represented by a set of vertices.

        A minimum vertex cover of a graph is a set `S` of vertices such that
        each edge is incident to at least one element of `S`, and such that `S`
        is of minimum cardinality. For more information, see
        :wikipedia:`Vertex_cover`.

        Equivalently, a vertex cover is defined as the complement of an
        independent set.

        As an optimization problem, it can be expressed as follows:

        .. MATH::

            \mbox{Minimize : }&\sum_{v\in G} b_v\\
            \mbox{Such that : }&\forall (u,v) \in G.edges(), b_u+b_v\geq 1\\
            &\forall x\in G, b_x\mbox{ is a binary variable}

        INPUT:

        - ``algorithm`` -- string (default: ``"Cliquer"``). Indicating
          which algorithm to use. It can be one of those values.

          - ``"Cliquer"`` will compute a minimum vertex cover
            using the Cliquer package.

          - ``"MILP"`` will compute a minimum vertex cover through a mixed
            integer linear program.

          - If ``algorithm = "mcqd"`` - Uses the MCQD solver
            (`<http://www.sicmm.org/~konc/maxclique/>`_). Note that the MCQD
            package must be installed.

        - ``value_only`` -- boolean (default: ``False``). If set to ``True``,
          only the size of a minimum vertex cover is returned. Otherwise,
          a minimum vertex cover is returned as a list of vertices.

        - ``reduction_rules`` -- (default: ``True``) Specify if the reductions
          rules from kernelization must be applied as pre-processing or not.
          See [ACFLSS04]_ for more details. Note that depending on the
          instance, it might be faster to disable reduction rules.

        - ``solver`` -- (default: ``None``) Specify a Linear Program (LP)
          solver to be used. If set to ``None``, the default one is used. For
          more information on LP solvers and which default solver is used, see
          the method
          :meth:`solve <sage.numerical.mip.MixedIntegerLinearProgram.solve>`
          of the class
          :class:`MixedIntegerLinearProgram <sage.numerical.mip.MixedIntegerLinearProgram>`.

        - ``verbosity`` -- non-negative integer (default: ``0``). Set the level
          of verbosity you want from the linear program solver. Since the
          problem of computing a vertex cover is `NP`-complete, its solving may
          take some time depending on the graph. A value of 0 means that there
          will be no message printed by the solver. This option is only useful
          if ``algorithm="MILP"``.

        EXAMPLES:

        On the Pappus graph::

           sage: g = graphs.PappusGraph()
           sage: g.vertex_cover(value_only=True)
           9

        .. PLOT::

            g = graphs.PappusGraph()
            sphinx_plot(g.plot(partition=[g.vertex_cover()]))

        TESTS:

        The two algorithms should return the same result::

           sage: g = graphs.RandomGNP(10,.5)
           sage: vc1 = g.vertex_cover(algorithm="MILP")
           sage: vc2 = g.vertex_cover(algorithm="Cliquer")
           sage: len(vc1) == len(vc2)
           True

        The cardinality of the vertex cover is unchanged when reduction rules are used. First for trees::

           sage: for i in range(20):
           ....:     g = graphs.RandomTree(20)
           ....:     vc1_set = g.vertex_cover()
           ....:     vc1 = len(vc1_set)
           ....:     vc2 = g.vertex_cover(value_only = True, reduction_rules = False)
           ....:     if vc1 != vc2:
           ....:         print("Error :", vc1, vc2)
           ....:         print("With reduction rules :", vc1)
           ....:         print("Without reduction rules :", vc2)
           ....:         break
           ....:     g.delete_vertices(vc1_set)
           ....:     if g.size() != 0:
           ....:         print("This thing is not a vertex cover !")

        Then for random GNP graphs::

           sage: for i in range(20):
           ....:     g = graphs.RandomGNP(50,4/50)
           ....:     vc1_set = g.vertex_cover()
           ....:     vc1 = len(vc1_set)
           ....:     vc2 = g.vertex_cover(value_only = True, reduction_rules = False)
           ....:     if vc1 != vc2:
           ....:         print("Error :", vc1, vc2)
           ....:         print("With reduction rules :", vc1)
           ....:         print("Without reduction rules :", vc2)
           ....:         break
           ....:     g.delete_vertices(vc1_set)
           ....:     if g.size() != 0:
           ....:         print("This thing is not a vertex cover !")

        Testing mcqd::

            sage: graphs.PetersenGraph().vertex_cover(algorithm="mcqd",value_only=True) # optional - mcqd
            6

        Given a wrong algorithm::

            sage: graphs.PetersenGraph().vertex_cover(algorithm = "guess")
            Traceback (most recent call last):
            ...
            ValueError: the algorithm must be "Cliquer", "MILP" or "mcqd"

        Ticket :trac:`24287` is fixed::

            sage: G = Graph([(0,1)]*5 + [(1,2)]*2, multiedges=True)
            sage: G.vertex_cover(reduction_rules=True, algorithm='MILP')
            [1]
            sage: G.vertex_cover(reduction_rules=False)
            [1]
        """
        self._scream_if_not_simple(allow_multiple_edges=True)
        g = self

        ppset = []
        folded_vertices = []

        ###################
        # Reduction rules #
        ###################

        if reduction_rules:
            # We apply simple reduction rules allowing to identify vertices that
            # belongs to an optimal vertex cover

            # We first take a copy of the graph without multiple edges, if any.
            g = copy(self)
            g.allow_multiple_edges(False)

            degree_at_most_two = {u for u in g if g.degree(u) <= 2}

            while degree_at_most_two:

                u = degree_at_most_two.pop()
                du = g.degree(u)

                if du == 0:
                    # RULE 1: isolated vertices are not part of the cover. We
                    # simply remove them from the graph. The degree of such
                    # vertices may have been reduced to 0 while applying other
                    # reduction rules
                    g.delete_vertex(u)

                elif du == 1:
                    # RULE 2: If a vertex u has degree 1, we select its neighbor
                    # v and remove both u and v from g.
                    v = next(g.neighbor_iterator(u))
                    ppset.append(v)
                    g.delete_vertex(u)

                    for w in g.neighbors(v):
                        if g.degree(w) <= 3:
                            # The degree of w will be at most two after the
                            # deletion of v
                            degree_at_most_two.add(w)

                    g.delete_vertex(v)
                    degree_at_most_two.discard(v)

                elif du == 2:
                    v,w  = g.neighbors(u)

                    if g.has_edge(v, w):
                        # RULE 3: If the neighbors v and w of a degree 2 vertex
                        # u are incident, then we select both v and w and remove
                        # u, v, and w from g.
                        ppset.append(v)
                        ppset.append(w)
                        g.delete_vertex(u)
                        neigh = set(g.neighbors(v) + g.neighbors(w)).difference([v, w])
                        g.delete_vertex(v)
                        g.delete_vertex(w)

                        for z in neigh:
                            if g.degree(z) <= 2:
                                degree_at_most_two.add(z)

                    else:
                        # RULE 4, folded vertices: If the neighbors v and w of a
                        # degree 2 vertex u are not incident, then we contract
                        # edges (u, v), (u, w). Then, if the solution contains u,
                        # we replace it with v and w. Otherwise, we let u in the
                        # solution.
                        neigh = set(g.neighbors(v) + g.neighbors(w)).difference([u, v, w])
                        g.delete_vertex(v)
                        g.delete_vertex(w)
                        for z in neigh:
                            g.add_edge(u,z)

                        folded_vertices.append((u, v, w))

                        if g.degree(u) <= 2:
                            degree_at_most_two.add(u)

                    degree_at_most_two.discard(v)
                    degree_at_most_two.discard(w)


                # RULE 5:
                # TODO: add extra reduction rules


        ##################
        # Main Algorithm #
        ##################

        if g.order() == 0:
            # Reduction rules were sufficients to get the solution
            size_cover_g = 0
            cover_g = []

        elif algorithm == "Cliquer" or algorithm == "mcqd":
            if g.has_multiple_edges() and not reduction_rules:
                g = copy(g)
                g.allow_multiple_edges(False)

            independent = g.complement().clique_maximum(algorithm=algorithm)
            if value_only:
                size_cover_g = g.order() - len(independent)
            else:
                cover_g = [u for u in g if not u in independent]

        elif algorithm == "MILP":

            from sage.numerical.mip import MixedIntegerLinearProgram
            p = MixedIntegerLinearProgram(maximization=False, solver=solver)
            b = p.new_variable(binary=True)

            # minimizes the number of vertices in the set
            p.set_objective(p.sum(b[v] for v in g))

            # an edge contains at least one vertex of the minimum vertex cover
            for (u,v) in g.edges(labels=None):
                p.add_constraint(b[u] + b[v], min=1)

            if value_only:
                size_cover_g = p.solve(objective_only=True, log=verbosity)
            else:
                p.solve(log=verbosity)
                b = p.get_values(b)
                cover_g = [v for v in g if b[v] == 1]
        else:
            raise ValueError('the algorithm must be "Cliquer", "MILP" or "mcqd"')

        #########################
        # Returning the results #
        #########################

        # We finally reconstruct the solution according the reduction rules
        if value_only:
            return len(ppset) + len(folded_vertices) + size_cover_g
        else:
            # RULES 2 and 3:
            cover_g.extend(ppset)
            # RULE 4:
            folded_vertices.reverse()
            for u,v,w in folded_vertices:
                if u in cover_g:
                    cover_g.remove(u)
                    cover_g.append(v)
                    cover_g.append(w)
                else:
                    cover_g.append(u)
            cover_g.sort()
            return cover_g

    @doc_index("Clique-related methods")
    def cliques_vertex_clique_number(self, algorithm="cliquer", vertices=None,
                                     cliques=None):
        """
        Returns a dictionary of sizes of the largest maximal cliques containing
        each vertex, keyed by vertex. (Returns a single value if only one
        input vertex).

        .. NOTE::

            Currently only implemented for undirected graphs. Use to_undirected
            to convert a digraph to an undirected graph.

        INPUT:

         - ``algorithm`` - either ``cliquer`` or ``networkx``

           - ``cliquer`` - This wraps the C program Cliquer [NisOst2003]_.

           - ``networkx`` - This function is based on NetworkX's implementation
             of the Bron and Kerbosch Algorithm [BroKer1973]_.

        -  ``vertices`` - the vertices to inspect (default is entire graph).
           Ignored unless ``algorithm=='networkx'``.

        -  ``cliques`` - list of cliques (if already computed).  Ignored unless
           ``algorithm=='networkx'``.

        EXAMPLES::

            sage: C = Graph('DJ{')
            sage: C.cliques_vertex_clique_number()
            {0: 2, 1: 4, 2: 4, 3: 4, 4: 4}
            sage: E = C.cliques_maximal()
            sage: E
            [[0, 4], [1, 2, 3, 4]]
            sage: C.cliques_vertex_clique_number(cliques=E,algorithm="networkx")
            {0: 2, 1: 4, 2: 4, 3: 4, 4: 4}
            sage: F = graphs.Grid2dGraph(2,3)
            sage: X = F.cliques_vertex_clique_number(algorithm="networkx")
            sage: for v in sorted(X):
            ....:     print("{} {}".format(v, X[v]))
            (0, 0) 2
            (0, 1) 2
            (0, 2) 2
            (1, 0) 2
            (1, 1) 2
            (1, 2) 2
            sage: F.cliques_vertex_clique_number(vertices=[(0, 1), (1, 2)])
            {(0, 1): 2, (1, 2): 2}
            sage: G = Graph({0:[1,2,3], 1:[2], 3:[0,1]})
            sage: G.show(figsize=[2,2])
            sage: G.cliques_vertex_clique_number()
            {0: 3, 1: 3, 2: 3, 3: 3}

        """

        if algorithm=="cliquer":
            from sage.graphs.cliquer import clique_number
            if vertices is None:
                vertices=self
            value={}
            for v in vertices:
                value[v] = 1+clique_number(self.subgraph(self.neighbors(v)))
                self.subgraph(self.neighbors(v)).plot()
            return value
        elif algorithm=="networkx":
            import networkx
            return networkx.node_clique_number(self.networkx_graph(copy=False),vertices, cliques)
        else:
            raise NotImplementedError("Only 'networkx' and 'cliquer' are supported.")

    @doc_index("Clique-related methods")
    def cliques_containing_vertex(self, vertices=None, cliques=None):
        """
        Returns the cliques containing each vertex, represented as a dictionary
        of lists of lists, keyed by vertex. (Returns a single list if only one
        input vertex).

        .. NOTE::

            Currently only implemented for undirected graphs. Use to_undirected
            to convert a digraph to an undirected graph.

        INPUT:

        -  ``vertices`` - the vertices to inspect (default is
           entire graph)

        -  ``cliques`` - list of cliques (if already
           computed)

        EXAMPLES::

            sage: C = Graph('DJ{')
            sage: C.cliques_containing_vertex()
            {0: [[4, 0]], 1: [[4, 1, 2, 3]], 2: [[4, 1, 2, 3]], 3: [[4, 1, 2, 3]], 4: [[4, 0], [4, 1, 2, 3]]}
            sage: E = C.cliques_maximal()
            sage: E
            [[0, 4], [1, 2, 3, 4]]
            sage: C.cliques_containing_vertex(cliques=E)
            {0: [[0, 4]], 1: [[1, 2, 3, 4]], 2: [[1, 2, 3, 4]], 3: [[1, 2, 3, 4]], 4: [[0, 4], [1, 2, 3, 4]]}
            sage: F = graphs.Grid2dGraph(2,3)
            sage: X = F.cliques_containing_vertex()
            sage: for v in sorted(X):
            ....:     print("{} {}".format(v, X[v]))
            (0, 0) [[(0, 1), (0, 0)], [(1, 0), (0, 0)]]
            (0, 1) [[(0, 1), (0, 0)], [(0, 1), (0, 2)], [(0, 1), (1, 1)]]
            (0, 2) [[(0, 1), (0, 2)], [(1, 2), (0, 2)]]
            (1, 0) [[(1, 0), (0, 0)], [(1, 0), (1, 1)]]
            (1, 1) [[(0, 1), (1, 1)], [(1, 2), (1, 1)], [(1, 0), (1, 1)]]
            (1, 2) [[(1, 2), (0, 2)], [(1, 2), (1, 1)]]
            sage: F.cliques_containing_vertex(vertices=[(0, 1), (1, 2)])
            {(0, 1): [[(0, 1), (0, 0)], [(0, 1), (0, 2)], [(0, 1), (1, 1)]], (1, 2): [[(1, 2), (0, 2)], [(1, 2), (1, 1)]]}
            sage: G = Graph({0:[1,2,3], 1:[2], 3:[0,1]})
            sage: G.show(figsize=[2,2])
            sage: G.cliques_containing_vertex()
            {0: [[0, 1, 2], [0, 1, 3]], 1: [[0, 1, 2], [0, 1, 3]], 2: [[0, 1, 2]], 3: [[0, 1, 3]]}

        """
        import networkx
        return networkx.cliques_containing_node(self.networkx_graph(copy=False),vertices, cliques)

    @doc_index("Clique-related methods")
    def clique_complex(self):
        """
        Returns the clique complex of self. This is the largest simplicial complex on
        the vertices of self whose 1-skeleton is self.

        This is only makes sense for undirected simple graphs.

        EXAMPLES::

            sage: g = Graph({0:[1,2],1:[2],4:[]})
            sage: g.clique_complex()
            Simplicial complex with vertex set (0, 1, 2, 4) and facets {(4,), (0, 1, 2)}

            sage: h = Graph({0:[1,2,3,4],1:[2,3,4],2:[3]})
            sage: x = h.clique_complex()
            sage: x
            Simplicial complex with vertex set (0, 1, 2, 3, 4) and facets {(0, 1, 4), (0, 1, 2, 3)}
            sage: i = x.graph()
            sage: i==h
            True
            sage: x==i.clique_complex()
            True

        """
        if self.is_directed() or self.has_loops() or self.has_multiple_edges():
            raise ValueError("Self must be an undirected simple graph to have a clique complex.")
        import sage.homology.simplicial_complex
        C = sage.homology.simplicial_complex.SimplicialComplex(self.cliques_maximal(), maximality_check=True)
        C._graph = self
        return C

    @doc_index("Clique-related methods")
    def clique_polynomial(self, t = None):
        """
        Returns the clique polynomial of self.

        This is the polynomial where the coefficient of `t^n` is the number of
        cliques in the graph with `n` vertices. The constant term of the
        clique polynomial is always taken to be one.

        EXAMPLES::

            sage: g = Graph()
            sage: g.clique_polynomial()
            1
            sage: g = Graph({0:[1]})
            sage: g.clique_polynomial()
            t^2 + 2*t + 1
            sage: g = graphs.CycleGraph(4)
            sage: g.clique_polynomial()
            4*t^2 + 4*t + 1

        """
        if t is None:
            R = PolynomialRing(ZZ, 't')
            t = R.gen()
        number_of = [0]*(self.order() + 1)
        for x in IndependentSets(self, complement = True):
            number_of[len(x)] += 1
        return sum(coeff*t**i for i,coeff in enumerate(number_of) if coeff)

    ### Miscellaneous

    @doc_index("Leftovers")
    def cores(self, k = None, with_labels=False):
        """
        Returns the core number for each vertex in an ordered list.

        (for homomorphisms cores, see the :meth:`Graph.has_homomorphism_to`
        method)

        **DEFINITIONS**

        * *K-cores* in graph theory were introduced by Seidman in 1983 and by
          Bollobas in 1984 as a method of (destructively) simplifying graph
          topology to aid in analysis and visualization. They have been more
          recently defined as the following by Batagelj et al:

          *Given a graph `G` with vertices set `V` and edges set `E`, the
          `k`-core of `G` is the graph obtained from `G` by recursively removing
          the vertices with degree less than `k`, for as long as there are any.*

          This operation can be useful to filter or to study some properties of
          the graphs. For instance, when you compute the 2-core of graph G, you
          are cutting all the vertices which are in a tree part of graph.  (A
          tree is a graph with no loops). [WPkcore]_

          [PSW1996]_ defines a `k`-core of `G` as the largest subgraph (it is
          unique) of `G` with minimum degree at least `k`.

        * Core number of a vertex

          The core number of a vertex `v` is the largest integer `k` such that
          `v` belongs to the `k`-core of `G`.

        * Degeneracy

          The *degeneracy* of a graph `G`, usually denoted `\delta^*(G)`, is the
          smallest integer `k` such that the graph `G` can be reduced to the
          empty graph by iteratively removing vertices of degree `\leq
          k`. Equivalently, `\delta^*(G)=k` if `k` is the smallest integer such
          that the `k`-core of `G` is empty.

        **IMPLEMENTATION**

        This implementation is based on the NetworkX implementation of
        the algorithm described in [BZ]_.

        **INPUT**

        - ``k`` (integer)

            * If ``k = None`` (default), returns the core number for each vertex.

            * If ``k`` is an integer, returns a pair ``(ordering, core)``, where
              ``core`` is the list of vertices in the `k`-core of ``self``, and
              ``ordering`` is an elimination order for the other vertices such
              that each vertex is of degree strictly less than `k` when it is to
              be eliminated from the graph.

        - ``with_labels`` (boolean)

           * When set to ``False``, and ``k = None``, the method returns a list
             whose `i` th element is the core number of the `i` th vertex. When
             set to ``True``, the method returns a dictionary whose keys are
             vertices, and whose values are the corresponding core numbers.

             By default, ``with_labels = False``.

        .. SEEALSO::

           * Graph cores is also a notion related to graph homomorphisms. For
             this second meaning, see :meth:`Graph.has_homomorphism_to`.

        REFERENCE:

        .. [WPkcore] K-core. Wikipedia. (2007). [Online] Available:
          :wikipedia:`K-core`

        .. [PSW1996] Boris Pittel, Joel Spencer and Nicholas Wormald. Sudden
          Emergence of a Giant k-Core in a Random
          Graph. (1996). J. Combinatorial Theory. Ser B 67. pages
          111-151. [Online] Available:
          http://cs.nyu.edu/cs/faculty/spencer/papers/k-core.pdf

        .. [BZ] Vladimir Batagelj and Matjaz Zaversnik. An `O(m)`
          Algorithm for Cores Decomposition of
          Networks. :arxiv:`cs/0310049v1`.

        EXAMPLES::

            sage: (graphs.FruchtGraph()).cores()
            [3, 3, 3, 3, 3, 3, 3, 3, 3, 3, 3, 3]
            sage: (graphs.FruchtGraph()).cores(with_labels=True)
            {0: 3, 1: 3, 2: 3, 3: 3, 4: 3, 5: 3, 6: 3, 7: 3, 8: 3, 9: 3, 10: 3, 11: 3}
            sage: a = random_matrix(ZZ,20,x=2,sparse=True, density=.1)
            sage: b = Graph(20)
            sage: b.add_edges(a.nonzero_positions(), loops=False)
            sage: cores = b.cores(with_labels=True); cores
            {0: 3, 1: 3, 2: 3, 3: 3, 4: 2, 5: 2, 6: 3, 7: 1, 8: 3, 9: 3, 10: 3, 11: 3, 12: 3, 13: 3, 14: 2, 15: 3, 16: 3, 17: 3, 18: 3, 19: 3}
            sage: [v for v,c in cores.items() if c>=2] # the vertices in the 2-core
            [0, 1, 2, 3, 4, 5, 6, 8, 9, 10, 11, 12, 13, 14, 15, 16, 17, 18, 19]

        Checking the 2-core of a random lobster is indeed the empty set::

            sage: g = graphs.RandomLobster(20,.5,.5)
            sage: ordering, core = g.cores(2)
            sage: len(core) == 0
            True
        """
        self._scream_if_not_simple()
        # compute the degrees of each vertex
        degrees=self.degree(labels=True)

        # sort vertices by degree.  Store in a list and keep track of
        # where a specific degree starts (effectively, the list is
        # sorted by bins).
        verts= sorted( degrees.keys(), key=lambda x: degrees[x])
        bin_boundaries=[0]
        curr_degree=0
        for i,v in enumerate(verts):
            if degrees[v]>curr_degree:
                bin_boundaries.extend([i]*(degrees[v]-curr_degree))
                curr_degree=degrees[v]
        vert_pos = dict((v,pos) for pos,v in enumerate(verts))
        # Set up initial guesses for core and lists of neighbors.
        core= degrees
        nbrs=dict((v,set(self.neighbors(v))) for v in self)
        # form vertex core building up from smallest
        for v in verts:

            # If all the vertices have a degree larger than k, we can
            # return our answer if k is not None
            if k is not None and core[v] >= k:
                return verts[:vert_pos[v]], verts[vert_pos[v]:]

            for u in nbrs[v]:
                if core[u] > core[v]:
                    nbrs[u].remove(v)

                    # cleverly move u to the end of the next smallest
                    # bin (i.e., subtract one from the degree of u).
                    # We do this by swapping u with the first vertex
                    # in the bin that contains u, then incrementing
                    # the bin boundary for the bin that contains u.
                    pos=vert_pos[u]
                    bin_start=bin_boundaries[core[u]]
                    vert_pos[u]=bin_start
                    vert_pos[verts[bin_start]]=pos
                    verts[bin_start],verts[pos]=verts[pos],verts[bin_start]
                    bin_boundaries[core[u]]+=1
                    core[u] -= 1

        if k is not None:
            return verts, []

        if with_labels:
            return core
        else:
            return core.values()

    @doc_index("Leftovers")
    def modular_decomposition(self):
        r"""
        Returns the modular decomposition of the current graph.

        Crash course on modular decomposition:

        A module `M` of a graph `G` is a proper subset of its vertices
        such that for all `u \in V(G)-M, v,w\in M` the relation `u
        \sim v \Leftrightarrow u \sim w` holds, where `\sim` denotes
        the adjacency relation in `G`. Equivalently, `M \subset V(G)`
        is a module if all its vertices have the same adjacency
        relations with each vertex outside of the module (vertex by
        vertex).

        Hence, for a set like a module, it is very easy to encode the
        information of the adjacencies between the vertices inside and
        outside the module -- we can actually add a new vertex `v_M`
        to our graph representing our module `M`, and let `v_M` be
        adjacent to `u\in V(G)-M` if and only if some `v\in M` (and
        hence all the vertices contained in the module) is adjacent to
        `u`. We can now independently (and recursively) study the
        structure of our module `M` and the new graph `G-M+\{v_M\}`,
        without any loss of information.

        Here are two very simple modules :

            * A connected component `C` (or the union of some --but
              not all-- of them) of a disconnected graph `G`, for
              instance, is a module, as no vertex of `C` has a
              neighbor outside of it.

            * An anticomponent `C` (or the union of some --but not
              all-- of them) of an non-anticonnected graph `G`, for
              the same reason (it is just the complement of the
              previous graph !).

        These modules being of special interest, the disjoint union of
        graphs is called a Parallel composition, and the complement of
        a disjoint union is called a Parallel composition. A graph
        whose only modules are singletons is called Prime.

        For more information on modular decomposition, in particular
        for an explanation of the terms "Parallel," "Prime" and
        "Serie," see the `Wikipedia article on modular decomposition
        <http://en.wikipedia.org/wiki/Modular_decomposition>`_.

        You may also be interested in the survey from Michel Habib and
        Christophe Paul entitled "A survey on Algorithmic aspects of
        modular decomposition" [HabPau10]_.

        OUTPUT:

        A pair of two values (recursively encoding the decomposition) :

        * The type of the current module :

          * ``"PARALLEL"``
          * ``"PRIME"``
          * ``"SERIES"``

        * The list of submodules (as list of pairs ``(type, list)``,
          recursively...) or the vertex's name if the module is a
          singleton.

        EXAMPLES:

        The Bull Graph is prime::

            sage: graphs.BullGraph().modular_decomposition()
            (PRIME, [1, 2, 0, 3, 4])

        The Petersen Graph too::

            sage: graphs.PetersenGraph().modular_decomposition()
            (PRIME, [1, 4, 5, 0, 3, 7, 2, 8, 9, 6])

        This a clique on 5 vertices with 2 pendant edges, though, has a more
        interesting decomposition ::

            sage: g = graphs.CompleteGraph(5)
            sage: g.add_edge(0,5)
            sage: g.add_edge(0,6)
            sage: g.modular_decomposition()
            (SERIES, [(PARALLEL, [(SERIES, [4, 3, 2, 1]), 5, 6]), 0])

        ALGORITHM:

        This function uses python implementation of algorithm published by
        Marc Tedder, Derek Corneil, Michel Habib and Christophe Paul
        [TedCorHabPaul08]

        .. SEEALSO::

            - :meth:`is_prime` -- Tests whether a graph is prime.

        REFERENCE:

        .. [HabPau10] Michel Habib and Christophe Paul
          A survey of the algorithmic aspects of modular decomposition
          Computer Science Review
          vol 4, number 1, pages 41--59, 2010
          http://www.lirmm.fr/~paul/md-survey.pdf

        .. [TedCorHabPaul08] Marc Tedder, Derek Corneil, Michel Habib and
          Christophe Paul
          https://arxiv.org/pdf/0710.3901.pdf

        TESTS::

            sage: graphs.EmptyGraph().modular_decomposition()
            ()
        """
        from sage.graphs.modular_decomposition import modular_decomposition, NodeType

        self._scream_if_not_simple()

        if self.order() == 0:
            return tuple()

        if self.order() == 1:
            return (NodeType.PRIME, self.vertices())

        D = modular_decomposition(self)

        id_label = dict(enumerate(self.vertices()))

        relabel = lambda x : (x.node_type, [relabel(_) for _ in x.children]) if x.node_type != NodeType.NORMAL else id_label[x.children[0]]

        return relabel(D)

    @doc_index("Graph properties")
    def is_prime(self):
        r"""
        Tests whether the current graph is prime.

        A graph is prime if all its modules are trivial (i.e. empty, all of the
        graph or singletons) -- see :meth:`modular_decomposition`.

        EXAMPLES:

        The Petersen Graph and the Bull Graph are both prime::

            sage: graphs.PetersenGraph().is_prime()
            True
            sage: graphs.BullGraph().is_prime()
            True

        Though quite obviously, the disjoint union of them is not::

            sage: (graphs.PetersenGraph() + graphs.BullGraph()).is_prime()
            False

        TESTS::

            sage: graphs.EmptyGraph().is_prime()
            True
        """
        from sage.graphs.modular_decomposition import NodeType

        if self.order() <= 1:
            return True

        D = self.modular_decomposition()

        return D[0] == NodeType.PRIME and len(D[1]) == self.order()

    def _gomory_hu_tree(self, vertices, algorithm=None):
        r"""
        Return a Gomory-Hu tree associated to self.

        This function is the private counterpart of ``gomory_hu_tree()``,
        with the difference that it has an optional argument
        needed for recursive computations, which the user is not
        interested in defining himself.

        See the documentation of ``gomory_hu_tree()`` for more information.

        INPUT:

        - ``vertices`` - a set of "real" vertices, as opposed to the
          fakes one introduced during the computations. This variable is
          useful for the algorithm and for recursion purposes.

        - ``algorithm`` -- select the algorithm used by the :meth:`edge_cut`
          method. Refer to its documentation for allowed values and default
          behaviour.

        EXAMPLES:

        This function is actually tested in ``gomory_hu_tree()``, this
        example is only present to have a doctest coverage of 100%.

            sage: g = graphs.PetersenGraph()
            sage: t = g._gomory_hu_tree(frozenset(g.vertices()))
        """
        self._scream_if_not_simple()

        # Small case, not really a problem ;-)
        if len(vertices) == 1:
            g = Graph()
            g.add_vertices(vertices)
            return g

        # Take any two vertices (u,v)
        it = iter(vertices)
        u,v = next(it),next(it)

        # Compute a uv min-edge-cut.
        #
        # The graph is split into U,V with u \in U and v\in V.
        flow,edges,[U,V] = self.edge_cut(u, v, use_edge_labels=True, vertices=True, algorithm=algorithm)

        # One graph for each part of the previous one
        gU,gV = self.subgraph(U, immutable=False), self.subgraph(V, immutable=False)

        # A fake vertex fU (resp. fV) to represent U (resp. V)
        fU = frozenset(U)
        fV = frozenset(V)

        # Each edge (uu,vv) with uu \in U and vv\in V yields:
        # - an edge (uu,fV) in gU
        # - an edge (vv,fU) in gV
        #
        # If the same edge is added several times their capacities add up.

        from sage.rings.real_mpfr import RR
        for uu,vv,capacity in edges:
            capacity = capacity if capacity in RR else 1

            # Assume uu is in gU
            if uu in V:
                uu,vv = vv,uu

            # Create the new edges if necessary
            if not gU.has_edge(uu, fV):
                gU.add_edge(uu, fV, 0)
            if not gV.has_edge(vv, fU):
                gV.add_edge(vv, fU, 0)

            # update the capacities
            gU.set_edge_label(uu, fV, gU.edge_label(uu, fV) + capacity)
            gV.set_edge_label(vv, fU, gV.edge_label(vv, fU) + capacity)

        # Recursion on each side
        gU_tree = gU._gomory_hu_tree(vertices & frozenset(gU), algorithm=algorithm)
        gV_tree = gV._gomory_hu_tree(vertices & frozenset(gV), algorithm=algorithm)

        # Union of the two partial trees
        g = gU_tree.union(gV_tree)

        # An edge to connect them, with the appropriate label
        g.add_edge(u, v, flow)

        return g

    @doc_index("Connectivity, orientations, trees")
    def gomory_hu_tree(self, algorithm=None):
        r"""
        Returns a Gomory-Hu tree of self.

        Given a tree `T` with labeled edges representing capacities, it is very
        easy to determine the maximum flow between any pair of vertices :
        it is the minimal label on the edges of the unique path between them.

        Given a graph `G`, a Gomory-Hu tree `T` of `G` is a tree
        with the same set of vertices, and such that the maximum flow
        between any two vertices is the same in `G` as in `T`. See the
        `Wikipedia article on Gomory-Hu tree <http://en.wikipedia.org/wiki/Gomory%E2%80%93Hu_tree>`_.
        Note that, in general, a graph admits more than one Gomory-Hu tree.

        See also 15.4 (Gomory-Hu trees) from [SchrijverCombOpt]_.

        INPUT:

        - ``algorithm`` -- select the algorithm used by the :meth:`edge_cut`
          method. Refer to its documentation for allowed values and default
          behaviour.

        OUTPUT:

        A graph with labeled edges

        EXAMPLES:

        Taking the Petersen graph::

            sage: g = graphs.PetersenGraph()
            sage: t = g.gomory_hu_tree()

        Obviously, this graph is a tree::

            sage: t.is_tree()
            True

        Note that if the original graph is not connected, then the
        Gomory-Hu tree is in fact a forest::

            sage: (2*g).gomory_hu_tree().is_forest()
            True
            sage: (2*g).gomory_hu_tree().is_connected()
            False

        On the other hand, such a tree has lost nothing of the initial
        graph connectedness::

            sage: all([ t.flow(u,v) == g.flow(u,v) for u,v in Subsets( g.vertices(), 2 ) ])
            True

        Just to make sure, we can check that the same is true for two vertices
        in a random graph::

            sage: g = graphs.RandomGNP(20,.3)
            sage: t = g.gomory_hu_tree()
            sage: g.flow(0,1) == t.flow(0,1)
            True

        And also the min cut::

            sage: g.edge_connectivity() == min(t.edge_labels())
            True

        TESTS:

        :trac:`16475`::

            sage: G = graphs.PetersenGraph()
            sage: for u,v in G.edge_iterator(labels=False):
            ....:     G.set_edge_label(u, v, 1)
            sage: for u, v in [(0, 1), (0, 4), (0, 5), (1, 2), (1, 6), (3, 4), (5, 7), (5, 8)]:
            ....:     G.set_edge_label(u, v, 2)
            sage: T = G.gomory_hu_tree()
            sage: from itertools import combinations
            sage: for u,v in combinations(G,2):
            ....:     assert T.flow(u,v,use_edge_labels=True) == G.flow(u,v,use_edge_labels=True)

            sage: graphs.EmptyGraph().gomory_hu_tree()
            Graph on 0 vertices
        """
        if self.order() == 0:
            return Graph()
        if not self.is_connected():
            g = Graph()
            for cc in self.connected_components_subgraphs():
                g = g.union(cc._gomory_hu_tree(frozenset(cc.vertices()), algorithm=algorithm))
        else:
            g = self._gomory_hu_tree(frozenset(self.vertices()), algorithm=algorithm)

        if self.get_pos() is not None:
            g.set_pos(dict(self.get_pos()))
        return g

    @doc_index("Leftovers")
    def two_factor_petersen(self):
        r"""
        Returns a decomposition of the graph into 2-factors.

        Petersen's 2-factor decomposition theorem asserts that any
        `2r`-regular graph `G` can be decomposed into 2-factors.
        Equivalently, it means that the edges of any `2r`-regular
        graphs can be partitionned in `r` sets `C_1,\dots,C_r` such
        that for all `i`, the set `C_i` is a disjoint union of cycles
        ( a 2-regular graph ).

        As any graph of maximal degree `\Delta` can be completed into
        a regular graph of degree `2\lceil\frac\Delta 2\rceil`, this
        result also means that the edges of any graph of degree `\Delta`
        can be partitionned in `r=2\lceil\frac\Delta 2\rceil` sets
        `C_1,\dots,C_r` such that for all `i`, the set `C_i` is a
        graph of maximal degree `2` ( a disjoint union of paths
        and cycles ).

        EXAMPLES:

        The Complete Graph on `7` vertices is a `6`-regular graph, so it can
        be edge-partitionned into `2`-regular graphs::

            sage: g = graphs.CompleteGraph(7)
            sage: classes = g.two_factor_petersen()
            sage: for c in classes:
            ....:     gg = Graph()
            ....:     gg.add_edges(c)
            ....:     print(max(gg.degree())<=2)
            True
            True
            True
            sage: Set(set(classes[0]) | set(classes[1]) | set(classes[2])).cardinality() == g.size()
            True

        ::

            sage: g = graphs.CirculantGraph(24, [7, 11])
            sage: cl = g.two_factor_petersen()
            sage: g.plot(edge_colors={'black':cl[0], 'red':cl[1]})
            Graphics object consisting of 73 graphics primitives

        """
        self._scream_if_not_simple()
        d = self.eulerian_orientation()

        # This new graph is bipartite, and built the following way :
        #
        # To each vertex v of the digraph are associated two vertices,
        # a sink (-1,v) and a source (1,v)
        # Any edge (u,v) in the digraph is then added as ((-1,u),(1,v))

        from sage.graphs.graph import Graph
        g = Graph()
        g.add_edges([((-1,u),(1,v)) for (u,v) in d.edge_iterator(labels=None)])

        # This new bipartite graph is now edge_colored
        from sage.graphs.graph_coloring import edge_coloring
        classes = edge_coloring(g)

        # The edges in the classes are of the form ((-1,u),(1,v))
        # and have to be translated back to (u,v)
        classes_b = []
        for c in classes:
            classes_b.append([(u,v) for ((uu,u),(vv,v)) in c])

        return classes_b

    @doc_index("Leftovers")
    def kirchhoff_symanzik_polynomial(self, name='t'):
        """
        Return the Kirchhoff-Symanzik polynomial of a graph.

        This is a polynomial in variables `t_e` (each of them representing an
        edge of the graph `G`) defined as a sum over all spanning trees:

        .. MATH::

            \Psi_G(t) = \sum_{\substack{T\subseteq V \\ \text{a spanning tree}}} \prod_{e \\not\in E(T)} t_e

        This is also called the first Symanzik polynomial or the Kirchhoff
        polynomial.

        INPUT:

        - ``name``: name of the variables (default: ``'t'``)

        OUTPUT:

        - a polynomial with integer coefficients

        ALGORITHM:

            This is computed here using a determinant, as explained in Section
            3.1 of [Marcolli2009]_.

            As an intermediate step, one computes a cycle basis `\mathcal C` of
            `G` and a rectangular `|\mathcal C| \\times |E(G)|` matrix with
            entries in `\{-1,0,1\}`, which describes which edge belong to which
            cycle of `\mathcal C` and their respective orientations.

            More precisely, after fixing an arbitrary orientation for each edge
            `e\in E(G)` and each cycle `C\in\mathcal C`, one gets a sign for
            every incident pair (edge, cycle) which is `1` if the orientation
            coincide and `-1` otherwise.

        EXAMPLES:

        For the cycle of length 5::

            sage: G = graphs.CycleGraph(5)
            sage: G.kirchhoff_symanzik_polynomial()
            t0 + t1 + t2 + t3 + t4

        One can use another letter for variables::

            sage: G.kirchhoff_symanzik_polynomial(name='u')
            u0 + u1 + u2 + u3 + u4

        For the 'coffee bean' graph::

            sage: G = Graph([(0,1,'a'),(0,1,'b'),(0,1,'c')],multiedges=True)
            sage: G.kirchhoff_symanzik_polynomial()
            t0*t1 + t0*t2 + t1*t2

        For the 'parachute' graph::

            sage: G = Graph([(0,2,'a'),(0,2,'b'),(0,1,'c'),(1,2,'d')], multiedges=True)
            sage: G.kirchhoff_symanzik_polynomial()
            t0*t1 + t0*t2 + t1*t2 + t1*t3 + t2*t3

        For the complete graph with 4 vertices::

            sage: G = graphs.CompleteGraph(4)
            sage: G.kirchhoff_symanzik_polynomial()
            t0*t1*t3 + t0*t2*t3 + t1*t2*t3 + t0*t1*t4 + t0*t2*t4 + t1*t2*t4
            + t1*t3*t4 + t2*t3*t4 + t0*t1*t5 + t0*t2*t5 + t1*t2*t5 + t0*t3*t5
            + t2*t3*t5 + t0*t4*t5 + t1*t4*t5 + t3*t4*t5

        REFERENCES:

        .. [Marcolli2009] Matilde Marcolli, Feynman Motives, Chapter 3,
           Feynman integrals and algebraic varieties,
           http://www.its.caltech.edu/~matilde/LectureN3.pdf

        .. [Brown2011] Francis Brown, Multiple zeta values and periods: From
           moduli spaces to Feynman integrals, in Contemporary Mathematics vol
           539
        """
        from sage.matrix.constructor import matrix
        from sage.rings.integer_ring import ZZ
        from sage.rings.polynomial.polynomial_ring_constructor import PolynomialRing

        edges = self.edges()
        cycles = self.cycle_basis(output='edge')

        edge2int = {e: j for j, e in enumerate(edges)}
        circuit_mtrx = matrix(ZZ, self.size(), len(cycles))
        for i, cycle in enumerate(cycles):
            for edge in cycle:
                if edge in edges:
                    circuit_mtrx[edge2int[edge], i] = +1
                else:
                    circuit_mtrx[edge2int[(edge[1], edge[0], edge[2])], i] = -1

        D = matrix.diagonal(PolynomialRing(ZZ, name, self.size()).gens())
        return (circuit_mtrx.transpose() * D * circuit_mtrx).determinant()

    @doc_index("Leftovers")
    def magnitude_function(self):
        """
        Return the magnitude function of the graph as a rational function.

        This is defined as the sum of all coefficients in the inverse
        of the matrix `Z` whose coefficient `Z_{i,j}` indexed by a
        pair of vertices `(i,j)` is `q^d(i,j)` where `d` is the distance
        function in the graph.

        By convention, if the distance from `i` to `j` is infinite
        (for two vertices not path connected) then `Z_{i,j}=0`.

        The value of the magnitude function at `q=0` is the
        cardinality of the graph. The magnitude function of a disjoint
        union is the sum of the magnitudes functions of the connected
        components. The magnitude function of a Cartesian product is
        the product of the magnitudes functions of the factors.

        EXAMPLES::

            sage: g = Graph({1:[], 2:[]})
            sage: g.magnitude_function()
            2

            sage: g = graphs.CycleGraph(4)
            sage: g.magnitude_function()
            4/(q^2 + 2*q + 1)

            sage: g = graphs.CycleGraph(5)
            sage: m = g.magnitude_function(); m
            5/(2*q^2 + 2*q + 1)

        One can expand the magnitude as a power series in `q` as follows::

            sage: q = QQ[['q']].gen()
            sage: m(q)
            5 - 10*q + 10*q^2 - 20*q^4 + 40*q^5 - 40*q^6 + ...

        One can also use the substitution `q = exp(-t)` to obtain
        the magnitude function as a function of `t`::

            sage: g = graphs.CycleGraph(6)
            sage: m = g.magnitude_function()
            sage: t = var('t')
            sage: m(exp(-t))
            6/(2*e^(-t) + 2*e^(-2*t) + e^(-3*t) + 1)

        TESTS::

            sage: g = Graph()
            sage: g.magnitude_function()
            0

            sage: g = Graph({1:[]})
            sage: g.magnitude_function()
            1

            sage: g = graphs.PathGraph(4)
            sage: g.magnitude_function()
            (-2*q + 4)/(q + 1)

        REFERENCES:

        .. [Lein] Tom Leinster, *The magnitude of metric spaces*.
           Doc. Math. 18 (2013), 857-905.
        """
        from sage.matrix.constructor import matrix
        from sage.rings.polynomial.polynomial_ring_constructor import PolynomialRing
        from sage.graphs.distances_all_pairs import distances_all_pairs

        ring = PolynomialRing(ZZ, 'q')
        q = ring.gen()
        N = self.order()
        if not N:
            return ring.zero()
        dist = distances_all_pairs(self)
        vertices = list(self)
        Z = matrix(ring, N, N, ring.zero())
        for i in range(N):
            Z[i, i] = ring.one()
        for i in range(N):
            for j in range(i):
                dij = dist[vertices[i]][vertices[j]]
                if dij in ZZ:
                    Z[i, j] = Z[j, i] = q ** dij
                else:
                    Z[i, j] = Z[j, i] = ring.zero()
        return sum(sum(u) for u in ~Z)

    @doc_index("Leftovers")
    def ihara_zeta_function_inverse(self):
        """
        Compute the inverse of the Ihara zeta function of the graph.

        This is a polynomial in one variable with integer coefficients. The
        Ihara zeta function itself is the inverse of this polynomial.

        See :wikipedia:`Ihara zeta function`.

        ALGORITHM:

        This is computed here as the (reversed) characteristic
        polynomial of a square matrix of size twice the number of edges,
        related to the adjacency matrix of the line graph, see for example
        Proposition 9 in [ScottStorm]_ and Def. 4.1 in [Terras]_.

        The graph is first replaced by its 2-core, as this does not change
        the Ihara zeta function.

        EXAMPLES::

            sage: G = graphs.CompleteGraph(4)
            sage: factor(G.ihara_zeta_function_inverse())
            (2*t - 1) * (t + 1)^2 * (t - 1)^3 * (2*t^2 + t + 1)^3

            sage: G = graphs.CompleteGraph(5)
            sage: factor(G.ihara_zeta_function_inverse())
            (-1) * (3*t - 1) * (t + 1)^5 * (t - 1)^6 * (3*t^2 + t + 1)^4

            sage: G = graphs.PetersenGraph()
            sage: factor(G.ihara_zeta_function_inverse())
            (-1) * (2*t - 1) * (t + 1)^5 * (t - 1)^6 * (2*t^2 + 2*t + 1)^4
            * (2*t^2 - t + 1)^5

            sage: G = graphs.RandomTree(10)
            sage: G.ihara_zeta_function_inverse()
            1

        REFERENCES:

        .. [HST] Matthew D. Horton, H. M. Stark, and Audrey A. Terras,
           What are zeta functions of graphs and what are they good for?
           in Quantum graphs and their applications, 173-189,
           Contemp. Math., Vol. 415

        .. [Terras] Audrey Terras, Zeta functions of graphs: a stroll through
           the garden, Cambridge Studies in Advanced Mathematics, Vol. 128

        .. [ScottStorm] Geoffrey Scott and Christopher Storm, The coefficients
           of the Ihara zeta function, Involve (http://msp.org/involve/2008/1-2/involve-v1-n2-p08-p.pdf)
        """
        from sage.matrix.constructor import matrix

        H = self.subgraph(vertices=self.cores(k=2)[1])
        E = H.edges()
        m = len(E)
        # compute (Hashimoto) edge matrix T
        T = matrix(ZZ, 2 * m, 2 * m, 0)
        for i in range(m):
            for j in range(m):
                if i != j:
                    if E[i][1] == E[j][0]:  # same orientation
                        T[2 * i, 2 * j] = 1
                        T[2 * j + 1, 2 * i + 1] = 1
                    elif E[i][1] == E[j][1]:  # opposite orientation (towards)
                        T[2 * i, 2 * j + 1] = 1
                        T[2 * j, 2 * i + 1] = 1
                    elif E[i][0] == E[j][0]:  # opposite orientation (away)
                        T[2 * i + 1, 2 * j] = 1
                        T[2 * j + 1, 2 * i] = 1
        return T.charpoly('t').reverse()

    @doc_index("Leftovers")
    def perfect_matchings(self, labels=False):
        """
        Return an iterator over all perfect matchings of the graph.

        ALGORITHM:

        Choose a vertex `v`, then recurse through all edges incident to `v`,
        removing one edge at a time whenever an edge is added to a matching.

        INPUT:

        - ``labels`` -- boolean (default: ``False``); when ``True``, the
          edges in each perfect matching are triples (containing the label
          as the third element), otherwise the edges are pairs

        .. SEEALSO::

            :meth:`matching`

        EXAMPLES::

            sage: G=graphs.GridGraph([2,3])
            sage: list(G.perfect_matchings())
            [[((0, 0), (0, 1)), ((0, 2), (1, 2)), ((1, 0), (1, 1))],
             [((0, 1), (0, 2)), ((1, 1), (1, 2)), ((0, 0), (1, 0))],
             [((0, 1), (1, 1)), ((0, 2), (1, 2)), ((0, 0), (1, 0))]]

            sage: G = graphs.CompleteGraph(4)
            sage: list(G.perfect_matchings(labels=True))
            [[(0, 1, None), (2, 3, None)],
             [(0, 2, None), (1, 3, None)],
             [(0, 3, None), (1, 2, None)]]

            sage: G = Graph([[1,-1,'a'], [2,-2, 'b'], [1,-2,'x'], [2,-1,'y']])
            sage: list(G.perfect_matchings(labels=True))
            [[(-2, 1, 'x'), (-1, 2, 'y')], [(-2, 2, 'b'), (-1, 1, 'a')]]

            sage: G = graphs.CompleteGraph(8)
            sage: mpc = G.matching_polynomial().coefficients(sparse=False)[0]
            sage: len(list(G.perfect_matchings())) == mpc
            True

            sage: G = graphs.PetersenGraph().copy(immutable=True)
            sage: list(G.perfect_matchings())
            [[(0, 1), (2, 3), (4, 9), (5, 7), (6, 8)],
             [(0, 1), (2, 7), (3, 4), (5, 8), (6, 9)],
             [(0, 4), (1, 2), (3, 8), (5, 7), (6, 9)],
             [(0, 4), (1, 6), (2, 3), (5, 8), (7, 9)],
             [(0, 5), (1, 2), (3, 4), (6, 8), (7, 9)],
             [(0, 5), (1, 6), (2, 7), (3, 8), (4, 9)]]

            sage: list(Graph().perfect_matchings())
            [[]]

            sage: G = graphs.CompleteGraph(5)
            sage: list(G.perfect_matchings())
            []
        """
        if not self:
            yield []
            return
        # if every connected component has an even number of vertices
        if all(len(cc) % 2 == 0 for cc in self.connected_components()):
            v = next(self.vertex_iterator())
            for e in self.edges_incident(v, labels=labels):
                Gp = self.copy(immutable=False)
                Gp.delete_vertices([e[0], e[1]])
                for mat in Gp.perfect_matchings(labels):
                    yield [e] + mat

    @doc_index("Leftovers")
    def has_perfect_matching(self, algorithm="Edmonds", solver=None, verbose=0):
        r"""
        Return whether this graph has a perfect matching.

        INPUT:

        - ``algorithm`` -- string (default: ``"Edmonds"``)

          - ``"Edmonds"`` uses Edmonds' algorithm as implemented in NetworkX to
            find a matching of maximal cardinality, then check whether this
            cardinality is half the number of vertices of the graph.

          - ``"LP_matching"`` uses a Linear Program to find a matching of
            maximal cardinality, then check whether this cardinality is half the
            number of vertices of the graph.

          - ``"LP"`` uses a Linear Program formulation of the perfect matching
            problem: put a binary variable ``b[e]`` on each edge ``e``, and for
            each vertex ``v``, require that the sum of the values of the edges
            incident to ``v`` is 1.
            
        - ``solver`` -- (default: ``None``) specify a Linear Program (LP)
          solver to be used; if set to ``None``, the default one is used

        - ``verbose`` -- integer (default: ``0``); sets the level of verbosity:
          set to 0 by default, which means quiet (only useful when 
          ``algorithm == "LP_matching"`` or ``algorithm == "LP"``)

        For more information on LP solvers and which default solver is
        used, see the method
        :meth:`solve <sage.numerical.mip.MixedIntegerLinearProgram.solve>`
        of the class :class:`MixedIntegerLinearProgram
        <sage.numerical.mip.MixedIntegerLinearProgram>`.

        OUTPUT:

        A boolean.

        EXAMPLES::

            sage: graphs.PetersenGraph().has_perfect_matching()
            True
            sage: graphs.WheelGraph(6).has_perfect_matching()
            True
            sage: graphs.WheelGraph(5).has_perfect_matching()
            False
            sage: graphs.PetersenGraph().has_perfect_matching(algorithm="LP_matching")
            True
            sage: graphs.WheelGraph(6).has_perfect_matching(algorithm="LP_matching")
            True
            sage: graphs.WheelGraph(5).has_perfect_matching(algorithm="LP_matching")
            False
            sage: graphs.PetersenGraph().has_perfect_matching(algorithm="LP_matching")
            True
            sage: graphs.WheelGraph(6).has_perfect_matching(algorithm="LP_matching")
            True
            sage: graphs.WheelGraph(5).has_perfect_matching(algorithm="LP_matching")
            False

        TESTS::
    
            sage: G = graphs.EmptyGraph()
            sage: all(G.has_perfect_matching(algorithm=algo) for algo in ['Edmonds', 'LP_matching', 'LP'])
            True

        Be careful with isolated vertices::

            sage: G = graphs.PetersenGraph()
            sage: G.add_vertex(11)
            sage: any(G.has_perfect_matching(algorithm=algo) for algo in ['Edmonds', 'LP_matching', 'LP'])
            False
        """
        if self.order() % 2:
            return False
        if algorithm == "Edmonds":
            return len(self) == 2*self.matching(value_only=True,
                                                use_edge_labels=False,
                                                algorithm="Edmonds")
        elif algorithm == "LP_matching":
            return len(self) == 2*self.matching(value_only=True,
                                                use_edge_labels=False,
                                                algorithm="LP",
                                                solver=solver,
                                                verbose=verbose)
        elif algorithm == "LP":
            from sage.numerical.mip import MixedIntegerLinearProgram, MIPSolverException
            p = MixedIntegerLinearProgram(solver=solver)
            b = p.new_variable(binary = True)
            for v in self:
                edges = self.edges_incident(v, labels=False)
                if not edges:
                    return False
                p.add_constraint(p.sum(b[e] for e in edges) == 1)
            try:
                p.solve(log=verbose)
                return True
            except MIPSolverException:
                return False
        else:
            raise ValueError('algorithm must be set to "Edmonds", "LP_matching" or "LP"')

    # Aliases to functions defined in other modules
    from sage.graphs.weakly_chordal import is_long_hole_free, is_long_antihole_free, is_weakly_chordal
    from sage.graphs.asteroidal_triples import is_asteroidal_triple_free
    from sage.graphs.chrompoly import chromatic_polynomial
    from sage.graphs.graph_decompositions.rankwidth import rank_decomposition
    from sage.graphs.graph_decompositions.vertex_separation import pathwidth
    from sage.graphs.matchpoly import matching_polynomial
    from sage.graphs.cliquer import all_max_clique as cliques_maximum
    from sage.graphs.spanning_tree import random_spanning_tree
    from sage.graphs.graph_decompositions.graph_products import is_cartesian_product
    from sage.graphs.distances_all_pairs import is_distance_regular
    from sage.graphs.base.static_dense_graph import is_strongly_regular
    from sage.graphs.line_graph import is_line_graph
    from sage.graphs.tutte_polynomial import tutte_polynomial
    from sage.graphs.lovasz_theta import lovasz_theta
    from sage.graphs.partial_cube import is_partial_cube
    from sage.graphs.orientations import strong_orientations_iterator


_additional_categories = {
    "is_long_hole_free"         : "Graph properties",
    "is_long_antihole_free"     : "Graph properties",
    "is_weakly_chordal"         : "Graph properties",
    "is_asteroidal_triple_free" : "Graph properties",
    "chromatic_polynomial"      : "Algorithmically hard stuff",
    "rank_decomposition"        : "Algorithmically hard stuff",
    "pathwidth"                 : "Algorithmically hard stuff",
    "matching_polynomial"       : "Algorithmically hard stuff",
    "all_max_cliques"           : "Clique-related methods",
<<<<<<< HEAD
    "cliques_maximum"           : "Clique-related methods",
=======
>>>>>>> 2ab05451
    "random_spanning_tree"      : "Connectivity, orientations, trees",
    "is_cartesian_product"      : "Graph properties",
    "is_distance_regular"       : "Graph properties",
    "is_strongly_regular"       : "Graph properties",
    "is_line_graph"             : "Graph properties",
    "is_partial_cube"           : "Graph properties",
    "tutte_polynomial"          : "Algorithmically hard stuff",
    "lovasz_theta"              : "Leftovers",
    "strong_orientations_iterator" : "Connectivity, orientations, trees"
    }

# __doc__ = __doc__.replace("{INDEX_OF_METHODS}",gen_thematic_rest_table_index(Graph,_additional_categories))<|MERGE_RESOLUTION|>--- conflicted
+++ resolved
@@ -7960,10 +7960,7 @@
     "pathwidth"                 : "Algorithmically hard stuff",
     "matching_polynomial"       : "Algorithmically hard stuff",
     "all_max_cliques"           : "Clique-related methods",
-<<<<<<< HEAD
     "cliques_maximum"           : "Clique-related methods",
-=======
->>>>>>> 2ab05451
     "random_spanning_tree"      : "Connectivity, orientations, trees",
     "is_cartesian_product"      : "Graph properties",
     "is_distance_regular"       : "Graph properties",
