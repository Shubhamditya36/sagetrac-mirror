r"""
Spanning trees

This module is a collection of algorithms on spanning trees. Also included in
the collection are algorithms for minimum spanning trees. See the book
[JoynerNguyenCohen2010]_ for descriptions of spanning tree algorithms,
including minimum spanning trees.

.. SEEALSO::

    - :meth:`GenericGraph.min_spanning_tree
      <sage.graphs.generic_graph.GenericGraph.min_spanning_tree>`.

.. TODO::

    - Rewrite :func:`kruskal` to use priority queues.
    - Parallel version of Boruvka's algorithm.
    - Randomized spanning tree construction.

REFERENCES:

.. [Aldous90] \D. Aldous, *The random walk construction of
  uniform spanning trees*, SIAM J Discrete Math 3 (1990),
  450-465.

.. [Broder89] \A. Broder, *Generating random spanning trees*,
  Proceedings of the 30th IEEE Symposium on Foundations of
  Computer Science, 1989, pp. 442-447. :doi:`10.1109/SFCS.1989.63516`,
  <http://www.cs.cmu.edu/~15859n/RelatedWork/Broder-GenRanSpanningTrees.pdf>_

.. [CormenEtAl2001] Thomas H. Cormen, Charles E. Leiserson, Ronald L. Rivest,
  and Clifford Stein. *Introduction to Algorithms*. 2nd edition, The MIT Press,
  2001.

.. [GoodrichTamassia2001] Michael T. Goodrich and Roberto Tamassia.
  *Data Structures and Algorithms in Java*. 2nd edition, John Wiley & Sons,
  2001.

.. [JoynerNguyenCohen2010] David Joyner, Minh Van Nguyen, and Nathann Cohen.
  *Algorithmic Graph Theory*. 2010,
  http://code.google.com/p/graph-theory-algorithms-book/

.. [Sahni2000] Sartaj Sahni. *Data Structures, Algorithms, and Applications
  in Java*. McGraw-Hill, 2000.


Methods
-------
"""

# ****************************************************************************
#       Copyright (c) 2007 Jason Grout <jason-sage@creativetrax.com>
#       Copyright (c) 2009 Mike Hansen <mhansen@gmail.com>
#       Copyright (c) 2010 Gregory McWhirter <gmcwhirt@uci.edu>
#       Copyright (c) 2010 Minh Van Nguyen <nguyenminh2@gmail.com>
#
# This program is free software: you can redistribute it and/or modify
# it under the terms of the GNU General Public License as published by
# the Free Software Foundation, either version 2 of the License, or
# (at your option) any later version.
#                  https://www.gnu.org/licenses/
# ****************************************************************************
from __future__ import absolute_import

cimport cython

from sage.sets.disjoint_set cimport DisjointSet_of_hashables

cpdef kruskal(G, wfunction=None, bint check=False):
    import time
<<<<<<< HEAD
    start_time=time.time() 
    #print(1)
=======
    #start_time=time.time() 
>>>>>>> 68d25b64
    r"""
    Minimum spanning tree using Kruskal's algorithm.

    This function assumes that we can only compute minimum spanning trees for
    undirected graphs. Such graphs can be weighted or unweighted, and they can
    have multiple edges (since we are computing the minimum spanning tree, only
    the minimum weight among all `(u,v)`-edges is considered, for each pair
    of vertices `u`, `v`).

    INPUT:

    - ``G`` -- an undirected graph.

    - ``weight_function`` (function) - a function that inputs an edge ``e``
      and outputs its weight. An edge has the form ``(u,v,l)``, where ``u``
      and ``v`` are vertices, ``l`` is a label (that can be of any kind).
      The ``weight_function`` can be used to transform the label into a
      weight. In particular:

      - if ``weight_function`` is not ``None``, the weight of an edge ``e``
        is ``weight_function(e)``;

      - if ``weight_function`` is ``None`` (default) and ``g`` is weighted
        (that is, ``g.weighted()==True``), the weight of an edge
        ``e=(u,v,l)`` is ``l``, independently on which kind of object ``l``
        is: the ordering of labels relies on Python's operator ``<``;

      - if ``weight_function`` is ``None`` and ``g`` is not weighted, we set
        all weights to 1 (hence, the output can be any spanning tree).

    - ``check`` -- Whether to first perform sanity checks on the input
      graph ``G``. Default: ``check=False``. If we toggle ``check=True``, the
      following sanity checks are first performed on ``G`` prior to running
      Kruskal's algorithm on that input graph:

      - Is ``G`` the null graph?
      - Is ``G`` disconnected?
      - Is ``G`` a tree?
      - Does ``G`` have self-loops?
      - Does ``G`` have multiple edges?

      By default, we turn off the sanity checks for performance reasons. This
      means that by default the function assumes that its input graph is
      connected, and has at least one vertex. Otherwise, you should set
      ``check=True`` to perform some sanity checks and preprocessing on the
      input graph. If ``G`` has multiple edges or self-loops, the algorithm
      still works, but the running-time can be improved if these edges are
      removed. To further improve the runtime of this function, you should call
      it directly instead of using it indirectly via
      :meth:`sage.graphs.generic_graph.GenericGraph.min_spanning_tree`.

    OUTPUT:

    The edges of a minimum spanning tree of ``G``, if one exists, otherwise
    returns the empty list.

    .. SEEALSO::

        - :meth:`sage.graphs.generic_graph.GenericGraph.min_spanning_tree`
        - :func:`kruskal_iterator`

    EXAMPLES:

    An example from pages 727--728 in [Sahni2000]_. ::

        sage: from sage.graphs.spanning_tree import kruskal
        sage: G = Graph({1:{2:28, 6:10}, 2:{3:16, 7:14}, 3:{4:12}, 4:{5:22, 7:18}, 5:{6:25, 7:24}})
        sage: G.weighted(True)
        sage: E = kruskal(G, check=True); E
        [(1, 6, 10), (3, 4, 12), (2, 7, 14), (2, 3, 16), (4, 5, 22), (5, 6, 25)]

    Variants of the previous example. ::

        sage: H = Graph(G.edges(labels=False))
        sage: kruskal(H, check=True)
        [(1, 2, None), (1, 6, None), (2, 3, None), (2, 7, None), (3, 4, None), (4, 5, None)]
        sage: G.allow_loops(True)
        sage: G.allow_multiple_edges(True)
        sage: G
        Looped multi-graph on 7 vertices
        sage: for i in range(20):
        ....:     u = randint(1, 7)
        ....:     v = randint(1, 7)
        ....:     w = randint(0, 20)
        ....:     G.add_edge(u, v, w)
        sage: H = copy(G)
        sage: H
        Looped multi-graph on 7 vertices
        sage: def sanitize(G):
        ....:     G.allow_loops(False)
        ....:     G.allow_multiple_edges(False, keep_label='min')
        sage: sanitize(H)
        sage: H
        Graph on 7 vertices
        sage: sum(e[2] for e in kruskal(G, check=True)) == sum(e[2] for e in kruskal(H, check=True))
        True

    An example from pages 599--601 in [GoodrichTamassia2001]_. ::

        sage: G = Graph({"SFO":{"BOS":2704, "ORD":1846, "DFW":1464, "LAX":337},
        ....: "BOS":{"ORD":867, "JFK":187, "MIA":1258},
        ....: "ORD":{"PVD":849, "JFK":740, "BWI":621, "DFW":802},
        ....: "DFW":{"JFK":1391, "MIA":1121, "LAX":1235},
        ....: "LAX":{"MIA":2342},
        ....: "PVD":{"JFK":144},
        ....: "JFK":{"MIA":1090, "BWI":184},
        ....: "BWI":{"MIA":946}})
        sage: G.weighted(True)
        sage: kruskal(G, check=True)
        [('JFK', 'PVD', 144), ('BWI', 'JFK', 184), ('BOS', 'JFK', 187), ('LAX', 'SFO', 337), ('BWI', 'ORD', 621), ('DFW', 'ORD', 802), ('BWI', 'MIA', 946), ('DFW', 'LAX', 1235)]

    An example from pages 568--569 in [CormenEtAl2001]_. ::

        sage: G = Graph({"a":{"b":4, "h":8}, "b":{"c":8, "h":11},
        ....: "c":{"d":7, "f":4, "i":2}, "d":{"e":9, "f":14},
        ....: "e":{"f":10}, "f":{"g":2}, "g":{"h":1, "i":6}, "h":{"i":7}})
        sage: G.weighted(True)
        sage: T = Graph(kruskal(G, check=True), format='list_of_edges')
        sage: sum(T.edge_labels())
        37
        sage: T.is_tree()
        True

    An example with custom edge labels::

        sage: G = Graph([[0,1,1],[1,2,1],[2,0,10]], weighted=True)
        sage: weight = lambda e:3-e[0]-e[1]
        sage: sorted(kruskal(G, check=True))
        [(0, 1, 1), (1, 2, 1)]
        sage: sorted(kruskal(G, wfunction=weight, check=True))
        [(0, 2, 10), (1, 2, 1)]
        sage: sorted(kruskal(G, wfunction=weight, check=False))
        [(0, 2, 10), (1, 2, 1)]

    TESTS:

    The input graph must not be empty. ::

        sage: from sage.graphs.spanning_tree import kruskal
        sage: kruskal(graphs.EmptyGraph(), check=True)
        []
        sage: kruskal(Graph(), check=True)
        []
        sage: kruskal(Graph(multiedges=True), check=True)
        []
        sage: kruskal(Graph(loops=True), check=True)
        []
        sage: kruskal(Graph(multiedges=True, loops=True), check=True)
        []

    The input graph must be connected. ::

        sage: def my_disconnected_graph(n, ntries, directed=False, multiedges=False, loops=False):
        ....:     G = Graph()
        ....:     k = randint(1, n)
        ....:     G.add_vertices(range(k))
        ....:     if directed:
        ....:         G = G.to_directed()
        ....:     if multiedges:
        ....:         G.allow_multiple_edges(True)
        ....:     if loops:
        ....:         G.allow_loops(True)
        ....:     for i in range(ntries):
        ....:         u = randint(0, k-1)
        ....:         v = randint(0, k-1)
        ....:         if u != v or loops:
        ....:             G.add_edge(u, v)
        ....:     while G.is_connected():
        ....:         u = randint(0, k-1)
        ....:         v = randint(0, k-1)
        ....:         G.delete_edge(u, v)
        ....:     return G
        sage: G = my_disconnected_graph(100, 50, directed=False, multiedges=False, loops=False)  # long time
        sage: kruskal(G, check=True)  # long time
        []
        sage: G = my_disconnected_graph(100, 50, directed=False, multiedges=True, loops=False)  # long time
        sage: kruskal(G, check=True)  # long time
        []
        sage: G = my_disconnected_graph(100, 50, directed=False, multiedges=True, loops=True)  # long time
        sage: kruskal(G, check=True)  # long time
        []

    If the input graph is a tree, then return its edges::

        sage: T = graphs.RandomTree(randint(1, 50))  # long time
        sage: sorted(T.edge_iterator()) == kruskal(T, check=True)  # long time
        True

    If the input is not a Graph::

        sage: kruskal("I am not a graph")
        Traceback (most recent call last):
        ...
        ValueError: The input G must be an undirected graph.
        sage: kruskal(digraphs.Path(10))
        Traceback (most recent call last):
        ...
        ValueError: The input G must be an undirected graph.
    
    """
<<<<<<< HEAD
    return list(kruskal_iterator(G, wfunction=wfunction, check=check))
     
=======
    return  list(kruskal_iterator(G, wfunction=wfunction, check=check))
    #print(time.time()-start_time)
    
>>>>>>> 68d25b64
def kruskal_iterator(G,wfunction=None, bint check=False):
    """
    Return an iterator implementation of Kruskal algorithm.

    OUTPUT:

    The edges of a minimum spanning tree of ``G``, one by one.

    .. SEEALSO:: :func:`kruskal`

    EXAMPLES::

        sage: from sage.graphs.spanning_tree import kruskal_iterator
        sage: G = Graph({1:{2:28, 6:10}, 2:{3:16, 7:14}, 3:{4:12}, 4:{5:22, 7:18}, 5:{6:25, 7:24}})
        sage: G.weighted(True)
        sage: next(kruskal_iterator(G, check=True))
        (1, 6, 10)
    """
    from sage.graphs.graph import Graph
    if not isinstance(G, Graph):
        raise ValueError("The input G must be an undirected graph.")

    # sanity checks
    if check:
        if not G.order():
            return
        if not G.is_connected():
            return
        # G is now assumed to be a nonempty connected graph
        if G.num_verts() == G.num_edges() + 1:
            # G is a tree
            yield from G.edge_iterator()
            return
        g = G.to_simple(to_undirected=False, keep_label='min')
    else:
        g = G

    # G is assumed to be connected, undirected, and with at least a vertex
    # We sort edges, as specified.
    sortedE_iter = None
    if wfunction is None:
        if g.weighted():
            from operator import itemgetter
            sortedE_iter = iter(sorted(g.edges(sort=False), key=itemgetter(2)))
        else:
            sortedE_iter = g.edge_iterator()
    else:
        sortedE_iter = iter(sorted(g.edges(sort=False), key=wfunction))
<<<<<<< HEAD
    
=======
     
>>>>>>> 68d25b64
    # Kruskal's algorithm
    cdef int m = g.order() - 1
    cdef DisjointSet_of_hashables union_find = DisjointSet_of_hashables(g.vertex_iterator())
    cdef int i = 0  # count the number of edges added so far
    while i < m:
        e = next(sortedE_iter)
        # acyclic test via union-find
        u = union_find.find(e[0])
        v = union_find.find(e[1])
        if u != v:
            i += 1
            yield e
            # union the components by making one the parent of the other
            union_find.union(u, v)
<<<<<<< HEAD
     
cpdef filter_kruskal(G,wfunction=None, bint check=False):
    from sage.graphs.graph import Graph
=======
    
cpdef filter_kruskal(G,wfunction=None, bint check=False):
    from sage.graphs.graph import Graph
    import time
>>>>>>> 68d25b64
    r"""
    Minimum spanning tree using Filter_Kruskal's algorithm.
    This algorithm is different version of kruskal algorithm, where we don't sort 
    the large dataset of edges, but we make partition of them and then use kruskal 
    Algorithm on it.
    This function assumes that we can only compute minimum spanning trees for
    undirected graphs. Such graphs can be weighted or unweighted, and they can
    have multiple edges (since we are computing the minimum spanning tree, only
    the minimum weight among all `(u,v)`-edges is considered, for each pair
    of vertices `u`, `v`).

    INPUT:
<<<<<<< HEAD
=======

    - ``G`` -- an undirected graph.

    - ``weight_function`` (function) - a function that inputs an edge ``e``
      and outputs its weight. An edge has the form ``(u,v,l)``, where ``u``
      and ``v`` are vertices, ``l`` is a label (that can be of any kind).
      The ``weight_function`` can be used to transform the label into a
      weight. In particular:

      - if ``weight_function`` is not ``None``, the weight of an edge ``e``
        is ``weight_function(e)``;

      - if ``weight_function`` is ``None`` (default) and ``g`` is weighted
        (that is, ``g.weighted()==True``), the weight of an edge
        ``e=(u,v,l)`` is ``l``, independently on which kind of object ``l``
        is: the ordering of labels relies on Python's operator ``<``;

      - if ``weight_function`` is ``None`` and ``g`` is not weighted, we set
        all weights to 1 (hence, the output can be any spanning tree).

    - ``check`` -- Whether to first perform sanity checks on the input
      graph ``G``. Default: ``check=False``. If we toggle ``check=True``, the
      following sanity checks are first performed on ``G`` prior to running
      Kruskal's algorithm on that input graph:

      - Is ``G`` the null graph?
      - Is ``G`` disconnected?
      - Is ``G`` a tree?
      - Does ``G`` have self-loops?
      - Does ``G`` have multiple edges?
    
    Example:
    The edges of a minimum spanning tree of ``G``, if one exists, otherwise
    returns the empty list.
    Output:
    sage: from sage.graphs.spanning_tree import filter_kruskal
    sage: G = Graph({1:{2:28, 6:10}, 2:{3:16, 7:14}, 3:{4:12}, 4:{5:22, 7:18}, 5:{6:25, 7:24}})
    sage: G.weighted(True)
    sage: E = filter_kruskal(G, check=True); E
    [(1, 6, 10), (3, 4, 12), (2, 7, 14), (2, 3, 16), (4, 5, 22), (5, 6, 25)]
    
    """
    #start_time=time.time()
    cpdef list MST_E=[]
    if not isinstance(G, Graph):
        raise ValueError("The input G must be an undirected graph.")
    if check:
        if not G.order():
            return MST_E
        if not G.is_connected():
            return 
        # G is now assumed to be a nonempty connected graph
        if G.num_verts() == G.num_edges() + 1:
            # G is a tree
            A=list(G.edges())
            return A
            
        g = G.to_simple(to_undirected=False, keep_label='min')
    else:
        g = G


    #creating list of all edges 
    cpdef list G_edges=[]
    G_edges=list(g.edges())


    #Global Variable for Number of vertices in input Graph 
    global Num_V
    Num_V=g.order()

    #Global Variable for Number of vertices in Minimum Spanning tree 
    global Cur_V
    Cur_V=0
    
    
    #Making A union set
    cdef DisjointSet_of_hashables union_find = DisjointSet_of_hashables(g.vertex_iterator())
    
    partition(G_edges ,MST_E, union_find, wfunction = wfunction, check = check)
    
    #print(time.time()-start_time)
    return MST_E


cpdef partition(G_edges, MST_E ,union_find, wfunction=None, bint check=False):
    from sage.graphs.graph import Graph
    import random
    global Num_V,Cur_V

    #If graph size is less than kruskal Threshold, then implement kruskal, here threshold is set to 1000 edges
    if len(G_edges) < 10000:
        filter_kruskal_iterator(G_edges,MST_E,union_find, wfunction=wfunction, check=False)
        return
    #If MSt has been converted Return     
    if Num_V == Cur_V:
        return
    
    #Creating two list to store the Either side of pivot as mention in psuedocode 
    cpdef list L1_Graph =[]
    cpdef list L2_Graph =[]
    
    #selecting random edge
    rand_E=random.choice(G_edges)
    
    #iterator for Graph edges
    itera= iter(G_edges)
    
   
    cdef int i=0
    cdef int ch=0
    #use of ch is to equally divide the the edges that are equal to the pivot(Random) edge weight 
    while i < len(G_edges):
        
        Curr=next(itera)
        i+=1
        if Curr[2] < rand_E[2]:
            L1_Graph.append(Curr)
        elif Curr[2] > rand_E[2]:
            L2_Graph.append(Curr)
        else:
            if ch:
                L1_Graph.append(Curr)
                c=0
            else:
                L2_Graph.append(Curr)
                ch=1
    
    #After the graph is divided in two parts we remove the unwanted edges by filter function
    L1_filter=filter(L1_Graph,union_find)
    if len(L1_filter) > 0:
       partition(L1_filter,MST_E,union_find,wfunction=wfunction,check=check)
    
    if Num_V == Cur_V:
       return
    
    L2_filter=filter(L2_Graph,union_find)
    if len(L2_filter) > 0:
        partition(L2_filter,MST_E,union_find, wfunction=wfunction,check=check)
    return

cpdef filter(X,union_find):
    from sage.graphs.graph import Graph
    r""""This function removes the unwanted edges like the edges which will form cycle after addition and then returns the list of updated edge
    """ 
    cpdef list UD_edge=[]

    itera=iter(X)

    cdef int i=0
    while i < len(X) :
        i+=1
        e=next(itera)
        u=union_find.find(e[0])
        v=union_find.find(e[1])
        if u!=v :
            UD_edge.append(e)
    return UD_edge


def filter_kruskal_iterator(G_edges , MST_E ,union_find, wfunction=None, bint check=False):
    global Num_V
    global Cur_V
    # G is assumed to be connected, undirected, and with at least a vertex
    # We sort edges, as specified.
    sortedE_iter = None
    if wfunction is None:
        from operator import itemgetter
        sortedE_iter = iter(sorted(G_edges, key=itemgetter(2)))
        
    else:
        sortedE_iter = iter(sorted(G_edges, key=wfunction))
    
    # Kruskal's algorithm
    cdef int m = len(G_edges)
    cdef int i = 0  # count the number of edges added so far
    #print (g.edges())
    while i < m:
        i+=1
        e = next(sortedE_iter)
        # acyclic test via union-find
        u = union_find.find(e[0])
        v = union_find.find(e[1])
        if u != v:
            MST_E.append(e)
            Cur_V += 1
            #print(z)
            # union the components by making one the parent of the other
            union_find.union(u, v) 
            if Num_V == Cur_V:
                return


>>>>>>> 68d25b64

    - ``G`` -- an undirected graph.

    - ``weight_function`` (function) - a function that inputs an edge ``e``
      and outputs its weight. An edge has the form ``(u,v,l)``, where ``u``
      and ``v`` are vertices, ``l`` is a label (that can be of any kind).
      The ``weight_function`` can be used to transform the label into a
      weight. In particular:

      - if ``weight_function`` is not ``None``, the weight of an edge ``e``
        is ``weight_function(e)``;

      - if ``weight_function`` is ``None`` (default) and ``g`` is weighted
        (that is, ``g.weighted()==True``), the weight of an edge
        ``e=(u,v,l)`` is ``l``, independently on which kind of object ``l``
        is: the ordering of labels relies on Python's operator ``<``;

      - if ``weight_function`` is ``None`` and ``g`` is not weighted, we set
        all weights to 1 (hence, the output can be any spanning tree).

    - ``check`` -- Whether to first perform sanity checks on the input
      graph ``G``. Default: ``check=False``. If we toggle ``check=True``, the
      following sanity checks are first performed on ``G`` prior to running
      Kruskal's algorithm on that input graph:

      - Is ``G`` the null graph?
      - Is ``G`` disconnected?
      - Is ``G`` a tree?
      - Does ``G`` have self-loops?
      - Does ``G`` have multiple edges?
    
    Example:
    The edges of a minimum spanning tree of ``G``, if one exists, otherwise
    returns the empty list.
    Output:
    sage: from sage.graphs.spanning_tree import filter_kruskal
    sage: G = Graph({1:{2:28, 6:10}, 2:{3:16, 7:14}, 3:{4:12}, 4:{5:22, 7:18}, 5:{6:25, 7:24}})
    sage: G.weighted(True)
    sage: E = filter_kruskal(G, check=True); E
    [(1, 6, 10), (3, 4, 12), (2, 7, 14), (2, 3, 16), (4, 5, 22), (5, 6, 25)]
    
    """
    if not isinstance(G, Graph):
        raise ValueError("The input G must be an undirected graph.")
    if check:
        if not G.order():
            return []
        if not G.is_connected():
            return 
        # G is now assumed to be a nonempty connected graph
        if G.num_verts() == G.num_edges() + 1:
            # G is a tree
            A=list(G.edges())
            return A
            
        g = G.to_simple(to_undirected=False, keep_label='min')
    else:
        g = G

    #creating list of all edges 
    cpdef list edgesOfGraph=[]
    #creating a list for storing Minimum spanning tree   
    cpdef list MST_E=[]
    #lsit of edges of input graph
    edgesOfGraph=list(g.edges())
    #Variable for Number of vertices in input Graph
    Num_V=g.order()    
    #Making A union set
    cdef DisjointSet_of_hashables union_find = DisjointSet_of_hashables(g.vertex_iterator())
    
    partition(edgesOfGraph ,Num_V,MST_E,union_find, wfunction = wfunction, check = check)
   
    return MST_E

cpdef partition(edgesOfGraph,Num_V, MST_E ,union_find, wfunction=None, bint check=False):
    from sage.graphs.graph import Graph
    import random
    #If graph size is less than kruskal Threshold, then implement kruskal, here threshold is set to  1000 edges
    if len(edgesOfGraph) < 1000:
        filter_kruskal_iterator(edgesOfGraph,Num_V,MST_E,union_find, wfunction=wfunction, check=False)
        return
    #If MSt has been converted Return     
    if Num_V == len(MST_E):
        return
    
    #Creating two list to store the Either side of pivot as mention in psuedocode 
    cpdef list L1_Graph =[]
    cpdef list L2_Graph =[]
    
    #selecting random edge
    rand_E=random.choice(edgesOfGraph)
    cdef int ch=0
    #use of ch is to equally divide the the edges that are equal to the pivot(Random) edge weight 
    for Curr in edgesOfGraph:
        if Curr[2] < rand_E[2]:
            L1_Graph.append(Curr)
        elif Curr[2] > rand_E[2]:
            L2_Graph.append(Curr)
        else:
            if ch:
                L1_Graph.append(Curr)
                ch=0
            else:
                L2_Graph.append(Curr)
                ch=1
    #After the graph is divided in two parts we remove the unwanted edges by filter function
    L1_filter=filter(L1_Graph,union_find)
    if len(L1_filter) > 0:
       partition(L1_filter, Num_V, MST_E,union_find,wfunction=wfunction,check=check)
    #Returning if we have got MST_E
    if Num_V == len(MST_E):
       return
    
    L2_filter=filter(L2_Graph,union_find)
    if len(L2_filter) > 0:
        partition(L2_filter,Num_V,MST_E,union_find, wfunction=wfunction,check=check)
    return

cpdef filter(X,union_find):
    from sage.graphs.graph import Graph
    r""""This function removes the unwanted edges like the edges which will form cycle after addition and then returns the list of updated edge
    """ 
    cpdef list UD_edge=[]
    for e in X:
        u=union_find.find(e[0])
        v=union_find.find(e[1])
        if u!=v :
            UD_edge.append(e)
    return UD_edge

def filter_kruskal_iterator(edgesOfGraph ,Num_V, MST_E ,union_find, wfunction=None, bint check=False):
    # G is assumed to be connected, undirected, and with at least a vertex
    # We sort edges, as specified.
    if wfunction is None:
        from operator import itemgetter
        edgesOfGraph=sorted(edgesOfGraph,key=itemgetter(2))    
    else:
        edgesOfGraph=sorted(edgesOfGraph, key=wfunction)
    #print(edgesOfGraph)
    # Kruskal's algorithm
    for e in edgesOfGraph: 
        # acyclic test via union-find
        u = union_find.find(e[0])
        v = union_find.find(e[1])
        if u != v:
            MST_E.append(e)
            # union the components by making one the parent of the other
            union_find.union(u, v) 
            if Num_V == len(MST_E):
                return

cpdef boruvka(G, wfunction=None, bint check=False, bint by_weight=True):
    r"""
    Minimum spanning tree using Boruvka's algorithm.

    This function assumes that we can only compute minimum spanning trees for
    undirected graphs. Such graphs can be weighted or unweighted, and they can
    have multiple edges (since we are computing the minimum spanning tree, only
    the minimum weight among all `(u,v)`-edges is considered, for each pair of
    vertices `u`, `v`).

    INPUT:

    - ``G`` -- an undirected graph.

    - ``wfunction`` -- weight function (default: ``None``); a function that
      inputs an edge ``e`` and outputs its weight. An edge has the form
      ``(u,v,l)``, where ``u`` and ``v`` are vertices, ``l`` is a label (that
      can be of any kind).  The ``wfunction`` can be used to transform the label
      into a weight. In particular:

      - if ``wfunction`` is not ``None``, the weight of an edge ``e`` is
        ``wfunction(e)``;

      - if ``wfunction`` is ``None`` (default) and ``g`` is weighted (that is,
        ``g.weighted()==True``), the weight of an edge ``e=(u,v,l)`` is ``l``,
        independently on which kind of object ``l`` is: the ordering of labels
        relies on Python's operator ``<``;

      - if ``wfunction`` is ``None`` and ``g`` is not weighted, we set all
        weights to 1 (hence, the output can be any spanning tree).

    - ``check`` -- boolean (default: ``False``); whether to first perform sanity
      checks on the input graph ``G``. Default: ``check=False``. If we toggle
      ``check=True``, the following sanity checks are first performed on ``G``
      prior to running Boruvka's algorithm on that input graph:

      - Is ``G`` the null graph or graph on one vertex?
      - Is ``G`` disconnected?
      - Is ``G`` a tree?

      By default, we turn off the sanity checks for performance reasons. This
      means that by default the function assumes that its input graph is
      connected, and has at least one vertex. Otherwise, you should set
      ``check=True`` to perform some sanity checks and preprocessing on the
      input graph.
    
    - ``by_weight`` -- boolean (default: ``False``); whether to find MST by
      using weights of edges provided.  Default: ``by_weight=True``. If
      ``wfunction`` is given, MST is calculated using the weights of edges as
      per the function. If ``wfunction`` is ``None``, the weight of an edge
      ``e=(u,v,l)`` is ``l`` if graph is weighted, or all edge weights are
      considered ``1`` if graph is unweighted. If we toggle ``by_weight=False``,
      all weights are considered as ``1`` and MST is calculated.

    OUTPUT:

    The edges of a minimum spanning tree of ``G``, if one exists, otherwise
    returns the empty list.

    .. SEEALSO::

        - :meth:`~sage.graphs.generic_graph.GenericGraph.min_spanning_tree`

    EXAMPLES:

    An example from pages 727--728 in [Sahni2000]_::

        sage: from sage.graphs.spanning_tree import boruvka
        sage: G = Graph({1:{2:28, 6:10}, 2:{3:16, 7:14}, 3:{4:12}, 4:{5:22, 7:18}, 5:{6:25, 7:24}})
        sage: G.weighted(True)
        sage: E = boruvka(G, check=True); E
        [(1, 6, 10), (2, 7, 14), (3, 4, 12), (4, 5, 22), (5, 6, 25), (2, 3, 16)]
        sage: boruvka(G, by_weight=True)
        [(1, 6, 10), (2, 7, 14), (3, 4, 12), (4, 5, 22), (5, 6, 25), (2, 3, 16)]
        sage: sorted(boruvka(G, by_weight=False))
        [(1, 2, 28), (1, 6, 10), (2, 3, 16), (2, 7, 14), (3, 4, 12), (4, 5, 22)]

    An example with custom edge labels::

        sage: G = Graph([[0,1,1],[1,2,1],[2,0,10]], weighted=True)
        sage: weight = lambda e:3-e[0]-e[1]
        sage: boruvka(G, wfunction=lambda e:3-e[0]-e[1], by_weight=True)
        [(0, 2, 10), (1, 2, 1)]
        sage: boruvka(G, wfunction=lambda e:float(1/e[2]), by_weight=True)
        [(0, 2, 10), (0, 1, 1)]

    An example of disconnected graph with ``check`` disabled::

        sage: from sage.graphs.spanning_tree import boruvka
        sage: G = Graph({1:{2:28}, 3:{4:16}}, weighted=True)
        sage: boruvka(G, check=False)
        []

    TESTS:
    
    If the input graph is a tree, then return its edges::

        sage: T = graphs.RandomTree(randint(1, 10))
        sage: T.edges() == sorted(boruvka(T, check=True))
        True

    Check if the weight of MST returned by Prim's and Boruvka's is the same::

        sage: G = Graph([(u,v,randint(1,5)) for u,v in graphs.CompleteGraph(4).edges(labels=0)], weighted=True)
        sage: G.weighted()
        True
        sage: E1 = G.min_spanning_tree(algorithm='Boruvka')
        sage: E2 = G.min_spanning_tree(algorithm='Prim_Boost')
        sage: sum(e[2] for e in E1) == sum(e[2] for e in E2)
        True

    If the input is not a Graph::

        sage: boruvka("I am not a graph")
        Traceback (most recent call last):
        ...
        ValueError: the input graph must be undirected
        sage: boruvka(digraphs.Path(10))
        Traceback (most recent call last):
        ...
        ValueError: the input graph must be undirected
    """
    from sage.graphs.graph import Graph
    if not isinstance(G, Graph):
        raise ValueError("the input graph must be undirected")

    if G.order() <= 1:
        return []

    # sanity checks
    if check:
        if not G.is_connected():
            return []
        # G is now assumed to be a nonempty connected graph
        if G.num_verts() == G.num_edges() + 1:
            # G is a tree
            return G.edges(sort=False)

    # Boruvka's algorithm

    # Store the list of active edges as (e, e_weight) in a list 
    if by_weight:
        if wfunction is None:
            if G.weighted():
                edge_list = [(e, e[2]) for e in G.edge_iterator()]
            else:
                edge_list = [(e, 1) for e in G.edge_iterator()]
        else:
            edge_list = [(e, wfunction(e)) for e in G.edge_iterator()]
    else:
        edge_list = [(e, 1) for e in G.edge_iterator()]

    # initially, each vertex is a connected component
    cdef DisjointSet_of_hashables partitions = DisjointSet_of_hashables(G.vertex_iterator())
    # a dictionary to store the least weight outgoing edge for each component
    cdef dict cheapest = {}
    cdef list T = [] # stores the edges in minimum spanning tree
    cdef int numConComp = G.order()
    cdef int numConCompPrevIter = numConComp + 1

    # Dictionary to maintain active cheapest edges between pairs of components
    cdef dict components_dict = {}

    while numConComp > 1:
        # Check if number of connected components decreased.
        # Otherwise, the graph is not connected.
        if numConCompPrevIter == numConComp:
            return []
        else:
            numConCompPrevIter = numConComp

        # Iterate over all active edges to identify the cheapest edge between
        # each pair of components (trees of the forest), as well as cheapest
        # active edge incident to a component.
        for e, e_weight in edge_list:
            component1 = partitions.find(e[0])
            component2 = partitions.find(e[1])

            if component1 != component2:
                if component1 in cheapest:
                    if cheapest[component1][1] > e_weight:
                        cheapest[component1] = (e, e_weight)
                else:
                    cheapest[component1] = (e, e_weight)

                if component2 in cheapest:
                    if cheapest[component2][1] > e_weight:
                        cheapest[component2] = (e, e_weight)
                else:
                    cheapest[component2] = (e, e_weight)
                # store the cheapest edge between the two components
                pair = frozenset((component1, component2))
                if pair in components_dict:
                    if components_dict[pair][1] > e_weight:
                        components_dict[pair] = (e, e_weight)
                else:
                    components_dict[pair] = (e, e_weight)

        # Update the list of active edges
        edge_list = components_dict.values()

        # Go through all the current connected components and merge wherever
        # possible
        for v in cheapest:
            e, e_weight = cheapest[v]
            component1 = partitions.find(e[0])
            component2 = partitions.find(e[1])

            if component1 != component2 :
                partitions.union(component1, component2)
                T.append(e)
                numConComp = numConComp - 1

        # reset the dictionaries for next iteration
        cheapest = {}
        components_dict = {}

    return T

@cython.binding(True)
def random_spanning_tree(self, output_as_graph=False):
    r"""
    Return a random spanning tree of the graph.

    This uses the Aldous-Broder algorithm ([Broder89]_, [Aldous90]_) to generate
    a random spanning tree with the uniform distribution, as follows.

    Start from any vertex. Perform a random walk by choosing at every step one
    neighbor uniformly at random. Every time a new vertex `j` is met, add the
    edge `(i, j)` to the spanning tree, where `i` is the previous vertex in the
    random walk.

    INPUT:

    - ``output_as_graph`` -- boolean (default: ``False``); whether to return a
      list of edges or a graph

    .. SEEALSO::

        :meth:`~sage.graphs.generic_graph.GenericGraph.spanning_trees_count`
        and :meth:`~sage.graphs.graph.Graph.spanning_trees`

    EXAMPLES::

        sage: G = graphs.TietzeGraph()
        sage: G.random_spanning_tree(output_as_graph=True)
        Graph on 12 vertices
        sage: rg = G.random_spanning_tree(); rg # random
        [(0, 9),
        (9, 11),
        (0, 8),
        (8, 7),
        (7, 6),
        (7, 2),
        (2, 1),
        (1, 5),
        (9, 10),
        (5, 4),
        (2, 3)]
        sage: Graph(rg).is_tree()
        True

    A visual example for the grid graph::

        sage: G = graphs.Grid2dGraph(6, 6)
        sage: pos = G.get_pos()
        sage: T = G.random_spanning_tree(True)
        sage: T.set_pos(pos)
        sage: T.show(vertex_labels=False)

    TESTS::

        sage: G = Graph()
        sage: G.random_spanning_tree()
        Traceback (most recent call last):
        ...
        ValueError: works only for non-empty connected graphs

        sage: G = graphs.CompleteGraph(3).complement()
        sage: G.random_spanning_tree()
        Traceback (most recent call last):
        ...
        ValueError: works only for non-empty connected graphs
    """
    from sage.misc.prandom import randint
    from sage.graphs.graph import Graph

    cdef int N = self.order()

    if not N or not self.is_connected():
        raise ValueError('works only for non-empty connected graphs')

    s = next(self.vertex_iterator())
    cdef set found = set([s])
    cdef int found_nr = 1
    cdef list tree_edges = []
    cdef list neighbors
    while found_nr < N:
        neighbours = self.neighbors(s)
        new_s = neighbours[randint(0, len(neighbours) - 1)]
        if new_s not in found:
            found.add(new_s)
            found_nr += 1
            tree_edges.append((s, new_s))
        s = new_s

    if not output_as_graph:
        return tree_edges<|MERGE_RESOLUTION|>--- conflicted
+++ resolved
@@ -67,13 +67,6 @@
 from sage.sets.disjoint_set cimport DisjointSet_of_hashables
 
 cpdef kruskal(G, wfunction=None, bint check=False):
-    import time
-<<<<<<< HEAD
-    start_time=time.time() 
-    #print(1)
-=======
-    #start_time=time.time() 
->>>>>>> 68d25b64
     r"""
     Minimum spanning tree using Kruskal's algorithm.
 
@@ -274,14 +267,8 @@
         ValueError: The input G must be an undirected graph.
     
     """
-<<<<<<< HEAD
     return list(kruskal_iterator(G, wfunction=wfunction, check=check))
-     
-=======
-    return  list(kruskal_iterator(G, wfunction=wfunction, check=check))
-    #print(time.time()-start_time)
-    
->>>>>>> 68d25b64
+
 def kruskal_iterator(G,wfunction=None, bint check=False):
     """
     Return an iterator implementation of Kruskal algorithm.
@@ -330,11 +317,7 @@
             sortedE_iter = g.edge_iterator()
     else:
         sortedE_iter = iter(sorted(g.edges(sort=False), key=wfunction))
-<<<<<<< HEAD
-    
-=======
-     
->>>>>>> 68d25b64
+
     # Kruskal's algorithm
     cdef int m = g.order() - 1
     cdef DisjointSet_of_hashables union_find = DisjointSet_of_hashables(g.vertex_iterator())
@@ -349,16 +332,10 @@
             yield e
             # union the components by making one the parent of the other
             union_find.union(u, v)
-<<<<<<< HEAD
-     
-cpdef filter_kruskal(G,wfunction=None, bint check=False):
-    from sage.graphs.graph import Graph
-=======
     
 cpdef filter_kruskal(G,wfunction=None, bint check=False):
     from sage.graphs.graph import Graph
     import time
->>>>>>> 68d25b64
     r"""
     Minimum spanning tree using Filter_Kruskal's algorithm.
     This algorithm is different version of kruskal algorithm, where we don't sort 
@@ -371,8 +348,6 @@
     of vertices `u`, `v`).
 
     INPUT:
-<<<<<<< HEAD
-=======
 
     - ``G`` -- an undirected graph.
 
@@ -415,8 +390,10 @@
     [(1, 6, 10), (3, 4, 12), (2, 7, 14), (2, 3, 16), (4, 5, 22), (5, 6, 25)]
     
     """
-    #start_time=time.time()
+    start_time=time.time()
     cpdef list MST_E=[]
+
+
     if not isinstance(G, Graph):
         raise ValueError("The input G must be an undirected graph.")
     if check:
@@ -434,203 +411,8 @@
     else:
         g = G
 
-
-    #creating list of all edges 
-    cpdef list G_edges=[]
-    G_edges=list(g.edges())
-
-
-    #Global Variable for Number of vertices in input Graph 
-    global Num_V
-    Num_V=g.order()
-
-    #Global Variable for Number of vertices in Minimum Spanning tree 
-    global Cur_V
-    Cur_V=0
-    
-    
-    #Making A union set
-    cdef DisjointSet_of_hashables union_find = DisjointSet_of_hashables(g.vertex_iterator())
-    
-    partition(G_edges ,MST_E, union_find, wfunction = wfunction, check = check)
-    
-    #print(time.time()-start_time)
-    return MST_E
-
-
-cpdef partition(G_edges, MST_E ,union_find, wfunction=None, bint check=False):
-    from sage.graphs.graph import Graph
-    import random
-    global Num_V,Cur_V
-
-    #If graph size is less than kruskal Threshold, then implement kruskal, here threshold is set to 1000 edges
-    if len(G_edges) < 10000:
-        filter_kruskal_iterator(G_edges,MST_E,union_find, wfunction=wfunction, check=False)
-        return
-    #If MSt has been converted Return     
-    if Num_V == Cur_V:
-        return
-    
-    #Creating two list to store the Either side of pivot as mention in psuedocode 
-    cpdef list L1_Graph =[]
-    cpdef list L2_Graph =[]
-    
-    #selecting random edge
-    rand_E=random.choice(G_edges)
-    
-    #iterator for Graph edges
-    itera= iter(G_edges)
-    
-   
-    cdef int i=0
-    cdef int ch=0
-    #use of ch is to equally divide the the edges that are equal to the pivot(Random) edge weight 
-    while i < len(G_edges):
-        
-        Curr=next(itera)
-        i+=1
-        if Curr[2] < rand_E[2]:
-            L1_Graph.append(Curr)
-        elif Curr[2] > rand_E[2]:
-            L2_Graph.append(Curr)
-        else:
-            if ch:
-                L1_Graph.append(Curr)
-                c=0
-            else:
-                L2_Graph.append(Curr)
-                ch=1
-    
-    #After the graph is divided in two parts we remove the unwanted edges by filter function
-    L1_filter=filter(L1_Graph,union_find)
-    if len(L1_filter) > 0:
-       partition(L1_filter,MST_E,union_find,wfunction=wfunction,check=check)
-    
-    if Num_V == Cur_V:
-       return
-    
-    L2_filter=filter(L2_Graph,union_find)
-    if len(L2_filter) > 0:
-        partition(L2_filter,MST_E,union_find, wfunction=wfunction,check=check)
-    return
-
-cpdef filter(X,union_find):
-    from sage.graphs.graph import Graph
-    r""""This function removes the unwanted edges like the edges which will form cycle after addition and then returns the list of updated edge
-    """ 
-    cpdef list UD_edge=[]
-
-    itera=iter(X)
-
-    cdef int i=0
-    while i < len(X) :
-        i+=1
-        e=next(itera)
-        u=union_find.find(e[0])
-        v=union_find.find(e[1])
-        if u!=v :
-            UD_edge.append(e)
-    return UD_edge
-
-
-def filter_kruskal_iterator(G_edges , MST_E ,union_find, wfunction=None, bint check=False):
-    global Num_V
-    global Cur_V
-    # G is assumed to be connected, undirected, and with at least a vertex
-    # We sort edges, as specified.
-    sortedE_iter = None
-    if wfunction is None:
-        from operator import itemgetter
-        sortedE_iter = iter(sorted(G_edges, key=itemgetter(2)))
-        
-    else:
-        sortedE_iter = iter(sorted(G_edges, key=wfunction))
-    
-    # Kruskal's algorithm
-    cdef int m = len(G_edges)
-    cdef int i = 0  # count the number of edges added so far
-    #print (g.edges())
-    while i < m:
-        i+=1
-        e = next(sortedE_iter)
-        # acyclic test via union-find
-        u = union_find.find(e[0])
-        v = union_find.find(e[1])
-        if u != v:
-            MST_E.append(e)
-            Cur_V += 1
-            #print(z)
-            # union the components by making one the parent of the other
-            union_find.union(u, v) 
-            if Num_V == Cur_V:
-                return
-
-
->>>>>>> 68d25b64
-
-    - ``G`` -- an undirected graph.
-
-    - ``weight_function`` (function) - a function that inputs an edge ``e``
-      and outputs its weight. An edge has the form ``(u,v,l)``, where ``u``
-      and ``v`` are vertices, ``l`` is a label (that can be of any kind).
-      The ``weight_function`` can be used to transform the label into a
-      weight. In particular:
-
-      - if ``weight_function`` is not ``None``, the weight of an edge ``e``
-        is ``weight_function(e)``;
-
-      - if ``weight_function`` is ``None`` (default) and ``g`` is weighted
-        (that is, ``g.weighted()==True``), the weight of an edge
-        ``e=(u,v,l)`` is ``l``, independently on which kind of object ``l``
-        is: the ordering of labels relies on Python's operator ``<``;
-
-      - if ``weight_function`` is ``None`` and ``g`` is not weighted, we set
-        all weights to 1 (hence, the output can be any spanning tree).
-
-    - ``check`` -- Whether to first perform sanity checks on the input
-      graph ``G``. Default: ``check=False``. If we toggle ``check=True``, the
-      following sanity checks are first performed on ``G`` prior to running
-      Kruskal's algorithm on that input graph:
-
-      - Is ``G`` the null graph?
-      - Is ``G`` disconnected?
-      - Is ``G`` a tree?
-      - Does ``G`` have self-loops?
-      - Does ``G`` have multiple edges?
-    
-    Example:
-    The edges of a minimum spanning tree of ``G``, if one exists, otherwise
-    returns the empty list.
-    Output:
-    sage: from sage.graphs.spanning_tree import filter_kruskal
-    sage: G = Graph({1:{2:28, 6:10}, 2:{3:16, 7:14}, 3:{4:12}, 4:{5:22, 7:18}, 5:{6:25, 7:24}})
-    sage: G.weighted(True)
-    sage: E = filter_kruskal(G, check=True); E
-    [(1, 6, 10), (3, 4, 12), (2, 7, 14), (2, 3, 16), (4, 5, 22), (5, 6, 25)]
-    
-    """
-    if not isinstance(G, Graph):
-        raise ValueError("The input G must be an undirected graph.")
-    if check:
-        if not G.order():
-            return []
-        if not G.is_connected():
-            return 
-        # G is now assumed to be a nonempty connected graph
-        if G.num_verts() == G.num_edges() + 1:
-            # G is a tree
-            A=list(G.edges())
-            return A
-            
-        g = G.to_simple(to_undirected=False, keep_label='min')
-    else:
-        g = G
-
     #creating list of all edges 
     cpdef list edgesOfGraph=[]
-    #creating a list for storing Minimum spanning tree   
-    cpdef list MST_E=[]
-    #lsit of edges of input graph
     edgesOfGraph=list(g.edges())
     #Variable for Number of vertices in input Graph
     Num_V=g.order()    
@@ -638,14 +420,16 @@
     cdef DisjointSet_of_hashables union_find = DisjointSet_of_hashables(g.vertex_iterator())
     
     partition(edgesOfGraph ,Num_V,MST_E,union_find, wfunction = wfunction, check = check)
-   
+    
+    print(time.time()-start_time)
     return MST_E
+
 
 cpdef partition(edgesOfGraph,Num_V, MST_E ,union_find, wfunction=None, bint check=False):
     from sage.graphs.graph import Graph
     import random
     #If graph size is less than kruskal Threshold, then implement kruskal, here threshold is set to  1000 edges
-    if len(edgesOfGraph) < 1000:
+    if len(edgesOfGraph) < 10000:
         filter_kruskal_iterator(edgesOfGraph,Num_V,MST_E,union_find, wfunction=wfunction, check=False)
         return
     #If MSt has been converted Return     
@@ -672,11 +456,12 @@
             else:
                 L2_Graph.append(Curr)
                 ch=1
+    
     #After the graph is divided in two parts we remove the unwanted edges by filter function
     L1_filter=filter(L1_Graph,union_find)
     if len(L1_filter) > 0:
        partition(L1_filter, Num_V, MST_E,union_find,wfunction=wfunction,check=check)
-    #Returning if we have got MST_E
+    #Checking if we have got the spanning tree 
     if Num_V == len(MST_E):
        return
     
@@ -697,15 +482,17 @@
             UD_edge.append(e)
     return UD_edge
 
+
 def filter_kruskal_iterator(edgesOfGraph ,Num_V, MST_E ,union_find, wfunction=None, bint check=False):
     # G is assumed to be connected, undirected, and with at least a vertex
     # We sort edges, as specified.
+    sortedE_iter = None
     if wfunction is None:
         from operator import itemgetter
-        edgesOfGraph=sorted(edgesOfGraph,key=itemgetter(2))    
+        sorted(edgesOfGraph, key=itemgetter(2))    
     else:
-        edgesOfGraph=sorted(edgesOfGraph, key=wfunction)
-    #print(edgesOfGraph)
+        sorted(edgesOfGraph, key=wfunction)
+    
     # Kruskal's algorithm
     for e in edgesOfGraph: 
         # acyclic test via union-find
@@ -717,7 +504,6 @@
             union_find.union(u, v) 
             if Num_V == len(MST_E):
                 return
-
 cpdef boruvka(G, wfunction=None, bint check=False, bint by_weight=True):
     r"""
     Minimum spanning tree using Boruvka's algorithm.
