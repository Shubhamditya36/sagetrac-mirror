# -*- coding: utf-8 -*-
r"""
Lovász theta-function of graphs

AUTHORS:

- Dima Pasechnik (2015-06-30): Initial version

REFERENCE:

.. [Lovasz1979] László Lovász,
  "On the Shannon capacity of a graph",
  IEEE Trans. Inf. Th. 25(1979), 1-7.

Functions
---------
"""

def lovasz_theta(graph):
    r"""
    Return the value of Lovász theta-function of graph

    For a graph `G` this function is denoted by `\theta(G)`, and it can be
    computed in polynomial time. Mathematically, its most important property is the following:

    .. MATH::

        \alpha(G)\leq\theta(G)\leq\chi(\overline{G})

    with `\alpha(G)` and `\chi(\overline{G})` being, respectively, the maximum
    size of an :meth:`independent set <sage.graphs.graph.Graph.independent_set>`
    set of `G` and the :meth:`chromatic number
    <sage.graphs.graph.Graph.chromatic_number>` of the :meth:`complement
    <sage.graphs.generic_graph.GenericGraph.complement>` `\overline{G}` of `G`.

    For more information, see the :wikipedia:`Lovász_number`.

    .. NOTE::

        - Implemented for undirected graphs only. Use to_undirected to convert a
          digraph to an undirected graph.

        - This function requires the optional package ``csdp``, which you can
          install with with ``sage -i csdp``.

    EXAMPLES::

          sage: C=graphs.PetersenGraph()
          sage: C.lovasz_theta()                             # optional csdp
          4.0
          sage: graphs.CycleGraph(5).lovasz_theta()          # optional csdp
          2.236068

    TEST::

        sage: g = Graph()
        sage: g.lovasz_theta() # indirect doctest
        0
    """
    n = graph.order()
    if n == 0:
        return 0

    from networkx import write_edgelist
    from sage.misc.temporary_file import tmp_filename
    import os, subprocess

    CSDP().require()

    g = graph.relabel(inplace=False, perm=range(1,n+1)).networkx_graph()
    tf_name = tmp_filename()
    tf = open(tf_name, 'wb')
    tf.write(str(n)+'\n'+str(g.number_of_edges())+'\n')
    write_edgelist(g, tf, data=False)
    tf.close()
    lines = subprocess.check_output(['theta', tf_name])
    return float(lines.split()[-1])

from sage.misc.feature import Executable
class CSDP(Executable):
    r"""
<<<<<<< HEAD
    A class:`sage.misc.feature.Feature` which checks for the ``theta`` binary
    of CSDP.
=======
    A :class:`Feature` which checks for the theta binary of CSDP.
>>>>>>> 8b6fcc99

    EXAMPLES::

        sage: from sage.graphs.lovasz_theta import CSDP
        sage: CSDP().is_present() # optional: csdp
        True
    """
    def __init__(self):
        r"""
        TESTS::

            sage: from sage.graphs.lovasz_theta import CSDP
            sage: CSDP()
            Feature("CSDP")
        """
        Executable.__init__(self, name="CSDP", spkg="csdp", executable="theta", url="http://github.org/dimpase/csdp")

    def is_functional(self):
        r"""
        Check whether ``theta`` works on a trivial example.

        EXAMPLES::

            sage: from sage.graphs.lovasz_theta import CSDP
            sage: CSDP().is_functional() # optional: csdp
            True
        """
        from sage.misc.temporary_file import tmp_filename
        from sage.misc.misc import verbose
        import os, subprocess
        tf_name = tmp_filename()
        with open(tf_name, 'wb') as tf:
            tf.write("2\n1\n1 1")
        try:
            lines = subprocess.check_output(['theta', tf_name])
        except subprocess.CalledProcessError as e:
            verbose("Call to theta failed with exit code %s and output:\n%s"%(e.returncode, lines), level=Feature.VERBOSE_LEVEL)
            return False
        result = lines.strip().split('\n')[-1]
        import re
        match = re.match("^The Lovasz Theta Number is (.*)$", result)
        if match is None:
            verbose("Last line of theta output did not match the expected format: `%s`"%(result,), level=Feature.VERBOSE_LEVEL)
            return False
        return True<|MERGE_RESOLUTION|>--- conflicted
+++ resolved
@@ -79,12 +79,8 @@
 from sage.misc.feature import Executable
 class CSDP(Executable):
     r"""
-<<<<<<< HEAD
     A class:`sage.misc.feature.Feature` which checks for the ``theta`` binary
     of CSDP.
-=======
-    A :class:`Feature` which checks for the theta binary of CSDP.
->>>>>>> 8b6fcc99
 
     EXAMPLES::
 
