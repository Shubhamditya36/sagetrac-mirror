"""
GenericGraph Cython functions

AUTHORS:

- Robert L. Miller   (2007-02-13): initial version
- Robert W. Bradshaw (2007-03-31): fast spring layout algorithms
- Nathann Cohen                  : exhaustive search
"""

#*****************************************************************************
#           Copyright (C) 2007 Robert L. Miller <rlmillster@gmail.com>
#                         2007 Robert W. Bradshaw <robertwb@math.washington.edu>
#
# Distributed  under  the  terms  of  the  GNU  General  Public  License (GPL)
#                         http://www.gnu.org/licenses/
#*****************************************************************************

include "sage/ext/interrupt.pxi"
include 'sage/ext/cdefs.pxi'
from sage.ext.memory cimport check_allocarray, sage_malloc, sage_free, check_calloc
include "sage/data_structures/binary_matrix.pxi"

# import from Python standard library
from sage.misc.prandom import random

# import from third-party library
from sage.graphs.base.sparse_graph cimport SparseGraph

import cython

cdef class GenericGraph_pyx(SageObject):
    pass

def spring_layout_fast_split(G, **options):
    """
    Graphs each component of G separately, placing them adjacent to
    each other. This is done because on a disconnected graph, the
    spring layout will push components further and further from each
    other without bound, resulting in very tight clumps for each
    component.

    .. NOTE::

        If the axis are scaled to fit the plot in a square, the
        horizontal distance may end up being "squished" due to
        the several adjacent components.

    EXAMPLES::

        sage: G = graphs.DodecahedralGraph()
        sage: for i in range(10): G.add_cycle(range(100*i, 100*i+3))
        sage: from sage.graphs.generic_graph_pyx import spring_layout_fast_split
        sage: spring_layout_fast_split(G)
        {0: [0.452..., 0.247...], ..., 502: [25.7..., 0.505...]}

    AUTHOR:

    Robert Bradshaw
    """
    Gs = G.connected_components_subgraphs()
    pos = {}
    left = 0
    buffer = 1/sqrt(len(G))
    for g in Gs:
        cur_pos = spring_layout_fast(g, **options)
        xmin = min(x[0] for x in cur_pos.itervalues())
        xmax = max(x[0] for x in cur_pos.itervalues())
        if len(g) > 1:
            buffer = (xmax - xmin)/sqrt(len(g))
        for v, loc in cur_pos.iteritems():
            loc[0] += left - xmin + buffer
            pos[v] = loc
        left += xmax - xmin + buffer
    return pos

def spring_layout_fast(G, iterations=50, int dim=2, vpos=None, bint rescale=True, bint height=False, by_component = False, **options):
    """
    Spring force model layout

    This function primarily acts as a wrapper around run_spring,
    converting to and from raw c types.

    This kind of speed cannot be achieved by naive Cythonification of the
    function alone, especially if we require a function call (let alone
    an object creation) every time we want to add a pair of doubles.

    INPUT:

    - ``by_component`` -- a boolean

    EXAMPLES::

        sage: G = graphs.DodecahedralGraph()
        sage: for i in range(10): G.add_cycle(range(100*i, 100*i+3))
        sage: from sage.graphs.generic_graph_pyx import spring_layout_fast
        sage: spring_layout_fast(G)
        {0: [-0.0733..., 0.157...], ..., 502: [-0.551..., 0.682...]}

    With ``split=True``, each component of G is layed out separately,
    placing them adjacent to each other. This is done because on a
    disconnected graph, the spring layout will push components further
    and further from each other without bound, resulting in very tight
    clumps for each component.

    If the axis are scaled to fit the plot in a square, the
    horizontal distance may end up being "squished" due to
    the several adjacent components. ::

        sage: G = graphs.DodecahedralGraph()
        sage: for i in range(10): G.add_cycle(range(100*i, 100*i+3))
        sage: from sage.graphs.generic_graph_pyx import spring_layout_fast
        sage: spring_layout_fast(G, by_component = True)
        {0: [2.12..., -0.321...], ..., 502: [26.0..., -0.812...]}
    """

    if by_component:
        return spring_layout_fast_split(G, iterations=iterations, dim = dim,
                                        vpos = vpos, rescale = rescale, height = height,
                                        **options)

    G = G.to_undirected()
    vlist = G.vertices() # this defines a consistent order

    cdef int i, j, x
    cdef int n = G.order()
    if n == 0:
        return {}


    cdef double* pos # position of each vertex (for dim=2: x1,y1,x2,y2,...)
    cdef int* elist  # lexicographically ordered list of edges (u1,v1,u2,v2,...)
    cdef double* cen # array of 'dim' doubles
    try:
        elist = <int*>    check_allocarray(2 * G.size() + 2, sizeof(int))
        pos   = <double*> check_allocarray(     n*dim      , sizeof(double))
        cen   = <double*> check_calloc(dim, sizeof(double))
    except:
        sage_free(pos)
        sage_free(elist)
        sage_free(cen)
        raise

    # Initialize the starting positions
    if vpos is None:
        for i in range(n*dim):
            pos[i] = random() # random in 1x1 box
    else:
        for i in range(n):
            loc = vpos[vlist[i]]
            for x in range(dim):
                pos[i*dim + x] = loc[x]


    # Lexicographically ordered list of edges
    cdef int cur_edge = 0

    for i in range(n):
        for j in range(i+1,n):
            if G.has_edge(vlist[i], vlist[j]):
                elist[cur_edge] = i
                elist[cur_edge+1] = j
                cur_edge += 2

    # finish the list with -1, -1 which never gets matched
    # but does get compared against when looking for the "next" edge
    elist[cur_edge]   = -1
    elist[cur_edge+1] = -1

    if dim == 2:
        run_spring(<int> iterations, <D_TWO> NULL, <double*> pos, <int*>elist, <int> n, <int> G.size(), <bint> height)
    elif dim == 3:
        run_spring(<int> iterations, <D_THREE> NULL, <double*> pos, <int*>elist, <int> n, <int> G.size(), <bint> height)
    else:
        raise ValueError("'dim' must be equal to 2 or 3")

    # Center the result
    cdef double r, r2, max_r2 = 0
    if rescale:
        for i in range(n):
            for x in range(dim):
                cen[x] += pos[i*dim + x]
        for x in range(dim):
            cen[x] /= n
        for i in range(n):
            r2 = 0
            for x in range(dim):
                pos[i*dim + x] -= cen[x]
                r2 += pos[i*dim + x] * pos[i*dim + x]
            if r2 > max_r2:
                max_r2 = r2
        r = 1 if max_r2 == 0 else sqrt(max_r2)
        for i in range(n):
            for x in range(dim):
                pos[i*dim + x] /= r

    # put the data back into a position dictionary
    vpos = {}
    for i in range(n):
        vpos[vlist[i]] = [pos[i*dim+x] for x in range(dim)]

    sage_free(pos)
    sage_free(elist)
    sage_free(cen)

    return vpos

@cython.cdivision(True)
cdef run_spring(int iterations, dimension_t _dim, double* pos, int* edges, int n, int m, bint height):
    r"""
    Find a locally optimal layout for this graph, according to the
    constraints that neighboring nodes want to be a fixed distance
    from each other, and non-neighboring nodes always repel.

    This is not a true physical model of mutually-repulsive particles
    with springs, rather it is more a model of such things traveling,
    without any inertia, through an (ever thickening) fluid.

    TODO: The inertial model could be incorporated (with F=ma)
    TODO: Are the hard-coded constants here optimal?

    INPUT:

        iterations -- number of steps to take
        dim        -- number of dimensions of freedom. Provide a value of type
                      `D_TWO` for 2 dimensions, or type `D_THREE` for three
                      dimensions. The actual value does not matter: only its
                      type is important.
        pos        -- already initialized initial positions
                      Each vertex is stored as [dim] consecutive doubles.
                      These doubles are then placed consecutively in the array.
                      For example, if dim=3, we would have
                      pos = [x_1, y_1, z_1, x_2, y_2, z_2, ... , x_n, y_n, z_n]
        edges      -- List of edges, sorted lexicographically by the first
                      (smallest) vertex, terminated by -1, -1.
                      The first two entries represent the first edge, and so on.
        n          -- number of vertices in the graph
        height     -- if True, do not update the last coordinate ever

    OUTPUT:

    Modifies contents of pos.

    AUTHOR:
<<<<<<< HEAD

    Robert Bradshaw
    """
=======
        Robert Bradshaw
    """
    cdef int dim
>>>>>>> 49ddee04
    cdef int cur_iter, cur_edge
    cdef int i, j, x

    if dimension_t is D_TWO:
        dim = 2
    else:
        dim = 3

    # k -- the equilibrium distance between two adjacent nodes
    cdef double t = 1, dt = t/(1e-20 + iterations), k = sqrt(1.0/n)
    cdef double square_dist, dist, force, scale
    cdef double* disp_i
    cdef double* disp_j
    cdef double delta[3]
    cdef double d_tmp
    cdef double xx,yy,zz

    cdef double* disp = <double*>check_allocarray(n, dim * sizeof(double))

    if height:
        update_dim = dim-1
    else:
        update_dim = dim

    sig_on()

    for cur_iter in range(iterations):
      cur_edge = 1 # offset by one for fast checking against 2nd element first
      # zero out the disp vectors
      memset(disp, 0, n * dim * sizeof(double))
      for i in range(n):
          disp_i = disp + (i*dim)
          for j in range(i+1,n):
              disp_j = disp + (j*dim)

              for x in range(dim):
                  delta[x] = pos[i*dim+x] - pos[j*dim+x]

              xx = delta[0] * delta[0]
              yy = delta[1] * delta[1]
              if dim == 2:
                  square_dist = xx+yy
              else:
                  zz = delta[2] * delta[2]
                  square_dist = xx+yy+zz

              if square_dist < 0.01:
                  square_dist = 0.01

              # they repel according to the (capped) inverse square law
              force = (k*k)/square_dist

              # and if they are neighbors, attract according Hooke's law
              if edges[cur_edge] == j and edges[cur_edge-1] == i:
                  if dim == 2:
                      dist = sqrt_approx(delta[0],delta[1],xx,yy)
                  else:
                      dist = sqrt(square_dist)
                  force -= dist/k
                  cur_edge += 2

              # add this factor into each of the involved points
              for x in range(dim):
                  d_tmp = delta[x] * force
                  disp_i[x] += d_tmp
                  disp_j[x] -= d_tmp

      # now update the positions
      for i in range(n):
          disp_i = disp + (i*dim)

          square_dist = disp_i[0] * disp_i[0]
          for x in range(1,dim):
              square_dist += disp_i[x] * disp_i[x]

          scale = t / (1 if square_dist < 0.01 else sqrt(square_dist))

          for x in range(update_dim):
              pos[i*dim+x] += disp_i[x] * scale

      t -= dt
    sig_off()

    sage_free(disp)

cdef inline double sqrt_approx(double x,double y,double xx,double yy):
    r"""
    Approximation of sqrt(x^2+y^2).

    Assuming that x>y>0, it is a taylor expansion at x^2. To see how 'bad' the
    approximation is::

        sage: def dist(x,y):
        ....:    x = abs(x)
        ....:    y = abs(y)
        ....:    return max(x,y) + min(x,y)**2/(2*max(x,y))

        sage: polar_plot([1,lambda x:dist(cos(x),sin(x))], (0, 2*pi))
        Launched png viewer for Graphics object consisting of 2 graphics primitives

    """
    if xx<yy:
        x,y = y,x
        xx,yy = yy,xx

    x = abs(x)

    return x + yy/(2*x)

def int_to_binary_string(n):
    """
    A quick python int to binary string conversion.

    INPUT:

    - ``n`` (integer)

    EXAMPLE::

        sage: sage.graphs.generic_graph_pyx.int_to_binary_string(389)
        '110000101'
        sage: Integer(389).binary()
        '110000101'
        sage: sage.graphs.generic_graph_pyx.int_to_binary_string(2007)
        '11111010111'
    """
    cdef mpz_t i
    mpz_init(i)
    mpz_set_ui(i,n)
    cdef char* s=mpz_get_str(NULL, 2, i)
    t=str(s)
    sage_free(s)
    mpz_clear(i)
    return t

def binary_string_to_graph6(x):
    r"""
    Transforms a binary string into its graph6 representation.

    This helper function is named `R` in [McK]_.

    INPUT:

    - ``x`` -- a binary string.

    EXAMPLE::

        sage: from sage.graphs.generic_graph_pyx import binary_string_to_graph6
        sage: binary_string_to_graph6('110111010110110010111000001100000001000000001')
        'vUqwK@?G'

    REFERENCES:

    .. [McK] McKay, Brendan. 'Description of graph6 and sparse6 encodings.'
       http://cs.anu.edu.au/~bdm/data/formats.txt (2007-02-13)
    """
    # The length of x must be a multiple of 6. We extend it with 0s.
    x += '0' * ( (6 - (len(x) % 6)) % 6)

    # Split into groups of 6, and convert numbers to decimal, adding 63
    six_bits = ''
    cdef int i
    for i from 0 <= i < len(x)/6:
        six_bits += chr( int( x[6*i:6*(i+1)], 2) + 63 )
    return six_bits

def small_integer_to_graph6(n):
    r"""
    Encodes a small integer (i.e. a number of vertices) as a graph6 string.

    This helper function is named `N` [McK]_.

    INPUT:

    - ``n`` (integer)

    EXAMPLE::

        sage: from sage.graphs.generic_graph_pyx import small_integer_to_graph6
        sage: small_integer_to_graph6(13)
        'L'
        sage: small_integer_to_graph6(136)
        '~?AG'
    """
    if n < 63:
        return chr(n + 63)
    else:
        # get 18-bit rep of n
        n = int_to_binary_string(n)
        n = '0'*(18-len(n)) + n
        return chr(126) + binary_string_to_graph6(n)

def length_and_string_from_graph6(s):
    r"""
    Returns a pair `(length,graph6_string)` from a graph6 string of unknown length.

    This helper function is the inverse of `N` from [McK]_.

    INPUT:

    - ``s`` -- a graph6 string describing an binary vector (and encoding its
      length).

    EXAMPLE::

        sage: from sage.graphs.generic_graph_pyx import length_and_string_from_graph6
        sage: length_and_string_from_graph6('~??~?????_@?CG??B??@OG?C?G???GO??W@a???CO???OACC?OA?P@G??O??????G??C????c?G?CC?_?@???C_??_?C????PO?C_??AA?OOAHCA___?CC?A?CAOGO??????A??G?GR?C?_o`???g???A_C?OG??O?G_IA????_QO@EG???O??C?_?C@?G???@?_??AC?AO?a???O?????A?_Dw?H???__O@AAOAACd?_C??G?G@??GO?_???O@?_O??W??@P???AG??B?????G??GG???A??@?aC_G@A??O??_?A?????O@Z?_@M????GQ@_G@?C?')
        (63, '?????_@?CG??B??@OG?C?G???GO??W@a???CO???OACC?OA?P@G??O??????G??C????c?G?CC?_?@???C_??_?C????PO?C_??AA?OOAHCA___?CC?A?CAOGO??????A??G?GR?C?_o`???g???A_C?OG??O?G_IA????_QO@EG???O??C?_?C@?G???@?_??AC?AO?a???O?????A?_Dw?H???__O@AAOAACd?_C??G?G@??GO?_???O@?_O??W??@P???AG??B?????G??GG???A??@?aC_G@A??O??_?A?????O@Z?_@M????GQ@_G@?C?')
        sage: length_and_string_from_graph6('_???C?@AA?_?A?O?C??S??O?q_?P?CHD??@?C?GC???C??GG?C_??O?COG????I?J??Q??O?_@@??@??????')
        (32, '???C?@AA?_?A?O?C??S??O?q_?P?CHD??@?C?GC???C??GG?C_??O?COG????I?J??Q??O?_@@??@??????')
    """
    if s[0] == chr(126): # first four bytes are N
        a = int_to_binary_string(ord(s[1]) - 63).zfill(6)
        b = int_to_binary_string(ord(s[2]) - 63).zfill(6)
        c = int_to_binary_string(ord(s[3]) - 63).zfill(6)
        n = int(a + b + c,2)
        s = s[4:]
    else: # only first byte is N
        o = ord(s[0])
        if o > 126 or o < 63:
            raise RuntimeError("The string seems corrupt: valid characters are \n" + ''.join([chr(i) for i in xrange(63,127)]))
        n = o - 63
        s = s[1:]
    return n, s

def binary_string_from_graph6(s, n):
    r"""
    Decodes a binary string from its graph6 representation

    This helper function is the inverse of `R` from [McK]_.

    INPUT:

    - ``s`` -- a graph6 string

    - ``n`` -- the length of the binary string encoded by ``s``.

    EXAMPLE::

        sage: from sage.graphs.generic_graph_pyx import binary_string_from_graph6
        sage: binary_string_from_graph6('?????_@?CG??B??@OG?C?G???GO??W@a???CO???OACC?OA?P@G??O??????G??C????c?G?CC?_?@???C_??_?C????PO?C_??AA?OOAHCA___?CC?A?CAOGO??????A??G?GR?C?_o`???g???A_C?OG??O?G_IA????_QO@EG???O??C?_?C@?G???@?_??AC?AO?a???O?????A?_Dw?H???__O@AAOAACd?_C??G?G@??GO?_???O@?_O??W??@P???AG??B?????G??GG???A??@?aC_G@A??O??_?A?????O@Z?_@M????GQ@_G@?C?', 63)
        '0000000000000000000000000000001000000000010000000001000010000000000000000000110000000000000000010100000010000000000001000000000010000000000...10000000000000000000000000000000010000000001011011000000100000000001001110000000000000000000000000001000010010000001100000001000000001000000000100000000'
        sage: binary_string_from_graph6('???C?@AA?_?A?O?C??S??O?q_?P?CHD??@?C?GC???C??GG?C_??O?COG????I?J??Q??O?_@@??@??????', 32)
        '0000000000000000000001000000000000010000100000100000001000000000000000100000000100000...010000000000000100010000001000000000000000000000000000001010000000001011000000000000010010000000000000010000000000100000000001000001000000000000000001000000000000000000000000000000000000'

    """
    l = []
    cdef int i
    for i from 0 <= i < len(s):
        o = ord(s[i])
        if o > 126 or o < 63:
            raise RuntimeError("The string seems corrupt: valid characters are \n" + ''.join([chr(i) for i in xrange(63,127)]))
        a = int_to_binary_string(o-63)
        l.append( '0'*(6-len(a)) + a )
    m = "".join(l)
    return m

def binary_string_from_dig6(s, n):
    """
    A helper function for the dig6 format.

    INPUT:

    - ``s`` -- a graph6 string

    - ``n`` -- the length of the binary string encoded by ``s``.

    EXAMPLE::

        sage: from sage.graphs.generic_graph_pyx import binary_string_from_dig6
        sage: binary_string_from_dig6('?????_@?CG??B??@OG?C?G???GO??W@a???CO???OACC?OA?P@G??O??????G??C????c?G?CC?_?@???C_??_?C????PO?C_??AA?OOAHCA___?CC?A?CAOGO??????A??G?GR?C?_o`???g???A_C?OG??O?G_IA????_QO@EG???O??C?_?C@?G???@?_??AC?AO?a???O?????A?_Dw?H???__O@AAOAACd?_C??G?G@??GO?_???O@?_O??W??@P???AG??B?????G??GG???A??@?aC_G@A??O??_?A?????O@Z?_@M????GQ@_G@?C?', 63)
        '0000000000000000000000000000001000000000010000000001000010000000000000000000110000000000000000010100000010000000000001000000000010000000000...10000000000000000000000000000000010000000001011011000000100000000001001110000000000000000000000000001000010010000001100000001000000001000000000100000000'
        sage: binary_string_from_dig6('???C?@AA?_?A?O?C??S??O?q_?P?CHD??@?C?GC???C??GG?C_??O?COG????I?J??Q??O?_@@??@??????', 32)
        '0000000000000000000001000000000000010000100000100000001000000000000000100000000100000...010000000000000100010000001000000000000000000000000000001010000000001011000000000000010010000000000000010000000000100000000001000001000000000000000001000000000000000000000000000000000000'

    """
    l = []
    cdef int i
    for i from 0 <= i < len(s):
        o = ord(s[i])
        if o > 126 or o < 63:
            raise RuntimeError("The string seems corrupt: valid characters are \n" + ''.join([chr(i) for i in xrange(63,127)]))
        a = int_to_binary_string(o-63)
        l.append( '0'*(6-len(a)) + a )
    m = "".join(l)
    return m[:n*n]

# Exhaustive search in graphs

cdef class SubgraphSearch:
    r"""
    This class implements methods to exhaustively search for
    copies of a graph `H` in a larger graph `G`.

    It is possible to look for induced subgraphs instead, and to
    iterate or count the number of their occurrences.

    ALGORITHM:

    The algorithm is a brute-force search.  Let `V(H) =
    \{h_1,\dots,h_k\}`.  It first tries to find in `G` a possible
    representant of `h_1`, then a representant of `h_2` compatible
    with `h_1`, then a representant of `h_3` compatible with the first
    two, etc.

    This way, most of the time we need to test far less than `k!
    \binom{|V(G)|}{k}` subsets, and hope this brute-force technique
    can sometimes be useful.

    .. NOTE::

        This algorithm does not take vertex/edge labels into account.

    """
    def __init__(self, G, H, induced = False):
        r"""
        Constructor

        This constructor only checks there is no inconsistency in the
        input : `G` and `H` are both graphs or both digraphs and that `H`
        has order at least 2.

        EXAMPLE::

            sage: g = graphs.PetersenGraph()
            sage: g.subgraph_search(graphs.CycleGraph(5))
            Subgraph of (Petersen graph): Graph on 5 vertices

        TESTS:

        Test proper initialization and deallocation, see :trac:`14067`.
        We intentionally only create the class without doing any
        computations with it::

            sage: from sage.graphs.generic_graph_pyx import SubgraphSearch
            sage: SubgraphSearch(Graph(5), Graph(1))
            Traceback (most recent call last):
            ...
            ValueError: Searched graph should have at least 2 vertices.
            sage: SubgraphSearch(Graph(5), Graph(2))
            <sage.graphs.generic_graph_pyx.SubgraphSearch ...>
        """
        if H.order() <= 1:
            raise ValueError("Searched graph should have at least 2 vertices.")

        if sum([G.is_directed(), H.is_directed()]) == 1:
            raise ValueError("One graph can not be directed while the other is not.")

        G._scream_if_not_simple(allow_loops=True)
        H._scream_if_not_simple(allow_loops=True)

        self._initialization()

    def __iter__(self):
        r"""
        Returns an iterator over all the labeleld subgraphs of `G`
        isomorphic to `H`.

        EXAMPLE:

        Iterating through all the `P_3` of `P_5`::

            sage: from sage.graphs.generic_graph_pyx import SubgraphSearch
            sage: g = graphs.PathGraph(5)
            sage: h = graphs.PathGraph(3)
            sage: S = SubgraphSearch(g, h)
            sage: for p in S:
            ...      print p
            [0, 1, 2]
            [1, 2, 3]
            [2, 1, 0]
            [2, 3, 4]
            [3, 2, 1]
            [4, 3, 2]
        """
        self._initialization()
        return self

    def cardinality(self):
        r"""
        Returns the number of labelled subgraphs of `G` isomorphic to
        `H`.

        .. NOTE::

           This method counts the subgraphs by enumerating them all !
           Hence it probably is not a good idea to count their number
           before enumerating them :-)

        EXAMPLE:

        Counting the number of labelled `P_3` in `P_5`::

            sage: from sage.graphs.generic_graph_pyx import SubgraphSearch
            sage: g = graphs.PathGraph(5)
            sage: h = graphs.PathGraph(3)
            sage: S = SubgraphSearch(g, h)
            sage: S.cardinality()
            6
        """
        if self.nh > self.ng:
            return 0

        self._initialization()
        cdef int i

        i=0
        for _ in self:
            i+=1

        from sage.rings.integer import Integer
        return Integer(i)

    def _initialization(self):
        r"""
        Initialization of the variables.

        Once the memory allocation is done in :meth:`__cinit__`,
        several variables need to be set to a default value. As this
        operation needs to be performed before any call to
        :meth:`__iter__` or to :meth:`cardinality`, it is cleaner to
        create a dedicated method.

        EXAMPLE:

        Finding two times the first occurrence through the
        re-initialization of the instance ::

            sage: from sage.graphs.generic_graph_pyx import SubgraphSearch
            sage: g = graphs.PathGraph(5)
            sage: h = graphs.PathGraph(3)
            sage: S = SubgraphSearch(g, h)
            sage: S.__next__()
            [0, 1, 2]
            sage: S._initialization()
            sage: S.__next__()
            [0, 1, 2]
        """

        memset(self.busy, 0, self.ng * sizeof(int))
        # 0 is the first vertex we use, so it is at first busy
        self.busy[0] = 1
        # stack -- list of the vertices which are part of the partial copy of H
        # in G.
        #
        # stack[i] -- the integer corresponding to the vertex of G representing
        # the i-th vertex of H.
        #
        # stack[i] = -1 means that i is not represented
        # ... yet!

        self.stack[0] = 0
        self.stack[1] = -1

        # Number of representants we have already found. Set to 1 as vertex 0
        # is already part of the partial copy of H in G.
        self.active = 1

    def __cinit__(self, G, H, induced = False):
        r"""
        Cython constructor

        This method initializes all the C values.

        EXAMPLE::

            sage: g = graphs.PetersenGraph()
            sage: g.subgraph_search(graphs.CycleGraph(5))
            Subgraph of (Petersen graph): Graph on 5 vertices
        """

        # Storing the number of vertices
        self.ng = G.order()
        self.nh = H.order()

        # Storing the list of vertices
        self.g_vertices = G.vertices()

        # Are the graphs directed (in __init__(), we check
        # whether both are of the same type)
        self.directed = G.is_directed()

        cdef int i, j, k

        # A vertex is said to be busy if it is already part of the partial copy
        # of H in G.
        self.busy       = <int *>  sage_malloc(self.ng * sizeof(int))
        self.tmp_array  = <int *>  sage_malloc(self.ng * sizeof(int))
        self.stack      = <int *>  sage_malloc(self.nh * sizeof(int))
        self.vertices   = <int *>  sage_malloc(self.nh * sizeof(int))
        self.line_h_out = <int **> sage_malloc(self.nh * sizeof(int *))
        self.line_h_in  = <int **> sage_malloc(self.nh * sizeof(int *)) if self.directed else NULL

        if self.line_h_out is not NULL:
            self.line_h_out[0] = <int *> sage_malloc(self.nh*self.nh*sizeof(int))
        if self.line_h_in is not NULL:
            self.line_h_in[0]  = <int *> sage_malloc(self.nh*self.nh*sizeof(int))

        if (self.tmp_array     == NULL or
            self.busy          == NULL or
            self.stack         == NULL or
            self.vertices      == NULL or
            self.line_h_out    == NULL or
            self.line_h_out[0] == NULL or
            (self.directed and self.line_h_in == NULL) or
            (self.directed and self.line_h_in[0] == NULL)):
            raise MemoryError()

        # Should we look for induced subgraphs ?
        if induced:
            self.is_admissible = vectors_equal
        else:
            self.is_admissible = vectors_inferior

        # static copies of the two graphs for more efficient operations
        self.g = DenseGraph(self.ng)
        self.h = DenseGraph(self.nh)

        # copying the adjacency relations in both G and H
        for i,row in enumerate(G.adjacency_matrix()):
            for j,k in enumerate(row):
                if k:
                    self.g.add_arc(i, j)

        for i,row in enumerate(H.adjacency_matrix()):
            for j,k in enumerate(row):
                if k:
                    self.h.add_arc(i, j)

        # vertices is equal to range(nh), as an int *variable
        for 0 <= i < self.nh:
            self.vertices[i] = i

        # line_h_out[i] represents the adjacency sequence of vertex i
        # in h relative to vertices 0, 1, ..., i-1
        for i in range(self.nh):
            self.line_h_out[i] = self.line_h_out[0]+i*self.nh
            self.h.adjacency_sequence_out(i, self.vertices, i, self.line_h_out[i])

        # Similarly in the opposite direction (only useful if the
        # graphs are directed)
        if self.directed:
            for i in range(self.nh):
                self.line_h_in[i] = self.line_h_in[0]+i*self.nh
                self.h.adjacency_sequence_in(i, self.vertices, i, self.line_h_in[i])

    def __next__(self):
        r"""
        Returns the next isomorphic subgraph if any, and raises a
        ``StopIteration`` otherwise.

        EXAMPLE::

            sage: from sage.graphs.generic_graph_pyx import SubgraphSearch
            sage: g = graphs.PathGraph(5)
            sage: h = graphs.PathGraph(3)
            sage: S = SubgraphSearch(g, h)
            sage: S.__next__()
            [0, 1, 2]
        """
        sig_on()
        cdef bint is_admissible
        cdef int * tmp_array = self.tmp_array

        # as long as there is a non-void partial copy of H in G
        while self.active >= 0:
            # If we are here and found nothing yet, we try the next possible
            # vertex as a representant of the active i-th vertex of H.
            self.i = self.stack[self.active] + 1
            # Looking for a vertex that is not busy and compatible with the
            # partial copy we have of H.
            while self.i < self.ng:
                if self.busy[self.i]:
                    self.i += 1
                else:
                    # Testing whether the vertex we picked is a
                    # correct extension by checking the edges from the
                    # vertices already selected to self.i satisfy the
                    # constraints
                    self.g.adjacency_sequence_out(self.active, self.stack, self.i, tmp_array)
                    is_admissible = self.is_admissible(self.active, tmp_array, self.line_h_out[self.active])

                    # If G and H are digraphs, we also need to ensure
                    # the edges going in the opposite direction
                    # satisfy the constraints
                    if is_admissible and self.directed:
                        self.g.adjacency_sequence_in(self.active, self.stack, self.i, tmp_array)
                        is_admissible = is_admissible and self.is_admissible(self.active, tmp_array, self.line_h_in[self.active])

                    if is_admissible:
                        break
                    else:
                        self.i += 1

            # If we have found a good representant of H's i-th vertex in G
            if self.i < self.ng:

                # updating the last vertex of the stack
                if self.stack[self.active] != -1:
                    self.busy[self.stack[self.active]] = 0
                self.stack[self.active] = self.i

                # We have found our copy !!!
                if self.active == self.nh-1:
                    sig_off()
                    return [self.g_vertices[self.stack[l]] for l in xrange(self.nh)]

                # We are still missing several vertices ...
                else:
                    self.busy[self.stack[self.active]] = 1
                    self.active += 1

                    # we begin the search of the next vertex at 0
                    self.stack[self.active] = -1

            # If we found no representant for the i-th vertex, it
            # means that we cannot extend the current copy of H so we
            # update the status of stack[active] and prepare to change
            # the previous vertex.

            else:
                if self.stack[self.active] != -1:
                    self.busy[self.stack[self.active]] = 0
                self.stack[self.active] = -1
                self.active -= 1

        sig_off()
        raise StopIteration

    def __dealloc__(self):
        r"""
        Freeing the allocated memory.
        """
        if self.line_h_in  is not NULL:
            sage_free(self.line_h_in[0])
        if self.line_h_out is not NULL:
            sage_free(self.line_h_out[0])

        # Free the memory
        sage_free(self.busy)
        sage_free(self.stack)
        sage_free(self.vertices)
        sage_free(self.line_h_out)
        sage_free(self.line_h_in)

cdef inline bint vectors_equal(int n, int *a, int *b):
    r"""
    Tests whether the two given vectors are equal. Two integer vectors
    `a = (a_1, a_2, \dots, a_n)` and `b = (b_1, b_2, \dots, b_n)` are equal
    iff `a_i = b_i` for all `i = 1, 2, \dots, n`. See the function
    ``_test_vectors_equal_inferior()`` for unit tests.

    INPUT:

    - ``n`` -- positive integer; length of the vectors.

    - ``a``, ``b`` -- two vectors of integers.

    OUTPUT:

    - ``True`` if ``a`` and ``b`` are the same vector; ``False`` otherwise.
    """
    cdef int i = 0
    for 0 <= i < n:
        if a[i] != b[i]:
            return False
    return True

cdef inline bint vectors_inferior(int n, int *a, int *b):
    r"""
    Tests whether the second vector of integers is inferior to the first. Let
    `u = (u_1, u_2, \dots, u_k)` and `v = (v_1, v_2, \dots, v_k)` be two
    integer vectors of equal length. Then `u` is said to be less than
    (or inferior to) `v` if `u_i \leq v_i` for all `i = 1, 2, \dots, k`. See
    the function ``_test_vectors_equal_inferior()`` for unit tests. Given two
    equal integer vectors `u` and `v`, `u` is inferior to `v` and vice versa.
    We could also define two vectors `a` and `b` to be equal if `a` is
    inferior to `b` and `b` is inferior to `a`.

    INPUT:

    - ``n`` -- positive integer; length of the vectors.

    - ``a``, ``b`` -- two vectors of integers.

    OUTPUT:

    - ``True`` if ``b`` is inferior to (or less than) ``a``; ``False``
      otherwise.
    """
    cdef int i = 0
    for 0 <= i < n:
        if a[i] < b[i]:
            return False
    return True

##############################
# Further tests. Unit tests for methods, functions, classes defined with cdef.
##############################

def _test_vectors_equal_inferior():
    """
    Unit testing the function ``vectors_equal()``. No output means that no
    errors were found in the random tests.

    TESTS::

        sage: from sage.graphs.generic_graph_pyx import _test_vectors_equal_inferior
        sage: _test_vectors_equal_inferior()
    """
    from sage.misc.prandom import randint
    n = randint(500, 10**3)
    cdef int *u = <int *>check_allocarray(n, sizeof(int))
    cdef int *v = <int *>check_allocarray(n, sizeof(int))
    cdef int i
    # equal vectors: u = v
    for 0 <= i < n:
        u[i] = randint(-10**6, 10**6)
        v[i] = u[i]
    try:
        assert vectors_equal(n, u, v)
        assert vectors_equal(n, v, u)
        # Since u and v are equal vectors, then u is inferior to v and v is
        # inferior to u. One could also define u and v as being equal if
        # u is inferior to v and vice versa.
        assert vectors_inferior(n, u, v)
        assert vectors_inferior(n, v, u)
    except AssertionError:
        sage_free(u)
        sage_free(v)
        raise AssertionError("Vectors u and v should be equal.")
    # Different vectors: u != v because we have u_j > v_j for some j. Thus,
    # u_i = v_i for 0 <= i < j and u_j > v_j. For j < k < n - 2, we could have:
    # (1) u_k = v_k,
    # (2) u_k < v_k, or
    # (3) u_k > v_k.
    # And finally, u_{n-1} < v_{n-1}.
    cdef int j = randint(1, n//2)
    cdef int k
    for 0 <= i < j:
        u[i] = randint(-10**6, 10**6)
        v[i] = u[i]
    u[j] = randint(-10**6, 10**6)
    v[j] = u[j] - randint(1, 10**6)
    for j < k < n:
        u[k] = randint(-10**6, 10**6)
        v[k] = randint(-10**6, 10**6)
    u[n - 1] = v[n - 1] - randint(1, 10**6)
    try:
        assert not vectors_equal(n, u, v)
        assert not vectors_equal(n, v, u)
        # u is not inferior to v because at least u_j > v_j
        assert u[j] > v[j]
        assert not vectors_inferior(n, v, u)
        # v is not inferior to u because at least v_{n-1} > u_{n-1}
        assert v[n - 1] > u[n - 1]
        assert not vectors_inferior(n, u, v)
    except AssertionError:
        sage_free(u)
        sage_free(v)
        raise AssertionError("".join([
                    "Vectors u and v should not be equal. ",
                    "u should not be inferior to v, and vice versa."]))
    # Different vectors: u != v because we have u_j < v_j for some j. Thus,
    # u_i = v_i for 0 <= i < j and u_j < v_j. For j < k < n - 2, we could have:
    # (1) u_k = v_k,
    # (2) u_k < v_k, or
    # (3) u_k > v_k.
    # And finally, u_{n-1} > v_{n-1}.
    j = randint(1, n//2)
    for 0 <= i < j:
        u[i] = randint(-10**6, 10**6)
        v[i] = u[i]
    u[j] = randint(-10**6, 10**6)
    v[j] = u[j] + randint(1, 10**6)
    for j < k < n:
        u[k] = randint(-10**6, 10**6)
        v[k] = randint(-10**6, 10**6)
    u[n - 1] = v[n - 1] + randint(1, 10**6)
    try:
        assert not vectors_equal(n, u, v)
        assert not vectors_equal(n, v, u)
        # u is not inferior to v because at least u_{n-1} > v_{n-1}
        assert u[n - 1] > v[n - 1]
        assert not vectors_inferior(n, v, u)
        # v is not inferior to u because at least u_j < v_j
        assert u[j] < v[j]
        assert not vectors_inferior(n, u, v)
    except AssertionError:
        sage_free(u)
        sage_free(v)
        raise AssertionError("".join([
                    "Vectors u and v should not be equal. ",
                    "u should not be inferior to v, and vice versa."]))
    # different vectors u != v
    # What's the probability of two random vectors being equal?
    for 0 <= i < n:
        u[i] = randint(-10**6, 10**6)
        v[i] = randint(-10**6, 10**6)
    try:
        assert not vectors_equal(n, u, v)
        assert not vectors_equal(n, v, u)
    except AssertionError:
        sage_free(u)
        sage_free(v)
        raise AssertionError("Vectors u and v should not be equal.")
    # u is inferior to v, but v is not inferior to u
    for 0 <= i < n:
        v[i] = randint(-10**6, 10**6)
        u[i] = randint(-10**6, 10**6)
        while u[i] > v[i]:
            u[i] = randint(-10**6, 10**6)
    try:
        assert not vectors_equal(n, u, v)
        assert not vectors_equal(n, v, u)
        assert vectors_inferior(n, v, u)
        assert not vectors_inferior(n, u, v)
    except AssertionError:
        raise AssertionError(
            "u should be inferior to v, but v is not inferior to u.")
    finally:
        sage_free(u)
        sage_free(v)

cpdef tuple find_hamiltonian( G, long max_iter=100000, long reset_bound=30000, long backtrack_bound=1000, find_path=False ):
    r"""
    Randomized backtracking for finding hamiltonian cycles and paths.

    ALGORITHM:

    A path ``P`` is maintained during the execution of the algorithm. Initially
    the path will contain an edge of the graph. Every 10 iterations the path
    is reversed. Every ``reset_bound`` iterations the path will be cleared
    and the procedure is restarted. Every ``backtrack_bound`` steps we discard
    the last five vertices and continue with the procedure. The total number
    of steps in the algorithm is controlled by ``max_iter``. If a hamiltonian
    cycle or hamiltonian path is found it is returned. If the number of steps reaches
    ``max_iter`` then a longest path is returned. See OUTPUT for more details.


    INPUT:

    - ``G`` - Graph.

    - ``max_iter`` - Maximum number of iterations.

    - ``reset_bound`` - Number of iterations before restarting the
       procedure.

    - ``backtrack_bound`` - Number of iterations to elapse before
       discarding the last 5 vertices of the path.

    - ``find_path`` - If set to ``True``, will search a hamiltonian
       path. If ``False``, will search for a hamiltonian
       cycle. Default value is ``False``.

    OUTPUT:

    A pair ``(B,P)``, where ``B`` is a Boolean and ``P`` is a list of vertices.

        * If ``B`` is ``True`` and ``find_path`` is ``False``, ``P``
          represents a hamiltonian cycle.

        * If ``B`` is ``True`` and ``find_path`` is ``True``, ``P``
          represents a hamiltonian path.

        * If ``B`` is false, then ``P`` represents the longest path
          found during the execution of the algorithm.

    .. WARNING::

        May loop endlessly when run on a graph with vertices of degree
        1.

    EXAMPLES:

    First we try the algorithm in the Dodecahedral graph, which is
    hamiltonian, so we are able to find a hamiltonian cycle and a
    hamiltonian path ::

        sage: from sage.graphs.generic_graph_pyx import find_hamiltonian as fh
        sage: G=graphs.DodecahedralGraph()
        sage: fh(G)
        (True, [9, 10, 0, 19, 3, 2, 1, 8, 7, 6, 5, 4, 17, 18, 11, 12, 16, 15, 14, 13])
        sage: fh(G,find_path=True)
        (True, [8, 9, 10, 11, 18, 17, 4, 3, 19, 0, 1, 2, 6, 7, 14, 13, 12, 16, 15, 5])

    Another test, now in the Moebius-Kantor graph which is also
    hamiltonian, as in our previous example, we are able to find a
    hamiltonian cycle and path ::

        sage: G=graphs.MoebiusKantorGraph()
        sage: fh(G)
        (True, [5, 4, 3, 2, 10, 15, 12, 9, 1, 0, 7, 6, 14, 11, 8, 13])
        sage: fh(G,find_path=True)
        (True, [4, 5, 6, 7, 15, 12, 9, 1, 0, 8, 13, 10, 2, 3, 11, 14])

    Now, we try the algorithm on a non hamiltonian graph, the Petersen
    graph.  This graph is known to be hypohamiltonian, so a
    hamiltonian path can be found ::

        sage: G=graphs.PetersenGraph()
        sage: fh(G)
        (False, [7, 9, 4, 3, 2, 1, 0, 5, 8, 6])
        sage: fh(G,find_path=True)
        (True, [3, 8, 6, 1, 2, 7, 9, 4, 0, 5])

    We now show the algorithm working on another known hypohamiltonian
    graph, the generalized Petersen graph with parameters 11 and 2 ::

        sage: G=graphs.GeneralizedPetersenGraph(11,2)
        sage: fh(G)
        (False, [13, 11, 0, 10, 9, 20, 18, 16, 14, 3, 2, 1, 12, 21, 19, 8, 7, 6, 17, 15, 4, 5])
        sage: fh(G,find_path=True)
        (True, [7, 18, 20, 9, 8, 19, 17, 6, 5, 16, 14, 3, 4, 15, 13, 11, 0, 10, 21, 12, 1, 2])

    Finally, an example on a graph which does not have a hamiltonian
    path ::

        sage: G=graphs.HyperStarGraph(5,2)
        sage: fh(G,find_path=False)
        (False, ['00011', '10001', '01001', '11000', '01010', '10010', '00110', '10100', '01100'])
        sage: fh(G,find_path=True)
        (False, ['00101', '10001', '01001', '11000', '01010', '10010', '00110', '10100', '01100'])
    """

    from sage.misc.prandom import randint
    cdef int n = G.order()
    cdef int m = G.num_edges()

    #Initialize the path.
    cdef int *path = <int *>check_allocarray(n, sizeof(int))
    memset(path, -1, n * sizeof(int))

    #Initialize the membership array
    cdef bint *member = <bint *>check_allocarray(n, sizeof(int))
    memset(member, 0, n * sizeof(int))

    # static copy of the graph for more efficient operations
    cdef SparseGraph g = SparseGraph(n)
    # copying the adjacency relations in G
    cdef int i
    cdef int j
    i = 0
    for row in G.adjacency_matrix():
        j = 0
        for k in row:
            if k:
                g.add_arc(i, j)
            j += 1
        i += 1
    # Cache copy of the vertices
    cdef list vertices = g.verts()

    # A list to store the available vertices at each step
    cdef list available_vertices=[]

    #We now work towards picking a random edge
    #  First we pick a random vertex u
    cdef int x = randint( 0, n-1 )
    cdef int u = vertices[x]
    #  Then we pick at random a neighbor of u
    x = randint( 0, len(g.out_neighbors( u ))-1 )
    cdef int v = g.out_neighbors( u )[x]
    # This will be the first edge in the path
    cdef int length=2
    path[ 0 ] = u
    path[ 1 ] = v
    member[ u ] = True
    member[ v ] = True

    #Initialize all the variables neccesary to start iterating
    cdef bint done = False
    cdef long counter = 0
    cdef long bigcount = 0
    cdef int longest = length

    #Initialize a path to contain the longest path
    cdef int *longest_path = <int *>check_allocarray(n, sizeof(int))
    memset(longest_path, -1, n * sizeof(int))
    i = 0
    for 0 <= i < length:
        longest_path[ i ] = path[ i ]

    #Initialize a temporary path for flipping
    cdef int *temp_path = <int *>check_allocarray(n, sizeof(int))
    memset(temp_path, -1, n * sizeof(int))

    cdef bint longer = False
    cdef bint good = True

    while not done:
        counter = counter + 1
        if counter%10 == 0:
            #Reverse the path

            i=0
            for 0<= i < length/2:
                t=path[ i ]
                path[ i ] = path[ length - i - 1]
                path[ length -i -1 ] = t

        if counter > reset_bound:
            bigcount = bigcount + 1
            counter = 1

            #Time to reset the procedure
            for 0 <= i < n:
                member[ i ]=False
            #  First we pick a random vertex u
            x = randint( 0, n-1 )
            u = vertices[x]
            #  Then we pick at random a neighbor of u
            degree = len(g.out_neighbors( u ))
            x = randint( 0, degree-1 )
            v = g.out_neighbors( u )[x]
            #  This will be the first edge in the path
            length=2
            path[ 0 ] = u
            path[ 1 ] = v
            member[ u ] = True
            member[ v ] = True

        if counter%backtrack_bound == 0:
            for 0 <= i < 5:
                member[ path[length - i - 1] ] = False
            length = length - 5
        longer = False

        available_vertices = []
        for u in g.out_neighbors( path[ length-1 ] ):
            if not member[ u ]:
                available_vertices.append( u )

        n_available=len( available_vertices )
        if  n_available > 0:
            longer = True
            x=randint( 0, n_available-1 )
            path[ length ] = available_vertices[ x ]
            length = length + 1
            member [ available_vertices[ x ] ] = True

        if not longer and length > longest:

            for 0 <= i < length:
                longest_path[ i ] = path[ i ]

            longest = length
        if not longer:

            memset(temp_path, -1, n * sizeof(int))
            degree = len(g.out_neighbors( path[ length-1 ] ))
            while True:
                x = randint( 0, degree-1 )
                u = g.out_neighbors(path[length - 1])[ x ]
                if u != path[length - 2]:
                    break

            flag = False
            i=0
            j=0
            for 0 <= i < length:
                if i > length-j-1:
                    break
                if flag:
                    t=path[ i ]
                    path[ i ] = path[ length - j - 1]
                    path[ length - j - 1 ] = t
                    j=j+1
                if path[ i ] == u:
                    flag = True
        if length == n:
            if find_path:
                done=True
            else:
                done = g.has_arc( path[n-1], path[0] )

        if bigcount*reset_bound > max_iter:
            verts=G.vertices()
            output=[ verts[ longest_path[i] ] for i from 0<= i < longest ]
            sage_free( member )
            sage_free( path )
            sage_free( longest_path )
            sage_free( temp_path )
            return (False, output)
    # #
    # # Output test
    # #

    # Test adjacencies
    for 0 <=i < n-1:
        u = path[i]
        v = path[i + 1]
        #Graph is simple, so both arcs are present
        if not g.has_arc( u, v ):
            good = False
            break
    if good == False:
        raise RuntimeError( 'Vertices %d and %d are consecutive in the cycle but are not ajacent.'%(u,v) )
    if not find_path and not g.has_arc( path[0], path[n-1] ):
        raise RuntimeError( 'Vertices %d and %d are not ajacent.'%(path[0],path[n-1]) )
    for 0 <= u < n:
        member[ u ]=False

    for 0 <= u < n:
        if member[ u ]:
            good = False
            break
        member[ u ] = True
    if good == False:
        raise RuntimeError( 'Vertex %d appears twice in the cycle.'%(u) )
    verts=G.vertices()
    output=[ verts[path[i]] for i from 0<= i < length ]
    sage_free( member )
    sage_free( path )
    sage_free( longest_path )
    sage_free( temp_path )

    return (True,output)

def transitive_reduction_acyclic(G):
    r"""
    Returns the transitive reduction of an acyclic digraph

    INPUT:

    - ``G`` -- an acyclic digraph.

    EXAMPLE::

        sage: from sage.graphs.generic_graph_pyx import transitive_reduction_acyclic
        sage: G = posets.BooleanLattice(4).hasse_diagram()
        sage: G == transitive_reduction_acyclic(G.transitive_closure())
        True
    """
    cdef int  n = G.order()
    cdef dict v_to_int = {vv: i for i, vv in enumerate(G.vertices())}
    cdef int  u, v, i

    cdef list linear_extension

    is_acyclic, linear_extension = G.is_directed_acyclic(certificate=True)
    if not is_acyclic:
        raise ValueError("The graph is not directed acyclic")

    linear_extension.reverse()

    cdef binary_matrix_t closure

    # Build the transitive closure of G
    #
    # A point is reachable from u if it is one of its neighbours, or if it is
    # reachable from one of its neighbours.
    binary_matrix_init(closure, n, n)
    for uu in linear_extension:
        u = v_to_int[uu]
        for vv in G.neighbors_out(uu):
            v = v_to_int[vv]
            binary_matrix_set1(closure, u, v)
            bitset_or(closure.rows[u], closure.rows[u], closure.rows[v])

    # Build the transitive reduction of G
    #
    # An edge uv belongs to the transitive reduction of G if no outneighbor of u
    # can reach v (except v itself, of course).
    linear_extension.reverse()
    cdef list useful_edges = []
    for uu in linear_extension:
        u = v_to_int[uu]
        for vv in G.neighbors_out(uu):
            v = v_to_int[vv]
            bitset_difference(closure.rows[u], closure.rows[u], closure.rows[v])
        for vv in G.neighbors_out(uu):
            v = v_to_int[vv]
            if binary_matrix_get(closure, u, v):
                useful_edges.append((uu, vv))

    from sage.graphs.digraph import DiGraph
    reduced = DiGraph()
    reduced.add_edges(useful_edges)
    reduced.add_vertices(linear_extension)

    binary_matrix_free(closure)

    return reduced<|MERGE_RESOLUTION|>--- conflicted
+++ resolved
@@ -242,15 +242,10 @@
     Modifies contents of pos.
 
     AUTHOR:
-<<<<<<< HEAD
-
-    Robert Bradshaw
-    """
-=======
+
         Robert Bradshaw
     """
     cdef int dim
->>>>>>> 49ddee04
     cdef int cur_iter, cur_edge
     cdef int i, j, x
 
