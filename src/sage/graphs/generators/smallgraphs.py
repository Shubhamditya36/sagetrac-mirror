# -*- coding: utf-8 -*-
r"""
Small graphs

The methods defined here appear in :mod:`sage.graphs.graph_generators`.
"""
#*****************************************************************************
#           Copyright (C) 2006 Robert L. Miller <rlmillster@gmail.com>
#                              and Emily A. Kirkman
#           Copyright (C) 2009 Michael C. Yurko <myurko@gmail.com>
#
#  Distributed under the terms of the GNU General Public License (GPL)
#  as published by the Free Software Foundation; either version 2 of
#  the License, or (at your option) any later version.
#                  http://www.gnu.org/licenses/
#*****************************************************************************
from __future__ import print_function
from __future__ import absolute_import
import six
from six.moves import range
# import from Sage library
from sage.graphs.graph import Graph
from math import sin, cos, pi
from sage.graphs.graph_plot import _circle_embedding, _line_embedding

#######################################################################
#   Named Graphs
#######################################################################

def HarborthGraph():
    r"""
    Return the Harborth Graph.

    The Harborth graph has 104 edges and 52 vertices, and is the smallest known
    example of a 4-regular matchstick graph. For more information, see the
    :wikipedia:`Harborth_graph`.

    EXAMPLES::

        sage: g = graphs.HarborthGraph(); g
        Harborth Graph: Graph on 52 vertices
        sage: g.is_regular(4)
        True

    """
    g = Graph(':s_OGKI?@_?g[QABAo__YEFCp@?iIEbqHWuWLbbh?}[OfcXpGhNHdYPY_SgdYX]'+
              'pZkfJPuo[lfZHys^mFcDs}`pG{UNNgoHC}DIgrI[qjMhTyDQrQlVydrBYmWkn',
              loops=False, multiedges=False)

    g.set_pos({ 0: ( 51.5, 400.0),  1: ( 90.6, 308.0),  2: ( 90.6, 492.0),
                3: (129.8, 216.0),  4: (129.8, 584.0),  5: (150.7, 387.9),
                6: (150.7, 412.1),  7: (169.0, 124.0),  8: (169.0, 676.0),
                9: (189.9, 295.9), 10: (189.9, 504.1), 11: (229.1, 203.9),
               12: (229.1, 596.1), 13: (250.0, 400.0), 14: (251.4, 180.6),
               15: (251.4, 619.4), 16: (256.1, 300.2), 17: (256.1, 499.8),
               18: (259.3, 080.9), 19: (259.3, 719.1), 20: (333.8, 237.2),
               21: (333.8, 562.8), 22: (341.7, 137.5), 23: (341.7, 662.5),
               24: (350.0, 037.9), 25: (350.0, 336.0), 26: (350.0, 464.0),
               27: (350.0, 762.1), 28: (358.3, 137.5), 29: (358.3, 662.5),
               30: (366.2, 237.2), 31: (366.2, 562.8), 32: (440.7, 080.9),
               33: (440.7, 719.1), 34: (443.9, 300.2), 35: (443.9, 499.8),
               36: (448.6, 180.6), 37: (448.6, 619.4), 38: (450.0, 400.0),
               39: (470.9, 203.9), 40: (470.9, 596.1), 41: (510.1, 295.9),
               42: (510.1, 504.1), 43: (531.0, 124.0), 44: (531.0, 676.0),
               45: (549.3, 387.9), 46: (549.3, 412.1), 47: (570.2, 216.0),
               48: (570.2, 584.0), 49: (609.4, 308.0), 50: (609.4, 492.0),
               51: (648.5, 400.0)})
    g.name("Harborth Graph")
    return g


def HarriesGraph(embedding=1):
    r"""
    Return the Harries Graph.

    The Harries graph is a Hamiltonian 3-regular graph on 70
    vertices. See the :wikipedia:`Harries_graph`.

    The default embedding here is to emphasize the graph's 4 orbits.  This graph
    actually has a funny construction. The following procedure gives an idea of
    it, though not all the adjacencies are being properly defined.

    #. Take two disjoint copies of a :meth:`Petersen graph
       <PetersenGraph>`. Their vertices will form an orbit of the final graph.

    #. Subdivide all the edges once, to create 15+15=30 new vertices, which
       together form another orbit.

    #. Create 15 vertices, each of them linked to 2 corresponding vertices of
       the previous orbit, one in each of the two subdivided Petersen graphs. At
       the end of this step all vertices from the previous orbit have degree 3,
       and the only vertices of degree 2 in the graph are those that were just
       created.

    #. Create 5 vertices connected only to the ones from the previous orbit so
       that the graph becomes 3-regular.

    INPUT:

    - ``embedding`` -- two embeddings are available, and can be selected by
      setting ``embedding`` to 1 or 2.

    EXAMPLES::

        sage: g = graphs.HarriesGraph()
        sage: g.order()
        70
        sage: g.size()
        105
        sage: g.girth()
        10
        sage: g.diameter()
        6
        sage: g.show(figsize=[10, 10])   # long time
        sage: graphs.HarriesGraph(embedding=2).show(figsize=[10, 10])   # long time

    TESTS::

        sage: graphs.HarriesGraph(embedding=3)
        Traceback (most recent call last):
        ...
        ValueError: the value of embedding must be 1 or 2

    """
    from sage.graphs.generators.families import LCFGraph
    g = LCFGraph(70, [-29, -19, -13, 13, 21, -27, 27, 33, -13, 13,
                             19, -21, -33, 29], 5)
    g.name("Harries Graph")

    if embedding == 1:
        gpos = g.get_pos()
        ppos = PetersenGraph().get_pos()

        # The graph's four orbits
        o = [None]*4
        o[0] = [0, 2, 6, 8, 14, 16, 20, 22, 28, 30, 34, 36, 42, 44, 48, 50,
                56, 58, 62, 64]
        o[1] = [1, 3, 5, 7, 9, 13, 15, 17, 19, 21, 23, 27, 29, 31, 33, 35,
                37, 41, 43, 45, 47, 49, 51, 55, 57, 59, 61, 63, 65, 69]
        o[2] = [60, 10, 12, 4, 24, 26, 18, 38, 40, 32, 52, 54, 46, 66, 68]
        o[3] = [11, 25, 39, 53, 67]

        # Correspondence between the vertices of one of the two Petersen graphs
        # on o[0] and the vertices of a standard Petersen graph object
        g_to_p = {0: 0, 2: 1, 42: 5, 44: 8, 14: 7, 16: 2, 56: 9, 58: 6,
                  28: 4, 30: 3}

        # Correspondence between the vertices of the other Petersen graph on
        # o[0] and the vertices of the first one
        g_to_g = {64: 44, 34: 0, 36: 28, 6: 2, 8: 58, 48: 16, 50: 30,
                  20: 14, 22: 56, 62: 42}

        # Position for the vertices from the first copy
        for v, i in six.iteritems(g_to_p):
            gpos[v] = ppos[i]

        # Position for the vertices in the second copy. Moves the first, too.
        offset = 3.5
        for v, i in six.iteritems(g_to_g):
            x, y = gpos[i]
            gpos[v] = (x + offset*0.5, y)
            gpos[i] = (x - offset*0.5, y)

        # Vertices from o[1]. These are actually the "edges" of the copies of
        # Petersen.
        for v in o[1]:
            p1, p2 = [gpos[x] for x in g.neighbors(v) if x in o[0]]
            gpos[v] = ((p1[0] + p2[0])/2, (p1[1] + p2[1])/2)

        # 15 vertices from o[2]
        for i, v in enumerate(o[2]):
            gpos[v] = (-1.75 + i*.25, 2)

        # 5 vertices from o[3]
        for i, v in enumerate(o[3]):
            gpos[v] = (-1 + i*.5, 2.5)

        return g

    elif embedding == 2:
        return g
    else:
        raise ValueError("the value of embedding must be 1 or 2")

def HarriesWongGraph(embedding=1):
    r"""
    Return the Harries-Wong Graph.

    See the :wikipedia:`Harries-Wong_graph`.

    *About the default embedding:*

    The default embedding is an attempt to emphasize the graph's 8 (!!!)
    different orbits. In order to understand this better, one can picture the
    graph as being built in the following way:

        #. One first creates a 3-dimensional cube (8 vertices, 12 edges), whose
           vertices define the first orbit of the final graph.

        #. The edges of this graph are subdivided once, to create 12 new
           vertices which define a second orbit.

        #. The edges of the graph are subdivided once more, to create 24 new
           vertices giving a third orbit.

        #. 4 vertices are created and made adjacent to the vertices of the
           second orbit so that they have degree 3. These 4 vertices also define
           a new orbit.

        #. In order to make the vertices from the third orbit 3-regular (they
           all miss one edge), one creates a binary tree on 1 + 3 + 6 + 12
           vertices. The leaves of this new tree are made adjacent to the 12
           vertices of the third orbit, and the graph is now 3-regular. This
           binary tree contributes 4 new orbits to the Harries-Wong graph.

    INPUT:

    - ``embedding`` -- two embeddings are available, and can be selected by
      setting ``embedding`` to 1 or 2.

    EXAMPLES::

        sage: g = graphs.HarriesWongGraph()
        sage: g.order()
        70
        sage: g.size()
        105
        sage: g.girth()
        10
        sage: g.diameter()
        6
        sage: orbits = g.automorphism_group(orbits=True)[-1] # long time
        sage: g.show(figsize=[15, 15], partition=orbits)     # long time

    Alternative embedding::

        sage: graphs.HarriesWongGraph(embedding=2).show()

    TESTS::

        sage: graphs.HarriesWongGraph(embedding=3)
        Traceback (most recent call last):
        ...
        ValueError: the value of embedding must be 1 or 2
    """

    L = [9, 25, 31, -17, 17, 33, 9, -29, -15, -9, 9, 25, -25, 29, 17, -9,
         9, -27, 35, -9, 9, -17, 21, 27, -29, -9, -25, 13, 19, -9, -33,
         -17, 19, -31, 27, 11, -25, 29, -33, 13, -13, 21, -29, -21, 25,
         9, -11, -19, 29, 9, -27, -19, -13, -35, -9, 9, 17, 25, -9, 9, 27,
         -27, -21, 15, -9, 29, -29, 33, -9, -25]

    from sage.graphs.generators.families import LCFGraph
    g = LCFGraph(70, L, 1)
    g.name("Harries-Wong graph")

    if embedding == 1:
        d = g.get_pos()

        # Binary tree (left side)
        d[66] = (-9.5, 0)
        _line_embedding(g, [37, 65, 67], first=(-8, 2.25),
                last=(-8, -2.25))
        _line_embedding(g, [36, 38, 64, 24, 68, 30], first=(-7, 3),
                last=(-7, -3))
        _line_embedding(g, [35, 39, 63, 25, 59, 29, 11, 5, 55, 23, 69, 31],
                first=(-6, 3.5), last=(-6, -3.5))

        # Cube, corners: [9, 15, 21, 27, 45, 51, 57, 61]
        _circle_embedding(g, [61, 9], center=(0, -1.5), shift=.2,
                radius=4)
        _circle_embedding(g, [27, 15], center=(0, -1.5), shift=.7,
                radius=4*.707)
        _circle_embedding(g, [51, 21], center=(0, 2.5), shift=.2,
                radius=4)
        _circle_embedding(g, [45, 57], center=(0, 2.5), shift=.7,
                radius=4*.707)

        # Cube, subdivision
        _line_embedding(g, [21, 22, 43, 44, 45], first=d[21], last=d[45])
        _line_embedding(g, [21, 4, 3, 56, 57], first=d[21], last=d[57])
        _line_embedding(g, [57, 12, 13, 14, 15], first=d[57], last=d[15])
        _line_embedding(g, [15, 6, 7, 8, 9], first=d[15], last=d[9])
        _line_embedding(g, [9, 10, 19, 20, 21], first=d[9], last=d[21])
        _line_embedding(g, [45, 54, 53, 52, 51], first=d[45], last=d[51])
        _line_embedding(g, [51, 50, 49, 58, 57], first=d[51], last=d[57])
        _line_embedding(g, [51, 32, 33, 34, 61], first=d[51], last=d[61])
        _line_embedding(g, [61, 62, 41, 40, 27], first=d[61], last=d[27])
        _line_embedding(g, [9, 0, 1, 26, 27], first=d[9], last=d[27])
        _line_embedding(g, [27, 28, 47, 46, 45], first=d[27], last=d[45])
        _line_embedding(g, [15, 16, 17, 60, 61], first=d[15], last=d[61])

        # Top vertices
        _line_embedding(g, [2, 18, 42, 48], first=(-1, 7), last=(3, 7))

        return g

    elif embedding == 2:
        return g
    else:
        raise ValueError("the value of embedding must be 1 or 2")

def WellsGraph():
    r"""
    Return the Wells graph.

    For more information on the Wells graph (also called Armanios-Wells graph),
    see `this page <https://www.win.tue.nl/~aeb/graphs/Wells.html>`_.

    The implementation follows the construction given on page 266 of
    [BCN1989]_. This requires to create intermediate graphs and run a small
    isomorphism test, while everything could be replaced by a pre-computed list
    of edges : I believe that it is better to keep "the recipe" in the code,
    however, as it is quite unlikely that this could become the most
    time-consuming operation in any sensible algorithm, and .... "preserves
    knowledge", which is what open-source software is meant to do.

    EXAMPLES::

        sage: g = graphs.WellsGraph(); g
        Wells graph: Graph on 32 vertices
        sage: g.order()
        32
        sage: g.size()
        80
        sage: g.girth()
        5
        sage: g.diameter()
        4
        sage: g.chromatic_number()
        4
        sage: g.is_regular(k=5)
        True

    """
    from .platonic_solids import DodecahedralGraph
    from .basic import CompleteBipartiteGraph

    # Following the construction from the book "Distance-regular graphs"
    dodecahedron = DodecahedralGraph()

    # Vertices at distance 3 in the Dodecahedron
    distance3 = dodecahedron.distance_graph([3])

    # Building the graph whose line graph is the dodecahedron.
    b = CompleteBipartiteGraph(5,5)
    b.delete_edges([(0,5), (1,6), (2,7), (3,8), (4,9)])

    # Computing the isomorphism between the two
    b = b.line_graph(labels = False)
    _, labels = distance3.is_isomorphic(b, certificate=True)

    # The relabeling that the books claims to exist.
    for v,new_name in labels.items():
        x,y = new_name
        labels[v] = (x%5,y%5)

    dodecahedron.relabel(labels)

    # Checking that the above computations indeed produces a good labeling.
    for u in dodecahedron:
        for v in dodecahedron:
            if u == v:
                continue

            if (u[0] != v[0]) and (u[1] != v[1]):
                continue

            if dodecahedron.distance(u,v) != 3:
                raise ValueError("there is something wrong going on !")

    # The graph we will return, starting from the dodecahedron
    g = dodecahedron

    # Good ! Now adding 12 new vertices
    for i in range(5):
        g.add_edge((i,'+'),('inf','+'))
        g.add_edge((i,'-'),('inf','-'))
        for k in range(5):
            if k == i:
                continue
            g.add_edge((i,'+'),(i,k))
            g.add_edge((i,'-'),(k,i))

    g.name("Wells graph")

    # Giving our graph a "not-so-bad" layout
    g.relabel({
            (1, 3): 8, (3, 0): 18, (3, '+'): 22, (2, 1): 13,
            (1, '+'): 10, (0, 3): 2, (2, '+'): 16, ('inf', '-'): 31,
            (4, 0): 24, (1, 2): 7, (4, '+'): 28, (0, '-'): 5,
            (0, 4): 3, (4, 1): 25, (2, '-'): 17, (3, 2): 20,
            (3, '-'): 23, (1, '-'): 11, (1, 4): 9, (2, 3): 14,
            ('inf', '+'): 30, (4, 2): 26, (1, 0): 6, (0, 1): 0,
            (3, 1): 19, (0, 2): 1, (2, 0): 12, (4, '-'): 29,
            (0, '+'): 4, (4, 3): 27, (3, 4): 21, (2, 4): 15})

    p = [(1, 29, 20, 13, 12, 28, 14, 7),
         (2, 5, 30, 23, 18, 4, 31, 22),
         (3, 17, 21, 9, 24, 16, 27, 25),
         (6, 10, 8, 15, 0, 11, 19, 26)]

    from sage.graphs.graph_plot import _circle_embedding
    _circle_embedding(g, p[0], radius = 1)
    _circle_embedding(g, p[1], radius = .9)
    _circle_embedding(g, p[2], radius = .8)
    _circle_embedding(g, p[3], radius = .7)

    return g

def Cell600(embedding=1):
    r"""
    Return the 600-Cell graph.

    This is the adjacency graph of the 600-cell. It has 120 vertices and 720
    edges. For more information, see the :wikipedia:`600-cell`.

    INPUT:

    - ``embedding`` (1 (default) or 2) -- two different embeddings for a plot.

    EXAMPLES::

        sage: g = graphs.Cell600()      # long time
        sage: g.size()                  # long time
        720
        sage: g.is_regular(12)          # long time
        True
        sage: g.is_vertex_transitive()  # long time
        True
    """
    from sage.rings.rational_field import QQ
    from sage.rings.polynomial.polynomial_ring import polygen
    from sage.rings.number_field.number_field import NumberField
    from sage.modules.free_module import VectorSpace
    from sage.groups.perm_gps.permgroup_named import AlternatingGroup

    x = polygen(QQ, 'x')
    K = NumberField(x ** 2 - x - 1, 'f')
    f = K.gen()
    K4 = VectorSpace(K, 4)

    # first 96 vertices
    step = [[a * f / 2, b * K(1) / 2, c * (f - 1) / 2, 0]
            for a in [-1, 1] for b in [-1, 1] for c in [-1, 1]]
    vert96 = [K4([v[s(1) - 1], v[s(2) - 1], v[s(3) - 1], v[s(4) - 1]])
              for v in step for s in AlternatingGroup(4)]

    # 16 more vertices
    vert16 = [K4([K(a) / 2, K(b) / 2, K(c) / 2, K(d) / 2])
              for a in [-1, 1] for b in [-1, 1]
              for c in [-1, 1] for d in [-1, 1]]

    # 8 last vertices
    vert8 = [K4([1, 0, 0, 0]), K4([-1, 0, 0, 0]),
             K4([0, 1, 0, 0]), K4([0, -1, 0, 0]),
             K4([0, 0, 1, 0]), K4([0, 0, -1, 0]),
             K4([0, 0, 0, 1]), K4([0, 0, 0, -1])]

    # all vertices together
    U = vert96 + vert16 + vert8

    g = Graph([list(range(120)),
               lambda i, j: U[i].inner_product(U[j]) == f / 2])

    # Embedding
    from sage.graphs.graph_plot import _circle_embedding
    if embedding == 1:
        pos = [0, 1, 3, 13, 78, 90, 93, 110, 29, 104, 11, 48, 107, 83, 92, 55,
               32, 16, 117, 24, 26, 56, 52, 47, 75, 72, 66, 112, 27, 115, 21,
               33, 118, 79, 91, 37, 2, 5, 96, 31, 82, 88, 94, 74, 50, 28, 20,
               105, 45, 99, 70, 25, 101, 54, 46, 51, 17, 35, 98, 41, 84, 85,
               87, 73, 18, 6, 9, 97, 65, 103, 95, 36, 100, 23, 8, 43, 68, 76,
               116, 60, 62, 44, 40, 59, 15, 12, 30, 113, 63, 114, 81, 69, 119,
               19, 7, 49, 86, 89, 111, 67, 22, 4, 10, 14, 38, 64, 80, 102, 57,
               108, 34, 61, 106, 42, 58, 39, 77, 71, 109, 53]
    else:
        pos = [0, 1, 2, 3, 4, 6, 7, 8, 10, 13, 14, 21, 37, 103, 36, 65, 113,
               25, 80, 26, 12, 78, 24, 83, 54, 66, 114, 46, 63, 101, 109, 93,
               79, 75, 51, 44, 31, 119, 43, 5, 57, 100, 11, 108, 34, 41, 69,
               96, 82, 116, 68, 64, 47, 102, 52, 35, 17, 76, 110, 38, 84, 85,
               86, 87, 88, 90, 91, 92, 94, 73, 74, 81, 49, 104, 48, 29, 112,
               61, 20, 62, 72, 18, 60, 23, 42, 30, 115, 58, 27, 106, 98, 9, 19,
               15, 39, 56, 67, 118, 55, 89, 45, 107, 95, 99, 70, 53, 33, 111,
               22, 117, 32, 28, 59, 105, 40, 71, 77, 16, 97, 50]

    _circle_embedding(g, pos)

    return g

def Cell120():
    r"""
    Return the 120-Cell graph.

    This is the adjacency graph of the 120-cell. It has 600 vertices and 1200
    edges. For more information, see the :wikipedia:`120-cell`.

    EXAMPLES::

        sage: g = graphs.Cell120()      # long time
        sage: g.size()                  # long time
        1200
        sage: g.is_regular(4)           # long time
        True
        sage: g.is_vertex_transitive()  # long time
        True
    """
    from sage.rings.rational_field import QQ
    from sage.rings.polynomial.polynomial_ring import polygen
    from sage.rings.number_field.number_field import NumberField
    from sage.modules.free_module import VectorSpace
    from sage.groups.perm_gps.permgroup_named import AlternatingGroup
    from sage.combinat.permutation import Permutations

    x = polygen(QQ, 'x')
    K = NumberField(x ** 2 - x - 1, 'f')
    f = K.gen()
    K4 = VectorSpace(K, 4)

    # first 216 vertices
    step = [(0, 0, K(a) * 2, K(b) * 2)
            for a in [-1, 1] for b in [-1, 1]]
    step += [(a * K(1), b * K(1), c * K(1), d * (2 * f - 1))
            for a in [-1, 1] for b in [-1, 1]
            for c in [-1, 1] for d in [-1, 1]]
    step += [(a * (2 - f), b * f, c * f, d * f)
             for a in [-1, 1] for b in [-1, 1]
             for c in [-1, 1] for d in [-1, 1]]
    step += [(a * (f - 1), b * (f - 1), c * (f - 1), d * (f + 1))
             for a in [-1, 1] for b in [-1, 1]
             for c in [-1, 1] for d in [-1, 1]]
    ens1 = frozenset([(v[s(1) - 1], v[s(2) - 1], v[s(3) - 1], v[s(4) - 1])
                      for v in step for s in Permutations(4)])
    vert1 = [K4(w) for w in ens1]

    # 384 more vertices
    step = [(0, a * (2 - f), b * K(1), c * (f + 1))
            for a in [-1, 1] for b in [-1, 1] for c in [-1, 1]]
    step += [(0, a * (f - 1), b * f, c * (2 * f - 1))
            for a in [-1, 1] for b in [-1, 1] for c in [-1, 1]]
    step += [(a * (f - 1), b * K(1), c * f, d * K(2))
             for a in [-1, 1] for b in [-1, 1]
             for c in [-1, 1] for d in [-1, 1]]
    vert2 = [K4([v[s(1) - 1], v[s(2) - 1], v[s(3) - 1], v[s(4) - 1]])
              for v in step for s in AlternatingGroup(4)]

    # all vertices together
    U = vert1 + vert2

    g = Graph([list(range(600)),
               lambda i, j: U[i].inner_product(U[j]) == 6*f-2])

    from sage.graphs.graph_plot import _circle_embedding
    pos = [0, 1, 3, 5, 6, 7, 8, 9, 11, 12, 14, 15, 16, 17, 20, 21, 23, 24, 25,
           27, 33, 40, 47, 49, 76, 77, 216, 217, 218, 219, 220, 222, 224, 225,
           226, 230, 231, 232, 233, 235, 238, 241, 242, 245, 247, 249, 251, 253,
           260, 261, 211, 66, 26, 307, 598, 305, 187, 374, 311, 205, 296, 108,
           366, 172, 255, 89, 229, 81, 529, 548, 439, 382, 166, 496, 313, 484,
           402, 234, 530, 256, 358, 406, 553, 577, 583, 401, 334, 417, 257, 438,
           373, 544, 509, 365, 378, 487, 377, 390, 349, 325, 65, 78, 184, 13,
           185, 18, 210, 84, 145, 83, 180, 158, 118, 109, 103, 130, 105, 51,
           178, 155, 110, 85, 206, 95, 204, 190, 514, 513, 515, 466, 467, 441,
           442, 587, 585, 576, 565, 564, 566, 540, 506, 436, 435, 424, 507, 543,
           545, 547, 582, 440, 169, 63, 29, 575, 237, 549, 37, 375, 430, 159,
           457, 61, 331, 208, 498, 39, 578, 48, 244, 486, 411, 364, 73, 455,
           321, 240, 381, 542, 243, 500, 343, 333, 271, 518, 552, 357, 314, 299,
           499, 412, 376, 596, 561, 319, 400, 264, 388, 362, 355, 386, 87, 186,
           52, 99, 125, 113, 36, 121, 41, 127, 149, 100, 31, 137, 177, 43, 32,
           45, 62, 191, 188, 106, 195, 141, 142, 96, 489, 491, 490, 475, 474,
           447, 448, 589, 588, 517, 472, 473, 471, 450, 419, 519, 521, 468, 562,
           594, 595, 488, 554, 413, 167, 116, 4, 557, 504, 536, 170, 389, 410,
           128, 559, 203, 348, 147, 477, 22, 516, 162, 423, 266, 274, 320, 144,
           246, 395, 437, 363, 452, 425, 478, 315, 312, 428, 288, 270, 344, 323,
           493, 479, 275, 387, 286, 284, 347, 359, 462, 336, 368, 392, 324, 44,
           75, 69, 46, 57, 138, 35, 80, 88, 199, 70, 152, 161, 181, 34, 207,
           164, 71, 115, 55, 163, 72, 171, 93, 165, 124, 300, 301, 302, 303,
           304, 306, 308, 309, 310, 290, 291, 292, 293, 295, 298, 277, 278, 281,
           283, 285, 287, 265, 272, 273, 19, 10, 107, 223, 418, 221, 67, 338,
           227, 196, 236, 91, 354, 154, 267, 30, 289, 215, 469, 464, 571, 346,
           151, 508, 397, 520, 318, 294, 470, 268, 370, 322, 445, 421, 427, 317,
           394, 597, 269, 570, 337, 460, 497, 353, 342, 523, 341, 330, 361, 385,
           126, 92, 94, 176, 135, 117, 114, 197, 214, 179, 60, 42, 198, 202,
           102, 101, 174, 104, 146, 90, 38, 111, 122, 157, 153, 133, 502, 501,
           503, 550, 551, 573, 574, 431, 429, 420, 433, 432, 434, 456, 494, 568,
           567, 580, 495, 459, 461, 463, 426, 572, 182, 58, 82, 443, 297, 465,
           86, 339, 586, 209, 541, 140, 391, 143, 510, 28, 422, 213, 280, 522,
           591, 352, 120, 563, 405, 276, 345, 458, 279, 512, 379, 393, 259, 482,
           444, 369, 398, 239, 511, 592, 340, 416, 453, 403, 316, 252, 328, 350,
           367, 326, 2, 175, 97, 139, 74, 131, 173, 134, 193, 192, 132, 79, 50,
           200, 64, 150, 201, 194, 212, 183, 54, 56, 98, 123, 112, 156, 525,
           527, 526, 535, 534, 555, 556, 409, 408, 481, 532, 533, 531, 558, 599,
           483, 485, 528, 454, 414, 415, 524, 446, 593, 160, 59, 68, 449, 492,
           476, 148, 329, 590, 119, 451, 189, 360, 53, 537, 129, 480, 136, 579,
           254, 262, 404, 168, 282, 335, 569, 351, 560, 581, 538, 399, 396, 584,
           228, 258, 380, 407, 505, 539, 263, 327, 250, 248, 383, 371, 546, 372,
           356, 332, 384]
    _circle_embedding(g, pos)

    return g

def SuzukiGraph():
    r"""
    Return the Suzuki Graph.

    The Suzuki graph has 1782 vertices, and is strongly regular with parameters
    `(1782,416,100,96)`. Known as S.15 in [Hu75]_.

    .. NOTE::

        It takes approximately 50 seconds to build this graph. Do not be too
        impatient.

    EXAMPLES::

        sage: g = graphs.SuzukiGraph(); g            # optional database_gap internet # not tested
        Suzuki graph: Graph on 1782 vertices
        sage: g.is_strongly_regular(parameters=True) # optional database_gap internet # not tested
        (1782, 416, 100, 96)
    """
    from sage.groups.perm_gps.permgroup_named import SuzukiSporadicGroup
    g = Graph()
    g.add_edges(SuzukiSporadicGroup().orbit((1,2),"OnSets"))
    g.relabel()
    g.name("Suzuki graph")
    return g

def HallJankoGraph(from_string=True):
    r"""
    Return the Hall-Janko graph.

<<<<<<< HEAD
    For more information on the Hall-Janko graph, see
=======
    For more information on the Hall-Janko graph, see the
>>>>>>> ca26fcca
    :wikipedia:`Hall-Janko_graph`.

    The construction used to generate this graph in Sage is by a 100-point
    permutation representation of the Janko group `J_2`, as described in version
    3 of the ATLAS of Finite Group representations, in particular on the page
    `ATLAS: J2 -- Permutation representation on 100 points
    <http://brauer.maths.qmul.ac.uk/Atlas/v3/permrep/J2G1-p100B0>`_.

    INPUT:

    - ``from_string`` (boolean) -- whether to build the graph from its sparse6
      string or through GAP. The two methods return the same graph though doing
      it through GAP takes more time. It is set to ``True`` by default.

    EXAMPLES::

        sage: g = graphs.HallJankoGraph()
        sage: g.is_regular(36)
        True
        sage: g.is_vertex_transitive()
        True

    Is it really strongly regular with parameters 14, 12? ::

        sage: nu = set(g.neighbors(0))
        sage: for v in range(1, 100):
        ....:     if v in nu:
        ....:         expected = 14
        ....:     else:
        ....:         expected = 12
        ....:     nv = set(g.neighbors(v))
        ....:     nv.discard(0)
        ....:     if len(nu & nv) != expected:
        ....:         print("Something is wrong here!!!")
        ....:         break

    Some other properties that we know how to check::

        sage: g.diameter()
        2
        sage: g.girth()
        3
        sage: factor(g.characteristic_polynomial())
        (x - 36) * (x - 6)^36 * (x + 4)^63

    TESTS::

        sage: gg = graphs.HallJankoGraph(from_string=False) # long time
        sage: g == gg # long time
        True
    """

    string = (":~?@c__E@?g?A?w?A@GCA_?CA`OWF`W?EAW?@?_OD@_[GAgcIaGGB@OcIA"
              "wCE@o_K_?GB@?WGAouC@OsN_?GB@O[GB`A@@_e?@OgLB_{Q_?GC@O[GAOs"
              "OCWGBA?kKBPA@?_[KB_{OCPKT`o_RD`]A?o[HBOwODW?DA?cIB?wRDP[X`"
              "ogKB_{QD@]B@o_KBPWXE`mC@o_JB?{PDPq@?oWGA_{OCPKTDp_YEwCA@_c"
              "IBOwOC`OX_OGB@?WPDPcYFg?C@_gKBp?SE@cYF`{_`?SGAOoOC`_\\FwCE"
              "A?gKBO{QD@k[FqI??_OFA_oQE@k\\Fq?`GgCB@pGRD@_XFP{a_?SE@ocIA"
              "ooNCPOUEqU@?oODA?cJB_{UEqYC@_kLC@CREPk]GAGbHgCA@?SMBpCSD`["
              "YFq?`Ga]BA?gPC`KSD`_\\Fa?cHWGB@?[IAooPD`[WF@s^HASeIg?@@OcP"
              "C`KYF@w^GQ[h`O[HAooMC@CQCpSVEPk\\GaSeIG?FA?kLB_{OC`OVE@cYG"
              "QUA@?WLBp?PC`KVEqKgJg?DA?sMBpCSDP[WEQKfIay@?_KD@_[GC`SUE@k"
              "[FaKdHa[k_?OLC@CRD@WVEpo^HAWfIAciIqoo_?CB@?kMCpOUE`o\\GAKg"
              "IQgq_?GD@_[GB?{OCpWVE@cYFACaHAWhJR?q_?CC@_kKBpC\\GACdHa[kJ"
              "a{o_?CA?oOFBpGRD@o\\GaKdIQonKrOt_?WHA`?PC`KTD`k]FqSeIaolJr"
              "CqLWCA@OkKCPGRDpcYGAKdIAgjJAsmJr?t__OE@ogJB_{XEps`HA[gIQwn"
              "KWKGAOoMBpGUE`k[Fa?aHqckJbSuLw?@?_SHA_kLC@OTFPw^GaOkLg?B@?"
              "[HA_{PDP_XFaCbHa[gIqooKRWx_?CFBpOTE@cZFPw^GACcHQgoKrSvMwWG"
              "BOwQCp_YFP{`HASfJAwnKRSx_OSSDP[WEq?aGqSfIQsoKR_zNWCE@o_HA_"
              "sREPg^GAGcHQWfIAciKbOxNg?A@__IAooMC`KTD`g\\GAKcIasoKrOtLb["
              "wMbyCA?cKBp?TD`[WE`s^GQGbHqcjJrK{NRw~_oODA?sNC@CQCpOZF@s]G"
              "QOfIaolJrGsLbk}_?OFA_sRD@SVE`k[HQcjJa{qLb[xMb|?_OOFA?cIAos"
              "RDP_ZFa?aGqOfIAsuMbk{Ns@@OsQAA_sPDPWXE`o\\FqKdIQkkJrCuLr_x"
              "Mro}NsDAPG?@@OWFApKUE@o`IQolKRKsLrc|NsQC@OWGAOgJCpOWE`o_GQ"
              "KiIqwnKr_~OcLCPS]A?oWHA_oMBpKSDP[\\FagjKBWxMbk{OSQ@@O_IAoo"
              "LBpCSD`g\\FaGbHQWgIQgmKRKwMRl?PgGC@OWHB@KSE@c[FqCaGqSeIAkk"
              "KBCqLBSuMBpGQWCA@?cKBOwRDPWVE@k^GqOfJr?pKbKtLrs}OSHDQwKIBO"
              "wPD@WWEQ?`HQWfIQglKBOtLbo}Ns@@OsTE_?kLCpWWHA[gIqomKBGwMRgz"
              "NBw~OSPDPc\\H_?CFAOoLCPSVE`o\\GAOeJAwpKbKtMrx?Qcq??OKFA?gJ"
              "B`?QDpcYEpo]FqKfIAgjJB?qKr_{NS@A__SE@o_HBO{PC`OTD`{_HaciIq"
              "{vMbt?OcPFQCeB@?SKBOwRD@SXE`k[FPw`HQ_lKRKxNRxBPC\\HQclK_?K"
              "EB?sOC`OTDa?`GqWgJRCrNBw~OSHFQStMRtDQ_?KC@OoQE`k_GaOdHa[gI"
              "q{tMBg|Nb|?OcPMSDDQSwCB@_cJB_{OCpOVFP{dHa[jJQwqKrk}NsHBQCd"
              "MRtMA?oSEA_wPDp_YEpo]GAOeIq{pLBk}NsLEQCtNTDU??OKEA_oLC@[[G"
              "aKnKBOtLbk~OCPFQStNSDLSTgGKC@GSD`[WEpw_GQGcIAciJAwpKb_xMbk"
              "~QShJRc|R`_wNCPcZF@s^GAGbHA_hJR?qKrOvMRg|NsDEPsxTTgCB@?gJB"
              "?sMC@CUDp_]FqCaHQcjJQwtLrhCPS\\IRCtQTw?B@?SHA_wPC`_aGqOiJa"
              "{oKRKvMRpFQChKRtXVUTi??ocNC@KUE@cYFaGdHa_mJrKsLb[yMro|OcXI"
              "RdPTTddZaOgJB@?UEPk[FQCfIaolJrSvMBczNR|AOsXFQCtOTtaB@?WGAP"
              "?TEPo\\GAGdHqgmKBCqLR[xMb|?PC`HQs|TTt`XUtu@?o[HB?sNCPGXF@{"
              "_GQKcIqolJb_yNCLDPs`MRtDRTTdYUwSEA?kLB`CWF@s]FqGgIqooLRgzN"
              "RxFQSlMSDDQTDXVUTi@?_KDAOoLBpKUEQOfIa{oLB_xMrt?Os\\HQcpMST"
              "HSTtl[VT}A@ocJBOwSD`_XEpo_Ha_mJrKtLbgzNSTGQspLRtDUUDp\\WG["
              "HB`CQCp[WFQGgIQgkJQ{rLbc{Nc@APsdLRt@PSt\\WUtt_Wn")

    if from_string:
        g = Graph(string, loops = False, multiedges = False)
    else:

        # The following construction is due to version 3 of the ATLAS of
        # Finite Group Representations, specifically the page at
        # http://brauer.maths.qmul.ac.uk/Atlas/v3/permrep/J2G1-p100B0 .

        from sage.interfaces.gap import gap
        gap.eval("g1 := (1,84)(2,20)(3,48)(4,56)(5,82)(6,67)(7,55)(8,41)"
                 "(9,35)(10,40)(11,78)(12,100)(13,49)(14,37)(15,94)(16,76)"
                 "(17,19)(18,44)(21,34)(22,85)(23,92)(24,57)(25,75)(26,28)"
                 "(27,64)(29,90)(30,97)(31,38)(32,68)(33,69)(36,53)(39,61)"
                 "(42,73)(43,91)(45,86)(46,81)(47,89)(50,93)(51,96)(52,72)"
                 "(54,74)(58,99)(59,95)(60,63)(62,83)(65,70)(66,88)(71,87)"
                 "(77,98)(79,80);")

        gap.eval("g2 := (1,80,22)(2,9,11)(3,53,87)(4,23,78)(5,51,18)"
                 "(6,37,24)(8,27,60)(10,62,47)(12,65,31)(13,64,19)"
                 "(14,61,52)(15,98,25)(16,73,32)(17,39,33)(20,97,58)"
                 "(21,96,67)(26,93,99)(28,57,35)(29,71,55)(30,69,45)"
                 "(34,86,82)(38,59,94)(40,43,91)(42,68,44)(46,85,89)"
                 "(48,76,90)(49,92,77)(50,66,88)(54,95,56)(63,74,72)"
                 "(70,81,75)(79,100,83);")

        gap.eval("G := Group([g1,g2]);")
        edges = gap('Orbit(G,[1,5],OnSets)').sage()
        g = Graph([(int(u), int(v)) for u,v in edges])
        g.relabel()

    _circle_embedding(g, list(range(100)))
    g.name("Hall-Janko graph")
    return g

def Balaban10Cage(embedding=1):
    r"""
    Return the Balaban 10-cage.

    The Balaban 10-cage is a 3-regular graph with 70 vertices and 105 edges. See
<<<<<<< HEAD
    :wikipedia:`Balaban_10-cage`.
=======
    the :wikipedia:`Balaban_10-cage`.
>>>>>>> ca26fcca

    The default embedding gives a deeper understanding of the graph's
    automorphism group. It is divided into 4 layers (each layer being a set of
    points at equal distance from the drawing's center). From outside to inside:

    - L1: The outer layer (vertices which are the furthest from the origin) is
      actually the disjoint union of two cycles of length 10.

    - L2: The second layer is an independent set of 20 vertices.

    - L3: The third layer is a matching on 10 vertices.

    - L4: The inner layer (vertices which are the closest from the origin) is
      also the disjoint union of two cycles of length 10.

    This graph is not vertex-transitive, and its vertices are partitioned into 3
    orbits: L2, L3, and the union of L1 of L4 whose elements are equivalent.

    INPUT:

    - ``embedding`` -- two embeddings are available, and can be selected by
      setting ``embedding`` to be either 1 or 2.

    EXAMPLES::

        sage: g = graphs.Balaban10Cage()
        sage: g.girth()
        10
        sage: g.chromatic_number()
        2
        sage: g.diameter()
        6
        sage: g.is_hamiltonian()
        True
        sage: g.show(figsize=[10,10])   # long time

    TESTS::

        sage: graphs.Balaban10Cage(embedding='foo')
        Traceback (most recent call last):
        ...
        ValueError: the value of embedding must be 1 or 2
    """

    L = [-9, -25, -19, 29, 13, 35, -13, -29, 19, 25, 9, -29, 29, 17, 33,
          21, 9,-13, -31, -9, 25, 17, 9, -31, 27, -9, 17, -19, -29, 27,
          -17, -9, -29, 33, -25,25, -21, 17, -17, 29, 35, -29, 17, -17,
          21, -25, 25, -33, 29, 9, 17, -27, 29, 19, -17, 9, -27, 31, -9,
          -17, -25, 9, 31, 13, -9, -21, -33, -17, -29, 29]

    from sage.graphs.generators.families import LCFGraph
    g = LCFGraph(70, L, 1)
    g.name("Balaban 10-cage")

    if embedding == 2:
        return g
    elif embedding != 1:
        raise ValueError("the value of embedding must be 1 or 2")

    L3 = [5, 24, 35, 46, 29, 40, 51, 34, 45, 56]
    _circle_embedding(g, L3, center=(0,0), radius = 4.3)

    L2  = [6, 4, 23, 25, 60, 36, 1, 47, 28, 30, 39, 41, 50, 52, 33, 9, 44,
            20, 55, 57]
    _circle_embedding(g, L2, center=(0,0), radius = 5, shift=-.5)


    L1a = [69, 68, 67, 66, 65, 64, 63, 62, 61, 0]
    L1b = [19, 18, 17, 16, 15, 14, 13, 12, 11, 10]
    _circle_embedding(g, L1a, center=(0,0), radius = 6, shift = 3.25)
    _circle_embedding(g, L1b, center=(0,0), radius = 6, shift = -1.25)

    L4a = [37, 2, 31, 38, 53, 32, 21, 54, 3, 22]
    _circle_embedding(g, L4a, center=(0,0), radius = 3, shift = 1.9)

    L4b = [26, 59, 48, 27, 42, 49, 8, 43, 58, 7]
    _circle_embedding(g, L4b, center=(0,0), radius = 3, shift = 1.1)

    return g

def Balaban11Cage(embedding = 1):
    r"""
    Return the Balaban 11-cage.

<<<<<<< HEAD
    For more information, see :wikipedia:`Balaban_11-cage`.
=======
    For more information, see the :wikipedia:`Balaban_11-cage`.
>>>>>>> ca26fcca

    INPUT:

    - ``embedding`` -- three embeddings are available, and can be selected by
      setting ``embedding`` to be 1, 2, or 3.

      - The first embedding is the one appearing on page 9 of the Fifth Annual
        Graph Drawing Contest report [EMMN1998]_. It separates vertices based on
        their eccentricity (see :meth:`eccentricity()
        <sage.graphs.generic_graph.GenericGraph.eccentricity>`).

      - The second embedding has been produced just for Sage and is meant to
        emphasize the automorphism group's 6 orbits.

      - The last embedding is the default one produced by the :meth:`LCFGraph`
        constructor.

    .. NOTE::

        The vertex labeling changes according to the value of ``embedding=1``.

    EXAMPLES:

    Basic properties::

        sage: g = graphs.Balaban11Cage()
        sage: g.order()
        112
        sage: g.size()
        168
        sage: g.girth()
        11
        sage: g.diameter()
        8
        sage: g.automorphism_group().cardinality()
        64

    Our many embeddings::

        sage: g1 = graphs.Balaban11Cage(embedding=1)
        sage: g2 = graphs.Balaban11Cage(embedding=2)
        sage: g3 = graphs.Balaban11Cage(embedding=3)
        sage: g1.show(figsize=[10,10])   # long time
        sage: g2.show(figsize=[10,10])   # long time
        sage: g3.show(figsize=[10,10])   # long time

    Proof that the embeddings are the same graph::

        sage: g1.is_isomorphic(g2) # g2 and g3 are obviously isomorphic
        True

    TESTS::

        sage: graphs.Balaban11Cage(embedding='xyzzy')
        Traceback (most recent call last):
        ...
        ValueError: the value of embedding must be 1, 2, or 3
    """
    if embedding == 1:
        pos_dict = {}
        for j in range(8):
            for i in range(8):
                pos_dict[str(j) + str(i)]= [
                        0.8 * float(cos(2*((8*j + i)*pi/64 + pi/128))),
                        0.8 * float(sin(2*((8*j + i)*pi/64 + pi/128)))
                ]
            for i in range(4):
                pos_dict['1' + str(j) + str(i)] = [
                        1.1 * float(cos(2*((4*j + i)*pi/32 + pi/64))),
                        1.1 * float(sin(2*((4*j + i)*pi/32 + pi/64)))
                ]
            for i in range(2):
                pos_dict['1' + str(j) + str(i + 4)] = [
                        1.4 * float(cos(2*((2*j + i)*pi/16 + pi/32))),
                        1.4 * float(sin(2*((2*j + i)*pi/16 + pi/32)))
                ]

        edge_dict = {
            "00": ["11"], "01": ["10"],   "02": ["53"], "03": ["52"],
            "11": ["20"], "10": ["21"],   "53": ["22"], "52": ["23"],
            "20": ["31"], "21": ["30"],   "22": ["33"], "23": ["32"],
            "31": ["40"], "30": ["41"],   "33": ["43"], "32": ["42"],
            "40": ["50"], "41": ["51"],   "43": ["12"], "42": ["13"],
            "50": ["61"], "51": ["60"],   "12": ["63"], "13": ["62"],
            "61": ["70"], "60": ["71"],   "63": ["72"], "62": ["73"],
            "70": ["01"], "71": ["00"],   "72": ["03"], "73": ["02"],

            "04": ["35"], "05": ["34"],   "06": ["37"], "07": ["36"],
            "35": ["64"], "34": ["65"],   "37": ["66"], "36": ["67"],
            "64": ["55"], "65": ["54"],   "66": ["17"], "67": ["16"],
            "55": ["45"], "54": ["44"],   "17": ["46"], "16": ["47"],
            "45": ["74"], "44": ["75"],   "46": ["76"], "47": ["77"],
            "74": ["25"], "75": ["24"],   "76": ["27"], "77": ["26"],
            "25": ["14"], "24": ["15"],   "27": ["56"], "26": ["57"],
            "14": ["05"], "15": ["04"],   "56": ["07"], "57": ["06"],

            "100": ["03", "04"],   "110": ["10", "12"],
            "101": ["01", "06"],   "111": ["11", "13"],
            "102": ["00", "07"],   "112": ["14", "16"],
            "103": ["02", "05"],   "113": ["15", "17"],

            "120": ["22", "24"],   "130": ["33", "36"],
            "121": ["20", "26"],   "131": ["32", "37"],
            "122": ["21", "27"],   "132": ["31", "34"],
            "123": ["23", "25"],   "133": ["30", "35"],

            "140": ["43", "45"],   "150": ["50", "52"],
            "141": ["40", "46"],   "151": ["51", "53"],
            "142": ["41", "47"],   "152": ["54", "56"],
            "143": ["42", "44"],   "153": ["55", "57"],

            "160": ["60", "66"],   "170": ["73", "76"],
            "161": ["63", "65"],   "171": ["72", "77"],
            "162": ["62", "64"],   "172": ["71", "74"],
            "163": ["61", "67"],   "173": ["70", "75"],

            "104": ["100", "102", "105"],   "114": ["110", "111", "115"],
            "105": ["101", "103", "104"],   "115": ["112", "113", "114"],

            "124": ["120", "121", "125"],   "134": ["130", "131", "135"],
            "125": ["122", "123", "124"],   "135": ["132", "133", "134"],

            "144": ["140", "141", "145"],   "154": ["150", "151", "155"],
            "145": ["142", "143", "144"],   "155": ["152", "153", "154"],

            "164": ["160", "161", "165"],   "174": ["170", "171", "175"],
            "165": ["162", "163", "164"],   "175": ["172", "173", "174"]
        }

        return Graph(edge_dict, pos=pos_dict, name="Balaban 11-cage")

    elif embedding == 2 or embedding == 3:
        L = [44, 26, -47, -15, 35, -39, 11, -27, 38, -37, 43, 14, 28, 51,
             -29, -16, 41, -11, -26, 15, 22, -51, -35, 36, 52, -14, -33,
             -26, -46, 52, 26, 16, 43, 33, -15, 17, -53, 23, -42, -35, -28,
             30, -22, 45, -44, 16, -38, -16, 50, -55, 20, 28, -17, -43,
             47, 34, -26, -41, 11, -36, -23, -16, 41, 17, -51, 26, -33,
             47, 17, -11, -20, -30, 21, 29, 36, -43, -52, 10, 39, -28, -17,
             -52, 51, 26, 37, -17, 10, -10, -45, -34, 17, -26, 27, -21,
             46, 53, -10, 29, -50, 35, 15, -47, -29, -41, 26, 33, 55, -17,
             42, -26, -36, 16]

        from sage.graphs.generators.families import LCFGraph
        g = LCFGraph(112, L, 1)
        g.name("Balaban 11-cage")

        if embedding == 3:
            return g

        v1 = [34, 2, 54, 43, 66, 20, 89, 100, 72, 76, 6, 58, 16, 78, 74,
              70, 36, 94, 27, 25, 10, 8, 45, 60, 14, 64, 80, 82, 109, 107,
              49, 98]
        v2 = [88, 3, 19, 55, 67, 42, 101, 33, 77, 5, 17, 57, 69, 71, 73,
              75, 11, 61, 28, 9, 37, 26, 46, 95, 13, 63, 81, 83, 108, 106,
              48, 97]
        l1 = [35, 93, 1, 24, 53, 7, 44, 59, 15, 65, 79, 21, 110, 90, 50,
              99]
        l2 = [87, 4, 18, 56, 68, 41, 102, 32, 12, 62, 29, 84, 38, 105, 47,
              96]

        d = g.get_pos()
        for i,v in enumerate(v1):
            d[v] = (-2, 16.5-i)

        for i,v in enumerate(l1):
            d[v] = (-10, 8-i)

        for i,v in enumerate(l2):
            d[v] = (10, 8.5-i)

        for i,v in enumerate(v2):
            d[v] = (2, 16.5-i)

        for i,v in enumerate([0, 111, 92, 91, 52, 51, 23, 22]):
            d[v] = (-20, 14.5-4*i)

        for i,v in enumerate([104, 103, 86, 85, 40, 39, 31, 30]):
            d[v] = (20, 14.5-4*i)

        return g

    else:
        raise ValueError("the value of embedding must be 1, 2, or 3")

def BidiakisCube():
    r"""
    Return the Bidiakis cube.

<<<<<<< HEAD
    For more information, see :wikipedia:`Bidiakis_cube`.
=======
    For more information, see the :wikipedia:`Bidiakis_cube`.
>>>>>>> ca26fcca

    EXAMPLES:

    The Bidiakis cube is a 3-regular graph having 12 vertices and 18 edges. This
    means that each vertex has a degree of 3. ::

        sage: g = graphs.BidiakisCube(); g
        Bidiakis cube: Graph on 12 vertices
        sage: g.show()  # long time
        sage: g.order()
        12
        sage: g.size()
        18
        sage: g.is_regular(3)
        True

    It is a Hamiltonian graph with diameter 3 and girth 4::

        sage: g.is_hamiltonian()
        True
        sage: g.diameter()
        3
        sage: g.girth()
        4

    It is a planar graph with characteristic polynomial
    `(x - 3) (x - 2) (x^4) (x + 1) (x + 2) (x^2 + x - 4)^2` and
    chromatic number 3::

        sage: g.is_planar()
        True
        sage: bool(g.characteristic_polynomial() == expand((x - 3) * (x - 2) * (x^4) * (x + 1) * (x + 2) * (x^2 + x - 4)^2))
        True
        sage: g.chromatic_number()
        3
    """
    edge_dict = {
        0:[1,6,11], 1:[2,5], 2:[3,10], 3:[4,9], 4:[5,8],
        5:[6], 6:[7], 7:[8,11], 8:[9], 9:[10], 10:[11]}
    pos_dict = {
        0: [0, 1],
        1: [0.5, 0.866025403784439],
        2: [0.866025403784439, 0.500000000000000],
        3: [1, 0],
        4: [0.866025403784439, -0.5],
        5: [0.5, -0.866025403784439],
        6: [0, -1],
        7: [-0.5, -0.866025403784439],
        8: [-0.866025403784439, -0.5],
        9: [-1, 0],
        10: [-0.866025403784439, 0.5],
        11: [-0.5, 0.866025403784439]}
    return Graph(edge_dict, pos=pos_dict, name="Bidiakis cube")

def BiggsSmithGraph(embedding=1):
    r"""
    Return the Biggs-Smith graph.

<<<<<<< HEAD
    For more information, see :wikipedia:`Biggs-Smith_graph`.
=======
    For more information, see the :wikipedia:`Biggs-Smith_graph`.
>>>>>>> ca26fcca

    INPUT:

    - ``embedding`` -- two embeddings are available, and can be selected by
      setting ``embedding`` to be 1 or 2.

    EXAMPLES:

    Basic properties::

        sage: g = graphs.BiggsSmithGraph()
        sage: g.order()
        102
        sage: g.size()
        153
        sage: g.girth()
        9
        sage: g.diameter()
        7
        sage: g.automorphism_group().cardinality() # long time
        2448
        sage: g.show(figsize=[10, 10])   # long time

    The other embedding::

        sage: graphs.BiggsSmithGraph(embedding=2).show() # long time

    TESTS::

        sage: graphs.BiggsSmithGraph(embedding='xyzzy')
        Traceback (most recent call last):
        ...
        ValueError: the value of embedding must be 1 or 2

    """
    L = [16, 24, -38, 17, 34, 48, -19, 41, -35, 47, -20, 34, -36,
         21, 14, 48, -16, -36, -43, 28, -17, 21, 29, -43, 46, -24,
         28, -38, -14, -50, -45, 21, 8, 27, -21, 20, -37, 39, -34,
         -44, -8, 38, -21, 25, 15, -34, 18, -28, -41, 36, 8, -29,
         -21, -48, -28, -20, -47, 14, -8, -15, -27, 38, 24, -48, -18,
         25, 38, 31, -25, 24, -46, -14, 28, 11, 21, 35, -39, 43, 36,
         -38, 14, 50, 43, 36, -11, -36, -24, 45, 8, 19, -25, 38, 20,
         -24, -14, -21, -8, 44, -31, -38, -28, 37]

    from sage.graphs.generators.families import LCFGraph
    g = LCFGraph(102, L, 1)
    g.name("Biggs-Smith graph")

    if embedding == 1:

        orbs = [[1, 2, 3, 4, 5, 6, 7, 8, 9, 10, 11, 12, 13, 14, 15, 16, 0],
                [17, 101, 25, 66, 20, 38, 53, 89, 48, 75, 56, 92, 45, 78,
                 34, 28, 63],
                [18, 36, 26, 65, 19, 37, 54, 90, 47, 76, 55, 91, 46, 77,
                 35, 27, 64],
                [21, 39, 52, 88, 49, 74, 57, 93, 44, 79, 33, 29, 62, 83,
                 100, 24, 67],
                [22, 97, 51, 96, 50, 95, 58, 94, 59, 80, 60, 81, 61, 82,
                 99, 23, 98],
                [30, 86, 84, 72, 70, 68, 42, 40, 31, 87, 85, 73, 71, 69,
                 43, 41, 32]]

        # central orbits
        _circle_embedding(g, orbs[1], center=(-.4, 0), radius=.2)
        _circle_embedding(g, orbs[3], center=(.4, 0), radius=.2, shift=4)

        # lower orbits
        _circle_embedding(g, orbs[0], center=(-.9, -.5), radius=.3,
                shift=2)
        _circle_embedding(g, orbs[2], center=(-.9, .5), radius=.3)

        # upper orbits
        _circle_embedding(g, orbs[4], center=(.9, -.5), radius=.3, shift=4)
        _circle_embedding(g, orbs[5], center=(.9, .5), radius=.3, shift=-2)

    elif embedding == 2:
        pass
    else:
        raise ValueError("the value of embedding must be 1 or 2")

    return g

def BlanusaFirstSnarkGraph():
    r"""
    Return the first Blanusa Snark Graph.

    The Blanusa graphs are two snarks on 18 vertices and 27 edges. For more
    information on them, see the :wikipedia:`Blanusa_snarks`.

    .. SEEALSO::

        * :meth:`~sage.graphs.graph_generators.GraphGenerators.BlanusaSecondSnarkGraph`.

    EXAMPLES::

        sage: g = graphs.BlanusaFirstSnarkGraph()
        sage: g.order()
        18
        sage: g.size()
        27
        sage: g.diameter()
        4
        sage: g.girth()
        5
        sage: g.automorphism_group().cardinality()
        8
    """
    g = Graph({17:[4,7,1],0:[5],
               3:[8],13:[9],12:[16],
               10:[15],11:[6],14:[2]},
              name="Blanusa First Snark Graph")

    g.add_cycle(list(range(17)))
    _circle_embedding(g, list(range(17)), shift=0.25)
    g.get_pos()[17] = (0,0)
    return g

def BlanusaSecondSnarkGraph():
    r"""
    Return the second Blanusa Snark Graph.

    The Blanusa graphs are two snarks on 18 vertices and 27 edges. For more
    information on them, see the :wikipedia:`Blanusa_snarks`.

    .. SEEALSO::

        * :meth:`~sage.graphs.graph_generators.GraphGenerators.BlanusaFirstSnarkGraph`.

    EXAMPLES::

        sage: g = graphs.BlanusaSecondSnarkGraph()
        sage: g.order()
        18
        sage: g.size()
        27
        sage: g.diameter()
        4
        sage: g.girth()
        5
        sage: g.automorphism_group().cardinality()
        4
    """
    g = Graph({0:[(0,0),(1,4),1],1:[(0,3),(1,1)],(0,2):[(0,5)],
               (0,6):[(0,4)],(0,7):[(0,1)],(1,7):[(1,2)],
               (1,0):[(1,6)],(1,3):[(1,5)]},
              name="Blanusa Second Snark Graph")

    g.add_cycle([(0,i) for i in range(5)])
    g.add_cycle([(1,i) for i in range(5)])
    g.add_cycle([(0,5),(0,6),(0,7),(1,5),(1,6),(1,7)])

    _circle_embedding(g,
                      [(0,(2*i)%5) for i in range(5)],
                      center = (-1.5,0),
                      shift = .5)
    _circle_embedding(g,
                      [(1,(2*i)%5) for i in range(5)],
                      center = (1.5,0))

    _circle_embedding(g,
                      [(0,i) for i in range(5,8)]+[0]*4,
                      center = (-1.2,0),
                      shift = 2.5,
                      radius = 2.2)
    _circle_embedding(g,
                      [(1,i) for i in range(5,8)]+[0]*4,
                      center = (1.2,0),
                      shift = -1,
                      radius = 2.2)

    _circle_embedding(g,[0,1], shift=.5)
    g.relabel()
    return g

def BrinkmannGraph():
    r"""
    Return the Brinkmann graph.

<<<<<<< HEAD
    For more information, see :wikipedia:`Brinkmann_graph`.
=======
    For more information, see the :wikipedia:`Brinkmann_graph`.
>>>>>>> ca26fcca

    EXAMPLES:

    The Brinkmann graph is a 4-regular graph having 21 vertices and 42
    edges. This means that each vertex has degree 4. ::

        sage: G = graphs.BrinkmannGraph(); G
        Brinkmann graph: Graph on 21 vertices
        sage: G.show()  # long time
        sage: G.order()
        21
        sage: G.size()
        42
        sage: G.is_regular(4)
        True

    It is an Eulerian graph with radius 3, diameter 3, and girth 5. ::

        sage: G.is_eulerian()
        True
        sage: G.radius()
        3
        sage: G.diameter()
        3
        sage: G.girth()
        5

    The Brinkmann graph is also Hamiltonian with chromatic number 4::

        sage: G.is_hamiltonian()
        True
        sage: G.chromatic_number()
        4

    Its automorphism group is isomorphic to `D_7`::

        sage: ag = G.automorphism_group()
        sage: ag.is_isomorphic(DihedralGroup(7))
        True
    """
    edge_dict = {
        0: [2,5,7,13],
        1: [3,6,7,8],
        2: [4,8,9],
        3: [5,9,10],
        4: [6,10,11],
        5: [11,12],
        6: [12,13],
        7: [15,20],
        8: [14,16],
        9: [15,17],
        10: [16,18],
        11: [17,19],
        12: [18,20],
        13: [14,19],
        14: [17,18],
        15: [18,19],
        16: [19,20],
        17: [20]}
    pos_dict = {
        0: [0, 4],
        1: [3.12732592987212, 2.49395920743493],
        2: [3.89971164872729, -0.890083735825258],
        3: [1.73553495647023, -3.60387547160968],
        4: [-1.73553495647023, -3.60387547160968],
        5: [-3.89971164872729, -0.890083735825258],
        6: [-3.12732592987212, 2.49395920743493],
        7: [0.867767478235116, 1.80193773580484],
        8: [1.94985582436365, 0.445041867912629],
        9: [1.56366296493606, -1.24697960371747],
        10: [0, -2],
        11: [-1.56366296493606, -1.24697960371747],
        12: [-1.94985582436365, 0.445041867912629],
        13: [-0.867767478235116, 1.80193773580484],
        14: [0.433883739117558, 0.900968867902419],
        15: [0.974927912181824, 0.222520933956314],
        16: [0.781831482468030, -0.623489801858733],
        17: [0, -1],
        18: [-0.781831482468030, -0.623489801858733],
        19: [-0.974927912181824, 0.222520933956315],
        20: [-0.433883739117558, 0.900968867902419]}
    return Graph(edge_dict, pos=pos_dict, name="Brinkmann graph")

def BrouwerHaemersGraph():
    r"""
    Return the Brouwer-Haemers Graph.

    The Brouwer-Haemers is the only strongly regular graph of parameters
    `(81,20,1,6)`. It is build in Sage as the Affine Orthogonal graph
    `VO^-(6,3)`. For more information on this graph, see its `corresponding page
    on Andries Brouwer's website
    <https://www.win.tue.nl/~aeb/graphs/Brouwer-Haemers.html>`_.

    EXAMPLES::

        sage: g = graphs.BrouwerHaemersGraph()
        sage: g
        Brouwer-Haemers: Graph on 81 vertices

    It is indeed strongly regular with parameters `(81,20,1,6)`::

        sage: g.is_strongly_regular(parameters = True) # long time
        (81, 20, 1, 6)

    Its has as eigenvalues `20,2` and `-7`::

        sage: set(g.spectrum()) == {20,2,-7}
        True
    """
    from sage.rings.finite_rings.finite_field_constructor import FiniteField
    from sage.modules.free_module import VectorSpace
    from sage.matrix.constructor import Matrix
    from sage.matrix.constructor import identity_matrix

    d = 4
    q = 3
    F = FiniteField(q,"x")
    V = VectorSpace(F,d)
    M = Matrix(F,identity_matrix(d))
    M[1,1]=-1
    G = Graph([[tuple(_) for _ in V], lambda x,y:(V(x)-V(y))*(M*(V(x)-V(y))) == 0], loops = False)
    G.relabel()
    ordering = [0, 1, 2, 3, 4, 5, 6, 7, 8, 9, 10, 11, 12, 13, 14, 15, 16, 17,
                18, 19, 20, 21, 22, 23, 24, 25, 26, 48, 49, 50, 51, 52, 53,
                45, 46, 47, 30, 31, 32, 33, 34, 35, 27, 28, 29, 39, 40, 41,
                42, 43, 44, 36, 37, 38, 69, 70, 71, 63, 64, 65, 66, 67, 68,
                78, 79, 80, 72, 73, 74, 75, 76, 77, 60, 61, 62, 54, 55, 56,
                57, 58, 59]
    _circle_embedding(G, ordering)
    G.name("Brouwer-Haemers")
    return G

def BuckyBall():
    r"""
    Create the Bucky Ball graph.

    This graph is a 3-regular 60-vertex planar graph. Its vertices and edges
    correspond precisely to the carbon atoms and bonds in buckminsterfullerene.
    When embedded on a sphere, its 12 pentagon and 20 hexagon faces are arranged
    exactly as the sections of a soccer ball.

    EXAMPLES:

    The Bucky Ball is planar. ::

        sage: g = graphs.BuckyBall()
        sage: g.is_planar()
        True

    The Bucky Ball can also be created by extracting the 1-skeleton of the Bucky
    Ball polyhedron, but this is much slower. ::

        sage: g = polytopes.buckyball().vertex_graph()
        sage: g.remove_loops()
        sage: h = graphs.BuckyBall()
        sage: g.is_isomorphic(h)
        True

    The graph is returned along with an attractive embedding. ::

        sage: g = graphs.BuckyBall()
        sage: g.plot(vertex_labels=False, vertex_size=10).show() # long time
    """
    edges = [(0, 2), (0, 48), (0, 59), (1, 3), (1, 9), (1, 58),
             (2, 3), (2, 36), (3, 17), (4, 6), (4, 8), (4, 12),
             (5, 7), (5, 9), (5, 16), (6, 7), (6, 20), (7, 21),
             (8, 9), (8, 56), (10, 11), (10, 12), (10, 20), (11, 27),
             (11, 47), (12, 13), (13, 46), (13, 54), (14, 15), (14, 16),
             (14, 21), (15, 25), (15, 41), (16, 17), (17, 40), (18, 19),
             (18, 20), (18, 26), (19, 21), (19, 24), (22, 23), (22, 31),
             (22, 34), (23, 25), (23, 38), (24, 25), (24, 30), (26, 27),
             (26, 30), (27, 29), (28, 29), (28, 31), (28, 35), (29, 44),
             (30, 31), (32, 34), (32, 39), (32, 50), (33, 35), (33, 45),
             (33, 51), (34, 35), (36, 37), (36, 40), (37, 39), (37, 52),
             (38, 39), (38, 41), (40, 41), (42, 43), (42, 46), (42, 55),
             (43, 45), (43, 53), (44, 45), (44, 47), (46, 47), (48, 49),
             (48, 52), (49, 53), (49, 57), (50, 51), (50, 52), (51, 53),
             (54, 55), (54, 56), (55, 57), (56, 58), (57, 59), (58, 59)
             ]
    g = Graph()
    g.add_edges(edges)
    g.name("Bucky Ball")

    pos = {
        0 :  (1.00000000000000, 0.000000000000000),
        1 :  (-1.00000000000000, 0.000000000000000),
        2 :  (0.500000000000000, 0.866025403784439),
        3 :  (-0.500000000000000, 0.866025403784439),
        4 :  (-0.252886764483159, -0.146004241548845),
        5 :  (-0.368953972399043, 0.0928336233191176),
        6 :  (-0.217853192651371, -0.0480798425451855),
        7 :  (-0.255589950938772, 0.0495517623332213),
        8 :  (-0.390242139418333, -0.225306404242310),
        9 :  (-0.586398703939125, -0.0441575936410641),
        10:  (-0.113926229169631, -0.101751920396670),
        11:  (-0.0461308635969359, -0.0928422349110366),
        12:  (-0.150564961379772, -0.164626477859040),
        13:  (-0.0848818904865275, -0.246123271631605),
        14:  (-0.170708060452244, 0.196571509298384),
        15:  (-0.0672882312715990, 0.212706320404226),
        16:  (-0.264873262319233, 0.273106701265196),
        17:  (-0.254957754106411, 0.529914971178085),
        18:  (-0.103469165775548, 0.00647061768205703),
        19:  (-0.113590051906687, 0.0655812470455896),
        20:  (-0.145082862532183, -0.0477870484199328),
        21:  (-0.179962687765901, 0.103901506225732),
        22:  (0.0573383021786124, 0.0863716172289798),
        23:  (0.0311566333625530, 0.149538968816603),
        24:  (-0.0573383021786121, 0.0863716172289799),
        25:  (-0.0311566333625527, 0.149538968816603),
        26:  (-0.0517345828877740, 0.00161765442051429),
        27:  (-0.0244663616211774, -0.0456122902452611),
        28:  (0.0517345828877743, 0.00161765442051431),
        29:  (0.0244663616211777, -0.0456122902452611),
        30:  (-0.0272682212665964, 0.0439946358247470),
        31:  (0.0272682212665968, 0.0439946358247470),
        32:  (0.179962687765901, 0.103901506225732),
        33:  (0.145082862532184, -0.0477870484199329),
        34:  (0.113590051906687, 0.0655812470455895),
        35:  (0.103469165775548, 0.00647061768205698),
        36:  (0.254957754106411, 0.529914971178085),
        37:  (0.264873262319233, 0.273106701265196),
        38:  (0.0672882312715993, 0.212706320404226),
        39:  (0.170708060452245, 0.196571509298384),
        40:  (1.59594559789866e-16, 0.450612808484620),
        41:  (2.01227923213310e-16, 0.292008483097691),
        42:  (0.0848818904865278, -0.246123271631605),
        43:  (0.150564961379773, -0.164626477859040),
        44:  (0.0461308635969362, -0.0928422349110366),
        45:  (0.113926229169631, -0.101751920396670),
        46:  (1.66533453693773e-16, -0.207803012451463),
        47:  (1.80411241501588e-16, -0.131162494091179),
        48:  (0.586398703939126, -0.0441575936410641),
        49:  (0.390242139418333, -0.225306404242310),
        50:  (0.255589950938772, 0.0495517623332212),
        51:  (0.217853192651372, -0.0480798425451855),
        52:  (0.368953972399044, 0.0928336233191175),
        53:  (0.252886764483159, -0.146004241548845),
        54:  (-0.104080710079810, -0.365940324584313),
        55:  (0.104080710079811, -0.365940324584313),
        56:  (-0.331440949832714, -0.485757377537020),
        57:  (0.331440949832715, -0.485757377537021),
        58:  (-0.500000000000000, -0.866025403784438),
        59:  (0.500000000000000, -0.866025403784439)
    }

    g.set_pos(pos)

    return g

def GossetGraph():
    r"""
    Return the Gosset graph.

    The Gosset graph is the skeleton of the
    :meth:`~sage.geometry.polyhedron.library.Polytopes.Gosset_3_21` polytope. It
    has with 56 vertices and degree 27. For more information, see the
    :wikipedia:`Gosset_graph`.

    EXAMPLES::

        sage: g = graphs.GossetGraph(); g
        Gosset Graph: Graph on 56 vertices

        sage: g.order(), g.size()
        (56, 756)

    TESTS::

        sage: g.is_isomorphic(polytopes.Gosset_3_21().graph()) # not tested (~16s)
        True
    """
    string = ('w~~~~rt{~Z\\ZxnvYZYmlfrb}|hDuhLlcmmMNf_^zzQGNYcP\\kcRZbaJjoNBx{'+
              '?N~o^}?A`}F_Kbbm_[QZ\\_]Cj\\oN_dm{BzB{?]WIMM@tPQRYBYRPIuAyJgQv?'+
              '|Bxb_M[kWIR@jTQcciDjShXCkFMgpwqBKxeKoS`TYqdTCcKtkdKwWQXrbEZ@OdU'+
              'mITZ@_e[{KXn?YPABzvY?IcO`zvYg@caC\\zlf?BaGR]zb{?@wOjv`~w??N_n_~'+
              '~w???^_^~~{')

    G = Graph(string,name="Gosset Graph")

    ordering = [0, 2, 4, 6, 43, 23, 50, 18, 28, 9, 8, 7, 44, 3, 26, 35, 16, 14,
                33, 15, 54, 30, 17, 21, 10, 13, 36, 31, 55, 53, 51, 49, 12, 32,
                5, 37, 27, 46, 47, 48, 11, 52, 29, 20, 39, 41, 22, 40, 1, 25, 38,
                34, 45, 42, 19, 24]

    _circle_embedding(G,ordering)

    return G

def DoubleStarSnark():
    r"""
    Return the double star snark.

    The double star snark is a 3-regular graph on 30 vertices. See the
    :wikipedia:`Double-star_snark`.

    EXAMPLES::

        sage: g = graphs.DoubleStarSnark()
        sage: g.order()
        30
        sage: g.size()
        45
        sage: g.chromatic_number()
        3
        sage: g.is_hamiltonian()
        False
        sage: g.automorphism_group().cardinality()
        80
        sage: g.show()
    """

    d = { 0: [1, 14, 15]
        , 1: [0, 2, 11]
        , 2: [1, 3, 7]
        , 3: [2, 4, 18]
        , 4: [3, 5, 14]
        , 5: [10, 4, 6]
        , 6: [5, 21, 7]
        , 7: [8, 2, 6]
        , 8: [9, 13, 7]
        , 9: [24, 8, 10]
        , 10: [9, 11, 5]
        , 11: [1, 10, 12]
        , 12: [11, 27, 13]
        , 13: [8, 12, 14]
        , 14: [0, 4, 13]
        , 15: [0, 16, 29]
        , 16: [15, 20, 23]
        , 17: [25, 18, 28]
        , 18: [3, 17, 19]
        , 19: [18, 26, 23]
        , 20: [16, 28, 21]
        , 21: [20, 6, 22]
        , 22: [26, 21, 29]
        , 23: [16, 24, 19]
        , 24: [25, 9, 23]
        , 25: [24, 17, 29]
        , 26: [27, 19, 22]
        , 27: [12, 26, 28]
        , 28: [17, 27, 20]
        , 29: [25, 22, 15]
        }

    g = Graph(d, pos={}, name="Double star snark")
    _circle_embedding(g, list(range(15)), radius=2)
    _circle_embedding(g, list(range(15, 30)), radius=1.4)

    return g

def MeredithGraph():
    r"""
    Return the Meredith Graph.

    The Meredith Graph is a 4-regular 4-connected non-hamiltonian graph. For
    more information on the Meredith Graph, see the :wikipedia:`Meredith_graph`.

    EXAMPLES::

        sage: g = graphs.MeredithGraph()
        sage: g.is_regular(4)
        True
        sage: g.order()
        70
        sage: g.size()
        140
        sage: g.radius()
        7
        sage: g.diameter()
        8
        sage: g.girth()
        4
        sage: g.chromatic_number()
        3
        sage: g.is_hamiltonian() # long time
        False
    """
    g = Graph(name="Meredith Graph")
    g.add_vertex(0)

    # Edges between copies of K_{4,3}
    for i in range(5):
        g.add_edge(('outer',i,3),('outer',(i+1)%5,0))
        g.add_edge(('inner',i,3),('inner',(i+2)%5,0))
        g.add_edge(('outer',i,1),('inner',i      ,1))
        g.add_edge(('outer',i,2),('inner',i      ,2))

    # Edges inside of the K_{4,3}s.
    for i in range(5):
        for j in range(4):
            for k in range(3):
                g.add_edge(('inner',i,j),('inner',i,k+4))
                g.add_edge(('outer',i,j),('outer',i,k+4))

    _circle_embedding(g, sum([[('outer',i,j) for j in range(4)]+10*[0] for i in range(5)],[]), radius = 1, shift = 2)
    _circle_embedding(g, sum([[('outer',i,j) for j in range(4,7)]+10*[0] for i in range(5)],[]), radius = 1.2, shift = 2.2)
    _circle_embedding(g, sum([[('inner',i,j) for j in range(4)]+7*[0] for i in range(5)],[]), radius = .6, shift = 1.24)
    _circle_embedding(g, sum([[('inner',i,j) for j in range(4,7)]+5*[0] for i in range(5)],[]), radius = .4, shift = 1.05)

    g.delete_vertex(0)
    g.relabel()
    return g

def KittellGraph():
    r"""
    Return the Kittell Graph.

    For more information, see the `Wolfram page about the Kittel Graph
    <http://mathworld.wolfram.com/KittellGraph.html>`_.

    EXAMPLES::

        sage: g = graphs.KittellGraph()
        sage: g.order()
        23
        sage: g.size()
        63
        sage: g.radius()
        3
        sage: g.diameter()
        4
        sage: g.girth()
        3
        sage: g.chromatic_number()
        4
    """
    g = Graph({0: [1, 2, 4, 5, 6, 7], 1: [0, 2, 7, 10, 11, 13],
               2: [0, 1, 11, 4, 14], 3: [16, 12, 4, 5, 14], 4: [0, 2, 3, 5, 14],
               5: [0, 16, 3, 4, 6], 6: [0, 5, 7, 15, 16, 17, 18],
               7: [0, 1, 6, 8, 13, 18], 8: [9, 18, 19, 13, 7],
               9: [8, 10, 19, 20, 13], 10: [1, 9, 11, 13, 20, 21],
               11: [1, 2, 10, 12, 14, 15, 21], 12: [11, 16, 3, 14, 15],
               13: [8, 1, 10, 9, 7], 14: [11, 12, 2, 3, 4],
               15: [6, 11, 12, 16, 17, 21, 22],
               16: [3, 12, 5, 6, 15], 17: [18, 19, 22, 6, 15],
               18: [8, 17, 19, 6, 7], 19: [8, 9, 17, 18, 20, 22],
               20: [9, 10, 19, 21, 22], 21: [10, 11, 20, 22, 15],
               22: [17, 19, 20, 21, 15]},
              name = "Kittell Graph")

    _circle_embedding(g, list(range(3)), shift=.75)
    _circle_embedding(g, list(range(3, 13)), radius = .4)
    _circle_embedding(g, list(range(15, 22)), radius = .2, shift=-.15)
    pos = g.get_pos()
    pos[13] = (-.65,-.35)
    pos[14] = (.65,-.35)
    pos[22] = (0,0)

    return g

def CameronGraph():
    r"""
    Return the Cameron graph.

    The Cameron graph is strongly regular with parameters `v = 231, k = 30,
    \lambda = 9, \mu = 3`.

    For more information on the Cameron graph, see
    `<https://www.win.tue.nl/~aeb/graphs/Cameron.html>`_.

    EXAMPLES::

        sage: g = graphs.CameronGraph()
        sage: g.order()
        231
        sage: g.size()
        3465
        sage: g.is_strongly_regular(parameters = True) # long time
        (231, 30, 9, 3)

    """
    from sage.groups.perm_gps.permgroup_named import MathieuGroup
    from itertools import combinations
    g = Graph(name="Cameron Graph")
    sets = MathieuGroup(22).orbit((1,2,3,7,10,20), action = "OnSets")
    for s in sets:
        for a,b,c,d in combinations(set(s),4):
            g.add_edges([((a,b),(c,d)),((a,c),(b,d)), ((a,d),(b,c))])

    g.relabel()
    ordering = [0, 1, 2, 3, 4, 5, 6, 7, 8, 9, 10, 11, 12, 14, 15, 18, 19, 20,
                21, 24, 25, 26, 27, 29, 31, 34, 35, 38, 39, 96, 97, 101, 105,
                51, 117, 198, 32, 196, 201, 131, 167, 199, 197, 86, 102, 195,
                200, 186, 144, 202, 177, 44, 53, 58, 45, 48, 54, 43, 57, 50,
                46, 59, 133, 169, 104, 188, 118, 208, 157, 52, 207, 209, 132,
                204, 13, 187, 33, 203, 70, 145, 103, 168, 178, 87, 124, 123,
                125, 111, 120, 116, 119, 112, 95, 114, 115, 137, 218, 213, 108,
                76, 77, 74, 62, 64, 67, 63, 68, 69, 61, 41, 75, 73, 66, 71, 72,
                60, 22, 230, 151, 184, 138, 193, 109, 228, 174, 214, 219, 93,
                126, 143, 150, 146, 224, 181, 16, 223, 171, 90, 135, 106, 205,
                211, 121, 148, 160, 216, 222, 190, 36, 55, 185, 175, 94, 139,
                110, 215, 152, 220, 229, 194, 40, 128, 99, 141, 173, 154, 82,
                156, 164, 159, 28, 127, 158, 65, 162, 163, 153, 161, 155, 140,
                98, 47, 113, 84, 180, 30, 129, 179, 183, 165, 176, 142, 100,
                49, 134, 210, 170, 147, 91, 37, 206, 182, 191, 56, 136, 225,
                221, 149, 227, 217, 17, 107, 172, 212, 122, 226, 23, 85, 42,
                80, 92, 81, 89, 78, 83, 88, 79, 130, 192, 189, 166]

    _circle_embedding(g, ordering)
    return g

def ChvatalGraph():
    r"""
    Return the Chvatal graph.

    Chvatal graph is one of the few known graphs to satisfy Grunbaum's
    conjecture that for every m, n, there is an m-regular, m-chromatic graph of
<<<<<<< HEAD
    girth at least n. For more information, see :wikipedia:`Chv%C3%A1tal_graph`.
=======
    girth at least n. For more information, see the
    :wikipedia:`Chv%C3%A1tal_graph`.
>>>>>>> ca26fcca

    EXAMPLES:

    The Chvatal graph has 12 vertices and 24 edges. It is a 4-regular,
    4-chromatic graph with radius 2, diameter 2, and girth 4. ::

        sage: G = graphs.ChvatalGraph(); G
        Chvatal graph: Graph on 12 vertices
        sage: G.order(); G.size()
        12
        24
        sage: G.degree()
        [4, 4, 4, 4, 4, 4, 4, 4, 4, 4, 4, 4]
        sage: G.chromatic_number()
        4
        sage: G.radius(); G.diameter(); G.girth()
        2
        2
        4

    TESTS::

        sage: import networkx
        sage: G = graphs.ChvatalGraph()
        sage: G.is_isomorphic(Graph(networkx.chvatal_graph()))
        True
    """
    edges = {0:[1, 4, 6, 9], 1:[2, 5, 7], 2:[3, 6, 8], 3:[4, 7, 9], 4:[5, 8],
             5:[10, 11], 6:[10, 11], 7:[8, 11], 8:[10], 9:[10, 11]}
    pos_dict = {}
    for i in range(5, 10):
        x = float(cos((pi / 2) + ((2 * pi) / 5) * i))
        y = float(sin((pi / 2) + ((2 * pi) / 5) * i))
        pos_dict[i] = (x, y)
    for i in range(5):
        x = float(2 * (cos((pi / 2) + ((2 * pi) / 5) * (i - 5))))
        y = float(2 * (sin((pi / 2) + ((2 * pi) / 5) * (i - 5))))
        pos_dict[i] = (x, y)
    pos_dict[10] = (0.5, 0)
    pos_dict[11] = (-0.5, 0)

    return Graph(edges, pos=pos_dict, name="Chvatal graph")

def ClebschGraph():
    r"""
    Return the Clebsch graph.

<<<<<<< HEAD
    See :wikipedia:`Clebsch_graph`.
=======
    See the :wikipedia:`Clebsch_graph` for more information.
>>>>>>> ca26fcca

    EXAMPLES::

        sage: g = graphs.ClebschGraph()
        sage: g.automorphism_group().cardinality()
        1920
        sage: g.girth()
        4
        sage: g.chromatic_number()
        4
        sage: g.diameter()
        2
        sage: g.show(figsize=[10, 10]) # long time
    """
    g = Graph(pos={})
    x = 0
    for i in range(8):
        g.add_edge(x % 16, (x + 1) % 16)
        g.add_edge(x % 16, (x + 6) % 16)
        g.add_edge(x % 16, (x + 8) % 16)
        x += 1
        g.add_edge(x % 16, (x + 3) % 16)
        g.add_edge(x % 16, (x + 2) % 16)
        g.add_edge(x % 16, (x + 8) % 16)
        x += 1

    _circle_embedding(g, list(range(16)), shift=.5)
    g.name("Clebsch graph")

    return g

def CoxeterGraph():
    r"""
    Return the Coxeter graph.

    See the :wikipedia:`Coxeter_graph`.

    EXAMPLES::

        sage: g = graphs.CoxeterGraph()
        sage: g.automorphism_group().cardinality()
        336
        sage: g.girth()
        7
        sage: g.chromatic_number()
        3
        sage: g.diameter()
        4
        sage: g.show(figsize=[10, 10]) # long time
    """
    g = Graph({
            27: [6, 22, 14],
            24: [0, 7, 18],
            25: [8, 15, 2],
            26: [10, 16, 23],
            }, pos={})

    g.add_cycle(list(range(24)))
    g.add_edges([(5, 11), (9, 20), (12, 1), (13, 19), (17, 4), (3, 21)])

    _circle_embedding(g, list(range(24)))
    _circle_embedding(g, [24, 25, 26], radius=.5)
    g.get_pos()[27] = (0, 0)

    g.name("Coxeter Graph")

    return g

def DejterGraph():
    r"""
    Return the Dejter graph.

    The Dejter graph is obtained from the binary 7-cube by deleting a copy of
    the Hamming code of length 7. It is 6-regular, with 112 vertices and 336
    edges. For more information, see the :wikipedia:`Dejter_graph`.

    EXAMPLES::

        sage: g = graphs.DejterGraph(); g
        Dejter Graph: Graph on 112 vertices
        sage: g.is_regular(k=6)
        True
        sage: g.girth()
        4
    """
    from sage.graphs.generators.families import CubeGraph
    from sage.coding.hamming_code import HammingCode
    from sage.rings.finite_rings.finite_field_constructor import FiniteField

    g = CubeGraph(7)
    g.delete_vertices(["".join(map(str, x))
                       for x in HammingCode(FiniteField(2), 3)])
    g.name("Dejter Graph")
    return g

def DesarguesGraph():
    """
    Return the Desargues graph.

    PLOTTING: The layout chosen is the same as on the cover of [Har1994]_.

    EXAMPLES::

        sage: D = graphs.DesarguesGraph()
        sage: L = graphs.LCFGraph(20,[5,-5,9,-9],5)
        sage: D.is_isomorphic(L)
        True
        sage: D.show()  # long time
    """
    from sage.graphs.generators.families import GeneralizedPetersenGraph
    G = GeneralizedPetersenGraph(10,3)
    G.name("Desargues Graph")
    return G

def DurerGraph():
    r"""
    Return the Dürer graph.

<<<<<<< HEAD
    For more information, see :wikipedia:`D%C3%BCrer_graph`.
=======
    For more information, see the :wikipedia:`D%C3%BCrer_graph`.
>>>>>>> ca26fcca

    EXAMPLES:

    The Dürer graph is named after Albrecht Dürer. It is a planar graph
    with 12 vertices and 18 edges. ::

        sage: G = graphs.DurerGraph(); G
        Durer graph: Graph on 12 vertices
        sage: G.is_planar()
        True
        sage: G.order()
        12
        sage: G.size()
        18

    The Dürer graph has chromatic number 3, diameter 4, and girth 3. ::

        sage: G.chromatic_number()
        3
        sage: G.diameter()
        4
        sage: G.girth()
        3

    Its automorphism group is isomorphic to `D_6`. ::

        sage: ag = G.automorphism_group()
        sage: ag.is_isomorphic(DihedralGroup(6))
        True
    """
    edge_dict = {
        0: [1,5,6],
        1: [2,7],
        2: [3,8],
        3: [4,9],
        4: [5,10],
        5: [11],
        6: [8,10],
        7: [9,11],
        8: [10],
        9: [11]}
    pos_dict = {
        0: [2, 0],
        1: [1, 1.73205080756888],
        2: [-1, 1.73205080756888],
        3: [-2, 0],
        4: [-1, -1.73205080756888],
        5: [1, -1.73205080756888],
        6: [1, 0],
        7: [0.5, 0.866025403784439],
        8: [-0.5, 0.866025403784439],
        9: [-1, 0],
        10: [-0.5, -0.866025403784439],
        11: [0.5, -0.866025403784439]}
    return Graph(edge_dict, pos=pos_dict, name="Durer graph")

def DyckGraph():
    """
    Return the Dyck graph.

    For more information, see the `MathWorld article on the Dyck graph
    <http://mathworld.wolfram.com/DyckGraph.html>`_ or the
    :wikipedia:`Dyck_graph`.

    EXAMPLES:

    The Dyck graph was defined by Walther von Dyck in 1881. It has `32` vertices
    and `48` edges, and is a cubic graph (regular of degree `3`)::

        sage: G = graphs.DyckGraph(); G
        Dyck graph: Graph on 32 vertices
        sage: G.order()
        32
        sage: G.size()
        48
        sage: G.is_regular()
        True
        sage: G.is_regular(3)
        True

    It is non-planar and Hamiltonian, as well as bipartite (making it a bicubic
    graph)::

        sage: G.is_planar()
        False
        sage: G.is_hamiltonian()
        True
        sage: G.is_bipartite()
        True

    It has radius `5`, diameter `5`, and girth `6`::

        sage: G.radius()
        5
        sage: G.diameter()
        5
        sage: G.girth()
        6

    Its chromatic number is `2` and its automorphism group is of order `192`::

        sage: G.chromatic_number()
        2
        sage: G.automorphism_group().cardinality()
        192

    It is a non-integral graph as it has irrational eigenvalues::

        sage: G.characteristic_polynomial().factor()
        (x - 3) * (x + 3) * (x - 1)^9 * (x + 1)^9 * (x^2 - 5)^6

    It is a toroidal graph, and its embedding on a torus is dual to an embedding
    of the Shrikhande graph (:meth:`ShrikhandeGraph
    <GraphGenerators.ShrikhandeGraph>`).
    """
    pos_dict = {}
    for i in range(8):
        pos_dict[i] = [float(cos((2*i) * pi/8)),
                       float(sin((2*i) * pi/8))]
        pos_dict[8 + i]  = [0.75 * pos_dict[i][0],
                            0.75 * pos_dict[i][1]]
        pos_dict[16 + i] = [0.50 * pos_dict[i][0],
                            0.50 * pos_dict[i][1]]
        pos_dict[24 + i] = [0.25 * pos_dict[i][0],
                            0.25 * pos_dict[i][1]]

    edge_dict = {
        0O00: [0O07, 0O01,   0O10], 0O10: [0O00,   0O27, 0O21],
        0O01: [0O00, 0O02,   0O11], 0O11: [0O01,   0O20, 0O22],
        0O02: [0O01, 0O03,   0O12], 0O12: [0O02,   0O21, 0O23],
        0O03: [0O02, 0O04,   0O13], 0O13: [0O03,   0O22, 0O24],
        0O04: [0O03, 0O05,   0O14], 0O14: [0O04,   0O23, 0O25],
        0O05: [0O04, 0O06,   0O15], 0O15: [0O05,   0O24, 0O26],
        0O06: [0O05, 0O07,   0O16], 0O16: [0O06,   0O25, 0O27],
        0O07: [0O06, 0O00,   0O17], 0O17: [0O07,   0O26, 0O20],

        0O20: [0O17, 0O11,   0O30], 0O30: [0O20,   0O35, 0O33],
        0O21: [0O10, 0O12,   0O31], 0O31: [0O21,   0O36, 0O34],
        0O22: [0O11, 0O13,   0O32], 0O32: [0O22,   0O37, 0O35],
        0O23: [0O12, 0O14,   0O33], 0O33: [0O23,   0O30, 0O36],
        0O24: [0O13, 0O15,   0O34], 0O34: [0O24,   0O31, 0O37],
        0O25: [0O14, 0O16,   0O35], 0O35: [0O25,   0O32, 0O30],
        0O26: [0O15, 0O17,   0O36], 0O36: [0O26,   0O33, 0O31],
        0O27: [0O16, 0O10,   0O37], 0O37: [0O27,   0O34, 0O32],
    }

    return Graph(edge_dict, pos=pos_dict, name="Dyck graph")

def HortonGraph():
    r"""
    Return the Horton Graph.

    The Horton graph is a cubic 3-connected non-hamiltonian graph. For more
    information, see the :wikipedia:`Horton_graph`.

    EXAMPLES::

        sage: g = graphs.HortonGraph()
        sage: g.order()
        96
        sage: g.size()
        144
        sage: g.radius()
        10
        sage: g.diameter()
        10
        sage: g.girth()
        6
        sage: g.automorphism_group().cardinality()
        96
        sage: g.chromatic_number()
        2
        sage: g.is_hamiltonian() # not tested -- veeeery long
        False
    """
    g = Graph(name = "Horton Graph")

    # Each group of the 6 groups of vertices is based on the same 3-regular
    # graph.
    from sage.graphs.generators.families import LCFGraph
    lcf = LCFGraph(16,[5,-5],8)
    lcf.delete_edge(15,0)
    lcf.delete_edge(7,8)

    for i in range(6):
        for u,v in lcf.edges(labels=False):
            g.add_edge((i,u),(i,v))

    # Modifying the groups and linking them together
    for i in range(3):
        g.add_edge((2*i,0),(2*i+1,7))
        g.add_edge((2*i+1,8),(2*i,7))
        g.add_edge((2*i,15),(2*i+1,0))
        g.add_edge((2*i,8),1)
        g.add_edge((2*i+1,14),2)
        g.add_edge((2*i+1,10),0)

    # Embedding
    for i in range(6):
        _circle_embedding(g, [(i,j) for j in range(16)], center=(cos(2*i*pi/6),sin(2*i*pi/6)), radius=.3)

    for i in range(3):
        g.delete_vertex((2*i+1,15))

    _circle_embedding(g, [0, 1, 2], radius=.2, shift=-0.75)

    g.relabel()

    return g

def EllinghamHorton54Graph():
    r"""
    Return the Ellingham-Horton 54-graph.

    For more information, see the :wikipedia:`Ellingham-Horton_graph`.

    EXAMPLES:

    This graph is 3-regular::

        sage: g = graphs.EllinghamHorton54Graph()
        sage: g.is_regular(k=3)
        True

    It is 3-connected and bipartite::

        sage: g.vertex_connectivity() # not tested - too long
        3
        sage: g.is_bipartite()
        True

    It is not Hamiltonian::

        sage: g.is_hamiltonian() # not tested - too long
        False

    ... and it has a nice drawing ::

        sage: g.show(figsize=[10, 10]) # not tested - too long

    TESTS::

        sage: g.show() # long time
    """
    from sage.graphs.generators.basic import CycleGraph
    up = CycleGraph(16)
    low = 2*CycleGraph(6)

    for v in range(6):
        low.add_edge(v, v + 12)
        low.add_edge(v + 6, v + 12)
    low.add_edge(12, 15)
    low.delete_edge(1, 2)
    low.delete_edge(8, 7)
    low.add_edge(1, 8)
    low.add_edge(7, 2)


    # The set of vertices on top is 0..15
    # Bottom left is 16..33
    # Bottom right is 34..52
    # The two other vertices are 53, 54
    g = up + 2*low
    g.name("Ellingham-Horton 54-graph")
    g.set_pos({})

    g.add_edges([(15, 4), (3, 8), (7, 12), (11, 0), (2, 13), (5, 10)])
    g.add_edges([(30, 6), (29, 9), (48, 14), (47, 1)])
    g.add_edge(32, 52)
    g.add_edge(50, 52)
    g.add_edge(33, 53)
    g.add_edge(51, 53)
    g.add_edge(52, 53)

    # Top
    _circle_embedding(g, list(range(16)), center=(0, .5), shift=.5, radius=.5)

    # Bottom-left
    _circle_embedding(g, list(range(16, 22)), center=(-1.5, -1))
    _circle_embedding(g, list(range(22, 28)), center=(-1.5, -1), radius=.5)
    _circle_embedding(g, list(range(28, 34)), center=(-1.5, -1), radius=.7)

    # Bottom right
    _circle_embedding(g, list(range(34, 40)), center=(1.5, -1))
    _circle_embedding(g, list(range(40, 46)), center=(1.5, -1), radius=.5)
    _circle_embedding(g, list(range(46, 52)), center=(1.5, -1), radius=.7)

    d = g.get_pos()
    d[52] = (-.3, -2.5)
    d[53] = (.3, -2.5)
    d[31] = (-2.2, -.9)
    d[28] = (-.8, -.9)
    d[46] = (2.2, -.9)
    d[49] = (.8, -.9)


    return g

def EllinghamHorton78Graph():
    r"""
    Return the Ellingham-Horton 78-graph.

    For more information, see the :wikipedia:`Ellingham%E2%80%93Horton_graph`

    EXAMPLES:

    This graph is 3-regular::

        sage: g = graphs.EllinghamHorton78Graph()
        sage: g.is_regular(k=3)
        True

    It is 3-connected and bipartite::

        sage: g.vertex_connectivity() # not tested - too long
        3
        sage: g.is_bipartite()
        True

    It is not Hamiltonian::

        sage: g.is_hamiltonian() # not tested - too long
        False

    ... and it has a nice drawing ::

        sage: g.show(figsize=[10,10]) # not tested - too long

    TESTS::

        sage: g.show(figsize=[10, 10]) # not tested - too long
    """
    g = Graph({
            0: [1, 5, 60], 1: [2, 12], 2: [3, 7], 3: [4, 14], 4: [5, 9],
            5: [6], 6: [7, 11], 7: [15], 8: [9, 13, 22], 9: [10],
            10: [11, 72], 11: [12], 12: [13], 13: [14], 14: [72],
            15: [16, 20], 16: [17, 27], 17: [18, 22], 18: [19, 29],
            19: [20, 24], 20: [21], 21: [22, 26], 23: [24, 28, 72],
            24: [25], 25: [26, 71], 26: [27], 27: [28], 28: [29],
            29: [69], 30: [31, 35, 52], 31: [32, 42], 32: [33, 37],
            33: [34, 43], 34: [35, 39], 35: [36], 36: [41, 63],
            37: [65, 66], 38: [39, 59, 74], 39: [40], 40: [41, 44],
            41: [42], 42: [74], 43: [44, 74], 44: [45], 45: [46, 50],
            46: [47, 57], 47: [48, 52], 48: [49, 75], 49: [50, 54],
            50: [51], 51: [52, 56], 53: [54, 58, 73], 54: [55],
            55: [56, 59], 56: [57], 57: [58], 58: [75], 59: [75],
            60: [61, 64], 61: [62, 71], 62: [63, 77], 63: [67],
            64: [65, 69], 65: [77], 66: [70, 73], 67: [68, 73],
            68: [69, 76], 70: [71, 76], 76: [77]}, pos={})

    _circle_embedding(g, list(range(15)), center=(-2.5, 1.5))
    _circle_embedding(g, list(range(15, 30)), center=(-2.5, -1.5))
    _circle_embedding(g, [30, 31, 32, 33, 34, 35, 36, 37, 38, 39, 40, 41,
        42, 74, 43, 44], center=(2.5, 1.5))
    _circle_embedding(g, [45, 46, 47, 48, 49, 50, 51, 52, 53, 54, 55, 56,
        57, 58, 75, 59], center=(2.5, -1.5))

    d = g.get_pos()

    d[76] = (-.2, -.1)
    d[77] = (.2, .1)
    d[38] = (2.2, .1)
    d[52] = (2.3, -.1)
    d[15] = (-2.1, -.1)
    d[72] = (-2.1, .1)

    _line_embedding(g, [60, 61, 62, 63], first=(-1, 2), last=(1, 2))
    _line_embedding(g, [64, 65, 37], first=(-.5, 1.5), last=(1.2, 1.5))
    _line_embedding(g, [66, 73, 67, 68, 69], first=(1.2, -2),
            last=(-.8, -2))
    _line_embedding(g, [66, 70, 71], first=(.7, -1.5), last=(-1, -1.5))

    g.name("Ellingham-Horton 78-graph")

    return g

def ErreraGraph():
    r"""
    Return the Errera graph.

<<<<<<< HEAD
    For more information, see :wikipedia:`Errera_graph`.
=======
    For more information, see the :wikipedia:`Errera_graph`.
>>>>>>> ca26fcca

    EXAMPLES:

    The Errera graph is named after Alfred Errera. It is a planar graph on 17
    vertices and having 45 edges. ::

        sage: G = graphs.ErreraGraph(); G
        Errera graph: Graph on 17 vertices
        sage: G.is_planar()
        True
        sage: G.order()
        17
        sage: G.size()
        45

    The Errera graph is Hamiltonian with radius 3, diameter 4, girth 3, and
    chromatic number 4. ::

        sage: G.is_hamiltonian()
        True
        sage: G.radius()
        3
        sage: G.diameter()
        4
        sage: G.girth()
        3
        sage: G.chromatic_number()
        4

    Each vertex degree is either 5 or 6. That is, if `f` counts the number of
    vertices of degree 5 and `s` counts the number of vertices of degree 6, then
    `f + s` is equal to the order of the Errera graph. ::

        sage: D = G.degree_sequence()
        sage: D.count(5) + D.count(6) == G.order()
        True

    The automorphism group of the Errera graph is isomorphic to the dihedral
    group of order 20. ::

        sage: ag = G.automorphism_group()
        sage: ag.is_isomorphic(DihedralGroup(10))
        True
    """
    edge_dict = {
        0: [1,7,14,15,16],
        1: [2,9,14,15],
        2: [3,8,9,10,14],
        3: [4,9,10,11],
        4: [5,10,11,12],
        5: [6,11,12,13],
        6: [7,8,12,13,16],
        7: [13,15,16],
        8: [10,12,14,16],
        9: [11,13,15],
        10: [12],
        11: [13],
        13: [15],
        14: [16]}
    return Graph(edge_dict, name="Errera graph")

def F26AGraph():
    r"""
    Return the F26A graph.

    The F26A graph is a symmetric bipartite cubic graph with 26 vertices and 39
    edges. For more information, see the :wikipedia:`F26A_graph`.

    EXAMPLES::

        sage: g = graphs.F26AGraph(); g
        F26A Graph: Graph on 26 vertices
        sage: g.order(),g.size()
        (26, 39)
        sage: g.automorphism_group().cardinality()
        78
        sage: g.girth()
        6
        sage: g.is_bipartite()
        True
        sage: g.characteristic_polynomial().factor()
        (x - 3) * (x + 3) * (x^4 - 5*x^2 + 3)^6
    """
    from sage.graphs.generators.families import LCFGraph
    g= LCFGraph(26, [7,-7],13)
    g.name("F26A Graph")
    return g

def FlowerSnark():
    """
    Return a Flower Snark.

    A flower snark has 20 vertices. It is part of the class of biconnected cubic
    graphs with edge chromatic number = 4, known as snarks. (i.e.: the Petersen
    graph). All snarks are not Hamiltonian, non-planar and have Petersen graph
<<<<<<< HEAD
    graph minors. See :wikipedia:`Flower_snark`.
=======
    graph minors. See the :wikipedia:`Flower_snark`.
>>>>>>> ca26fcca

    PLOTTING: Upon construction, the position dictionary is filled to override
    the spring-layout algorithm. By convention, the nodes are drawn 0-14 on the
    outer circle, and 15-19 in an inner pentagon.

    EXAMPLES: Inspect a flower snark::

        sage: F = graphs.FlowerSnark()
        sage: F
        Flower Snark: Graph on 20 vertices
        sage: F.graph6_string()
        'ShCGHC@?GGg@?@?Gp?K??C?CA?G?_G?Cc'

    Now show it::

        sage: F.show() # long time
    """
    pos_dict = {}
    for i in range(15):
        x = float(2.5*(cos((pi/2) + ((2*pi)/15)*i)))
        y = float(2.5*(sin((pi/2) + ((2*pi)/15)*i)))
        pos_dict[i] = (x,y)
    for i in range(15,20):
        x = float(cos((pi/2) + ((2*pi)/5)*i))
        y = float(sin((pi/2) + ((2*pi)/5)*i))
        pos_dict[i] = (x,y)
    return Graph({0:[1,14,15],1:[2,11],2:[3,7],3:[2,4,16],4:[5,14], \
                        5:[6,10],6:[5,7,17],8:[7,9,13],9:[10,18],11:[10,12], \
                        12:[13,19],13:[14],15:[19],16:[15,17],18:[17,19]}, \
                        pos=pos_dict, name="Flower Snark")


def FolkmanGraph():
    """
    Return the Folkman graph.

    See the :wikipedia:`Folkman_graph`.

    EXAMPLES::

        sage: g = graphs.FolkmanGraph()
        sage: g.order()
        20
        sage: g.size()
        40
        sage: g.diameter()
        4
        sage: g.girth()
        4
        sage: g.charpoly().factor()
        (x - 4) * (x + 4) * x^10 * (x^2 - 6)^4
        sage: g.chromatic_number()
        2
        sage: g.is_eulerian()
        True
        sage: g.is_hamiltonian()
        True
        sage: g.is_vertex_transitive()
        False
        sage: g.is_bipartite()
        True
    """
    from sage.graphs.generators.families import LCFGraph
    g= LCFGraph(20, [5, -7, -7, 5], 5)
    g.name("Folkman Graph")
    return g


def FosterGraph():
    """
    Return the Foster graph.

    See the :wikipedia:`Foster_graph`.

    EXAMPLES::

        sage: g = graphs.FosterGraph()
        sage: g.order()
        90
        sage: g.size()
        135
        sage: g.diameter()
        8
        sage: g.girth()
        10
        sage: g.automorphism_group().cardinality()
        4320
        sage: g.is_hamiltonian()
        True
    """
    from sage.graphs.generators.families import LCFGraph
    g= LCFGraph(90, [17, -9, 37, -37, 9, -17], 15)
    g.name("Foster Graph")
    return g


def FranklinGraph():
    r"""
    Return the Franklin graph.

<<<<<<< HEAD
    For more information, see :wikipedia:`Franklin_graph`.
=======
    For more information, see the :wikipedia:`Franklin_graph`.
>>>>>>> ca26fcca

    EXAMPLES:

    The Franklin graph is named after Philip Franklin. It is a 3-regular graph
    on 12 vertices and having 18 edges. ::

        sage: G = graphs.FranklinGraph(); G
        Franklin graph: Graph on 12 vertices
        sage: G.is_regular(3)
        True
        sage: G.order()
        12
        sage: G.size()
        18

    The Franklin graph is a Hamiltonian, bipartite graph with radius 3, diameter
    3, and girth 4. ::

        sage: G.is_hamiltonian()
        True
        sage: G.is_bipartite()
        True
        sage: G.radius()
        3
        sage: G.diameter()
        3
        sage: G.girth()
        4

    It is a perfect, triangle-free graph having chromatic number 2. ::

        sage: G.is_perfect()
        True
        sage: G.is_triangle_free()
        True
        sage: G.chromatic_number()
        2
    """
    edge_dict = {
        0: [1,5,6],
        1: [2,7],
        2: [3,8],
        3: [4,9],
        4: [5,10],
        5: [11],
        6: [7,9],
        7: [10],
        8: [9,11],
        10: [11]}
    pos_dict = {
        0: [2, 0],
        1: [1, 1.73205080756888],
        2: [-1, 1.73205080756888],
        3: [-2, 0],
        4: [-1, -1.73205080756888],
        5: [1, -1.73205080756888],
        6: [1, 0],
        7: [0.5, 0.866025403784439],
        8: [-0.5, 0.866025403784439],
        9: [-1, 0],
        10: [-0.5, -0.866025403784439],
        11: [0.5, -0.866025403784439]}
    return Graph(edge_dict, pos=pos_dict, name="Franklin graph")

def FruchtGraph():
    """
    Return a Frucht Graph.

    A Frucht graph has 12 nodes and 18 edges. It is the smallest cubic identity
<<<<<<< HEAD
    graph. It is planar and it is Hamiltonian. See :wikipedia:`Frucht_graph`.
=======
    graph. It is planar and it is Hamiltonian. See the :wikipedia:`Frucht_graph`.
>>>>>>> ca26fcca

    PLOTTING: Upon construction, the position dictionary is filled to override
    the spring-layout algorithm. By convention, the first seven nodes are on the
    outer circle, with the next four on an inner circle and the last in the
    center.

    EXAMPLES::

        sage: FRUCHT = graphs.FruchtGraph()
        sage: FRUCHT
        Frucht graph: Graph on 12 vertices
        sage: FRUCHT.graph6_string()
        'KhCKM?_EGK?L'
        sage: (graphs.FruchtGraph()).show() # long time

    TESTS::

        sage: import networkx
        sage: G = graphs.FruchtGraph()
        sage: G.is_isomorphic(Graph(networkx.frucht_graph()))
        True
    """
    edges = {0:[1, 6, 7], 1:[2, 7], 2:[3, 8], 3:[4, 9], 4:[5, 9],
             5:[6, 10], 6:[10], 7:[11], 8:[9, 11], 10:[11]}
    pos_dict = {}
    for i in range(7):
        x = float(2*(cos((pi/2) + ((2*pi)/7)*i)))
        y = float(2*(sin((pi/2) + ((2*pi)/7)*i)))
        pos_dict[i] = (x,y)
    pos_dict[7] = (0,1)
    pos_dict[8] = (-1,0)
    pos_dict[9] = (0,-1)
    pos_dict[10] = (1,0)
    pos_dict[11] = (0,0)
    return Graph(edges, pos=pos_dict, name="Frucht graph")

def GoldnerHararyGraph():
    r"""
    Return the Goldner-Harary graph.

<<<<<<< HEAD
    For more information, see :wikipedia:`Goldner%E2%80%93Harary_graph`.
=======
    For more information, see the :wikipedia:`Goldner%E2%80%93Harary_graph`.
>>>>>>> ca26fcca

    EXAMPLES:

    The Goldner-Harary graph is named after A. Goldner and Frank Harary.  It is
    a planar graph having 11 vertices and 27 edges. ::

        sage: G = graphs.GoldnerHararyGraph(); G
        Goldner-Harary graph: Graph on 11 vertices
        sage: G.is_planar()
        True
        sage: G.order()
        11
        sage: G.size()
        27

    The Goldner-Harary graph is chordal with radius 2, diameter 2, and girth
    3. ::

        sage: G.is_chordal()
        True
        sage: G.radius()
        2
        sage: G.diameter()
        2
        sage: G.girth()
        3

    Its chromatic number is 4 and its automorphism group is isomorphic to the
    dihedral group `D_6`. ::

        sage: G.chromatic_number()
        4
        sage: ag = G.automorphism_group()
        sage: ag.is_isomorphic(DihedralGroup(6))
        True
    """
    edge_dict = {
        0: [1,3,4],
        1: [2,3,4,5,6,7,10],
        2: [3,7],
        3: [7,8,9,10],
        4: [3,5,9,10],
        5: [10],
        6: [7,10],
        7: [8,10],
        8: [10],
        9: [10]}

    pos = {
        0: (-2, 0),
        1: (0, 1.5),
        2: (2, 0),
        3: (0, -1.5),
        4: (-1.5, 0),
        5: (-0.5, 0.5),
        6: (0.5, 0.5),
        7: (1.5, 0),
        8: (0.5, -0.5),
        9: (-0.5, -0.5),
        10: (0, 0)}

    return Graph(edge_dict, pos = pos, name="Goldner-Harary graph")

def GrayGraph(embedding=1):
    r"""
    Return the Gray graph.

    See the :wikipedia:`Gray_graph`.

    INPUT:

    - ``embedding`` -- two embeddings are available, and can be selected by
      setting ``embedding`` to 1 or 2.

    EXAMPLES::

        sage: g = graphs.GrayGraph()
        sage: g.order()
        54
        sage: g.size()
        81
        sage: g.girth()
        8
        sage: g.diameter()
        6
        sage: g.show(figsize=[10, 10])   # long time
        sage: graphs.GrayGraph(embedding = 2).show(figsize=[10, 10])   # long time

    TESTS::

        sage: graphs.GrayGraph(embedding = 3)
        Traceback (most recent call last):
        ...
        ValueError: the value of embedding must be 1, 2, or 3
    """

    from sage.graphs.generators.families import LCFGraph
    g = LCFGraph(54, [-25,7,-7,13,-13,25], 9)
    g.name("Gray graph")

    if embedding == 1:
        o = g.automorphism_group(orbits=True)[-1]
        _circle_embedding(g, o[0], center=(0, 0), radius=1)
        _circle_embedding(g, o[1], center=(0, 0), radius=.6, shift=-.5)

    elif embedding != 2:
        raise ValueError("the value of embedding must be 1, 2, or 3")

    return g

def GrotzschGraph():
    r"""
    Return the Grötzsch graph.

    The Grötzsch graph is an example of a triangle-free graph with chromatic
<<<<<<< HEAD
    number equal to 4. For more information, see
=======
    number equal to 4. For more information, see the
>>>>>>> ca26fcca
    :wikipedia:`Gr%C3%B6tzsch_graph`.

    EXAMPLES:

    The Grötzsch graph is named after Herbert Grötzsch. It is a Hamiltonian
    graph with 11 vertices and 20 edges. ::

        sage: G = graphs.GrotzschGraph(); G
        Grotzsch graph: Graph on 11 vertices
        sage: G.is_hamiltonian()
        True
        sage: G.order()
        11
        sage: G.size()
        20

    The Grötzsch graph is triangle-free and having radius 2, diameter 2, and
    girth 4. ::

        sage: G.is_triangle_free()
        True
        sage: G.radius()
        2
        sage: G.diameter()
        2
        sage: G.girth()
        4

    Its chromatic number is 4 and its automorphism group is isomorphic to the
    dihedral group `D_5`. ::

        sage: G.chromatic_number()
        4
        sage: ag = G.automorphism_group()
        sage: ag.is_isomorphic(DihedralGroup(5))
        True
    """
    g = Graph()
    g.add_vertices(range(11))

    edges = [];
    for u in range(1,6):
        edges.append( (0,u) )

    edges.append( (10,6) )

    for u in range(6,10):
        edges.append( (u,u+1) )
        edges.append( (u,u-4) )

    edges.append( (10,1) )

    for u in range(7,11):
        edges.append( (u,u-6) )

    edges.append((6,5))

    g.add_edges(edges)

    pos = {}
    pos[0] = (0,0)
    for u in range(1,6):
        theta = (u-1)*2*pi/5
        pos[u] = (float(5*sin(theta)),float(5*cos(theta)))
        pos[u+5] = (2*pos[u][0], 2*pos[u][1])

    g.set_pos(pos)
    g.name("Grotzsch graph")
    return g

def HeawoodGraph():
    """
    Return a Heawood graph.

    The Heawood graph is a cage graph that has 14 nodes. It is a cubic symmetric
    graph. (See also the Möbius-Kantor graph). It is nonplanar and
    Hamiltonian. It has diameter = 3, radius = 3, girth = 6, chromatic number =
<<<<<<< HEAD
    2. It is 4-transitive but not 5-transitive. See :wikipedia:`Heawood_graph`.
=======
    2. It is 4-transitive but not 5-transitive. See the
    :wikipedia:`Heawood_graph`.
>>>>>>> ca26fcca

    PLOTTING: Upon construction, the position dictionary is filled to override
    the spring-layout algorithm. By convention, the nodes are positioned in a
    circular layout with the first node appearing at the top, and then
    continuing counterclockwise.

    EXAMPLES::

        sage: H = graphs.HeawoodGraph()
        sage: H
        Heawood graph: Graph on 14 vertices
        sage: H.graph6_string()
        'MhEGHC@AI?_PC@_G_'
        sage: (graphs.HeawoodGraph()).show() # long time

    TESTS::

        sage: import networkx
        sage: G = graphs.HeawoodGraph()
        sage: G.is_isomorphic(Graph(networkx.heawood_graph()))
        True
    """
    edges = {0:[1, 5, 13], 1:[2, 10], 2:[3, 7], 3:[4, 12], 4:[5, 9], 5:[6],
             6:[7, 11], 7:[8], 8:[9, 13], 9:[10], 10:[11], 11:[12], 12:[13]}
    pos_dict = {}
    for i in range(14):
        x = float(cos((pi/2) + (pi/7)*i))
        y = float(sin((pi/2) + (pi/7)*i))
        pos_dict[i] = (x,y)
    return Graph(edges, pos=pos_dict, name="Heawood graph")

def HerschelGraph():
    r"""
    Return the Herschel graph.

<<<<<<< HEAD
    For more information, see :wikipedia:`Herschel_graph`.
=======
    For more information, see the :wikipedia:`Herschel_graph`.
>>>>>>> ca26fcca

    EXAMPLES:

    The Herschel graph is named after Alexander Stewart Herschel. It is a
    planar, bipartite graph with 11 vertices and 18 edges. ::

        sage: G = graphs.HerschelGraph(); G
        Herschel graph: Graph on 11 vertices
        sage: G.is_planar()
        True
        sage: G.is_bipartite()
        True
        sage: G.order()
        11
        sage: G.size()
        18

    The Herschel graph is a perfect graph with radius 3, diameter 4, and girth
    4. ::

        sage: G.is_perfect()
        True
        sage: G.radius()
        3
        sage: G.diameter()
        4
        sage: G.girth()
        4

    Its chromatic number is 2 and its automorphism group is isomorphic to the
    dihedral group `D_6`. ::

        sage: G.chromatic_number()
        2
        sage: ag = G.automorphism_group()
        sage: ag.is_isomorphic(DihedralGroup(6))
        True
    """
    edge_dict = {
        0: [1,3,4],
        1: [2,5,6],
        2: [3,7],
        3: [8,9],
        4: [5,9],
        5: [10],
        6: [7,10],
        7: [8],
        8: [10],
        9: [10]}
    pos_dict = {
        0: [2, 0],
        1: [0, 2],
        2: [-2, 0],
        3: [0, -2],
        4: [1, 0],
        5: [0.5, 0.866025403784439],
        6: [-0.5, 0.866025403784439],
        7: [-1, 0],
        8: [-0.5, -0.866025403784439],
        9: [0.5, -0.866025403784439],
        10: [0, 0]}
    return Graph(edge_dict, pos=pos_dict, name="Herschel graph")

def HigmanSimsGraph(relabel=True):
    r"""
    Return the Higman-Sims graph.

    The Higman-Sims graph is a remarkable strongly regular graph of degree 22 on
    100 vertices.  For example, it can be split into two sets of 50 vertices
    each, so that each half induces a subgraph isomorphic to the
    Hoffman-Singleton graph (:meth:`~HoffmanSingletonGraph`).  This can be done
    in 352 ways (see `Higman-Sims graph
    <https://www.win.tue.nl/~aeb/graphs/Higman-Sims.html>`_ by Andries
    E. Brouwer, accessed 24 October 2009.)

    Its most famous property is that the automorphism group has an index 2
    subgroup which is one of the 26 sporadic groups. [HS1968]_

    The construction used here follows [Haf2004]_.

<<<<<<< HEAD
    See also :wikipedia:`Higman–Sims_graph`.
=======
    See also the :wikipedia:`Higman–Sims_graph`.
>>>>>>> ca26fcca

    INPUT:

    - ``relabel`` - default: ``True``.  If ``True`` the vertices will be labeled
      with consecutive integers.  If ``False`` the labels are strings that are
      three digits long. "xyz" means the vertex is in group x (zero through
      three), pentagon or pentagram y (zero through four), and is vertex z (zero
      through four) of that pentagon or pentagram.  See [Haf2004]_ for more.

    OUTPUT:

    The Higman-Sims graph.

    EXAMPLES:

    A split into the first 50 and last 50 vertices will induce two copies of the
    Hoffman-Singleton graph, and we illustrate another such split, which is
    obvious based on the construction used. ::

        sage: H = graphs.HigmanSimsGraph()
        sage: A = H.subgraph(range(0,50))
        sage: B = H.subgraph(range(50,100))
        sage: K = graphs.HoffmanSingletonGraph()
        sage: K.is_isomorphic(A) and K.is_isomorphic(B)
        True
        sage: C = H.subgraph(range(25,75))
        sage: D = H.subgraph(list(range(0,25))+list(range(75,100)))
        sage: K.is_isomorphic(C) and K.is_isomorphic(D)
        True

    The automorphism group contains only one nontrivial proper normal subgroup,
    which is of index 2 and is simple.  It is known as the Higman-Sims group. ::

        sage: H = graphs.HigmanSimsGraph()
        sage: G = H.automorphism_group()
        sage: g=G.order(); g
        88704000
        sage: K = G.normal_subgroups()[1]
        sage: K.is_simple()
        True
        sage: g//K.order()
        2

    AUTHOR:

        - Rob Beezer (2009-10-24)
    """
    HS = Graph()
    HS.name('Higman-Sims graph')

    # Four groups of either five pentagons, or five pentagrams 4 x 5 x 5 = 100
    # vertices
    # First digit is "group", second is "penta{gon|gram}", third is "vertex"
    vlist = ['%d%d%d'%(g,p,v)
                    for g in range(4) for p in range(5) for v in range(5)]
    for avertex in vlist:
        HS.add_vertex(avertex)

    # Edges: Within groups 0 and 2, joined as pentagons
    # Edges: Within groups 1 and 3, joined as pentagrams
    for g in range(4):
        shift = 1
        if g in [1,3]:
            shift += 1
        for p in range(5):
            for v in range(5):
                HS.add_edge(('%d%d%d'%(g,p,v), '%d%d%d'%(g,p,(v+shift)%5)))

    # Edges: group 0 to group 1
    for x in range(5):
        for m in range(5):
            for c in range(5):
                y = (m*x+c)%5
                HS.add_edge(('0%d%d'%(x,y), '1%d%d'%(m,c)))

    # Edges: group 1 to group 2
    for m in range(5):
        for A in range(5):
            for B in range(5):
                c = (2*(m-A)*(m-A)+B)%5
                HS.add_edge(('1%d%d'%(m,c), '2%d%d'%(A,B)))

    # Edges: group 2 to group 3
    for A in range(5):
        for a in range(5):
            for b in range(5):
                B = (2*A*A+3*a*A-a*a+b)%5
                HS.add_edge(('2%d%d'%(A,B), '3%d%d'%(a,b)))

    # Edges: group 3 to group 0
    for a in range(5):
        for b in range(5):
            for x in range(5):
                y = ((x-a)*(x-a)+b)%5
                HS.add_edge(('3%d%d'%(a,b), '0%d%d'%(x,y)))

    # Edges: group 0 to group 2
    for x in range(5):
        for A in range(5):
            for B in range(5):
                y = (3*x*x+A*x+B+1)%5
                HS.add_edge(('0%d%d'%(x,y), '2%d%d'%(A,B)))
                y = (3*x*x+A*x+B-1)%5
                HS.add_edge(('0%d%d'%(x,y), '2%d%d'%(A,B)))

    # Edges: group 1 to group 3
    for m in range(5):
        for a in range(5):
            for b in range(5):
                c = (m*(m-a)+b+2)%5
                HS.add_edge(('1%d%d'%(m,c), '3%d%d'%(a,b)))
                c = (m*(m-a)+b-2)%5
                HS.add_edge(('1%d%d'%(m,c), '3%d%d'%(a,b)))

    # Rename to integer vertex labels, creating dictionary
    # Or not, and create identity mapping
    if relabel:
        vmap = HS.relabel(return_map=True)
    else:
        vmap={}
        for v in vlist:
            vmap[v] = v
    # Layout vertices in a circle
    # In the order given in vlist
    # Using labels from vmap
    pos_dict = {}
    for i in range(100):
        x = float(cos((pi/2) + ((2*pi)/100)*i))
        y = float(sin((pi/2) + ((2*pi)/100)*i))
        pos_dict[vmap[vlist[i]]] = (x,y)
    HS.set_pos(pos_dict)
    return HS

def HoffmanSingletonGraph():
    r"""
    Return the Hoffman-Singleton graph.

    The Hoffman-Singleton graph is the Moore graph of degree 7, diameter 2 and
    girth 5. The Hoffman-Singleton theorem states that any Moore graph with
    girth 5 must have degree 2, 3, 7 or 57. The first three respectively are the
    pentagon, the Petersen graph, and the Hoffman-Singleton graph. The existence
    of a Moore graph with girth 5 and degree 57 is still open.

    A Moore graph is a graph with diameter `d` and girth `2d + 1`. This implies
    that the graph is regular, and distance regular.

<<<<<<< HEAD
    For more details, see [GR2001]_ and :wikipedia:`Hoffman–Singleton_graph`.
=======
    For more details, see [GR2001]_ and the
    :wikipedia:`Hoffman–Singleton_graph`.
>>>>>>> ca26fcca

    PLOTTING: Upon construction, the position dictionary is filled to override
    the spring-layout algorithm. A novel algorithm written by Tom Boothby gives
    a random layout which is pleasing to the eye.

    EXAMPLES::

        sage: HS = graphs.HoffmanSingletonGraph()
        sage: Set(HS.degree())
        {7}
        sage: HS.girth()
        5
        sage: HS.diameter()
        2
        sage: HS.num_verts()
        50

    Note that you get a different layout each time you create the graph.  ::

        sage: HS.layout()[1]
        (-0.844..., 0.535...)
        sage: graphs.HoffmanSingletonGraph().layout()[1]
        (-0.904..., 0.425...)

    """
    H = Graph({ \
    'q00':['q01'], 'q01':['q02'], 'q02':['q03'], 'q03':['q04'], 'q04':['q00'], \
    'q10':['q11'], 'q11':['q12'], 'q12':['q13'], 'q13':['q14'], 'q14':['q10'], \
    'q20':['q21'], 'q21':['q22'], 'q22':['q23'], 'q23':['q24'], 'q24':['q20'], \
    'q30':['q31'], 'q31':['q32'], 'q32':['q33'], 'q33':['q34'], 'q34':['q30'], \
    'q40':['q41'], 'q41':['q42'], 'q42':['q43'], 'q43':['q44'], 'q44':['q40'], \
    'p00':['p02'], 'p02':['p04'], 'p04':['p01'], 'p01':['p03'], 'p03':['p00'], \
    'p10':['p12'], 'p12':['p14'], 'p14':['p11'], 'p11':['p13'], 'p13':['p10'], \
    'p20':['p22'], 'p22':['p24'], 'p24':['p21'], 'p21':['p23'], 'p23':['p20'], \
    'p30':['p32'], 'p32':['p34'], 'p34':['p31'], 'p31':['p33'], 'p33':['p30'], \
    'p40':['p42'], 'p42':['p44'], 'p44':['p41'], 'p41':['p43'], 'p43':['p40']})
    for j in range(5):
        for i in range(5):
            for k in range(5):
                con = (i+j*k)%5
                H.add_edge(('q%d%d'%(k,con),'p%d%d'%(j,i)))
    H.name('Hoffman-Singleton graph')
    from sage.combinat.permutation import Permutations
    from sage.misc.prandom import randint
    P = Permutations([1,2,3,4])
    qpp = [0] + list(P[randint(0,23)])
    ppp = [0] + list(P[randint(0,23)])
    qcycle = lambda i,s : ['q%s%s'%(i,(j+s)%5) for j in qpp]
    pcycle = lambda i,s : ['p%s%s'%(i,(j+s)%5) for j in ppp]
    l = 0
    s = 0
    D = []
    while l < 5:
        for q in qcycle(l,s):
            D.append(q)
        vv = 'p%s'%q[1]
        s = int([v[-1] for v in H.neighbors(q) if v[:2] == vv][0])
        for p in pcycle(l,s):
            D.append(p)
        vv = 'q%s'%(int(p[1])+1)
        v = [v[-1] for v in H.neighbors(p) if v[:2] == vv]
        if len(v):
            s = int(v[0])
        l+=1
    map = H.relabel(return_map=True)
    pos_dict = {}
    for i in range(50):
        x = float(cos((pi/2) + ((2*pi)/50)*i))
        y = float(sin((pi/2) + ((2*pi)/50)*i))
        pos_dict[map[D[i]]] = (x,y)
    H.set_pos(pos_dict)
    return H

def HoffmanGraph():
    r"""
    Return the Hoffman Graph.

    See the :wikipedia:`Hoffman_graph`.

    EXAMPLES::

        sage: g = graphs.HoffmanGraph()
        sage: g.is_bipartite()
        True
        sage: g.is_hamiltonian() # long time
        True
        sage: g.radius()
        3
        sage: g.diameter()
        4
        sage: g.automorphism_group().cardinality()
        48
    """
    g = Graph({
            0: [1, 7, 8, 13],
            1: [2, 9, 14],
            2: [3, 8, 10],
            3: [4, 9, 15],
            4: [5, 10, 11],
            5: [6, 12, 14],
            6: [7, 11, 13],
            7: [12, 15],
            8: [12, 14],
            9: [11, 13],
            10: [12, 15],
            11: [14],
            13: [15]})
    g.set_pos({})
    _circle_embedding(g, list(range(8)))
    _circle_embedding(g, list(range(8, 14)), radius=.7, shift=.5)
    _circle_embedding(g, [14, 15], radius=.1)

    g.name("Hoffman Graph")

    return g

def HoltGraph():
    r"""
    Return the Holt graph (also called the Doyle graph).

    See the :wikipedia:`Holt_graph`.

    EXAMPLES::

        sage: g = graphs.HoltGraph();g
        Holt graph: Graph on 27 vertices
        sage: g.is_regular()
        True
        sage: g.is_vertex_transitive()
        True
        sage: g.chromatic_number()
        3
        sage: g.is_hamiltonian() # long time
        True
        sage: g.radius()
        3
        sage: g.diameter()
        3
        sage: g.girth()
        5
        sage: g.automorphism_group().cardinality()
        54
    """
    g = Graph(loops=False, name = "Holt graph", pos={})
    for x in range(9):
        for y in range(3):
            g.add_edge((x,y),((4*x+1)%9,(y-1)%3))
            g.add_edge((x,y),((4*x-1)%9,(y-1)%3))
            g.add_edge((x,y),((7*x+7)%9,(y+1)%3))
            g.add_edge((x,y),((7*x-7)%9,(y+1)%3))

    for j in range(0,6,2):
        _line_embedding(g, [(x,j/2) for x in range(9)],
                        first=(cos(2*j*pi/6),sin(2*j*pi/6)),
                        last=(cos(2*(j+1)*pi/6),sin(2*(j+1)*pi/6)))

    return g

def KrackhardtKiteGraph():
    """
    Return a Krackhardt kite graph with 10 nodes.

    The Krackhardt kite graph was originally developed by David Krackhardt for
    the purpose of studying social networks (see [Kre2002]_ and
<<<<<<< HEAD
    :wikipedia:`Krackhardt_kite_graph`). It is used to show the distinction
=======
    the :wikipedia:`Krackhardt_kite_graph`). It is used to show the distinction
>>>>>>> ca26fcca
    between: degree centrality, betweeness centrality, and closeness
    centrality. For more information read the plotting section below in
    conjunction with the example.

    PLOTTING: Upon construction, the position dictionary is filled to override
    the spring-layout algorithm. By convention, the graph is drawn left to
    right, in top to bottom row sequence of [2, 3, 2, 1, 1, 1] nodes on each
    row. This places the fourth node (3) in the center of the kite, with the
    highest degree. But the fourth node only connects nodes that are otherwise
    connected, or those in its clique (i.e.: Degree Centrality). The eighth (7)
    node is where the kite meets the tail. It has degree = 3, less than the
    average, but is the only connection between the kite and tail (i.e.:
    Betweenness Centrality). The sixth and seventh nodes (5 and 6) are drawn in
    the third row and have degree = 5. These nodes have the shortest path to all
    other nodes in the graph (i.e.: Closeness Centrality).  Please execute the
    example for visualization.

    EXAMPLES: 

    Construct and show a Krackhardt kite graph ::

        sage: g = graphs.KrackhardtKiteGraph()
        sage: g.show() # long time

    TESTS::

        sage: import networkx
        sage: G = graphs.KrackhardtKiteGraph()
        sage: G.is_isomorphic(Graph(networkx.krackhardt_kite_graph()))
        True
    """
    edges = {0:[1, 2, 3, 5], 1:[3, 4, 6], 2:[3, 5], 3:[4, 5, 6],
             4:[6], 5:[6, 7], 6:[7], 7:[8], 8:[9]}
    pos_dict = {0:(-1,4),1:(1,4),2:(-2,3),3:(0,3),4:(2,3),5:(-1,2),6:(1,2),7:(0,1),8:(0,0),9:(0,-1)}
    return Graph(edges, pos=pos_dict, name="Krackhardt Kite Graph")

def Klein3RegularGraph():
    r"""
    Return the Klein 3-regular graph.

    The cubic Klein graph has 56 vertices and can be embedded on a surface of
    genus 3. It is the dual of
    :meth:`~sage.graphs.graph_generators.GraphGenerators.Klein7RegularGraph`. For
    more information, see the :wikipedia:`Klein_graphs`.

    EXAMPLES::

        sage: g = graphs.Klein3RegularGraph(); g
        Klein 3-regular Graph: Graph on 56 vertices
        sage: g.order(), g.size()
        (56, 84)
        sage: g.girth()
        7
        sage: g.automorphism_group().cardinality()
        336
        sage: g.chromatic_number()
        3
    """
    from sage.graphs.graph_plot import _circle_embedding
    g3 = Graph(':w`_GKWDBap`CMWFCpWsQUNdBwwuXPHrg`U`RIqypehVLqgHupYcFJyAv^Prk]'+
               'EcarHwIVHAKh|\\tLVUxT]`ZDTJ{Af[o_AuKs{r_?ef',
               loops=False, multiedges=False)
    _circle_embedding(g3,[0, 2, 3, 4, 6, 8, 14, 1, 37, 30, 34, 48, 55, 43, 40,
                          45, 18, 20, 47, 42, 23, 17, 16, 10, 41, 11, 49, 25,
                          51, 26, 54, 9, 22, 15, 21, 12, 24, 7, 52, 31, 32, 36,
                          46, 35, 29, 50, 27, 19, 28, 5, 33, 13, 53, 39, 38, 44])
    g3.name("Klein 3-regular Graph")
    return g3

def Klein7RegularGraph():
    r"""
    Return the Klein 7-regular graph.

    The 7-valent Klein graph has 24 vertices and can be embedded on a surface of
    genus 3. It is the dual of
    :meth:`~sage.graphs.graph_generators.GraphGenerators.Klein3RegularGraph`. For
    more information, see the :wikipedia:`Klein_graphs`.

    EXAMPLES::

        sage: g = graphs.Klein7RegularGraph(); g
        Klein 7-regular Graph: Graph on 24 vertices
        sage: g.order(), g.size()
        (24, 84)
        sage: g.girth()
        3
        sage: g.automorphism_group().cardinality()
        336
        sage: g.chromatic_number()
        4
    """
    from sage.graphs.graph_plot import _circle_embedding
    g7 = Graph(':W__@`AaBbC_CDbDcE`F_AG_@DEH_IgHIJbFGIKaFHILeFGHMdFKN_EKOPaCNP'+
               'Q`HOQRcGLRS`BKMSTdJKLPTU',loops=False,multiedges=False)
    _circle_embedding(g7,[0, 2, 3, 1, 9, 16, 20, 21, 4, 19, 17, 7, 15,
                          10, 8, 13, 11, 5, 23, 22, 14, 12, 18, 6])
    g7.name("Klein 7-regular Graph")
    return g7

def LocalMcLaughlinGraph():
    r"""
    Return the local McLaughlin graph.

    The local McLaughlin graph is a strongly regular graph with parameters
    `(162,56,10,24)`. It can be obtained from
    :meth:`~sage.graphs.graph_generators.GraphGenerators.McLaughlinGraph` by
    considering the stabilizer of a point: one of its orbits has cardinality
    162.

    EXAMPLES::

        sage: g = graphs.LocalMcLaughlinGraph(); g   # long time # optional - gap_packages
        Local McLaughlin Graph: Graph on 162 vertices
        sage: g.is_strongly_regular(parameters=True) # long time # optional - gap_packages
        (162, 56, 10, 24)
    """
    g = McLaughlinGraph()
    orbits = g.automorphism_group().stabilizer(1).orbits()
    orbit = [x for x in orbits if len(x) == 162][0]
    g = g.subgraph(vertices=orbit)
    g.relabel()
    g.name("Local McLaughlin Graph")
    return g

def LjubljanaGraph(embedding=1):
    r"""
    Return the Ljubljana Graph.

    The Ljubljana graph is a bipartite 3-regular graph on 112 vertices and 168
    edges. It is not vertex-transitive as it has two orbits which are also
    independent sets of size 56. See the :wikipedia:`Ljubljana_graph`.

    The default embedding is obtained from the Heawood graph.

    INPUT:

    - ``embedding`` -- two embeddings are available, and can be selected by
      setting ``embedding`` to 1 or 2.

    EXAMPLES::

        sage: g = graphs.LjubljanaGraph()
        sage: g.order()
        112
        sage: g.size()
        168
        sage: g.girth()
        10
        sage: g.diameter()
        8
        sage: g.show(figsize=[10, 10])   # long time
        sage: graphs.LjubljanaGraph(embedding=2).show(figsize=[10, 10])   # long time

    TESTS::

        sage: graphs.LjubljanaGraph(embedding=3)
        Traceback (most recent call last):
        ...
        ValueError: the value of embedding must be 1 or 2
    """

    L = [47, -23, -31, 39, 25, -21, -31, -41, 25, 15, 29, -41, -19, 15,
         -49, 33, 39, -35, -21, 17, -33, 49, 41, 31, -15, -29, 41, 31,
         -15, -25, 21, 31, -51, -25, 23, 9, -17, 51, 35, -29, 21, -51,
         -39, 33, -9, -51, 51, -47, -33, 19, 51, -21, 29, 21, -31, -39]

    from sage.graphs.generators.families import LCFGraph
    g = LCFGraph(112, L, 2)
    g.name("Ljubljana graph")

    if embedding == 1:
        dh = HeawoodGraph().get_pos()

        # Correspondence between the vertices of the Heawood Graph and 8-sets of
        # the Ljubljana Graph.

        d = {
            0: [1, 21, 39, 57, 51, 77, 95, 107],
            1: [2, 22, 38, 58, 50, 78, 94, 106],
            2: [3, 23, 37, 59, 49, 79, 93, 105],
            3: [4, 24, 36, 60, 48, 80, 92, 104],
            4: [5, 25, 35, 61, 15, 81, 91, 71],
            9: [6, 26, 44, 62, 16, 82, 100, 72],
            10: [7, 27, 45, 63, 17, 83, 101, 73],
            11: [8, 28, 46, 64, 18, 84, 102, 74],
            12: [9, 29, 47, 65, 19, 85, 103, 75],
            13: [10, 30, 0, 66, 20, 86, 56, 76],
            8: [11, 31, 111, 67, 99, 87, 55, 43],
            7: [12, 32, 110, 68, 98, 88, 54, 42],
            6: [13, 33, 109, 69, 97, 89, 53, 41],
            5: [14, 34, 108, 70, 96, 90, 52, 40]
            }

        # The vertices of each 8-set are plotted on a circle, and the
        # circles are slowly shifted to obtain a symmetric drawing.

        for i, (u, vertices) in enumerate(six.iteritems(d)):
            _circle_embedding(g, vertices, center=dh[u], radius=.1,
                    shift=8.*i/14)

        return g

    elif embedding == 2:
        return g

    else:
        raise ValueError("the value of embedding must be 1 or 2")

def LivingstoneGraph():
    r"""
    Return the Livingstone Graph.

    The Livingstone graph is a distance-transitive graph on 266 vertices whose
    automorphism group is the :class:`J1 group
    <sage.groups.perm_gps.permgroup_named.JankoGroup>`. For more information,
    see the :wikipedia:`Livingstone_graph`.

    EXAMPLES::

        sage: g = graphs.LivingstoneGraph() # optional - gap_packages internet
        sage: g.order()                     # optional - gap_packages internet
        266
        sage: g.size()                      # optional - gap_packages internet
        1463
        sage: g.girth()                     # optional - gap_packages internet
        5
        sage: g.is_vertex_transitive()      # optional - gap_packages internet
        True
        sage: g.is_distance_regular()       # optional - gap_packages internet
        True
    """
    from sage.groups.perm_gps.permgroup_named import JankoGroup
    from sage.graphs.graph import Graph
    G = JankoGroup(1)
    edges = map(tuple,G.orbit((1,24),action="OnSets"))
    return Graph(edges,name="Livingstone Graph")

def M22Graph():
    r"""
    Return the M22 graph.

    The `M_{22}` graph is the unique strongly regular graph with parameters
    `v = 77, k = 16, \lambda = 0, \mu = 4`.

    For more information on the `M_{22}` graph, see
    `<https://www.win.tue.nl/~aeb/graphs/M22.html>`_.

    EXAMPLES::

        sage: g = graphs.M22Graph()
        sage: g.order()
        77
        sage: g.size()
        616
        sage: g.is_strongly_regular(parameters = True)
        (77, 16, 0, 4)
    """
    from sage.groups.perm_gps.permgroup_named import MathieuGroup
    sets = [tuple(_) for _ in MathieuGroup(22).orbit((1,2,3,7,10,20), action = "OnSets")]
    g = Graph([sets, lambda x,y : not any(xx in y for xx in x)], name="M22 Graph")
    g.relabel()
    ordering = [0, 1, 3, 4, 5, 6, 7, 10, 12, 19, 20, 31, 2, 24, 35, 34, 22, 32,
                36, 23, 27, 25, 40, 26, 16, 71, 61, 63, 50, 68, 39, 52, 48, 44,
                69, 28, 9, 64, 60, 17, 38, 49, 45, 65, 14, 70, 72, 21, 43, 56,
                33, 73, 58, 55, 41, 29, 66, 54, 76, 46, 67, 11, 51, 47, 62, 53,
                15, 8, 18, 13, 59, 37, 30, 57, 75, 74, 42]

    _circle_embedding(g, ordering)

    return g

def MarkstroemGraph():
    r"""
    Return the Markström Graph.

    The Markström Graph is a cubic planar graph with no cycles of length 4 nor
    8, but containing cycles of length 16. For more information, see the
    `Wolfram page about the Markström Graph
    <http://mathworld.wolfram.com/MarkstroemGraph.html>`_.

    EXAMPLES::

        sage: g = graphs.MarkstroemGraph()
        sage: g.order()
        24
        sage: g.size()
        36
        sage: g.is_planar()
        True
        sage: g.is_regular(3)
        True
        sage: g.subgraph_search(graphs.CycleGraph(4)) is None
        True
        sage: g.subgraph_search(graphs.CycleGraph(8)) is None
        True
        sage: g.subgraph_search(graphs.CycleGraph(16))
        Subgraph of (Markstroem Graph): Graph on 16 vertices
    """
    g = Graph(name="Markstroem Graph")

    g.add_cycle(list(range(9)))
    g.add_path([0,9,10,11,2,1,11])
    g.add_path([3,12,13,14,5,4,14])
    g.add_path([6,15,16,17,8,7,17])
    g.add_cycle([10,9,18])
    g.add_cycle([12,13,19])
    g.add_cycle([15,16,20])
    g.add_cycle([21,22,23])
    g.add_edges([(19,22),(18,21),(20,23)])

    _circle_embedding(g, sum([[9+3*i+j for j in range(3)]+[0]*2 for i in range(3)],[]), radius=.6, shift=.7)
    _circle_embedding(g, [18,19,20], radius=.35, shift=.25)
    _circle_embedding(g, [21,22,23], radius=.15, shift=.25)
    _circle_embedding(g, list(range(9)))

    return g

def McGeeGraph(embedding=2):
    r"""
    Return the McGee Graph.

    See the :wikipedia:`McGee_graph`.

    INPUT:

    - ``embedding`` -- two embeddings are available, and can be selected by
      setting ``embedding`` to 1 or 2.

    EXAMPLES::

        sage: g = graphs.McGeeGraph()
        sage: g.order()
        24
        sage: g.size()
        36
        sage: g.girth()
        7
        sage: g.diameter()
        4
        sage: g.show()
        sage: graphs.McGeeGraph(embedding=1).show()

    TESTS::

        sage: graphs.McGeeGraph(embedding=3)
        Traceback (most recent call last):
        ...
        ValueError: the value of embedding must be 1 or 2
    """
    from sage.graphs.generators.families import LCFGraph
    g = LCFGraph(24, [12, 7, -7], 8)
    g.name('McGee graph')

    if embedding == 1:
        return g

    elif embedding == 2:

        o = [[7, 2, 13, 8, 19, 14, 1, 20],
             [5, 4, 11, 10, 17, 16, 23, 22],
             [3, 12, 9, 18, 15, 0, 21, 6]]

        _circle_embedding(g, o[0], radius=1.5)
        _circle_embedding(g, o[1], radius=3, shift=-.5)
        _circle_embedding(g, o[2], radius=2.25, shift=.5)

        return g

    else:
        raise ValueError("the value of embedding must be 1 or 2")

def McLaughlinGraph():
    r"""
    Return the McLaughlin Graph.

    The McLaughlin Graph is the unique strongly regular graph of parameters
    `(275, 112, 30, 56)`.

    For more information on the McLaughlin Graph, see its web page on `Andries
    Brouwer's website <https://www.win.tue.nl/~aeb/graphs/McL.html>`_ which
    gives the definition that this method implements.

    .. NOTE::

        To create this graph you must have the gap_packages spkg installed.

    EXAMPLES::

        sage: g = graphs.McLaughlinGraph()           # optional gap_packages
        sage: g.is_strongly_regular(parameters=True) # optional gap_packages
        (275, 112, 30, 56)
        sage: set(g.spectrum()) == {112, 2, -28}     # optional gap_packages
        True
    """
    from sage.combinat.designs.block_design import WittDesign
    from itertools import combinations
    from sage.sets.set import Set

    blocks = [Set(_) for _ in WittDesign(23).blocks()]

    B = [b for b in blocks if 0     in b]
    C = [b for b in blocks if 0 not in b]
    g = Graph()
    for b in B:
        for x in range(1,23):
            if not x in b:
                g.add_edge(b, x)

    for b in C:
        for x in b:
            g.add_edge(b, x)

    for b, bb in combinations(B, 2):
        if len(b & bb) == 1:
            g.add_edge(b, bb)

    for c, cc in combinations(C, 2):
        if len(c & cc) == 1:
            g.add_edge(c, cc)

    for b in B:
        for c in C:
            if len(b & c) == 3:
                g.add_edge(b, c)

    # Here we relabel the elements of g in an architecture-independent way
    g.relabel({v: i for i, v in enumerate(list(range(1, 23)) +
                                          sorted(blocks, key=sorted))})
    g.name("McLaughlin")
    return g

def MoebiusKantorGraph():
    """
    Return a Möbius-Kantor Graph.

    A Möbius-Kantor graph is a cubic symmetric graph. (See also the Heawood
    graph). It has 16 nodes and 24 edges. It is nonplanar and Hamiltonian. It
    has diameter = 4, girth = 6, and chromatic number = 2. It is identical to
    the Generalized Petersen graph, P[8,3].

    For more details, see `Möbius-Kantor Graph - from Wolfram MathWorld
    <http://mathworld.wolfram.com/Moebius-KantorGraph.html>`_.

    PLOTTING: See the plotting section for the generalized Petersen graphs.

    EXAMPLES::

        sage: MK = graphs.MoebiusKantorGraph()
        sage: MK
        Moebius-Kantor Graph: Graph on 16 vertices
        sage: MK.graph6_string()
        'OhCGKE?O@?ACAC@I?Q_AS'
        sage: (graphs.MoebiusKantorGraph()).show() # long time
    """
    from sage.graphs.generators.families import GeneralizedPetersenGraph
    G=GeneralizedPetersenGraph(8,3)
    G.name("Moebius-Kantor Graph")
    return G

def MoserSpindle():
    r"""
    Return the Moser spindle.

    For more information, see this `MathWorld article on the Moser spindle
    <http://mathworld.wolfram.com/MoserSpindle.html>`_.

    EXAMPLES:

    The Moser spindle is a planar graph having 7 vertices and 11 edges. ::

        sage: G = graphs.MoserSpindle(); G
        Moser spindle: Graph on 7 vertices
        sage: G.is_planar()
        True
        sage: G.order()
        7
        sage: G.size()
        11

    It is a Hamiltonian graph with radius 2, diameter 2, and girth 3. ::

        sage: G.is_hamiltonian()
        True
        sage: G.radius()
        2
        sage: G.diameter()
        2
        sage: G.girth()
        3

    The Moser spindle has chromatic number 4 and its automorphism group is
    isomorphic to the dihedral group `D_4`. ::

        sage: G.chromatic_number()
        4
        sage: ag = G.automorphism_group()
        sage: ag.is_isomorphic(DihedralGroup(4))
        True
    """
    edge_dict = {
        0: [1,4,5,6],
        1: [2,5],
        2: [3,5],
        3: [4,6],
        4: [6]}
    pos_dict = {
        0: [0, 2],
        1: [-1.90211303259031, 0.618033988749895],
        2: [-1.17557050458495, -1.61803398874989],
        3: [1.17557050458495, -1.61803398874989],
        4: [1.90211303259031, 0.618033988749895],
        5: [1, 0],
        6: [-1, 0]}
    return Graph(edge_dict, pos=pos_dict, name="Moser spindle")


def NauruGraph(embedding=2):
    """
    Return the Nauru Graph.

    See the :wikipedia:`Nauru_graph`.

    INPUT:

    - ``embedding`` -- two embeddings are available, and can be selected by
      setting ``embedding`` to 1 or 2.

    EXAMPLES::

        sage: g = graphs.NauruGraph()
        sage: g.order()
        24
        sage: g.size()
        36
        sage: g.girth()
        6
        sage: g.diameter()
        4
        sage: g.show()
        sage: graphs.NauruGraph(embedding=1).show()

    TESTS::

        sage: graphs.NauruGraph(embedding=3)
        Traceback (most recent call last):
        ...
        ValueError: the value of embedding must be 1 or 2
        sage: graphs.NauruGraph(embedding=1).is_isomorphic(g)
        True
    """

    if embedding == 1:
        from sage.graphs.generators.families import LCFGraph
        g = LCFGraph(24, [5, -9, 7, -7, 9, -5], 4)
        g.name('Nauru Graph')
        return g
    elif embedding == 2:
        from sage.graphs.generators.families import GeneralizedPetersenGraph
        g = GeneralizedPetersenGraph(12, 5)
        g.name("Nauru Graph")
        return g
    else:
        raise ValueError("the value of embedding must be 1 or 2")

def PappusGraph():
    """
    Return the Pappus graph, a graph on 18 vertices.

    The Pappus graph is cubic, symmetric, and distance-regular.

    EXAMPLES::

        sage: G = graphs.PappusGraph()
        sage: G.show()  # long time
        sage: L = graphs.LCFGraph(18, [5,7,-7,7,-7,-5], 3)
        sage: L.show()  # long time
        sage: G.is_isomorphic(L)
        True
    """
    pos_dict = {}
    for i in range(6):
        pos_dict[i] = [float(cos(pi/2 + ((2*pi)/6)*i)),\
                       float(sin(pi/2 + ((2*pi)/6)*i))]
        pos_dict[6 + i] = [(2/3.0)*float(cos(pi/2 + ((2*pi)/6)*i)),\
                           (2/3.0)*float(sin(pi/2 + ((2*pi)/6)*i))]
        pos_dict[12 + i] = [(1/3.0)*float(cos(pi/2 + ((2*pi)/6)*i)),\
                            (1/3.0)*float(sin(pi/2 + ((2*pi)/6)*i))]
    return Graph({0:[1,5,6],1:[2,7],2:[3,8],3:[4,9],4:[5,10],\
                        5:[11],6:[13,17],7:[12,14],8:[13,15],9:[14,16],\
                        10:[15,17],11:[12,16],12:[15],13:[16],14:[17]},\
                       pos=pos_dict, name="Pappus Graph")

def PoussinGraph():
    r"""
    Return the Poussin Graph.

    For more information on the Poussin Graph, see its corresponding `Wolfram
    page <http://mathworld.wolfram.com/PoussinGraph.html>`_.

    EXAMPLES::

        sage: g = graphs.PoussinGraph()
        sage: g.order()
        15
        sage: g.is_planar()
        True
    """
    g = Graph({2:[7,8,3,4],1:[7,6],0:[6,5,4],3:[5]},name="Poussin Graph")

    g.add_cycle(list(range(3)))
    g.add_cycle(list(range(3, 9)))
    g.add_cycle(list(range(9, 14)))
    g.add_path([8,12,7,11,6,10,5,9,3,13,8,12])
    g.add_edges([(14,i) for i in range(9,14)])
    _circle_embedding(g, list(range(3)), shift=.75)
    _circle_embedding(g, list(range(3, 9)), radius=.4, shift=0)
    _circle_embedding(g, list(range(9, 14)), radius=.2, shift=.4)
    g.get_pos()[14] = (0,0)

    return g

def PetersenGraph():
    """
    Return the Petersen Graph.

    The Petersen Graph is a named graph that consists of 10 vertices and 15
    edges, usually drawn as a five-point star embedded in a pentagon.

    The Petersen Graph is a common counterexample. For example, it is not
    Hamiltonian.

    PLOTTING: See the plotting section for the generalized Petersen graphs.

    EXAMPLES: We compare below the Petersen graph with the default spring-layout
    versus a planned position dictionary of [x,y] tuples::

        sage: petersen_spring = Graph({0:[1,4,5], 1:[0,2,6], 2:[1,3,7], 3:[2,4,8], 4:[0,3,9], 5:[0,7,8], 6:[1,8,9], 7:[2,5,9], 8:[3,5,6], 9:[4,6,7]})
        sage: petersen_spring.show() # long time
        sage: petersen_database = graphs.PetersenGraph()
        sage: petersen_database.show() # long time
    """
    from sage.graphs.generators.families import GeneralizedPetersenGraph
    P=GeneralizedPetersenGraph(5,2)
    P.name("Petersen graph")
    return P

def PerkelGraph():
    r"""
    Return the Perkel Graph.

    The Perkel Graph is a 6-regular graph with `57` vertices and `171` edges. It
    is the unique distance-regular graph with intersection array
    `(6,5,2;1,1,3)`. For more information, see the :wikipedia:`Perkel_graph` or
    https://www.win.tue.nl/~aeb/graphs/Perkel.html.

    EXAMPLES::

        sage: g = graphs.PerkelGraph(); g
        Perkel Graph: Graph on 57 vertices
        sage: g.is_distance_regular(parameters=True)
        ([6, 5, 2, None], [None, 1, 1, 3])
    """
    g = Graph(name="Perkel Graph")
    for i in range(19):
        g.add_edges(((0, i), (1, (i + j) % 19)) for j in [2, 5, 7])
        g.add_edges(((0, i), (2, (i + j) % 19)) for j in [5, -4, -8])
        g.add_edges(((1, i), (2, (i + j) % 19)) for j in [7, -4, -5])
    g.relabel()
    _circle_embedding(g,[0, 2, 3, 35, 8, 33, 45, 5, 53, 51, 18, 50, 29, 46, 30,
                         48, 40, 17, 20, 27, 43, 16, 7, 14, 6, 4, 15, 41, 24, 37,
                         28, 9, 55, 38, 19, 34, 39, 36, 54, 52, 44, 23, 12, 22,
                         32, 10, 13, 26, 1, 21, 42, 56, 49, 31, 47, 11, 25])
    return g

def RobertsonGraph():
    """
    Return the Robertson graph.

    See the :wikipedia:`Robertson_graph`.

    EXAMPLES::

        sage: g = graphs.RobertsonGraph()
        sage: g.order()
        19
        sage: g.size()
        38
        sage: g.diameter()
        3
        sage: g.girth()
        5
        sage: g.charpoly().factor()
        (x - 4) * (x - 1)^2 * (x^2 + x - 5) * (x^2 + x - 1) * (x^2 - 3)^2 * (x^2 + x - 4)^2 * (x^2 + x - 3)^2
        sage: g.chromatic_number()
        3
        sage: g.is_hamiltonian()
        True
        sage: g.is_vertex_transitive()
        False
    """
    from sage.graphs.generators.families import LCFGraph
    lcf = [8, 4, 7, 4, 8, 5, 7, 4, 7, 8, 4, 5, 7, 8, 4, 8, 4, 8, 4]
    g = LCFGraph(19, lcf, 1)
    g.name("Robertson Graph")
    return g


def SchlaefliGraph():
    r"""
    Return the Schläfli graph.

    The Schläfli graph is the only strongly regular graphs of parameters
    `(27,16,10,8)` (see [GR2001]_).

    For more information, see the :wikipedia:`Schläfli_graph`.

    .. SEEALSO::

        :meth:`Graph.is_strongly_regular` -- tests whether a graph is strongly
        regular and/or returns its parameters.

    .. TODO::

        Find a beautiful layout for this beautiful graph.

    EXAMPLES:

    Checking that the method actually returns the Schläfli graph::

        sage: S = graphs.SchlaefliGraph()
        sage: S.is_strongly_regular(parameters = True)
        (27, 16, 10, 8)

    The graph is vertex-transitive::

        sage: S.is_vertex_transitive()
        True

    The neighborhood of each vertex is isomorphic to the complement of the
    Clebsch graph::

        sage: neighborhood = S.subgraph(vertices = S.neighbors(0))
        sage: graphs.ClebschGraph().complement().is_isomorphic(neighborhood)
        True
    """
    from sage.graphs.graph import Graph
    G = Graph('ZBXzr|}^z~TTitjLth|dmkrmsl|if}TmbJMhrJX]YfFyTbmsseztKTvyhDvw')
    order = [1,8,5,10,2,6,11,15,17,13,18,12,9,24,25,3,26,7,16,20,23,0,21,14,22,4,19]
    _circle_embedding(G, order)
    G.name("Schläfli graph")
    return G

def ShrikhandeGraph():
    """
    Return the Shrikhande graph.

    For more information, see the `MathWorld article on the Shrikhande graph
    <http://mathworld.wolfram.com/ShrikhandeGraph.html>`_ or the
    :wikipedia:`Shrikhande_graph`.

    .. SEEALSO::

        :meth:`Graph.is_strongly_regular` -- tests whether a graph is strongly
        regular and/or returns its parameters.

    EXAMPLES:

    The Shrikhande graph was defined by S. S. Shrikhande in 1959. It has `16`
    vertices and `48` edges, and is strongly regular of degree `6` with
    parameters `(2,2)`::

        sage: G = graphs.ShrikhandeGraph(); G
        Shrikhande graph: Graph on 16 vertices
        sage: G.order()
        16
        sage: G.size()
        48
        sage: G.is_regular(6)
        True
        sage: set([ len([x for x in G.neighbors(i) if x in G.neighbors(j)])
        ....:     for i in range(G.order())
        ....:     for j in range(i) ])
        {2}

    It is non-planar, and both Hamiltonian and Eulerian::

        sage: G.is_planar()
        False
        sage: G.is_hamiltonian()
        True
        sage: G.is_eulerian()
        True

    It has radius `2`, diameter `2`, and girth `3`::

        sage: G.radius()
        2
        sage: G.diameter()
        2
        sage: G.girth()
        3

    Its chromatic number is `4` and its automorphism group is of order `192`::

        sage: G.chromatic_number()
        4
        sage: G.automorphism_group().cardinality()
        192

    It is an integral graph since it has only integral eigenvalues::

        sage: G.characteristic_polynomial().factor()
        (x - 6) * (x - 2)^6 * (x + 2)^9

    It is a toroidal graph, and its embedding on a torus is dual to an
    embedding of the Dyck graph (:meth:`DyckGraph <GraphGenerators.DyckGraph>`).
    """
    pos_dict = {}
    for i in range(8):
        pos_dict[i] = [float(cos((2*i) * pi/8)),
                       float(sin((2*i) * pi/8))]
        pos_dict[8 + i] = [0.5 * pos_dict[i][0],
                           0.5 * pos_dict[i][1]]
    edge_dict = {
        0O00: [0O06, 0O07, 0O01, 0O02,   0O11, 0O17],
        0O01: [0O07, 0O00, 0O02, 0O03,   0O12, 0O10],
        0O02: [0O00, 0O01, 0O03, 0O04,   0O13, 0O11],
        0O03: [0O01, 0O02, 0O04, 0O05,   0O14, 0O12],
        0O04: [0O02, 0O03, 0O05, 0O06,   0O15, 0O13],
        0O05: [0O03, 0O04, 0O06, 0O07,   0O16, 0O14],
        0O06: [0O04, 0O05, 0O07, 0O00,   0O17, 0O15],
        0O07: [0O05, 0O06, 0O00, 0O01,   0O10, 0O16],

        0O10: [0O12, 0O13, 0O15, 0O16,   0O07, 0O01],
        0O11: [0O13, 0O14, 0O16, 0O17,   0O00, 0O02],
        0O12: [0O14, 0O15, 0O17, 0O10,   0O01, 0O03],
        0O13: [0O15, 0O16, 0O10, 0O11,   0O02, 0O04],
        0O14: [0O16, 0O17, 0O11, 0O12,   0O03, 0O05],
        0O15: [0O17, 0O10, 0O12, 0O13,   0O04, 0O06],
        0O16: [0O10, 0O11, 0O13, 0O14,   0O05, 0O07],
        0O17: [0O11, 0O12, 0O14, 0O15,   0O06, 0O00]
    }

    return Graph(edge_dict, pos=pos_dict, name="Shrikhande graph")

def SylvesterGraph():
    """
    Return the Sylvester Graph.

    This graph is obtained from the Hoffman Singleton graph by considering the
    graph induced by the vertices at distance two from the vertices of an (any)
    edge.

    For more information on the Sylvester graph, see
    `<https://www.win.tue.nl/~aeb/graphs/Sylvester.html>`_.

    .. SEEALSO::

        * :meth:`~sage.graphs.graph_generators.GraphGenerators.HoffmanSingletonGraph`.

    EXAMPLES::

        sage: g = graphs.SylvesterGraph(); g
        Sylvester Graph: Graph on 36 vertices
        sage: g.order()
        36
        sage: g.size()
        90
        sage: g.is_regular(k=5)
        True
    """
    g = HoffmanSingletonGraph()
    e = next(g.edge_iterator(labels = False))
    g.delete_vertices(g.neighbors(e[0]) + g.neighbors(e[1]))
    g.relabel()
    ordering = [0, 1, 2, 4, 5, 9, 16, 35, 15, 18, 20, 30, 22, 6, 33, 32, 14,
                10, 28, 29, 7, 24, 23, 26, 19, 12, 13, 21, 11, 31, 3, 27, 25,
                17, 8, 34]
    _circle_embedding(g,ordering, shift=.5)
    g.name("Sylvester Graph")
    return g


def SimsGewirtzGraph():
    r"""
    Return the Sims-Gewirtz Graph.

    This graph is obtained from the Higman Sims graph by considering the graph
    induced by the vertices at distance two from the vertices of an (any)
    edge. It is the only strongly regular graph with parameters `v = 56`, 
    `k = 10`, `\lambda = 0`, `\mu = 2`

    For more information on the Sylvester graph, see
    `<https://www.win.tue.nl/~aeb/graphs/Sims-Gewirtz.html>`_ or its
    :wikipedia:`Gewirtz_graph`.

    .. SEEALSO::

        * :meth:`~sage.graphs.graph_generators.GraphGenerators.HigmanSimsGraph`.

    EXAMPLES::

        sage: g = graphs.SimsGewirtzGraph(); g
        Sims-Gewirtz Graph: Graph on 56 vertices
        sage: g.order()
        56
        sage: g.size()
        280
        sage: g.is_strongly_regular(parameters = True)
        (56, 10, 0, 2)

    """
    g = HigmanSimsGraph()
    e = next(g.edge_iterator(labels = False))
    g.delete_vertices(g.neighbors(e[0]) + g.neighbors(e[1]))
    g.relabel()
    ordering = [0, 2, 3, 4, 6, 7, 8, 17, 1, 41, 49, 5, 22, 26, 11, 27, 15, 47,
                53, 52, 38, 43, 44, 18, 20, 32, 19, 42, 54, 36, 51, 30, 33, 35,
                37, 28, 34, 12, 29, 23, 55, 25, 40, 24, 9, 14, 48, 39, 45, 16,
                13, 21, 31, 50, 10, 46]
    _circle_embedding(g,ordering)
    g.name("Sims-Gewirtz Graph")
    return g

def SousselierGraph():
    r"""
    Return the Sousselier Graph.

    The Sousselier graph is a hypohamiltonian graph on 16 vertices and 27
    edges. For more information, see the corresponding `Wikipedia page (in
    French) <http://fr.wikipedia.org/wiki/Graphe_de_Sousselier>`_.

    EXAMPLES::

        sage: g = graphs.SousselierGraph()
        sage: g.order()
        16
        sage: g.size()
        27
        sage: g.radius()
        2
        sage: g.diameter()
        3
        sage: g.automorphism_group().cardinality()
        2
        sage: g.is_hamiltonian()
        False
        sage: g.delete_vertex(g.random_vertex())
        sage: g.is_hamiltonian()
        True
    """
    g = Graph(name="Sousselier Graph")

    g.add_cycle(list(range(15)))
    g.add_path([12,8,3,14])
    g.add_path([9,5,0,11])
    g.add_edge(6,2)
    g.add_edges([(15,i) for i in range(15) if i%3==1])

    _circle_embedding(g, list(range(15)), shift=-.25)
    g.get_pos()[15] = (0,0)

    return g

def SzekeresSnarkGraph():
    r"""
    Return the Szekeres Snark Graph.

    The Szekeres graph is a snark with 50 vertices and 75 edges. For more
    information on this graph, see the :wikipedia:`Szekeres_snark`.

    EXAMPLES::

        sage: g = graphs.SzekeresSnarkGraph()
        sage: g.order()
        50
        sage: g.size()
        75
        sage: g.chromatic_number()
        3
    """
    g = Graph(name="Szekeres Snark Graph")

    for i in range(5):
        g.add_cycle([(i,j) for j in range(9)])
        g.delete_edge((i,0),(i,8))
        g.add_edge((i,1),i)
        g.add_edge((i,4),i)
        g.add_edge((i,7),i)
        g.add_edge((i,0),(i,5))
        g.add_edge((i,8),(i,3))

        g.add_edge((i,0),((i+1)%5,8))
        g.add_edge((i,6),((i+2)%5,2))
        _circle_embedding(g, [(i,j) for j in range(9)],
                          radius=.3,
                          center=(cos(2*(i+.25)*pi/5),sin(2*(i+.25)*pi/5)),
                          shift=5.45+1.8*i)

    _circle_embedding(g, list(range(5)), radius=1, shift=.25)

    g.relabel()
    return g


def ThomsenGraph():
    """
    Return the Thomsen Graph.

    The Thomsen Graph is actually a complete bipartite graph with `(n1, n2) =
    (3, 3)`. It is also called the Utility graph.

    PLOTTING: See CompleteBipartiteGraph.

    EXAMPLES::

        sage: T = graphs.ThomsenGraph()
        sage: T
        Thomsen graph: Graph on 6 vertices
        sage: T.graph6_string()
        'EFz_'
        sage: (graphs.ThomsenGraph()).show() # long time
    """
    edges = {0:[3, 4, 5], 1:[3, 4, 5], 2:[3, 4, 5]}
    pos_dict = {0:(-1,1),1:(0,1),2:(1,1),3:(-1,0),4:(0,0),5:(1,0)}
    return Graph(edges, pos=pos_dict, name="Thomsen graph")

def TietzeGraph():
    r"""
    Return the Tietze Graph.

    For more information on the Tietze Graph, see the
    :wikipedia:`Tietze's_graph`.

    EXAMPLES::

        sage: g = graphs.TietzeGraph()
        sage: g.order()
        12
        sage: g.size()
        18
        sage: g.diameter()
        3
        sage: g.girth()
        3
        sage: g.automorphism_group().cardinality()
        12
        sage: g.automorphism_group().is_isomorphic(groups.permutation.Dihedral(6))
        True
    """
    g = Graph([(0,9),(3,10),(6,11),(1,5),(2,7),(4,8)], name="Tietze Graph")
    g.add_cycle(list(range(9)))
    g.add_cycle([9,10,11])
    _circle_embedding(g, list(range(9)))
    _circle_embedding(g,[9,10,11],radius=.5)

    return g

def TruncatedIcosidodecahedralGraph():
    r"""
    Return the truncated icosidodecahedron.

    The truncated icosidodecahedron is an Archimedean solid with 30 square
    faces, 20 regular hexagonal faces, 12 regular decagonal faces, 120 vertices
    and 180 edges. For more information, see the
    :wikipedia:`Truncated_icosidodecahedron`.

    EXAMPLES:

    Unfortunately, this graph can not be constructed currently, due to numerical issues::

        sage: g = graphs.TruncatedIcosidodecahedralGraph(); g
        Traceback (most recent call last):
        ...
        ValueError: *Error: Numerical inconsistency is found.  Use the GMP exact arithmetic.
        sage: g.order(), g.size() # not tested
        (120, 180)
    """
    from sage.geometry.polyhedron.library import polytopes
    # note that dropping exact=False here makes the construction take forever
    G = polytopes.icosidodecahedron(exact=False).truncation().graph()
    G.name("Truncated Icosidodecahedron")
    return G

def TruncatedTetrahedralGraph():
    r"""
    Return the truncated tetrahedron.

    The truncated tetrahedron is an Archimedean solid with 12 vertices and 18
    edges. For more information, see the :wikipedia:`Truncated_tetrahedron`.

    EXAMPLES::

        sage: g = graphs.TruncatedTetrahedralGraph(); g
        Truncated Tetrahedron: Graph on 12 vertices
        sage: g.order(), g.size()
        (12, 18)
        sage: g.is_isomorphic(polytopes.simplex(3).truncation().graph())
        True
    """
    g = Graph(':K`ESwC_EOyDl\\MCi', loops=False, multiedges=False)
    _circle_embedding(g, list(range(6)), radius=1)
    _circle_embedding(g, list(range(6, 9)), radius=.6, shift=.25)
    _circle_embedding(g, list(range(9, 12)), radius=.2, shift=.25)
    g.name("Truncated Tetrahedron")
    return g

def Tutte12Cage():
    r"""
    Return the Tutte 12-Cage.

    See the :wikipedia:`Tutte_12-cage`.

    EXAMPLES::

        sage: g = graphs.Tutte12Cage()
        sage: g.order()
        126
        sage: g.size()
        189
        sage: g.girth()
        12
        sage: g.diameter()
        6
        sage: g.show()
    """
    L = [17, 27, -13, -59, -35, 35, -11, 13, -53, 53, -27, 21, 57, 11,
         -21, -57, 59, -17]

    from sage.graphs.generators.families import LCFGraph
    g = LCFGraph(126, L, 7)
    g.name("Tutte 12-Cage")
    return g

def TutteCoxeterGraph(embedding=2):
    r"""
    Return the Tutte-Coxeter graph.

    See the :wikipedia:`Tutte-Coxeter_graph`.

    INPUT:

    - ``embedding`` -- two embeddings are available, and can be selected by
      setting ``embedding`` to 1 or 2.

    EXAMPLES::

        sage: g = graphs.TutteCoxeterGraph()
        sage: g.order()
        30
        sage: g.size()
        45
        sage: g.girth()
        8
        sage: g.diameter()
        4
        sage: g.show()
        sage: graphs.TutteCoxeterGraph(embedding=1).show()

    TESTS::

        sage: graphs.TutteCoxeterGraph(embedding=3)
        Traceback (most recent call last):
        ...
        ValueError: the value of embedding must be 1 or 2
    """

    from sage.graphs.generators.families import LCFGraph
    g = LCFGraph(30, [-13, -9, 7, -7, 9, 13], 5)
    g.name("Tutte-Coxeter graph")

    if embedding == 1:
        d = {
            0: [1, 3, 5, 7, 29],
            1: [2, 4, 6, 28, 0],
            2: [8, 18, 26, 22, 12],
            3: [9, 13, 23, 27, 17],
            4: [11, 15, 21, 25, 19],
            5: [10, 14, 24, 20, 16]
            }

        _circle_embedding(g, d[0], center=(-1, 1), radius=.25)
        _circle_embedding(g, d[1], center=(1, 1), radius=.25)
        _circle_embedding(g, d[2], center=(-.8, 0), radius=.25, shift=2.5)
        _circle_embedding(g, d[3], center=(1.2, 0), radius=.25)
        _circle_embedding(g, d[4], center=(-1, -1), radius=.25, shift=2)
        _circle_embedding(g, d[5], center=(1, -1), radius=.25)

        return g

    elif embedding == 2:
        return g

    else:
        raise ValueError("the value of embedding must be 1 or 2")

def TutteGraph():
    r"""
    Return the Tutte Graph.

    The Tutte graph is a 3-regular, 3-connected, and planar non-hamiltonian
    graph. For more information on the Tutte Graph, see the
    :wikipedia:`Tutte_graph`.

    EXAMPLES::

        sage: g = graphs.TutteGraph()
        sage: g.order()
        46
        sage: g.size()
        69
        sage: g.is_planar()
        True
        sage: g.vertex_connectivity() # long time
        3
        sage: g.girth()
        4
        sage: g.automorphism_group().cardinality()
        3
        sage: g.is_hamiltonian()
        False
    """
    g = Graph(name="Tutte Graph")
    from sage.graphs.graph_plot import _circle_embedding

    g.add_cycle([(i,j) for i in range(3) for j in range(3) ])
    for i in range(3):
        g.add_cycle([(i,j) for j in range(9)])
        g.add_cycle([(i,j) for j in range(9,14)])
        g.add_edge((i,5),0)
        g.add_edge((i,13),(i,3))
        g.add_edge((i,12),(i,1))
        g.add_edge((i,11),(i,8))
        g.add_edge((i,10),(i,7))
        g.add_edge((i,6),(i,14))
        g.add_edge((i,4),(i,14))
        g.add_edge((i,9),(i,14))

    _circle_embedding(g, [(i,j) for i in range(3)  for j in range(6)], shift=.5)
    _circle_embedding(g, [(i,14) for i in range(3) ], radius=.3,shift=.25)

    for i in range(3):
        _circle_embedding(g, [(i,j) for j in range(3,9)]+[0]*5,
                          shift=3.7*(i-2)+.75,
                          radius=.4,
                          center=(.6*cos(2*(i+.25)*pi/3),.6*sin(2*(i+.25)*pi/3)))
        _circle_embedding(g, [(i,j) for j in range(9,14)],
                          shift=1.7*(i-2)+1,
                          radius=.2,
                          center=(.6*cos(2*(i+.25)*pi/3),.6*sin(2*(i+.25)*pi/3)))

    g.get_pos()[0] = (0,0)

    return g

def WagnerGraph():
    """
    Return the Wagner Graph.

    See the :wikipedia:`Wagner_graph`.

    EXAMPLES::

        sage: g = graphs.WagnerGraph()
        sage: g.order()
        8
        sage: g.size()
        12
        sage: g.girth()
        4
        sage: g.diameter()
        2
        sage: g.show()
    """
    from sage.graphs.generators.families import LCFGraph
    g = LCFGraph(8, [4], 8)
    g.name("Wagner Graph")
    return g

def WatkinsSnarkGraph():
    r"""
    Return the Watkins Snark Graph.

    The Watkins Graph is a snark with 50 vertices and 75 edges. For more
    information, see the :wikipedia:`Watkins_snark`.

    EXAMPLES::

        sage: g = graphs.WatkinsSnarkGraph()
        sage: g.order()
        50
        sage: g.size()
        75
        sage: g.chromatic_number()
        3
    """
    g = Graph(name="Watkins Snark Graph")

    for i in range(5):
        g.add_cycle([(i,j) for j in range(9)])
        _circle_embedding(g,
                          [(i,j) for j in range(4)]+[0]*2+[(i,4)]+[0]*2+[(i,j) for j in range(5,9)],
                          radius=.3,
                          center=(cos(2*(i+.25)*pi/5),sin(2*(i+.25)*pi/5)),
                          shift=2.7*i+7.55)
        g.add_edge((i,5),((i+1)%5,0))
        g.add_edge((i,8),((i+2)%5,3))
        g.add_edge((i,1),i)
        g.add_edge((i,7),i)
        g.add_edge((i,4),i)
        g.add_edge((i,6),(i,2))

    _circle_embedding(g, list(range(5)), shift=.25, radius=1.1)
    return g

def WienerArayaGraph():
    r"""
    Return the Wiener-Araya Graph.

    The Wiener-Araya Graph is a planar hypohamiltonian graph on 42 vertices and
    67 edges. For more information, see the `Wolfram Page on the Wiener-Araya
    Graph <http://mathworld.wolfram.com/Wiener-ArayaGraph.html>`_ or its
    `(french) Wikipedia page
    <http://fr.wikipedia.org/wiki/Graphe_de_Wiener-Araya>`_.

    EXAMPLES::

        sage: g = graphs.WienerArayaGraph()
        sage: g.order()
        42
        sage: g.size()
        67
        sage: g.girth()
        4
        sage: g.is_planar()
        True
        sage: g.is_hamiltonian() # not tested -- around 30s long
        False
        sage: g.delete_vertex(g.random_vertex())
        sage: g.is_hamiltonian()
        True
    """
    g = Graph(name="Wiener-Araya Graph")
    from sage.graphs.graph_plot import _circle_embedding

    g.add_cycle([(0,i) for i in range(4)])
    g.add_cycle([(1,i) for i in range(12)])
    g.add_cycle([(2,i) for i in range(20)])
    g.add_cycle([(3,i) for i in range(6)])
    _circle_embedding(g, [(0,i) for i in range(4)], shift=.5)
    _circle_embedding(g,
                      sum([[(1,3*i),(1,3*i+1)]+[0]*3+[(1,3*i+2)]+[0]*3 for i in range(4)],[]),
                      shift=4,
                      radius=.65)
    _circle_embedding(g, [(2,i) for i in range(20)], radius=.5)
    _circle_embedding(g, [(3,i) for i in range(6)], radius=.3, shift=.5)

    for i in range(4):
        g.delete_edge((1,3*i),(1,3*i+1))
        g.add_edge((1,3*i),(0,i))
        g.add_edge((1,3*i+1),(0,i))
        g.add_edge((2,5*i+2),(1,3*i))
        g.add_edge((2,5*i+3),(1,3*i+1))
        g.add_edge((2,(5*i+5)%20),(1,3*i+2))
        g.add_edge((2,(5*i+1)%20),(3,i+(i>=1)+(i>=3)))
        g.add_edge((2,(5*i+4)%20),(3,i+(i>=1)+(i>=3)))

    g.delete_edge((3,1),(3,0))
    g.add_edge((3,1),(2,4))
    g.delete_edge((3,4),(3,3))
    g.add_edge((3,4),(2,14))
    g.add_edge((3,1),(3,4))

    g.get_pos().pop(0)
    g.relabel()
    return g

def _EllipticLinesProjectivePlaneScheme(k):
    r"""
    Pseudo-cyclic association scheme for action of `O(3,2^k)` on elliptic lines

    The group `O(3,2^k)` acts naturally on the `q(q-1)/2` lines of `PG(2,2^k)`
    skew to the conic preserved by it, see Sect. 12.7.B of [BCN1989]_ and
    Sect. 6.D in [BvL84]_. Compute the orbitals of this action and return them.

    This is a helper for
    :func:`sage.graphs.generators.smallgraphs.MathonStronglyRegularGraph`.

    INPUT:

    - ``k`` (integer) -- the exponent of 2 to get the field size

    TESTS::

        sage: from sage.graphs.generators.smallgraphs import _EllipticLinesProjectivePlaneScheme
        sage: _EllipticLinesProjectivePlaneScheme(2)
        [
        [1 0 0 0 0 0]  [0 1 1 1 1 0]  [0 0 0 0 0 1]
        [0 1 0 0 0 0]  [1 0 1 1 0 1]  [0 0 0 0 1 0]
        [0 0 1 0 0 0]  [1 1 0 0 1 1]  [0 0 0 1 0 0]
        [0 0 0 1 0 0]  [1 1 0 0 1 1]  [0 0 1 0 0 0]
        [0 0 0 0 1 0]  [1 0 1 1 0 1]  [0 1 0 0 0 0]
        [0 0 0 0 0 1], [0 1 1 1 1 0], [1 0 0 0 0 0]
        ]
    """
    from sage.libs.gap.libgap import libgap
    from sage.matrix.constructor import matrix
    from itertools import product
    q = 2**k
    g0 = libgap.GeneralOrthogonalGroup(3,q)  # invariant form x0^2+x1*x2
    g = libgap.Group(libgap.List(g0.GeneratorsOfGroup(), libgap.TransposedMat))
    W = libgap.FullRowSpace(libgap.GF(q), 3)
    l = sum(libgap.Elements(libgap.Basis(W)))
    gp = libgap.Action(g, libgap.Orbit(g, l, libgap.OnLines), libgap.OnLines)
    orbitals = gp.Orbits(list(product(gp.Orbit(1), gp.Orbit(1))),
                         libgap.OnTuples)
    mats = map(lambda o: [(int(x[0]) - 1, int(x[1]) - 1) for x in o], orbitals)
    return [matrix(q * (q - 1) / 2, lambda i, j: 1 if (i, j) in x else 0)
            for x in mats]


def MathonStronglyRegularGraph(t):
    r"""
    Return one of Mathon's graphs on 784 vertices.

    INPUT:

    - ``t`` (integer) -- the number of the graph, from 0 to 2.

    EXAMPLES::

        sage: from sage.graphs.generators.smallgraphs import MathonStronglyRegularGraph
        sage: G = MathonStronglyRegularGraph(0)        # long time
        sage: G.is_strongly_regular(parameters=True)   # long time
        (784, 243, 82, 72)

    TESTS::

        sage: G = graphs.MathonStronglyRegularGraph(1) # long time
        sage: G.is_strongly_regular(parameters=True)   # long time
        (784, 270, 98, 90)
        sage: G = graphs.MathonStronglyRegularGraph(2) # long time
        sage: G.is_strongly_regular(parameters=True)   # long time
        (784, 297, 116, 110)

    """
    from sage.graphs.generators.families import MathonPseudocyclicMergingGraph
    ES = _EllipticLinesProjectivePlaneScheme(3)
    return MathonPseudocyclicMergingGraph(ES, t)

def JankoKharaghaniGraph(v):
    r"""
    Return a (936, 375, 150, 150)-srg or a (1800, 1029, 588, 588)-srg.

    This functions returns a strongly regular graph for the two sets of
    parameters shown to be realizable in [JK2002]_. The paper also uses a
    construction from [GM1987]_.

    INPUT:

    - ``v`` (integer) -- one of 936 or 1800.

    EXAMPLES::

        sage: g = graphs.JankoKharaghaniGraph(936)   # long time
        sage: g.is_strongly_regular(parameters=True) # long time
        (936, 375, 150, 150)

        sage: g = graphs.JankoKharaghaniGraph(1800)  # not tested (30s)
        sage: g.is_strongly_regular(parameters=True) # not tested (30s)
        (1800, 1029, 588, 588)
    """
    from sage.rings.finite_rings.finite_field_constructor import FiniteField as GF
    from sage.matrix.constructor import matrix

    # The notations of [JK02] are rather tricky, and so this code attempts to
    # stick as much as possible to the paper's variable names.

    assert v in [1800,936]

    J = matrix.ones
    I = matrix.identity

    # Definition of the 36x36 matrix H ([JK02], section 2)
    A = J(6)
    B = ("111---","1---11","1--1-1","--111-","-1-11-","-11--1")
    C = ("-1-1-1","1---11","--11-1","1-1-1-","-1-11-","111---")
    D = ("--1-11","-11-1-","11-1--","--11-1","11---1","1--11-")
    E = ("-1--11","1-1--1","-11-1-","---111","1-11--","11-1--")
    F = ("-1-1-1","11--1-","--111-","1-11--","-11--1","1---11")
    B,C,D,E,F = [matrix([map({'1':1,'-':-1}.get,r) for r in m])
                 for m in [B,C,D,E,F]]

    H = [A,B,C,D,E,F]
    H = [[-x for x in H[6-i:]] + H[:6-i] for i in range(6)]
    H = matrix.block(H)

    # Definition of the BGW matrix W with the cyclotomic method
    # ([JK02] Lemma 1, and [GM87] Construction 1)
    m = 12
    t = (2 if v == 936 else 4)
    k = m
    q = m*t+1
    K = GF(q,'alpha')
    a = K.primitive_element()
    Ci= [[K(0)]] + [set(a**(k*j+i) for j in range(t)) for i in range(m)]
    Kelem_to_Ci = {v:i for i,s in enumerate(Ci) for v in s} # maps v to [0,...,12]

    W = ([[0]+ [1]*(len(K))] +
         [[1]+[Kelem_to_Ci[aj-ai] for aj in K] for ai in K])

    # The nonzero elements of W are considered as elements of C_12, generated by
    # a matrix Omega of order 12
    n = 18
    U = matrix.circulant([int(i==1) for i in range(2*n)])
    N = matrix.diagonal([1 if i else -1 for i in range(2*n)])
    Omega = (U*N)**6
    assert Omega**12 == I(36)

    # The value w_{ij} is understood in the paper as matrix generated by Omega
    # acting on the left of a matrix L, which we now define.
    M = H-I(6).tensor_product(J(6))
    L = matrix(list(reversed(I(6).rows()))).tensor_product(I(6))

    # w_ij represents in the paper the matrix w_{ij}*L. We perform this action while
    # computing what is noted '[ M w_{ij} ]' in the paper.
    D = [[M*0 if w == 0 else M*(Omega**w)*L for w in R]
        for R in W]
    D = matrix.block(D)

    # for v=1800 the construction is slightly different, and we must add to D a
    # matrix which we now compute.
    if v == 1800:
        abs = lambda M: matrix([[1 if x else 0 for x in R] for R in M.rows()])

        M = (J(6)+I(6)).tensor_product(J(6)) # we define M = (J(6)+I(6)) x J(6)
        D2 = [[M*0 if w == 0 else M*abs((Omega**w)*L) for w in R] # '[ (J(6)+I(6)) x J(6) |w_{ij}| ]'
              for R in W]
        D = (D+matrix.block(D2))/2

    return Graph([e for e,v in six.iteritems(D.dict()) if v == 1],
                 multiedges=False,
                 name="Janko-Kharaghani")

def JankoKharaghaniTonchevGraph():
    r"""
    Return a (324,153,72,72)-strongly regular graph from [JKT2001]_.

    Build the graph using the description given in [JKT2001]_, taking sets B1
    and B163 in the text as adjacencies of vertices 1 and 163, respectively, and
    taking the edge orbits of the group `G` provided.

    EXAMPLES::

        sage: Gamma=graphs.JankoKharaghaniTonchevGraph()  # long time
        sage: Gamma.is_strongly_regular(parameters=True)  # long time
        (324, 153, 72, 72)
    """
    from sage.misc.misc_c import prod
    from sage.combinat.permutation import Permutation as P
    from sage.libs.gap.libgap import libgap

    m1=prod(P((9*x+k,9*x+k+3,9*x+k+6)) for k in range(1, 4) for x in range(36))
    m2=prod(P((3*x+1,3*x+2,3*x+3)) for x in range(108))
    t=prod(prod(map(P,[(9*x+2,9*x+3),(9*x+4,9*x+7),(9*x+5,9*x+9),(9*x+6,9*x+8)])) for
        x in range(36))
    n1=prod(prod(map(P,[(1+x,19+x,37+x),(55+x,73+x,91+x),(109+x,127+x,145+x),
                (163+x,181+x,199+x),(217+x,235+x,253+x),(271+x,289+x,307+x)]))
                 for x in range(18))
    n2=prod(prod(map(P,[(1+x,55+x,109+x),(19+x,73+x,127+x),(37+x,91+x,145+x),
                (163+x,217+x,271+x),(181+x,235+x,289+x),(199+x,253+x,307+x)]))
                 for x in range(18))
    s=prod(prod(map(P,[(19+x,37+x),(55+x,109+x),(73+x,145+x),(91+x,127+x),
                (181+x,199+x),(217+x,271+x),(235+x,307+x),(253+x,289+x)]))
                 for x in range(18))
    k=prod(prod(map(P,[(18*x+1,18*x+10),(18*x+2,18*x+11),(18*x+3,18*x+12),
                (18*x+4,18*x+13),(18*x+5,18*x+14),(18*x+6,18*x+15),(18*x+7,18*x+16),
                (18*x+8,18*x+17),(18*x+9,18*x+18)]))
                 for x in range(18))
    G=libgap.Group(map(lambda p: libgap.PermList(p), [m1,m2,t,n1,n2,s,k]))
    st=libgap.Group(map(lambda p: libgap.PermList(p), [t,s]))
    B1=(19,22,25,29,30,31,33,34,35,37,40,43,47,48,49,51,52,53,55,56,57,65,
        66,67,68,70,72,76,77,78,79,80,81,82,86,90,92,93,95,96,98,99,100,105,107,
        109,110,111,119,120,121,122,124,126,128,129,131,132,134,135,136,141,143,
        148,149,150,151,152,153,154,158,162,167,168,170,171,172,176,177,179,180,
        184,186,187,188,190,191,192,193,196,202,204,205,206,208,209,210,211,214,
        218,219,221,225,226,227,228,229,232,236,237,238,241,244,245,246,249,251,
        254,255,256,259,262,265,266,268,270,272,273,275,279,280,281,282,283,286,
        290,291,292,295,298,301,302,304,306,308,309,310,313,316,317,318,321,323)
    B163=(5,6,8,9,10,14,15,17,18,22,24,25,26,28,29,30,31,34,40,42,43,44,46,
        47,48,49,52,56,57,59,63,64,65,66,67,70,74,75,76,79,82,83,84,87,89,92,93,
        94,97,100,103,104,106,108,110,111,113,117,118,119,120,121,124,128,129,
        130,133,136,139,140,142,144,146,147,148,151,154,155,156,159,161,181,185,
        189,191,192,194,195,197,198,199,203,207,209,210,212,213,215,216,217,222,
        224,229,230,231,232,233,234,236,237,238,240,241,242,244,245,246,254,255,
        256,257,259,261,262,265,268,271,276,278,283,284,285,286,287,288,290,291,
        292,293,295,297,298,301,304,308,309,310,312,313,314,316,317,318)
    Gamma=Graph(multiedges=False,name='Janko-Kharaghani-Tonchev')
    for i,b in ((1,B1),(163,B163)):
        for j in map(lambda x: x[0], st.OrbitsDomain(b)):
            Gamma.add_edges(map(tuple,G.Orbit(libgap.Set([i,j]), libgap.OnSets)))
    Gamma.relabel()
    return Gamma

def IoninKharaghani765Graph():
    r"""
    Return a `(765, 192, 48, 48)`-strongly regular graph.

    Existence of a strongly regular graph with these parameters was claimed in
    [IK2003]_.  Implementing the construction in the latter did not work,
    however. This function implements the following instructions, shared by Yury
    Ionin and Hadi Kharaghani.

        Let `A` be the affine plane over the field `GF(3)=\{-1,0,1\}`. Let

        .. MATH::

            \phi_1(x,y) &= x\\
            \phi_2(x,y) &= y\\
            \phi_3(x,y) &= x+y\\
            \phi_4(x,y) &= x-y\\

        For `i=1,2,3,4` and `j\in GF(3)`, let `L_{i,j}` be the line in `A`
        defined by `\phi_i(x,y)=j`. Let `\mathcal M` be the set of all 12 lines
        `L_{i,j}`, plus the empty set. Let `\pi` be the permutation defined on
        `\mathcal M` by `\pi(L_{i,j}) = L_{i,j+1}` and `\pi(\emptyset) =
        \emptyset`, so that `\pi` has three orbits of cardinality 3 and one of
        cardinality 1.

        Let `A=(p_1,...,p_9)` with `p_1=(-1,1)`, `p_2=(-1,0)`, `p_3=(-1,1)`,
        `p_4=(0,-1)`, `p_5=(0,0)`, `p_6=(0,1)`, `p_7=(1,-1)`, `p_8=(1,0)`,
        `p_9=(1,1)`. Note that `p_i+p_{10-i}=(0,0)`. For any subset `X` of `A`,
        let `M(X)` be the `(0,1)`-matrix of order 9 whose `(i,j)`-entry equals 1
        if and only if `p_{10-i}-p_j\in X`. Note that `M` is a symmetric matrix.

        An `MF`-tuple is an ordered quintuple `(X_1, X_2, X_3, X_4, X_5)` of
        subsets of `A`, of which one is the empty set and the other four are
        pairwise non-parallel lines. Such a quintuple generates the following
        block matrix:

        .. MATH::

            N(X_1, X_2, X_3, X_4, X_5) = \left( \begin{array}{ccccc}
                M(X_1) & M(X_2) & M(X_3) & M(X_4) & M(X_5)\\
                M(X_2) & M(X_3) & M(X_4) & M(X_5) & M(X_1)\\
                M(X_3) & M(X_4) & M(X_5) & M(X_1) & M(X_2)\\
                M(X_4) & M(X_5) & M(X_1) & M(X_2) & M(X_3)\\
                M(X_5) & M(X_1) & M(X_2) & M(X_3) & M(X_4)
                \end{array}\right)

        Observe that if `(X_1, X_2, X_3, X_4, X_5)` is an `MF`-tuple, then
        `N(X_1, X_2, X_3, X_4, X_5)` is the symmetric incidence matrix of a
        symmetric `(45, 12, 3)`-design.

        Let `\mathcal F` be the set of all `MF`-tuples and let `\sigma` be the
        following permutation of `\mathcal F`:

        .. MATH::

            \sigma(X_1, X_2, X_3, X_4, X_5) & = (X_2, X_3, X_4, X_5, X_1)\\
            \pi(X_1, X_2, X_3, X_4, X_5) & = (\pi(X_1), \pi(X_2), \pi(X_3), \pi(X_4), \pi(X_5))\\

        Observe that `\sigma` and `\pi` commute, and generate a (cyclic) group
        `G` of order 15. We will from now on identify `G` with the (cyclic)
        multiplicative group of the field `GF(16)` equal to
        `\{\omega^0,...,\omega^{14}\}`. Let `W=[w_{ij}]` be the following matrix
        of order 17 over `GF(16)=\{a_1,...,a_16\}`:

        .. MATH::

            w_{ij}=\left\{\begin{array}{ll}
                a_i+a_j & \text{if }1\leq i\leq 16, 1\leq j\leq 16,\\
                1       & \text{if }i=17, j\neq 17,\\
                1       & \text{if }i\neq 17, j= 17,\\
                0       & \text{if }i=j=17
                \end{array}\right.

        The diagonal entries of `W` are equal to 0, each off-diagonal entry can
        be represented as `\omega^k` with `0\leq k\leq 14`. Matrix `W` is a
        symmetric `BGW(17,16,15; G)`.

        Fix an `MF`-tuple `(X_1, X_2, X_3, X_4, X_5)` and let `S` be the block
        matrix obtained from `W` by replacing every diagonal entry of `W` by the
        zero matrix of order 45, and every off-diagonal entry `\omega^k` by the
        matrix `N(\sigma^k(X_1, X_2, X_3, X_4, X_5))` (through the association
        of `\omega^k` with an element of `G`). Then `S` is a symmetric incidence
        matrix of a symmetric `(765, 192, 48)`-design with zero diagonal, and
        therefore `S` is an adjacency matrix of a strongly regular graph with
        parameters `(765, 192, 48, 48)`.

    EXAMPLES::

        sage: g = graphs.IoninKharaghani765Graph(); g
        Ionin-Kharaghani: Graph on 765 vertices

    TESTS::

        sage: graphs.strongly_regular_graph(765, 192, 48, 48)
        Ionin-Kharaghani: Graph on 765 vertices

    .. TODO::

        An update to [IK2003]_ meant to fix the problem encountered became available
        2016/02/24, see http://www.cs.uleth.ca/~hadi/research/IoninKharaghani.pdf
    """
    from sage.rings.finite_rings.finite_field_constructor import FiniteField as GF
    K = GF(3)

    # the four φ functions
    phi = [lambda xy: 1*xy[0]+0*xy[1],
           lambda xy: 0*xy[0]+1*xy[1],
           lambda xy: 1*xy[0]+1*xy[1],
           lambda xy: 1*xy[0]-1*xy[1]]

    # Defining L_{i,j}
    L = {(i,j):set() for i in range(4) for j in K}
    from itertools import product
    for p in product(K,K):
        for i in range(4):
            L[i,phi[i](p)].add(p)

    L = {k:frozenset(v) for k,v in six.iteritems(L)}

    # Defining pi
    pi = {L[i,j]:L[i,(j+1)%3] for (i,j) in L}
    pi[frozenset()] = frozenset()

    # Defining A
    A = [(-1,-1), (-1,0), (-1,1), (0,-1), (0,0), (0,1), (1,-1), (1,0), (1,1)]

    def M(S):
        S = set((K(x), K(y)) for x, y in S)

        def difference(xy, xxyy):
            return (K(xy[0] - xxyy[0]), K(xy[1] - xxyy[1]))
        return matrix([[1 if difference(A[8-i],A[j]) in S else 0
                        for i in range(9)]
                       for j in range(9)])

    def N(Xi):
        Xi = [M(x) for x in Xi]
        return matrix.block([Xi[i:] + Xi[:i]
                             for i in range(len(Xi))])

    # sigma = lambda Xi: Xi[1:] + [pi[Xi[0]]]
    f_pow = lambda f, i, X: f_pow(f, i-1, f(X)) if i else X

    sigma2 = lambda Xi: Xi[1:] + [Xi[0]]
    pi_vec = lambda x: [pi.get(_) for _ in x]

    # The matrix W, with off-diagonal entries equal to integers 1,...,15
    # (instead of x^1,...,x^15)
    from sage.matrix.constructor import matrix
    GF16 = GF(16,'x')
    W = matrix( [[x+y for x in GF16] + [1] for y in GF16] +
                [[1]*16+[0]])
    x = GF16.primitive_element()
    log_x = {x**i:i for i in range(15)}
    W = W.apply_map(lambda x:log_x[x]+1 if x else 0)

    # Associate a matrix to every entry of W
    int_to_matrix = {0:matrix.zero(45)}
    for i in range(15):
        vec = [frozenset([]),L[0,0],L[1,0],L[2,0],L[3,0]]
        vec = f_pow(pi_vec, i % 3, vec)
        vec = f_pow(sigma2, i % 5, vec)
        int_to_matrix[i+1] = N(vec)

    M2 = matrix.block([[int_to_matrix[x] for x in R] for R in W.rows()])
    g = Graph(M2, name="Ionin-Kharaghani")
    return g


def U42Graph216():
    r"""
    Return a (216,40,4,8)-strongly regular graph from [CRS2016]_.

    Build the graph, interpreting the `U_4(2)`-action considered in [CRS2016]_
    as the one on the hyperbolic lines of the corresponding unitary polar space,
    and then doing the unique merging of the orbitals leading to a graph with
    the parameters in question.

    EXAMPLES::

        sage: G=graphs.U42Graph216()                 # optional - gap_packages (grape)
        sage: G.is_strongly_regular(parameters=True) # optional - gap_packages (grape)
        (216, 40, 4, 8)
    """
    from sage.libs.gap.libgap import libgap
    from sage.features.gap import GapPackage

    GapPackage("grape", spkg="gap_packages").require()

    adj_list=libgap.function_factory("""function()
                local gg, hl, o216, a216, x, h, re, G;
                LoadPackage("grape");
                gg:=SpecialUnitaryGroup(4,2);
                hl:=Z(2)*[
                [0,0,1,0],
                [1,1,0,0],
                [0,1,0,1],
                [0,1,1,0],
                [1,1,0,1]];
                o216:=Orbit(gg,Set(hl),OnSets);
                a216:=Action(gg,o216,OnSets);
                h:=Stabilizer(a216,1);
                re:=Filtered(Orbits(h,[1..216]),x->Length(x)=20);
                G:=EdgeOrbitsGraph(a216, [[1,re[1][1]], [1,re[2][1]]]);
                return List([1..216],x->Adjacency(G,x));
                end;""")

    adj = adj_list() # for each vertex, we get the list of vertices it is adjacent to
    G = Graph(((i,int(j-1))
               for i,ni in enumerate(adj) for j in ni),
               format='list_of_edges', multiedges=False)
    G.name('U42Graph216')
    return G

def U42Graph540():
    r"""
    Return a (540,187,58,68)-strongly regular graph from [CRS2016]_.

    Build the graph, interpreting the `U_4(2)`-action considered in [CRS2016]_
    as the action of `U_4(2)=Sp_4(3)<U_4(3)` on the nonsingular, w.r.t.  to the
    Hermitean form stabilised by `U_4(3)`, points of the 3-dimensional
    projective space over `GF(9)`. There are several possible mergings of
    orbitals, some leading to non-isomorphic graphs with the same parameters. We
    found the merging here using [COCO]_.

    EXAMPLES::

        sage: G=graphs.U42Graph540() # optional - gap_packages (grape)
        sage: G.is_strongly_regular(parameters=True) # optional - gap_packages (grape)
        (540, 187, 58, 68)

    """
    from sage.libs.gap.libgap import libgap
    from sage.features.gap import GapPackage

    GapPackage("grape", spkg="gap_packages").require()

    adj_list=libgap.function_factory("""function()
                local f, o540, a540, x, oh, h, lo, G;
                LoadPackage("grape");
                f:=Sp(4,3);
                o540:=Orbit(f,Z(3)^0*[1,0,0,Z(9)],OnLines);
                a540:=Action(f,o540,OnLines);
                h:=Stabilizer(a540,1);
                oh:=Orbits(h,[1..540]);
                lo:=List([8,9,10,11,12,16,19,22,23,24],x->[1,oh[x+1][1]]);
                G:=EdgeOrbitsGraph(a540,lo);
                return List([1..540],x->Adjacency(G,x));
                end;""")

    adj = adj_list() # for each vertex, we get the list of vertices it is adjacent to
    G = Graph(((i,int(j-1))
               for i,ni in enumerate(adj) for j in ni),
               format='list_of_edges', multiedges=False)
    G.name('U42Graph540')
    return G<|MERGE_RESOLUTION|>--- conflicted
+++ resolved
@@ -628,11 +628,7 @@
     r"""
     Return the Hall-Janko graph.
 
-<<<<<<< HEAD
-    For more information on the Hall-Janko graph, see
-=======
     For more information on the Hall-Janko graph, see the
->>>>>>> ca26fcca
     :wikipedia:`Hall-Janko_graph`.
 
     The construction used to generate this graph in Sage is by a 100-point
@@ -767,11 +763,7 @@
     Return the Balaban 10-cage.
 
     The Balaban 10-cage is a 3-regular graph with 70 vertices and 105 edges. See
-<<<<<<< HEAD
-    :wikipedia:`Balaban_10-cage`.
-=======
     the :wikipedia:`Balaban_10-cage`.
->>>>>>> ca26fcca
 
     The default embedding gives a deeper understanding of the graph's
     automorphism group. It is divided into 4 layers (each layer being a set of
@@ -856,11 +848,7 @@
     r"""
     Return the Balaban 11-cage.
 
-<<<<<<< HEAD
-    For more information, see :wikipedia:`Balaban_11-cage`.
-=======
     For more information, see the :wikipedia:`Balaban_11-cage`.
->>>>>>> ca26fcca
 
     INPUT:
 
@@ -1049,11 +1037,7 @@
     r"""
     Return the Bidiakis cube.
 
-<<<<<<< HEAD
-    For more information, see :wikipedia:`Bidiakis_cube`.
-=======
     For more information, see the :wikipedia:`Bidiakis_cube`.
->>>>>>> ca26fcca
 
     EXAMPLES:
 
@@ -1112,11 +1096,7 @@
     r"""
     Return the Biggs-Smith graph.
 
-<<<<<<< HEAD
-    For more information, see :wikipedia:`Biggs-Smith_graph`.
-=======
     For more information, see the :wikipedia:`Biggs-Smith_graph`.
->>>>>>> ca26fcca
 
     INPUT:
 
@@ -1295,11 +1275,7 @@
     r"""
     Return the Brinkmann graph.
 
-<<<<<<< HEAD
-    For more information, see :wikipedia:`Brinkmann_graph`.
-=======
     For more information, see the :wikipedia:`Brinkmann_graph`.
->>>>>>> ca26fcca
 
     EXAMPLES:
 
@@ -1807,12 +1783,8 @@
 
     Chvatal graph is one of the few known graphs to satisfy Grunbaum's
     conjecture that for every m, n, there is an m-regular, m-chromatic graph of
-<<<<<<< HEAD
-    girth at least n. For more information, see :wikipedia:`Chv%C3%A1tal_graph`.
-=======
     girth at least n. For more information, see the
     :wikipedia:`Chv%C3%A1tal_graph`.
->>>>>>> ca26fcca
 
     EXAMPLES:
 
@@ -1860,11 +1832,7 @@
     r"""
     Return the Clebsch graph.
 
-<<<<<<< HEAD
-    See :wikipedia:`Clebsch_graph`.
-=======
     See the :wikipedia:`Clebsch_graph` for more information.
->>>>>>> ca26fcca
 
     EXAMPLES::
 
@@ -1983,11 +1951,7 @@
     r"""
     Return the Dürer graph.
 
-<<<<<<< HEAD
-    For more information, see :wikipedia:`D%C3%BCrer_graph`.
-=======
     For more information, see the :wikipedia:`D%C3%BCrer_graph`.
->>>>>>> ca26fcca
 
     EXAMPLES:
 
@@ -2368,11 +2332,7 @@
     r"""
     Return the Errera graph.
 
-<<<<<<< HEAD
-    For more information, see :wikipedia:`Errera_graph`.
-=======
     For more information, see the :wikipedia:`Errera_graph`.
->>>>>>> ca26fcca
 
     EXAMPLES:
 
@@ -2468,11 +2428,7 @@
     A flower snark has 20 vertices. It is part of the class of biconnected cubic
     graphs with edge chromatic number = 4, known as snarks. (i.e.: the Petersen
     graph). All snarks are not Hamiltonian, non-planar and have Petersen graph
-<<<<<<< HEAD
-    graph minors. See :wikipedia:`Flower_snark`.
-=======
     graph minors. See the :wikipedia:`Flower_snark`.
->>>>>>> ca26fcca
 
     PLOTTING: Upon construction, the position dictionary is filled to override
     the spring-layout algorithm. By convention, the nodes are drawn 0-14 on the
@@ -2573,11 +2529,7 @@
     r"""
     Return the Franklin graph.
 
-<<<<<<< HEAD
-    For more information, see :wikipedia:`Franklin_graph`.
-=======
     For more information, see the :wikipedia:`Franklin_graph`.
->>>>>>> ca26fcca
 
     EXAMPLES:
 
@@ -2647,11 +2599,7 @@
     Return a Frucht Graph.
 
     A Frucht graph has 12 nodes and 18 edges. It is the smallest cubic identity
-<<<<<<< HEAD
-    graph. It is planar and it is Hamiltonian. See :wikipedia:`Frucht_graph`.
-=======
     graph. It is planar and it is Hamiltonian. See the :wikipedia:`Frucht_graph`.
->>>>>>> ca26fcca
 
     PLOTTING: Upon construction, the position dictionary is filled to override
     the spring-layout algorithm. By convention, the first seven nodes are on the
@@ -2692,11 +2640,7 @@
     r"""
     Return the Goldner-Harary graph.
 
-<<<<<<< HEAD
-    For more information, see :wikipedia:`Goldner%E2%80%93Harary_graph`.
-=======
     For more information, see the :wikipedia:`Goldner%E2%80%93Harary_graph`.
->>>>>>> ca26fcca
 
     EXAMPLES:
 
@@ -2812,11 +2756,7 @@
     Return the Grötzsch graph.
 
     The Grötzsch graph is an example of a triangle-free graph with chromatic
-<<<<<<< HEAD
-    number equal to 4. For more information, see
-=======
     number equal to 4. For more information, see the
->>>>>>> ca26fcca
     :wikipedia:`Gr%C3%B6tzsch_graph`.
 
     EXAMPLES:
@@ -2894,12 +2834,8 @@
     The Heawood graph is a cage graph that has 14 nodes. It is a cubic symmetric
     graph. (See also the Möbius-Kantor graph). It is nonplanar and
     Hamiltonian. It has diameter = 3, radius = 3, girth = 6, chromatic number =
-<<<<<<< HEAD
-    2. It is 4-transitive but not 5-transitive. See :wikipedia:`Heawood_graph`.
-=======
     2. It is 4-transitive but not 5-transitive. See the
     :wikipedia:`Heawood_graph`.
->>>>>>> ca26fcca
 
     PLOTTING: Upon construction, the position dictionary is filled to override
     the spring-layout algorithm. By convention, the nodes are positioned in a
@@ -2935,11 +2871,7 @@
     r"""
     Return the Herschel graph.
 
-<<<<<<< HEAD
-    For more information, see :wikipedia:`Herschel_graph`.
-=======
     For more information, see the :wikipedia:`Herschel_graph`.
->>>>>>> ca26fcca
 
     EXAMPLES:
 
@@ -3020,11 +2952,7 @@
 
     The construction used here follows [Haf2004]_.
 
-<<<<<<< HEAD
-    See also :wikipedia:`Higman–Sims_graph`.
-=======
     See also the :wikipedia:`Higman–Sims_graph`.
->>>>>>> ca26fcca
 
     INPUT:
 
@@ -3171,12 +3099,8 @@
     A Moore graph is a graph with diameter `d` and girth `2d + 1`. This implies
     that the graph is regular, and distance regular.
 
-<<<<<<< HEAD
-    For more details, see [GR2001]_ and :wikipedia:`Hoffman–Singleton_graph`.
-=======
     For more details, see [GR2001]_ and the
     :wikipedia:`Hoffman–Singleton_graph`.
->>>>>>> ca26fcca
 
     PLOTTING: Upon construction, the position dictionary is filled to override
     the spring-layout algorithm. A novel algorithm written by Tom Boothby gives
@@ -3341,11 +3265,7 @@
 
     The Krackhardt kite graph was originally developed by David Krackhardt for
     the purpose of studying social networks (see [Kre2002]_ and
-<<<<<<< HEAD
-    :wikipedia:`Krackhardt_kite_graph`). It is used to show the distinction
-=======
     the :wikipedia:`Krackhardt_kite_graph`). It is used to show the distinction
->>>>>>> ca26fcca
     between: degree centrality, betweeness centrality, and closeness
     centrality. For more information read the plotting section below in
     conjunction with the example.
