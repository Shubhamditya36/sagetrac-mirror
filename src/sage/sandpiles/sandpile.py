"""
Sandpiles

Functions and classes for mathematical sandpiles.

Version: 2.4

AUTHOR:

- David Perkinson (June 4, 2015) Upgraded from version 2.3 to 2.4.

MAJOR CHANGES

1. Eliminated dependence on 4ti2, substituting the use of Polyhedron methods. Thus, no optional packages are necessary.
2. Fixed bug in ``Sandpile.__init__`` so that now multigraphs are handled correctly.
3. Created ``sandpiles`` to handle examples of Sandpiles in analogy with ``graphs``, ``simplicial_complexes``, and ``polytopes``.  In the process, we implemented a much faster way of producing the sandpile grid graph.
4. Added support for open and closed sandpile Markov chains.
5. Added support for Weierstrass points.
6. Implemented the Cori-Le Borgne algorithm for computing ranks of divisors on complete graphs.

NEW METHODS

**Sandpile**: avalanche_polynomial, genus, group_gens, help, jacobian_representatives, markov_chain, picard_representatives, smith_form, stable_configs, stationary_density, tutte_polynomial.

**SandpileConfig**: burst_size, help.

**SandpileDivisor**:  help, is_linearly_equivalent, is_q_reduced, is_weierstrass_pt, polytope, polytope_integer_pts, q_reduced, rank, simulate_threshold, stabilize, weierstrass_gap_seq, weierstrass_pts, weierstrass_rank_seq.

DEPRECATED

SandpileDivisor.linear_system, SandpileDivisor.r_of_D, sandlib method, complete_sandpile, grid_sandpile, triangle_sandpile, aztec_sandpile, random_digraph, random_DAG, random_tree, glue_graphs, admissible_partitions, firing_vector, min_cycles.

MINOR CHANGES

* The ``sink`` argument to ``Sandpile.__init__`` now defaults to the first vertex.
* A SandpileConfig or SandpileDivisor may now be multiplied by an integer.
* Sped up ``__add__`` method for SandpileConfig and SandpileDivisor.
* Enhanced string representation of a Sandpile (via ``_repr_`` and the ``name`` methods).
* Recurrents for complete graphs and cycle graphs are computed more quickly.
* The stabilization code for SandpileConfig has been made more efficient.
* Added optional probability distribution arguments to ``add_random`` methods.

---------------------------------------

- Marshall Hampton (2010-1-10) modified for inclusion as a module within Sage
  library.

- David Perkinson (2010-12-14) added show3d(), fixed bug in resolution(),
  replaced elementary_divisors() with invariant_factors(), added show() for
  SandpileConfig and SandpileDivisor.

- David Perkinson (2010-9-18): removed is_undirected, added show(), added
  verbose arguments to several functions to display SandpileConfigs and
  divisors as lists of integers

- David Perkinson (2010-12-19): created separate SandpileConfig,
  SandpileDivisor, and Sandpile classes

- David Perkinson (2009-07-15): switched to using config_to_list instead of
  .values(), thus fixing a few bugs when not using integer labels for vertices.

- David Perkinson (2009): many undocumented improvements

- David Perkinson (2008-12-27): initial version

EXAMPLES:

For general help, enter ``Sandpile.help()``, ``SandpileConfig.help()``, and
``SandpileDivisor.help()``.  Miscellaneous examples appear below.

A weighted directed graph given as a Python dictionary::

    sage: from sage.sandpiles import *
    sage: g = {0: {},                    \
               1: {0: 1, 2: 1, 3: 1},    \
               2: {1: 1, 3: 1, 4: 1},    \
               3: {1: 1, 2: 1, 4: 1},    \
               4: {2: 1, 3: 1}}

The associated sandpile with 0 chosen as the sink::

    sage: S = Sandpile(g,0)

Or just::

    sage: S = Sandpile(g)

A picture of the graph::

    sage: S.show()

The relevant Laplacian matrices::

    sage: S.laplacian()
    [ 0  0  0  0  0]
    [-1  3 -1 -1  0]
    [ 0 -1  3 -1 -1]
    [ 0 -1 -1  3 -1]
    [ 0  0 -1 -1  2]
    sage: S.reduced_laplacian()
    [ 3 -1 -1  0]
    [-1  3 -1 -1]
    [-1 -1  3 -1]
    [ 0 -1 -1  2]

The number of elements of the sandpile group for S::

    sage: S.group_order()
    8

The structure of the sandpile group::

    sage: S.invariant_factors()
    [1, 1, 1, 8]

The elements of the sandpile group for S::

    sage: S.recurrents()
    [{1: 2, 2: 2, 3: 2, 4: 1},
     {1: 2, 2: 2, 3: 2, 4: 0},
     {1: 2, 2: 1, 3: 2, 4: 0},
     {1: 2, 2: 2, 3: 0, 4: 1},
     {1: 2, 2: 0, 3: 2, 4: 1},
     {1: 2, 2: 2, 3: 1, 4: 0},
     {1: 2, 2: 1, 3: 2, 4: 1},
     {1: 2, 2: 2, 3: 1, 4: 1}]

The maximal stable element (2 grains of sand on vertices 1, 2, and 3, and 1
grain of sand on vertex 4::

    sage: S.max_stable()
    {1: 2, 2: 2, 3: 2, 4: 1}
    sage: S.max_stable().values()
    [2, 2, 2, 1]

The identity of the sandpile group for S::

    sage: S.identity()
    {1: 2, 2: 2, 3: 2, 4: 0}

An arbitrary sandpile configuration::

    sage: c = SandpileConfig(S,[1,0,4,-3])
    sage: c.equivalent_recurrent()
    {1: 2, 2: 2, 3: 2, 4: 0}

Some group operations::

    sage: m = S.max_stable()
    sage: i = S.identity()
    sage: m.values()
    [2, 2, 2, 1]
    sage: i.values()
    [2, 2, 2, 0]
    sage: m + i    # coordinate-wise sum
    {1: 4, 2: 4, 3: 4, 4: 1}
    sage: m - i
    {1: 0, 2: 0, 3: 0, 4: 1}
    sage: m & i  # add, then stabilize
    {1: 2, 2: 2, 3: 2, 4: 1}
    sage: e = m + m
    sage: e
    {1: 4, 2: 4, 3: 4, 4: 2}
    sage: ~e   # stabilize
    {1: 2, 2: 2, 3: 2, 4: 0}
    sage: a = -m
    sage: a & m
    {1: 0, 2: 0, 3: 0, 4: 0}
    sage: a * m   # add, then find the equivalent recurrent
    {1: 2, 2: 2, 3: 2, 4: 0}
    sage: a^3  # a*a*a
    {1: 2, 2: 2, 3: 2, 4: 1}
    sage: a^(-1) == m
    True
    sage: a < m  # every coordinate of a is < that of m
    True

Firing an unstable vertex returns resulting configuration::

    sage: c = S.max_stable() + S.identity()
    sage: c.fire_vertex(1)
    {1: 1, 2: 5, 3: 5, 4: 1}
    sage: c
    {1: 4, 2: 4, 3: 4, 4: 1}

Fire all unstable vertices::

    sage: c.unstable()
    [1, 2, 3]
    sage: c.fire_unstable()
    {1: 3, 2: 3, 3: 3, 4: 3}

Stabilize c, returning the resulting configuration and the firing
vector::

    sage: c.stabilize(True)
    [{1: 2, 2: 2, 3: 2, 4: 1}, {1: 6, 2: 8, 3: 8, 4: 8}]
    sage: c
    {1: 4, 2: 4, 3: 4, 4: 1}
    sage: S.max_stable() & S.identity() == c.stabilize()
    True

The number of superstable configurations of each degree::

    sage: S.h_vector()
    [1, 3, 4]
    sage: S.postulation()
    2

the saturated homogeneous toppling ideal::

    sage: S.ideal()
    Ideal (x1 - x0, x3*x2 - x0^2, x4^2 - x0^2, x2^3 - x4*x3*x0, x4*x2^2 - x3^2*x0, x3^3 - x4*x2*x0, x4*x3^2 - x2^2*x0) of Multivariate Polynomial Ring in x4, x3, x2, x1, x0 over Rational Field

its minimal free resolution::

    sage: S.resolution()
    'R^1 <-- R^7 <-- R^15 <-- R^13 <-- R^4'

and its Betti numbers::

    sage: S.betti()
               0     1     2     3     4
    ------------------------------------
        0:     1     1     -     -     -
        1:     -     2     2     -     -
        2:     -     4    13    13     4
    ------------------------------------
    total:     1     7    15    13     4

Some various ways of creating Sandpiles::

    sage: S = sandpiles.Complete(4) # for more options enter ``sandpile.TAB``
    sage: S = sandpiles.Wheel(6)

A multidigraph with loops (vertices 0, 1, 2; for example, there is a directed
edge from vertex 2 to vertex 1 of weight 3, which can be thought of as three
directed edges of the form (2,3).  There is also a single loop at vertex 2 and
an edge (2,0) of weight 2)::

    sage: S = Sandpile({0:[1,2], 1:[0,0,2], 2:[0,0,1,1,1,2], 3:[2]})

Using the graph library (vertex 1 is specified as the sink; omitting
this would make the sink vertex 0 by default)::

    sage: S = Sandpile(graphs.PetersenGraph(),1)

Distribution of avalanche sizes::

    sage: S = sandpiles.Grid(10,10)
    sage: m = S.max_stable()
    sage: a = []
    sage: for i in range(1000):
    ...       m = m.add_random()
    ...       m, f = m.stabilize(True)
    ...       a.append(sum(f.values()))
    ...
    sage: p = list_plot([[log(i+1),log(a.count(i))] for i in [0..max(a)] if a.count(i)])
    sage: p.axes_labels(['log(N)','log(D(N))'])
    sage: t = text("Distribution of avalanche sizes", (2,2), rgbcolor=(1,0,0))
    sage: show(p+t,axes_labels=['log(N)','log(D(N))'])

    Working with sandpile divisors::

    sage: S = sandpiles.Complete(4)
    sage: D = SandpileDivisor(S, [0,0,0,5])
    sage: E = D.stabilize(); E
    {0: 1, 1: 1, 2: 1, 3: 2}
    sage: D.is_linearly_equivalent(E)
    True
    sage: D.q_reduced()
    {0: 4, 1: 0, 2: 0, 3: 1}
    sage: S = sandpiles.Complete(4)
    sage: D = SandpileDivisor(S, [0,0,0,5])
    sage: E = D.stabilize(); E
    {0: 1, 1: 1, 2: 1, 3: 2}
    sage: D.is_linearly_equivalent(E)
    True
    sage: D.q_reduced()
    {0: 4, 1: 0, 2: 0, 3: 1}
    sage: D.rank()
    2
    sage: D.effective_div()
    [{0: 0, 1: 0, 2: 0, 3: 5},
     {0: 0, 1: 4, 2: 0, 3: 1},
     {0: 0, 1: 0, 2: 4, 3: 1},
     {0: 1, 1: 1, 2: 1, 3: 2},
     {0: 4, 1: 0, 2: 0, 3: 1}]
    sage: D.effective_div(False)
    [[0, 0, 0, 5], [0, 4, 0, 1], [0, 0, 4, 1], [1, 1, 1, 2], [4, 0, 0, 1]]
    sage: D.rank()
    2
    sage: D.rank(True)
    (2, {0: 2, 1: 1, 2: 0, 3: 0})
    sage: E = D.rank(True)[1]  # E proves the rank is not 3
    sage: E.values()
    [2, 1, 0, 0]
    sage: E.deg()
    3
    sage: rank(D - E)
    -1
    sage: (D - E).effective_div()
    []
    sage: D.weierstrass_pts()
    (0, 1, 2, 3)
    sage: D.weierstrass_rank_seq(0)
    (2, 1, 0, 0, 0, -1)
    sage: D.weierstrass_pts()
    (0, 1, 2, 3)
    sage: D.weierstrass_rank_seq(0)
    (2, 1, 0, 0, 0, -1)

"""

#*****************************************************************************
#       Copyright (C) 2011 David Perkinson <davidp@reed.edu>
#
#  Distributed under the terms of the GNU General Public License (GPL)
#                  http://www.gnu.org/licenses/
#*****************************************************************************

<<<<<<< HEAD
from string import join
from collections import Counter
from copy import deepcopy
from inspect import getdoc
import os  # CHECK: possibly unnecessary after removing 4ti2-dependent methods
from sage.calculus.functional import derivative
from sage.combinat.integer_vector import IntegerVectors
from sage.combinat.parking_functions import ParkingFunctions
from sage.combinat.set_partition import SetPartitions
from sage.combinat.vector_partition import IntegerVectorsIterator
from sage.env import SAGE_LOCAL
=======
import os
from sage.symbolic.all import I, pi
>>>>>>> 06dbbffb
from sage.functions.log import exp
from sage.functions.other import binomial
from sage.geometry.polyhedron.constructor import Polyhedron
from sage.graphs.all import DiGraph, Graph, graphs, digraphs
from sage.gsl.probability_distribution import GeneralDiscreteDistribution
from sage.homology.simplicial_complex import SimplicialComplex
from sage.interfaces.singular import singular
from sage.matrix.constructor import matrix, identity_matrix
from sage.misc.all import prod, det, forall, tmp_filename, random, randint, exists, denominator, srange
from sage.misc.sagedoc import detex
from sage.misc.superseded import deprecation
from sage.modules.free_module_element import vector
from sage.plot.colors import rainbow
from sage.rings.arith import falling_factorial
from sage.rings.all import Integer, PolynomialRing, QQ, ZZ, lcm
from sage.symbolic.all import I, pi

# TODO: remove the following line once 4ti2 functions are removed
path_to_zsolve = os.path.join(SAGE_LOCAL,'bin','zsolve')

class Sandpile(DiGraph):
    """
    Class for Dhar's abelian sandpile model.
    """
    @staticmethod
    def version():
        r"""
        The version number of Sage Sandpiles.

        INPUT:

        None

        OUTPUT:

        string


        EXAMPLES::

            sage: Sandpile.version()
            Sage Sandpiles Version 2.4
            sage: S = sandpiles.Complete(3)
            sage: S.version()
            Sage Sandpiles Version 2.4
        """
        print 'Sage Sandpiles Version 2.4'

    @staticmethod
    def help(verbose=True):
        r"""
        List of Sandpile-specific methods (not inherited from Graph).  If ``verbose``, include short descriptions.

        INPUT:

        ``verbose`` -- (default: ``True``) boolean

        OUTPUT:

        printed string

        EXAMPLES::

            sage: Sandpile.help()
            For detailed help with any method FOO listed below,
            enter "Sandpile.FOO?" or enter "S.FOO?" for any Sandpile S.
            <BLANKLINE>
            all_k_config             -- The constant configuration with all values set to k.
            all_k_div                -- The divisor with all values set to k.
            avalanche_polynomial     -- The avalanche polynomial.
            betti                    -- The Betti table for the homogeneous toppling ideal.
            betti_complexes          -- The support-complexes with non-trivial homology.
            burning_config           -- The minimal burning configuration.
            burning_script           -- A script for the minimal burning configuration.
            canonical_divisor        -- The canonical divisor.
            dict                     -- A dictionary of dictionaries representing a directed graph.
            genus                    -- The genus: (# non-loop edges) - (# vertices) + 1.
            groebner                 -- A Groebner basis for the homogeneous toppling ideal.
            group_gens               -- A minimal list of generators for the sandpile group.
            group_order              -- The size of the sandpile group.
            h_vector                 -- The number of superstable configurations in each degree.
            help                     -- List of Sandpile-specific methods (not inherited from Graph).
            hilbert_function         -- The Hilbert function of the homogeneous toppling ideal.
            ideal                    -- The saturated homogeneous toppling ideal.
            identity                 -- The identity configuration.
            in_degree                -- The in-degree of a vertex or a list of all in-degrees.
            invariant_factors        -- The invariant factors of the sandpile group.
            is_undirected            -- Is the underlying graph undirected?
            jacobian_representatives -- Representatives for the elements of the Jacobian group.
            laplacian                -- The Laplacian matrix of the graph.
            markov_chain             -- The sandpile Markov chain for configurations or divisors.
            max_stable               -- The maximal stable configuration.
            max_stable_div           -- The maximal stable divisor.
            max_superstables         -- The maximal superstable configurations.
            min_recurrents           -- The minimal recurrent elements.
            nonsink_vertices         -- The names of the nonsink vertices.
            nonspecial_divisors      -- The nonspecial divisors.
            out_degree               -- The out-degree of a vertex or a list of all out-degrees.
            picard_representatives   -- Representatives of the divisor classes of degree d in the Picard group.
            points                   -- Generators for the multiplicative group of zeros of the sandpile ideal.
            postulation              -- The postulation number of the toppling ideal.
            recurrents               -- The recurrent configurations.
            reduced_laplacian        -- The reduced Laplacian matrix of the graph.
            reorder_vertices         -- A copy of the sandpile with vertex names permuted.
            resolution               -- A minimal free resolution of the homogeneous toppling ideal.
            ring                     -- The ring containing the homogeneous toppling ideal.
            show                     -- Draw the underlying graph.
            show3d                   -- Draw the underlying graph.
            sink                     -- The sink vertex.
            smith_form               -- The Smith normal form for the Laplacian.
            solve                    -- Approximations of the complex affine zeros of the sandpile ideal.
            stable_configs           -- Generator for all stable configurations.
            stationary_density       -- The stationary density of the sandpile.
            superstables             -- The superstable configurations.
            symmetric_recurrents     -- The symmetric recurrent configurations.
            tutte_polynomial         -- The Tutte polynomial.
            unsaturated_ideal        -- The unsaturated, homogeneous toppling ideal.
            version                  -- The version number of Sage Sandpiles.
            zero_config              -- The all-zero configuration.
            zero_div                 -- The all-zero divisor.
        """
        # We collect the first sentence of each docstring.  The sentence is,
        # by definition, from the beginning of the string to the first
        # occurrence of a period or question mark.  If neither of these appear
        # in the string, take the sentence to be the empty string.  If the
        # latter occurs, something should be changed.
        methods = []
        for i in sorted(Sandpile.__dict__.keys()):
            if i[0]!='_':
                s = eval('getdoc(Sandpile.' + i +')')
                period = s.find('.')
                question = s.find('?')
                if period==-1 and question==-1:
                    s = ''  # Neither appears!
                else:
                    if period==-1:
                        period = len(s) + 1
                    if question==-1:
                        question = len(s) + 1
                    if period < question:
                        s = s.split('.')[0]
                        s = detex(s).strip() + '.'
                    else:
                        s = s.split('?')[0]
                        s = detex(s).strip() + '?'
                methods.append([i,s])
        print 'For detailed help with any method FOO listed below,'
        print 'enter "Sandpile.FOO?" or enter "S.FOO?" for any Sandpile S.'
        print ''
        mlen = max([len(i[0]) for i in methods])
        if verbose:
            for i in methods:
                print i[0].ljust(mlen), '--', i[1]
        else:
            for i in methods:
                print i[0]

    def __init__(self, g, sink=None):
        r"""
        Create a sandpile.

        A sandpile is always a weighted graph.

        INPUT:

         - ``g`` -- dict for directed multigraph with edges weighted by
           nonnegative integers (see NOTE), a Graph or DiGraph.

         - ``sink`` -- (optional) A sink vertex.  Any outgoing edges from the
           designated sink are ignored for the purposes of stabilization.  It is
           assumed that every vertex has a directed path into the sink.  If the
           ``sink`` argument is omitted, the first vertex in the list of the
           Sandpile's vertices is set as the sink.

        OUTPUT:

        Sandpile

        EXAMPLES:

        Below, ``g`` represents a square with directed, multiple edges with three
        vertices, ``a``, ``b``, ``c``, and ``d``.  The vertex ``a`` has
        outgoing edges to itself (weight 2), to vertex ``b`` (weight 1), and
        vertex ``c`` (weight 3), for example.

        ::

            sage: g = {'a': {'a':2, 'b':1, 'c':3}, 'b': {'a':1, 'd':1},\
                       'c': {'a':1,'d': 1}, 'd': {'b':1, 'c':1}}
            sage: G = Sandpile(g,'d')

        Here is a square with unweighted edges.  In this example, the graph is
        also undirected.

        ::

            sage: g = {0:[1,2], 1:[0,3], 2:[0,3], 3:[1,2]}
            sage: G = Sandpile(g,3)

        In the following example, multiple edges and loops in the dictionary
        become edge weights in the Sandpile.

        ::

        sage: s = Sandpile({0:[1,2,3], 1:[0,1,2,2,2], 2:[1,1,0,2,2,2,2]})
        sage: s.laplacian()
        [ 3 -1 -1 -1]
        [-1  4 -3  0]
        [-1 -2  3  0]
        [ 0  0  0  0]
        sage: s.dict()
        {0: {1: 1, 2: 1, 3: 1}, 1: {0: 1, 1: 1, 2: 3}, 2: {0: 1, 1: 2, 2: 4}}

        Sandpiles can be created from Graphs and DiGraphs.

        sage: g = DiGraph({0:{1:2,2:4}, 1:{1:3,2:1}, 2:{1:7}}, weighted=True)
        sage: s = Sandpile(g)
        sage: s.dict()
        {0: {1: 2, 2: 4}, 1: {0: 0, 1: 3, 2: 1}, 2: {0: 0, 1: 7}}
        sage: s.sink()
        0
        sage: s = sandpiles.Cycle(4)
        sage: s.laplacian()
        [ 2 -1  0 -1]
        [-1  2 -1  0]
        [ 0 -1  2 -1]
        [-1  0 -1  2]

        .. NOTE::

            Loops are allowed.  There are four admissible input formats.  Two of
            these are dictionaries whose keys are the vertex names.  In one, the
            values are dictionaries with keys the names of vertices which are the
            heads of outgoing edges and with values the weights of the edges.  In
            the other format, the values are lists of names of vertices which are
            the heads of the outgoing edges, with weights determined by the number
            of times a name of a vertex appears in the list.  Both Graphs and
            DiGraphs can also be used as inputs.

        TESTS::

            sage: S = sandpiles.Complete(4)
            sage: TestSuite(S).run()

        Make sure we cannot make an unweighted sandpile::

            sage: G = Sandpile({0:[]}, 0, weighted=False)
            Traceback (most recent call last):
            ...
            TypeError: __init__() got an unexpected keyword argument 'weighted'
        """
        # set graph name
        if isinstance(g, Graph) or isinstance(g, DiGraph):
            name = g.name()
            if name == '':
                name = 'sandpile graph'
            else:
                p = name.lower().find('graph')
                if p == -1:
                    name = name + ' sandpile graph'
                else:
                    name = name[:p] + 'sandpile graph' + name[p+5:]
            self._name = name
        else:
            self._name = 'sandpile graph'
        # preprocess a graph, if necessary
        if isinstance(g, dict) and isinstance(g.values()[0], dict):
            pass # this is the default format
        elif isinstance(g, dict) and isinstance(g.values()[0], list):
            processed_g = {i:dict(Counter(g[i])) for i in g}
            g = processed_g
        elif isinstance(g, Graph) or isinstance(g, DiGraph):
            if not g.weighted():
                h = g.to_dictionary(multiple_edges=True)
                g = {i:dict(Counter(h[i])) for i in h}
            else:
                vi = {v:g.vertices().index(v) for v in g.vertices()}
                ad = g.weighted_adjacency_matrix()
                g = {v:{w:ad[vi[v],vi[w]] for w in g.neighbors(v)} for v in g.vertices()}
        else:
            raise SyntaxError(g)

        # create digraph and initialize some variables
        DiGraph.__init__(self,g,weighted=True)
        self._dict = deepcopy(g)
        if sink==None:
            sink = self.vertices()[0]
        self._sink = sink  # key for sink
        self._sink_ind = self.vertices().index(sink)
        self._nonsink_vertices = deepcopy(self.vertices())
        del self._nonsink_vertices[self._sink_ind]
        # compute laplacians:
        self._laplacian = self.laplacian_matrix(indegree=False)
        temp = range(self.num_verts())
        del temp[self._sink_ind]
        self._reduced_laplacian = self._laplacian[temp,temp]

    def __copy__(self):
        """
        Make a copy of this sandpile

        OUTPUT:

        A new :class:`Sandpile` instance.

        EXAMPLES::

            sage: G = sandpiles.Complete(4)
            sage: G_copy = copy(G)
            sage: G_copy == G == G.__copy__()
            True
        """
        return self.__class__(self, self._sink)

    def __getattr__(self, name):
        """
        Set certain variables only when called.

        INPUT:

        ``name`` -- name of an internal method

        OUTPUT:

        None

        EXAMPLES::

            sage: S = sandpiles.Complete(5)
            sage: S.__getattr__('_max_stable')
            {1: 3, 2: 3, 3: 3, 4: 3}
        """
        if name not in self.__dict__:
            if name == '_max_stable':
                self._set_max_stable()
                return deepcopy(self.__dict__[name])
            if name == '_max_stable_div':
                self._set_max_stable_div()
                return deepcopy(self.__dict__[name])
            elif name == '_out_degrees':
                self._set_out_degrees()
                return deepcopy(self.__dict__[name])
            elif name == '_in_degrees':
                self._set_in_degrees()
                return deepcopy(self.__dict__[name])
            elif name == '_burning_config' or name == '_burning_script':
                self._set_burning_config()
                return deepcopy(self.__dict__[name])
            elif name == '_identity':
                self._set_identity()
                return deepcopy(self.__dict__[name])
            elif name == '_recurrents':
                self._set_recurrents()
                return deepcopy(self.__dict__[name])
            elif name == '_min_recurrents':
                self._set_min_recurrents()
                return deepcopy(self.__dict__[name])
            elif name == '_superstables':
                self._set_superstables()
                return deepcopy(self.__dict__[name])
            elif name == '_group_gens':
                self._set_group_gens()
                return deepcopy(self.__dict__[name])
            elif name == '_group_order':
                self.__dict__[name] = det(self._reduced_laplacian.dense_matrix())
                return self.__dict__[name]
            elif name == '_invariant_factors':
                self._set_invariant_factors()
                return deepcopy(self.__dict__[name])
            elif name == '_smith_form':
                self._set_smith_form()
                return deepcopy(self.__dict__[name])
            elif name == '_jacobian_representatives':
                self._set_jacobian_representatives()
                return deepcopy(self.__dict__[name])
            elif name == '_avalanche_polynomial':
                self._set_avalanche_polynomial()
                return deepcopy(self.__dict__[name])
            elif name == '_stationary_density':
                self._set_stationary_density()
                return self.__dict__[name]
            elif name == '_betti_complexes':
                self._set_betti_complexes()
                return deepcopy(self.__dict__[name])
            elif (name == '_postulation' or name == '_h_vector'
                   or name == '_hilbert_function'):
                self._set_hilbert_function()
                return deepcopy(self.__dict__[name])
            elif (name == '_ring' or name == '_unsaturated_ideal'):
                self._set_ring()
                return self.__dict__[name]
            elif name == '_ideal':
                self._set_ideal()
                return self.__dict__[name]
            elif (name == '_resolution' or name == '_betti' or name ==
            '_singular_resolution'):
                self._set_resolution()
                return self.__dict__[name]
            elif name == '_groebner':
                self._set_groebner()
                return self.__dict__[name]
            elif name == '_points':
                self._set_points()
                return self.__dict__[name]
            else:
                raise AttributeError(name)

    def __str__(self):
        r"""
        The name of the sandpile.

        INPUT:

        None

        OUTPUT:

        string

        EXAMPLES::

            sage: s = Sandpile(graphs.PetersenGraph(),2)
            sage: str(s)
            'Petersen sandpile graph'
            sage: str(sandpiles.House())
            'House sandpile graph'
            sage: str(Sandpile({0:[1,1], 1:[0]}))
            'sandpile graph'
        """
        return self.name()

    def _repr_(self):
        r"""
        String representation of self.

        INPUT:

        None

        OUTPUT:

        None

        EXAMPLES::

            sage: s = Sandpile(graphs.PetersenGraph(),2)
            sage: repr(s)
            'Petersen sandpile graph: 10 vertices, sink = 2'
            sage: repr(sandpiles.Complete(4))
            'Complete sandpile graph: 4 vertices, sink = 0'
            sage: repr(Sandpile({0:[1,1], 1:[0]}))
            'sandpile graph: 2 vertices, sink = 0'
        """
        return self._name + ': ' + str(self.num_verts()) + ' vertices, sink = ' + str(self.sink())

    def show(self,**kwds):
        r"""
        Draw the underlying graph.

        INPUT:

        ``kwds`` -- (optional) arguments passed to the show method for Graph or DiGraph

        OUTPUT:

        None

        EXAMPLES::

            sage: S = Sandpile({0:[], 1:[0,3,4], 2:[0,3,5], 3:[2,5], 4:[1,1], 5:[2,4]})
            sage: S.show()
            sage: S.show(graph_border=True, edge_labels=True)
        """

        if self.is_undirected():
            Graph(self).show(**kwds)
        else:
            DiGraph(self).show(**kwds)

    def show3d(self, **kwds):
        r"""
        Draw the underlying graph.

        INPUT:

        ``kwds`` -- (optional) arguments passed to the show method for Graph or DiGraph

        OUTPUT:

        None

        EXAMPLES::

            sage: S = sandpiles.House()
            sage: S.show3d()
        """

        if self.is_undirected():
            Graph(self).show3d(**kwds)
        else:
            DiGraph(self).show3d(**kwds)

    def dict(self):
        r"""
        A dictionary of dictionaries representing a directed graph.

        INPUT:

        None

        OUTPUT:

        dict

        EXAMPLES::

            sage: S = sandpiles.Diamond()
            sage: S.dict()
            {0: {1: 1, 2: 1},
             1: {0: 1, 2: 1, 3: 1},
             2: {0: 1, 1: 1, 3: 1},
             3: {1: 1, 2: 1}}
            sage: S.sink()
            0
        """
        return deepcopy(self._dict)

    def sink(self):
        r"""
        The sink vertex.

        INPUT:

        None

        OUTPUT:

        sink vertex

        EXAMPLES::

            sage: G = sandpiles.House()
            sage: G.sink()
            0
            sage: H = sandpiles.Grid(2,2)
            sage: H.sink()
            (0, 0)
            sage: type(H.sink())
            <type 'tuple'>
        """
        return self._sink

    def laplacian(self):
        r"""
        The Laplacian matrix of the graph.  Its *rows* encode the vertex firing rules.

        INPUT:

        None

        OUTPUT:

        matrix


        EXAMPLES::

            sage: G = sandpiles.Diamond()
            sage: G.laplacian()
            [ 2 -1 -1  0]
            [-1  3 -1 -1]
            [-1 -1  3 -1]
            [ 0 -1 -1  2]

        .. WARNING::

            The function ``laplacian_matrix`` should be avoided.  It returns the
            indegree version of the Laplacian.
        """
        return deepcopy(self._laplacian)

    def reduced_laplacian(self):
        r"""
        The reduced Laplacian matrix of the graph.

        INPUT:

        None

        OUTPUT:

        matrix


        EXAMPLES::

            sage: S = sandpiles.Diamond()
            sage: S.laplacian()
            [ 2 -1 -1  0]
            [-1  3 -1 -1]
            [-1 -1  3 -1]
            [ 0 -1 -1  2]
            sage: S.reduced_laplacian()
            [ 3 -1 -1]
            [-1  3 -1]
            [-1 -1  2]

        .. NOTE::

            This is the Laplacian matrix with the row and column indexed by the
            sink vertex removed.
        """
        return deepcopy(self._reduced_laplacian)

    def group_order(self):
        r"""
        The size of the sandpile group.

        INPUT:

        None

        OUTPUT:

        integer

        EXAMPLES::

            sage: S = sandpiles.House()
            sage: S.group_order()
            11
        """
        return self._group_order

    def _set_max_stable(self):
        r"""
        Initialize the variable holding the maximal stable configuration.

        INPUT:

        None

        OUTPUT:

        NONE

        EXAMPLES::

            sage: S = sandpiles.House()
            sage: S._set_max_stable()
            sage: '_max_stable' in S.__dict__
            True
        """
        m = {v:self.out_degree(v)-1 for v in self._nonsink_vertices}
        self._max_stable = SandpileConfig(self,m)

    def max_stable(self):
        r"""
        The maximal stable configuration.

        INPUT:

        None

        OUTPUT:

        SandpileConfig (the maximal stable configuration)


        EXAMPLES::

            sage: S = sandpiles.House()
            sage: S.max_stable()
            {1: 1, 2: 2, 3: 2, 4: 1}
        """
        return deepcopy(self._max_stable)

    def _set_max_stable_div(self):
        r"""
        Initialize the variable holding the maximal stable divisor.

        INPUT:

        None

        OUTPUT:

        NONE

        EXAMPLES::

            sage: S = sandpiles.Diamond()
            sage: S._set_max_stable_div()
            sage: '_max_stable_div' in S.__dict__
            True
        """
        m = {v:self.out_degree(v)-1 for v in self.vertices()}
        self._max_stable_div = SandpileDivisor(self,m)

    def max_stable_div(self):
        r"""
        The maximal stable divisor.

        INPUT:

        None

        OUTPUT:

        SandpileDivisor (the maximal stable divisor)

        EXAMPLES::

            sage: s = sandpiles.Diamond()
            sage: s.max_stable_div()
            {0: 1, 1: 2, 2: 2, 3: 1}
            sage: s.out_degree()
            {0: 2, 1: 3, 2: 3, 3: 2}
        """
        return deepcopy(self._max_stable_div)

    def _set_out_degrees(self):
        r"""
        Initialize the variable holding the out-degrees.

        INPUT:

        None

        OUTPUT:

        NONE

        EXAMPLES::

            sage: s = sandpiles.House()
            sage: s._set_out_degrees()
            sage: '_out_degrees' in s.__dict__
            True
        """
        self._out_degrees = {v:0 for v in self.vertices()}
        for v in self.vertices():
            for e in self.edges_incident(v):
                self._out_degrees[v] += e[2]

    def out_degree(self, v=None):
        r"""
        The out-degree of a vertex or a list of all out-degrees.

        INPUT:

        ``v`` - (optional) vertex name

        OUTPUT:

        integer or dict

        EXAMPLES::

            sage: s = sandpiles.House()
            sage: s.out_degree()
            {0: 2, 1: 2, 2: 3, 3: 3, 4: 2}
            sage: s.out_degree(2)
            3
        """
        if not v is None:
            return self._out_degrees[v]
        else:
            return self._out_degrees

    def _set_in_degrees(self):
        """
        Initialize the variable holding the in-degrees.

        INPUT:

        None

        OUTPUT:

        NONE

        EXAMPLES::

            sage: s = sandpiles.House()
            sage: s._set_in_degrees()
            sage: '_in_degrees' in s.__dict__
            True
        """
        self._in_degrees = {v:0 for v in self.vertices()}
        for e in self.edges():
            self._in_degrees[e[1]] += e[2]

    def in_degree(self, v=None):
        r"""
        The in-degree of a vertex or a list of all in-degrees.

        INPUT:

        ``v`` -- (optional) vertex name

        OUTPUT:

        integer or dict

        EXAMPLES::

            sage: s = sandpiles.House()
            sage: s.in_degree()
            {0: 2, 1: 2, 2: 3, 3: 3, 4: 2}
            sage: s.in_degree(2)
            3
        """
        if not v is None:
            return self._in_degrees[v]
        else:
            return self._in_degrees

    def _set_burning_config(self):
        r"""
        Calculate the minimal burning configuration and its corresponding
        script.

        EXAMPLES::

            sage: g = {0:{},1:{0:1,3:1,4:1},2:{0:1,3:1,5:1}, \
                       3:{2:1,5:1},4:{1:1,3:1},5:{2:1,3:1}}
            sage: S = Sandpile(g,0)
            sage: S._set_burning_config()
        """
        # TODO: Cythonize!
        d = self._reduced_laplacian.nrows()
        burn = sum(self._reduced_laplacian)
        script=[1]*d  # d 1s
        done = False
        while not done:
            bad = -1
            for i in range(d):
                if burn[i] < 0:
                    bad = i
                    break
            if bad == -1:
                done = True
            else:
                burn += self._reduced_laplacian[bad]
                script[bad]+=1
        b = iter(burn)
        s = iter(script)
        bc = {} # burning config
        bs = {} # burning script
        for v in self._nonsink_vertices:
            bc[v] = next(b)
            bs[v] = next(s)
        self._burning_config = SandpileConfig(self,bc)
        self._burning_script = SandpileConfig(self,bs)

    def burning_config(self):
        r"""
        The minimal burning configuration.

        INPUT:

        None

        OUTPUT:

        dict (configuration)

        EXAMPLES::

            sage: g = {0:{},1:{0:1,3:1,4:1},2:{0:1,3:1,5:1}, \
                       3:{2:1,5:1},4:{1:1,3:1},5:{2:1,3:1}}
            sage: S = Sandpile(g,0)
            sage: S.burning_config()
            {1: 2, 2: 0, 3: 1, 4: 1, 5: 0}
            sage: S.burning_config().values()
            [2, 0, 1, 1, 0]
            sage: S.burning_script()
            {1: 1, 2: 3, 3: 5, 4: 1, 5: 4}
            sage: script = S.burning_script().values()
            sage: script
            [1, 3, 5, 1, 4]
            sage: matrix(script)*S.reduced_laplacian()
            [2 0 1 1 0]

        .. NOTE::

            The burning configuration and script are computed using a modified
            version of Speer's script algorithm.  This is a generalization to
            directed multigraphs of Dhar's burning algorithm.

            A *burning configuration* is a nonnegative integer-linear
            combination of the rows of the reduced Laplacian matrix having
            nonnegative entries and such that every vertex has a path from some
            vertex in its support.  The corresponding *burning script* gives
            the integer-linear combination needed to obtain the burning
            configuration.  So if `b` is the burning configuration, `\sigma` is its
            script, and `\tilde{L}` is the reduced Laplacian, then `\sigma\cdot
            \tilde{L} = b`.  The *minimal burning configuration* is the one
            with the minimal script (its components are no larger than the
            components of any other script
            for a burning configuration).

            The following are equivalent for a configuration `c` with burning
            configuration `b` having script `\sigma`:

             - `c` is recurrent;
             - `c+b` stabilizes to `c`;
             - the firing vector for the stabilization of `c+b` is `\sigma`.
        """
        return deepcopy(self._burning_config)

    def burning_script(self):
        r"""
        A script for the minimal burning configuration.

        INPUT:

        None

        OUTPUT:

        dict

        EXAMPLES::

            sage: g = {0:{},1:{0:1,3:1,4:1},2:{0:1,3:1,5:1},\
            3:{2:1,5:1},4:{1:1,3:1},5:{2:1,3:1}}
            sage: S = Sandpile(g,0)
            sage: S.burning_config()
            {1: 2, 2: 0, 3: 1, 4: 1, 5: 0}
            sage: S.burning_config().values()
            [2, 0, 1, 1, 0]
            sage: S.burning_script()
            {1: 1, 2: 3, 3: 5, 4: 1, 5: 4}
            sage: script = S.burning_script().values()
            sage: script
            [1, 3, 5, 1, 4]
            sage: matrix(script)*S.reduced_laplacian()
            [2 0 1 1 0]

        .. NOTE::

            The burning configuration and script are computed using a modified
            version of Speer's script algorithm.  This is a generalization to
            directed multigraphs of Dhar's burning algorithm.

            A *burning configuration* is a nonnegative integer-linear
            combination of the rows of the reduced Laplacian matrix having
            nonnegative entries and such that every vertex has a path from some
            vertex in its support.  The corresponding *burning script* gives the
            integer-linear combination needed to obtain the burning configuration.
            So if `b` is the burning configuration, `s` is its script, and
            `L_{\mathrm{red}}` is the reduced Laplacian, then `s\cdot
            L_{\mathrm{red}}= b`.  The *minimal burning configuration* is the one
            with the minimal script (its components are no larger than the
            components of any other script
            for a burning configuration).

            The following are equivalent for a configuration `c` with burning
            configuration `b` having script `s`:

             - `c` is recurrent;
             - `c+b` stabilizes to `c`;
             - the firing vector for the stabilization of `c+b` is `s`.
        """
        return deepcopy(self._burning_script)

    def nonsink_vertices(self):
        r"""
        The names of the nonsink vertices.

        INPUT:

        None

        OUTPUT:

        None

        EXAMPLES::

            sage: s = sandpiles.Grid(2,3)
            sage: s.nonsink_vertices()
            [(1, 1), (1, 2), (1, 3), (2, 1), (2, 2), (2, 3)]
        """
        return self._nonsink_vertices

    def all_k_config(self, k):
        r"""
        The constant configuration with all values set to `k`.

        INPUT:

        ``k`` -- integer

        OUTPUT:

        SandpileConfig

        EXAMPLES::

            sage: s = sandpiles.Diamond()
            sage: s.all_k_config(7)
            {1: 7, 2: 7, 3: 7}
        """
        return SandpileConfig(self,[k]*(self.num_verts()-1))

    def zero_config(self):
        r"""
        The all-zero configuration.

        INPUT:

        None

        OUTPUT:

        SandpileConfig

        EXAMPLES::

            sage: s = sandpiles.Diamond()
            sage: s.zero_config()
            {1: 0, 2: 0, 3: 0}
        """
        return self.all_k_config(0)

    # TODO: cythonize stabilization!
    # The following would presumably be moved to the SandpileConfig class
    #def new_stabilize(self, config):
    #    r"""
    #    Stabilize \code{config}, returning \code{[out_config, firing_vector]},
    #    where \code{out_config} is the modified configuration.
    #    """
    #    c, f = cython_stabilize(config, self.reduced_laplacian(),
    #        self.out_degree(), self.nonsink_vertices())
    #    self._config = c
    #    return [c, f]

    def _set_identity(self):
        r"""
        Computes ``_identity``, the variable holding the identity configuration
        of the sandpile group, when ``identity()`` is first called by a user.

        INPUT:

        None

        OUTPUT:

        None

        EXAMPLES::

            sage: S = sandpiles.Diamond()
            sage: S._set_identity()
            sage: '_identity' in S.__dict__
            True
        """
        m = self._max_stable
        self._identity = (m&m).dualize()&m

    def identity(self, verbose=True):
        r"""
        The identity configuration.  If ``verbose`` is ``False``, the
        configuration are converted to a list of integers.

        INPUT:

        ``verbose`` -- (default: ``True``) boolean

        None

        OUTPUT:

        SandpileConfig or a list of integers  If ``verbose`` is ``False``, the
        configuration are converted to a list of integers.

        EXAMPLES::

            sage: s = sandpiles.Diamond()
            sage: s.identity()
            {1: 2, 2: 2, 3: 0}
            sage: s.identity(False)
            [2, 2, 0]
            sage: s.identity() & s.max_stable() == s.max_stable()
            True
        """
        if verbose:
            return deepcopy(self._identity)
        else:
            return self._identity.values()

    def _set_recurrents(self):
        """
        Computes ``_recurrents``, the variable holding the list of recurrent
        configurations, when ``recurrents()`` is first called by a user.

        INPUT:

        None

        OUTPUT:

        None

        EXAMPLES::

            sage: s = sandpiles.Diamond()
            sage: s._set_recurrents()
            sage: '_recurrents' in s.__dict__
            True
        """
        if self.name() == 'Complete sandpile graph':
            n = self.num_verts()
            self._recurrents = [SandpileConfig(self,[n-1-i for i in p]) for p in ParkingFunctions(n-1)]
        elif self.name() == 'Cycle sandpile graph':
            n = self.num_verts()
            one = [1]*(n-2)
            self._recurrents = [SandpileConfig(self,[1]*(n-1))] + [SandpileConfig(self, one[:i]+[0]+one[i:]) for i in range(n-1)]
        else:
            self._recurrents = []
            active = [self._max_stable]
            while active != []:
                c = active.pop()
                self._recurrents.append(c)
                for v in self._nonsink_vertices:
                    cnext = deepcopy(c)
                    cnext[v] += 1
                    cnext = ~cnext
                    if (cnext not in active) and (cnext not in self._recurrents):
                        active.append(cnext)
        self._recurrents = self._recurrents

    def recurrents(self, verbose=True):
        r"""
        The recurrent configurations. If ``verbose`` is ``False``, the
        configurations are converted to lists of integers.

        INPUT:

        ``verbose`` -- (default: ``True``) boolean

        OUTPUT:

        list of recurrent configurations


        EXAMPLES::

            sage: r = Sandpile(graphs.HouseXGraph(),0).recurrents()
            sage: r[:3]
            [{1: 2, 2: 3, 3: 3, 4: 1}, {1: 1, 2: 3, 3: 3, 4: 0}, {1: 1, 2: 3, 3: 3, 4: 1}]
            sage: sandpiles.Complete(4).recurrents(False)
            [[2, 2, 2],
             [2, 2, 1],
             [2, 1, 2],
             [1, 2, 2],
             [2, 2, 0],
             [2, 0, 2],
             [0, 2, 2],
             [2, 1, 1],
             [1, 2, 1],
             [1, 1, 2],
             [2, 1, 0],
             [2, 0, 1],
             [1, 2, 0],
             [1, 0, 2],
             [0, 2, 1],
             [0, 1, 2]]
            sage: sandpiles.Cycle(4).recurrents(False)
            [[1, 1, 1], [0, 1, 1], [1, 0, 1], [1, 1, 0]]
        """
        if verbose:
            return deepcopy(self._recurrents)
        else:
            return [r.values() for r in self._recurrents]

    def _set_superstables(self):
        r"""
        Computes ``_superstables``, the variable holding the list of superstable
        configurations, when ``superstables()`` is first called by a user.

        INPUT:

        None

        OUTPUT:

        None

        EXAMPLES::

            sage: s = sandpiles.Diamond()
            sage: s._set_superstables()
            sage: '_superstables' in s.__dict__
            True
        """
        self._superstables = [c.dualize() for c in self._recurrents]

    def superstables(self, verbose=True):
        r"""
        The superstable configurations.  If ``verbose`` is ``False``, the
        configurations are converted to lists of integers.  Superstables for
        undirected graphs are also known as ``G-parking functions``.

        INPUT:

        ``verbose`` -- (default: ``True``) boolean

        OUTPUT:

        list of SandpileConfig


        EXAMPLES::

            sage: sp = Sandpile(graphs.HouseXGraph(),0).superstables()
            sage: sp[:3]
            [{1: 0, 2: 0, 3: 0, 4: 0}, {1: 1, 2: 0, 3: 0, 4: 1}, {1: 1, 2: 0, 3: 0, 4: 0}]
            sage: sandpiles.Complete(4).superstables(False)
            [[0, 0, 0],
             [0, 0, 1],
             [0, 1, 0],
             [1, 0, 0],
             [0, 0, 2],
             [0, 2, 0],
             [2, 0, 0],
             [0, 1, 1],
             [1, 0, 1],
             [1, 1, 0],
             [0, 1, 2],
             [0, 2, 1],
             [1, 0, 2],
             [1, 2, 0],
             [2, 0, 1],
             [2, 1, 0]]
            sage: sandpiles.Cycle(4).superstables(False)
            [[0, 0, 0], [1, 0, 0], [0, 1, 0], [0, 0, 1]]
        """
        if verbose:
            return deepcopy(self._superstables)
        else:
            verts = self.nonsink_vertices()
            return [s.values() for s in self._superstables]

    def _set_group_gens(self):
        r"""
        A minimal list of generators for the sandpile group.

        INPUT:

        None

        OUTPUT

        None

        EXAMPLES::

            sage: s = sandpiles.Cycle(3)
            sage: s._set_group_gens()
            sage: '_group_gens' in s.__dict__
            True
        """
        D, U, _ = self.reduced_laplacian().transpose().smith_form()
        F = U.inverse()
        self._group_gens = [SandpileConfig(self,[Integer(j) for j in F.column(i)]).equivalent_recurrent()
                            for i in range(F.nrows()) if D[i][i]!=1]

    def group_gens(self, verbose=True):
        r"""
        A minimal list of generators for the sandpile group.  If ``verbose`` is ``False``
        then the generators are represented as lists of integers.

        INPUT:

        ``verbose`` -- (default: ``True``) boolean

        OUTPUT:

        list of SandpileConfig (or of lists of integers if ``verbose`` is ``False``)

        EXAMPLES::

            sage: s = sandpiles.Cycle(5)
            sage: s.group_gens()
            [{1: 1, 2: 1, 3: 1, 4: 0}]
            sage: s.group_gens()[0].order()
            5
            sage: s = sandpiles.Complete(5)
            sage: s.group_gens(False)
            [[2, 2, 3, 2], [2, 3, 2, 2], [3, 2, 2, 2]]
            sage: [i.order() for i in s.group_gens()]
            [5, 5, 5]
            sage: s.invariant_factors()
            [1, 5, 5, 5]
        """
        if verbose:
            return deepcopy(self._group_gens)
        else:
            return [c.values() for c in self._group_gens]

    def genus(self):
        r"""
        The genus: (# non-loop edges) - (# vertices) + 1.  Only defined for undirected graphs.

        INPUT:

        None

        OUTPUT:

        integer

        EXAMPLES::

            sage: sandpiles.Complete(4).genus()
            3
            sage: sandpiles.Cycle(5).genus()
            1
        """
        if self.is_undirected():
            return self.laplacian().trace()/2 - self.num_verts() + 1
        else:
            raise UserWarning("The underlying graph must be undirected.")

    def is_undirected(self):
        r"""
        Is the underlying graph undirected?  ``True`` if `(u,v)` is and edge if
        and only if `(v,u)` is an edge, each edge with the same weight.

        INPUT:

        None

        OUTPUT:

        boolean

        EXAMPLES::

            sage: sandpiles.Complete(4).is_undirected()
            True
            sage: s = Sandpile({0:[1,2], 1:[0,2], 2:[0]}, 0)
            sage: s.is_undirected()
            False
        """
        return self.laplacian().is_symmetric()

    def _set_min_recurrents(self):
        r"""
        Computes the minimal recurrent elements.  If the underlying graph is
        undirected, these are the recurrent elements of least degree.

        INPUT:

        None

        OUTPUT:

        None

        EXAMPLES::

            sage: s = sandpiles.Complete(4)
            sage: s._set_min_recurrents()
            sage: '_min_recurrents' in s.__dict__
            True
        """
        if self.is_undirected():
            m = min([r.deg() for r in self.recurrents()])
            rec = [r for r in self.recurrents() if r.deg()==m]
        else:
            rec = list(self.recurrents())
            for r in self.recurrents():
                if exists(rec, lambda x: r>x)[0]:
                    rec.remove(r)
        self._min_recurrents = rec

    def min_recurrents(self, verbose=True):
        r"""
        The minimal recurrent elements.  If the underlying graph is
        undirected, these are the recurrent elements of least degree.  If
        ``verbose`` is ``False``, the configurations are converted to lists of
        integers.

        INPUT:

        ``verbose`` -- (default: ``True``) boolean

        OUTPUT:

        list of SandpileConfig

        EXAMPLES::

            sage: s = sandpiles.Diamond()
            sage: s.recurrents(False)
            [[2, 2, 1],
             [2, 2, 0],
             [1, 2, 0],
             [2, 0, 1],
             [0, 2, 1],
             [2, 1, 0],
             [1, 2, 1],
             [2, 1, 1]]
            sage: s.min_recurrents(False)
            [[1, 2, 0], [2, 0, 1], [0, 2, 1], [2, 1, 0]]
            sage: [i.deg() for i in s.recurrents()]
            [5, 4, 3, 3, 3, 3, 4, 4]
        """
        if verbose:
            return deepcopy(self._min_recurrents)
        else:
            return [r.values() for r in self._min_recurrents]

    def max_superstables(self, verbose=True):
        r"""
        The maximal superstable configurations.  If the underlying graph is
        undirected, these are the superstables of highest degree.  If
        ``verbose`` is ``False``, the configurations are converted to lists of
        integers.

        INPUT:

        ``verbose`` -- (default: ``True``) boolean

        OUTPUT:

        tuple of SandpileConfig

        EXAMPLES::

            sage: s = sandpiles.Diamond()
            sage: s.superstables(False)
            [[0, 0, 0],
             [0, 0, 1],
             [1, 0, 1],
             [0, 2, 0],
             [2, 0, 0],
             [0, 1, 1],
             [1, 0, 0],
             [0, 1, 0]]
            sage: s.max_superstables(False)
            [[1, 0, 1], [0, 2, 0], [2, 0, 0], [0, 1, 1]]
            sage: s.h_vector()
            [1, 3, 4]
        """
        result = [r.dualize() for r in self.min_recurrents()]
        if verbose:
            return result
        else:
            return [r.values() for r in result]

    def tutte_polynomial(self):
        r"""
        The Tutte polynomial.  Only defined for undirected sandpile graphs.

        INPUT:

        None

        OUTPUT:

        polynomial

        EXAMPLES::

            sage: s = sandpiles.Complete(4)
            sage: s.tutte_polynomial()
            x^3 + y^3 + 3*x^2 + 4*x*y + 3*y^2 + 2*x + 2*y
            sage: s.tutte_polynomial().subs(x=1)
            y^3 + 3*y^2 + 6*y + 6
            sage: s.tutte_polynomial().subs(x=1).coefficients() == s.h_vector()
            True
        """
        if self.is_undirected():
            return Graph(self).tutte_polynomial()
        else:
            raise UserWarning("The underlying graph must be undirected.")


    def _set_avalanche_polynomial(self):
        """
        Compute the avalanche polynomial.  See ``self.avalanche_polynomial`` for details.

        INPUT:

        None

        OUTPUT:

        None

        Examples::

            sage: s = sandpiles.Complete(4)
            sage: s._set_avalanche_polynomial()
            sage: '_avalanche_polynomial' in s.__dict__
            True
        """
        n = self.num_verts() - 1
        R = PolynomialRing(QQ,"x",n)
        A = R(0)
        V = []
        for i in range(n):
            c = self.zero_config()
            c[self.nonsink_vertices()[i]] += 1
            V.append(c)
        for r in self.recurrents():
            for i in range(n):
                e = tuple((r + V[i]).stabilize(True)[1].values())
                A += R({e:1})
        self._avalanche_polynomial = A

    def avalanche_polynomial(self, multivariable=True):
        r"""
        The avalanche polynomial.  See NOTE for details.

        INPUT:

        ``multivariable`` -- (default: ``True``) boolean

        OUTPUT:

        polynomial

        EXAMPLES::

            sage: s = sandpiles.Complete(4)
            sage: s.avalanche_polynomial()
            9*x0*x1*x2 + 2*x0*x1 + 2*x0*x2 + 2*x1*x2 + 3*x0 + 3*x1 + 3*x2 + 24
            sage: s.avalanche_polynomial(False)
            9*x0^3 + 6*x0^2 + 9*x0 + 24

        .. NOTE::

            For each nonsink vertex `v`, let `x_v` be an indeterminate.
            If `(r,v)` is a pair consisting of a recurrent `r` and nonsink
            vertex `v`, then for each nonsink vertex `w`, let `n_w` be the
            number of times vertex `w` fires in the stabilization of `r + v`.
            Let `M(r,v)` be the monomial `\prod_w x_w^{n_w}`, i.e., the exponent
            records the vector of `n_w` as `w` ranges over the nonsink vertices.
            The avalanche polynomial is then the sum of `M(r,v)` as `r` ranges
            over the recurrents and `v` ranges over the nonsink vertices.  If
            ``multivariable`` is ``False``, then set all the indeterminates equal
            to each other (and, thus, only count the number of vertex firings in the
            stabilizations, forgetting which particular vertices fired).
        """
        if multivariable:
            return deepcopy(self._avalanche_polynomial)
        else:
            R = self._avalanche_polynomial.parent()
            X = R.gens()
            return self._avalanche_polynomial.subs({X[i]:X[0] for i in range(1,self.num_verts()-1)})


    def nonspecial_divisors(self, verbose=True):
        r"""
        The nonspecial divisors. Only for undirected graphs.  (See NOTE.)

        INPUT:

        ``verbose`` -- (default: ``True``) boolean

        OUTPUT:

        list (of divisors)

        EXAMPLES::

            sage: S = sandpiles.Complete(4)
            sage: ns = S.nonspecial_divisors()
            sage: D = ns[0]
            sage: D.values()
            [-1, 0, 1, 2]
            sage: D.deg()
            2
            sage: [i.effective_div() for i in ns]
            [[], [], [], [], [], []]

        .. NOTE::

            The "nonspecial divisors" are those divisors of degree `g-1` with
            empty linear system.  The term is only defined for undirected graphs.
            Here, `g = |E| - |V| + 1` is the genus of the graph (not counted loops
            as part of `|E|`).  If ``verbose`` is ``False``, the divisors are converted
            to lists of integers.

        .. WARNING::

            The underlying graph must be undirected.
        """
        if self.is_undirected():
            result = []
            for s in self.max_superstables():
                D = dict(s)
                D[self._sink] = -1
                D = SandpileDivisor(self, D)
                result.append(D)
            if verbose:
                return result
            else:
                return [r.values() for r in result]
        else:
            raise UserWarning("The underlying graph must be undirected.")

    def canonical_divisor(self):
        r"""
        The canonical divisor.  This is the divisor with `\deg(v)-2` grains of
        sand on each vertex (not counting loops).  Only for undirected graphs.

        INPUT:

        None

        OUTPUT:

        SandpileDivisor

        EXAMPLES::

            sage: S = sandpiles.Complete(4)
            sage: S.canonical_divisor()
            {0: 1, 1: 1, 2: 1, 3: 1}
            sage: s = Sandpile({0:[1,1],1:[0,0,1,1,1]},0)
            sage: s.canonical_divisor()  # loops are disregarded
            {0: 0, 1: 0}

        .. WARNING::

            The underlying graph must be undirected.
        """
        if self.is_undirected():
            return SandpileDivisor(self,[self.laplacian()[i][i] - 2 for i in range(self.num_verts())])
        else:
            raise UserWarning("Only for undirected graphs.")

    def _set_invariant_factors(self):
        r"""
        Computes the variable holding the elementary divisors of the sandpile
        group when ``invariant_factors()`` is first called by the user.

        INPUT:

        None

        OUTPUT:

        None

        EXAMPLES::

            sage: s = sandpiles.Grid(2,2)
            sage: s._set_invariant_factors()
            sage: '_invariant_factors' in s.__dict__
            True
        """
        # Sage seems to have issues with computing the Smith normal form and
        # elementary divisors of a sparse matrix, so we have to convert:
        A = self.reduced_laplacian().dense_matrix()
        self._invariant_factors = A.elementary_divisors()

    def invariant_factors(self):
        r"""
        The invariant factors of the sandpile group.

        INPUT:

        None

        OUTPUT:

        list of integers

        EXAMPLES::

            sage: s = sandpiles.Grid(2,2)
            sage: s.invariant_factors()
            [1, 1, 8, 24]
        """
        return deepcopy(self._invariant_factors)

    def _set_hilbert_function(self):
        """
        Computes the variables holding the Hilbert function of the homogeneous
        homogeneous toppling ideal, the first differences of the Hilbert
        function, and the postulation number for the zero-set of the sandpile
        ideal when any one of these is called by the user.

        INPUT:

        None

        OUTPUT:

        None

        EXAMPLES::

            sage: s = sandpiles.Diamond()
            sage: s._set_hilbert_function()
            sage: '_hilbert_function' in s.__dict__
            True
        """
        v = [i.deg() for i in self._superstables]
        self._postulation = max(v)
        self._h_vector = [v.count(i) for i in range(self._postulation+1)]
        self._hilbert_function = [1]
        for i in range(self._postulation):
            self._hilbert_function.append(self._hilbert_function[i]
                +self._h_vector[i+1])

    def h_vector(self):
        r"""
        The number of superstable configurations in each degree.  Equivalently,
        this is the list of first differences of the Hilbert function of the
        (homogeneous) toppling ideal.

        INPUT:

        None

        OUTPUT:

        list of nonnegative integers


        EXAMPLES::

            sage: s = sandpiles.Grid(2,2)
            sage: s.hilbert_function()
            [1, 5, 15, 35, 66, 106, 146, 178, 192]
            sage: s.h_vector()
            [1, 4, 10, 20, 31, 40, 40, 32, 14]
        """
        return deepcopy(self._h_vector)

    def hilbert_function(self):
        r"""
        The Hilbert function of the homogeneous toppling ideal.

        INPUT:

        None

        OUTPUT:

        list of nonnegative integers

        EXAMPLES::

            sage: s = sandpiles.Wheel(5)
            sage: s.hilbert_function()
            [1, 5, 15, 31, 45]
            sage: s.h_vector()
            [1, 4, 10, 16, 14]
        """
        return deepcopy(self._hilbert_function)

    def postulation(self):
        r"""
        The postulation number of the toppling ideal.  This is the
        largest weight of a superstable configuration of the graph.

        INPUT:

        None

        OUTPUT:

        nonnegative integer

        EXAMPLES::

            sage: s = sandpiles.Complete(4)
            sage: s.postulation()
            3
        """
        return self._postulation

    def _set_smith_form(self):
        r"""
        Compute the Smith Normal Form for the transpose of the Laplacian.

        INPUT:

        None

        OUTPUT:

        None

        EXAMPLES::

            sage: s = sandpiles.Complete(3)
            sage: s._set_smith_form()
            sage: '_smith_form' in s.__dict__
            True
        """
        self._smith_form = self.laplacian().transpose().smith_form()

    def smith_form(self):
        r"""
        The Smith normal form for the Laplacian.  In detail: a list of integer
        matrices `D, U, V` such that `ULV = D` where `L` is the transpose of the
        Laplacian, `D` is diagonal, and  `U` and `V` are invertible over the
        integers.

        INPUT:

        None

        OUTPUT:

        list of integer matrices

        EXAMPLES::

            sage: s = sandpiles.Complete(4)
            sage: D,U,V = s.smith_form()
            sage: D
            [1 0 0 0]
            [0 4 0 0]
            [0 0 4 0]
            [0 0 0 0]
            sage: U*s.laplacian()*V == D  # laplacian symmetric => tranpose not necessary
            True
        """
        return deepcopy(self._smith_form)

    def reorder_vertices(self):
        r"""
        A copy of the sandpile with vertex names permuted.  After reordering,
        vertex `u` comes before vertex `v` in the list of vertices if `u` is
        closer to the sink.

        INPUT:

        None

        OUTPUT:

        Sandpile

        EXAMPLES::

            sage: S = Sandpile({0:[1], 2:[0,1], 1:[2]})
            sage: S.dict()
            {0: {1: 1}, 1: {2: 1}, 2: {0: 1, 1: 1}}
            sage: T = S.reorder_vertices()

        The vertices 1 and 2 have been swapped::

            sage: T.dict() 
            {0: {1: 1}, 1: {0: 1, 2: 1}, 2: {0: 1}}
        """

        # first order the vertices according to their distance from the sink
        verts = self.vertices()
        verts = sorted(verts, self._compare_vertices)
        verts.reverse()
        perm = {}
        for i in range(len(verts)):
            perm[verts[i]]=i
        old = self.dict()
        new = {}
        for i in old:
            entry = {}
            for j in old[i]:
                entry[perm[j]]=old[i][j]
            new[perm[i]] = entry
        return Sandpile(new,len(verts)-1)

    def _set_jacobian_representatives(self):
        r"""
        Find representatives for the elements of the Jacobian group.

        INPUT:

        None

        OUTPUT:

        None

        EXAMPLES:

            sage: s = sandpiles.Complete(3)
            sage: s._set_jacobian_representatives()
            sage: '_jacobian_representatives' in s.__dict__
            True
        """
        if self.is_undirected():
            easy = True
        else:
            ker = self.laplacian().left_kernel().basis()
            tau = abs(ker[self._sink_ind])
            if tau==1:
                easy = True
            else:
                easy = False
        if easy:
            result = []
            for r in self.superstables():
                D = {v:r[v] for v in self._nonsink_vertices}
                D[self._sink] = - r.deg()
                result.append(SandpileDivisor(self, D))
                self._jacobian_representatives = result
        else:
            result = []
            sr = self.superstables()
            order = self.group_order()/tau
            while len(result)<order:
                r = sr.pop()
                active = {v:r[v] for v in self._nonsink_vertices}
                active[self._sink] = -r.deg()
                active = SandpileDivisor(self,active)
                repeated = False
                for D in result:
                    if active.is_linearly_equivalent(D):
                        repeated = True
                        break  # active is repeated in new_result
                if not repeated:
                    result.append(active)
            self._jacobian_representatives = result

    def jacobian_representatives(self, verbose=True):
        r"""
        Representatives for the elements of the Jacobian group. If ``verbose``
        is ``False``, then lists representing the divisors are returned.

        INPUT:

        ``verbose`` -- (default: ``True``) boolean

        OUTPUT:

        list of SandpileDivisor (or of lists representing divisors)

        EXAMPLES:

        For an undirected graph, divisors of the form ``s - deg(s)*sink`` as
        ``s`` varies over the superstables forms a distinct set of
        representatives for the Jacobian group.::

            sage: s = sandpiles.Complete(3)
            sage: s.superstables(False)
            [[0, 0], [0, 1], [1, 0]]
            sage: s.jacobian_representatives(False)
            [[0, 0, 0], [-1, 0, 1], [-1, 1, 0]]

        If the graph is directed, the representatives described above may by
        equivalent modulo the rowspan of the Laplacian matrix::

            sage: s = Sandpile({0: {1: 1, 2: 2}, 1: {0: 2, 2: 4}, 2: {0: 4, 1: 2}},0)
            sage: s.group_order()
            28
            sage: s.jacobian_representatives()
            [{0: -5, 1: 3, 2: 2}, {0: -4, 1: 3, 2: 1}]

        Let `\tau` be the nonnegative generator of the kernel of the transpose of
        the Laplacian, and let `tau_s` be it sink component, then the sandpile
        group is isomorphic to the direct sum of the cyclic group of order
        `\tau_s` and the Jacobian group.  In the example above, we have::

            sage: s.laplacian().left_kernel()
            Free module of degree 3 and rank 1 over Integer Ring
            Echelon basis matrix:
            [14  5  8]

        .. NOTE::

            The Jacobian group is the set of all divisors of degree zero modulo the
            integer rowspan of the Laplacian matrix.
        """
        if verbose:
            return deepcopy(self._jacobian_representatives)
        else:
            return [D.values() for D in self._jacobian_representatives]

    def picard_representatives(self, d, verbose=True):
        r"""
        Representatives of the divisor classes of degree `d` in the Picard group.  (Also
        see the documentation for ``jacobian_representatives``.)

        INPUT:

        - ``d`` -- integer

        - ``verbose`` -- (default: ``True``) boolean

        OUTPUT:

        list of SandpileDivisors (or lists representing divisors)

        EXAMPLES::

            sage: s = sandpiles.Complete(3)
            sage: s.superstables(False)
            [[0, 0], [0, 1], [1, 0]]
            sage: s.jacobian_representatives(False)
            [[0, 0, 0], [-1, 0, 1], [-1, 1, 0]]
            sage: s.picard_representatives(3,False)
            [[3, 0, 0], [2, 0, 1], [2, 1, 0]]
        """
        D = self.zero_div()
        D[self._sink] = d
        if verbose:
            return [E + D for E in self._jacobian_representatives]
        else:
            return [(E + D).values() for E in self._jacobian_representatives]

    def stable_configs(self, smax=None):
        r"""
        Generator for all stable configurations.  If ``smax`` is provided, then
        the generator gives all stable configurations less than or equal to
        ``smax``.  If ``smax`` does not represent a stable configuration, then each
        component of ``smax`` is replaced by the corresponding component of the
        maximal stable configuration.

        INPUT:

        ``smax`` -- (optional) SandpileConfig or list representing a SandpileConfig


        OUTPUT:

        generator for all stable configurations

        EXAMPLES::

            sage: s = sandpiles.Complete(3)
            sage: a = s.stable_configs()
            sage: a.next()
            {1: 0, 2: 0}
            sage: [i.values() for i in a]
            [[0, 1], [1, 0], [1, 1]]
            sage: b = s.stable_configs([1,0])
            sage: list(b)
            [{1: 0, 2: 0}, {1: 1, 2: 0}]
        """
        if smax==None:
            smax = self.max_stable().values()
        else:
            c = SandpileConfig(self,smax)
            if not c <= self.max_stable():
                smax = [min(c[v],self.max_stable()[v]) for v in self.nonsink_vertices()]
            else:
                smax = c.values()
        for c in IntegerVectorsIterator(smax):
            yield SandpileConfig(self,c)

    def markov_chain(self,state, distrib=None):
        r"""
        The sandpile Markov chain for configurations or divisors.
        The chain starts at ``state``.  See NOTE for details.

        INPUT:

        - ``state``  -- SandpileConfig, SandpileDivisor, or list representing one of these

        - ``distrib`` -- (optional) list of nonnegative numbers summing to 1 (representing a prob. dist.)

        OUTPUT:

        generator for Markov chain (see NOTE)

        EXAMPLES::

            sage: s = sandpiles.Complete(4)
            sage: m = s.markov_chain([0,0,0])
            sage: m.next()          # random
            {1: 0, 2: 0, 3: 0}
            sage: m.next().values() # random
            [0, 0, 0]
            sage: m.next().values() # random
            [0, 0, 0]
            sage: m.next().values() # random
            [0, 0, 0]
            sage: m.next().values() # random
            [0, 1, 0]
            sage: m.next().values() # random
            [0, 2, 0]
            sage: m.next().values() # random
            [0, 2, 1]
            sage: m.next().values() # random
            [1, 2, 1]
            sage: m.next().values() # random
            [2, 2, 1]
            sage: m = s.markov_chain(s.zero_div(), [0.1,0.1,0.1,0.7])
            sage: m.next().values() # random
            [0, 0, 0, 1]
            sage: m.next().values() # random
            [0, 0, 1, 1]
            sage: m.next().values() # random
            [0, 0, 1, 2]
            sage: m.next().values() # random
            [1, 1, 2, 0]
            sage: m.next().values() # random
            [1, 1, 2, 1]
            sage: m.next().values() # random
            [1, 1, 2, 2]
            sage: m.next().values() # random
            [1, 1, 2, 3]
            sage: m.next().values() # random
            [1, 1, 2, 4]
            sage: m.next().values() # random
            [1, 1, 3, 4]

        .. NOTE::

            The ``closed sandpile Markov chain`` has state space consisting of the configurations
            on a sandpile.  It transitions from a state by choosing a vertex at random
            (according to the probability distribution ``distrib``), dropping a grain of sand at
            that vertex, and stabilizing.  If the chosen vertex is the sink, the chain stays
            at the current state.

            The ``open sandpile Markov chain`` has state space consisting of the recurrent elements,
            i.e., the state space is the sandpile group.  It transitions from the configuration `c`
            by choosing a vertex `v` at random according to ``distrib``.  The next state is the
            stabilization of `c+v`.  If `v` is the sink vertex, then the stabilization of `c+v`
            is defined to be `c`.

            Note that in either case, if ``distrib`` is specified, its length is equal to
            the total number of vertices (including the sink).

        REFERENCES:

        .. [Levine2014] Lionel Levine. Threshold state and a conjecture of Poghosyan, Poghosyan,
           Priezzhev and Ruelle, Communications in Mathematical Physics.
        """
        st = deepcopy(state)
        V = self.vertices()
        n = len(V)
        if isinstance(st,list):
            if len(st)==self.num_verts()-1:
                st = SandpileConfig(self,st)
            elif len(st)==self.num_verts():
                st = SandpileDivisor(self,st)
            else:
                raise SyntaxError(state)
        if distrib==None:  # default = uniform distribution
            distrib = [1/n]*n
        X = GeneralDiscreteDistribution(distrib)
        if isinstance(st,SandpileConfig):
            while True:
                i = X.get_random_element()
                if V[i] != self.sink():
                    st[V[i]]+=1
                    st = st.stabilize()
                yield st
        elif isinstance(st,SandpileDivisor):
            alive = st.is_alive()
            while True:
                i = X.get_random_element()
                st[V[i]]+=1
                if alive:
                    yield st
                else:
                    if st.is_alive():
                        alive = True
                    else:
                        st = st.stabilize()
                    yield st
        else:
            raise SyntaxError(state)

    def _set_stationary_density(self):
        r"""
        Set the stationary density of the sandpile.

        INPUT:

        None

        OUTPUT:

        None

        EXAMPLES::

            sage: s = sandpiles.Complete(3)
            sage: s._set_stationary_density()
            sage: '_stationary_density' in s.__dict__
            True
        """
        if self.name()=='Complete sandpile graph':
            n = Integer(self.num_verts())
            self._stationary_density =  (n + 1/n + sum([falling_factorial(n,i)/n**i for i in range(1,n+1)]) - 3)/2
        elif self.is_undirected() and '_h_vector' not in self.__dict__:
            t = Graph(self).tutte_polynomial().subs(x=1)
            myR = PolynomialRing(QQ,'y')
            y = myR.gens()[0]
            t = myR(t)
            dt = derivative(t,y).subs(y=1)
            t = t.subs(y=1)
            self._stationary_density = (self.num_edges()/2 + dt/t)/self.num_verts()
        else:
            sink_deg = self.out_degree(self.sink())
            h = vector(ZZ,self.h_vector())
            m = self.max_stable().deg()
            d = vector(ZZ,range(m,m-len(h),-1))
            self._stationary_density = (h*d/self.group_order() + sink_deg)/self.num_verts()

    def stationary_density(self):
        r"""
        The stationary density of the sandpile.

        INPUT:

        None

        OUTPUT:

        rational number

        EXAMPLES::

            sage: s = sandpiles.Complete(3)
            sage: s.stationary_density()
            10/9
            sage: s = Sandpile(digraphs.DeBruijn(2,2),'00')
            sage: s.stationary_density()
            9/8

        .. NOTE::

            The stationary density of a sandpile is the sum `\sum_c (\deg(c) + \deg(s))`
            where `\deg(s)` is the degree of the sink and the sum is over all
            recurrent configurations.

        REFERENCES:

        .. [Levine2014]_ Lionel Levine. Threshold state and a conjecture of Poghosyan, Poghosyan,
           Priezzhev and Ruelle, Communications in Mathematical Physics.
        """
        return self._stationary_density

#################### Functions for divisors #####################

    def all_k_div(self, k):
        r"""
        The divisor with all values set to `k`.

        INPUT:

        ``k`` -- integer

        OUTPUT:

        SandpileDivisor

        EXAMPLES::

            sage: S = sandpiles.House()
            sage: S.all_k_div(7)
            {0: 7, 1: 7, 2: 7, 3: 7, 4: 7}
        """
        return SandpileDivisor(self,[k]*self.num_verts())

    def zero_div(self):
        r"""
        The all-zero divisor.

        INPUT:

        None

        OUTPUT:

        SandpileDivisor

        EXAMPLES::

            sage: S = sandpiles.House()
            sage: S.zero_div()
            {0: 0, 1: 0, 2: 0, 3: 0, 4: 0}
        """
        return self.all_k_div(0)

    def _set_betti_complexes(self):
        r"""
        Compute the value return by the ``betti_complexes`` method.

        INPUT:

        None

        OUTPUT:

        None

        EXAMPLES::

            sage: S = Sandpile({0:{},1:{0: 1, 2: 1, 3: 4},2:{3: 5},3:{1: 1, 2: 1}},0)
            sage: S._set_betti_complexes()
            sage: '_betti_complexes' in S.__dict__
            True
        """
        results = []
        verts = self.vertices()
        r = self.recurrents()
        for D in r:
            d = D.deg()
            # change D to a dict since SandpileConfig will not allow adding a key
            D = dict(D)
            D[self.sink()] = -d
            D = SandpileDivisor(self,D)
            test = True
            while test:
                D[self.sink()] += 1
                complex = D.Dcomplex()
                if sum(complex.betti().values()) > 1:  # change from 0 to 1
                    results.append([deepcopy(D), complex])
                if len(complex.maximal_faces()) == 1 and list(complex.maximal_faces()[0]) == verts:
                    test = False
        self._betti_complexes = results

    def betti_complexes(self):
        r"""
        The support-complexes with non-trivial homology.  (See NOTE.)

        INPUT:

        None

        OUTPUT:

        list (of pairs [divisors, corresponding simplicial complex])


        EXAMPLES::

            sage: S = Sandpile({0:{},1:{0: 1, 2: 1, 3: 4},2:{3: 5},3:{1: 1, 2: 1}},0)
            sage: p = S.betti_complexes()
            sage: p[0]
            [{0: -8, 1: 5, 2: 4, 3: 1}, Simplicial complex with vertex set (1, 2, 3) and facets {(1, 2), (3,)}]
            sage: S.resolution()
            'R^1 <-- R^5 <-- R^5 <-- R^1'
            sage: S.betti()
                       0     1     2     3
            ------------------------------
                0:     1     -     -     -
                1:     -     5     5     -
                2:     -     -     -     1
            ------------------------------
            total:     1     5     5     1
            sage: len(p)
            11
            sage: p[0][1].homology()
            {0: Z, 1: 0}
            sage: p[-1][1].homology()
            {0: 0, 1: 0, 2: Z}

        .. NOTE::

            A ``support-complex`` is the simplicial complex formed from the
            supports of the divisors in a linear system.
        """
        return deepcopy(self._betti_complexes)

#######################################
######### Algebraic Geometry ##########
#######################################

    def _compare_vertices(self, v, w):
        r"""
        Compare vertices based on their distance from the sink.

        INPUT:

        ``v``, ``w`` -- vertices

        OUTPUT:

        integer

        EXAMPLES::

            sage: S = sandpiles.House()
            sage: S.distance(1, S.sink())
            1
            sage: S.distance(3, S.sink())
            2
            sage: S._compare_vertices(1,3)
            -1
        """
        return self.distance(v, self._sink) - self.distance(w, self._sink)

    def _set_ring(self):
        r"""
        Set up polynomial ring for the sandpile.

        INPUT:

        None

        OUTPUT:

        None

        EXAMPLES::

            sage: S = sandpiles.Complete(4)
            sage: S._set_ring()
            sage: '_ring' in S.__dict__
            True
        """
        # first order the vertices according to their distance from the sink
        verts = self.vertices()
        verts = sorted(verts, self._compare_vertices)
        verts.reverse()

        # variable i refers to the i-th vertex in self.vertices()
        names = [self.vertices().index(v) for v in verts]

        vars = ''
        for i in names:
            vars += 'x' + str(i) + ','
        vars = vars[:-1]
        # create the ring
        self._ring = PolynomialRing(QQ, vars)
        # create the ideal
        gens = []
        for i in self.nonsink_vertices():
            new_gen = 'x' + str(self.vertices().index(i))
            new_gen += '^' + str(self.out_degree(i))
            new_gen += '-'
            for j in self._dict[i]:
                new_gen += 'x' + str(self.vertices().index(j))
                new_gen += '^' + str(self._dict[i][j]) + '*'
            new_gen = new_gen[:-1]
            gens.append(new_gen)
        self._unsaturated_ideal = self._ring.ideal(gens)

    def _set_ideal(self):
        r"""
        Create the saturated lattice ideal for the sandpile.

        INPUT:

        None

        OUTPUT:

        None

        EXAMPLES::

            sage: S = sandpiles.Diamond()
            sage: S._set_ideal()
            sage: '_ideal' in S.__dict__
            True
        """
        R = self.ring()
        I = self._unsaturated_ideal._singular_()
        self._ideal = R.ideal(I.sat(prod(R.gens())._singular_())[1])

    def unsaturated_ideal(self):
        r"""
        The unsaturated, homogeneous toppling ideal.

        INPUT:

        None

        OUTPUT:

        ideal

        EXAMPLES::

            sage: S = sandpiles.Diamond()
            sage: S.unsaturated_ideal().gens()
            [x1^3 - x3*x2*x0, x2^3 - x3*x1*x0, x3^2 - x2*x1]
            sage: S.ideal().gens()
            [x2*x1 - x0^2, x3^2 - x0^2, x1^3 - x3*x2*x0, x3*x1^2 - x2^2*x0, x2^3 - x3*x1*x0, x3*x2^2 - x1^2*x0]
        """
        return self._unsaturated_ideal

    def ideal(self, gens=False):
        r"""
        The saturated homogeneous toppling ideal.  If ``gens`` is ``True``, the
        generators for the ideal are returned instead.

        INPUT:

        ``gens`` -- (default: ``False``) boolean

        OUTPUT:

        ideal or, optionally, the generators of an ideal

        EXAMPLES::

            sage: S = sandpiles.Diamond()
            sage: S.ideal()
            Ideal (x2*x1 - x0^2, x3^2 - x0^2, x1^3 - x3*x2*x0, x3*x1^2 - x2^2*x0, x2^3 - x3*x1*x0, x3*x2^2 - x1^2*x0) of Multivariate Polynomial Ring in x3, x2, x1, x0 over Rational Field
            sage: S.ideal(True)
            [x2*x1 - x0^2, x3^2 - x0^2, x1^3 - x3*x2*x0, x3*x1^2 - x2^2*x0, x2^3 - x3*x1*x0, x3*x2^2 - x1^2*x0]
            sage: S.ideal().gens()  # another way to get the generators
            [x2*x1 - x0^2, x3^2 - x0^2, x1^3 - x3*x2*x0, x3*x1^2 - x2^2*x0, x2^3 - x3*x1*x0, x3*x2^2 - x1^2*x0]
        """
        if gens:
            return self._ideal.gens()
        else:
            return self._ideal

    def ring(self):
        r"""
        The ring containing the homogeneous toppling ideal.

        INPUT:

        None

        OUTPUT:

        ring

        EXAMPLES::

            sage: S = sandpiles.Diamond()
            sage: S.ring()
            Multivariate Polynomial Ring in x3, x2, x1, x0 over Rational Field
            sage: S.ring().gens()
            (x3, x2, x1, x0)

        .. NOTE::

            The indeterminate ``xi`` corresponds to the `i`-th vertex as listed my
            the method ``vertices``. The term-ordering is degrevlex with
            indeterminates ordered according to their distance from the sink (larger
            indeterminates are further from the sink).
        """
        return self._ring

    def _set_resolution(self):
        r"""
        Compute the free resolution of the homogeneous toppling ideal.

        INPUT:

        None

        OUTPUT:

        None

        EXAMPLES::

            sage: S = sandpiles.Diamond()
            sage: S._set_resolution()
            sage: '_resolution' in S.__dict__
            True
        """
        # get the resolution in singular form
        res = self.ideal()._singular_().mres(0)
        # compute the betti numbers
        #self._betti = [1] + [len(res[i])
        #        for i in range(1,len(res)-2)]
        self._betti = [1] + [len(x) for x in res]
        # convert the resolution to a list of Sage poly matrices
        result = []
        zero = self._ring.gens()[0]*0
        for i in range(1,len(res)+1):
            syz_mat = []
            new = [res[i][j] for j in range(1,res[i].size()+1)]
            for j in range(self._betti[i]):
                row = new[j].transpose().sage_matrix(self._ring)
                row = [r for r in row[0]]
                if len(row)<self._betti[i-1]:
                    row += [zero]*(self._betti[i-1]-len(row))
                syz_mat.append(row)
            syz_mat = matrix(self._ring, syz_mat).transpose()
            result.append(syz_mat)
        self._resolution = result
        self._singular_resolution = res

    def resolution(self, verbose=False):
        r"""
        A minimal free resolution of the homogeneous toppling ideal.  If
        ``verbose`` is ``True``, then all of the mappings are returned.
        Otherwise, the resolution is summarized.

        INPUT:

        ``verbose`` -- (default: ``False``) boolean

        OUTPUT:

        free resolution of the toppling ideal

        EXAMPLES::

            sage: S = Sandpile({0: {}, 1: {0: 1, 2: 1, 3: 4}, 2: {3: 5}, 3: {1: 1, 2: 1}},0)
            sage: S.resolution()  # a Gorenstein sandpile graph
            'R^1 <-- R^5 <-- R^5 <-- R^1'
            sage: S.resolution(True)
            [
            [ x1^2 - x3*x0 x3*x1 - x2*x0  x3^2 - x2*x1  x2*x3 - x0^2  x2^2 - x1*x0],
            <BLANKLINE>
            [ x3  x2   0  x0   0]  [ x2^2 - x1*x0]
            [-x1 -x3  x2   0 -x0]  [-x2*x3 + x0^2]
            [ x0  x1   0  x2   0]  [-x3^2 + x2*x1]
            [  0   0 -x1 -x3  x2]  [x3*x1 - x2*x0]
            [  0   0  x0  x1 -x3], [ x1^2 - x3*x0]
            ]
            sage: r = S.resolution(True)
            sage: r[0]*r[1]
            [0 0 0 0 0]
            sage: r[1]*r[2]
            [0]
            [0]
            [0]
            [0]
            [0]
        """
        if verbose:
            return self._resolution
        else:
            r = ['R^'+str(i) for i in self._betti]
            return ' <-- '.join(r)

    def _set_groebner(self):
        r"""
        Computes a Groebner basis for the homogeneous toppling ideal with
        respect to the standard sandpile ordering (see ``ring``).

        INPUT:

        None

        OUTPUT:

        None

        EXAMPLES::

            sage: S = sandpiles.Diamond()
            sage: S._set_groebner()
            sage: '_groebner' in S.__dict__
            True
        """
        self._groebner = self._ideal.groebner_basis()

    def groebner(self):
        r"""
        A Groebner basis for the homogeneous toppling ideal.  It is computed
        with respect to the standard sandpile ordering (see ``ring``).

        INPUT:

        None

        OUTPUT:

        Groebner basis

        EXAMPLES::

            sage: S = sandpiles.Diamond()
            sage: S.groebner()
            [x3*x2^2 - x1^2*x0, x2^3 - x3*x1*x0, x3*x1^2 - x2^2*x0, x1^3 - x3*x2*x0, x3^2 - x0^2, x2*x1 - x0^2]
        """
        return self._groebner

    def betti(self, verbose=True):
        r"""
        The Betti table for the homogeneous toppling ideal.  If
        ``verbose`` is ``True``, it prints the standard Betti table, otherwise,
        it returns a less formated table.

        INPUT:

        ``verbose`` -- (default: ``True``) boolean

        OUTPUT:

        Betti numbers for the sandpile


        EXAMPLES::

            sage: S = sandpiles.Diamond()
            sage: S.betti()
                       0     1     2     3
            ------------------------------
                0:     1     -     -     -
                1:     -     2     -     -
                2:     -     4     9     4
            ------------------------------
            total:     1     6     9     4
            sage: S.betti(False)
            [1, 6, 9, 4]
        """
        if verbose:
            print singular.eval('print(betti(%s),"betti")'%self._singular_resolution.name())
        else:
            return self._betti

    def solve(self):
        r"""
        Approximations of the complex affine zeros of the sandpile
        ideal.

        INPUT:

        None

        OUTPUT:

        list of complex numbers

        EXAMPLES::

            sage: S = Sandpile({0: {}, 1: {2: 2}, 2: {0: 4, 1: 1}}, 0)
            sage: S.solve()
            [[-0.707107 + 0.707107*I, 0.707107 - 0.707107*I], [-0.707107 - 0.707107*I, 0.707107 + 0.707107*I], [-I, -I], [I, I], [0.707107 + 0.707107*I, -0.707107 - 0.707107*I], [0.707107 - 0.707107*I, -0.707107 + 0.707107*I], [1, 1], [-1, -1]]
            sage: len(_)
            8
            sage: S.group_order()
            8

        .. NOTE::

            The solutions form a multiplicative group isomorphic to the sandpile
            group.  Generators for this group are given exactly by ``points()``.
        """
        singular.setring(self._ring._singular_())
        v = [singular.var(i) for i in range(1,singular.nvars(self._ring))]
        vars = '('
        for i in v:
            vars += str(i)
            vars += ','
        vars = vars[:-1]  # to get rid of the final ,
        vars += ')'
        L = singular.subst(self._ideal,
                singular.var(singular.nvars(self._ring)),1)
        R = singular.ring(0,vars,'lp')
        K = singular.fetch(self._ring,L)
        K = singular.groebner(K)
        singular.LIB('solve.lib')
        M = K.solve(5,1)
        singular.setring(M)
        sol= singular('SOL').sage_structured_str_list()
        sol = sol[0][0]
        sol = [map(eval,[j.replace('i','I') for j in k]) for k in sol]
        return sol

    def _set_points(self):
        r"""
        Generators for the multiplicative group of zeros of the sandpile
        ideal.

        INPUT:

        None

        OUTPUT:

        None

        EXAMPLES::

            sage: S = sandpiles.Diamond()
            sage: S._set_points()
            sage: '_points' in S.__dict__
            True
        """
        L = self._reduced_laplacian.transpose().dense_matrix()
        n = self.num_verts()-1;
        D, U, V = L.smith_form()
        self._points = []
        one = [1]*n
        for k in range(n):
            x = [exp(2*pi*I*U[k,t]/D[k,k]) for t in range(n)]
            if x not in self._points and x != one:
                self._points.append(x)

    def points(self):
        r"""
        Generators for the multiplicative group of zeros of the sandpile
        ideal.

        INPUT:

        None

        OUTPUT:

        list of complex numbers

        EXAMPLES:

        The sandpile group in this example is cyclic, and hence there is a
        single generator for the group of solutions.

        ::

            sage: S = sandpiles.Complete(4)
            sage: S.points()
            [[1, I, -I], [I, 1, -I]]
        """
        return self._points

    # FIX: use the is_symmetric functions for configurations.
    def symmetric_recurrents(self, orbits):
        r"""
        The symmetric recurrent configurations.

        INPUT:

        ``orbits`` - list of lists partitioning the vertices

        OUTPUT:

        list of recurrent configurations

        EXAMPLES::

            sage: S = Sandpile({0: {},
            ....:              1: {0: 1, 2: 1, 3: 1},
            ....:              2: {1: 1, 3: 1, 4: 1},
            ....:              3: {1: 1, 2: 1, 4: 1},
            ....:              4: {2: 1, 3: 1}})
            sage: S.symmetric_recurrents([[1],[2,3],[4]])
            [{1: 2, 2: 2, 3: 2, 4: 1}, {1: 2, 2: 2, 3: 2, 4: 0}]
            sage: S.recurrents()
            [{1: 2, 2: 2, 3: 2, 4: 1},
             {1: 2, 2: 2, 3: 2, 4: 0},
             {1: 2, 2: 1, 3: 2, 4: 0},
             {1: 2, 2: 2, 3: 0, 4: 1},
             {1: 2, 2: 0, 3: 2, 4: 1},
             {1: 2, 2: 2, 3: 1, 4: 0},
             {1: 2, 2: 1, 3: 2, 4: 1},
             {1: 2, 2: 2, 3: 1, 4: 1}]

        .. NOTE::

            The user is responsible for ensuring that the list of orbits comes from
            a group of symmetries of the underlying graph.
        """
        sym_recurrents = []
        active = [self._max_stable]
        while active != []:
            c = active.pop()
            sym_recurrents.append(c)
            for orb in orbits:
                cnext = deepcopy(c)
                for v in orb:
                    cnext[v] += 1
                cnext = cnext.stabilize()
                if (cnext not in active) and (cnext not in sym_recurrents):
                    active.append(cnext)
        return deepcopy(sym_recurrents)

##########################################
########### SandpileConfig Class #########
##########################################
class SandpileConfig(dict):
    r"""
    Class for configurations on a sandpile.
    """
    @staticmethod
    def help(verbose=True):
        r"""
        List of SandpileConfig methods.  If ``verbose``, include short descriptions.

        INPUT:

        ``verbose`` -- (default: ``True``) boolean

        OUTPUT:

        printed string

        EXAMPLES::

            sage: SandpileConfig.help()
            Shortcuts for SandpileConfig operations:
            ~c    -- stabilize
            c & d -- add and stabilize
            c * c -- add and find equivalent recurrent
            c^k   -- add k times and find equivalent recurrent
                     (taking inverse if k is negative)
            <BLANKLINE>
            For detailed help with any method FOO listed below,
            enter "SandpileConfig.FOO?" or enter "c.FOO?" for any SandpileConfig c.
            <BLANKLINE>
            add_random             -- Add one grain of sand to a random vertex.
            burst_size             -- The burst size of the configuration with respect to the given vertex.
            deg                    -- The degree of the configuration.
            dualize                -- The difference with the maximal stable configuration.
            equivalent_recurrent   -- The recurrent configuration equivalent to the given configuration.
            equivalent_superstable -- The equivalent superstable configuration.
            fire_script            -- Fire the given script.
            fire_unstable          -- Fire all unstable vertices.
            fire_vertex            -- Fire the given vertex.
            help                   -- List of SandpileConfig methods.
            is_recurrent           -- Is the configuration recurrent?
            is_stable              -- Is the configuration stable?
            is_superstable         -- Is the configuration superstable?
            is_symmetric           -- Is the configuration symmetric?
            order                  -- The order of the equivalent recurrent element.
            sandpile               -- The configuration's underlying sandpile.
            show                   -- Show the configuration.
            stabilize              -- The stabilized configuration.
            support                -- The vertices containing sand.
            unstable               -- The unstable vertices.
            values                 -- The values of the configuration as a list.
        """
        # We collect the first sentence of each docstring.  The sentence is,
        # by definition, from the beginning of the string to the first
        # occurrence of a period or question mark.  If neither of these appear
        # in the string, take the sentence to be the empty string.  If the
        # latter occurs, something should be changed.
        methods = []
        for i in sorted(SandpileConfig.__dict__.keys()):
            if i[0]!='_':
                s = eval('getdoc(SandpileConfig.' + i +')')
                period = s.find('.')
                question = s.find('?')
                if period==-1 and question==-1:
                    s = ''  # Neither appears!
                else:
                    if period==-1:
                        period = len(s) + 1
                    if question==-1:
                        question = len(s) + 1
                    if period < question:
                        s = s.split('.')[0]
                        s = detex(s).strip() + '.'
                    else:
                        s = s.split('?')[0]
                        s = detex(s).strip() + '?'
                methods.append([i,s])
        print 'Shortcuts for SandpileConfig operations:'
        print '~c    -- stabilize'
        print 'c & d -- add and stabilize'
        print 'c * c -- add and find equivalent recurrent'
        print 'c^k   -- add k times and find equivalent recurrent'
        print '         (taking inverse if k is negative)'
        print
        print 'For detailed help with any method FOO listed below,'
        print 'enter "SandpileConfig.FOO?" or enter "c.FOO?" for any SandpileConfig c.'
        print ''
        mlen = max([len(i[0]) for i in methods])
        if verbose:
            for i in methods:
                print i[0].ljust(mlen), '--', i[1]
        else:
            for i in methods:
                print i[0]

    def __init__(self, S, c):
        r"""
        Create a configuration on a Sandpile.

        INPUT:

        - ``S`` -- Sandpile

        - ``c`` -- dict or list representing a configuration

        OUTPUT:

        SandpileConfig

        EXAMPLES::

            sage: S = sandpiles.Diamond()
            sage: c = SandpileConfig(S,[1,1,0])
            sage: 3*c
            {1: 3, 2: 3, 3: 0}
            sage: ~(3*c)  # stabilization
            {1: 2, 2: 2, 3: 0}
        """
        if len(c)==S.num_verts()-1:
            if isinstance(c, dict) or isinstance(c, SandpileConfig):
                dict.__init__(self,c)
            elif isinstance(c, list):
                c.reverse()
                config = {}
                for v in S.vertices():
                    if v!=S.sink():
                        config[v] = c.pop()
                dict.__init__(self,config)
        else:
            raise SyntaxError(c)

        self._sandpile = S
        self._vertices = S.nonsink_vertices()

    def __deepcopy__(self, memo):
        r"""
        Overrides the deepcopy method for dict.

        INPUT:

        ``memo`` -- (optional) dict

        OUTPUT:

        None

        EXAMPLES::

            sage: S = sandpiles.Diamond()
            sage: c = SandpileConfig(S,[1,1,0])
            sage: d = deepcopy(c)
            sage: d[1] += 10
            sage: c
            {1: 1, 2: 1, 3: 0}
            sage: d
            {1: 11, 2: 1, 3: 0}
        """
        c = SandpileConfig(self._sandpile, dict(self))
        c.__dict__.update(self.__dict__)
        return c

    def __setitem__(self, key, item):
        r"""
        Overrides the setitem method for dict.

        INPUT:

        ``key``, ``item`` -- objects

        OUTPUT:

        None

        EXAMPLES::

            sage: S = sandpiles.Cycle(3)
            sage: c = SandpileConfig(S, [4,1])
            sage: c.equivalent_recurrent()
            {1: 1, 2: 1}
            sage: c.__dict__
            {'_equivalent_recurrent': [{1: 1, 2: 1}, {1: 2, 2: 1}],
             '_sandpile': Cycle sandpile graph: 3 vertices, sink = 0,
             '_vertices': [1, 2]}

        .. NOTE::

            In the example, above, changing the value of ``c`` at some vertex makes
            a call to setitem, which resets some of the stored variables for ``c``.
        """
        if key in self.keys():
            dict.__setitem__(self,key,item)
            S = self._sandpile
            V = self._vertices
            self.__dict__ = {'_sandpile':S, '_vertices': V}
        else:
            pass

    def __getattr__(self, name):
        """
        Set certain variables only when called.

        INPUT:

        ``name`` -- name of an internal method

        OUTPUT:

        None.

        EXAMPLES::

            sage: S = sandpiles.Complete(4)
            sage: C = SandpileConfig(S,[1,1,1])
            sage: C.__getattr__('_deg')
            3
        """
        if name not in self.__dict__:
            if name=='_deg':
                self._set_deg()
                return self.__dict__[name]
            if name=='_stabilize':
                self._set_stabilize()
                return self.__dict__[name]
            if name=='_equivalent_recurrent':
                self._set_equivalent_recurrent()
                return self.__dict__[name]
            if name=='_is_recurrent':
                self._set_is_recurrent()
                return self.__dict__[name]
            if name=='_equivalent_superstable':
                self._set_equivalent_superstable()
                return self.__dict__[name]
            if name=='_is_superstable':
                self._set_is_superstable()
                return self.__dict__[name]
            else:
                raise AttributeError(name)

    def _set_deg(self):
        r"""
        Compute and store the degree of the configuration.

        INPUT:

        None

        OUTPUT:

        integer

        EXAMPLES::

            sage: S = sandpiles.Cycle(3)
            sage: c = SandpileConfig(S, [1,2])
            sage: c._set_deg()
            sage: '_deg' in c.__dict__
            True
        """
        self._deg = sum(self.values())

    def deg(self):
        r"""
        The degree of the configuration.

        INPUT:

        None

        OUTPUT:

        integer

        EXAMPLES::

            sage: S = sandpiles.Complete(3)
            sage: c = SandpileConfig(S, [1,2])
            sage: c.deg()
            3
        """
        return self._deg

    def __add__(self, other):
        r"""
        Addition of configurations.

        INPUT:

        ``other`` -- SandpileConfig

        OUTPUT:

        sum of ``self`` and ``other``

        EXAMPLES::

            sage: S = sandpiles.Cycle(3)
            sage: c = SandpileConfig(S, [1,2])
            sage: d = SandpileConfig(S, [3,2])
            sage: c + d
            {1: 4, 2: 4}
        """
        return SandpileConfig(self.sandpile(),[i+j for i,j in zip(self.values(),other.values())])

    def __sub__(self, other):
        r"""
        Subtraction of configurations.

        INPUT:

        ``other`` -- SandpileConfig

        OUTPUT:

        sum of ``self`` and ``other``

        EXAMPLES::

            sage: S = sandpiles.Cycle(3)
            sage: c = SandpileConfig(S, [1,2])
            sage: d = SandpileConfig(S, [3,2])
            sage: c - d
            {1: -2, 2: 0}
        """
        sum = deepcopy(self)
        for v in self:
            sum[v] -= other[v]
        return sum

    def __rsub__(self, other):
        r"""
        Right-side subtraction of configurations.

        INPUT:

        ``other`` -- SandpileConfig

        OUTPUT:

        sum of ``self`` and ``other``

        EXAMPLES::

            sage: S = sandpiles.Cycle(3)
            sage: c = SandpileConfig(S, [1,2])
            sage: d = {1: 3, 2: 2}
            sage: d - c
            {1: 2, 2: 0}

        TESTS::

            sage: S = sandpiles.Cycle(3)
            sage: c = SandpileConfig(S, [1,2])
            sage: d = {1: 3, 2: 2}
            sage: c.__rsub__(d)
            {1: 2, 2: 0}
        """
        sum = deepcopy(other)
        for v in self:
            sum[v] -= self[v]
        return sum

    def __neg__(self):
        r"""
        The additive inverse of the configuration.

        INPUT:

        None

        OUTPUT:

        SandpileConfig

        EXAMPLES::

            sage: S = sandpiles.Cycle(3)
            sage: c = SandpileConfig(S, [1,2])
            sage: -c
            {1: -1, 2: -2}
        """
        return SandpileConfig(self._sandpile, [-self[v] for v in self._vertices])

    # recurrent addition or multiplication on the right by an integer
    def __mul__(self, other):
        r"""
        The if ``other`` is an configuration, the recurrent element equivalent
        to the sum.  If ``other`` is an integer, the sum of configuration with
        itself ``other`` times.

        INPUT:

        ``other`` -- SandpileConfig or Integer

        OUTPUT:

        SandpileConfig

        EXAMPLES::

            sage: S = sandpiles.Cycle(4)
            sage: c = SandpileConfig(S, [1,0,0])
            sage: c + c  # ordinary addition
            {1: 2, 2: 0, 3: 0}
            sage: c & c  # add and stabilize
            {1: 0, 2: 1, 3: 0}
            sage: c*c  # add and find equivalent recurrent
            {1: 1, 2: 1, 3: 1}
            sage: (c*c).is_recurrent()
            True
            sage: c*(-c) == S.identity()
            True
            sage: c
            {1: 1, 2: 0, 3: 0}
            sage: c*3
            {1: 3, 2: 0, 3: 0}
        """
        if isinstance(other,SandpileConfig):
            return (self+other).equivalent_recurrent()
        elif isinstance(other,Integer):
            return SandpileConfig(self.sandpile(),[other*i for i in self.values()])
        else:
            raise TypeError(other)

    def __rmul__(self, other):
        r"""
        The sum of configuration with itself ``other`` times.

        INPUT:

        ``other`` -- Integer

        OUTPUT:

        SandpileConfig

        EXAMPLES::

            sage: S = sandpiles.Cycle(4)
            sage: c = SandpileConfig(S,[1,2,3])
            sage: c
            {1: 1, 2: 2, 3: 3}
            sage: 3*c
            {1: 3, 2: 6, 3: 9}
            sage: 3*c == c*3
            True
        """
        return SandpileConfig(self.sandpile(),[other*i for i in self.values()])

    def __le__(self, other):
        r"""
        ``True`` if every component of ``self`` is at most that of
        ``other``.

        INPUT:

        ``other`` -- SandpileConfig

        OUTPUT:

        boolean

        EXAMPLES::

            sage: S = sandpiles.Cycle(3)
            sage: c = SandpileConfig(S, [1,2])
            sage: d = SandpileConfig(S, [2,3])
            sage: e = SandpileConfig(S, [2,0])
            sage: c <= c
            True
            sage: c <= d
            True
            sage: d <= c
            False
            sage: c <= e
            False
            sage: e <= c
            False
        """
        return forall(self._vertices, lambda v: self[v]<=other[v])[0]

    def __lt__(self, other):
        r"""
        ``True`` if every component of ``self`` is at most that
        of ``other`` and the two configurations are not equal.

        INPUT:

        ``other`` -- SandpileConfig

        OUTPUT:

        boolean

        EXAMPLES::

            sage: S = sandpiles.Cycle(3)
            sage: c = SandpileConfig(S, [1,2])
            sage: d = SandpileConfig(S, [2,3])
            sage: c < c
            False
            sage: c < d
            True
            sage: d < c
            False
        """
        return self<=other and self!=other

    def __ge__(self, other):
        r"""
        ``True`` if every component of ``self`` is at least that of
        ``other``.

        INPUT:

        ``other`` -- SandpileConfig

        OUTPUT:

        boolean

        EXAMPLES::

            sage: S = sandpiles.Cycle(3)
            sage: c = SandpileConfig(S, [1,2])
            sage: d = SandpileConfig(S, [2,3])
            sage: e = SandpileConfig(S, [2,0])
            sage: c >= c
            True
            sage: d >= c
            True
            sage: c >= d
            False
            sage: e >= c
            False
            sage: c >= e
            False
        """
        return forall(self._vertices, lambda v: self[v]>=other[v])[0]

    def __gt__(self, other):
        r"""
        ``True`` if every component of ``self`` is at least that
        of ``other`` and the two configurations are not equal.

        INPUT:

        ``other`` -- SandpileConfig

        OUTPUT:

        boolean

        EXAMPLES::

            sage: S = sandpiles.Cycle(3)
            sage: c = SandpileConfig(S, [1,2])
            sage: d = SandpileConfig(S, [1,3])
            sage: c > c
            False
            sage: d > c
            True
            sage: c > d
            False
        """
        return self>=other and self!=other

    # recurrent power
    def __pow__(self, k):
        r"""
        The recurrent element equivalent to the sum of the
        configuration with itself `k` times.  If `k` is negative, do the
        same for the negation of the configuration.  If `k` is zero, return
        the identity of the sandpile group.

        INPUT:

        ``k`` -- SandpileConfig

        OUTPUT:

        SandpileConfig

        EXAMPLES::

            sage: S = sandpiles.Cycle(4)
            sage: c = SandpileConfig(S, [1,0,0])
            sage: c^3
            {1: 1, 2: 1, 3: 0}
            sage: (c + c + c) == c^3
            False
            sage: (c + c + c).equivalent_recurrent() == c^3
            True
            sage: c^(-1)
            {1: 1, 2: 1, 3: 0}
            sage: c^0 == S.identity()
            True
        """
        result = self._sandpile.zero_config()
        if k == 0:
            return self._sandpile.identity()
        else:
            if k<0:
                k = -k
                for i in range(k):
                    result -= self
            else:
                for i in range(k):
                    result += self
            return result.equivalent_recurrent()

    # stable addition
    def __and__(self, other):
        r"""
        The stabilization of the sum.

        INPUT:

        ``other`` -- SandpileConfig

        OUTPUT:

        SandpileConfig

        EXAMPLES::

            sage: S = sandpiles.Cycle(4)
            sage: c = SandpileConfig(S, [1,0,0])
            sage: c + c  # ordinary addition
            {1: 2, 2: 0, 3: 0}
            sage: c & c  # add and stabilize
            {1: 0, 2: 1, 3: 0}
            sage: c*c  # add and find equivalent recurrent
            {1: 1, 2: 1, 3: 1}
            sage: ~(c + c) == c & c
            True
        """
        return ~(self+other)

    def sandpile(self):
        r"""
        The configuration's underlying sandpile.

        INPUT:

        None

        OUTPUT:

        Sandpile

        EXAMPLES::

            sage: S = sandpiles.Diamond()
            sage: c = S.identity()
            sage: c.sandpile()
            Diamond sandpile graph: 4 vertices, sink = 0
            sage: c.sandpile() == S
            True
        """
        return self._sandpile

    def values(self):
        r"""
        The values of the configuration as a list.  The list is sorted in the
        order of the vertices.

        INPUT:

        None

        OUTPUT:

        list of integers

        boolean

        EXAMPLES::

            sage: S = Sandpile({'a':[1,'b'], 'b':[1,'a'], 1:['a']},'a')
            sage: c = SandpileConfig(S, {'b':1, 1:2})
            sage: c
            {1: 2, 'b': 1}
            sage: c.values()
            [2, 1]
            sage: S.nonsink_vertices()
            [1, 'b']
        """
        return [self[v] for v in self._vertices]

    def dualize(self):
        r"""
        The difference with the maximal stable configuration.

        INPUT:

        None

        OUTPUT:

        SandpileConfig

        EXAMPLES::

            sage: S = sandpiles.Cycle(3)
            sage: c = SandpileConfig(S, [1,2])
            sage: S.max_stable()
            {1: 1, 2: 1}
            sage: c.dualize()
            {1: 0, 2: -1}
            sage: S.max_stable() - c == c.dualize()
            True
        """
        return self._sandpile.max_stable()-self

    def fire_vertex(self, v):
        r"""
        Fire the given vertex.

        INPUT:

        ``v`` -- vertex

        OUTPUT:

        SandpileConfig

        EXAMPLES::

            sage: S = sandpiles.Cycle(3)
            sage: c = SandpileConfig(S, [1,2])
            sage: c.fire_vertex(2)
            {1: 2, 2: 0}
        """
        c = dict(self)
        c[v] -= self._sandpile.out_degree(v)
        for e in self._sandpile.outgoing_edges(v):
            if e[1]!=self._sandpile.sink():
                c[e[1]]+=e[2]
        return SandpileConfig(self._sandpile,c)

    def fire_script(self, sigma):
        r"""
        Fire the given script.  In other words,  fire each vertex the number of
        times indicated by ``sigma``.

        INPUT:

        ``sigma`` -- SandpileConfig or (list or dict representing a SandpileConfig)

        OUTPUT:

        SandpileConfig

        EXAMPLES::

            sage: S = sandpiles.Cycle(4)
            sage: c = SandpileConfig(S, [1,2,3])
            sage: c.unstable()
            [2, 3]
            sage: c.fire_script(SandpileConfig(S,[0,1,1]))
            {1: 2, 2: 1, 3: 2}
            sage: c.fire_script(SandpileConfig(S,[2,0,0])) == c.fire_vertex(1).fire_vertex(1)
            True
        """
        c = dict(self)
        if not isinstance(sigma, SandpileConfig):
            sigma = SandpileConfig(self._sandpile, sigma)
        sigma = sigma.values()
        for i in range(len(sigma)):
            v = self._vertices[i]
            c[v] -= sigma[i]*self._sandpile.out_degree(v)
            for e in self._sandpile.outgoing_edges(v):
                if e[1]!=self._sandpile.sink():
                    c[e[1]]+=sigma[i]*e[2]
        return SandpileConfig(self._sandpile, c)

    def unstable(self):
        r"""
        The unstable vertices.

        INPUT:

        None

        OUTPUT:

        list of vertices

        EXAMPLES::

            sage: S = sandpiles.Cycle(4)
            sage: c = SandpileConfig(S, [1,2,3])
            sage: c.unstable()
            [2, 3]
        """
        return [v for v in self._vertices if
                self[v]>=self._sandpile.out_degree(v)]

    def fire_unstable(self):
        r"""
        Fire all unstable vertices.

        INPUT:

        None

        OUTPUT:

        SandpileConfig

        EXAMPLES::

            sage: S = sandpiles.Cycle(4)
            sage: c = SandpileConfig(S, [1,2,3])
            sage: c.fire_unstable()
            {1: 2, 2: 1, 3: 2}
        """
        c = dict(self)
        for v in self.unstable():
            c[v] -= self._sandpile.out_degree(v)
            for e in self._sandpile.outgoing_edges(v):
                if e[1]!=self._sandpile.sink():
                    c[e[1]]+=e[2]
        return SandpileConfig(self._sandpile,c)

    def _set_stabilize(self):
        r"""
        Computes the stabilized configuration and its firing vector.

        INPUT:

        None

        OUTPUT:

        None

        EXAMPLES::

            sage: S = sandpiles.House()
            sage: c = 2*S.max_stable()
            sage: c._set_stabilize()
            sage: '_stabilize' in c.__dict__
            True
        """
        s = self._sandpile
        c = deepcopy(self)
        firing_vector = s.zero_config()
        unstable = c.unstable()
        while unstable:
            for v in unstable:
                dm = divmod(c[v],s.out_degree(v))
                c[v] = dm[1]
                firing_vector[v] += dm[0]
                for e in s.outgoing_edges(v):
                    if e[1] != s.sink():
                        c[e[1]] += dm[0]* e[2]
            unstable = c.unstable()
        self._stabilize = [c, firing_vector]

    def stabilize(self, with_firing_vector=False):
        r"""
        The stabilized configuration. Optionally returns the
        corresponding firing vector.

        INPUT:

        ``with_firing_vector`` -- (default: ``False``)  boolean

        OUTPUT:

        ``SandpileConfig`` or ``[SandpileConfig, firing_vector]``

        EXAMPLES::

            sage: S = sandpiles.House()
            sage: c = 2*S.max_stable()
            sage: c._set_stabilize()
            sage: '_stabilize' in c.__dict__
            True
            sage: S = sandpiles.House()
            sage: c = S.max_stable() + S.identity()
            sage: c.stabilize(True)
            [{1: 1, 2: 2, 3: 2, 4: 1}, {1: 2, 2: 2, 3: 3, 4: 3}]
            sage: S.max_stable() & S.identity() == c.stabilize()
            True
            sage: ~c == c.stabilize()
            True
        """
        if with_firing_vector:
            return self._stabilize
        else:
            return self._stabilize[0]

    def __invert__(self):
        r"""
        The stabilized configuration.

        INPUT:

        None

        OUTPUT:

        ``SandpileConfig``

        Returns the stabilized configuration.

        EXAMPLES::

            sage: S = sandpiles.House()
            sage: c = S.max_stable() + S.identity()
            sage: ~c == c.stabilize()
            True
        """
        return self._stabilize[0]

    def support(self):
        r"""
        The vertices containing sand.

        INPUT:

        None

        OUTPUT:

        list - support of the configuration

        EXAMPLES::

            sage: S = sandpiles.Diamond()
            sage: c = S.identity()
            sage: c
            {1: 2, 2: 2, 3: 0}
            sage: c.support()
            [1, 2]
        """
        return [i for i in self.keys() if self[i] !=0]


    def add_random(self, distrib=None):
        r"""
        Add one grain of sand to a random vertex.  Optionally, a probability
        distribution, ``distrib``, may be placed on the vertices or the nonsink vertices.
        See NOTE for details.

        INPUT:

        ``distrib`` -- (optional) list of nonnegative numbers summing to 1 (representing a prob. dist.)

        OUTPUT:

        SandpileConfig

        EXAMPLES::

            sage: s = sandpiles.Complete(4)
            sage: c = s.zero_config()
            sage: c.add_random() # random
            {1: 0, 2: 1, 3: 0}
            sage: c
            {1: 0, 2: 0, 3: 0}
            sage: c.add_random([0.1,0.1,0.8]) # random
            {1: 0, 2: 0, 3: 1}
            sage: c.add_random([0.7,0.1,0.1,0.1]) # random
            {1: 0, 2: 0, 3: 0}

        We compute the "sizes" of the avalanches caused by adding random grains
        of sand to the maximal stable configuration on a grid graph.  The
        function ``stabilize()`` returns the firing vector of the
        stabilization, a dictionary whose values say how many times each vertex
        fires in the stabilization.::

            sage: S = sandpiles.Grid(10,10)
            sage: m = S.max_stable()
            sage: a = []
            sage: for i in range(1000):
            ...       m = m.add_random()
            ...       m, f = m.stabilize(True)
            ...       a.append(sum(f.values()))
            ...
            sage: p = list_plot([[log(i+1),log(a.count(i))] for i in [0..max(a)] if a.count(i)])
            sage: p.axes_labels(['log(N)','log(D(N))'])
            sage: t = text("Distribution of avalanche sizes", (2,2), rgbcolor=(1,0,0))
            sage: show(p+t,axes_labels=['log(N)','log(D(N))'])

        .. NOTE::

            If ``distrib`` is ``None``, then the probability is the uniform probability on the nonsink
            vertices.  Otherwise, there are two possibilities:

            (i) the length of ``distrib`` is equal to the number of vertices, and ``distrib`` represents
            a probability distribution on all of the vertices.  In that case, the sink may be chosen
            at random, in which case, the  configuration is unchanged.

            (ii) Otherwise, the length of ``distrib`` must be equal to the number of nonsink vertices,
            and ``distrib`` represents a probability distribution on the nonsink vertices.

        .. WARNING::

            If ``distrib != None``, the user is responsible for assuring the sum of its entries is
            1 and that its length is equal to the number of sink vertices or the number of nonsink vertices.
        """
        c = deepcopy(self)
        ind = self._sandpile._sink_ind
        n = self._sandpile.num_verts()
        if distrib==None:  # default = uniform distribution on nonsink vertices
            distrib = [1/(n-1)]*(n-1)
        if len(distrib)==n-1: # prob. dist. on nonsink vertices
            X = GeneralDiscreteDistribution(distrib)
            V = self._sandpile.nonsink_vertices()
            c[V[X.get_random_element()]] += 1
        else: # prob. dist. on all the vertices
            X = GeneralDiscreteDistribution(distrib)
            V = self._sandpile.vertices()
            i = X.get_random_element()
            if i!=self._sandpile._sink_ind:  # not the sink
                c[V[i]] += 1
        return c

    def order(self):
        r"""
        The order of the equivalent recurrent element.

        INPUT:

        None

        OUTPUT:

        integer

        EXAMPLES::

            sage: S = sandpiles.Diamond()
            sage: c = SandpileConfig(S,[2,0,1])
            sage: c.order()
            4
            sage: ~(c + c + c + c) == S.identity()
            True
            sage: c = SandpileConfig(S,[1,1,0])
            sage: c.order()
            1
            sage: c.is_recurrent()
            False
            sage: c.equivalent_recurrent() == S.identity()
            True
        """
        v = vector(self.values())
        w = v*self._sandpile.reduced_laplacian().dense_matrix()**(-1)
        return lcm([denominator(i) for i in w])

    def is_stable(self):
        r"""
        Is the configuration stable?

        INPUT:

        None

        OUTPUT:

        boolean

        EXAMPLES::

            sage: S = sandpiles.Diamond()
            sage: S.max_stable().is_stable()
            True
            sage: (2*S.max_stable()).is_stable()
            False
            sage: (S.max_stable() & S.max_stable()).is_stable()
            True
        """
        for v in self._vertices:
            if self[v] >= self._sandpile.out_degree(v):
                return False
        return True

    def _set_equivalent_recurrent(self):
        r"""
        Sets the equivalent recurrent configuration and the corresponding
        firing vector.

        INPUT:

        None

        OUTPUT:

        None

        EXAMPLES::

            sage: S = sandpiles.Diamond()
            sage: a = -S.max_stable()
            sage: a._set_equivalent_recurrent()
            sage: '_equivalent_recurrent' in a.__dict__
            True
        """
        old = self
        firing_vector = self._sandpile.zero_config()
        done = False
        bs = self._sandpile.burning_script()
        bc = self._sandpile.burning_config()
        while not done:
            firing_vector = firing_vector - bs
            new, new_fire = (old + bc).stabilize(True)
            firing_vector = firing_vector + new_fire
            if new == old:
                done = True
            else:
                old = new
        self._equivalent_recurrent = [new, firing_vector]

    def equivalent_recurrent(self, with_firing_vector=False):
        r"""
        The recurrent configuration equivalent to the given configuration.
        Optionally, return the corresponding firing vector.

        INPUT:

        ``with_firing_vector`` -- (default: ``False``)  boolean

        OUTPUT:

        SandpileConfig or [SandpileConfig, firing_vector]


        EXAMPLES::

            sage: S = sandpiles.Diamond()
            sage: c = SandpileConfig(S, [0,0,0])
            sage: c.equivalent_recurrent() == S.identity()
            True
            sage: x = c.equivalent_recurrent(True)
            sage: r = vector([x[0][v] for v in S.nonsink_vertices()])
            sage: f = vector([x[1][v] for v in S.nonsink_vertices()])
            sage: cv = vector(c.values())
            sage: r == cv - f*S.reduced_laplacian()
            True

        .. NOTE::

            Let `L` be the reduced Laplacian, `c` the initial configuration, `r` the
            returned configuration, and `f` the firing vector.  Then `r = c - f\cdot
            L`.
        """
        if with_firing_vector:
            return self._equivalent_recurrent
        else:
            return self._equivalent_recurrent[0]

    def _set_is_recurrent(self):
        r"""
        Computes and stores whether the configuration is recurrent.

        INPUT:

        None

        OUTPUT:

        None

        EXAMPLES::

            sage: S = sandpiles.Diamond()
            sage: c = S.max_stable()
            sage: c._set_is_recurrent()
            sage: '_is_recurrent' in c.__dict__
            True
        """
        if '_recurrents' in self._sandpile.__dict__:
            self._is_recurrent = (self in self._sandpile._recurrents)
        elif '_equivalent_recurrent' in self.__dict__:
            self._is_recurrent = (self._equivalent_recurrent == self)
        else:
            # add the burning configuration to config
            b = self._sandpile._burning_config
            c = ~(self + b)
            self._is_recurrent = (c == self)

    def is_recurrent(self):
        r"""
        Is the configuration recurrent?

        INPUT:

        None

        OUTPUT:

        boolean

        EXAMPLES::

            sage: S = sandpiles.Diamond()
            sage: S.identity().is_recurrent()
            True
            sage: S.zero_config().is_recurrent()
            False
        """
        return self._is_recurrent

    def _set_equivalent_superstable(self):
        r"""
        Sets the superstable configuration equivalent to the given
        configuration and its corresponding firing vector.

        INPUT:

        None

        OUTPUT:

        [configuration, firing_vector]


        EXAMPLES::

            sage: S = sandpiles.Diamond()
            sage: m = S.max_stable()
            sage: m._set_equivalent_superstable()
            sage: '_equivalent_superstable' in m.__dict__
            True
        """
        r, fv = self.dualize().equivalent_recurrent(with_firing_vector=True)
        self._equivalent_superstable = [r.dualize(), -fv]

    def equivalent_superstable(self, with_firing_vector=False):
        r"""
        The equivalent superstable configuration. Optionally, return the
        corresponding firing vector.

        INPUT:

        ``with_firing_vector`` -- (default: ``False``) boolean

        OUTPUT:

        SandpileConfig or [SandpileConfig, firing_vector]


        EXAMPLES::

            sage: S = sandpiles.Diamond()
            sage: m = S.max_stable()
            sage: m.equivalent_superstable().is_superstable()
            True
            sage: x = m.equivalent_superstable(True)
            sage: s = vector(x[0].values())
            sage: f = vector(x[1].values())
            sage: mv = vector(m.values())
            sage: s == mv - f*S.reduced_laplacian()
            True

        .. NOTE::

            Let `L` be the reduced Laplacian, `c` the initial configuration, `s` the
            returned configuration, and `f` the firing vector.  Then `s = c - f\cdot
            L`.
        """
        if with_firing_vector:
            return self._equivalent_superstable
        else:
            return self._equivalent_superstable[0]

    def _set_is_superstable(self):
        r"""
        Computes and stores whether ``config`` is superstable.

        INPUT:

        None

        OUTPUT:

        boolean

        EXAMPLES::

            sage: S = sandpiles.Diamond()
            sage: z = S.zero_config()
            sage: z._set_is_superstable()
            sage: '_is_superstable' in z.__dict__
            True
        """
        if '_superstables' in self._sandpile.__dict__:
            self._is_superstable = (self in self._sandpile._superstables)
        elif '_equivalent_superstable' in self.__dict__:
            self._is_superstable = (self._equivalent_superstable[0] == self)
        else:
            self._is_superstable = self.dualize().is_recurrent()

    def is_superstable(self):
        r"""
        Is the configuration superstable?

        INPUT:

        None

        OUTPUT:

        boolean

        EXAMPLES::

            sage: S = sandpiles.Diamond()
            sage: S.zero_config().is_superstable()
            True
        """
        return self._is_superstable

    def is_symmetric(self, orbits):
        r"""
        Is the configuration symmetric?  Return ``True`` if the values of the
        configuration are constant over the vertices in each sublist of
        ``orbits``.

        INPUT:

         ``orbits`` -- list of lists of vertices

        OUTPUT:

        boolean

        EXAMPLES::

            sage: S = Sandpile({0: {},
            ....:              1: {0: 1, 2: 1, 3: 1},
            ....:              2: {1: 1, 3: 1, 4: 1},
            ....:              3: {1: 1, 2: 1, 4: 1},
            ....:              4: {2: 1, 3: 1}})
            sage: c = SandpileConfig(S, [1, 2, 2, 3])
            sage: c.is_symmetric([[2,3]])
            True
        """
        for x in orbits:
            if len(set([self[v] for v in x])) > 1:
                return False
        return True

    def burst_size(self, v):
        r"""
        The burst size of the configuration with respect to the given vertex.

        INPUT:

        ``v`` -- vertex

        OUTPUT:

        integer

        EXAMPLES::

            sage: s = sandpiles.Diamond()
            sage: [i.burst_size(0) for i in s.recurrents()]
            [1, 1, 1, 1, 1, 1, 1, 1]
            sage: [i.burst_size(1) for i in s.recurrents()]
            [0, 0, 1, 2, 1, 2, 0, 2]

        .. NOTE::

            To define ``c.burst(v)``, if `v` is not the sink, let `c'` be the unique
            recurrent for which the the stabilization of `c' + v` is `c`.  The
            burst size is then the amount of sand that goes into the sink during this
            stabilization.  If `v` is the sink, the burst size is defined to be 1.

        REFERENCES:

        .. [Levine2014]_ Lionel Levine. Threshold state and a conjecture of Poghosyan, Poghosyan,
           Priezzhev and Ruelle, Communications in Mathematical Physics.
        """
        if v==self.sandpile().sink():
            return 1
        else:
            w = deepcopy(self)
            w[v] -= 1
            w = w.equivalent_recurrent()
            return w.deg() - self.deg() +1

    def show(self, sink=True, colors=True, heights=False, directed=None, **kwds):
        r"""
        Show the configuration.

        INPUT:

        - ``sink`` -- (default: ``True``) whether to show the sink

        - ``colors`` -- (default: ``True``) whether to color-code the amount of sand on each vertex

        - ``heights`` -- (default: ``False``) whether to label each vertex with the amount of sand

        - ``directed`` -- (optional) whether to draw directed edges

        - ``kwds`` -- (optional) arguments passed to the show method for Graph


        OUTPUT:

        None

        EXAMPLES::

            sage: S = sandpiles.Diamond()
            sage: c = S.identity()
            sage: c.show()
            sage: c.show(directed=False)
            sage: c.show(sink=False,colors=False,heights=True)
        """
        if directed==True:
            T = DiGraph(self.sandpile())
        elif directed==False:
            T = Graph(self.sandpile())
        elif self.sandpile().is_directed():
            T = DiGraph(self.sandpile())
        else:
            T = Graph(self.sandpile())

        max_height = max(self.sandpile().out_degree_sequence())
        if not sink:
            T.delete_vertex(self.sandpile().sink())
        if heights:
            a = {}
            for i in T.vertices():
                if i==self.sandpile().sink():
                    a[i] = str(i)
                else:
                    a[i] = str(i)+":"+str(self[i])
            T.relabel(a)
        if colors:
            vc = {}  # vertex colors
            r = rainbow(max_height) # colors
            for i in range(max_height):
                vc[r[i]] = []
            for i in self.sandpile().nonsink_vertices():
                if heights:
                    vc[r[self[i]]].append(a[i])
                else:
                    vc[r[self[i]]].append(i)
            T.show(vertex_colors=vc,**kwds)
        else:
            T.show(**kwds)

###############################################
########### SandpileDivisor Class #############
###############################################

class SandpileDivisor(dict):
    r"""
    Class for divisors on a sandpile.
    """

    @staticmethod
    def help(verbose=True):
        r"""
        List of SandpileDivisor methods.  If ``verbose``, include short descriptions.

        INPUT:

        ``verbose`` -- (default: ``True``) boolean

        OUTPUT:

        printed string

        EXAMPLES::

            sage: SandpileDivisor.help()
            For detailed help with any method FOO listed below,
            enter "SandpileDivisor.FOO?" or enter "D.FOO?" for any SandpileDivisor D.
            <BLANKLINE>
            Dcomplex               -- The support-complex.
            add_random             -- Add one grain of sand to a random vertex.
            betti                  -- The Betti numbers for the support-complex.
            deg                    -- The degree of the divisor.
            dualize                -- The difference with the maximal stable divisor.
            effective_div          -- All linearly equivalent effective divisors.
            fire_script            -- Fire the given script.
            fire_unstable          -- Fire all unstable vertices.
            fire_vertex            -- Fire the given vertex.
            help                   -- List of SandpileDivisor methods.
            is_alive               -- Is the divisor stabilizable?
            is_linearly_equivalent -- Is the given divisor linearly equivalent?
            is_q_reduced           -- Is the divisor q-reduced?
            is_symmetric           -- Is the divisor symmetric?
            is_weierstrass_pt      -- Is the given vertex a Weierstrass point?
            linear_system          -- The complete linear system (deprecated: use "polytope_integer_pts").
            polytope               -- The polytope determinining the complete linear system.
            polytope_integer_pts   -- The integer points inside divisor's polytope.
            q_reduced              -- The linearly equivalent q-reduced divisor.
            r_of_D                 -- The rank of the divisor (deprecated: use "rank", instead).
            rank                   -- The rank of the divisor.
            sandpile               -- The divisor's underlying sandpile.
            show                   -- Show the divisor.
            simulate_threshold     -- The first unstabilizable divisor in the closed Markov chain.
            stabilize              -- The stabilization of the divisor.
            support                -- List of vertices at which the divisor is nonzero.
            unstable               -- The unstable vertices.
            values                 -- The values of the divisor as a list.
            weierstrass_gap_seq    -- The Weierstrass gap sequence at the given vertex.
            weierstrass_pts        -- The Weierstrass points (vertices).
            weierstrass_rank_seq   -- The Weierstrass rank sequence at the given vertex.
        """
        # We collect the first sentence of each docstring.  The sentence is,
        # by definition, from the beginning of the string to the first
        # occurrence of a period or question mark.  If neither of these appear
        # in the string, take the sentence to be the empty string.  If the
        # latter occurs, something should be changed.
        methods = []
        for i in sorted(SandpileDivisor.__dict__.keys()):
            if i[0]!='_':
                s = eval('getdoc(SandpileDivisor.' + i +')')
                period = s.find('.')
                question = s.find('?')
                if period==-1 and question==-1:
                    s = ''  # Neither appears!
                else:
                    if period==-1:
                        period = len(s) + 1
                    if question==-1:
                        question = len(s) + 1
                    if period < question:
                        s = s.split('.')[0]
                        s = detex(s).strip() + '.'
                    else:
                        s = s.split('?')[0]
                        s = detex(s).strip() + '?'
                methods.append([i,s])
        print 'For detailed help with any method FOO listed below,'
        print 'enter "SandpileDivisor.FOO?" or enter "D.FOO?" for any SandpileDivisor D.'
        print ''
        mlen = max([len(i[0]) for i in methods])
        if verbose:
            for i in methods:
                print i[0].ljust(mlen), '--', i[1]
        else:
            for i in methods:
                print i[0]

    def __init__(self, S, D):
        r"""
        Create a divisor on a Sandpile.

        INPUT:

        - ``S`` -- Sandpile

        - ``D`` -- dict or list representing a divisor

        OUTPUT:

        SandpileDivisor

        EXAMPLES::

            sage: S = sandpiles.Cycle(6)
            sage: D = SandpileDivisor(S,[0,1,0,1,1,3])
            sage: D.support()
            [1, 3, 4, 5]

        """
        if len(D)==S.num_verts():
            if type(D) in [dict, SandpileDivisor, SandpileConfig]:
                dict.__init__(self,dict(D))
            elif isinstance(D, list):
                div = {}
                for i in range(S.num_verts()):
                    div[S.vertices()[i]] = D[i]
                    dict.__init__(self,div)
        else:
            raise SyntaxError(D)

        self._sandpile = S
        self._vertices = S.vertices()
        self._weierstrass_rank_seq = {}

    def __deepcopy__(self, memo):
        r"""
        Overrides the deepcopy method for dict.

        INPUT:

        memo -- (optional) dict

        OUTPUT:

        None

        EXAMPLES::

            sage: S = sandpiles.Cycle(6)
            sage: D = SandpileDivisor(S, [1,2,3,4,5,6])
            sage: E = deepcopy(D)
            sage: E[0] += 10
            sage: D
            {0: 1, 1: 2, 2: 3, 3: 4, 4: 5, 5: 6}
            sage: E
            {0: 11, 1: 2, 2: 3, 3: 4, 4: 5, 5: 6}
        """
        D = SandpileDivisor(self._sandpile, dict(self))
        D.__dict__.update(self.__dict__)
        return D

    def __setitem__(self, key, item):
        r"""
        Overrides the setitem method for dict.

        INPUT:

        ``key``, ``item`` -- objects

        OUTPUT:

        None

        EXAMPLES::

            sage: S = sandpiles.Cycle(3)
            sage: D = SandpileDivisor(S,[0,1,1])
            sage: eff = D.effective_div()
            sage: D.__dict__
            {'_effective_div': [{0: 0, 1: 1, 2: 1}, {0: 2, 1: 0, 2: 0}],
             '_polytope': A 2-dimensional polyhedron in QQ^2 defined as the convex hull of 3 vertices,
             '_polytope_integer_pts': ((0, 0), (1, 1)),
             '_sandpile': Cycle sandpile graph: 3 vertices, sink = 0,
             '_vertices': [0, 1, 2],
             '_weierstrass_rank_seq': {}}
            sage: D[0] += 1
            sage: D.__dict__
            {'_sandpile': Cycle sandpile graph: 3 vertices, sink = 0,
             '_vertices': [0, 1, 2]}

        .. NOTE::

            In the example, above, changing the value of `D` at some vertex makes
            a call to setitem, which resets some of the stored variables for `D`.
        """
        if key in self.keys():
            dict.__setitem__(self,key,item)
            S = self._sandpile
            V = self._vertices
            self.__dict__ = {'_sandpile':S, '_vertices': V}
        else:
            pass

    def __getattr__(self, name):
        """
        Set certain variables only when called.

        INPUT:

        ``name`` -- name of an internal method

        OUTPUT:

        None.

        EXAMPLES::

            sage: S = sandpiles.Cycle(6)
            sage: D = SandpileDivisor(S,[0,1,0,1,1,3])
            sage: D.__getattr__('_deg')
            6
        """
        if name not in self.__dict__:
            if name=='_deg':
                self._set_deg()
                return self.__dict__[name]
            if name=='_q_reduced':
                self._set_q_reduced()
                return self.__dict__[name]
            if name=='_linear_system':
                self._set_linear_system()
                return self.__dict__[name]
            if name=='_effective_div':
                self._set_effective_div()
                return self.__dict__[name]
            if name=='_polytope':
                self._set_polytope()
                return self.__dict__[name]
            if name=='_polytope_integer_pts':
                self._set_polytope_integer_pts()
                return self.__dict__[name]
            if name=='_rank':
                self._set_rank()
                return self.__dict__[name]
            if name=='_rank_witness':
                self._set_rank(True)
                return self.__dict__[name]
            if name=='_r_of_D':
                self._set_r_of_D()
                return self.__dict__[name]
            if name=='_Dcomplex':
                self._set_Dcomplex()
                return self.__dict__[name]
            if name=='_life':
                self._set_life()
                return self.__dict__[name]
            if name=='_stabilize':
                self._set_stabilize()
                return self.__dict__[name]
            if name=='_weierstrass_pts':
                self._set_weierstrass_pts()
                return self.__dict__[name]
            else:
                raise AttributeError(name)

    def _set_deg(self):
        r"""
        Compute and store the degree of the divisor.

        INPUT:

        None

        OUTPUT:

        integer

        EXAMPLES::

            sage: S = sandpiles.Cycle(3)
            sage: D = SandpileDivisor(S, [1,2,3])
            sage: D._set_deg()
            sage: '_deg' in D.__dict__
            True
        """
        self._deg = sum(self.values())

    def deg(self):
        r"""
        The degree of the divisor.

        INPUT:

        None

        OUTPUT:

        integer

        EXAMPLES::

            sage: S = sandpiles.Cycle(3)
            sage: D = SandpileDivisor(S, [1,2,3])
            sage: D.deg()
            6
        """
        return self._deg

    def __add__(self, other):
        r"""
        Addition of divisors.

        INPUT:

        ``other`` -- SandpileDivisor

        OUTPUT:

        sum of ``self`` and ``other``

        EXAMPLES::

            sage: S = sandpiles.Cycle(3)
            sage: D = SandpileDivisor(S, [1,2,3])
            sage: E = SandpileDivisor(S, [3,2,1])
            sage: D + E
            {0: 4, 1: 4, 2: 4}
        """
        return SandpileDivisor(self.sandpile(),[i+j for i,j in zip(self.values(),other.values())])

    def __mul__(self, other):
        r"""
        Sum of the divisor with itself ``other`` times.

        INPUT:

        ``other`` -- integer

        OUTPUT:

        SandpileDivisor

        EXAMPLES::

            sage: S = sandpiles.Cycle(4)
            sage: D = SandpileDivisor(S,[1,2,3,4])
            sage: D
            {0: 1, 1: 2, 2: 3, 3: 4}
            sage: 3*D
            {0: 3, 1: 6, 2: 9, 3: 12}
            sage: 3*D == D*3
            True
        """
        return SandpileDivisor(self.sandpile(),[i*other for i in self.values()])

    def __rmul__(self, other):
        r"""
        The sum of divisor with itself ``other`` times.

        INPUT:

        ``other`` -- Integer

        OUTPUT:

        SandpileDivisor

        EXAMPLES::

            sage: S = sandpiles.Cycle(4)
            sage: D = SandpileDivisor(S,[1,2,3,4])
            sage: D
            {0: 1, 1: 2, 2: 3, 3: 4}
            sage: 3*D
            {0: 3, 1: 6, 2: 9, 3: 12}
            sage: 3*D == D*3
            True
        """
        return SandpileDivisor(self.sandpile(),[other*i for i in self.values()])

    def __radd__(self, other):
        r"""
        Right-side addition of divisors.

        INPUT:

        ``other`` -- SandpileDivisor

        OUTPUT:

        sum of ``self`` and ``other``

        EXAMPLES::

            sage: S = sandpiles.Cycle(3)
            sage: D = SandpileDivisor(S, [1,2,3])
            sage: E = SandpileDivisor(S, [3,2,1])
            sage: D.__radd__(E)
            {0: 4, 1: 4, 2: 4}
        """
        sum = deepcopy(other)
        for v in self:
            sum[v] += self[v]
        return sum

    def __sub__(self, other):
        r"""
        Subtraction of divisors.

        INPUT:

        ``other`` -- SandpileDivisor

        OUTPUT:

        Difference of ``self`` and ``other``

        EXAMPLES::

            sage: S = sandpiles.Cycle(3)
            sage: D = SandpileDivisor(S, [1,2,3])
            sage: E = SandpileDivisor(S, [3,2,1])
            sage: D - E
            {0: -2, 1: 0, 2: 2}
        """
        sum = deepcopy(self)
        for v in self:
            sum[v] -= other[v]
        return sum

    def __rsub__(self, other):
        r"""
        Right-side subtraction of divisors.

        INPUT:

        ``other`` -- SandpileDivisor

        OUTPUT:

        Difference of ``self`` and ``other``

        EXAMPLES::

            sage: S = sandpiles.Cycle(3)
            sage: D = SandpileDivisor(S, [1,2,3])
            sage: E = {0: 3, 1: 2, 2: 1}
            sage: D.__rsub__(E)
            {0: 2, 1: 0, 2: -2}
            sage: E - D
            {0: 2, 1: 0, 2: -2}
        """
        sum = deepcopy(other)
        for v in self:
            sum[v] -= self[v]
        return sum

    def __neg__(self):
        r"""
        The additive inverse of the divisor.

        INPUT:

        None

        OUTPUT:

        SandpileDivisor

        EXAMPLES::

            sage: S = sandpiles.Cycle(3)
            sage: D = SandpileDivisor(S, [1,2,3])
            sage: -D
            {0: -1, 1: -2, 2: -3}
        """
        return SandpileDivisor(self._sandpile, [-self[v] for v in self._vertices])

    def __le__(self, other):
        r"""
        ``True`` if every component of ``self`` is at most that of
        ``other``.

        INPUT:

        ``other`` -- SandpileDivisor

        OUTPUT:

        boolean

        EXAMPLES::

            sage: S = sandpiles.Cycle(3)
            sage: D = SandpileDivisor(S, [1,2,3])
            sage: E = SandpileDivisor(S, [2,3,4])
            sage: F = SandpileDivisor(S, [2,0,4])
            sage: D <= D
            True
            sage: D <= E
            True
            sage: E <= D
            False
            sage: D <= F
            False
            sage: F <= D
            False
        """
        return forall(self._vertices, lambda v: self[v]<=other[v])[0]

    def __lt__(self, other):
        r"""
        ``True`` if every component of ``self`` is at most that
        of ``other`` and the two divisors are not equal.

        INPUT:

        ``other`` -- SandpileDivisor

        OUTPUT:

        boolean

        EXAMPLES::

            sage: S = sandpiles.Cycle(3)
            sage: D = SandpileDivisor(S, [1,2,3])
            sage: E = SandpileDivisor(S, [2,3,4])
            sage: D < D
            False
            sage: D < E
            True
            sage: E < D
            False
        """
        return self<=other and self!=other

    def __ge__(self, other):
        r"""
        ``True`` if every component of ``self`` is at least that of
        ``other``.

        INPUT:

        ``other`` -- SandpileDivisor

        OUTPUT:

        boolean

        EXAMPLES::

            sage: S = sandpiles.Cycle(3)
            sage: D = SandpileDivisor(S, [1,2,3])
            sage: E = SandpileDivisor(S, [2,3,4])
            sage: F = SandpileDivisor(S, [2,0,4])
            sage: D >= D
            True
            sage: E >= D
            True
            sage: D >= E
            False
            sage: F >= D
            False
            sage: D >= F
            False
        """
        return forall(self._vertices, lambda v: self[v]>=other[v])[0]

    def __gt__(self, other):
        r"""
        ``True`` if every component of ``self`` is at least that
        of ``other`` and the two divisors are not equal.

        INPUT:

        ``other`` -- SandpileDivisor

        OUTPUT:

        boolean

        EXAMPLES::

            sage: S = sandpiles.Cycle(3)
            sage: D = SandpileDivisor(S, [1,2,3])
            sage: E = SandpileDivisor(S, [1,3,4])
            sage: D > D
            False
            sage: E > D
            True
            sage: D > E
            False
        """
        return self>=other and self!=other

    def sandpile(self):
        r"""
        The divisor's underlying sandpile.

        INPUT:

        None

        OUTPUT:

        Sandpile

        EXAMPLES::

            sage: S = sandpiles.Diamond()
            sage: D = SandpileDivisor(S,[1,-2,0,3])
            sage: D.sandpile()
            Diamond sandpile graph: 4 vertices, sink = 0
            sage: D.sandpile() == S
            True
        """
        return self._sandpile

    def values(self):
        r"""
        The values of the divisor as a list.  The list is sorted in the order of
        the vertices.

        INPUT:

        None

        OUTPUT:

        list of integers

        boolean

        EXAMPLES::

            sage: S = Sandpile({'a':[1,'b'], 'b':[1,'a'], 1:['a']},'a')
            sage: D = SandpileDivisor(S, {'a':0, 'b':1, 1:2})
            sage: D
            {'a': 0, 1: 2, 'b': 1}
            sage: D.values()
            [2, 0, 1]
            sage: S.vertices()
            [1, 'a', 'b']
        """
        return [self[v] for v in self._vertices]

    def dualize(self):
        r"""
        The difference with the maximal stable divisor.

        INPUT:

        None

        OUTPUT:

        SandpileDivisor

        EXAMPLES::
            sage: S = sandpiles.Cycle(3)
            sage: D = SandpileDivisor(S, [1,2,3])
            sage: D.dualize()
            {0: 0, 1: -1, 2: -2}
            sage: S.max_stable_div() - D == D.dualize()
            True
        """
        return self._sandpile.max_stable_div() - self

    def fire_vertex(self, v):
        r"""
        Fire the given vertex.

        INPUT:

        ``v`` -- vertex

        OUTPUT:

        SandpileDivisor

        EXAMPLES::

            sage: S = sandpiles.Cycle(3)
            sage: D = SandpileDivisor(S, [1,2,3])
            sage: D.fire_vertex(1)
            {0: 2, 1: 0, 2: 4}
        """
        D = dict(self)
        D[v] -= self._sandpile.out_degree(v)
        for e in self._sandpile.outgoing_edges(v):
            D[e[1]]+=e[2]
        return SandpileDivisor(self._sandpile,D)

    def fire_script(self, sigma):
        r"""
        Fire the given script.  In other words, fire each vertex the number of
        times indicated by ``sigma``.

        INPUT:

        ``sigma`` -- SandpileDivisor or (list or dict representing a SandpileDivisor)

        OUTPUT:

        SandpileDivisor

        EXAMPLES::

            sage: S = sandpiles.Cycle(3)
            sage: D = SandpileDivisor(S, [1,2,3])
            sage: D.unstable()
            [1, 2]
            sage: D.fire_script([0,1,1])
            {0: 3, 1: 1, 2: 2}
            sage: D.fire_script(SandpileDivisor(S,[2,0,0])) == D.fire_vertex(0).fire_vertex(0)
            True
        """
        D = dict(self)
        if not isinstance(sigma, SandpileDivisor):
            sigma = SandpileDivisor(self._sandpile, sigma)
        sigma = sigma.values()
        for i in range(len(sigma)):
            v = self._vertices[i]
            D[v] -= sigma[i]*self._sandpile.out_degree(v)
            for e in self._sandpile.outgoing_edges(v):
                D[e[1]]+=sigma[i]*e[2]
        return SandpileDivisor(self._sandpile, D)

    def unstable(self):
        r"""
        The unstable vertices.

        INPUT:

        None

        OUTPUT:

        list of vertices

        EXAMPLES::

            sage: S = sandpiles.Cycle(3)
            sage: D = SandpileDivisor(S, [1,2,3])
            sage: D.unstable()
            [1, 2]
        """
        return [v for v in self._vertices if
                self[v]>=self._sandpile.out_degree(v)]

    def fire_unstable(self):
        r"""
        Fire all unstable vertices.

        INPUT:

        None

        OUTPUT:

        SandpileDivisor

        EXAMPLES::

            sage: S = sandpiles.Cycle(3)
            sage: D = SandpileDivisor(S, [1,2,3])
            sage: D.fire_unstable()
            {0: 3, 1: 1, 2: 2}
        """
        D = dict(self)
        for v in self.unstable():
            D[v] -= self._sandpile.out_degree(v)
            for e in self._sandpile.outgoing_edges(v):
                D[e[1]]+=e[2]
        return SandpileDivisor(self._sandpile,D)

    def _set_q_reduced(self):
        r"""
        The linearly equivalent `q`-reduced divisor.

        INPUT:

        None

        OUTPUT:

        None

        EXAMPLES::

            sage: s = sandpiles.Complete(4)
            sage: D = SandpileDivisor(s,[2,-3,2,0])
            sage: D._set_q_reduced()
            sage: '_q_reduced' in D.__dict__
            True
        """
        S = self.sandpile()
        c = SandpileConfig(S,[self[i] for i in S.nonsink_vertices()])
        c = c.equivalent_superstable()
        D = {v:c[v] for v in S.nonsink_vertices()}
        D[S.sink()] = self.deg() - c.deg()
        self._q_reduced = SandpileDivisor(S,D)

    def q_reduced(self, verbose=True):
        r"""
        The linearly equivalent `q`-reduced divisor.

        INPUT:

        ``verbose`` -- (default: ``True``) boolean

        OUTPUT:

        SandpileDivisor or list representing SandpileDivisor

        EXAMPLES::

            sage: s = sandpiles.Complete(4)
            sage: D = SandpileDivisor(s,[2,-3,2,0])
            sage: D.q_reduced()
            {0: -2, 1: 1, 2: 2, 3: 0}
            sage: D.q_reduced(False)
            [-2, 1, 2, 0]

        .. NOTE::

            The divisor `D` is `qreduced if `D = c + kq` where `c`
            is superstable, `k` is an integer, and `q` is the sink.
        """
        if verbose:
            return deepcopy(self._q_reduced)
        else:
            return self._q_reduced.values()

    def is_q_reduced(self):
        r"""
        Is the divisor `q`-reduced?  This would mean that `self = c + kq` where
        `c` is superstable, `k` is an integer, and `q` is the sink vertex.

        INPUT:

        None

        OUTPUT:

        boolean

        EXAMPLES::

            sage: s = sandpiles.Complete(4)
            sage: D = SandpileDivisor(s,[2,-3,2,0])
            sage: D.is_q_reduced()
            False
            sage: SandpileDivisor(s,[10,0,1,2]).is_q_reduced()
            True

        For undirected or, more generally, Eulerian graphs, `q`-reduced divisors are
        linearly equivalent if and only if they are equal.  The same does not hold for
        general directed graphs:

        ::

            sage: s = Sandpile({0:[1],1:[1,1]})
            sage: D = SandpileDivisor(s,[-1,1])
            sage: Z = s.zero_div()
            sage: D.is_q_reduced()
            True
            sage: Z.is_q_reduced()
            True
            sage: D == Z
            False
            sage: D.is_linearly_equivalent(Z)
            True
        """
        S = self.sandpile()
        c = SandpileConfig(S,[self[v] for v in S.nonsink_vertices()])
        return c.is_superstable()

    def is_linearly_equivalent(self, D, with_firing_vector=False):
        r"""
        Is the given divisor linearly equivalent?  Optionally, returns the
        firing vector.  (See NOTE.)

        INPUT:

        - ``D`` -- SandpileDivisor or list, tuple, etc. representing a divisor

        - ``with_firing_vector`` -- (default: ``False``) boolean

        OUTPUT:

        boolean or integer vector

        EXAMPLES::

            sage: s = sandpiles.Complete(3)
            sage: D = SandpileDivisor(s,[2,0,0])
            sage: D.is_linearly_equivalent([0,1,1])
            True
            sage: D.is_linearly_equivalent([0,1,1],True)
            (1, 0, 0)
            sage: v = vector(D.is_linearly_equivalent([0,1,1],True))
            sage: vector(D.values()) - s.laplacian()*v
            (0, 1, 1)
            sage: D.is_linearly_equivalent([0,0,0])
            False
            sage: D.is_linearly_equivalent([0,0,0],True)
            ()

        .. NOTE::

            - If ``with_firing_vector`` is ``False``, returns either ``True`` or ``False``.

            - If ``with_firing_vector`` is ``True`` then: (i) if ``self`` is linearly
              equivalent to `D`, returns a vector `v` such that ``self - v*self.laplacian().transpose() = D``.
              Otherwise, (ii) if ``self`` is not linearly equivalent to `D`, the output is the empty vector, ``()``.
        """
        # First try to convert D into a vector.
        v = vector(self.values())
        if isinstance(D,SandpileDivisor):
            w = vector(D.values())
        else:
            try:
                w = vector(D)
            except:
                raise SyntaxError(D)
        # Now test for linear equivalence and find firing vector
        D,U,V = self.sandpile()._smith_form
        b = v - w
        ub = U*b
        if ub[-1]!=0:
            if with_firing_vector:
                return vector([])
            else:
                return False
        else:
            try:
                x = vector(ZZ,[ub[i]/D[i][i] for i in range(D.nrows()-1)]+[0])
                if with_firing_vector:
                    return V*x
                else:
                    return True
            except:
                if with_firing_vector:
                    return vector([])
                else:
                    return False

    def simulate_threshold(self, distrib=None):
        r"""
        The first unstabilizable divisor in the closed Markov chain.
        (See NOTE.)

        INPUT:

        ``distrib`` -- (optional)  list of nonnegative numbers representing a probability distribution on the vertices

        OUTPUT:

        SandpileDivisor

        EXAMPLES::

            sage: s = sandpiles.Complete(4)
            sage: D = s.zero_div()
            sage: D.simulate_threshold()  # random
            {0: 2, 1: 3, 2: 1, 3: 2}
            sage: n(mean([D.simulate_threshold().deg() for _ in range(10)]))  # random
            7.10000000000000
            sage: n(s.stationary_density()*s.num_verts())
            6.93750000000000

        .. NOTE::

            Starting at ``self``, repeatedly choose a vertex and add a grain of
            sand to it.  Return the first unstabilizable divisor that is
            reached.  Also see the ``markov_chain`` method for the underlying
            sandpile.
        """
        E = deepcopy(self)
        S = E.sandpile()
        V = S.vertices()
        n = S.num_verts()
        if distrib==None:  # default = uniform distribution
            distrib = [1/n]*n
        X = GeneralDiscreteDistribution(distrib)
        while not E.is_alive():
            E = E.stabilize()
            i = X.get_random_element()
            E[V[i]] += 1
        return E

    def _set_linear_system(self):
        r"""
        Computes and stores the complete linear system of a divisor.

        INPUT:

        None

        OUTPUT:

        dict - ``{num_homog: int, homog:list, num_inhomog:int, inhomog:list}``

        EXAMPLES::

            sage: S = sandpiles.Cycle(3)
            sage: D = SandpileDivisor(S, [0,1,1])
            sage: D._set_linear_system() # optional - 4ti2

        .. WARNING:

            This method requires 4ti2.
        """
        # import os

        L = self._sandpile._laplacian.transpose()
        n = self._sandpile.num_verts()

        # temporary file names
        lin_sys = tmp_filename()
        lin_sys_mat = lin_sys + '.mat'
        lin_sys_rel = lin_sys + '.rel'
        lin_sys_rhs = lin_sys + '.rhs'
        lin_sys_sign= lin_sys + '.sign'
        lin_sys_zhom= lin_sys + '.zhom'
        lin_sys_zinhom= lin_sys + '.zinhom'
        lin_sys_log = lin_sys + '.log'

        mat_file = open(lin_sys_mat,'w')
        mat_file.write(str(n)+' ')
        mat_file.write(str(n)+'\n')
        for r in L:
            mat_file.write(''.join(map(str,r)))
            mat_file.write('\n')
        mat_file.close()
        # relations file
        rel_file = open(lin_sys_rel,'w')
        rel_file.write('1 ')
        rel_file.write(str(n)+'\n')
        rel_file.write(''.join(['>']*n))
        rel_file.write('\n')
        rel_file.close()
        # right-hand side file
        rhs_file = open(lin_sys_rhs,'w')
        rhs_file.write('1 ')
        rhs_file.write(str(n)+'\n')
        rhs_file.write(''.join([str(-i) for i in self.values()]))
        rhs_file.write('\n')
        rhs_file.close()
        # sign file
        sign_file = open(lin_sys_sign,'w')
        sign_file.write('1 ')
        sign_file.write(str(n)+'\n')
        """
        Conjecture: taking only 1s just below is OK, i.e., looking for solutions
        with nonnegative entries.  The Laplacian has kernel of dimension 1,
        generated by a nonnegative vector.  I would like to say that translating
        by this vector, we transform any solution into a nonnegative solution.
        What if the vector in the kernel does not have full support though?
        """
        sign_file.write(''.join(['2']*n))  # so maybe a 1 could go here
        sign_file.write('\n')
        sign_file.close()
        # compute
        try:
            os.system(path_to_zsolve+' -q ' + lin_sys + ' > ' + lin_sys_log)
            # process the results
            zhom_file = open(lin_sys_zhom,'r')
        except IOError:
            print """
                 **********************************
                 *** This method requires 4ti2. ***
                 **********************************
            """
            return
        ## first, the cone generators (the homogeneous points)
        a = zhom_file.read()
        zhom_file.close()
        a = a.split('\n')
        # a starts with two numbers. We are interested in the first one
        num_homog = int(a[0].split()[0])
        homog = [map(int,i.split()) for i in a[1:-1]]
        ## second, the inhomogeneous points
        zinhom_file = open(lin_sys_zinhom,'r')
        b = zinhom_file.read()
        zinhom_file.close()
        b = b.split('\n')
        num_inhomog = int(b[0].split()[0])
        inhomog = [map(int,i.split()) for i in b[1:-1]]
        self._linear_system = {'num_homog':num_homog, 'homog':homog,
                'num_inhomog':num_inhomog, 'inhomog':inhomog}

    def linear_system(self):
        r"""
        The complete linear system (deprecated: use ``polytope_integer_pts``).

        INPUT:

        None

        OUTPUT:

        dict - ``{num_homog: int, homog:list, num_inhomog:int, inhomog:list}``

        EXAMPLES::

            sage: S = Sandpile({0: {},
            ....:  1: {0: 1, 3: 1, 4: 1},
            ....:  2: {0: 1, 3: 1, 5: 1},
            ....:  3: {2: 1, 5: 1},
            ....:  4: {1: 1, 3: 1},
            ....:  5: {2: 1, 3: 1}}
            ....: )
            sage: D = SandpileDivisor(S, [0,0,0,0,0,2])
            sage: D.linear_system() # optional - 4ti2
            {'homog': [[1, 0, 0, 0, 0, 0], [-1, 0, 0, 0, 0, 0]],
             'inhomog': [[0, 0, 0, 0, 0, -1], [0, 0, -1, -1, 0, -2], [0, 0, 0, 0, 0, 0]],
             'num_homog': 2,
             'num_inhomog': 3}

        .. NOTE::

            If `L` is the Laplacian, an arbitrary `v` such that `v\cdot L\geq -D`
            has the form `v = w + t` where `w` is in ``inhomg`` and `t` is in the
            integer span of ``homog`` in the output of ``linear_system(D)``.

        .. WARNING::

            This method requires 4ti2.
        """
        deprecation(18618,'D.linear_system() will be removed soon.  See D.rank() and D.polytope().')
        return self._linear_system

    def _set_polytope(self):
        r"""
        Compute the polyhedron determining the linear system for D.

        INPUT:

        None

        OUTPUT:

        None

        EXAMPLES::

            sage: s = sandpiles.Complete(4)
            sage: D = SandpileDivisor(s,[4,2,0,0])
            sage: D._set_polytope()
            sage: '_polytope' in D.__dict__
            True
        """
        S = self.sandpile()
        myL = S.laplacian().transpose().delete_columns([S._sink_ind])
        my_ieqs = [[self[v]] + list(-myL[i]) for i,v in enumerate(S.vertices())]
        self._polytope = Polyhedron(ieqs=my_ieqs)

    def polytope(self):
        r"""
        The polytope determinining the complete linear system.

        INPUT:

        None

        OUTPUT:

        polytope

        EXAMPLES::

            sage: s = sandpiles.Complete(4)
            sage: D = SandpileDivisor(s,[4,2,0,0])
            sage: p = D.polytope()
            sage: p.inequalities()
            (An inequality (-3, 1, 1) x + 2 >= 0,
             An inequality (1, 1, 1) x + 4 >= 0,
             An inequality (1, -3, 1) x + 0 >= 0,
             An inequality (1, 1, -3) x + 0 >= 0)
            sage: D = SandpileDivisor(s,[-1,0,0,0])
            sage: D.polytope()
            The empty polyhedron in QQ^3

        .. NOTE::

            For a divisor `D`, this is the intersection of (i) the polyhedron
            determined by the system of inequalities `L^t x \leq D` where `L^t`
            is the transpose of the Laplacian with (ii) the hyperplane
            `x_{\mathrm{sink\_vertex}} = 0`. The polytope is thought of as sitting in
            `(n-1)`-dimensional Euclidean space where `n` is the number of
            vertices.
        """
        return deepcopy(self._polytope)

    def _set_polytope_integer_pts(self):
        r"""
        Record the integer lattice points inside the polytope determining the
        complete linear system (see the documentation for ``polytope``).

        INPUT:

        None

        OUTPUT:

        None

        EXAMPLES::

            sage: s = sandpiles.Complete(4)
            sage: D = SandpileDivisor(s,[4,2,0,0])
            sage: D._set_polytope_integer_pts()
            sage: '_polytope_integer_pts' in D.__dict__
            True
        """
        self._polytope_integer_pts = self._polytope.integral_points()

    def polytope_integer_pts(self):
        r"""
        The integer points inside divisor's polytope.  The polytope referred to
        here is the one determining the divisor's complete linear system (see the
        documentation for ``polytope``).

        INPUT:

        None

        OUTPUT:

        None

        EXAMPLES::

            sage: s = sandpiles.Complete(4)
            sage: D = SandpileDivisor(s,[4,2,0,0])
            sage: D.polytope_integer_pts()
            ((-2, -1, -1),
             (-1, -2, -1),
             (-1, -1, -2),
             (-1, -1, -1),
             (0, -1, -1),
             (0, 0, 0))
            sage: D = SandpileDivisor(s,[-1,0,0,0])
            sage: D.polytope_integer_pts()
            ()
        """
        return deepcopy(self._polytope_integer_pts)

    def _set_effective_div(self):
        r"""
        Compute all of the linearly equivalent effective divisors linearly.

        INPUT:

        None

        OUTPUT:

        None

        EXAMPLES::

            sage: s = sandpiles.Complete(4)
            sage: D = SandpileDivisor(s,[4,2,0,0])
            sage: D._set_effective_div()
            sage: '_effective_div' in D.__dict__
            True
        """
        S = self.sandpile()
        myL = S.laplacian().transpose().delete_columns([S._sink_ind])
        P = self.polytope()
        dv = vector(ZZ,self.values())
        self._effective_div = [SandpileDivisor(S,list(dv - myL*i)) for i in self._polytope_integer_pts]

    def effective_div(self, verbose=True, with_firing_vectors=False):
        r"""
        All linearly equivalent effective divisors.  If ``verbose``
        is ``False``, the divisors are converted to lists of integers.
        If ``with_firing_vectors`` is ``True`` then a list of firing vectors
        is also given, each of which prescribes the vertices to be fired
        in order to obtain an effective divisor.

        INPUT:

        - ``verbose`` -- (default: ``True``) boolean

        - ``with_firing_vectors`` -- (default: ``False``) boolean

        OUTPUT:

        list (of divisors)

        EXAMPLES::

            sage: s = sandpiles.Complete(4)
            sage: D = SandpileDivisor(s,[4,2,0,0])
            sage: D.effective_div()
            [{0: 0, 1: 6, 2: 0, 3: 0},
             {0: 0, 1: 2, 2: 4, 3: 0},
             {0: 0, 1: 2, 2: 0, 3: 4},
             {0: 1, 1: 3, 2: 1, 3: 1},
             {0: 2, 1: 0, 2: 2, 3: 2},
             {0: 4, 1: 2, 2: 0, 3: 0}]
            sage: D.effective_div(False)
            [[0, 6, 0, 0],
             [0, 2, 4, 0],
             [0, 2, 0, 4],
             [1, 3, 1, 1],
             [2, 0, 2, 2],
             [4, 2, 0, 0]]
            sage: D.effective_div(with_firing_vectors=True)
            [({0: 0, 1: 6, 2: 0, 3: 0}, (0, -2, -1, -1)),
             ({0: 0, 1: 2, 2: 4, 3: 0}, (0, -1, -2, -1)),
             ({0: 0, 1: 2, 2: 0, 3: 4}, (0, -1, -1, -2)),
             ({0: 1, 1: 3, 2: 1, 3: 1}, (0, -1, -1, -1)),
             ({0: 2, 1: 0, 2: 2, 3: 2}, (0, 0, -1, -1)),
             ({0: 4, 1: 2, 2: 0, 3: 0}, (0, 0, 0, 0))]
            sage: a = _[0]
            sage: a[0].values()
            [0, 6, 0, 0]
            sage: vector(D.values()) - s.laplacian()*a[1]
            (0, 6, 0, 0)
            sage: D.effective_div(False, True)
            [([0, 6, 0, 0], (0, -2, -1, -1)),
             ([0, 2, 4, 0], (0, -1, -2, -1)),
             ([0, 2, 0, 4], (0, -1, -1, -2)),
             ([1, 3, 1, 1], (0, -1, -1, -1)),
             ([2, 0, 2, 2], (0, 0, -1, -1)),
             ([4, 2, 0, 0], (0, 0, 0, 0))]
            sage: D = SandpileDivisor(s,[-1,0,0,0])
            sage: D.effective_div(False,True)
            []
        """
        S = self.sandpile()
        eff = deepcopy(self._effective_div)
        if with_firing_vectors:
            fv = [vector(list(i)[:S._sink_ind] + [0] + list(i)[S._sink_ind:]) for i in self._polytope_integer_pts]
        if verbose and with_firing_vectors:
            return zip(eff,fv)
        elif verbose:   # verbose without firing vectors
            return eff
        elif with_firing_vectors: # not verbose but with firing vectors
            return zip([i.values() for i in eff],fv)
        else: # not verbose, no firing vectors
            return [i.values() for i in eff]

    def _set_rank(self, set_witness=False):
        r"""
        Find the rank of the divisor `D` and an effective divisor `E` such that
        `D - E` is unwinnable, i.e., has an empty complete linear system.  If
        Riemann-Roch applies, ``verbose`` is ``False``, and the degree of `D` is greater
        than `2g-2` (`g = ` genus), then the rank is `\deg(D) - g`.  In that case,
        the divisor `E` is not calculated.

        INPUT:

        ``verbose`` -- (default: ``False``)  boolean

        OUTPUT:

        None

        EXAMPLES::

            sage: s = sandpiles.Complete(4)
            sage: D = SandpileDivisor(s,[4,2,0,0])
            sage: D._set_rank()
            sage: '_rank' in D.__dict__
            True
            sage: '_rank_witness' in D.__dict__
            False
            sage: D._set_rank(True)
            sage: '_rank_witness' in D.__dict__
            True
            sage: D = SandpileDivisor(s,[1,0,0,0])
            sage: D._set_rank()
            sage: '_rank' in D.__dict__
            True
            sage: '_rank_witness' in D.__dict__
            False
        """
        S = self.sandpile()
        # If undirected and D has high degree, use Riemann-Roch.
        if S.is_undirected() and not set_witness: # We've been careful about loops
            g = sum(S.laplacian().diagonal())/2 - S.num_verts() + 1
            if self.deg() > 2*g - 2:
                self._rank = self.deg() - g
                return  # return early
        # If S is a complete sandpile graph and a witness is not needed, use
        # the Cori-Le Borgne algorithm
        if S.name()=='Complete sandpile graph' and not set_witness:
            # Cori-LeBorgne algorithm
            n = S.num_verts()
            rk = -1
            E = self.q_reduced()
            k = E[S.sink()]
            c = [E[v] for v in S.nonsink_vertices()]
            c.sort()
            while k >= 0:
                rk += 1
                try:
                    d = next(i for i,j in enumerate(c) if i==j and i!=0)
                except:
                    d = n - 1
                k = k - d
                if k >=0:
                    c[0] = n - 1 - d
                    b1 = [c[i] + n - d for i in range(1,d)]
                    b2 = [c[i] - d for i in range(d,n-1)]
                    c = b2 + [c[0]] + b1
            self._rank = rk
        # All other cases.
        else:
            rk = -1
            while True:
                IV = IntegerVectors(rk+1,S.num_verts())
                for e in IV:
                    E = SandpileDivisor(S,e)
                    if (self - E).effective_div()==[]:
                        self._rank = rk
                        self._rank_witness = E
                        return
                rk += 1

    def rank(self, with_witness=False):
        r"""
        The rank of the divisor.  Optionally returns an effective divisor `E` such
        that `D - E` is not winnable (has an empty complete linear system).

        INPUT:

        ``with_witness`` -- (default: ``False``) boolean

        OUTPUT:

        integer or (integer, SandpileDivisor)

        EXAMPLES::

            sage: S = sandpiles.Complete(4)
            sage: D = SandpileDivisor(S,[4,2,0,0])
            sage: D.rank()
            3
            sage: D.rank(True)
            (3, {0: 3, 1: 0, 2: 1, 3: 0})
            sage: E = _[1]
            sage: (D - E).rank()
            -1

         Riemann-Roch theorem::

            sage: D.rank() - (S.canonical_divisor()-D).rank() == D.deg() + 1 - S.genus()
            True

         Riemann-Roch theorem::

            sage: D.rank() - (S.canonical_divisor()-D).rank() == D.deg() + 1 - S.genus()
            True
            sage: S = Sandpile({0:[1,1,1,2],1:[0,0,0,1,1,1,2,2],2:[2,2,1,1,0]},0) # multigraph with loops
            sage: D = SandpileDivisor(S,[4,2,0])
            sage: D.rank(True)
            (2, {0: 1, 1: 1, 2: 1})
            sage: S = Sandpile({0:[1,2], 1:[0,2,2], 2: [0,1]},0) # directed graph
            sage: S.is_undirected()
            False
            sage: D = SandpileDivisor(S,[0,2,0])
            sage: D.effective_div()
            [{0: 0, 1: 2, 2: 0}, {0: 2, 1: 0, 2: 0}]
            sage: D.rank(True)
            (0, {0: 0, 1: 0, 2: 1})
            sage: E = D.rank(True)[1]
            sage: (D - E).effective_div()
            []

        .. NOTE::

            The rank of a divisor `D` is -1 if `D` is not linearly equivalent to an effective divisor
            (i.e., the dollar game represented by `D` is unwinnable).  Otherwise, the rank of `D` is
            the largest integer `r` such that `D - E` is linearly equivalent to an effective divisor
            for all effective divisors `E` with `\deg(E) = r`.
        """
        if with_witness:
            return (self._rank, deepcopy(self._rank_witness))
        else:
            return self._rank

    def _set_r_of_D(self, verbose=False):
        r"""
        Computes `r(D)` and an effective divisor `F` such that `|D - F|` is
        empty.

        INPUT:

        ``verbose`` -- (default: ``False``) boolean

        OUTPUT:

        None

        EXAMPLES::

            sage: S = sandpiles.Cycle(6)
            sage: D = SandpileDivisor(S, [0,0,0,0,0,4]) # optional - 4ti2
            sage: D._set_r_of_D() # optional - 4ti2
        """
        eff = self.effective_div()
        n = self._sandpile.num_verts()
        r = -1
        if eff == []:
            self._r_of_D = (r, self)
            return
        else:
            d = vector(self.values())
            # standard basis vectors
            e = []
            for i in range(n):
                v = vector([0]*n)
                v[i] += 1
                e.append(v)
            level = [vector([0]*n)]
            while True:
                r += 1
                if verbose:
                    print r
                new_level = []
                for v in level:
                    for i in range(n):
                        w = v + e[i]
                        if w not in new_level:
                            new_level.append(w)
                            C = d - w
                            C = SandpileDivisor(self._sandpile,list(C))
                            eff = C.effective_div()
                            if eff == []:
                                self._r_of_D = (r, SandpileDivisor(self._sandpile,list(w)))
                                return
                level = new_level

    def r_of_D(self, verbose=False):
        r"""
        The rank of the divisor (deprecated: use ``rank``, instead).  Returns
        `r(D)` and, if ``verbose`` is ``True``, an effective divisor `F` such
        that `|D - F|` is empty.

        INPUT:

        ``verbose`` -- (default: ``False``) boolean

        OUTPUT:

        integer ``r(D)`` or tuple (integer ``r(D)``, divisor ``F``)

        EXAMPLES::

            sage: S = Sandpile({0: {},
            ....:  1: {0: 1, 3: 1, 4: 1},
            ....:  2: {0: 1, 3: 1, 5: 1},
            ....:  3: {2: 1, 5: 1},
            ....:  4: {1: 1, 3: 1},
            ....:  5: {2: 1, 3: 1}}
            ....: )
            sage: D = SandpileDivisor(S, [0,0,0,0,0,4]) # optional - 4ti2
            sage: E = D.r_of_D(True) # optional - 4ti2
            sage: E # optional - 4ti2
            (1, {0: 0, 1: 1, 2: 0, 3: 1, 4: 0, 5: 0})
            sage: F = E[1] # optional - 4ti2
            sage: (D - F).values() # optional - 4ti2
            [0, -1, 0, -1, 0, 4]
            sage: (D - F).effective_div() # optional - 4ti2
            []
            sage: SandpileDivisor(S, [0,0,0,0,0,-4]).r_of_D(True) # optional - 4ti2
            (-1, {0: 0, 1: 0, 2: 0, 3: 0, 4: 0, 5: -4})
        """
        deprecation(18618,'D.r_of_D() will be removed soon.  Please use ``D.rank()`` instead.')
        if verbose:
            return self._r_of_D
        else:
            return self._r_of_D[0]

    def weierstrass_rank_seq(self, v='sink'):
        r"""
        The Weierstrass rank sequence at the given vertex.  Computes the rank of
        the divisor `D - nv` starting with `n=0` and ending when the rank is
        `-1`.

        INPUT:

        ``v`` -- (default: ``sink``) vertex

        OUTPUT:

        tuple of int

        EXAMPLES::

            sage: s = sandpiles.House()
            sage: K = s.canonical_divisor()
            sage: [K.weierstrass_rank_seq(v) for v in s.vertices()]
            [(1, 0, -1), (1, 0, -1), (1, 0, -1), (1, 0, -1), (1, 0, 0, -1)]
      """
        s = self.sandpile()
        if v=='sink':
            v = s.sink()
        try:
            seq = self._weierstrass_rank_seq[v]
        except:
            D = deepcopy(self)
            verts = s.vertices()
            Ei = s.zero_div()
            Ei[verts.index(v)]=1
            Ei = SandpileDivisor(s,Ei)
            r = D.rank()
            seq = [r]
            while r !=-1:
                D = D - Ei
                r = D.rank()
                seq.append(r)
            self._weierstrass_rank_seq[v] = seq
        return tuple(seq)

    def weierstrass_gap_seq(self, v='sink', weight=True):
        r"""
        The Weierstrass gap sequence at the given vertex.  If ``weight`` is
        ``True``, then also compute the weight of each gap value.

        INPUT:

        - ``v`` -- (default: ``sink``) vertex

        - ``weight`` -- (default: ``True``) boolean

        OUTPUT:

        list or (list of list) of integers

        EXAMPLES::

            sage: s = sandpiles.Cycle(4)
            sage: D = SandpileDivisor(s,[2,0,0,0])
            sage: [D.weierstrass_gap_seq(v,False) for v in s.vertices()]
            [(1, 3), (1, 2), (1, 3), (1, 2)]
            sage: [D.weierstrass_gap_seq(v) for v in s.vertices()]
            [((1, 3), 1), ((1, 2), 0), ((1, 3), 1), ((1, 2), 0)]
            sage: D.weierstrass_gap_seq()  # gap sequence at sink vertex, 0
            ((1, 3), 1)
            sage: D.weierstrass_rank_seq()  # rank sequence at the sink vertex
            (1, 0, 0, -1)

        .. NOTE::

            The integer `k` is a Weierstrass gap for the divisor `D` at vertex `v` if the rank
            of `D - (k-1)v` does not equal the rank of `D - kv`.  Let `r` be the rank of `D` and
            let `k_i` be the `i`-th gap at `v`.  The Weierstrass weight of `v` for `D` is the
            sum of `(k_i - i)` as `i` ranges from `1` to `r + 1`.  It measure the difference
            between the sequence `r, r - 1, ..., 0, -1, -1, ...` and the rank sequence
            `\mathrm{rank}(D), \mathrm{rank}(D - v), \mathrm{rank}(D - 2v), \dots`
        """
        L = self.weierstrass_rank_seq(v)
        gaps = [i for i in range(1,len(L)) if L[i]!=L[i-1]]
        gaps = tuple(gaps)
        if weight:
            return gaps, sum(gaps)-binomial(len(gaps)+1,2)
        else:
            return gaps

    def is_weierstrass_pt(self, v='sink'):
        r"""
        Is the given vertex a Weierstrass point?

        INPUT:

        ``v`` -- (default: ``sink``) vertex

        OUTPUT:

        boolean

        EXAMPLES::

            sage: s = sandpiles.House()
            sage: K = s.canonical_divisor()
            sage: K.weierstrass_rank_seq()  # sequence at the sink vertex, 0
            (1, 0, -1)
            sage: K.is_weierstrass_pt()
            False
            sage: K.weierstrass_rank_seq(4)
            (1, 0, 0, -1)
            sage: K.is_weierstrass_pt(4)
            True

        .. NOTE::

            The vertex `v` is a (generalized) Weierstrass point for divisor `D` if the sequence of ranks `r(D - nv)`
            for `n = 0, 1, 2, \dots` is not `r(D), r(D)-1, \dots, 0, -1, -1, \dots`
        """
        return self.weierstrass_gap_seq(v)[1] > 0

    def _set_weierstrass_pts(self):
        r"""
        Tuple of Weierstrass vertices.

        INPUT:

        None

        OUTPUT:

        None

        EXAMPLES::

            sage: s = sandpiles.Diamond()
            sage: D = SandpileDivisor(s, [2,1,0,0])
            sage: D._set_weierstrass_pts()
            sage: '_weierstrass_pts' in D.__dict__
            True
        """
        self._weierstrass_pts = tuple([v for v in self.sandpile().vertices() if self.is_weierstrass_pt(v)])

    def weierstrass_pts(self, with_rank_seq=False):
        r"""
        The Weierstrass points (vertices). Optionally, return the corresponding rank sequences.

        INPUT:

        ``with_rank_seq`` -- (default: ``False``) boolean

        OUTPUT:

        tuple of vertices or list of (vertex, rank sequence)

        EXAMPLES::

            sage: s = sandpiles.House()
            sage: K = s.canonical_divisor()
            sage: K.weierstrass_pts()
            (4,)
            sage: K.weierstrass_pts(True)
            [(4, (1, 0, 0, -1))]

        .. NOTE::

            The vertex `v` is a (generalized) Weierstrass point for divisor `D` if the sequence of ranks `r(D - nv)`
            for `n = 0, 1, 2, \dots`` is not `r(D), r(D)-1, \dots, 0, -1, -1, \dots`
        """
        if with_rank_seq:
            rks = [self.weierstrass_rank_seq(v) for v in self._weierstrass_pts]
            return zip(self._weierstrass_pts, rks)
        return self._weierstrass_pts

    def support(self):
        r"""
        List of vertices at which the divisor is nonzero.

        INPUT:

        None

        OUTPUT:

        list representing the support of the divisor

        EXAMPLES::

            sage: S = sandpiles.Cycle(4)
            sage: D = SandpileDivisor(S, [0,0,1,1])
            sage: D.support()
            [2, 3]
            sage: S.vertices()
            [0, 1, 2, 3]
        """
        return [i for i in self.keys() if self[i] !=0]

    def _set_Dcomplex(self):
        r"""
        Computes the simplicial complex determined by the supports of the
        linearly equivalent effective divisors.

        INPUT:

        None

        OUTPUT:

        None

        EXAMPLES::

            sage: S = sandpiles.Complete(4)
            sage: D = SandpileDivisor(S, [0,0,1,1])
            sage: D._set_Dcomplex()
            sage: '_Dcomplex' in D.__dict__
            True
        """
        simp = []
        for E in self.effective_div():
            supp_E = E.support()
            test = True
            for s in simp:
                if set(supp_E).issubset(set(s)):
                    test = False
                    break
            if test:
                simp.append(supp_E)
        result = []
        simp.reverse()
        while simp != []:
            supp = simp.pop()
            test = True
            for s in simp:
                if set(supp).issubset(set(s)):
                    test = False
                    break
            if test:
                result.append(supp)
        self._Dcomplex = SimplicialComplex(result)

    def Dcomplex(self):
        r"""
        The support-complex. (See NOTE.)

        INPUT:

        None

        OUTPUT:

        simplicial complex

        EXAMPLES::

            sage: S = sandpiles.House()
            sage: p = SandpileDivisor(S, [1,2,1,0,0]).Dcomplex()
            sage: p.homology()
            {0: 0, 1: Z x Z, 2: 0}
            sage: p.f_vector()
            [1, 5, 10, 4]
            sage: p.betti()
            {0: 1, 1: 2, 2: 0}

        .. NOTE::

            The "support-complex" is the simplicial complex determined by the
            supports of the linearly equivalent effective divisors.
        """
        return self._Dcomplex

    def betti(self):
        r"""
        The Betti numbers for the support-complex.  (See NOTE.)

        INPUT:

        None

        OUTPUT:

        dictionary of integers

        EXAMPLES::

            sage: S = sandpiles.Cycle(3)
            sage: D = SandpileDivisor(S, [2,0,1])
            sage: D.betti()
            {0: 1, 1: 1}

        .. NOTE::

            The "support-complex" is the simplicial complex determined by the
            supports of the linearly equivalent effective divisors.
        """
        return self.Dcomplex().betti()

    def add_random(self, distrib=None):
        r"""
        Add one grain of sand to a random vertex.

        INPUT:

        ``distrib`` -- (optional) list of nonnegative numbers representing a probability distribution on the vertices

        OUTPUT:

        SandpileDivisor

        EXAMPLES::

            sage: s = sandpiles.Complete(4)
            sage: D = s.zero_div()
            sage: D.add_random() # random
            {0: 0, 1: 0, 2: 1, 3: 0}
            sage: D.add_random([0.1,0.1,0.1,0.7]) # random
            {0: 0, 1: 0, 2: 0, 3: 1}

        .. WARNING::

            If ``distrib`` is not ``None``, the user is responsible for assuring the sum of its entries is 1.
        """
        D = deepcopy(self)
        S = self.sandpile()
        V = S.vertices()
        if distrib==None:  # default = uniform distribution
            n = S.num_verts()
            distrib = [1/n]*n
        X = GeneralDiscreteDistribution(distrib)
        i = X.get_random_element()
        D[V[i]] += 1
        return D

    def is_symmetric(self, orbits):
        r"""
        Is the divisor symmetric?  Return ``True`` if the values of the
        configuration are constant over the vertices in each sublist of
        ``orbits``.

        INPUT:

        ``orbits`` -- list of lists of vertices

        OUTPUT:

        boolean

        EXAMPLES::

            sage: S = sandpiles.House()
            sage: S.dict()
            {0: {1: 1, 2: 1},
             1: {0: 1, 3: 1},
             2: {0: 1, 3: 1, 4: 1},
             3: {1: 1, 2: 1, 4: 1},
             4: {2: 1, 3: 1}}
            sage: D = SandpileDivisor(S, [0,0,1,1,3])
            sage: D.is_symmetric([[2,3], [4]])
            True
        """
        for x in orbits:
            if len(set([self[v] for v in x])) > 1:
                return False
        return True

    def _set_life(self):
        r"""
        Will the sequence of divisors `D_i` where `D_{i+1}` is obtained from
        `D_i` by firing all unstable vertices of `D_i` stabilize?  If so,
        save the resulting cycle, otherwise save ``[]``.

        INPUT:

        None

        OUTPUT:

        None

        EXAMPLES::

            sage: S = sandpiles.Complete(4)
            sage: D = SandpileDivisor(S, {0: 4, 1: 3, 2: 3, 3: 2})
            sage: D._set_life()
            sage: '_life' in D.__dict__
            True
        """
        oldD = deepcopy(self)
        result = [oldD]
        while True:
            if oldD.unstable()==[]:
                self._life = []
                return
            newD = oldD.fire_unstable()
            if newD not in result:
                result.append(newD)
                oldD = deepcopy(newD)
            else:
                self._life = result[result.index(newD):]
                return

    def is_alive(self, cycle=False):
        r"""
        Is the divisor stabilizable?  In other words, will the divisor stabilize
        under repeated firings of all unstable vertices?  Optionally returns the
        resulting cycle.

        INPUT:

        ``cycle`` -- (default: ``False``) boolean

        OUTPUT:

        boolean or optionally, a list of SandpileDivisors

        EXAMPLES::

            sage: S = sandpiles.Complete(4)
            sage: D = SandpileDivisor(S, {0: 4, 1: 3, 2: 3, 3: 2})
            sage: D.is_alive()
            True
            sage: D.is_alive(True)
            [{0: 4, 1: 3, 2: 3, 3: 2}, {0: 3, 1: 2, 2: 2, 3: 5}, {0: 1, 1: 4, 2: 4, 3: 3}]
        """
        if cycle:
            return self._life
        else:
            return self._life != []

    def _set_stabilize(self):
        r"""
        The stabilization of the divisor.  If not stabilizable, return an error.

        INPUT:

        None

        OUTPUT:

        None

        EXAMPLES::

            sage: s = sandpiles.Diamond()
            sage: D = SandpileDivisor(s, [2,1,0,0])
            sage: D._set_stabilize()
            sage: '_stabilize' in D.__dict__
            True
        """
        if self.is_alive():
            raise RuntimeError('Divisor is not stabilizable.')
        else:
            firing_vector = self._sandpile.zero_div()
            E = deepcopy(self)
            unstable = E.unstable()
            while unstable!=[]:
                E = E.fire_unstable()
                for v in unstable:
                    firing_vector[v] += 1
                    unstable = E.unstable()
            self._stabilize = [E, firing_vector]

    def stabilize(self, with_firing_vector=False):
        r"""
        The stabilization of the divisor.  If not stabilizable, return an error.

        INPUT:

        ``with_firing_vector`` -- (default: ``False``) boolean

        OUTPUT:

        None

        EXAMPLES::

            sage: s = sandpiles.Complete(4)
            sage: D = SandpileDivisor(s,[0,3,0,0])
            sage: D.stabilize()
            {0: 1, 1: 0, 2: 1, 3: 1}
            sage: D.stabilize(with_firing_vector=True)
            [{0: 1, 1: 0, 2: 1, 3: 1}, {0: 0, 1: 1, 2: 0, 3: 0}]
        """
        if with_firing_vector:
            return self._stabilize
        else:
            return self._stabilize[0]

    def show(self, heights=True, directed=None, **kwds):
        r"""
        Show the divisor.

        INPUT:

        - ``heights`` -- (default: ``True``) whether to label each vertex with the amount of sand

        - ``directed`` -- (optional) whether to draw directed edges

        - ``kwds`` -- (optional) arguments passed to the show method for Graph

        OUTPUT:

        None

        EXAMPLES::

            sage: S = sandpiles.Diamond()
            sage: D = SandpileDivisor(S,[1,-2,0,2])
            sage: D.show(graph_border=True,vertex_size=700,directed=False)
        """
        if directed==True:
            T = DiGraph(self.sandpile())
        elif directed==False:
            T = Graph(self.sandpile())
        elif self.sandpile().is_directed():
            T = DiGraph(self.sandpile())
        else:
            T = Graph(self.sandpile())

        max_height = max(self.sandpile().out_degree_sequence())
        if heights:
            a = {}
            for i in T.vertices():
                a[i] = str(i)+":"+str(T[i])
            T.relabel(a)
        T.show(**kwds)

#######################################
######### Some test graphs ############
#######################################

def sandlib(selector=None):
    r"""
    Returns the sandpile identified by ``selector``.  If no argument is
    given, a description of the sandpiles in the sandlib is printed.

    INPUT:

    ``selector`` -- (optional) identifier or None

    OUTPUT:

    sandpile or description

    EXAMPLES::

            sage: sandlib()
            doctest:...: DeprecationWarning: sandlib() will soon be removed.  Use sandpile() instead.
            See http://trac.sagemath.org/18618 for details.
            <BLANKLINE>
              Sandpiles in the sandlib:
                 kite : generic undirected graphs with 5 vertices
                 generic : generic digraph with 6 vertices
                 genus2 : Undirected graph of genus 2
                 ci1 : complete intersection, non-DAG but equivalent to a DAG
                 riemann-roch1 : directed graph with postulation 9 and 3 maximal weight superstables
                 riemann-roch2 : directed graph with a superstable not majorized by a maximal superstable
                 gor : Gorenstein but not a complete intersection
            sage: S = sandlib('gor')
            sage: S.resolution()
            'R^1 <-- R^5 <-- R^5 <-- R^1'
    """
    # The convention is for the sink to be zero.
    sandpiles = {
        'generic':{
                   'description':'generic digraph with 6 vertices',
                   'graph':{0:{},1:{0:1,3:1,4:1},2:{0:1,3:1,5:1},3:{2:1,5:1},4:{1:1,3:1},5:{2:1,3:1}}
                  },
        'kite':{
                'description':'generic undirected graphs with 5 vertices',
                'graph':{0:{}, 1:{0:1,2:1,3:1}, 2:{1:1,3:1,4:1}, 3:{1:1,2:1,4:1},
                         4:{2:1,3:1}}
               },
        'riemann-roch1':{
                         'description':'directed graph with postulation 9 and 3 maximal weight superstables',
                         'graph':{0: {1: 3, 3: 1},
                                  1: {0: 2, 2: 2, 3: 2},
                                  2: {0: 1, 1: 1},
                                  3: {0: 3, 1: 1, 2: 1}
                                 }
                        },
        'riemann-roch2':{
                          'description':'directed graph with a superstable not majorized by a maximal superstable',
                          'graph':{
                                   0: {},
                                   1: {0: 1, 2: 1},
                                   2: {0: 1, 3: 1},
                                   3: {0: 1, 1: 1, 2: 1}
                                  }
                        },
        'gor':{
               'description':'Gorenstein but not a complete intersection',
               'graph':{
                        0: {},
                        1: {0:1, 2: 1, 3: 4},
                        2: {3: 5},
                        3: {1: 1, 2: 1}
                       }
              },
        'ci1':{
               'description':'complete intersection, non-DAG but  equivalent to a DAG',
                   'graph':{0:{}, 1: {2: 2}, 2: {0: 4, 1: 1}}
              },
        'genus2':{
                  'description':'Undirected graph of genus 2',
                  'graph':{
                            0:[1,2],
                            1:[0,2,3],
                            2:[0,1,3],
                            3:[1,2]
                           }
                  },
    }
    if selector is None:
        print
        print '  Sandpiles in the sandlib:'
        for i in sandpiles:
            print '    ', i, ':', sandpiles[i]['description']
        print
    elif selector not in sandpiles.keys():
        print selector, 'is not in the sandlib.'
    else:
        return Sandpile(sandpiles[selector]['graph'], 0)

#################################################
########## Some useful functions ################
#################################################

def complete_sandpile(n):
    r"""
    The sandpile on the complete graph with n vertices.

    INPUT:

    ``n`` -- positive integer

    OUTPUT:

    Sandpile

    EXAMPLES::

        sage: K = sandpiles.Complete(5)
        sage: K.betti(verbose=False)
        [1, 15, 50, 60, 24]
    """
    deprecation(18618,'May 25, 2015:  Replaced by sandpiles.Complete.')
    return Sandpile(graphs.CompleteGraph(n), 0)

def grid_sandpile(m, n):
    r"""
    The `m\times n` grid sandpile.  Each nonsink vertex has degree 4.

    INPUT:

    ``m``, ``n`` -- positive integers

    OUTPUT:

    Sandpile with sink named ``sink``.

    EXAMPLES::

        sage: G = grid_sandpile(3,4)
        doctest:...: DeprecationWarning: grid_sandpile() will soon be removed.  Use sandpile.Grid() instead.
        See http://trac.sagemath.org/18618 for details.
        doctest:...: DeprecationWarning: May 25, 2015: Replaced by sandpiles.Grid.
        See http://trac.sagemath.org/18618 for details.
        sage: G.dict()
        {'sink': {},
         (1, 1): {'sink': 2, (1, 2): 1, (2, 1): 1},
         (1, 2): {'sink': 1, (1, 1): 1, (1, 3): 1, (2, 2): 1},
         (1, 3): {'sink': 1, (1, 2): 1, (1, 4): 1, (2, 3): 1},
         (1, 4): {'sink': 2, (1, 3): 1, (2, 4): 1},
         (2, 1): {'sink': 1, (1, 1): 1, (2, 2): 1, (3, 1): 1},
         (2, 2): {(1, 2): 1, (2, 1): 1, (2, 3): 1, (3, 2): 1},
         (2, 3): {(1, 3): 1, (2, 2): 1, (2, 4): 1, (3, 3): 1},
         (2, 4): {'sink': 1, (1, 4): 1, (2, 3): 1, (3, 4): 1},
         (3, 1): {'sink': 2, (2, 1): 1, (3, 2): 1},
         (3, 2): {'sink': 1, (2, 2): 1, (3, 1): 1, (3, 3): 1},
         (3, 3): {'sink': 1, (2, 3): 1, (3, 2): 1, (3, 4): 1},
         (3, 4): {'sink': 2, (2, 4): 1, (3, 3): 1}}
        sage: G.group_order()
        4140081
        sage: G.invariant_factors()
        [1, 1, 1, 1, 1, 1, 1, 1, 1, 1, 3, 1380027]
    """
    deprecation(18618,'May 25, 2015: Replaced by sandpiles.Grid.')
    g = {}
    # corners first
    g[(1,1)] = {(1,2):1, (2,1):1, 'sink':2}
    g[(m,1)] = {(m-1,1):1, (m,2):1, 'sink':2}
    g[(1,n)] = {(1,n-1):1, (2,n):1, 'sink':2}
    g[(m,n)] = {(m-1,n):1, (m,n-1):1, 'sink':2}
    # top edge
    for col in range(2,n):
        g[(1,col)] = {(1,col-1):1, (1,col+1):1, (2,col):1, 'sink':1}
    # left edge
    for row in range (2,m):
        g[(row,1)] = {(row-1,1):1, (row+1,1):1, (row,2):1, 'sink':1}
    # right edge
    for row in range (2,m):
        g[(row,n)] = {(row-1,n):1, (row+1,n):1, (row,n-1):1, 'sink':1}
    # bottom edge
    for col in range(2,n):
        g[(m,col)] = {(m,col-1):1, (m,col+1):1, (m-1,col):1, 'sink':1}
    # inner vertices
    for row in range(2,m):
        for col in range(2,n):
            g[(row,col)] ={(row-1,col):1, (row+1,col):1, (row,col-1):1, (row,col+1):1}
    # the sink vertex
    g['sink'] = {}
    return Sandpile(g, 'sink')

def triangle_sandpile(n):
    r"""
    A triangular sandpile.  Each nonsink vertex has out-degree six.  The
    vertices on the boundary of the triangle are connected to the sink.

    INPUT:

    ``n`` -- integer

    OUTPUT:

    Sandpile

    EXAMPLES::

        sage: T = triangle_sandpile(5)
        doctest:...: DeprecationWarning:
        Importing triangle_sandpile from here is deprecated. If you need to use it, please import it directly from sage.sandpiles.sandpile
        See http://trac.sagemath.org/18618 for details.
        sage: T.group_order()
        135418115000
    """
    T = {'sink':{}}
    for i in range(n):
        for j in range(n-i):
            T[(i,j)] = {}
            if i<n-j-1:
                T[(i,j)][(i+1,j)] = 1
                T[(i,j)][(i,j+1)] = 1
            if i>0:
                T[(i,j)][(i-1,j+1)] = 1
                T[(i,j)][(i-1,j)] = 1
            if j>0:
                T[(i,j)][(i,j-1)] = 1
                T[(i,j)][(i+1,j-1)] = 1
            d = len(T[(i,j)])
            if d<6:
                T[(i,j)]['sink'] = 6-d
    T = Sandpile(T,'sink')
    pos = {}
    for x in T.nonsink_vertices():
        coords = list(x)
        coords[0]+=QQ(1)/2*coords[1]
        pos[x] = coords
    pos['sink'] = (-1,-1)
    T.set_pos(pos)
    return T

def aztec_sandpile(n):
    r"""
    The aztec diamond graph.

    INPUT:

    ``n`` -- integer

    OUTPUT:

    dictionary for the aztec diamond graph

    EXAMPLES::

        sage: aztec_sandpile(2)
        doctest:...: DeprecationWarning:
        Importing aztec_sandpile from here is deprecated. If you need to use it, please import it directly from sage.sandpiles.sandpile
        See http://trac.sagemath.org/18618 for details.
        {'sink': {(-3/2, -1/2): 2,
          (-3/2, 1/2): 2,
          (-1/2, -3/2): 2,
          (-1/2, 3/2): 2,
          (1/2, -3/2): 2,
          (1/2, 3/2): 2,
          (3/2, -1/2): 2,
          (3/2, 1/2): 2},
         (-3/2, -1/2): {'sink': 2, (-3/2, 1/2): 1, (-1/2, -1/2): 1},
         (-3/2, 1/2): {'sink': 2, (-3/2, -1/2): 1, (-1/2, 1/2): 1},
         (-1/2, -3/2): {'sink': 2, (-1/2, -1/2): 1, (1/2, -3/2): 1},
         (-1/2, -1/2): {(-3/2, -1/2): 1,
          (-1/2, -3/2): 1,
          (-1/2, 1/2): 1,
          (1/2, -1/2): 1},
         (-1/2, 1/2): {(-3/2, 1/2): 1, (-1/2, -1/2): 1, (-1/2, 3/2): 1, (1/2, 1/2): 1},
         (-1/2, 3/2): {'sink': 2, (-1/2, 1/2): 1, (1/2, 3/2): 1},
         (1/2, -3/2): {'sink': 2, (-1/2, -3/2): 1, (1/2, -1/2): 1},
         (1/2, -1/2): {(-1/2, -1/2): 1, (1/2, -3/2): 1, (1/2, 1/2): 1, (3/2, -1/2): 1},
         (1/2, 1/2): {(-1/2, 1/2): 1, (1/2, -1/2): 1, (1/2, 3/2): 1, (3/2, 1/2): 1},
         (1/2, 3/2): {'sink': 2, (-1/2, 3/2): 1, (1/2, 1/2): 1},
         (3/2, -1/2): {'sink': 2, (1/2, -1/2): 1, (3/2, 1/2): 1},
         (3/2, 1/2): {'sink': 2, (1/2, 1/2): 1, (3/2, -1/2): 1}}
        sage: Sandpile(aztec_sandpile(2),'sink').group_order()
        4542720

    .. NOTE::

        This is the aztec diamond graph with a sink vertex added.  Boundary
        vertices have edges to the sink so that each vertex has degree 4.
    """
    aztec_sandpile = {}
    half = QQ(1)/2
    for i in srange(n):
        for j in srange(n-i):
            aztec_sandpile[(half+i,half+j)] = {}
            aztec_sandpile[(-half-i,half+j)] = {}
            aztec_sandpile[(half+i,-half-j)] = {}
            aztec_sandpile[(-half-i,-half-j)] = {}
    non_sinks = aztec_sandpile.keys()
    aztec_sandpile['sink'] = {}
    for vert in non_sinks:
        weight = abs(vert[0]) + abs(vert[1])
        x = vert[0]
        y = vert[1]
        if weight < n:
            aztec_sandpile[vert] = {(x+1,y):1, (x,y+1):1, (x-1,y):1, (x,y-1):1}
        else:
            if (x+1,y) in aztec_sandpile.keys():
                aztec_sandpile[vert][(x+1,y)] = 1
            if (x,y+1) in aztec_sandpile.keys():
                aztec_sandpile[vert][(x,y+1)] = 1
            if (x-1,y) in aztec_sandpile.keys():
                aztec_sandpile[vert][(x-1,y)] = 1
            if (x,y-1) in aztec_sandpile.keys():
                aztec_sandpile[vert][(x,y-1)] = 1
            if len(aztec_sandpile[vert]) < 4:
                out_degree = 4 - len(aztec_sandpile[vert])
                aztec_sandpile[vert]['sink'] = out_degree
                aztec_sandpile['sink'][vert] = out_degree
    return aztec_sandpile

def random_digraph(num_verts, p=0.5, directed=True, weight_max=1):
    """
    A random weighted digraph with a directed spanning tree rooted at `0`.  If
    ``directed = False``, the only difference is that if `(i,j,w)` is an edge with
    tail `i`, head `j`, and weight `w`, then `(j,i,w)` appears also.  The result
    is returned as a Sage digraph.

    INPUT:

     - ``num_verts`` -- number of vertices

     - ``p`` -- (default: 0.5) probability edges occur

     - ``directed`` -- (default: ``True``) if directed

     - ``weight_max`` -- (default: 1) integer maximum for random weights

    OUTPUT:

    random graph

    EXAMPLES::

        sage: g = random_digraph(6,0.2,True,3)
        doctest:...: DeprecationWarning: random_digraph will be removed soon.  Use any of the Random* methods
        from graphs() and from digraphs() instead.
        See http://trac.sagemath.org/18618 for details.
        sage: S = Sandpile(g,0)
        sage: S.show(edge_labels = True)

    TESTS:

    Check that we can construct a random digraph with the
    default arguments (:trac:`12181`)::

        sage: random_digraph(5)
        Digraph on 5 vertices
    """
    deprecation(18618,'random_digraph will be removed soon.  Use any of the Random* methods from graphs() and from digraphs() instead.')
    a = digraphs.RandomDirectedGN(num_verts)
    b = graphs.RandomGNP(num_verts,p)
    a.add_edges(b.edges())
    if directed:
        c = graphs.RandomGNP(num_verts,p)
        # reverse the edges of c and add them in
        a.add_edges([(j,i,None) for i,j,k in c.edges()])
    else:
        a.add_edges([(j,i,None) for i,j,k in a.edges()])
        a.add_edges([(j,i,None) for i,j,k in b.edges()])
    # now handle the weights
    for i,j,k in a.edge_iterator():
        a.set_edge_label(i,j,ZZ.random_element(weight_max)+1)
    return a

def random_DAG(num_verts, p=0.5, weight_max=1):
    r"""
    A random directed acyclic graph with ``num_verts`` vertices.
    The method starts with the sink vertex and adds vertices one at a time.
    Each vertex is connected only to only previously defined vertices, and the
    probability of each possible connection is given by the argument ``p``.
    The weight of an edge is a random integer between ``1`` and
    ``weight_max``.

    INPUT:

     - ``num_verts`` -- positive integer

     - ``p`` -- (default: 0,5) real number such that `0 < p \leq 1`

     - ``weight_max`` -- (default: 1) positive integer

    OUTPUT:

    a dictionary, encoding the edges of a directed acyclic graph with sink `0`

    EXAMPLES::

        sage: d = DiGraph(random_DAG(5, .5));d
        doctest:...: DeprecationWarning:
        Importing random_DAG from here is deprecated. If you need to use it, please import
        it directly from sage.sandpiles.sandpile
        See http://trac.sagemath.org/18618 for details.
        Digraph on 5 vertices

    TESTS:

    Check that we can construct a random DAG with the
    default arguments (:trac:`12181`)::

        sage: g = random_DAG(5);DiGraph(g)
        Digraph on 5 vertices

    Check that bad inputs are rejected::
        sage: g = random_DAG(5,1.1)
        Traceback (most recent call last):
        ...
        ValueError: The parameter p must satisfy 0 < p <= 1.
        sage: g = random_DAG(5,0.1,-1)
        Traceback (most recent call last):
        ...
        ValueError: The parameter weight_max must be positive.
    """
    if not(0 < p and p <= 1):
        raise ValueError("The parameter p must satisfy 0 < p <= 1.")
    weight_max=ZZ(weight_max)
    if not(0 < weight_max):
        raise ValueError("The parameter weight_max must be positive.")
    g = {0:{}}
    for i in range(1,num_verts):
        out_edges = {}
        while out_edges == {}:
            for j in range(i):
                if p > random():
                    out_edges[j] = randint(1,weight_max)
        g[i] = out_edges
    return g

def random_tree(n, d):
    r"""
    A random undirected tree with `n` nodes, no node having
    degree higher than `d`.

    INPUT:

    ``n``, ``d`` -- integers

    OUTPUT:

    Graph

    EXAMPLES::

        sage: T = random_tree(15,3)
        doctest:...: DeprecationWarning: random_tree will be removed soon.  Use graphs.RandomTree() instead.
        See http://trac.sagemath.org/18618 for details.
        sage: T.show()
        sage: S = Sandpile(T,0)
        sage: U = S.reorder_vertices()
        sage: U.show()
    """
    deprecation(18618,'random_tree will be removed soon.  Use graphs.RandomTree() instead.')
    g = Graph()
    # active vertices
    active = [0]
    g.add_vertex(0)
    next_vertex = 1
    while g.num_verts()<n:
        node = randint(0,g.num_verts()-1)
        if g.degree(node)>d:
            active.remove(node)
            break
        r = randint(0,d)
        if r>0:
            for i in range(r):
                g.add_vertex(next_vertex)
                g.add_edge((node,next_vertex))
                active.append(next_vertex)
                next_vertex+=1
    return g

def glue_graphs(g, h, glue_g, glue_h):
    r"""
    Glue two graphs together.

    INPUT:

     - ``g``, ``h`` -- dictionaries for directed multigraphs

     - ``glue_h``, ``glue_g`` -- dictionaries for a vertex

    OUTPUT:

    dictionary for a directed multigraph


    EXAMPLES::

        sage: x = {0: {}, 1: {0: 1}, 2: {0: 1, 1: 1}, 3: {0: 1, 1: 1, 2: 1}}
        sage: y = {0: {}, 1: {0: 2}, 2: {1: 2}, 3: {0: 1, 2: 1}}
        sage: glue_x = {1: 1, 3: 2}
        sage: glue_y = {0: 1, 1: 2, 3: 1}
        sage: z = glue_graphs(x,y,glue_x,glue_y)
        doctest:...: DeprecationWarning:
        Importing glue_graphs from here is deprecated. If you need to use it,
        please import it directly from sage.sandpiles.sandpile
        See http://trac.sagemath.org/18618 for details.
        sage: z
        {0: {},
         'x0': {0: 1, 'x1': 1, 'x3': 2, 'y1': 2, 'y3': 1},
         'x1': {'x0': 1},
         'x2': {'x0': 1, 'x1': 1},
         'x3': {'x0': 1, 'x1': 1, 'x2': 1},
         'y1': {0: 2},
         'y2': {'y1': 2},
         'y3': {0: 1, 'y2': 1}}
        sage: S = Sandpile(z,0)
        sage: S.h_vector()
        [1, 6, 17, 31, 41, 41, 31, 17, 6, 1]
        sage: S.resolution()
        'R^1 <-- R^7 <-- R^21 <-- R^35 <-- R^35 <-- R^21 <-- R^7 <-- R^1'

    .. NOTE::

        This method makes a dictionary for a graph by combining those for
        `g` and `h`.  The sink of `g` is replaced by a vertex that
        is connected to the vertices of `g` as specified by ``glue_g``
        the vertices of `h` as specified in ``glue_h``.  The sink of the glued
        graph is `0`.

        Both ``glue_g`` and ``glue_h`` are dictionaries with entries of the form
        ``v:w`` where ``v`` is the vertex to be connected to and ``w`` is the weight
        of the connecting edge.
    """
    # first find the sinks of g and h
    for i in g:
        if g[i] == {}:
            g_sink = i
            break
    for i in h:
        if h[i] == {}:
            h_sink = i
            break
    k = {0: {}}  # the new graph dictionary, starting with the sink
    for i in g:
        if i != g_sink:
            new_edges = {}
            for j in g[i]:
                new_edges['x'+str(j)] = g[i][j]
            k['x'+str(i)] = new_edges
    for i in h:
        if i != h_sink:
            new_edges = {}
            for j in h[i]:
                if j == h_sink:
                    new_edges[0] = h[i][j]
                else:
                    new_edges['y'+str(j)] = h[i][j]
            k['y'+str(i)] = new_edges
    # now handle the glue vertex (old g sink)
    new_edges = {}
    for i in glue_g:
        new_edges['x'+str(i)] = glue_g[i]
    for i in glue_h:
        if i == h_sink:
            new_edges[0] = glue_h[i]
        else:
            new_edges['y'+str(i)] = glue_h[i]
    k['x'+str(g_sink)] = new_edges
    return k

def firing_graph(S, eff):
    r"""
    Creates a digraph with divisors as vertices and edges between two divisors
    `D` and `E` if firing a single vertex in `D` gives `E`.

    INPUT:

    ``S`` -- Sandpile

    ``eff`` -- list of divisors

    OUTPUT:

    DiGraph

    EXAMPLES::

        sage: S = sandpiles.Cycle(6)
        sage: D = SandpileDivisor(S, [1,1,1,1,2,0])
        sage: eff = D.effective_div()
        sage: firing_graph(S,eff).show3d(edge_size=.005,vertex_size=0.01)
    """
    g = DiGraph()
    g.add_vertices(range(len(eff)))
    for i in g.vertices():
        for v in eff[i]:
            if eff[i][v]>=S.out_degree(v):
                new_div = deepcopy(eff[i])
                new_div[v] -= S.out_degree(v)
                for oe in S.outgoing_edges(v):
                    new_div[oe[1]]+=oe[2]
                if new_div in eff:
                    g.add_edge((i,eff.index(new_div)))
    return g

def parallel_firing_graph(S, eff):
    r"""
    Creates a digraph with divisors as vertices and edges between two divisors
    `D` and `E` if firing all unstable vertices in `D` gives `E`.

    INPUT:

    ``S`` -- Sandpile

    ``eff`` -- list of divisors

    OUTPUT:

    DiGraph

    EXAMPLES::

        sage: S = sandpiles.Cycle(6)
        sage: D = SandpileDivisor(S, [1,1,1,1,2,0])
        sage: eff = D.effective_div()
        sage: parallel_firing_graph(S,eff).show3d(edge_size=.005,vertex_size=0.01)
    """
    g = DiGraph()
    g.add_vertices(range(len(eff)))
    for i in g.vertices():
        new_edge = False
        new_div = deepcopy(eff[i])
        for v in eff[i]:
            if eff[i][v]>=S.out_degree(v):
                new_edge = True
                new_div[v] -= S.out_degree(v)
                for oe in S.outgoing_edges(v):
                    new_div[oe[1]]+=oe[2]
        if new_edge and (new_div in eff):
            g.add_edge((i,eff.index(new_div)))
    return g

def admissible_partitions(S, k):
    r"""
    The partitions of the vertices of `S` into `k` parts, each of which is
    connected.

    INPUT:

    ``S`` -- Sandpile

    ``k`` -- integer

    OUTPUT:

    list of partitions

    EXAMPLES::

        sage: S = sandpiles.Cycle(4)
        sage: P = [admissible_partitions(S, i) for i in [2,3,4]]
        doctest:...: DeprecationWarning:
        Importing admissible_partitions from here is deprecated. If you need to use it, please import it directly from sage.sandpiles.sandpile
        See http://trac.sagemath.org/18618 for details.
        sage: P
        [[{{0}, {1, 2, 3}},
          {{0, 2, 3}, {1}},
          {{0, 1, 3}, {2}},
          {{0, 1, 2}, {3}},
          {{0, 1}, {2, 3}},
          {{0, 3}, {1, 2}}],
         [{{0}, {1}, {2, 3}},
          {{0}, {1, 2}, {3}},
          {{0, 3}, {1}, {2}},
          {{0, 1}, {2}, {3}}],
         [{{0}, {1}, {2}, {3}}]]
        sage: for p in P:
        ...    sum([partition_sandpile(S, i).betti(verbose=False)[-1] for i in p])
        doctest:...: DeprecationWarning:
        Importing partition_sandpile from here is deprecated. If you need to use it, please import it directly from sage.sandpiles.sandpile
        See http://trac.sagemath.org/18618 for details.
        6
        8
        3
        sage: S.betti()
                   0     1     2     3
        ------------------------------
            0:     1     -     -     -
            1:     -     6     8     3
        ------------------------------
        total:     1     6     8     3
    """
    v = S.vertices()
    if S.is_directed():
        G = DiGraph(S)
    else:
        G = Graph(S)
    result = []
    for p in SetPartitions(v, k):
        if forall(p, lambda x : G.subgraph(list(x)).is_connected())[0]:
            result.append(p)
    return result

def partition_sandpile(S, p):
    r"""
    Each set of vertices in `p` is regarded as a single vertex, with and edge
    between `A` and `B` if some element of `A` is connected by an edge to  some
    element of `B` in `S`.

    INPUT:

    ``S`` -- Sandpile

    ``p`` -- partition of the vertices of ``S``

    OUTPUT:

    Sandpile

    EXAMPLES::

        sage: S = sandpiles.Cycle(4)
        sage: P = [admissible_partitions(S, i) for i in [2,3,4]]
        sage: for p in P:
        ...    sum([partition_sandpile(S, i).betti(verbose=False)[-1] for i in p])
        6
        8
        3
        sage: S.betti()
                   0     1     2     3
        ------------------------------
            0:     1     -     -     -
            1:     -     6     8     3
        ------------------------------
        total:     1     6     8     3
    """
    from sage.combinat.combination import Combinations
    g = Graph()
    g.add_vertices([tuple(i) for i in p])
    for u,v in Combinations(g.vertices(), 2):
        for i in u:
            for j in v:
                if (i,j,1) in S.edges():
                    g.add_edge((u, v))
                    break
    for i in g.vertices():
        if S.sink() in i:
            return Sandpile(g,i)

def firing_vector(S, D, E):
    r"""
    If `D` and `E` are linearly equivalent divisors, find the firing vector
    taking `D` to `E`.

    INPUT:

    - ``S`` -- Sandpile

    - ``D``, ``E`` -- tuples (representing linearly equivalent divisors)

    OUTPUT:

    tuple (representing a firing vector from ``D`` to ``E``)

    EXAMPLES::

      sage: S = sandpiles.Complete(4)
      sage: D = SandpileDivisor(S, {0: 0, 1: 0, 2: 8, 3: 0})
      sage: E = SandpileDivisor(S, {0: 2, 1: 2, 2: 2, 3: 2})
      sage: v = firing_vector(S, D, E)
      doctest:...: DeprecationWarning: firing_vector() will soon be removed.  Use SandpileDivisor.is_linearly_equivalent() instead.
      See http://trac.sagemath.org/18618 for details.
      doctest:...: DeprecationWarning: May 25, 2015: Replaced by SandpileDivisor.is_linearly_equivalent.
      See http://trac.sagemath.org/18618 for details.
      sage: v
      (0, 0, 2, 0)

    The divisors must be linearly equivalent::

      sage: vector(D.values()) - S.laplacian()*vector(v) == vector(E.values())
      True
      sage: firing_vector(S, D, S.zero_div())
      Error. Are the divisors linearly equivalent?
  """
    deprecation(18618,'May 25, 2015: Replaced by SandpileDivisor.is_linearly_equivalent.')
    try:
        v = vector(D.values())
        w = vector(E.values())
        return tuple(S.laplacian().solve_left(v-w))
    except ValueError:
        print "Error. Are the divisors linearly equivalent?"
        return

def min_cycles(G, v):
    r"""
    Minimal length cycles in the digraph `G` starting at vertex `v`.

    INPUT:

    - ``G`` -- DiGraph

    - ``v`` -- vertex of ``G``

    OUTPUT:

    list of lists of vertices

    EXAMPLES::

        sage: T = sandlib('gor')
        sage: [min_cycles(T, i) for i in T.vertices()]
        doctest:...: DeprecationWarning:
        Importing min_cycles from here is deprecated. If you need to use it, please import it directly from sage.sandpiles.sandpile
        See http://trac.sagemath.org/18618 for details.
        [[], [[1, 3]], [[2, 3, 1], [2, 3]], [[3, 1], [3, 2]]]
    """
    pr = G.neighbors_in(v)
    sp = G.shortest_paths(v)
    return [sp[i] for i in pr if i in sp.keys()]

def wilmes_algorithm(M):
    r"""
    Computes an integer matrix `L` with the same integer row span as `M` and
    such that `L` is the reduced Laplacian of a directed multigraph.

    INPUT:

    ``M`` -- square integer matrix of full rank

    OUTPUT:

    integer matrix (``L``)

    EXAMPLES::

        sage: P = matrix([[2,3,-7,-3],[5,2,-5,5],[8,2,5,4],[-5,-9,6,6]])
        sage: wilmes_algorithm(P)
        [ 1642   -13 -1627    -1]
        [   -1  1980 -1582  -397]
        [    0    -1  1650 -1649]
        [    0     0 -1658  1658]

    REFERENCES:

    .. [Primer2013] Perlman, Perkinson, and Wilmes.  Primer for the algebraic
       geometry of sandpiles. Tropical and Non-Archimedean Geometry, Contemp.
       Math., 605, Amer. Math. Soc., Providence, RI, 2013.
    """
    # find the gcd of the row-sums, and perform the corresponding row
    # operations on M
    if M.matrix_over_field().is_invertible():
        L = deepcopy(M)
        L = matrix(ZZ,L)
        U = matrix(ZZ,[sum(i) for i in L]).smith_form()[2].transpose()
        L = U*M
        for k in range(1,M.nrows()-1):
            smith = matrix(ZZ,[i[k-1] for i in L[k:]]).smith_form()[2].transpose()
            U = identity_matrix(ZZ,k).block_sum(smith)
            L = U*L
            L[k] = -L[k]
        if L[-1][-2]>0:
            L[-1] = -L[-1]
        for k in range(M.nrows()-2,-1,-1):
            for i in range(k+2,M.nrows()):
                while L[k][i-1]>0:
                    L[k] = L[k] + L[i]
            v = -L[k+1]
            for i in range(k+2,M.nrows()):
                v = abs(L[i,i-1])*v + v[i-1]*L[i]
            while L[k,k]<=0 or L[k,-1]>0:
                L[k] = L[k] + v
        return L
    else:
        raise UserWarning('matrix not of full rank')<|MERGE_RESOLUTION|>--- conflicted
+++ resolved
@@ -319,7 +319,6 @@
 #                  http://www.gnu.org/licenses/
 #*****************************************************************************
 
-<<<<<<< HEAD
 from string import join
 from collections import Counter
 from copy import deepcopy
@@ -331,10 +330,6 @@
 from sage.combinat.set_partition import SetPartitions
 from sage.combinat.vector_partition import IntegerVectorsIterator
 from sage.env import SAGE_LOCAL
-=======
-import os
-from sage.symbolic.all import I, pi
->>>>>>> 06dbbffb
 from sage.functions.log import exp
 from sage.functions.other import binomial
 from sage.geometry.polyhedron.constructor import Polyhedron
