--- conflicted
+++ resolved
@@ -1614,7 +1614,6 @@
         t is the translation of one of the side
         (initial state of the automaton).
         ext : automate des relations à l'infini ou pas.
-<<<<<<< HEAD
 
          INPUT:
 
@@ -1654,18 +1653,11 @@
             sage: m = BetaAdicMonoid(e, dag.AnyWord([0,1]))
             sage: m.relations_automaton()
 
-
-        """
-        if Cd is None:
-            if A is None or B is None:
-                Cd = Set([c-c2 for c in self.a.alphabet for c2 in self.a.alphabet])
-            else:
-                Cd = Set([a1-b1 for a1 in A for b1 in B])
-        Cd = list(Cd)
-=======
         Ad : alphabet of differences
         A : alphabet on one side (used if Ad is None)
         B : alphabet on the other side (used if Ad is None)
+
+
         """
         if Ad is None:
             if A is None:
@@ -1676,7 +1668,6 @@
         Ad = list(Ad)
         if verb:
             print("Ad=%s"%Ad)
->>>>>>> 37b3ad2e
         sig_on()
         cdef InfoBetaAdic ib
         ib = initInfoBetaAdic(self, Cd=Cd, plus=False, nhash=nhash, verb=verb)
