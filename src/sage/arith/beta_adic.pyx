--- conflicted
+++ resolved
@@ -902,17 +902,12 @@
 
 cdef class ImageIn:
     r"""
-<<<<<<< HEAD
-    This class permits to load an image and test if a point is in the image or outside (using transparency).
-
-=======
     This class permits to load an image and test
     if a point is in the image or outside (using transparency).
-    
->>>>>>> 3e080933
+
     INPUT:
 
-    -- file_name - The location of the image file.
+    - file_name - The location of the image file.
 
     EXAMPLE::
 
@@ -980,15 +975,11 @@
             raise ValueError("The argument a must be a BetaAdicSet or an automaton.")
     return a
 
+
 cdef class BetaBase:
     r"""
-<<<<<<< HEAD
-    The purpose of this class is just to write more conveniently some computations,
-    and in particular the computation of a substitution describing a BetaAdicSet.
-=======
     The purpose of this class is just to write more conveniently some computations.
     It is used in the computation of a substitution describing a BetaAdicSet.
->>>>>>> 3e080933
     """
 
     def __init__(self, b):
