# -*- coding: utf-8 -*-
"""
Miscellaneous arithmetic functions
"""

#*****************************************************************************
#       Copyright (C) 2006 William Stein <wstein@gmail.com>
#
# This program is free software: you can redistribute it and/or modify
# it under the terms of the GNU General Public License as published by
# the Free Software Foundation, either version 2 of the License, or
# (at your option) any later version.
#                  http://www.gnu.org/licenses/
#*****************************************************************************

from __future__ import absolute_import, print_function
from six.moves import range
from six import integer_types

import math

from sage.misc.misc import powerset
from sage.misc.misc_c import prod

from sage.libs.pari.all import pari
import sage.libs.flint.arith as flint_arith

from sage.structure.element import parent
from sage.structure.coerce import py_scalar_to_element

from sage.rings.rational_field import QQ
from sage.rings.integer_ring import ZZ
from sage.rings.integer import Integer, GCD_list
from sage.rings.rational import Rational
from sage.rings.real_mpfr import RealNumber
from sage.rings.complex_number import ComplexNumber

import sage.rings.fast_arith as fast_arith
prime_range = fast_arith.prime_range

from sage.misc.lazy_import import lazy_import
lazy_import('sage.arith.all', 'lcm', deprecation=22630)
lazy_import('sage.arith.all', 'lcm', '__LCM_sequence', deprecation=22630)
lazy_import('sage.arith.all', 'lcm', 'LCM', deprecation=22630)


##################################################################
# Elementary Arithmetic
##################################################################

def algdep(z, degree, known_bits=None, use_bits=None, known_digits=None, use_digits=None, height_bound=None, proof=False):
    """
    Returns an irreducible polynomial of degree at most `degree` which
    is approximately satisfied by the number `z`.

    You can specify the number of known bits or digits of `z` with
    ``known_bits=k`` or ``known_digits=k``. PARI is then told to
    compute the result using `0.8k` of these bits/digits. Or, you can
    specify the precision to use directly with ``use_bits=k`` or
    ``use_digits=k``. If none of these are specified, then the precision
    is taken from the input value.

    A height bound may be specified to indicate the maximum coefficient
    size of the returned polynomial; if a sufficiently small polynomial
    is not found, then ``None`` will be returned. If ``proof=True`` then
    the result is returned only if it can be proved correct (i.e. the
    only possible minimal polynomial satisfying the height bound, or no
    such polynomial exists). Otherwise a ``ValueError`` is raised
    indicating that higher precision is required.

    ALGORITHM: Uses LLL for real/complex inputs, PARI C-library
    ``algdep`` command otherwise.

    Note that ``algebraic_dependency`` is a synonym for ``algdep``.

    INPUT:


    -  ``z`` - real, complex, or `p`-adic number

    -  ``degree`` - an integer

    -  ``height_bound`` - an integer (default: ``None``) specifying the maximum
                          coefficient size for the returned polynomial

    -  ``proof`` - a boolean (default: ``False``), requires height_bound to be set


    EXAMPLES::

        sage: algdep(1.888888888888888, 1)
        9*x - 17
        sage: algdep(0.12121212121212,1)
        33*x - 4
        sage: algdep(sqrt(2),2)
        x^2 - 2

    This example involves a complex number::

        sage: z = (1/2)*(1 + RDF(sqrt(3)) *CC.0); z
        0.500000000000000 + 0.866025403784439*I
        sage: algdep(z, 6)
        x^2 - x + 1

    This example involves a `p`-adic number::

        sage: K = Qp(3, print_mode = 'series')
        sage: a = K(7/19); a
        1 + 2*3 + 3^2 + 3^3 + 2*3^4 + 2*3^5 + 3^8 + 2*3^9 + 3^11 + 3^12 + 2*3^15 + 2*3^16 + 3^17 + 2*3^19 + O(3^20)
        sage: algdep(a, 1)
        19*x - 7

    These examples show the importance of proper precision control. We
    compute a 200-bit approximation to `sqrt(2)` which is wrong in the
    33'rd bit::

        sage: z = sqrt(RealField(200)(2)) + (1/2)^33
        sage: p = algdep(z, 4); p
        227004321085*x^4 - 216947902586*x^3 - 99411220986*x^2 + 82234881648*x - 211871195088
        sage: factor(p)
        227004321085*x^4 - 216947902586*x^3 - 99411220986*x^2 + 82234881648*x - 211871195088
        sage: algdep(z, 4, known_bits=32)
        x^2 - 2
        sage: algdep(z, 4, known_digits=10)
        x^2 - 2
        sage: algdep(z, 4, use_bits=25)
        x^2 - 2
        sage: algdep(z, 4, use_digits=8)
        x^2 - 2

    Using the ``height_bound`` and ``proof`` parameters, we can see that
    `pi` is not the root of an integer polynomial of degree at most 5
    and coefficients bounded above by 10::

        sage: algdep(pi.n(), 5, height_bound=10, proof=True) is None
        True

    For stronger results, we need more precision::

        sage: algdep(pi.n(), 5, height_bound=100, proof=True) is None
        Traceback (most recent call last):
        ...
        ValueError: insufficient precision for non-existence proof
        sage: algdep(pi.n(200), 5, height_bound=100, proof=True) is None
        True

        sage: algdep(pi.n(), 10, height_bound=10, proof=True) is None
        Traceback (most recent call last):
        ...
        ValueError: insufficient precision for non-existence proof
        sage: algdep(pi.n(200), 10, height_bound=10, proof=True) is None
        True

    We can also use ``proof=True`` to get positive results::

        sage: a = sqrt(2) + sqrt(3) + sqrt(5)
        sage: algdep(a.n(), 8, height_bound=1000, proof=True)
        Traceback (most recent call last):
        ...
        ValueError: insufficient precision for uniqueness proof
        sage: f = algdep(a.n(1000), 8, height_bound=1000, proof=True); f
        x^8 - 40*x^6 + 352*x^4 - 960*x^2 + 576
        sage: f(a).expand()
        0

    TESTS::

        sage: algdep(complex("1+2j"), 4)
        x^2 - 2*x + 5

    We get an irreducible polynomial even if PARI returns a reducible
    one::

        sage: z = CDF(1, RR(3).sqrt())/2
        sage: pari(z).algdep(5)
        x^5 + x^2
        sage: algdep(z, 5)
        x^2 - x + 1
    """
    if proof and not height_bound:
        raise ValueError("height_bound must be given for proof=True")

    R = ZZ['x']
    x = R.gen()

    z = py_scalar_to_element(z)

    if isinstance(z, Integer):
        if height_bound and abs(z) >= height_bound:
            return None
        return x - z

    degree = ZZ(degree)

    if isinstance(z, Rational):
        if height_bound and max(abs(z.denominator()), abs(z.numerator())) >= height_bound:
            return None
        return z.denominator()*x - z.numerator()

    if isinstance(z, (RealNumber, ComplexNumber)):

        log2_10 = math.log(10,2)

        prec = z.prec() - 6
        if known_digits is not None:
            known_bits = known_digits * log2_10
        if known_bits is not None:
            use_bits = known_bits * 0.8
        if use_digits is not None:
            use_bits = use_digits * log2_10
        if use_bits is not None:
            prec = int(use_bits)

        is_complex = isinstance(z, ComplexNumber)
        n = degree+1
        from sage.matrix.all import matrix
        M = matrix(ZZ, n, n+1+int(is_complex))
        r = ZZ.one() << prec
        M[0, 0] = 1
        M[0, -1] = r
        for k in range(1, degree + 1):
            M[k, k] = 1
            r *= z
            if is_complex:
                M[k, -1] = r.real().round()
                M[k, -2] = r.imag().round()
            else:
                M[k, -1] = r.round()
        LLL = M.LLL(delta=.75)
        coeffs = LLL[0][:n]
        if height_bound:
            def norm(v):
                # norm on an integer vector invokes Integer.sqrt() which tries to factor...
                from sage.rings.real_mpfi import RIF
                return v.change_ring(RIF).norm()
            if max(abs(a) for a in coeffs) > height_bound:
                if proof:
                    # Given an LLL reduced basis $b_1, ..., b_n$, we only
                    # know that $|b_1| <= 2^((n-1)/2) |x|$ for non-zero $x \in L$.
                    if norm(LLL[0]) <= 2**((n-1)/2) * n.sqrt() * height_bound:
                        raise ValueError("insufficient precision for non-existence proof")
                return None
            elif proof and norm(LLL[1]) < 2**((n-1)/2) * max(norm(LLL[0]), n.sqrt()*height_bound):
                raise ValueError("insufficient precision for uniqueness proof")
        if coeffs[degree] < 0:
            coeffs = -coeffs
        f = list(coeffs)

    elif proof or height_bound:
        raise NotImplementedError("proof and height bound only implemented for real and complex numbers")

    else:
        y = pari(z)
        f = y.algdep(degree)

    # f might be reducible. Find the best fitting irreducible factor
    factors = [p for p, e in R(f).factor()]
    return min(factors, key=lambda f: abs(f(z)))


algebraic_dependency = algdep

def bernoulli(n, algorithm='default', num_threads=1):
    r"""
    Return the n-th Bernoulli number, as a rational number.

    INPUT:

    - ``n`` - an integer
    - ``algorithm``:

      - ``'default'`` -- use 'flint' for n <= 300000, and 'bernmm'
        otherwise (this is just a heuristic, and not guaranteed to be
        optimal on all hardware)
      - ``'arb'`` -- use the arb library
      - ``'flint'`` -- use the FLINT library
      - ``'pari'`` -- use the PARI C library
      - ``'gap'`` -- use GAP
      - ``'gp'`` -- use PARI/GP interpreter
      - ``'magma'`` -- use MAGMA (optional)
      - ``'bernmm'`` -- use bernmm package (a multimodular algorithm)

    - ``num_threads`` - positive integer, number of
      threads to use (only used for bernmm algorithm)

    EXAMPLES::

        sage: bernoulli(12)
        -691/2730
        sage: bernoulli(50)
        495057205241079648212477525/66

    We demonstrate each of the alternative algorithms::

        sage: bernoulli(12, algorithm='arb')
        -691/2730
        sage: bernoulli(12, algorithm='flint')
        -691/2730
        sage: bernoulli(12, algorithm='gap')
        -691/2730
        sage: bernoulli(12, algorithm='gp')
        -691/2730
        sage: bernoulli(12, algorithm='magma')           # optional - magma
        -691/2730
        sage: bernoulli(12, algorithm='pari')
        -691/2730
        sage: bernoulli(12, algorithm='bernmm')
        -691/2730
        sage: bernoulli(12, algorithm='bernmm', num_threads=4)
        -691/2730

    TESTS::

        sage: algs = ['arb','gap','gp','pari','bernmm','flint']
        sage: test_list = [ZZ.random_element(2, 2255) for _ in range(500)]
        sage: vals = [[bernoulli(i,algorithm = j) for j in algs] for i in test_list]  # long time (up to 21s on sage.math, 2011)
        sage: union([len(union(x))==1 for x in vals])  # long time (depends on previous line)
        [True]
        sage: algs = ['gp','pari','bernmm']
        sage: test_list = [ZZ.random_element(2256, 5000) for _ in range(500)]
        sage: vals = [[bernoulli(i,algorithm = j) for j in algs] for i in test_list]  # long time (up to 30s on sage.math, 2011)
        sage: union([len(union(x))==1 for x in vals])  # long time (depends on previous line)
        [True]

    AUTHOR:

    - David Joyner and William Stein
    """
    n = ZZ(n)

    if algorithm == 'default':
        algorithm = 'flint' if n <= 300000 else 'bernmm'

    if algorithm == 'arb':
        import sage.libs.arb.arith as arb_arith
        return arb_arith.bernoulli(n)
    elif algorithm == 'flint':
        return flint_arith.bernoulli_number(n)
    elif algorithm == 'pari':
        x = pari(n).bernfrac()         # Use the PARI C library
        return Rational(x)
    elif algorithm == 'gap':
        import sage.interfaces.gap
        x = sage.interfaces.gap.gap('Bernoulli(%s)'%n)
        return Rational(x)
    elif algorithm == 'magma':
        import sage.interfaces.magma
        x = sage.interfaces.magma.magma('Bernoulli(%s)'%n)
        return Rational(x)
    elif algorithm == 'gp':
        import sage.interfaces.gp
        x = sage.interfaces.gp.gp('bernfrac(%s)'%n)
        return Rational(x)
    elif algorithm == 'bernmm':
        import sage.rings.bernmm
        return sage.rings.bernmm.bernmm_bern_rat(n, num_threads)
    else:
        raise ValueError("invalid choice of algorithm")


def factorial(n, algorithm='gmp'):
    r"""
    Compute the factorial of `n`, which is the product
    `1\cdot 2\cdot 3 \cdots (n-1)\cdot n`.

    INPUT:

    -  ``n`` - an integer

    -  ``algorithm`` - string (default: 'gmp'):

       -  ``'gmp'`` - use the GMP C-library factorial function

       -  ``'pari'`` - use PARI's factorial function

    OUTPUT: an integer

    EXAMPLES::

        sage: from sage.arith.misc import factorial
        sage: factorial(0)
        1
        sage: factorial(4)
        24
        sage: factorial(10)
        3628800
        sage: factorial(1) == factorial(0)
        True
        sage: factorial(6) == 6*5*4*3*2
        True
        sage: factorial(1) == factorial(0)
        True
        sage: factorial(71) == 71* factorial(70)
        True
        sage: factorial(-32)
        Traceback (most recent call last):
        ...
        ValueError: factorial -- must be nonnegative

    PERFORMANCE: This discussion is valid as of April 2006. All timings
    below are on a Pentium Core Duo 2Ghz MacBook Pro running Linux with
    a 2.6.16.1 kernel.


    -  It takes less than a minute to compute the factorial of
       `10^7` using the GMP algorithm, and the factorial of
       `10^6` takes less than 4 seconds.

    -  The GMP algorithm is faster and more memory efficient than the
       PARI algorithm. E.g., PARI computes `10^7` factorial in 100
       seconds on the core duo 2Ghz.

    -  For comparison, computation in Magma `\leq` 2.12-10 of
       `n!` is best done using ``*[1..n]``. It takes
       113 seconds to compute the factorial of `10^7` and 6
       seconds to compute the factorial of `10^6`. Mathematica
       V5.2 compute the factorial of `10^7` in 136 seconds and the
       factorial of `10^6` in 7 seconds. (Mathematica is notably
       very efficient at memory usage when doing factorial
       calculations.)
    """
    if n < 0:
        raise ValueError("factorial -- must be nonnegative")
    if algorithm == 'gmp':
        return ZZ(n).factorial()
    elif algorithm == 'pari':
        return pari.factorial(n)
    else:
        raise ValueError('unknown algorithm')

def is_prime(n):
    r"""
    Return ``True`` if `n` is a prime number, and ``False`` otherwise.

    Use a provable primality test or a strong pseudo-primality test depending
    on the global :mod:`arithmetic proof flag <sage.structure.proof.proof>`.

    INPUT:

    -  ``n`` - the object for which to determine primality

    .. SEEALSO::

        - :meth:`is_pseudoprime`
        - :meth:`sage.rings.integer.Integer.is_prime`

    AUTHORS:

    - Kevin Stueve kstueve@uw.edu (2010-01-17):
      delegated calculation to ``n.is_prime()``

    EXAMPLES::

        sage: is_prime(389)
        True
        sage: is_prime(2000)
        False
        sage: is_prime(2)
        True
        sage: is_prime(-1)
        False
        sage: is_prime(1)
        False
        sage: is_prime(-2)
        False

        sage: a = 2**2048 + 981
        sage: is_prime(a)    # not tested - takes ~ 1min
        sage: proof.arithmetic(False)
        sage: is_prime(a)    # instantaneous!
        True
        sage: proof.arithmetic(True)
    """
    try:
        return n.is_prime()
    except (AttributeError, NotImplementedError):
        return ZZ(n).is_prime()

def is_pseudoprime(n):
    r"""
    Test whether ``n`` is a pseudo-prime

    The result is *NOT* proven correct - *this is a pseudo-primality test!*.

    INPUT:

    - ``n`` -- an integer

    .. note::

       We do not consider negatives of prime numbers as prime.

    EXAMPLES::

        sage: is_pseudoprime(389)
        True
        sage: is_pseudoprime(2000)
        False
        sage: is_pseudoprime(2)
        True
        sage: is_pseudoprime(-1)
        False
        sage: factor(-6)
        -1 * 2 * 3
        sage: is_pseudoprime(1)
        False
        sage: is_pseudoprime(-2)
        False
    """
    return ZZ(n).is_pseudoprime()

def is_prime_power(n, get_data=False):
    r"""
    Test whether ``n`` is a positive power of a prime number

    This function simply calls the method :meth:`Integer.is_prime_power()
    <sage.rings.integer.Integer.is_prime_power>` of Integers.

    INPUT:

    - ``n`` -- an integer

    - ``get_data`` -- if set to ``True``, return a pair ``(p,k)`` such that
      this integer equals ``p^k`` instead of ``True`` or ``(self,0)`` instead of
      ``False``

    EXAMPLES::

        sage: is_prime_power(389)
        True
        sage: is_prime_power(2000)
        False
        sage: is_prime_power(2)
        True
        sage: is_prime_power(1024)
        True
        sage: is_prime_power(1024, get_data=True)
        (2, 10)

    The same results can be obtained with::

        sage: 389.is_prime_power()
        True
        sage: 2000.is_prime_power()
        False
        sage: 2.is_prime_power()
        True
        sage: 1024.is_prime_power()
        True
        sage: 1024.is_prime_power(get_data=True)
        (2, 10)

    TESTS::

        sage: is_prime_power(-1)
        False
        sage: is_prime_power(1)
        False
        sage: is_prime_power(QQ(997^100))
        True
        sage: is_prime_power(1/2197)
        Traceback (most recent call last):
        ...
        TypeError: no conversion of this rational to integer
        sage: is_prime_power("foo")
        Traceback (most recent call last):
        ...
        TypeError: unable to convert 'foo' to an integer
    """
    return ZZ(n).is_prime_power(get_data=get_data)

def is_pseudoprime_power(n, get_data=False):
    r"""
    Test if ``n`` is a power of a pseudoprime.

    The result is *NOT* proven correct - *this IS a pseudo-primality test!*.
    Note that a prime power is a positive power of a prime number so that 1 is
    not a prime power.

    INPUT:

    -  ``n`` - an integer

    -  ``get_data`` - (boolean) instead of a boolean return a pair `(p,k)` so
       that ``n`` equals `p^k` and `p` is a pseudoprime or `(n,0)` otherwise.

    EXAMPLES::

        sage: is_pseudoprime_power(389)
        True
        sage: is_pseudoprime_power(2000)
        False
        sage: is_pseudoprime_power(2)
        True
        sage: is_pseudoprime_power(1024)
        True
        sage: is_pseudoprime_power(-1)
        False
        sage: is_pseudoprime_power(1)
        False
        sage: is_pseudoprime_power(997^100)
        True

    Use of the get_data keyword::

        sage: is_pseudoprime_power(3^1024, get_data=True)
        (3, 1024)
        sage: is_pseudoprime_power(2^256, get_data=True)
        (2, 256)
        sage: is_pseudoprime_power(31, get_data=True)
        (31, 1)
        sage: is_pseudoprime_power(15, get_data=True)
        (15, 0)
    """
    return ZZ(n).is_prime_power(proof=False, get_data=get_data)


def valuation(m, *args, **kwds):
    """
    Return the valuation of ``m``.

    This function simply calls the m.valuation() method.
    See the documentation of m.valuation() for a more precise description.

    Note that the use of this functions is discouraged as it is better to use
    m.valuation() directly.

    .. NOTE::

        This is not always a valuation in the mathematical sense.
        For more information see:
        sage.rings.finite_rings.integer_mod.IntegerMod_int.valuation

    EXAMPLES::

        sage: valuation(512,2)
        9
        sage: valuation(1,2)
        0
        sage: valuation(5/9, 3)
        -2

    Valuation of 0 is defined, but valuation with respect to 0 is not::

        sage: valuation(0,7)
        +Infinity
        sage: valuation(3,0)
        Traceback (most recent call last):
        ...
        ValueError: You can only compute the valuation with respect to a integer larger than 1.

    Here are some other examples::

        sage: valuation(100,10)
        2
        sage: valuation(200,10)
        2
        sage: valuation(243,3)
        5
        sage: valuation(243*10007,3)
        5
        sage: valuation(243*10007,10007)
        1
        sage: y = QQ['y'].gen()
        sage: valuation(y^3, y)
        3
        sage: x = QQ[['x']].gen()
        sage: valuation((x^3-x^2)/(x-4))
        2
        sage: valuation(4r,2r)
        2
        sage: valuation(1r,1r)
        Traceback (most recent call last):
        ...
        ValueError: You can only compute the valuation with respect to a integer larger than 1.
    """
    try:
        return m.valuation(*args, **kwds)
    except AttributeError:
        return ZZ(m).valuation(*args, **kwds)

def prime_powers(start, stop=None):
    r"""
    List of all positive primes powers between ``start`` and
    ``stop``-1, inclusive. If the second argument is omitted, returns
    the prime powers up to the first argument.

    INPUT:

    - ``start`` - an integer. If two inputs are given, a lower bound
      for the returned set of prime powers. If this is the only input,
      then it is an upper bound.

    - ``stop`` - an integer (default: ``None``). An upper bound for the
      returned set of prime powers.

    OUTPUT:

    The set of all prime powers between ``start`` and ``stop`` or, if
    only one argument is passed, the set of all prime powers between 1
    and ``start``. The number `n` is a prime power if `n=p^k`, where
    `p` is a prime number and `k` is a positive integer. Thus, `1` is
    not a prime power.

    EXAMPLES::

        sage: prime_powers(20)
        [2, 3, 4, 5, 7, 8, 9, 11, 13, 16, 17, 19]
        sage: len(prime_powers(1000))
        193
        sage: len(prime_range(1000))
        168

        sage: a = [z for z in range(95,1234) if is_prime_power(z)]
        sage: b = prime_powers(95,1234)
        sage: len(b)
        194
        sage: len(a)
        194
        sage: a[:10]
        [97, 101, 103, 107, 109, 113, 121, 125, 127, 128]
        sage: b[:10]
        [97, 101, 103, 107, 109, 113, 121, 125, 127, 128]
        sage: a == b
        True

        sage: prime_powers(100) == [i for i in range(100) if is_prime_power(i)]
        True

        sage: prime_powers(10,7)
        []
        sage: prime_powers(-5)
        []
        sage: prime_powers(-1,3)
        [2]

    TESTS:

    Check that output are always Sage integers (:trac:`922`)::

        sage: v = prime_powers(10)
        sage: type(v[0])
        <type 'sage.rings.integer.Integer'>

        sage: prime_powers(0,1)
        []
        sage: prime_powers(2)
        []
        sage: prime_powers(3)
        [2]

        sage: prime_powers("foo")
        Traceback (most recent call last):
        ...
        TypeError: unable to convert 'foo' to an integer

        sage: prime_powers(6, "bar")
        Traceback (most recent call last):
        ...
        TypeError: unable to convert 'bar' to an integer

    Check that long input are accepted (:trac:`17852`)::

        sage: prime_powers(6l)
        [2, 3, 4, 5]
        sage: prime_powers(6l,10l)
        [7, 8, 9]
    """
    start = ZZ(start)

    ZZ_2 = Integer(2)
    if stop is None:
        stop = start
        start = ZZ_2
    else:
        stop = ZZ(stop)

    if stop <= ZZ_2 or start >= stop:
        return []

    output = []
    for p in prime_range(stop):
        q = p
        while q < start:
            q *= p
        while q < stop:
            output.append(q)
            q *= p

    output.sort()
    return output

def primes_first_n(n, leave_pari=False):
    r"""
    Return the first `n` primes.

    INPUT:

    - `n` - a nonnegative integer

    OUTPUT:

    - a list of the first `n` prime numbers.

    EXAMPLES::

        sage: primes_first_n(10)
        [2, 3, 5, 7, 11, 13, 17, 19, 23, 29]
        sage: len(primes_first_n(1000))
        1000
        sage: primes_first_n(0)
        []
    """
    if n < 0:
        raise ValueError("n must be nonnegative")
    if n < 1:
        return []
    return prime_range(nth_prime(n) + 1)

#
# This is from
#    http://aspn.activestate.com/ASPN/Cookbook/Python/Recipe/366178
# It's impressively fast given that it's in Pure Python.
#
def eratosthenes(n):
    r"""
    Return a list of the primes `\leq n`.

    This is extremely slow and is for educational purposes only.

    INPUT:

    -  ``n`` - a positive integer

    OUTPUT:

    - a list of primes less than or equal to n.


    EXAMPLES::

        sage: eratosthenes(3)
        [2, 3]
        sage: eratosthenes(50)
        [2, 3, 5, 7, 11, 13, 17, 19, 23, 29, 31, 37, 41, 43, 47]
        sage: len(eratosthenes(100))
        25
        sage: eratosthenes(213) == prime_range(213)
        True
    """
    n = int(n)

    if n < 2:
        return []
    elif n == 2:
        return [ZZ(2)]

    s = list(range(3, n + 3, 2))
    mroot = int(n ** 0.5)
    half = (n+1) // 2
    i = 0
    m = 3
    while m <= mroot:
        if s[i]:
            j = (m*m-3) // 2
            s[j] = 0
            while j < half:
                s[j] = 0
                j += m
        i = i+1
        m = 2*i+3

    return [ZZ(2)] + [ZZ(x) for x in s if x and x <= n]

def primes(start, stop=None, proof=None):
    r"""
    Returns an iterator over all primes between start and stop-1,
    inclusive. This is much slower than ``prime_range``, but
    potentially uses less memory.  As with :func:`next_prime`, the optional
    argument proof controls whether the numbers returned are
    guaranteed to be prime or not.

    This command is like the Python 2 ``xrange`` command, except it only iterates
    over primes. In some cases it is better to use primes than
    ``prime_range``, because primes does not build a list of all primes in
    the range in memory all at once. However, it is potentially much
    slower since it simply calls the :func:`next_prime` function
    repeatedly, and :func:`next_prime` is slow.

    INPUT:

    - ``start`` - an integer - lower bound for the primes

    - ``stop`` - an integer (or infinity) optional argument -
      giving upper (open) bound for the primes

    - ``proof`` - bool or None (default: None)  If True, the function
      yields only proven primes.  If False, the function uses a
      pseudo-primality test, which is much faster for really big
      numbers but does not provide a proof of primality. If None,
      uses the global default (see :mod:`sage.structure.proof.proof`)

    OUTPUT:

    -  an iterator over primes from start to stop-1, inclusive


    EXAMPLES::

        sage: for p in primes(5,10):
        ....:     print(p)
        5
        7
        sage: list(primes(13))
        [2, 3, 5, 7, 11]
        sage: list(primes(10000000000, 10000000100))
        [10000000019, 10000000033, 10000000061, 10000000069, 10000000097]
        sage: max(primes(10^100, 10^100+10^4, proof=False))
        10000000000000000000000000000000000000000000000000000000000000000000000000000000000000000000000009631
        sage: next(p for p in primes(10^20, infinity) if is_prime(2*p+1))
        100000000000000001243


    TESTS::

        sage: for a in range(-10, 50):
        ....:     for b in range(-10, 50):
        ....:         assert list(primes(a,b)) == list(filter(is_prime, range(a,b)))
        sage: sum(primes(-10, 9973, proof=False)) == sum(filter(is_prime, range(-10, 9973)))
        True
        sage: for p in primes(10, infinity):
        ....:     if p > 20: break
        ....:     print(p)
        11
        13
        17
        19
        sage: next(p for p in primes(10,oo)) # checks alternate infinity notation
        11
    """
    from sage.rings.infinity import infinity

    start = ZZ(start)
    if stop is None:
        stop = start
        start = ZZ(2)
    elif stop != infinity:
        stop = ZZ(stop)
    n = start - 1
    while True:
        n = n.next_prime(proof)
        if n < stop:
            yield n
        else:
            return

def next_prime_power(n):
    """
    Return the smallest prime power greater than ``n``.

    Note that if ``n`` is a prime power, then this function does not return
    ``n``, but the next prime power after ``n``.

    This function just calls the method
    :meth:`Integer.next_prime_power() <sage.rings.integer.Integer.next_prime_power>`
    of Integers.

    .. SEEALSO::

        - :func:`is_prime_power` (and
          :meth:`Integer.is_prime_power() <sage.rings.integer.Integer.is_prime_power()>`)
        - :func:`previous_prime_power` (and
          :meth:`Integer.previous_prime_power() <sage.rings.integer.Integer.next_prime_power>`)

    EXAMPLES::

        sage: next_prime_power(1)
        2
        sage: next_prime_power(2)
        3
        sage: next_prime_power(10)
        11
        sage: next_prime_power(7)
        8
        sage: next_prime_power(99)
        101

    The same results can be obtained with::

        sage: 1.next_prime_power()
        2
        sage: 2.next_prime_power()
        3
        sage: 10.next_prime_power()
        11

    Note that `2` is the smallest prime power::

        sage: next_prime_power(-10)
        2
        sage: next_prime_power(0)
        2
    """
    return ZZ(n).next_prime_power()

def next_probable_prime(n):
    """
    Returns the next probable prime after self, as determined by PARI.

    INPUT:


    -  ``n`` - an integer


    EXAMPLES::

        sage: next_probable_prime(-100)
        2
        sage: next_probable_prime(19)
        23
        sage: next_probable_prime(int(999999999))
        1000000007
        sage: next_probable_prime(2^768)
        1552518092300708935148979488462502555256886017116696611139052038026050952686376886330878408828646477950487730697131073206171580044114814391444287275041181139204454976020849905550265285631598444825262999193716468750892846853816058039
    """
    return ZZ(n).next_probable_prime()

def next_prime(n, proof=None):
    """
    The next prime greater than the integer n. If n is prime, then this
    function does not return n, but the next prime after n. If the
    optional argument proof is False, this function only returns a
    pseudo-prime, as defined by the PARI nextprime function. If it is
    None, uses the global default (see :mod:`sage.structure.proof.proof`)

    INPUT:


    -  ``n`` - integer

    -  ``proof`` - bool or None (default: None)


    EXAMPLES::

        sage: next_prime(-100)
        2
        sage: next_prime(1)
        2
        sage: next_prime(2)
        3
        sage: next_prime(3)
        5
        sage: next_prime(4)
        5

    Notice that the next_prime(5) is not 5 but 7.

    ::

        sage: next_prime(5)
        7
        sage: next_prime(2004)
        2011
    """
    return ZZ(n).next_prime(proof)

def previous_prime(n):
    """
    The largest prime < n. The result is provably correct. If n <= 1,
    this function raises a ValueError.

    EXAMPLES::

        sage: previous_prime(10)
        7
        sage: previous_prime(7)
        5
        sage: previous_prime(8)
        7
        sage: previous_prime(7)
        5
        sage: previous_prime(5)
        3
        sage: previous_prime(3)
        2
        sage: previous_prime(2)
        Traceback (most recent call last):
        ...
        ValueError: no previous prime
        sage: previous_prime(1)
        Traceback (most recent call last):
        ...
        ValueError: no previous prime
        sage: previous_prime(-20)
        Traceback (most recent call last):
        ...
        ValueError: no previous prime
    """
    n = ZZ(n)-1
    if n <= 1:
        raise ValueError("no previous prime")
    if n <= 3:
        return ZZ(n)
    if n%2 == 0:
        n -= 1
    while not is_prime(n):
        n -= 2
    return ZZ(n)

def previous_prime_power(n):
    r"""
    Return the largest prime power smaller than ``n``.

    The result is provably correct. If ``n`` is smaller or equal than ``2`` this
    function raises an error.

    This function simply call the method
    :meth:`Integer.previous_prime_power() <sage.rings.integer.Integer.previous_prime_power>`
    of Integers.

    .. SEEALSO::

        - :func:`is_prime_power` (and :meth:`Integer.is_prime_power()
          <sage.rings.integer.Integer.is_prime_power>`)
        - :func:`next_prime_power` (and :meth:`Integer.next_prime_power()
          <sage.rings.integer.Integer.next_prime_power>`)

    EXAMPLES::

        sage: previous_prime_power(3)
        2
        sage: previous_prime_power(10)
        9
        sage: previous_prime_power(7)
        5
        sage: previous_prime_power(127)
        125

    The same results can be obtained with::

        sage: 3.previous_prime_power()
        2
        sage: 10.previous_prime_power()
        9
        sage: 7.previous_prime_power()
        5
        sage: 127.previous_prime_power()
        125

    Input less than or equal to `2` raises errors::

        sage: previous_prime_power(2)
        Traceback (most recent call last):
        ...
        ValueError: no prime power less than 2
        sage: previous_prime_power(-10)
        Traceback (most recent call last):
        ...
        ValueError: no prime power less than 2

    ::

        sage: n = previous_prime_power(2^16 - 1)
        sage: while is_prime(n):
        ....:     n = previous_prime_power(n)
        sage: factor(n)
        251^2
    """
    return ZZ(n).previous_prime_power()

def random_prime(n, proof=None, lbound=2):
    """
    Returns a random prime p between `lbound` and n (i.e. `lbound <= p <= n`).
    The returned prime is chosen uniformly at random from the set of prime
    numbers less than or equal to n.

    INPUT:

    -  ``n`` - an integer >= 2.

    -  ``proof`` - bool or None (default: None) If False, the function uses a
       pseudo-primality test, which is much faster for really big numbers but
       does not provide a proof of primality. If None, uses the global default
       (see :mod:`sage.structure.proof.proof`)

    - ``lbound`` - an integer >= 2
      lower bound for the chosen primes

    EXAMPLES::

        sage: random_prime(100000)
        88237
        sage: random_prime(2)
        2

    Here we generate a random prime between 100 and 200::

        sage: random_prime(200, lbound=100)
        149

    If all we care about is finding a pseudo prime, then we can pass
    in ``proof=False`` ::

        sage: random_prime(200, proof=False, lbound=100)
        149

    TESTS::

        sage: type(random_prime(2))
        <type 'sage.rings.integer.Integer'>
        sage: type(random_prime(100))
        <type 'sage.rings.integer.Integer'>
        sage: random_prime(1, lbound=-2)   #caused Sage hang #10112
        Traceback (most recent call last):
        ...
        ValueError: n must be greater than or equal to 2
        sage: random_prime(126, lbound=114)
        Traceback (most recent call last):
        ...
        ValueError: There are no primes between 114 and 126 (inclusive)


    AUTHORS:

    - Jon Hanke (2006-08-08): with standard Stein cleanup

    - Jonathan Bober (2007-03-17)
    """
    # since we don't want current_randstate to get
    # pulled when you say "from sage.arith.misc import *".
    from sage.misc.randstate import current_randstate
    from sage.structure.proof.proof import get_flag
    proof = get_flag(proof, "arithmetic")
    n = ZZ(n)
    if n < 2:
        raise ValueError("n must be greater than or equal to 2")
    if n < lbound:
        raise ValueError("n must be at least lbound: %s"%(lbound))
    elif n == 2:
        return n
    lbound = max(2, lbound)
    if lbound > 2:
        if lbound == 3 or n <= 2*lbound - 2:
        # check for Betrand's postulate (proved by Chebyshev)
            if lbound < 25 or n <= 6*lbound/5:
            # see J. Nagura, Proc. Japan Acad. 28, (1952). 177-181.
                if lbound < 2010760 or n <= 16598*lbound/16597:
                # see L. Schoenfeld, Math. Comp. 30 (1976), no. 134, 337-360.
                    if proof:
                        smallest_prime = ZZ(lbound-1).next_prime()
                    else:
                        smallest_prime = ZZ(lbound-1).next_probable_prime()
                    if smallest_prime > n:
                        raise ValueError("There are no primes between %s and %s (inclusive)" % (lbound, n))

    if proof:
        prime_test = is_prime
    else:
        prime_test = is_pseudoprime
    randint = current_randstate().python_random().randint
    while True:
        # In order to ensure that the returned prime is chosen
        # uniformly from the set of primes it is necessary to
        # choose a random number and then test for primality.
        # The method of choosing a random number and then returning
        # the closest prime smaller than it would typically not,
        # for example, return the first of a pair of twin primes.
        p = randint(lbound, n)
        if prime_test(p):
            return ZZ(p)


def divisors(n):
    """
    Returns a list of all positive integer divisors of the nonzero
    integer n.

    INPUT:


    -  ``n`` - the element


    EXAMPLES::

        sage: divisors(-3)
        [1, 3]
        sage: divisors(6)
        [1, 2, 3, 6]
        sage: divisors(28)
        [1, 2, 4, 7, 14, 28]
        sage: divisors(2^5)
        [1, 2, 4, 8, 16, 32]
        sage: divisors(100)
        [1, 2, 4, 5, 10, 20, 25, 50, 100]
        sage: divisors(1)
        [1]
        sage: divisors(0)
        Traceback (most recent call last):
        ...
        ValueError: n must be nonzero
        sage: divisors(2^3 * 3^2 * 17)
        [1, 2, 3, 4, 6, 8, 9, 12, 17, 18, 24, 34, 36, 51, 68, 72, 102, 136, 153, 204, 306, 408, 612, 1224]

    This function works whenever one has unique factorization::

        sage: K.<a> = QuadraticField(7)
        sage: divisors(K.ideal(7))
        [Fractional ideal (1), Fractional ideal (a), Fractional ideal (7)]
        sage: divisors(K.ideal(3))
        [Fractional ideal (1), Fractional ideal (3), Fractional ideal (-a + 2), Fractional ideal (-a - 2)]
        sage: divisors(K.ideal(35))
        [Fractional ideal (1), Fractional ideal (5), Fractional ideal (a), Fractional ideal (7), Fractional ideal (5*a), Fractional ideal (35)]

    TESTS::

        sage: divisors(int(300))
        [1, 2, 3, 4, 5, 6, 10, 12, 15, 20, 25, 30, 50, 60, 75, 100, 150, 300]
    """
    if not n:
        raise ValueError("n must be nonzero")

    if isinstance(n, integer_types):
        n = ZZ(n) # we have specialized code for this case, make sure it gets used

    try:
        return n.divisors()
    except AttributeError:
        pass

    f = factor(n)
    one = parent(n)(1)
    output = [one]
    for p, e in f:
        prev = output[:]
        pn = one
        for i in range(e):
            pn *= p
            output.extend(a*pn for a in prev)
    output.sort()
    return output

class Sigma:
    """
    Return the sum of the k-th powers of the divisors of n.

    INPUT:


    -  ``n`` - integer

    -  ``k`` - integer (default: 1)


    OUTPUT: integer

    EXAMPLES::

        sage: sigma(5)
        6
        sage: sigma(5,2)
        26

    The sigma function also has a special plotting method.

    ::

        sage: P = plot(sigma, 1, 100)

    This method also works with k-th powers.

    ::

        sage: P = plot(sigma, 1, 100, k=2)

    AUTHORS:

    - William Stein: original implementation

    - Craig Citro (2007-06-01): rewrote for huge speedup

    TESTS::

        sage: sigma(100,4)
        106811523
        sage: sigma(factorial(100),3).mod(144169)
        3672
        sage: sigma(factorial(150),12).mod(691)
        176
        sage: RR(sigma(factorial(133),20))
        2.80414775675747e4523
        sage: sigma(factorial(100),0)
        39001250856960000
        sage: sigma(factorial(41),1)
        229199532273029988767733858700732906511758707916800
    """
    def __repr__(self):
        """
        A description of this class, which computes the sum of the
        k-th powers of the divisors of n.

        EXAMPLES::

            sage: Sigma().__repr__()
            'Function that adds up (k-th powers of) the divisors of n'
        """
        return "Function that adds up (k-th powers of) the divisors of n"

    def __call__(self, n, k=1):
        """
        Computes the sum of (the k-th powers of) the divisors of n.

        EXAMPLES::

            sage: q = Sigma()
            sage: q(10)
            18
            sage: q(10,2)
            130
        """
        n = ZZ(n)
        k = ZZ(k)
        one = ZZ(1)

        if (k == ZZ(0)):
            return prod(expt+one for p, expt in factor(n))
        elif (k == one):
            return prod((p**(expt+one) - one).divide_knowing_divisible_by(p - one)
                          for p, expt in factor(n))
        else:
            return prod((p**((expt+one)*k)-one).divide_knowing_divisible_by(p**k-one)
                          for p,expt in factor(n))

    def plot(self, xmin=1, xmax=50, k=1, pointsize=30, rgbcolor=(0,0,1), join=True,
             **kwds):
        """
        Plot the sigma (sum of k-th powers of divisors) function.

        INPUT:


        -  ``xmin`` - default: 1

        -  ``xmax`` - default: 50

        -  ``k`` - default: 1

        -  ``pointsize`` - default: 30

        -  ``rgbcolor`` - default: (0,0,1)

        -  ``join`` - default: True; whether to join the
           points.

        -  ``**kwds`` - passed on

        EXAMPLES::

            sage: p = Sigma().plot()
            sage: p.ymax()
            124.0
        """
        v = [(n,sigma(n,k)) for n in range(xmin,xmax + 1)]
        from sage.plot.all import list_plot
        P = list_plot(v, pointsize=pointsize, rgbcolor=rgbcolor, **kwds)
        if join:
            P += list_plot(v, plotjoined=True, rgbcolor=(0.7,0.7,0.7), **kwds)
        return P

sigma = Sigma()

def gcd(a, b=None, **kwargs):
    r"""
    The greatest common divisor of a and b, or if a is a list and b is
    omitted the greatest common divisor of all elements of a.

    INPUT:


    -  ``a,b`` - two elements of a ring with gcd or

    -  ``a`` - a list or tuple of elements of a ring with
       gcd


    Additional keyword arguments are passed to the respectively called
    methods.

    OUTPUT:

    The given elements are first coerced into a common parent. Then,
    their greatest common divisor *in that common parent* is returned.

    EXAMPLES::

        sage: GCD(97,100)
        1
        sage: GCD(97*10^15, 19^20*97^2)
        97
        sage: GCD(2/3, 4/5)
        2/15
        sage: GCD([2,4,6,8])
        2
        sage: GCD(srange(0,10000,10))  # fast  !!
        10

    Note that to take the gcd of `n` elements for `n \not= 2` you must
    put the elements into a list by enclosing them in ``[..]``.  Before
    :trac:`4988` the following wrongly returned 3 since the third parameter
    was just ignored::

        sage: gcd(3,6,2)
        Traceback (most recent call last):
        ...
        TypeError: gcd() takes at most 2 arguments (3 given)
        sage: gcd([3,6,2])
        1

    Similarly, giving just one element (which is not a list) gives an error::

        sage: gcd(3)
        Traceback (most recent call last):
        ...
        TypeError: 'sage.rings.integer.Integer' object is not iterable

    By convention, the gcd of the empty list is (the integer) 0::

        sage: gcd([])
        0
        sage: type(gcd([]))
        <type 'sage.rings.integer.Integer'>

    TESTS:

    The following shows that indeed coercion takes place before computing
    the gcd. This behaviour was introduced in :trac:`10771`::

        sage: R.<x>=QQ[]
        sage: S.<x>=ZZ[]
        sage: p = S.random_element(degree=(0,10))
        sage: q = R.random_element(degree=(0,10))
        sage: parent(gcd(1/p,q))
        Fraction Field of Univariate Polynomial Ring in x over Rational Field
        sage: parent(gcd([1/p,q]))
        Fraction Field of Univariate Polynomial Ring in x over Rational Field

    Make sure we try QQ and not merely ZZ (:trac:`13014`)::

        sage: bool(gcd(2/5, 3/7) == gcd(SR(2/5), SR(3/7)))
        True

    Make sure that the gcd of Expressions stays symbolic::

        sage: parent(gcd(2, 4))
        Integer Ring
        sage: parent(gcd(SR(2), 4))
        Symbolic Ring
        sage: parent(gcd(2, SR(4)))
        Symbolic Ring
        sage: parent(gcd(SR(2), SR(4)))
        Symbolic Ring

    Verify that objects without gcd methods but which can't be
    coerced to ZZ or QQ raise an error::

        sage: F.<a,b> = FreeMonoid(2)
        sage: gcd(a,b)
        Traceback (most recent call last):
        ...
        TypeError: unable to find gcd

    """
    # Most common use case first:
    if b is not None:
        try:
            return a.gcd(b, **kwargs)
        except (AttributeError, TypeError):
            pass
        try:
            return ZZ(a).gcd(ZZ(b))
        except TypeError:
            raise TypeError("unable to find gcd")

    from sage.structure.sequence import Sequence
    seq = Sequence(a)
    U = seq.universe()
    if U is ZZ or U is int or U is long:# ZZ.has_coerce_map_from(U):
        return GCD_list(a)
    return __GCD_sequence(seq, **kwargs)

GCD = gcd

def __GCD_sequence(v, **kwargs):
    """
    Internal function returning the gcd of the elements of a sequence

    INPUT:


    -  ``v`` - A sequence (possibly empty)


    OUTPUT: The gcd of the elements of the sequence as an element of
    the sequence's universe, or the integer 0 if the sequence is
    empty.

    EXAMPLES::

        sage: from sage.arith.misc import __GCD_sequence
        sage: from sage.structure.sequence import Sequence
        sage: l = ()
        sage: __GCD_sequence(l)
        0
        sage: __GCD_sequence(Sequence(srange(10)))
        1
        sage: X=polygen(QQ)
        sage: __GCD_sequence(Sequence((2*X+4,2*X^2,2)))
        1
        sage: X=polygen(ZZ)
        sage: __GCD_sequence(Sequence((2*X+4,2*X^2,2)))
        2
    """
    if len(v) == 0:
        return ZZ(0)
    if hasattr(v,'universe'):
        g = v.universe()(0)
    else:
        g = ZZ(0)
    one = v.universe()(1)
    for vi in v:
        g = vi.gcd(g, **kwargs)
        if g == one:
            return g
    return g

def xlcm(m, n):
    r"""
    Extended lcm function: given two positive integers `m,n`, returns
    a triple `(l,m_1,n_1)` such that `l=\mathop{\mathrm{lcm}}(m,n)=m_1
    \cdot n_1` where `m_1|m`, `n_1|n` and `\gcd(m_1,n_1)=1`, all with no
    factorization.

    Used to construct an element of order `l` from elements of orders `m,n`
    in any group: see sage/groups/generic.py for examples.

    EXAMPLES::

        sage: xlcm(120,36)
        (360, 40, 9)
    """
    g = gcd(m, n)
    l = m*n//g       # = lcm(m, n)
    g = gcd(m, n//g) # divisible by those primes which divide n to a
                     # higher power than m

    while not g==1:
        m //= g
        g = gcd(m, g)

    n = l//m
    return (l, m, n)

def xgcd(a, b):
    r"""
    Return a triple ``(g,s,t)`` such that `g = s\cdot a+t\cdot b = \gcd(a,b)`.

    .. NOTE::

       One exception is if `a` and `b` are not in a principal ideal domain (see
       :wikipedia:`Principal_ideal_domain`), e.g., they are both polynomials
       over the integers. Then this function can't in general return ``(g,s,t)``
       as above, since they need not exist.  Instead, over the integers, we
       first multiply `g` by a divisor of the resultant of `a/g` and `b/g`, up
       to sign.

    INPUT:

    -  ``a, b`` - integers or more generally, element of a ring for which the
       xgcd make sense (e.g. a field or univariate polynomials).

    OUTPUT:

    -  ``g, s, t`` - such that `g = s\cdot a + t\cdot b`

    .. NOTE::

       There is no guarantee that the returned cofactors (s and t) are
       minimal.

    EXAMPLES::

        sage: xgcd(56, 44)
        (4, 4, -5)
        sage: 4*56 + (-5)*44
        4

        sage: g, a, b = xgcd(5/1, 7/1); g, a, b
        (1, 3, -2)
        sage: a*(5/1) + b*(7/1) == g
        True

        sage: x = polygen(QQ)
        sage: xgcd(x^3 - 1, x^2 - 1)
        (x - 1, 1, -x)

        sage: K.<g> = NumberField(x^2-3)
        sage: g.xgcd(g+2)
        (1, 1/3*g, 0)

        sage: R.<a,b> = K[]
        sage: S.<y> = R.fraction_field()[]
        sage: xgcd(y^2, a*y+b)
        (1, a^2/b^2, ((-a)/b^2)*y + 1/b)
        sage: xgcd((b+g)*y^2, (a+g)*y+b)
        (1, (a^2 + (2*g)*a + 3)/(b^3 + (g)*b^2), ((-a + (-g))/b^2)*y + 1/b)

    Here is an example of a xgcd for two polynomials over the integers, where the linear
    combination is not the gcd but the gcd multiplied by the resultant::

        sage: R.<x> = ZZ[]
        sage: gcd(2*x*(x-1), x^2)
        x
        sage: xgcd(2*x*(x-1), x^2)
        (2*x, -1, 2)
        sage: (2*(x-1)).resultant(x)
        2
    """
    try:
        return a.xgcd(b)
    except AttributeError:
        pass
    return ZZ(a).xgcd(ZZ(b))

XGCD = xgcd

## def XGCD_python(a, b):
##     """
##     Returns triple (g,p,q) such that g = p*a+b*q = GCD(a,b).
##     This function should behave exactly the same as XGCD,
##     but is implemented in pure python.
##     """
##     if a == 0 and b == 0:
##         return (0,0,1)
##     if a == 0:
##         return (abs(b), 0, b/abs(b))
##     if b == 0:
##         return (abs(a), a/abs(a), 0)
##     psign = 1
##     qsign = 1
##     if a < 0:
##         a = -a
##         psign = -1
##     if b < 0:
##         b = -b
##         qsign = -1
##     p = 1; q = 0; r = 0; s = 1
##     while b != 0:
##         c = a % b
##         quot = a/b
##         a = b; b = c
##         new_r = p - quot*r
##         new_s = q - quot*s
##         p = r; q = s
##         r = new_r; s = new_s
##     return (a, p*psign, q*qsign)


def xkcd(n=""):
    r"""
    This function is similar to the xgcd function, but behaves
    in a completely different way.

    INPUT:

    - ``n`` -- an integer (optional)

    OUTPUT: a fragment of HTML

    EXAMPLES::

        sage: xkcd(353)  # optional - internet
        <h1>Python</h1><img src="https://imgs.xkcd.com/comics/python.png" title="I wrote 20 short programs in Python yesterday.  It was wonderful.  Perl, I'm leaving you."><div>Source: <a href="http://xkcd.com/353" target="_blank">http://xkcd.com/353</a></div>
    """
    import contextlib
    import json
    from sage.misc.html import html

    # import compatible with py2 and py3
    from six.moves.urllib.request import urlopen
    from six.moves.urllib.error import HTTPError, URLError

    data = None
    url = "http://dynamic.xkcd.com/api-0/jsonp/comic/{}".format(n)

    try:
        with contextlib.closing(urlopen(url)) as f:
            data = f.read()
    except HTTPError as error:
        if error.getcode() == 400: # this error occurs when asking for a non valid comic number
            raise RuntimeError("Could not obtain comic data from {}. Maybe you should enable time travel!".format(url))
    except URLError:
        pass

    if n == 1024:
        data = None

    if data:
        data = json.loads(data)
        img = data['img']
        alt = data['alt']
        title = data['safe_title']
        link = "http://xkcd.com/{}".format(data['num'])
        return html('<h1>{}</h1><img src="{}" title="{}">'.format(title, img, alt)
            + '<div>Source: <a href="{0}" target="_blank">{0}</a></div>'.format(link))

    # TODO: raise this error in such a way that it's not clear that
    # it is produced by sage, see http://xkcd.com/1024/
    return html('<script> alert("Error: -41"); </script>')


def inverse_mod(a, m):
    """
    The inverse of the ring element a modulo m.

    If no special inverse_mod is defined for the elements, it tries to
    coerce them into integers and perform the inversion there

    ::

        sage: inverse_mod(7,1)
        0
        sage: inverse_mod(5,14)
        3
        sage: inverse_mod(3,-5)
        2
    """
    try:
        return a.inverse_mod(m)
    except AttributeError:
        return Integer(a).inverse_mod(m)

#######################################################
# Functions to find the fastest available commands
# for gcd and inverse_mod
#######################################################

def get_gcd(order):
    """
    Return the fastest gcd function for integers of size no larger than
    order.

    EXAMPLES::

        sage: sage.arith.misc.get_gcd(4000)
        <built-in method gcd_int of sage.rings.fast_arith.arith_int object at ...>
        sage: sage.arith.misc.get_gcd(400000)
        <built-in method gcd_longlong of sage.rings.fast_arith.arith_llong object at ...>
        sage: sage.arith.misc.get_gcd(4000000000)
        <function gcd at ...>
    """
    if order <= 46340:   # todo: don't hard code
        return fast_arith.arith_int().gcd_int
    elif order <= 2147483647:   # todo: don't hard code
        return fast_arith.arith_llong().gcd_longlong
    else:
        return gcd

def get_inverse_mod(order):
    """
    Return the fastest inverse_mod function for integers of size no
    larger than order.

    EXAMPLES::

        sage: sage.arith.misc.get_inverse_mod(6000)
        <built-in method inverse_mod_int of sage.rings.fast_arith.arith_int object at ...>
        sage: sage.arith.misc.get_inverse_mod(600000)
        <built-in method inverse_mod_longlong of sage.rings.fast_arith.arith_llong object at ...>
        sage: sage.arith.misc.get_inverse_mod(6000000000)
        <function inverse_mod at ...>
    """
    if order <= 46340:   # todo: don't hard code
        return fast_arith.arith_int().inverse_mod_int
    elif order <= 2147483647:   # todo: don't hard code
        return fast_arith.arith_llong().inverse_mod_longlong
    else:
        return inverse_mod

# def sqrt_mod(a, m):
#     """A square root of a modulo m."""

# def xxx_inverse_mod(a, m):
#     """The inverse of a modulo m."""
#     g,s,t = XGCD(a,m)
#     if g != 1:
#         raise "inverse_mod(a=%s,m=%s), error since GCD=%s"%(a,m,g)
#     return s

def power_mod(a,n,m):
    """
    The n-th power of a modulo the integer m.

    EXAMPLES::

        sage: power_mod(0,0,5)
        Traceback (most recent call last):
        ...
        ArithmeticError: 0^0 is undefined.
        sage: power_mod(2,390,391)
        285
        sage: power_mod(2,-1,7)
        4
        sage: power_mod(11,1,7)
        4
        sage: R.<x> = ZZ[]
        sage: power_mod(3*x, 10, 7)
        4*x^10

        sage: power_mod(11,1,0)
        Traceback (most recent call last):
        ...
        ZeroDivisionError: modulus must be nonzero.
    """
    if m==0:
        raise ZeroDivisionError("modulus must be nonzero.")
    if m==1:
        return 0
    if n < 0:
        ainv = inverse_mod(a,m)
        return power_mod(ainv, -n, m)
    if n==0:
        if a == 0:
            raise ArithmeticError("0^0 is undefined.")
        return 1

    apow = a % m
    while n&1 == 0:
        apow = (apow*apow) % m
        n = n >> 1
    power = apow
    n = n >> 1
    while n != 0:
        apow = (apow*apow) % m
        if n&1 != 0:
            power = (power*apow) % m
        n = n >> 1

    return power


def rational_reconstruction(a, m, algorithm='fast'):
    r"""
    This function tries to compute `x/y`, where `x/y` is a rational number in
    lowest terms such that the reduction of `x/y` modulo `m` is equal to `a` and
    the absolute values of `x` and `y` are both `\le \sqrt{m/2}`. If such `x/y`
    exists, that pair is unique and this function returns it. If no
    such pair exists, this function raises ZeroDivisionError.

    An efficient algorithm for computing rational reconstruction is
    very similar to the extended Euclidean algorithm. For more details,
    see Knuth, Vol 2, 3rd ed, pages 656-657.

    INPUT:

    - ``a`` -- an integer

    - ``m`` -- a modulus

    - ``algorithm`` -- (default: 'fast')

      - ``'fast'`` - a fast implementation using direct MPIR calls
        in Cython.

    OUTPUT:

    Numerator and denominator `n`, `d` of the unique rational number
    `r=n/d`, if it exists, with `n` and `|d| \le \sqrt{N/2}`. Return
    `(0,0)` if no such number exists.

    The algorithm for rational reconstruction is described (with a
    complete nontrivial proof) on pages 656-657 of Knuth, Vol 2, 3rd
    ed. as the solution to exercise 51 on page 379. See in particular
    the conclusion paragraph right in the middle of page 657, which
    describes the algorithm thus:

        This discussion proves that the problem can be solved
        efficiently by applying Algorithm 4.5.2X with `u=m` and `v=a`,
        but with the following replacement for step X2: If
        `v3 \le \sqrt{m/2}`, the algorithm terminates. The pair
        `(x,y)=(|v2|,v3*\mathrm{sign}(v2))` is then the unique
        solution, provided that `x` and `y` are coprime and
        `x \le \sqrt{m/2}`; otherwise there is no solution. (Alg 4.5.2X is
        the extended Euclidean algorithm.)

    Knuth remarks that this algorithm is due to Wang, Kornerup, and
    Gregory from around 1983.

    EXAMPLES::

        sage: m = 100000
        sage: (119*inverse_mod(53,m))%m
        11323
        sage: rational_reconstruction(11323,m)
        119/53

    ::

        sage: rational_reconstruction(400,1000)
        Traceback (most recent call last):
        ...
        ArithmeticError: rational reconstruction of 400 (mod 1000) does not exist

    ::

        sage: rational_reconstruction(3, 292393)
        3
        sage: a = Integers(292393)(45/97); a
        204977
        sage: rational_reconstruction(a, 292393, algorithm='fast')
        45/97
        sage: rational_reconstruction(293048, 292393)
        Traceback (most recent call last):
        ...
        ArithmeticError: rational reconstruction of 655 (mod 292393) does not exist
        sage: rational_reconstruction(0, 0)
        Traceback (most recent call last):
        ...
        ZeroDivisionError: rational reconstruction with zero modulus
        sage: rational_reconstruction(0, 1, algorithm="foobar")
        Traceback (most recent call last):
        ...
        ValueError: unknown algorithm 'foobar'
    """
    if algorithm == 'fast':
        return ZZ(a).rational_reconstruction(m)
    else:
        raise ValueError("unknown algorithm %r" % algorithm)

def mqrr_rational_reconstruction(u, m, T):
    r"""
    Maximal Quotient Rational Reconstruction.

    For research purposes only - this is pure Python, so slow.

    INPUT:

    - ``u, m, T`` -  integers such that `m > u \ge 0`, `T > 0`.

    OUTPUT:

    Either integers `n,d` such that `d>0`, `\mathop{\mathrm{gcd}}(n,d)=1`, `n/d=u \bmod m`, and
    `T \cdot d \cdot |n| < m`, or ``None``.

    Reference: Monagan, Maximal Quotient Rational Reconstruction: An
    Almost Optimal Algorithm for Rational Reconstruction (page 11)

    This algorithm is probabilistic.

    EXAMPLES::

        sage: mqrr_rational_reconstruction(21,3100,13)
        (21, 1)
    """
    if u == 0:
        if m > T:
            return (0,1)
        else:
            return None
    n, d = 0, 0
    t0, r0 = 0, m
    t1, r1 = 1, u
    while r1 != 0 and r0 > T:
        q = r0/r1   # C division implicit floor
        if q > T:
            n, d, T = r1, t1, q
        r0, r1 = r1, r0 - q*r1
        t0, t1 = t1, t0 - q*t1
    if d != 0 and GCD(n,d) == 1:
        return (n,d)
    return None


######################


def trial_division(n, bound=None):
    """
    Return the smallest prime divisor <= bound of the positive integer
    n, or n if there is no such prime. If the optional argument bound
    is omitted, then bound <= n.

    INPUT:

    -  ``n`` - a positive integer

    - ``bound`` - (optional) a positive integer

    OUTPUT:

    -  ``int`` - a prime p=bound that divides n, or n if
       there is no such prime.


    EXAMPLES::

        sage: trial_division(15)
        3
        sage: trial_division(91)
        7
        sage: trial_division(11)
        11
        sage: trial_division(387833, 300)
        387833
        sage: # 300 is not big enough to split off a
        sage: # factor, but 400 is.
        sage: trial_division(387833, 400)
        389
    """
    if bound is None:
        return ZZ(n).trial_division()
    else:
        return ZZ(n).trial_division(bound)

def factor(n, proof=None, int_=False, algorithm='pari', verbose=0, **kwds):
    """
    Returns the factorization of ``n``.  The result depends on the
    type of ``n``.

    If ``n`` is an integer, returns the factorization as an object
    of type ``Factorization``.

    If n is not an integer, ``n.factor(proof=proof, **kwds)`` gets called.
    See ``n.factor??`` for more documentation in this case.

    .. warning::

       This means that applying ``factor`` to an integer result of
       a symbolic computation will not factor the integer, because it is
       considered as an element of a larger symbolic ring.

       EXAMPLES::

           sage: f(n)=n^2
           sage: is_prime(f(3))
           False
           sage: factor(f(3))
           9

    INPUT:

    -  ``n`` - an nonzero integer

    -  ``proof`` - bool or None (default: None)

    -  ``int_`` - bool (default: False) whether to return
       answers as Python ints

    -  ``algorithm`` - string

       - ``'pari'`` - (default) use the PARI c library

       - ``'kash'`` - use KASH computer algebra system (requires the
         optional kash package be installed)

       - ``'magma'`` - use Magma (requires magma be installed)

    -  ``verbose`` - integer (default: 0); PARI's debug
       variable is set to this; e.g., set to 4 or 8 to see lots of output
       during factorization.

    OUTPUT:

    -  factorization of n

    The qsieve and ecm commands give access to highly optimized
    implementations of algorithms for doing certain integer
    factorization problems. These implementations are not used by the
    generic factor command, which currently just calls PARI (note that
    PARI also implements sieve and ecm algorithms, but they aren't as
    optimized). Thus you might consider using them instead for certain
    numbers.

    The factorization returned is an element of the class
    :class:`~sage.structure.factorization.Factorization`; see Factorization??
    for more details, and examples below for usage. A Factorization contains
    both the unit factor (+1 or -1) and a sorted list of (prime, exponent)
    pairs.

    The factorization displays in pretty-print format but it is easy to
    obtain access to the (prime,exponent) pairs and the unit, to
    recover the number from its factorization, and even to multiply two
    factorizations. See examples below.

    EXAMPLES::

        sage: factor(500)
        2^2 * 5^3
        sage: factor(-20)
        -1 * 2^2 * 5
        sage: f=factor(-20)
        sage: list(f)
        [(2, 2), (5, 1)]
        sage: f.unit()
        -1
        sage: f.value()
        -20
        sage: factor( -next_prime(10^2) * next_prime(10^7) )
        -1 * 101 * 10000019

    ::

        sage: factor(-500, algorithm='kash')      # optional - kash
        -1 * 2^2 * 5^3

    ::

        sage: factor(-500, algorithm='magma')     # optional - magma
        -1 * 2^2 * 5^3

    ::

        sage: factor(0)
        Traceback (most recent call last):
        ...
        ArithmeticError: factorization of 0 is not defined
        sage: factor(1)
        1
        sage: factor(-1)
        -1
        sage: factor(2^(2^7)+1)
        59649589127497217 * 5704689200685129054721

    Sage calls PARI's factor, which has proof False by default.
    Sage has a global proof flag, set to True by default (see
    :mod:`sage.structure.proof.proof`, or proof.[tab]). To override
    the default, call this function with proof=False.

    ::

        sage: factor(3^89-1, proof=False)
        2 * 179 * 1611479891519807 * 5042939439565996049162197

    ::

        sage: factor(2^197 + 1)  # long time (2s)
        3 * 197002597249 * 1348959352853811313 * 251951573867253012259144010843

    Any object which has a factor method can be factored like this::

        sage: K.<i> = QuadraticField(-1)
        sage: factor(122 - 454*i)
        (-3*i - 2) * (-i - 2)^3 * (i + 1)^3 * (i + 4)

    To access the data in a factorization::

        sage: f = factor(420); f
        2^2 * 3 * 5 * 7
        sage: [x for x in f]
        [(2, 2), (3, 1), (5, 1), (7, 1)]
        sage: [p for p,e in f]
        [2, 3, 5, 7]
        sage: [e for p,e in f]
        [2, 1, 1, 1]
        sage: [p^e for p,e in f]
        [4, 3, 5, 7]

    """
    if isinstance(n, integer_types):
        n = ZZ(n)

    if isinstance(n, Integer):
        return n.factor(proof=proof, algorithm=algorithm,
                        int_ = int_, verbose=verbose)
    else:
        # e.g. n = x**2 + y**2 + 2*x*y
        try:
            return n.factor(proof=proof, **kwds)
        except AttributeError:
            raise TypeError("unable to factor n")
        except TypeError:
            # Just in case factor method doesn't have a proof option.
            try:
                return n.factor(**kwds)
            except AttributeError:
                raise TypeError("unable to factor n")

def radical(n, *args, **kwds):
    """
    Return the product of the prime divisors of n.

    This calls ``n.radical(*args, **kwds)``.  If that doesn't work, it
    does ``n.factor(*args, **kwds)`` and returns the product of the prime
    factors in the resulting factorization.

    EXAMPLES::

        sage: radical(2 * 3^2 * 5^5)
        30
        sage: radical(0)
        Traceback (most recent call last):
        ...
        ArithmeticError: Radical of 0 not defined.
        sage: K.<i> = QuadraticField(-1)
        sage: radical(K(2))
        i + 1

    The next example shows how to compute the radical of a number,
    assuming no prime > 100000 has exponent > 1 in the factorization::

        sage: n = 2^1000-1; n / radical(n, limit=100000)
        125
    """
    try:
        return n.radical(*args, **kwds)
    except AttributeError:
        return n.factor(*args, **kwds).radical_value()

def prime_divisors(n):
    """
    The prime divisors of ``n``.

    INPUT:

    - ``n`` -- any object which can be factored

    OUTPUT:

    A list of prime factors of ``n``. For integers, this list is sorted
    in increasing order.

    EXAMPLES::

        sage: prime_divisors(1)
        []
        sage: prime_divisors(100)
        [2, 5]
        sage: prime_divisors(2004)
        [2, 3, 167]

    If ``n`` is negative, we do *not* include -1 among the prime
    divisors, since -1 is not a prime number::

        sage: prime_divisors(-100)
        [2, 5]

    For polynomials we get all irreducible factors::

        sage: R.<x> = PolynomialRing(QQ)
        sage: prime_divisors(x^12 - 1)
        [x - 1, x + 1, x^2 - x + 1, x^2 + 1, x^2 + x + 1, x^4 - x^2 + 1]
    """
    try:
        return n.prime_divisors()
    except AttributeError:
        pass
    return [p for p,_ in factor(n)]

prime_factors = prime_divisors

def odd_part(n):
    r"""
    The odd part of the integer `n`. This is `n / 2^v`,
    where `v = \mathrm{valuation}(n,2)`.

    EXAMPLES::

        sage: odd_part(5)
        5
        sage: odd_part(4)
        1
        sage: odd_part(factorial(31))
        122529844256906551386796875
    """
    if not isinstance(n, Integer):
        n = ZZ(n)
    return n.odd_part()

def prime_to_m_part(n,m):
    """
    Returns the prime-to-m part of n, i.e., the largest divisor of n
    that is coprime to m.

    INPUT:

    -  ``n`` - Integer (nonzero)

    -  ``m`` - Integer

    OUTPUT: Integer

    EXAMPLES::

        sage: 240.prime_to_m_part(2)
        15
        sage: 240.prime_to_m_part(3)
        80
        sage: 240.prime_to_m_part(5)
        48

        sage: 43434.prime_to_m_part(20)
        21717
    """
    return ZZ(n).prime_to_m_part(m)

def is_square(n, root=False):
    """
    Returns whether or not n is square, and if n is a square also
    returns the square root. If n is not square, also returns None.

    INPUT:


    -  ``n`` - an integer

    -  ``root`` - whether or not to also return a square
       root (default: False)


    OUTPUT:


    -  ``bool`` - whether or not a square

    -  ``object`` - (optional) an actual square if found,
       and None otherwise.


    EXAMPLES::

        sage: is_square(2)
        False
        sage: is_square(4)
        True
        sage: is_square(2.2)
        True
        sage: is_square(-2.2)
        False
        sage: is_square(CDF(-2.2))
        True
        sage: is_square((x-1)^2)
        True

    ::

        sage: is_square(4, True)
        (True, 2)
    """
    if isinstance(n, integer_types):
        n = ZZ(n)
    try:
        if root:
            try:
                return n.is_square(root)
            except TypeError:
                if n.is_square():
                    return True, n.sqrt()
                else:
                    return False, None
        return n.is_square()
    except (AttributeError, NotImplementedError):
        pass
    t, x = pari(n).issquare(find_root=True)
    if root:
        if t:
            x = parent(n)(x)
        return t, x
    return t

def is_squarefree(n):
    """
    Test whether ``n`` is square free.

    EXAMPLES::

        sage: is_squarefree(100)
        False
        sage: is_squarefree(101)
        True

        sage: R = ZZ['x']
        sage: x = R.gen()
        sage: is_squarefree((x^2+x+1) * (x-2))
        True
        sage: is_squarefree((x-1)**2 * (x-3))
        False

        sage: O = ZZ[sqrt(-1)]
        sage: I = O.gen(1)
        sage: is_squarefree(I+1)
        True
        sage: is_squarefree(O(2))
        False
        sage: O(2).factor()
        (-I) * (I + 1)^2

    This method fails on domains which are not Unique Factorization Domains::

        sage: O = ZZ[sqrt(-5)]
        sage: a = O.gen(1)
        sage: is_squarefree(a - 3)
        Traceback (most recent call last):
        ...
        ArithmeticError: non-principal ideal in factorization
    """
    if isinstance(n, integer_types):
        n = Integer(n)

    try:
        return n.is_squarefree()
    except AttributeError:
        pass

    if n == 0:
        return False
    return all(r[1] == 1 for r in factor(n))


#################################################################
# Euler phi function
#################################################################
class Euler_Phi:
    r"""
    Return the value of the Euler phi function on the integer n. We
    defined this to be the number of positive integers <= n that are
    relatively prime to n. Thus if n<=0 then
    ``euler_phi(n)`` is defined and equals 0.

    INPUT:


    -  ``n`` - an integer


    EXAMPLES::

        sage: euler_phi(1)
        1
        sage: euler_phi(2)
        1
        sage: euler_phi(3)
        2
        sage: euler_phi(12)
        4
        sage: euler_phi(37)
        36

    Notice that euler_phi is defined to be 0 on negative numbers and
    0.

    ::

        sage: euler_phi(-1)
        0
        sage: euler_phi(0)
        0
        sage: type(euler_phi(0))
        <type 'sage.rings.integer.Integer'>

    We verify directly that the phi function is correct for 21.

    ::

        sage: euler_phi(21)
        12
        sage: [i for i in range(21) if gcd(21,i) == 1]
        [1, 2, 4, 5, 8, 10, 11, 13, 16, 17, 19, 20]

    The length of the list of integers 'i' in range(n) such that the
    gcd(i,n) == 1 equals euler_phi(n).

    ::

        sage: len([i for i in range(21) if gcd(21,i) == 1]) == euler_phi(21)
        True

    The phi function also has a special plotting method.

    ::

        sage: P = plot(euler_phi, -3, 71)

    AUTHORS:

    - William Stein

    - Alex Clemesha (2006-01-10): some examples
    """
    def __repr__(self):
        """
        Returns a string describing this class.

        EXAMPLES::

            sage: Euler_Phi().__repr__()
            'Number of positive integers <=n but relatively prime to n'
        """
        return "Number of positive integers <=n but relatively prime to n"

    def __call__(self, n):
        """
        Calls the euler_phi function.

        EXAMPLES::

            sage: Euler_Phi()(10)
            4
            sage: Euler_Phi()(720)
            192
        """
        if n<=0:
            return ZZ(0)
        if n<=2:
            return ZZ(1)
        return ZZ(pari(n).eulerphi())

    def plot(self, xmin=1, xmax=50, pointsize=30, rgbcolor=(0,0,1), join=True,
             **kwds):
        """
        Plot the Euler phi function.

        INPUT:


        -  ``xmin`` - default: 1

        -  ``xmax`` - default: 50

        -  ``pointsize`` - default: 30

        -  ``rgbcolor`` - default: (0,0,1)

        -  ``join`` - default: True; whether to join the
           points.

        -  ``**kwds`` - passed on

        EXAMPLES::

            sage: p = Euler_Phi().plot()
            sage: p.ymax()
            46.0
        """
        v = [(n, euler_phi(n)) for n in range(xmin, xmax + 1)]
        from sage.plot.all import list_plot
        P = list_plot(v, pointsize=pointsize, rgbcolor=rgbcolor, **kwds)
        if join:
            P += list_plot(v, plotjoined=True, rgbcolor=(0.7,0.7,0.7), **kwds)
        return P

euler_phi = Euler_Phi()

def crt(a,b,m=None,n=None):
    r"""
    Returns a solution to a Chinese Remainder Theorem problem.

    INPUT:

    - ``a``, ``b`` - two residues (elements of some ring for which
      extended gcd is available), or two lists, one of residues and
      one of moduli.

    - ``m``, ``n`` - (default: ``None``) two moduli, or ``None``.

    OUTPUT:

    If ``m``, ``n`` are not ``None``, returns a solution `x` to the
    simultaneous congruences `x\equiv a \bmod m` and `x\equiv b \bmod
    n`, if one exists. By the Chinese Remainder Theorem, a solution to the
    simultaneous congruences exists if and only if
    `a\equiv b\pmod{\gcd(m,n)}`. The solution `x` is only well-defined modulo
    `\text{lcm}(m,n)`.

    If ``a`` and ``b`` are lists, returns a simultaneous solution to
    the congruences `x\equiv a_i\pmod{b_i}`, if one exists.

    .. SEEALSO::

        - :func:`CRT_list`

    EXAMPLES:

    Using ``crt`` by giving it pairs of residues and moduli::

        sage: crt(2, 1, 3, 5)
        11
        sage: crt(13, 20, 100, 301)
        28013
        sage: crt([2, 1], [3, 5])
        11
        sage: crt([13, 20], [100, 301])
        28013

    You can also use upper case::

        sage: c = CRT(2,3, 3, 5); c
        8
        sage: c % 3 == 2
        True
        sage: c % 5 == 3
        True

    Note that this also works for polynomial rings::

        sage: K.<a> = NumberField(x^3 - 7)
        sage: R.<y> = K[]
        sage: f = y^2 + 3
        sage: g = y^3 - 5
        sage: CRT(1,3,f,g)
        -3/26*y^4 + 5/26*y^3 + 15/26*y + 53/26
        sage: CRT(1,a,f,g)
        (-3/52*a + 3/52)*y^4 + (5/52*a - 5/52)*y^3 + (15/52*a - 15/52)*y + 27/52*a + 25/52

    You can also do this for any number of moduli::

        sage: K.<a> = NumberField(x^3 - 7)
        sage: R.<x> = K[]
        sage: CRT([], [])
        0
        sage: CRT([a], [x])
        a
        sage: f = x^2 + 3
        sage: g = x^3 - 5
        sage: h = x^5 + x^2 - 9
        sage: k = CRT([1, a, 3], [f, g, h]); k
        (127/26988*a - 5807/386828)*x^9 + (45/8996*a - 33677/1160484)*x^8 + (2/173*a - 6/173)*x^7 + (133/6747*a - 5373/96707)*x^6 + (-6/2249*a + 18584/290121)*x^5 + (-277/8996*a + 38847/386828)*x^4 + (-135/4498*a + 42673/193414)*x^3 + (-1005/8996*a + 470245/1160484)*x^2 + (-1215/8996*a + 141165/386828)*x + 621/8996*a + 836445/386828
        sage: k.mod(f)
        1
        sage: k.mod(g)
        a
        sage: k.mod(h)
        3

    If the moduli are not coprime, a solution may not exist::

        sage: crt(4,8,8,12)
        20
        sage: crt(4,6,8,12)
        Traceback (most recent call last):
        ...
        ValueError: No solution to crt problem since gcd(8,12) does not divide 4-6

        sage: x = polygen(QQ)
        sage: crt(2,3,x-1,x+1)
        -1/2*x + 5/2
        sage: crt(2,x,x^2-1,x^2+1)
        -1/2*x^3 + x^2 + 1/2*x + 1
        sage: crt(2,x,x^2-1,x^3-1)
        Traceback (most recent call last):
        ...
        ValueError: No solution to crt problem since gcd(x^2 - 1,x^3 - 1) does not divide 2-x

        sage: crt(int(2), int(3), int(7), int(11))
        58
    """
    if isinstance(a, list):
        return CRT_list(a, b)
    if isinstance(a, integer_types):
        a = Integer(a) # otherwise we get an error at (b-a).quo_rem(g)
    g, alpha, beta = XGCD(m, n)
    q, r = (b - a).quo_rem(g)
    if r != 0:
        raise ValueError("No solution to crt problem since gcd(%s,%s) does not divide %s-%s" % (m, n, a, b))
    from sage.arith.functions import lcm
    return (a + q*alpha*m) % lcm(m, n)

CRT = crt

def CRT_list(v, moduli):
    r""" Given a list ``v`` of elements and a list of corresponding
    ``moduli``, find a single element that reduces to each element of
    ``v`` modulo the corresponding moduli.

    .. SEEALSO::

        - :func:`crt`

    EXAMPLES::

        sage: CRT_list([2,3,2], [3,5,7])
        23
        sage: x = polygen(QQ)
        sage: c = CRT_list([3], [x]); c
        3
        sage: c.parent()
        Univariate Polynomial Ring in x over Rational Field

    It also works if the moduli are not coprime::

        sage: CRT_list([32,2,2],[60,90,150])
        452

    But with non coprime moduli there is not always a solution::

        sage: CRT_list([32,2,1],[60,90,150])
        Traceback (most recent call last):
        ...
        ValueError: No solution to crt problem since gcd(180,150) does not divide 92-1

    The arguments must be lists::

        sage: CRT_list([1,2,3],"not a list")
        Traceback (most recent call last):
        ...
        ValueError: Arguments to CRT_list should be lists
        sage: CRT_list("not a list",[2,3])
        Traceback (most recent call last):
        ...
        ValueError: Arguments to CRT_list should be lists

    The list of moduli must have the same length as the list of elements::

        sage: CRT_list([1,2,3],[2,3,5])
        23
        sage: CRT_list([1,2,3],[2,3])
        Traceback (most recent call last):
        ...
        ValueError: Arguments to CRT_list should be lists of the same length
        sage: CRT_list([1,2,3],[2,3,5,7])
        Traceback (most recent call last):
        ...
        ValueError: Arguments to CRT_list should be lists of the same length

    TESTS::

        sage: CRT([32r,2r,2r],[60r,90r,150r])
        452

    """
    if not isinstance(v,list) or not isinstance(moduli,list):
        raise ValueError("Arguments to CRT_list should be lists")
    if len(v) != len(moduli):
        raise ValueError("Arguments to CRT_list should be lists of the same length")
    if len(v) == 0:
        return ZZ(0)
    if len(v) == 1:
        return moduli[0].parent()(v[0])
    x = v[0]
    m = moduli[0]
    from sage.arith.functions import lcm
    for i in range(1, len(v)):
        x = CRT(x,v[i],m,moduli[i])
        m = lcm(m,moduli[i])
    return x%m

def CRT_basis(moduli):
    r"""
    Returns a CRT basis for the given moduli.

    INPUT:

    - ``moduli`` - list of pairwise coprime moduli `m` which admit an
       extended Euclidean algorithm

    OUTPUT:

    - a list of elements `a_i` of the same length as `m` such that
      `a_i` is congruent to 1 modulo `m_i` and to 0 modulo `m_j` for
      `j\not=i`.

    .. note::

       The pairwise coprimality of the input is not checked.

    EXAMPLES::

        sage: a1 = ZZ(mod(42,5))
        sage: a2 = ZZ(mod(42,13))
        sage: c1,c2 = CRT_basis([5,13])
        sage: mod(a1*c1+a2*c2,5*13)
        42

    A polynomial example::

        sage: x=polygen(QQ)
        sage: mods = [x,x^2+1,2*x-3]
        sage: b = CRT_basis(mods)
        sage: b
        [-2/3*x^3 + x^2 - 2/3*x + 1, 6/13*x^3 - x^2 + 6/13*x, 8/39*x^3 + 8/39*x]
        sage: [[bi % mj for mj in mods] for bi in b]
        [[1, 0, 0], [0, 1, 0], [0, 0, 1]]
    """
    n = len(moduli)
    if n == 0:
        return []
    M = prod(moduli)
    return [((xgcd(m,M//m)[2])*(M//m))%M for m in moduli]

def CRT_vectors(X, moduli):
    r"""
    Vector form of the Chinese Remainder Theorem: given a list of integer
    vectors `v_i` and a list of coprime moduli `m_i`, find a vector `w` such
    that `w = v_i \pmod m_i` for all `i`. This is more efficient than applying
    :func:`CRT` to each entry.

    INPUT:

    -  ``X`` - list or tuple, consisting of lists/tuples/vectors/etc of
       integers of the same length
    -  ``moduli`` - list of len(X) moduli

    OUTPUT:

    -  ``list`` - application of CRT componentwise.

    EXAMPLES::

        sage: CRT_vectors([[3,5,7],[3,5,11]], [2,3])
        [3, 5, 5]

        sage: CRT_vectors([vector(ZZ, [2,3,1]), Sequence([1,7,8],ZZ)], [8,9])
        [10, 43, 17]
    """
    # First find the CRT basis:
    if len(X) == 0 or len(X[0]) == 0:
        return []
    n = len(X)
    if n != len(moduli):
        raise ValueError("number of moduli must equal length of X")
    a = CRT_basis(moduli)
    modulus = prod(moduli)
    return [sum(a[i]*X[i][j] for i in range(n)) % modulus for j in range(len(X[0]))]

def binomial(x, m, **kwds):
    r"""
    Return the binomial coefficient

    .. MATH::

        \binom{x}{m} = x (x-1) \cdots (x-m+1) / m!

    which is defined for `m \in \ZZ` and any
    `x`. We extend this definition to include cases when
    `x-m` is an integer but `m` is not by

    .. MATH::

        \binom{x}{m} = \binom{x}{x-m}

    If `m < 0`, return `0`.

    INPUT:

    -  ``x``, ``m`` - numbers or symbolic expressions. Either ``m``
       or ``x-m`` must be an integer.

    OUTPUT: number or symbolic expression (if input is symbolic)

    EXAMPLES::

        sage: from sage.arith.misc import binomial
        sage: binomial(5,2)
        10
        sage: binomial(2,0)
        1
        sage: binomial(1/2, 0)
        1
        sage: binomial(3,-1)
        0
        sage: binomial(20,10)
        184756
        sage: binomial(-2, 5)
        -6
        sage: binomial(-5, -2)
        0
        sage: binomial(RealField()('2.5'), 2)
        1.87500000000000
        sage: n=var('n'); binomial(n,2)
        1/2*(n - 1)*n
        sage: n=var('n'); binomial(n,n)
        1
        sage: n=var('n'); binomial(n,n-1)
        n
        sage: binomial(2^100, 2^100)
        1

        sage: x = polygen(ZZ)
        sage: binomial(x, 3)
        1/6*x^3 - 1/2*x^2 + 1/3*x
        sage: binomial(x, x-3)
        1/6*x^3 - 1/2*x^2 + 1/3*x

    If `x \in \ZZ`, there is an optional 'algorithm' parameter, which
    can be 'mpir' (faster for small values) or 'pari' (faster for
    large values)::

        sage: a = binomial(100, 45, algorithm='mpir')
        sage: b = binomial(100, 45, algorithm='pari')
        sage: a == b
        True

    TESTS:

    We test that certain binomials are very fast (this should be
    instant) -- see :trac:`3309`::

        sage: a = binomial(RR(1140000.78), 23310000)

    We test conversion of arguments to Integers -- see :trac:`6870`::

        sage: binomial(1/2,1/1)
        1/2
        sage: binomial(10^20+1/1,10^20)
        100000000000000000001
        sage: binomial(SR(10**7),10**7)
        1
        sage: binomial(3/2,SR(1/1))
        3/2

    Some floating point cases -- see :trac:`7562`, :trac:`9633`, and
    :trac:`12448`::

        sage: binomial(1.,3)
        0.000000000000000
        sage: binomial(-2.,3)
        -4.00000000000000
        sage: binomial(0.5r, 5)
        0.02734375
        sage: a = binomial(float(1001), float(1)); a
        1001.0
        sage: type(a)
        <... 'float'>
        sage: binomial(float(1000), 1001)
        0.0

    Test more output types::

        sage: type(binomial(5r, 2))
        <... 'int'>
        sage: type(binomial(5, 2r))
        <type 'sage.rings.integer.Integer'>

        sage: type(binomial(5.0r, 2))
        <... 'float'>

        sage: type(binomial(5/1, 2))
        <type 'sage.rings.rational.Rational'>

        sage: R = Integers(11)
        sage: b = binomial(R(7), R(3))
        sage: b
        2
        sage: b.parent()
        Ring of integers modulo 11

    Test symbolic and uni/multivariate polynomials::

        sage: x = polygen(ZZ)
        sage: binomial(x, 3)
        1/6*x^3 - 1/2*x^2 + 1/3*x
        sage: binomial(x, 3).parent()
        Univariate Polynomial Ring in x over Rational Field

        sage: K.<x,y> = Integers(7)[]
        sage: binomial(y,3)
        6*y^3 + 3*y^2 + 5*y
        sage: binomial(y,3).parent()
        Multivariate Polynomial Ring in x, y over Ring of integers modulo 7

        sage: n = var('n')
        sage: binomial(n,2)
        1/2*(n - 1)*n

    Invalid inputs::

        sage: x = polygen(ZZ)
        sage: binomial(x, x^2)
        Traceback (most recent call last):
        ...
        TypeError: either m or x-m must be an integer

        sage: k, i = var('k,i')
        sage: binomial(k,i)
        Traceback (most recent call last):
        ...
        TypeError: either m or x-m must be an integer

        sage: R6 = Zmod(6)
        sage: binomial(R6(5), 2)
        Traceback (most recent call last):
        ...
        ZeroDivisionError: factorial(2) not invertible in Ring of integers modulo 6

        sage: R7 = Zmod(7)
        sage: binomial(R7(10), 7)
        Traceback (most recent call last):
        ...
        ZeroDivisionError: factorial(7) not invertible in Ring of integers modulo 7

    The last two examples failed to execute since `2!` and `7!` are respectively
    not invertible in `\ZZ/6\ZZ` and `\ZZ/7\ZZ`. One can check that there
    is no well defined value for that binomial coefficient in the quotient::

        sage: R6(binomial(5,2))
        4
        sage: R6(binomial(5+6,2))
        1

        sage: R7(binomial(3, 7))
        0
        sage: R7(binomial(10, 7))
        1
        sage: R7(binomial(17, 7))
        2

    For symbolic manipulation, you should use the function
    :func:`~sage.functions.other.binomial` from the module
    :mod:`sage.functions.other`::

        sage: from sage.functions.other import binomial
        sage: binomial(k, i)
        binomial(k, i)
    """
    try:
        m = ZZ(m)
    except TypeError:
        try:
            m = ZZ(x-m)
        except TypeError:
            raise TypeError("either m or x-m must be an integer")

    P = parent(x)
    x = py_scalar_to_element(x)

    # case 1: native binomial implemented on x
    try:
        return P(x.binomial(m, **kwds))
    except (AttributeError,TypeError):
        pass

    # case 2: conversion to integers
    try:
        x = ZZ(x)
    except TypeError:
        pass
    else:
        # Check invertibility of factorial(m) in P
        try:
            c = P.characteristic()
        except AttributeError:
            # Assume that P has characteristic zero (can be int, float, ...)
            pass
        else:
            if c > 0 and any(c.gcd(k) > 1 for k in range(2, m+1)):
                raise ZeroDivisionError("factorial({}) not invertible in {}".format(m, P))
        return P(x.binomial(m, **kwds))

    # case 3: rational, real numbers, complex numbers -> use pari
    if isinstance(x, (Rational, RealNumber, ComplexNumber)):
        return P(x.__pari__().binomial(m))

    # case 4: naive method
    if m < ZZ.zero():
        return P(0)
    return P(prod(x - i for i in range(m))) / m.factorial()

def multinomial(*ks):
    r"""
    Return the multinomial coefficient

    INPUT:

    - An arbitrary number of integer arguments `k_1,\dots,k_n`
    - A list of integers `[k_1,\dots,k_n]`

    OUTPUT:

    Returns the integer:

    .. MATH::

           \binom{k_1 + \cdots + k_n}{k_1, \cdots, k_n}
           =\frac{\left(\sum_{i=1}^n k_i\right)!}{\prod_{i=1}^n k_i!}
           = \prod_{i=1}^n \binom{\sum_{j=1}^i k_j}{k_i}

    EXAMPLES::

        sage: multinomial(0, 0, 2, 1, 0, 0)
        3
        sage: multinomial([0, 0, 2, 1, 0, 0])
        3
        sage: multinomial(3, 2)
        10
        sage: multinomial(2^30, 2, 1)
        618970023101454657175683075
        sage: multinomial([2^30, 2, 1])
        618970023101454657175683075

    AUTHORS:

    - Gabriel Ebner
    """
    if isinstance(ks[0],list):
        if len(ks) >1:
            raise ValueError("multinomial takes only one list argument")
        ks=ks[0]

    s, c = 0, 1
    for k in ks:
        s += k
        c *= binomial(s, k)
    return c

def binomial_coefficients(n):
    r"""
    Return a dictionary containing pairs
    `\{(k_1,k_2) : C_{k,n}\}` where `C_{k_n}` are
    binomial coefficients and `n = k_1 + k_2`.

    INPUT:


    -  ``n`` - an integer


    OUTPUT: dict

    EXAMPLES::

        sage: sorted(binomial_coefficients(3).items())
        [((0, 3), 1), ((1, 2), 3), ((2, 1), 3), ((3, 0), 1)]

    Notice the coefficients above are the same as below::

        sage: R.<x,y> = QQ[]
        sage: (x+y)^3
        x^3 + 3*x^2*y + 3*x*y^2 + y^3

    AUTHORS:

    - Fredrik Johansson
    """
    d = {(0, n):1, (n, 0):1}
    a = 1
    for k in range(1, n // 2 + 1):
        a = (a * (n-k+1))//k
        d[k, n-k] = d[n-k, k] = a
    return d

def multinomial_coefficients(m, n):
    r"""
    Return a dictionary containing pairs
    `\{(k_1, k_2, ..., k_m) : C_{k, n}\}` where
    `C_{k, n}` are multinomial coefficients such that
    `n = k_1 + k_2 + ...+ k_m`.

    INPUT:

    -  ``m`` - integer
    -  ``n`` - integer

    OUTPUT: dict

    EXAMPLES::

        sage: sorted(multinomial_coefficients(2, 5).items())
        [((0, 5), 1), ((1, 4), 5), ((2, 3), 10), ((3, 2), 10), ((4, 1), 5), ((5, 0), 1)]

    Notice that these are the coefficients of `(x+y)^5`::

        sage: R.<x,y> = QQ[]
        sage: (x+y)^5
        x^5 + 5*x^4*y + 10*x^3*y^2 + 10*x^2*y^3 + 5*x*y^4 + y^5

    ::

        sage: sorted(multinomial_coefficients(3, 2).items())
        [((0, 0, 2), 1), ((0, 1, 1), 2), ((0, 2, 0), 1), ((1, 0, 1), 2), ((1, 1, 0), 2), ((2, 0, 0), 1)]

    ALGORITHM: The algorithm we implement for computing the multinomial
    coefficients is based on the following result:

    .. MATH::

        \binom{n}{k_1, \cdots, k_m} =
        \frac{k_1+1}{n-k_1}\sum_{i=2}^m \binom{n}{k_1+1, \cdots, k_i-1, \cdots}

    e.g.::

        sage: k = (2, 4, 1, 0, 2, 6, 0, 0, 3, 5, 7, 1) # random value
        sage: n = sum(k)
        sage: s = 0
        sage: for i in range(1, len(k)):
        ....:     ki = list(k)
        ....:     ki[0] += 1
        ....:     ki[i] -= 1
        ....:     s += multinomial(n, *ki)
        sage: multinomial(n, *k) == (k[0] + 1) / (n - k[0]) * s
        True

    TESTS::

        sage: multinomial_coefficients(0, 0)
        {(): 1}
        sage: multinomial_coefficients(0, 3)
        {}

    """
    if not m:
        if n:
            return {}
        else:
            return {(): 1}
    if m == 2:
        return binomial_coefficients(n)
    t = [n] + [0] * (m - 1)
    r = {tuple(t): 1}
    if n:
        j = 0 # j will be the leftmost nonzero position
    else:
        j = m
    # enumerate tuples in co-lex order
    while j < m - 1:
        # compute next tuple
        tj = t[j]
        if j:
            t[j] = 0
            t[0] = tj
        if tj > 1:
            t[j + 1] += 1
            j = 0
            start = 1
            v = 0
        else:
            j += 1
            start = j + 1
            v = r[tuple(t)]
            t[j] += 1
        # compute the value
        # NB: the initialization of v was done above
        for k in range(start, m):
            if t[k]:
                t[k] -= 1
                v += r[tuple(t)]
                t[k] += 1
        t[0] -= 1
        r[tuple(t)] = (v * tj) // (n - t[0])
    return r


def kronecker_symbol(x,y):
    """
    The Kronecker symbol `(x|y)`.

    INPUT:

    - ``x`` -- integer

    - ``y`` -- integer

    OUTPUT:

    - an integer

    EXAMPLES::

        sage: kronecker_symbol(13,21)
        -1
        sage: kronecker_symbol(101,4)
        1

    This is also available as :func:`kronecker`::

        sage: kronecker(3,5)
        -1
        sage: kronecker(3,15)
        0
        sage: kronecker(2,15)
        1
        sage: kronecker(-2,15)
        -1
        sage: kronecker(2/3,5)
        1
    """
    x = QQ(x).numerator() * QQ(x).denominator()
    return ZZ(x.kronecker(y))

kronecker = kronecker_symbol


def legendre_symbol(x,p):
    r"""
    The Legendre symbol `(x|p)`, for `p` prime.

    .. note::

       The :func:`kronecker_symbol` command extends the Legendre
       symbol to composite moduli and `p=2`.

    INPUT:


    -  ``x`` - integer

    -  ``p`` - an odd prime number


    EXAMPLES::

        sage: legendre_symbol(2,3)
        -1
        sage: legendre_symbol(1,3)
        1
        sage: legendre_symbol(1,2)
        Traceback (most recent call last):
        ...
        ValueError: p must be odd
        sage: legendre_symbol(2,15)
        Traceback (most recent call last):
        ...
        ValueError: p must be a prime
        sage: kronecker_symbol(2,15)
        1
        sage: legendre_symbol(2/3,7)
        -1
    """
    x = QQ(x).numerator() * QQ(x).denominator()
    p = ZZ(p)
    if not p.is_prime():
        raise ValueError("p must be a prime")
    if p == 2:
        raise ValueError("p must be odd")
    return x.kronecker(p)

def jacobi_symbol(a,b):
    r"""
    The Jacobi symbol of integers a and b, where b is odd.

    .. note::

       The :func:`kronecker_symbol` command extends the Jacobi
       symbol to all integers b.

    If

    `b = p_1^{e_1} * ... * p_r^{e_r}`

    then

    `(a|b) = (a|p_1)^{e_1} ... (a|p_r)^{e_r}`

    where `(a|p_j)` are Legendre Symbols.



    INPUT:

    -  ``a`` - an integer

    -  ``b`` - an odd integer

    EXAMPLES::

        sage: jacobi_symbol(10,777)
        -1
        sage: jacobi_symbol(10,5)
        0
        sage: jacobi_symbol(10,2)
        Traceback (most recent call last):
        ...
        ValueError: second input must be odd, 2 is not odd
    """

    if b%2==0:
        raise ValueError("second input must be odd, %s is not odd"%b)

    return kronecker_symbol(a,b)

def primitive_root(n, check=True):
    """
    Return a positive integer that generates the multiplicative group
    of integers modulo `n`, if one exists; otherwise, raise a
    ``ValueError``.

    A primitive root exists if `n=4` or `n=p^k` or `n=2p^k`, where `p`
    is an odd prime and `k` is a nonnegative number.

    INPUT:

    - ``n`` -- a non-zero integer
    - ``check`` -- bool (default: True); if False, then `n` is assumed
      to be a positive integer possessing a primitive root, and behavior
      is undefined otherwise.

    OUTPUT:

    A primitive root of `n`. If `n` is prime, this is the smallest
    primitive root.

    EXAMPLES::

        sage: primitive_root(23)
        5
        sage: primitive_root(-46)
        5
        sage: primitive_root(25)
        2
        sage: print([primitive_root(p) for p in primes(100)])
        [1, 2, 2, 3, 2, 2, 3, 2, 5, 2, 3, 2, 6, 3, 5, 2, 2, 2, 2, 7, 5, 3, 2, 3, 5]
        sage: primitive_root(8)
        Traceback (most recent call last):
        ...
        ValueError: no primitive root

    .. NOTE::

        It takes extra work to check if `n` has a primitive root; to
        avoid this, use ``check=False``, which may slightly speed things
        up (but could also result in undefined behavior).  For example,
        the second call below is an order of magnitude faster than the
        first:

    ::

        sage: n = 10^50 + 151   # a prime
        sage: primitive_root(n)
        11
        sage: primitive_root(n, check=False)
        11

    TESTS:

    Various special cases::

        sage: primitive_root(-1)
        0
        sage: primitive_root(0)
        Traceback (most recent call last):
        ...
        ValueError: no primitive root
        sage: primitive_root(1)
        0
        sage: primitive_root(2)
        1
        sage: primitive_root(3)
        2
        sage: primitive_root(4)
        3

    We test that various numbers without primitive roots give
    an error - see :trac:`10836`::

        sage: primitive_root(15)
        Traceback (most recent call last):
        ...
        ValueError: no primitive root
        sage: primitive_root(16)
        Traceback (most recent call last):
        ...
        ValueError: no primitive root
        sage: primitive_root(1729)
        Traceback (most recent call last):
        ...
        ValueError: no primitive root
        sage: primitive_root(4*7^8)
        Traceback (most recent call last):
        ...
        ValueError: no primitive root
    """
    if not check:
        return ZZ(pari(n).znprimroot())
    n = ZZ(n).abs()
    if n <= 4:
        if n:
            # n-1 is a primitive root for n in {1,2,3,4}
            return n-1
    elif n%2: # n odd
        if n.is_prime_power():
            return ZZ(pari(n).znprimroot())
    else:   # n even
        m = n // 2
        if m%2 and m.is_prime_power():
            return ZZ(pari(n).znprimroot())
    raise ValueError("no primitive root")

def nth_prime(n):
    """

    Return the n-th prime number (1-indexed, so that 2 is the 1st prime.)

    INPUT:

    - ``n`` -- a positive integer

    OUTPUT:

    -  the n-th prime number

    EXAMPLES::

        sage: nth_prime(3)
        5
        sage: nth_prime(10)
        29
        sage: nth_prime(10^7)
        179424673

    ::

        sage: nth_prime(0)
        Traceback (most recent call last):
        ...
        ValueError: nth prime meaningless for non-positive n (=0)

    TESTS::

        sage: all(prime_pi(nth_prime(j)) == j for j in range(1, 1000, 10))
        True
    """
    if n <= 0:
        raise ValueError("nth prime meaningless for non-positive n (=%s)" % n)
    return ZZ(pari.prime(n))

def quadratic_residues(n):
    r"""
    Return a sorted list of all squares modulo the integer `n`
    in the range `0\leq x < |n|`.

    EXAMPLES::

        sage: quadratic_residues(11)
        [0, 1, 3, 4, 5, 9]
        sage: quadratic_residues(1)
        [0]
        sage: quadratic_residues(2)
        [0, 1]
        sage: quadratic_residues(8)
        [0, 1, 4]
        sage: quadratic_residues(-10)
        [0, 1, 4, 5, 6, 9]
        sage: v = quadratic_residues(1000); len(v);
        159
    """
    n = abs(int(n))
    X = sorted(set(ZZ((a*a)%n) for a in range(n // 2 + 1)))
    return X

class Moebius:
    r"""
    Returns the value of the Möbius function of abs(n), where n is an
    integer.

    DEFINITION: `\mu(n)` is 0 if `n` is not square
    free, and otherwise equals `(-1)^r`, where `n` has
    `r` distinct prime factors.

    For simplicity, if `n=0` we define `\mu(n) = 0`.

    IMPLEMENTATION: Factors or - for integers - uses the PARI C
    library.

    INPUT:


    -  ``n`` - anything that can be factored.


    OUTPUT: 0, 1, or -1

    EXAMPLES::

        sage: moebius(-5)
        -1
        sage: moebius(9)
        0
        sage: moebius(12)
        0
        sage: moebius(-35)
        1
        sage: moebius(-1)
        1
        sage: moebius(7)
        -1

    ::

        sage: moebius(0)   # potentially nonstandard!
        0

    The moebius function even makes sense for non-integer inputs.

    ::

        sage: x = GF(7)['x'].0
        sage: moebius(x+2)
        -1
    """
    def __call__(self, n):
        """
        EXAMPLES::

            sage: Moebius().__call__(7)
            -1
        """
        if isinstance(n, integer_types):
            n = ZZ(n)
        elif not isinstance(n, Integer):
            # Use a generic algorithm.
            if n < 0:
                n = -n
            F = factor(n)
            for _, e in F:
                if e >= 2:
                    return 0
            return (-1)**len(F)

        # Use fast PARI algorithm
        if n == 0:
            return ZZ.zero()
        return ZZ(pari(n).moebius())


    def __repr__(self):
        """
        Returns a description of this function.

        EXAMPLES::

            sage: q = Moebius()
            sage: q.__repr__()
            'The Moebius function'
        """
        return "The Moebius function"

    def plot(self, xmin=0, xmax=50, pointsize=30, rgbcolor=(0,0,1), join=True,
             **kwds):
        """
        Plot the Möbius function.

        INPUT:


        -  ``xmin`` - default: 0

        -  ``xmax`` - default: 50

        -  ``pointsize`` - default: 30

        -  ``rgbcolor`` - default: (0,0,1)

        -  ``join`` - default: True; whether to join the points
           (very helpful in seeing their order).

        -  ``**kwds`` - passed on

        EXAMPLES::

            sage: p = Moebius().plot()
            sage: p.ymax()
            1.0
        """
        values = self.range(xmin, xmax + 1)
        v = [(n,values[n-xmin]) for n in range(xmin,xmax + 1)]
        from sage.plot.all import list_plot
        P = list_plot(v, pointsize=pointsize, rgbcolor=rgbcolor, **kwds)
        if join:
            P += list_plot(v, plotjoined=True, rgbcolor=(0.7,0.7,0.7), **kwds)
        return P

    def range(self, start, stop=None, step=None):
        """
        Return the Möbius function evaluated at the given range of values,
        i.e., the image of the list range(start, stop, step) under the
        Möbius function.

        This is much faster than directly computing all these values with a
        list comprehension.

        EXAMPLES::

            sage: v = moebius.range(-10,10); v
            [1, 0, 0, -1, 1, -1, 0, -1, -1, 1, 0, 1, -1, -1, 0, -1, 1, -1, 0, 0]
            sage: v == [moebius(n) for n in range(-10,10)]
            True
            sage: v = moebius.range(-1000, 2000, 4)
            sage: v == [moebius(n) for n in range(-1000,2000, 4)]
            True
        """
        if stop is None:
            start, stop = 1, int(start)
        else:
            start = int(start)
            stop = int(stop)
        if step is None:
            step = 1
        else:
            step = int(step)

        if start <= 0 and 0 < stop and start % step == 0:
            return self.range(start, 0, step) + [ZZ.zero()] +\
                   self.range(step, stop, step)

        if step == 1:
            v = pari('vector(%s, i, moebius(i-1+%s))'%(
                stop-start, start))
        else:
            n = len(range(start, stop, step)) # stupid
            v = pari('vector(%s, i, moebius(%s*(i-1) + %s))'%(
                n, step, start))
        return [Integer(x) for x in v]

moebius = Moebius()


## Note: farey, convergent, continued_fraction_list and convergents have been moved to
## sage.rings.continued_fraction

def continuant(v, n=None):
    r"""
    Function returns the continuant of the sequence `v` (list
    or tuple).

    Definition: see Graham, Knuth and Patashnik, *Concrete Mathematics*,
    section 6.7: Continuants. The continuant is defined by

    - `K_0() = 1`
    - `K_1(x_1) = x_1`
    - `K_n(x_1, \cdots, x_n) = K_{n-1}(x_n, \cdots x_{n-1})x_n + K_{n-2}(x_1,  \cdots, x_{n-2})`

    If ``n = None`` or ``n > len(v)`` the default
    ``n = len(v)`` is used.

    INPUT:

    -  ``v`` - list or tuple of elements of a ring
    -  ``n`` - optional integer

    OUTPUT: element of ring (integer, polynomial, etcetera).

    EXAMPLES::

        sage: continuant([1,2,3])
        10
        sage: p = continuant([2, 1, 2, 1, 1, 4, 1, 1, 6, 1, 1, 8, 1, 1, 10])
        sage: q = continuant([1, 2, 1, 1, 4, 1, 1, 6, 1, 1, 8, 1, 1, 10])
        sage: p/q
        517656/190435
        sage: continued_fraction([2, 1, 2, 1, 1, 4, 1, 1, 6, 1, 1, 8, 1, 1, 10]).convergent(14)
        517656/190435
        sage: x = PolynomialRing(RationalField(),'x',5).gens()
        sage: continuant(x)
        x0*x1*x2*x3*x4 + x0*x1*x2 + x0*x1*x4 + x0*x3*x4 + x2*x3*x4 + x0 + x2 + x4
        sage: continuant(x, 3)
        x0*x1*x2 + x0 + x2
        sage: continuant(x,2)
        x0*x1 + 1

    We verify the identity

    .. MATH::

        K_n(z,z,\cdots,z) = \sum_{k=0}^n \binom{n-k}{k} z^{n-2k}

    for `n = 6` using polynomial arithmetic::

        sage: z = QQ['z'].0
        sage: continuant((z,z,z,z,z,z,z,z,z,z,z,z,z,z,z),6)
        z^6 + 5*z^4 + 6*z^2 + 1

        sage: continuant(9)
        Traceback (most recent call last):
        ...
        TypeError: object of type 'sage.rings.integer.Integer' has no len()

    AUTHORS:

    - Jaap Spies (2007-02-06)
    """
    m = len(v)
    if n is None or m < n:
        n = m
    if n == 0:
        return 1
    if n == 1:
        return v[0]
    a, b = 1, v[0]
    for k in range(1,n):
        a, b = b, a + b*v[k]
    return b

def number_of_divisors(n):
    """
    Return the number of divisors of the integer n.

    INPUT:

    - ``n`` - a nonzero integer

    OUTPUT:

    - an integer, the number of divisors of n

    EXAMPLES::

        sage: number_of_divisors(100)
        9
        sage: number_of_divisors(-720)
        30
    """
    m = ZZ(n)
    if m.is_zero():
        raise ValueError("input must be nonzero")
    return ZZ(pari(m).numdiv())



def hilbert_symbol(a, b, p, algorithm="pari"):
    """
    Returns 1 if `ax^2 + by^2` `p`-adically represents
    a nonzero square, otherwise returns `-1`. If either a or b
    is 0, returns 0.

    INPUT:


    -  ``a, b`` - integers

    -  ``p`` - integer; either prime or -1 (which
       represents the archimedean place)

    -  ``algorithm`` - string

       -  ``'pari'`` - (default) use the PARI C library

       -  ``'direct'`` - use a Python implementation

       -  ``'all'`` - use both PARI and direct and check that
          the results agree, then return the common answer


    OUTPUT: integer (0, -1, or 1)

    EXAMPLES::

        sage: hilbert_symbol (-1, -1, -1, algorithm='all')
        -1
        sage: hilbert_symbol (2,3, 5, algorithm='all')
        1
        sage: hilbert_symbol (4, 3, 5, algorithm='all')
        1
        sage: hilbert_symbol (0, 3, 5, algorithm='all')
        0
        sage: hilbert_symbol (-1, -1, 2, algorithm='all')
        -1
        sage: hilbert_symbol (1, -1, 2, algorithm='all')
        1
        sage: hilbert_symbol (3, -1, 2, algorithm='all')
        -1

        sage: hilbert_symbol(QQ(-1)/QQ(4), -1, 2) == -1
        True
        sage: hilbert_symbol(QQ(-1)/QQ(4), -1, 3) == 1
        True

    AUTHORS:

    - William Stein and David Kohel (2006-01-05)
    """
    p = ZZ(p)
    if p != -1 and not p.is_prime():
        raise ValueError("p must be prime or -1")
    a = QQ(a).numerator() * QQ(a).denominator()
    b = QQ(b).numerator() * QQ(b).denominator()

    if algorithm == "pari":
        if p == -1:
            p = 0
        return ZZ(pari(a).hilbert(b,p))

    elif algorithm == 'direct':
        if a == 0 or b == 0:
            return ZZ(0)

        p = ZZ(p)
        one = ZZ(1)

        if p != -1:
            p_sqr = p**2
            while a%p_sqr == 0: a //= p_sqr
            while b%p_sqr == 0: b //= p_sqr

        if p != 2 and True in ( kronecker(x,p) == 1 for x in (a,b,a+b) ):
            return one
        if a%p == 0:
            if b%p == 0:
                return hilbert_symbol(p,-(b//p),p)*hilbert_symbol(a//p,b,p)
            elif p == 2 and (b%4) == 3:
                if kronecker(a+b,p) == -1:
                    return -one
            elif kronecker(b,p) == -1:
                return -one
        elif b%p == 0:
            if p == 2 and (a%4) == 3:
                if kronecker(a+b,p) == -1:
                    return -one
            elif kronecker(a,p) == -1:
                return -one
        elif p == 2 and (a%4) == 3 and (b%4) == 3:
            return -one
        return one
    elif algorithm == 'all':
        ans_pari = hilbert_symbol(a,b,p,algorithm='pari')
        ans_direct = hilbert_symbol(a,b,p,algorithm='direct')
        if ans_pari != ans_direct:
            raise RuntimeError("There is a bug in hilbert_symbol; two ways of computing the Hilbert symbol (%s,%s)_%s disagree"%(a,b,p))
        return ans_pari
    else:
        raise ValueError("Algorithm %s not defined"%algorithm)


def hilbert_conductor(a, b):
    """
    This is the product of all (finite) primes where the Hilbert symbol is -1.
    What is the same, this is the (reduced) discriminant of the quaternion
    algebra `(a,b)` over `\QQ`.

    INPUT:

    - ``a``, ``b`` -- integers

    OUTPUT:

    - squarefree positive integer

    EXAMPLES::

        sage: hilbert_conductor(-1, -1)
        2
        sage: hilbert_conductor(-1, -11)
        11
        sage: hilbert_conductor(-2, -5)
        5
        sage: hilbert_conductor(-3, -17)
        17

    AUTHOR:

    - Gonzalo Tornaria (2009-03-02)
    """
    a, b = ZZ(a), ZZ(b)
    d = ZZ(1)
    for p in set().union([2], prime_divisors(a), prime_divisors(b)):
        if hilbert_symbol(a, b, p) == -1:
            d *= p
    return d

def hilbert_conductor_inverse(d):
    """
    Finds a pair of integers `(a,b)` such that ``hilbert_conductor(a,b) == d``.

    The quaternion algebra `(a,b)` over `\QQ` will then have (reduced)
    discriminant `d`.

    INPUT:

    - ``d`` -- square-free positive integer

    OUTPUT: pair of integers

    EXAMPLES::

        sage: hilbert_conductor_inverse(2)
        (-1, -1)
        sage: hilbert_conductor_inverse(3)
        (-1, -3)
        sage: hilbert_conductor_inverse(6)
        (-1, 3)
        sage: hilbert_conductor_inverse(30)
        (-3, -10)
        sage: hilbert_conductor_inverse(4)
        Traceback (most recent call last):
        ...
        ValueError: d needs to be squarefree
        sage: hilbert_conductor_inverse(-1)
        Traceback (most recent call last):
        ...
        ValueError: d needs to be positive

    AUTHOR:

    - Gonzalo Tornaria (2009-03-02)

    TESTS::

        sage: for i in range(100):
        ....:     d = ZZ.random_element(2**32).squarefree_part()
        ....:     if hilbert_conductor(*hilbert_conductor_inverse(d)) != d:
        ....:         print("hilbert_conductor_inverse failed for d = {}".format(d))
    """
    Z = ZZ
    d = Z(d)
    if d <= 0:
        raise ValueError("d needs to be positive")
    if d == 1:
        return (Z(-1), Z(1))
    if d == 2:
        return (Z(-1), Z(-1))
    if d.is_prime():
        if d%4 == 3:
            return (Z(-1), -d)
        if d%8 == 5:
            return (Z(-2), -d)
        q = 3
        while q%4 != 3 or kronecker_symbol(d,q) != -1:
            q = next_prime(q)
        return (Z(-q), -d)
    else:
        mo = moebius(d)
        if mo == 0:
            raise ValueError("d needs to be squarefree")
        if d % 2 == 0 and mo*d % 16 != 2:
            dd = mo * d / 2
        else:
            dd = mo * d
        q = 1
        while hilbert_conductor(-q, dd) != d:
            q+=1;
        if dd%q == 0:
            dd /= q
        return (Z(-q), Z(dd))


##############################################################################
##  falling and rising factorials
##  By Jaap Spies
##
##       Copyright (C) 2006 Jaap Spies <j.spies@hccnet.nl>
##      Copyright (C) 2006 William Stein <wstein@gmail.com>
##
## Distributed under the terms of the GNU General Public License (GPL)
##                  http://www.gnu.org/licenses/
##############################################################################


def falling_factorial(x, a):
    r"""
    Returns the falling factorial `(x)_a`.

    The notation in the literature is a mess: often `(x)_a`,
    but there are many other notations: GKP: Concrete Mathematics uses
    `x^{\underline{a}}`.

    Definition: for integer `a \ge 0` we have
    `x(x-1) \cdots (x-a+1)`. In all other cases we use the
    GAMMA-function: `\frac {\Gamma(x+1)} {\Gamma(x-a+1)}`.

    INPUT:

    -  ``x`` - element of a ring

    -  ``a`` - a non-negative integer or

    OR

    -  ``x and a`` - any numbers

    OUTPUT: the falling factorial

    EXAMPLES::

        sage: falling_factorial(10, 3)
        720
        sage: falling_factorial(10, RR('3.0'))
        720.000000000000
        sage: falling_factorial(10, RR('3.3'))
        1310.11633396601
        sage: falling_factorial(10, 10)
        3628800
        sage: factorial(10)
        3628800
        sage: a = falling_factorial(1+I, I); a
        gamma(I + 2)
        sage: CC(a)
        0.652965496420167 + 0.343065839816545*I
        sage: falling_factorial(1+I, 4)
        4*I + 2
        sage: falling_factorial(I, 4)
        -10

    ::

        sage: M = MatrixSpace(ZZ, 4, 4)
        sage: A = M([1,0,1,0,1,0,1,0,1,0,10,10,1,0,1,1])
        sage: falling_factorial(A, 2) # A(A - I)
        [  1   0  10  10]
        [  1   0  10  10]
        [ 20   0 101 100]
        [  2   0  11  10]

    ::

        sage: x = ZZ['x'].0
        sage: falling_factorial(x, 4)
        x^4 - 6*x^3 + 11*x^2 - 6*x

    TESTS:

    Check that :trac:`14858` is fixed::

        sage: falling_factorial(-4, SR(2))
        20

    Check that :trac:`16770` is fixed::

        sage: d = var('d')
        sage: parent(falling_factorial(d, 0))
        Symbolic Ring

    Check that :trac:`20075` is fixed::

        sage: bool(falling_factorial(int(4), int(2)) == falling_factorial(4,2))
        True

    AUTHORS:

    - Jaap Spies (2006-03-05)
    """
    from sage.symbolic.expression import Expression
    x = py_scalar_to_element(x)
    if (isinstance(a, (Integer,) + integer_types) or
        (isinstance(a, Expression) and
         a.is_integer())) and a >= 0:
        return prod(((x - i) for i in range(a)), z=x.parent().one())
    from sage.functions.all import gamma
    return gamma(x+1) / gamma(x-a+1)

def rising_factorial(x, a):
    r"""
    Returns the rising factorial `(x)^a`.

    The notation in the literature is a mess: often `(x)^a`,
    but there are many other notations: GKP: Concrete Mathematics uses
    `x^{\overline{a}}`.

    The rising factorial is also known as the Pochhammer symbol, see
    Maple and Mathematica.

    Definition: for integer `a \ge 0` we have
    `x(x+1) \cdots (x+a-1)`. In all other cases we use the
    GAMMA-function: `\frac {\Gamma(x+a)} {\Gamma(x)}`.

    INPUT:


    -  ``x`` - element of a ring

    -  ``a`` - a non-negative integer or

    -  ``x and a`` - any numbers


    OUTPUT: the rising factorial

    EXAMPLES::

        sage: rising_factorial(10,3)
        1320

    ::

        sage: rising_factorial(10,RR('3.0'))
        1320.00000000000

    ::

        sage: rising_factorial(10,RR('3.3'))
        2826.38895824964

    ::

        sage: a = rising_factorial(1+I, I); a
        gamma(2*I + 1)/gamma(I + 1)
        sage: CC(a)
        0.266816390637832 + 0.122783354006372*I

    ::

        sage: a = rising_factorial(I, 4); a
        -10

    See falling_factorial(I, 4).

    ::

        sage: x = polygen(ZZ)
        sage: rising_factorial(x, 4)
        x^4 + 6*x^3 + 11*x^2 + 6*x

    TESTS:

    Check that :trac:`14858` is fixed::

        sage: bool(rising_factorial(-4, 2) ==
        ....:      rising_factorial(-4, SR(2)) ==
        ....:      rising_factorial(SR(-4), SR(2)))
        True

    Check that :trac:`16770` is fixed::

        sage: d = var('d')
        sage: parent(rising_factorial(d, 0))
        Symbolic Ring

    Check that :trac:`20075` is fixed::

        sage: bool(rising_factorial(int(4), int(2)) == rising_factorial(4,2))
        True

    AUTHORS:

    - Jaap Spies (2006-03-05)
    """
    from sage.symbolic.expression import Expression
    x = py_scalar_to_element(x)
    if (isinstance(a, (Integer,) + integer_types) or
        (isinstance(a, Expression) and
         a.is_integer())) and a >= 0:
        return prod(((x + i) for i in range(a)), z=x.parent().one())
    from sage.functions.all import gamma
    return gamma(x+a) / gamma(x)


def integer_ceil(x):
    """
    Return the ceiling of x.

    EXAMPLES::

        sage: integer_ceil(5.4)
        6
        sage: integer_ceil(x)
        Traceback (most recent call last):
        ...
        NotImplementedError: computation of ceil of x not implemented
    """
    try:
        return ZZ(x.ceil())
    except AttributeError:
        try:
            return ZZ(math.ceil(float(x)))
        except TypeError:
            pass
    raise NotImplementedError("computation of ceil of %s not implemented"%x)

def integer_floor(x):
    r"""
    Return the largest integer `\leq x`.

    INPUT:

    -  ``x`` - an object that has a floor method or is
       coercible to int

    OUTPUT: an Integer

    EXAMPLES::

        sage: integer_floor(5.4)
        5
        sage: integer_floor(float(5.4))
        5
        sage: integer_floor(-5/2)
        -3
        sage: integer_floor(RDF(-5/2))
        -3

        sage: integer_floor(x)
        Traceback (most recent call last):
        ...
        NotImplementedError: computation of floor of x not implemented
    """
    try:
        return ZZ(x.floor())
    except AttributeError:
        try:
            return ZZ(math.floor(float(x)))
        except TypeError:
            pass
    raise NotImplementedError("computation of floor of %s not implemented"%x)


def two_squares(n):
    """
    Write the integer `n` as a sum of two integer squares if possible;
    otherwise raise a ``ValueError``.

    INPUT:

    - ``n`` -- an integer

    OUTPUT: a tuple `(a,b)` of non-negative integers such that
    `n = a^2 + b^2` with `a <= b`.

    EXAMPLES::

        sage: two_squares(389)
        (10, 17)
        sage: two_squares(21)
        Traceback (most recent call last):
        ...
        ValueError: 21 is not a sum of 2 squares
        sage: two_squares(21^2)
        (0, 21)
        sage: a,b = two_squares(100000000000000000129); a,b
        (4418521500, 8970878873)
        sage: a^2 + b^2
        100000000000000000129
        sage: two_squares(2^222+1)
        (253801659504708621991421712450521, 2583712713213354898490304645018692)
        sage: two_squares(0)
        (0, 0)
        sage: two_squares(-1)
        Traceback (most recent call last):
        ...
        ValueError: -1 is not a sum of 2 squares

    TESTS::

        sage: for _ in range(100):
        ....:     a = ZZ.random_element(2**16, 2**20)
        ....:     b = ZZ.random_element(2**16, 2**20)
        ....:     n = a**2 + b**2
        ....:     aa,bb = two_squares(n)
        ....:     assert aa**2 + bb**2 == n

    ALGORITHM:

    See http://www.schorn.ch/howto.html
    """
    n = ZZ(n)

    if n <= 0:
        if n == 0:
            z = ZZ.zero()
            return (z, z)
        raise ValueError("%s is not a sum of 2 squares"%n)

    if n.nbits() <= 32:
        from sage.rings import sum_of_squares
        return sum_of_squares.two_squares_pyx(n)

    # Start by factoring n (which seems to be unavoidable)
    F = n.factor(proof=False)

    # First check whether it is possible to write n as a sum of two
    # squares: all prime powers p^e must have p = 2 or p = 1 mod 4
    # or e even.
    for (p,e) in F:
        if e % 2 == 1 and p % 4 == 3:
            raise ValueError("%s is not a sum of 2 squares"%n)

    # We run over all factors of n, write each factor p^e as
    # a sum of 2 squares and accumulate the product
    # (using multiplication in Z[I]) in a^2 + b^2.
    from sage.rings.finite_rings.integer_mod import Mod
    a = ZZ.one()
    b = ZZ.zero()
    for (p,e) in F:
        if e >= 2:
            m = p ** (e//2)
            a *= m
            b *= m
        if e % 2 == 1:
            if p == 2:
                # (a + bi) *= (1 + I)
                a,b = a - b, a + b
            else:  # p = 1 mod 4
                # Find a square root of -1 mod p.
                # If y is a non-square, then y^((p-1)/4) is a square root of -1.
                y = Mod(2,p)
                while True:
                    s = y**((p-1)/4)
                    if not s*s + 1:
                        s = s.lift()
                        break
                    y += 1
                # Apply Cornacchia's algorithm to write p as r^2 + s^2.
                r = p
                while s*s > p:
                    r,s = s, r % s
                r %= s

                # Multiply (a + bI) by (r + sI)
                a,b = a*r - b*s, b*r + a*s

    a = a.abs()
    b = b.abs()
    assert a*a + b*b == n
    if a <= b:
        return (a,b)
    else:
        return (b,a)

def three_squares(n):
    """
    Write the integer `n` as a sum of three integer squares if possible;
    otherwise raise a ``ValueError``.

    INPUT:

    - ``n`` -- an integer

    OUTPUT: a tuple `(a,b,c)` of non-negative integers such that
    `n = a^2 + b^2 + c^2` with `a <= b <= c`.

    EXAMPLES::

        sage: three_squares(389)
        (1, 8, 18)
        sage: three_squares(946)
        (9, 9, 28)
        sage: three_squares(2986)
        (3, 24, 49)
        sage: three_squares(7^100)
        (0, 0, 1798465042647412146620280340569649349251249)
        sage: three_squares(11^111-1)
        (616274160655975340150706442680, 901582938385735143295060746161, 6270382387635744140394001363065311967964099981788593947233)
        sage: three_squares(7 * 2^41)
        (1048576, 2097152, 3145728)
        sage: three_squares(7 * 2^42)
        Traceback (most recent call last):
        ...
        ValueError: 30786325577728 is not a sum of 3 squares
        sage: three_squares(0)
        (0, 0, 0)
        sage: three_squares(-1)
        Traceback (most recent call last):
        ...
        ValueError: -1 is not a sum of 3 squares

    TESTS::

        sage: for _ in range(100):
        ....:     a = ZZ.random_element(2**16, 2**20)
        ....:     b = ZZ.random_element(2**16, 2**20)
        ....:     c = ZZ.random_element(2**16, 2**20)
        ....:     n = a**2 + b**2 + c**2
        ....:     aa,bb,cc = three_squares(n)
        ....:     assert aa**2 + bb**2 + cc**2 == n

    ALGORITHM:

    See http://www.schorn.ch/howto.html
    """
    n = ZZ(n)

    if n <= 0:
        if n == 0:
            z = ZZ.zero()
            return (z, z, z)
        raise ValueError("%s is not a sum of 3 squares"%n)

    if n.nbits() <= 32:
        from sage.rings import sum_of_squares
        return sum_of_squares.three_squares_pyx(n)

    # First, remove all factors 4 from n
    e = n.valuation(2)//2
    m = ZZ.one() << e
    N = n >> (2*e)

    # Let x be the largest integer at most sqrt(N)
    x, r = N.sqrtrem()
    # We need to check for this special case,
    # otherwise N - x^2 will always factor.
    if not r:
        z = ZZ.zero()
        return (z, z, x*m)

    # Consider different cases to find an x such that N - x^2 is easily
    # written as the sum of 2 squares, because it is either p or 2p,
    # with p a prime which is 1 mod 4.
    if N % 4 == 1:
        # Write N = x^2 + p with x even, p = 1 mod 4 prime
        if x % 2 == 1:
            x -= 1
        while x >= 0:
            p = N - x*x
            if p.is_pseudoprime():
                break
            x -= 2
    elif N % 4 == 2:
        # Write N = x^2 + p with x odd, p = 1 mod 4 prime
        if x % 2 == 0:
            x -= 1
        while x >= 0:
            p = N - x*x
            if p.is_pseudoprime():
                break
            x -= 2
    elif N % 8 == 3:
        # Write N = x^2 + 2p with x odd, p = 1 mod 4 prime
        if x % 2 == 0:
            x -= 1
        while x >= 0:
            p = (N - x*x) >> 1
            if p.is_pseudoprime():
                break
            x -= 2
    else:  # 7 mod 8
        raise ValueError("%s is not a sum of 3 squares"%n)

    if x < 0:
        # We found no good x, brute force instead.
        # Normally, this should only happen for small values of N.
        if N > 10000:
            from warnings import warn
            warn("Brute forcing sum of 3 squares for large N = %s"%N, RuntimeWarning)
        x = N.isqrt()

    # In the usual case, this loop will only be executed once, since
    # we already know the "right" value of x.
    # This will only really loop if we hit the "x < 0" case above.
    while True:
        try:
            a,b = two_squares(N - x*x)
            break
        except ValueError:
            x -= 1
            assert x >= 0

    if x >= b:
        return (a*m, b*m, x*m)
    elif x >= a:
        return (a*m, x*m, b*m)
    else:
        return (x*m, a*m, b*m)

def four_squares(n):
    """
    Write the integer `n` as a sum of four integer squares.

    INPUT:

    - ``n`` -- an integer

    OUTPUT: a tuple `(a,b,c,d)` of non-negative integers such that
    `n = a^2 + b^2 + c^2 + d^2` with `a <= b <= c <= d`.

    EXAMPLES::

        sage: four_squares(3)
        (0, 1, 1, 1)
        sage: four_squares(13)
        (0, 0, 2, 3)
        sage: four_squares(130)
        (0, 0, 3, 11)
        sage: four_squares(1101011011004)
        (90, 102, 1220, 1049290)
        sage: four_squares(10^100-1)
        (155024616290, 2612183768627, 14142135623730950488016887, 99999999999999999999999999999999999999999999999999)
        sage: for i in range(2^129, 2^129+10000):  # long time
        ....:     S = four_squares(i)
        ....:     assert sum(x^2 for x in S) == i

    TESTS::

        sage: for _ in range(100):
        ....:     n = ZZ.random_element(2**32,2**34)
        ....:     aa,bb,cc,dd = four_squares(n)
        ....:     assert aa**2 + bb**2 + cc**2 + dd**2 == n
    """
    n = ZZ(n)

    if n <= 0:
        if n == 0:
            z = ZZ.zero()
            return (z, z, z, z)
        raise ValueError("%s is not a sum of 4 squares"%n)

    if n.nbits() <= 32:
        from sage.rings import sum_of_squares
        return sum_of_squares.four_squares_pyx(n)

    # First, remove all factors 4 from n
    e = n.valuation(2) // 2
    m = ZZ.one() << e
    N = n >> (2*e)

    # Subtract a suitable x^2 such that N - x^2 is 1,2,3,5,6 mod 8,
    # which can then be written as a sum of 3 squares.
    x = N.isqrt()
    y = N - x*x
    if y >= 7 and (y % 4 == 0 or y % 8 == 7):
        x -= 1
        y += 2*x + 1

    a,b,c = three_squares(y)

    # Correct sorting is guaranteed by construction
    return (a*m, b*m, c*m, x*m)

def sum_of_k_squares(k,n):
    """
    Write the integer `n` as a sum of `k` integer squares if possible;
    otherwise raise a ``ValueError``.

    INPUT:

    - ``k`` -- a non-negative integer

    - ``n`` -- an integer

    OUTPUT: a tuple `(x_1, ..., x_k)` of non-negative integers such that
    their squares sum to `n`.

    EXAMPLES::

        sage: sum_of_k_squares(2, 9634)
        (15, 97)
        sage: sum_of_k_squares(3, 9634)
        (0, 15, 97)
        sage: sum_of_k_squares(4, 9634)
        (1, 2, 5, 98)
        sage: sum_of_k_squares(5, 9634)
        (0, 1, 2, 5, 98)
        sage: sum_of_k_squares(6, 11^1111-1)
        (19215400822645944253860920437586326284, 37204645194585992174252915693267578306, 3473654819477394665857484221256136567800161086815834297092488779216863122, 5860191799617673633547572610351797996721850737768032876360978911074629287841061578270832330322236796556721252602860754789786937515870682024273948, 20457423294558182494001919812379023992538802203730791019728543439765347851316366537094696896669915675685581905102118246887673397020172285247862426612188418787649371716686651256443143210952163970564228423098202682066311189439731080552623884051737264415984619097656479060977602722566383385989, 311628095411678159849237738619458396497534696043580912225334269371611836910345930320700816649653412141574887113710604828156159177769285115652741014638785285820578943010943846225597311231847997461959204894255074229895666356909071243390280307709880906261008237873840245959883405303580405277298513108957483306488193844321589356441983980532251051786704380984788999660195252373574924026139168936921591652831237741973242604363696352878914129671292072201700073286987126265965322808664802662993006926302359371379531571194266134916767573373504566621665949840469229781956838744551367172353)
        sage: sum_of_k_squares(7, 0)
        (0, 0, 0, 0, 0, 0, 0)
        sage: sum_of_k_squares(30,999999)
        (0, 0, 0, 0, 0, 0, 0, 0, 0, 0, 0, 0, 0, 0, 0, 0, 0, 0, 0, 0, 0, 0, 0, 0, 0, 2, 3, 7, 44, 999)
        sage: sum_of_k_squares(1, 9)
        (3,)
        sage: sum_of_k_squares(1, 10)
        Traceback (most recent call last):
        ...
        ValueError: 10 is not a sum of 1 square
        sage: sum_of_k_squares(1, -10)
        Traceback (most recent call last):
        ...
        ValueError: -10 is not a sum of 1 square
        sage: sum_of_k_squares(0, 9)
        Traceback (most recent call last):
        ...
        ValueError: 9 is not a sum of 0 squares
        sage: sum_of_k_squares(0, 0)
        ()
        sage: sum_of_k_squares(7, -1)
        Traceback (most recent call last):
        ...
        ValueError: -1 is not a sum of 7 squares
        sage: sum_of_k_squares(-1, 0)
        Traceback (most recent call last):
        ...
        ValueError: k = -1 must be non-negative
    """
    n = ZZ(n)
    k = int(k)

    if k <= 4:
        if k == 4:
            return four_squares(n)
        if k == 3:
            return three_squares(n)
        if k == 2:
            return two_squares(n)
        if k == 1:
            if n >= 0:
                x, r = n.sqrtrem()
                if not r:
                    return (x,)
            raise ValueError("%s is not a sum of 1 square"%n)
        if k == 0:
            if n == 0:
                return tuple()
            raise ValueError("%s is not a sum of 0 squares"%n)
        raise ValueError("k = %s must be non-negative"%k)

    if n < 0:
        raise ValueError("%s is not a sum of %s squares"%(n,k))

    # Recursively subtract the largest square
    t = []
    while k > 4:
        x = n.isqrt()
        t.insert(0, x)
        n -= x*x
        k -= 1

    t = list(four_squares(n)) + t
    return tuple(t)

def subfactorial(n):
    r"""
    Subfactorial or rencontres numbers, or derangements: number of
    permutations of `n` elements with no fixed points.

    INPUT:


    -  ``n`` - non negative integer


    OUTPUT:


    -  ``integer`` - function value


    EXAMPLES::

        sage: subfactorial(0)
        1
        sage: subfactorial(1)
        0
        sage: subfactorial(8)
        14833

    AUTHORS:

    - Jaap Spies (2007-01-23)
    """
    return factorial(n)*sum(((-1)**k)/factorial(k) for k in range(n+1))

def is_power_of_two(n):
    r"""
    This function returns True if and only if ``n`` is a power of
    2

    INPUT:

    -  ``n`` - integer

    OUTPUT:

    -  ``True`` - if n is a power of 2

    -  ``False`` - if not

    EXAMPLES::

        sage: is_power_of_two(1024)
        True
        sage: is_power_of_two(1)
        True
        sage: is_power_of_two(24)
        False
        sage: is_power_of_two(0)
        False
        sage: is_power_of_two(-4)
        False
    """
    return ZZ(n).popcount() == 1

def differences(lis, n=1):
    """
    Returns the `n` successive differences of the elements in
    `lis`.

    EXAMPLES::

        sage: differences(prime_range(50))
        [1, 2, 2, 4, 2, 4, 2, 4, 6, 2, 6, 4, 2, 4]
        sage: differences([i^2 for i in range(1,11)])
        [3, 5, 7, 9, 11, 13, 15, 17, 19]
        sage: differences([i^3 + 3*i for i in range(1,21)])
        [10, 22, 40, 64, 94, 130, 172, 220, 274, 334, 400, 472, 550, 634, 724, 820, 922, 1030, 1144]
        sage: differences([i^3 - i^2 for i in range(1,21)], 2)
        [10, 16, 22, 28, 34, 40, 46, 52, 58, 64, 70, 76, 82, 88, 94, 100, 106, 112]
        sage: differences([p - i^2 for i, p in enumerate(prime_range(50))], 3)
        [-1, 2, -4, 4, -4, 4, 0, -6, 8, -6, 0, 4]

    AUTHORS:

    - Timothy Clemans (2008-03-09)
    """
    n = ZZ(n)
    if n < 1:
        raise ValueError('n must be greater than 0')
    lis = [lis[i + 1] - num for i, num in enumerate(lis[:-1])]
    if n == 1:
        return lis
    return differences(lis, n - 1)


def _key_complex_for_display(a):
    """
    Key function to sort complex numbers for display only.

    Real numbers (with a zero imaginary part) come before complex numbers,
    and are sorted. Complex numbers are sorted by their real part
    unless their real parts are quite close, in which case they are
    sorted by their imaginary part.

    EXAMPLES::

        sage: import sage.arith.misc
        sage: key_c = sage.arith.misc._key_complex_for_display

        sage: key_c(CC(5))
        (0, 5.00000000000000)
        sage: key_c(CC(5, 5))
        (1, 5.00000000, 5.00000000000000)

        sage: CIF200 = ComplexIntervalField(200)
        sage: key_c(CIF200(5))
        (0, 5)
        sage: key_c(CIF200(5, 5))
        (1, 5.00000000, 5)
    """
    ar = a.real()
    ai = a.imag()
    if not ai:
        return (0, ar)
    epsilon = 1e-10
    if ar.abs() < epsilon:
        ar_truncated = 0
    elif ar.prec() < 34:
        ar_truncated = ar
    else:
        ar_truncated = ar.n(digits=9)
    return (1, ar_truncated, ai)


def sort_complex_numbers_for_display(nums):
    r"""
    Given a list of complex numbers (or a list of tuples, where the
    first element of each tuple is a complex number), we sort the list
    in a "pretty" order.  First come the real numbers (with zero
    imaginary part), then the complex numbers sorted according to
    their real part.  If two complex numbers have the same real part,
    then they are sorted according to their
    imaginary part.

    This is not a useful function mathematically (not least because
    there is no principled way to determine whether the real components
    should be treated as equal or not).  It is called by various
    polynomial root-finders; its purpose is to make doctest printing
    more reproducible.

    We deliberately choose a cumbersome name for this function to
    discourage use, since it is mathematically meaningless.

    EXAMPLES::

        sage: import sage.arith.misc
        sage: sort_c = sort_complex_numbers_for_display
        sage: nums = [CDF(i) for i in range(3)]
        sage: for i in range(3):
        ....:     nums.append(CDF(i + RDF.random_element(-3e-11, 3e-11),
        ....:                     RDF.random_element()))
        ....:     nums.append(CDF(i + RDF.random_element(-3e-11, 3e-11),
        ....:                     RDF.random_element()))
        sage: shuffle(nums)
        sage: sort_c(nums)
        [0.0, 1.0, 2.0, -2.862406201002009e-11 - 0.7088740263015161*I, 2.2108362706985576e-11 - 0.43681052967509904*I, 1.0000000000138833 - 0.7587654737635712*I, 0.9999999999760288 - 0.7238965893336062*I, 1.9999999999874383 - 0.4560801012073723*I, 1.9999999999869107 + 0.6090836283134269*I]
    """
    if not nums:
        return nums

    if isinstance(nums[0], tuple):
        return sorted(nums, key=lambda t: _key_complex_for_display(t[0]))
    else:
        return sorted(nums, key=_key_complex_for_display)


def fundamental_discriminant(D):
    r"""
    Return the discriminant of the quadratic extension
    `K=Q(\sqrt{D})`, i.e. an integer d congruent to either 0 or
    1, mod 4, and such that, at most, the only square dividing it is
    4.

    INPUT:

    - ``D`` - an integer

    OUTPUT:

    - an integer, the fundamental discriminant

    EXAMPLES::

        sage: fundamental_discriminant(102)
        408
        sage: fundamental_discriminant(720)
        5
        sage: fundamental_discriminant(2)
        8

    """
    D = ZZ(D)
    D = D.squarefree_part()
    if D%4 == 1:
        return D
    return 4*D

def squarefree_divisors(x):
    """
    Iterator over the squarefree divisors (up to units) of the element x.

    Depends on the output of the prime_divisors function.

    INPUT:

    - x -- an element of any ring for which the prime_divisors
      function works.

    EXAMPLES::

        sage: list(squarefree_divisors(7))
        [1, 7]
        sage: list(squarefree_divisors(6))
        [1, 2, 3, 6]
        sage: list(squarefree_divisors(12))
        [1, 2, 3, 6]

    TESTS:

    Check that the first divisor (i.e. `1`) is a Sage integer (see
    :trac:`17852`)::

        sage: a = next(squarefree_divisors(14))
        sage: a
        1
        sage: type(a)
        <type 'sage.rings.integer.Integer'>
    """
    for a in powerset(prime_divisors(x)):
        yield prod(a, ZZ.one())

def dedekind_sum(p, q, algorithm='default'):
    r"""
    Return the Dedekind sum `s(p,q)` defined for integers `p`, `q` as

    .. MATH::

        s(p,q) = \sum_{i=0}^{q-1} \left(\!\left(\frac{i}{q}\right)\!\right)
                                  \left(\!\left(\frac{pi}{q}\right)\!\right)

    where

    .. MATH::

        ((x))=\begin{cases}
            x-\lfloor x \rfloor - \frac{1}{2} &\mbox{if }
                x \in \QQ \setminus \ZZ \\
            0 & \mbox{if } x \in \ZZ.
            \end{cases}

    .. WARNING::

        Caution is required as the Dedekind sum sometimes depends on the
        algorithm or is left undefined when `p` and `q` are not coprime.

    INPUT:

    -  ``p``, ``q`` -- integers
    -  ``algorithm`` -- must be one of the following

       -  ``'default'`` - (default) use FLINT
       -  ``'flint'`` - use FLINT
       -  ``'pari'`` - use PARI (gives different results if `p` and `q`
          are not coprime)

    OUTPUT: a rational number

    EXAMPLES:

    Several small values::

        sage: for q in range(10): print([dedekind_sum(p,q) for p in range(q+1)])
        [0]
        [0, 0]
        [0, 0, 0]
        [0, 1/18, -1/18, 0]
        [0, 1/8, 0, -1/8, 0]
        [0, 1/5, 0, 0, -1/5, 0]
        [0, 5/18, 1/18, 0, -1/18, -5/18, 0]
        [0, 5/14, 1/14, -1/14, 1/14, -1/14, -5/14, 0]
        [0, 7/16, 1/8, 1/16, 0, -1/16, -1/8, -7/16, 0]
        [0, 14/27, 4/27, 1/18, -4/27, 4/27, -1/18, -4/27, -14/27, 0]

    Check relations for restricted arguments::

        sage: q = 23; dedekind_sum(1, q); (q-1)*(q-2)/(12*q)
        77/46
        77/46
        sage: p, q = 100, 723    # must be coprime
        sage: dedekind_sum(p, q) + dedekind_sum(q, p)
        31583/86760
        sage: -1/4 + (p/q + q/p + 1/(p*q))/12
        31583/86760

    We check that evaluation works with large input::

        sage: dedekind_sum(3^54 - 1, 2^93 + 1)
        459340694971839990630374299870/29710560942849126597578981379
        sage: dedekind_sum(3^54 - 1, 2^93 + 1, algorithm='pari')
        459340694971839990630374299870/29710560942849126597578981379

    We check consistency of the results::

        sage: dedekind_sum(5, 7, algorithm='default')
        -1/14
        sage: dedekind_sum(5, 7, algorithm='flint')
        -1/14
        sage: dedekind_sum(5, 7, algorithm='pari')
        -1/14
        sage: dedekind_sum(6, 8, algorithm='default')
        -1/8
        sage: dedekind_sum(6, 8, algorithm='flint')
        -1/8
        sage: dedekind_sum(6, 8, algorithm='pari')
        -1/8

    REFERENCES:

    - [Ap1997]_

    - :wikipedia:`Dedekind\_sum`
    """
    if algorithm == 'default' or algorithm == 'flint':
        return flint_arith.dedekind_sum(p, q)

    if algorithm == 'pari':
        import sage.interfaces.gp
        x = sage.interfaces.gp.gp('sumdedekind(%s,%s)' % (p, q))
        return Rational(x)

    raise ValueError('unknown algorithm')


<<<<<<< HEAD
def gauss_sum(char_value, finite_field):
    r"""
    Return the Gauss sums for a general finite field.

    INPUT:

    - ``char_value`` -- choice of multiplicative character, given by
      its value on the ``finite_field.multiplicative_generator()``

    - ``finite_field`` -- a finite field

    OUTPUT:

    an element of the parent ring of ``char_value``, that can be any
    field containing enough roots of unity, for example the
    ``UniversalCyclotomicField``, ``QQbar`` or ``ComplexField``

    For a finite field `F` of characteristic `p`, the Gauss sum
    associated to a multiplicative character `\chi` (with values in a
    ring `K`) is defined as

    .. MATH::

        \sum_{x \in F^{\times}} \chi(x) \zeta_p^{\operatorname{Tr} x},

    where `\zeta_p \in K` is a primitive root of unity of order `p` and
    Tr is the trace map from `F` to its prime field `\GF{p}`.

    For more info on Gauss sums, see :wikipedia:`Gauss_sum`.

    .. TODO::

        Implement general Gauss sums for an arbitrary pair
        ``(multiplicative_character, additive_character)``

    EXAMPLES::

        sage: from sage.arith.misc import gauss_sum
        sage: F = GF(5); q = 5
        sage: zq = UniversalCyclotomicField().zeta(q-1)
        sage: L = [gauss_sum(zq**i,F) for i in range(5)]; L
        [-1,
         E(20)^4 + E(20)^13 - E(20)^16 - E(20)^17,
         E(5) - E(5)^2 - E(5)^3 + E(5)^4,
         E(20)^4 - E(20)^13 - E(20)^16 + E(20)^17,
         -1]
        sage: [g*g.conjugate() for g in L]
        [1, 5, 5, 5, 1]

        sage: F = GF(11**2); q = 11**2
        sage: zq = UniversalCyclotomicField().zeta(q-1)
        sage: g = gauss_sum(zq**4,F)
        sage: g*g.conjugate()
        121

    TESTS::

        sage: F = GF(11); q = 11
        sage: zq = UniversalCyclotomicField().zeta(q-1)
        sage: gauss_sum(zq**2,F).n(60)
        2.6361055643248352 + 2.0126965627574471*I

        sage: zq = QQbar.zeta(q-1)
        sage: gauss_sum(zq**2,F)
        2.636105564324836? + 2.012696562757447?*I

        sage: zq = ComplexField(60).zeta(q-1)
        sage: gauss_sum(zq**2,F)
        2.6361055643248352 + 2.0126965627574471*I

        sage: F = GF(7); q = 7
        sage: zq = QQbar.zeta(q-1)
        sage: D = DirichletGroup(7, QQbar)
        sage: all(D[i].gauss_sum()==gauss_sum(zq**i,F) for i in range(6))
        True

        sage: gauss_sum(1,QQ)
        Traceback (most recent call last):
        ...
        ValueError: second input must be a finite field

    .. SEEALSO::

        - :func:`sage.rings.padics.misc.gauss_sum` for a `p`-adic version
        - :meth:`sage.modular.dirichlet.DirichletCharacter.gauss_sum`
          for prime finite fields
        - :meth:`sage.modular.dirichlet.DirichletCharacter.gauss_sum_numerical`
          for prime finite fields
    """
    from sage.categories.fields import Fields
    if finite_field not in Fields().Finite():
        raise ValueError('second input must be a finite field')

    ring = char_value.parent()
    q = finite_field.cardinality()
    p = finite_field.characteristic()
    gen = finite_field.multiplicative_generator()
    zeta_p_powers = ring.zeta(p).powers(p)
    zeta_q = char_value

    resu = ring.zero()
    gen_power = finite_field.one()
    zq_power = ring.one()
    for k in range(q - 1):
        resu += zq_power * zeta_p_powers[gen_power.trace().lift()]
        gen_power *= gen
        zq_power *= zeta_q
    return resu
=======
def dedekind_psi(N):
    r"""
    Return the Dedekind psi function.

    This is the multiplicative function defined by

    .. MATH::

        `n \prod_{p|n, p prime} (1 + 1/p)`

    See :wikipedia:`Dedekind_psi_function` and :oeis:`A001615`.

    EXAMPLES::

        sage: from sage.modular.modform.hijikata import dedekind_psi
        sage: [dedekind_psi(d) for d in range(1, 12)]
        [1, 3, 4, 6, 6, 12, 8, 12, 12, 18, 12]
    """
    N = Integer(N)
    return Integer(N * prod(1 + 1 / p for p in N.prime_divisors()))
>>>>>>> 749e83b8
<|MERGE_RESOLUTION|>--- conflicted
+++ resolved
@@ -5123,7 +5123,6 @@
     raise ValueError('unknown algorithm')
 
 
-<<<<<<< HEAD
 def gauss_sum(char_value, finite_field):
     r"""
     Return the Gauss sums for a general finite field.
@@ -5232,7 +5231,8 @@
         gen_power *= gen
         zq_power *= zeta_q
     return resu
-=======
+
+
 def dedekind_psi(N):
     r"""
     Return the Dedekind psi function.
@@ -5253,4 +5253,3 @@
     """
     N = Integer(N)
     return Integer(N * prod(1 + 1 / p for p in N.prime_divisors()))
->>>>>>> 749e83b8
