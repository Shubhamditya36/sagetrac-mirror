r"""
Base class for objects of a category

CLASS HIERARCHY:

- :class:`~sage.structure.sage_object.SageObject`

  - **CategoryObject**

    - :class:`~sage.structure.parent.Parent`

Many category objects in Sage are equipped with generators, which are
usually special elements of the object.  For example, the polynomial ring
`\ZZ[x,y,z]` is generated by `x`, `y`, and `z`.  In Sage the ``i`` th
generator of an object ``X`` is obtained using the notation
``X.gen(i)``.  From the Sage interactive prompt, the shorthand
notation ``X.i`` is also allowed.

The following examples illustrate these functions in the context of
multivariate polynomial rings and free modules.

EXAMPLES::

    sage: R = PolynomialRing(ZZ, 3, 'x')
    sage: R.ngens()
    3
    sage: R.gen(0)
    x0
    sage: R.gens()
    (x0, x1, x2)
    sage: R.variable_names()
    ('x0', 'x1', 'x2')

This example illustrates generators for a free module over `\ZZ`.

::

    sage: M = FreeModule(ZZ, 4)
    sage: M
    Ambient free module of rank 4 over the principal ideal domain Integer Ring
    sage: M.ngens()
    4
    sage: M.gen(0)
    (1, 0, 0, 0)
    sage: M.gens()
    ((1, 0, 0, 0), (0, 1, 0, 0), (0, 0, 1, 0), (0, 0, 0, 1))
"""

import generators
import sage_object
from sage.categories.category import Category
from sage.structure.debug_options import debug

def guess_category(obj):
    # this should be obsolete if things declare their categories
    try:
        if obj.is_field():
            from sage.categories.all import Fields
            return Fields()
    except (AttributeError, NotImplementedError):
        pass
    try:
        if obj.is_ring():
            from sage.categories.all import CommutativeAlgebras, Algebras, CommutativeRings, Rings
            if obj.is_commutative():
                if obj._base is not obj:
                    return CommutativeAlgebras(obj._base)
                else:
                    return CommutativeRings()
            else:
                if obj._base is not obj:
                    return Algebras(obj._base)
                else:
                    return Rings()
    except Exception:
        pass
    from sage.structure.parent import Parent
    #if isinstance(obj, Parent):
    #    import sys
    #    sys.stderr.write("bla: %s"%obj)
    #    from sage.categories.all import Sets
    #    return Sets()
    return None # don't want to risk importing stuff...

cpdef inline check_default_category(default_category, category):
    """

    """
    ## The resulting category is guaranteed to be
    ## a sub-category of the default.
    if category is None:
        return default_category
    return default_category.join([default_category,category])

cdef class CategoryObject(sage_object.SageObject):
    """
    An object in some category.
    """
    def __init__(self, category = None, base = None):
        """
        Initializes an object in a category

        INPUT:

        - ``category`` - The category this object belongs to. If this object
          belongs to multiple categories, those can be passed as a tuple
        - ``base`` - If this object has another object that should be
          considered a base in its primary category, you can include that base
          here.

        EXAMPLES::

            sage: from sage.structure.category_object import CategoryObject
            sage: A = CategoryObject()
            sage: A.category()
            Category of objects
            sage: A.base()

            sage: A = CategoryObject(category = Rings(), base = QQ)
            sage: A.category()
            Category of rings
            sage: A.base()
            Rational Field

            sage: A = CategoryObject(category = (Semigroups(), CommutativeAdditiveSemigroups()))
            sage: A.category()
            Join of Category of semigroups and Category of commutative additive semigroups

        FIXME: the base and generators attributes have nothing to do with categories, do they?
        """
        if base is not None:
            self._base = base
        self._generators = {}
        if category is not None:
            self._init_category_(category)

    def __cinit__(self):
        self._hash_value = -1

    def _init_category_(self, category):
        """
        Sets the category or categories of this object.

        INPUT:

<<<<<<< HEAD
         - ``category`` -- a category, or list or tuple thereof, or ``None``
=======
        - ``category`` -- a category, or list or tuple thereof, or ``None``
>>>>>>> 0d551b01

        EXAMPLES::

            sage: A = sage.structure.category_object.CategoryObject()
            sage: A._init_category_(Rings())
            sage: A.category()
            Category of rings
            sage: A._init_category_((Semigroups(), CommutativeAdditiveSemigroups()))
            sage: A.category()
            Join of Category of semigroups and Category of commutative additive semigroups
            sage: A._init_category_(None)
            sage: A.category()
            Category of objects

            sage: P = Parent(category = None)
            sage: P.category()
            Category of sets
        """
        if category is None:
            if debug.bad_parent_warnings:
                print "No category for %s" % type(self)
            category = guess_category(self) # so generators don't crash
        elif isinstance(category, (list, tuple)):
            category = Category.join(category)
        self._category = category

    def _refine_category_(self, category):
        """
        Changes the category of ``self`` into a subcategory.

        INPUT:

        - ``category`` -- a category or list or tuple thereof

        The new category is obtained by adjoining ``category`` to the
        current one.

        .. seealso:: :function:`Category.join`

        EXAMPLES::

            sage: P = Parent()
            sage: P.category()
            Category of sets
            sage: P._refine_category_(Magmas())
            sage: P.category()
            Category of magmas
            sage: P._refine_category_(Magmas())
            sage: P.category()
            Category of magmas
            sage: P._refine_category_(EnumeratedSets())
            sage: P.category()
            Join of Category of magmas and Category of enumerated sets
            sage: P._refine_category_([Semigroups(), CommutativeAdditiveSemigroups()])
            sage: P.category()
            Join of Category of semigroups and Category of commutative additive semigroups and Category of enumerated sets
            sage: P._refine_category_((CommutativeAdditiveMonoids(), Monoids()))
            sage: P.category()
            Join of Category of monoids and Category of commutative additive monoids and Category of enumerated sets
        """
        if self._category is None:
            self._init_category_(category)
            return
        if not (type(category) == tuple or type(category) == list):
            category = [category]
        self._category = self._category.join([self._category]+list(category))

    def _is_category_initialized(self):
        return self._category is not None

    def category(self):
        if self._category is None:
            # COERCE TODO: we shouldn't need this
            from sage.categories.objects import Objects
            self._category = Objects()
        return self._category

    def categories(self):
        """
        Return the categories of ``self``.

        EXAMPLES::

            sage: ZZ.categories()
            [Category of euclidean domains,
             Category of principal ideal domains,
             Category of unique factorization domains,
             Category of gcd domains,
             Category of integral domains,
             Category of domains,
             Category of commutative rings, ...
             Category of monoids, ...,
             Category of commutative additive groups, ...,
             Category of sets, ...,
             Category of objects]
        """
        return self.category().all_super_categories()

    ##############################################################################
    # Generators
    ##############################################################################

    def _populate_generators_(self, gens=None, names=None, normalize = True, category=None):
        if category in self._generators:
            raise ValueError, "Generators cannot be changed after object creation."
        if category is None:
            category = self._category
        from sage.structure.sequence import Sequence
        if gens is None:
            n = self._ngens_()
            from sage.rings.infinity import infinity
            if n is infinity:
                gens = generators.Generators_naturals(self, category)
            else:
                gens = generators.Generators_finite(self, self._ngens_(), None, category)
        elif isinstance(gens, Generators):
            pass
        elif isinstance(gens, (list, tuple, Sequence)):
            if names is None:
                names = tuple([str(x) for x in gens])
            gens = generators.Generators_list(self, list(gens), category)
        else:
            gens = generators.Generators_list(self, [gens], category)
        self._generators[category] = gens
        if category == self._category:
            if names is not None and self._names is None:
                self._assign_names(names, ngens=gens.count(), normalize=normalize)
            self._generators[category] = gens

#    cpdef Generators gens(self, category=None):
#        if category is None:
#            category = self._categories[0]
#        try:
#            return self._generators[category]
#        except KeyError:
#            if category == self._categories[0]:
#                n = self._ngens_()
#                from sage.rings.infinity import infinity
#                if n is infinity:
#                    gens = generators.Generators_naturals(self, category)
#                else:
#                    gens = generators.Generators_finite(self, self._ngens_(), None, category)
#            else:
#                gens = self._compute_generators_(category)
#            self._generators[category] = gens
#            return gens
#
#    cpdef gen(self, index=0, category=None):
#        return self.gens(category)[index]
#
#    cpdef ngens(self, category=None):
#        return self.gens(category).count()

    def _ngens_(self):
        return 0

    def gens_dict(self):
         r"""
         Return a dictionary whose entries are ``{var_name:variable,...}``.
         """
         if HAS_DICTIONARY(self):
            try:
                if self._gens_dict is not None:
                    return self._gens_dict
            except AttributeError:
                pass
         v = {}
         for x in self.gens():
             v[str(x)] = x
         if HAS_DICTIONARY(self):
            self._gens_dict = v
         return v

    def gens_dict_recursive(self):
        r"""
        Return the dictionary of generators of ``self`` and its base rings.

        OUTPUT:

        - a dictionary with string names of generators as keys and generators of
          ``self`` and its base rings as values.

        EXAMPLES::

            sage: R = QQ['x,y']['z,w']
            sage: sorted(R.gens_dict_recursive().items())
            [('w', w), ('x', x), ('y', y), ('z', z)]
        """
        B = self.base_ring()
        if B is self:
            return {}
        GDR = B.gens_dict_recursive()
        GDR.update(self.gens_dict())
        return GDR

    def objgens(self):
        """
        Return the tuple ``(self, self.gens())``.

        EXAMPLES::

            sage: R = PolynomialRing(QQ, 3, 'x'); R
            Multivariate Polynomial Ring in x0, x1, x2 over Rational Field
            sage: R.objgens()
            (Multivariate Polynomial Ring in x0, x1, x2 over Rational Field, (x0, x1, x2))
        """
        return self, self.gens()

    def objgen(self):
        """
        Return the tuple ``(self, self.gen())``.

        EXAMPLES::

            sage: R, x = PolynomialRing(QQ,'x').objgen()
            sage: R
            Univariate Polynomial Ring in x over Rational Field
            sage: x
            x
        """
        return self, self.gen()

    def _first_ngens(self, n):
        """
        Used by the preparser for R.<x> = ...
        """
        return self.gens()[:n]

    #################################################################################################
    # Names and Printers
    #################################################################################################

    def _assign_names(self, names=None, normalize=True, ngens=None):
        """
        Set the names of the generator of this object.

        This can only be done once because objects with generators
        are immutable, and is typically done during creation of the object.


        EXAMPLES:
        When we create this polynomial ring, self._assign_names is called by the constructor::

            sage: R = QQ['x,y,abc']; R
            Multivariate Polynomial Ring in x, y, abc over Rational Field
            sage: R.2
            abc

        We can't rename the variables::

            sage: R._assign_names(['a','b','c'])
            Traceback (most recent call last):
            ...
            ValueError: variable names cannot be changed after object creation.
        """
        # this will eventually all be handled by the printer
        if names is None: return
        if normalize:
            if ngens is None:
                if self._generators is None or len(self._generators) == 0:
                    # not defined yet
                    if isinstance(names, (tuple, list)) and names is not None:
                        ngens = len(names)
                    else:
                        ngens = 1
                else:
                    ngens = self.ngens()
            names = self.normalize_names(ngens, names)
        if self._names is not None and names != self._names:
            raise ValueError, 'variable names cannot be changed after object creation.'
        if PY_TYPE_CHECK(names, str):
            names = (names, )  # make it a tuple
        elif PY_TYPE_CHECK(names, list):
            names = tuple(names)
        elif not PY_TYPE_CHECK(names, tuple):
            raise TypeError, "names must be a tuple of strings"
        self._names = names

    def normalize_names(self, int ngens, names=None):
        if names is None:
            return None
        if ngens == 0:
            return ()
        if isinstance(names, str) and names.find(',') != -1:
            names = names.split(',')
        if isinstance(names, str) and ngens > 1 and len(names) == ngens:
            names = tuple(names)
        if isinstance(names, str):
            name = names
            import sage.misc.defaults
            names = sage.misc.defaults.variable_names(ngens, name)
            names = self._certify_names(names)
        else:
            names = self._certify_names(names)
            if not isinstance(names, (list, tuple)):
                raise TypeError, "names must be a list or tuple of strings"
            for x in names:
                if not isinstance(x,str):
                    raise TypeError, "names must consist of strings"
            if len(names) != ngens:
                raise IndexError, "the number of names must equal the number of generators"
        return names

    def _certify_names(self, names):
        v = []
        try:
            names = tuple(names)
        except TypeError:
            names = [str(names)]
        for N in names:
            if not isinstance(N, str):
                N = str(N)
            N = N.strip().strip("'")
            if len(N) == 0:
                raise ValueError, "variable name must be nonempty"
            if not N.isalnum() and not N.replace("_","").isalnum():
                # We must be alphanumeric, but we make an exception for non-leading '_' characters.
                raise ValueError, "variable names must be alphanumeric, but one is '%s' which is not."%N
            if not N[0].isalpha():
                raise ValueError, "first letter of variable name must be a letter: %s" % N
            v.append(N)
        return tuple(v)

    def variable_names(self):
        if self._names != None:
            return self._names
        raise ValueError, "variable names have not yet been set using self._assign_names(...)"

    def variable_name(self):
        return self.variable_names()[0]

    def __temporarily_change_names(self, names, latex_names):
        """
        This is used by the variable names context manager.

        TEST:

        In an old version, it was impossible to temporarily change
        the names if no names were previously assigned. But if one
        wants to print elements of the quotient of such an "unnamed"
        ring, an error resulted. That was fixed in trac ticket
        #11068.
        ::

            sage: MS = MatrixSpace(GF(5),2,2)
            sage: I = MS*[MS.0*MS.1,MS.2+MS.3]*MS
            sage: Q.<a,b,c,d> = MS.quo(I)
            sage: a     #indirect doctest
            [1 0]
            [0 0]

        """
        #old = self._names, self._latex_names
        # We can not assume that self *has* _latex_variable_names.
        # But there is a method that returns them and sets
        # the attribute at the same time, if needed.
        # Simon King: It is not necessarily the case that variable
        # names are assigned. In that case, self._names is None,
        # and self.variable_names() raises a ValueError
        try:
            old = self.variable_names(), self.latex_variable_names()
        except ValueError:
            old = None, None
        self._names, self._latex_names = names, latex_names
        return old

    def inject_variables(self, scope=None, verbose=True):
        """
        Inject the generators of self with their names into the
        namespace of the Python code from which this function is
        called.  Thus, e.g., if the generators of self are labeled
        'a', 'b', and 'c', then after calling this method the
        variables a, b, and c in the current scope will be set
        equal to the generators of self.

        NOTE: If Foo is a constructor for a Sage object with generators, and
        Foo is defined in Cython, then it would typically call
        ``inject_variables()`` on the object it creates.  E.g.,
        ``PolynomialRing(QQ, 'y')`` does this so that the variable y is the
        generator of the polynomial ring.
        """
        vs = self.variable_names()
        gs = self.gens()
        if scope is None:
           scope = globals()
        if verbose:
           print "Defining %s"%(', '.join(vs))
        for v, g in zip(vs, gs):
           scope[v] = g

    def injvar(self, scope=None, verbose=True):
        """
        This is a deprecated synonym for :meth:`.inject_variables`.
        """
        from sage.misc.superseded import deprecation
        deprecation(4143, 'injvar is deprecated; use inject_variables instead.')
        return self.inject_variables(scope=scope, verbose=verbose)

    #################################################################################################
    # Bases
    #################################################################################################

#    cpdef base(self, category=None):
#        if category is None:
#            return self._base
#        else:
#            return category._obj_base(self)

    def has_base(self, category=None):
        if category is None:
            return self._base is not None
        else:
            return category._obj_base(self) is not None

#    cpdef base_extend(self, other, category=None):
#        """
#        EXAMPLES:
#            sage: QQ.base_extend(GF(7))
#            Traceback (most recent call last):
#            ...
#            TypeError: base extension not defined for Rational Field
#            sage: ZZ.base_extend(GF(7))
#            Finite Field of size 7
#        """
#        try:
#            if category is None:
#                method = self._category.get_object_method("base_extend") # , self._categories[1:])
#            else:
#                method = category.get_object_method("base_extend")
#            return method(self)
#        except AttributeError:
#            raise TypeError, "base extension not defined for %s" % self

    # COERCE TODO: When everything has a category, move let it be an optional arg.
    def base_ring(self): # This should be in a category or elsewhere, but not here
        return self._base

    def base(self):
        return self._base

    #################################################################################################
    # Automatic lookup of methods on the category.
    #################################################################################################

#    def __getattr__(self, name):
#        """
#        Overriding the __getattr__ method allows one to define methods for objects in a particular
#        category by writing a corresponding method on the category.
#
#        In order to write a method called FOO that's automatically attached to a category object,
#        write a method object_FOO on one of that object's categories.
#
#        EXAMPLES:
#        sage: G = DirichletGroup(18); G
#        Group of Dirichlet characters of modulus 18 over Cyclotomic Field of order 6 and degree 2
#        sage: G.generator_orders()
#        [1, 6]
#        sage: G.category().object_generator_orders(G)
#        [1, 6]
#        """
#        if self._category is not None:
#            attr = self._category.get_object_method(name)
#            if attr is not None:
#                if callable(attr):
#                    return FillFirstArg(attr, self)
#                else:
#                    return attr
#        return object.__getattribute__(self, name)

    ############################################################################
    # Homomorphism --
    ############################################################################
    def Hom(self, codomain, cat=None):
        r"""
        Return the homspace ``Hom(self, codomain, cat)`` of all
        homomorphisms from self to codomain in the category cat.  The
        default category is determined by ``self.category()`` and
        ``codomain.category()``.

        EXAMPLES::

            sage: R.<x,y> = PolynomialRing(QQ, 2)
            sage: R.Hom(QQ)
            Set of Homomorphisms from Multivariate Polynomial Ring in x, y over Rational Field to Rational Field

        Homspaces are defined for very general Sage objects, even elements of familiar rings.

        ::

            sage: n = 5; Hom(n,7)
            Set of Morphisms from 5 to 7 in Category of elements of Integer Ring
            sage: z=(2/3); Hom(z,8/1)
            Set of Morphisms from 2/3 to 8 in Category of elements of Rational Field

        This example illustrates the optional third argument::

            sage: QQ.Hom(ZZ, Sets())
            Set of Morphisms from Rational Field to Integer Ring in Category of sets
        """
        try:
            return self._Hom_(codomain, cat)
        except (AttributeError, TypeError):
            pass
        from sage.categories.all import Hom
        return Hom(self, codomain, cat)

    def latex_variable_names(self):
        """
        Returns the list of variable names suitable for latex output.

        All ``_SOMETHING`` substrings are replaced by ``_{SOMETHING}``
        recursively so that subscripts of subscripts work.

        EXAMPLES::

         sage: R, x = PolynomialRing(QQ,'x',12).objgens()
         sage: x
         (x0, x1, x2, x3, x4, x5, x6, x7, x8, x9, x10, x11)
         sage: print R.latex_variable_names ()
         ['x_{0}', 'x_{1}', 'x_{2}', 'x_{3}', 'x_{4}', 'x_{5}', 'x_{6}', 'x_{7}', 'x_{8}', 'x_{9}', 'x_{10}', 'x_{11}']
         sage: f = x[0]^3 + 15/3 * x[1]^10
         sage: print latex(f)
         5 x_{1}^{10} + x_{0}^{3}
        """
        from sage.misc.latex import latex, latex_variable_name
        try:
            names = self._latex_names
            if names is not None:
                return names
        except AttributeError:
            pass
        # Compute the latex versions of the variable names.
        self._latex_names = [latex_variable_name(x) for x in self.variable_names()]
        return self._latex_names

    def latex_name(self):
        return self.latex_variable_names()[0]

    def _temporarily_change_names(self, names):
        self._names = names

    #################################################################################
    # Give all objects with generators a dictionary, so that attribute setting
    # works.   It would be nice if this functionality were standard in Cython,
    # i.e., just define __dict__ as an attribute and all this code gets generated.
    #################################################################################
    def __getstate__(self):
        d = []
        try:
            d = list(self.__dict__.copy().iteritems()) # so we can add elements
        except AttributeError:
            pass
        d = dict(d)
        d['_generators'] = self._generators
        d['_category'] = self._category
        d['_base'] = self._base
        d['_cdata'] = self._cdata
        d['_names'] = self._names
        ###########
        # The _pickle_version ensures that the unpickling for objects created
        # in different versions of sage works across versions.
        # Update this integer if you change any of these attributes
        ###########
        d['_pickle_version'] = 1
        try:
            d['_generator_orders'] = self._generator_orders
        except AttributeError:
            pass

        return d

    def __setstate__(self,d):
        try:
            version = d['_pickle_version']
        except KeyError:
            version = 0
        try:
            if version == 1:
                self._generators = d['_generators']
                if d['_category'] is not None:
                    # We must not erase the category information of
                    # self.  Otherwise, pickles break (e.g., QQ should
                    # be a commutative ring, but when QQ._category is
                    # None then it only knows that it is a ring!
                    if self._category is None:
                        self._category = d['_category']
                    else:
                        self._category = self._category.join([self._category,d['_category']])
                self._base = d['_base']
                self._cdata = d['_cdata']
                self._names = d['_names']
                try:
                    self._generator_orders = d['_generator_orders']
                except (AttributeError, KeyError):
                    pass
            elif version == 0:
                # In the old code, this functionality was in parent_gens,
                # but there were parents that didn't inherit from parent_gens.
                # If we have such, then we only need to deal with the dictionary.
                try:
                    self._base = d['_base']
                    self._names = d['_names']
                    from sage.categories.all import Objects
                    if d['_gens'] is None:
                        from sage.structure.generators import Generators
                        self._generators = Generators(self, None, Objects())
                    else:
                        from sage.structure.generators import Generator_list
                        self._generators = Generator_list(self, d['_gens'], Objects())
                    self._generator_orders = d['_generator_orders'] # this may raise a KeyError, but that's okay.
                    # We throw away d['_latex_names'] and d['_list'] and d['_gens_dict']
                except (AttributeError, KeyError):
                    pass
            try:
                self.__dict__ = d
            except AttributeError:
                pass
        except (AttributeError, KeyError):
            raise
            #raise RuntimeError, "If you change the pickling code in parent or category_object, you need to update the _pickle_version field"

    def __hash__(self):
        """
        A default hash is provide based on the string representation of the
        self. It is cached to remain consistent throughout a session, even
        if the representation changes.

        EXAMPLES::

            sage: bla = PolynomialRing(ZZ,"x")
            sage: hash(bla)
            -5279516879544852222  # 64-bit
            -1056120574           # 32-bit
            sage: bla.rename("toto")
            sage: hash(bla)
            -5279516879544852222  # 64-bit
            -1056120574           # 32-bit
        """
        if self._hash_value == -1:
            self._hash_value = hash(repr(self))
        return self._hash_value

#     #################################################################################
#     # Morphisms of objects with generators
#     #################################################################################


## COERCE TODO: see categories.MultiplicativeAbelianGroups

# cdef class ParentWithMultiplicativeAbelianGens(Parent):
#     def generator_orders(self):
#         if self._generator_orders != None:
#             return self._generator_orders
#         else:
#             g = []
#             for x in self.gens():
#                 g.append(x.multiplicative_order())
#             self._generator_orders = g
#             return g

#     def __iter__(self):
#         """
#         Return an iterator over the elements in this object.
#         """
#         return gens_py.multiplicative_iterator(self)



# cdef class ParentWithAdditiveAbelianGens(Parent):
#     def generator_orders(self):
#         if self._generator_orders != None:
#             return self._generator_orders
#         else:
#             g = []
#             for x in self.gens():
#                 g.append(x.additive_order())
#             self._generator_orders = g
#             return g

#     def __iter__(self):
#         """
#         Return an iterator over the elements in this object.
#         """
#         return gens_py.abelian_iterator(self)




class localvars:
    r"""
    Context manager for safely temporarily changing the variables
    names of an object with generators.

    Objects with named generators are globally unique in Sage.
    Sometimes, though, it is very useful to be able to temporarily
    display the generators differently.   The new Python ``with``
    statement and the localvars context manager make this easy and
    safe (and fun!)

    Suppose X is any object with generators.  Write

    ::

        with localvars(X, names[, latex_names] [,normalize=False]):
            some code
            ...

    and the indented code will be run as if the names in ``X`` are changed to
    the new names. If you give ``normalize=True``, then the names are assumed
    to be a tuple of the correct number of strings.

    EXAMPLES::

       sage: R.<x,y> = PolynomialRing(QQ,2)
       sage: with localvars(R, 'z,w'):
       ...       print x^3 + y^3 - x*y
       ...
       z^3 + w^3 - z*w

    NOTES: I wrote this because it was needed to print elements of the quotient
    of a ring `R` by an ideal `I` using the print function for elements of `R`.
    See the code in :mod:`sage.rings.quotient_ring_element`.

    AUTHOR: William Stein (2006-10-31)
    """
    # fix this so that it handles latex names with the printer framework.
    def __init__(self, obj, names, latex_names=None, normalize=True):
        self._obj = obj
        if normalize:
            self._names = obj.normalize_names(obj.ngens(), names)
        else:
            self._names = names

    def __enter__(self):
        self._orig_names = (<CategoryObject?>self._obj)._names
        self._obj._temporarily_change_names(self._names)

    def __exit__(self, type, value, traceback):
        self._obj._temporarily_change_names(self._orig_names)


# This Cython class confuses the hell out of the Sphinx documentation parser
# (because __doc__ is defined but not set). And the only code that refers to it
# is commented out. So I'm commenting it out too. -- David Loeffler 2009-07-06
#cdef class FillFirstArg:
#    cdef object arg, f
#    cdef public __doc__
#    def __init__(self, f, arg):
#        self.arg = arg
#        self.f = f
#        self.__doc__ = f.__doc__
#    def __call__(self, *args, **kwds):
#        return self.f(self.arg, *args, **kwds)<|MERGE_RESOLUTION|>--- conflicted
+++ resolved
@@ -143,11 +143,7 @@
 
         INPUT:
 
-<<<<<<< HEAD
-         - ``category`` -- a category, or list or tuple thereof, or ``None``
-=======
         - ``category`` -- a category, or list or tuple thereof, or ``None``
->>>>>>> 0d551b01
 
         EXAMPLES::
 
