--- conflicted
+++ resolved
@@ -59,12 +59,6 @@
     # coerce x into self
     cpdef coerce(self, x)
 
-<<<<<<< HEAD
-    cpdef an_element(self)
-    cdef public object _cache_an_element
-
-=======
->>>>>>> 9a39e66c
     # For internal use
     cpdef _generic_convert_map(self, S)
     cdef discover_coerce_map_from(self, S)
