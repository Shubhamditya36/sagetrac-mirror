--- conflicted
+++ resolved
@@ -154,8 +154,6 @@
         from .constructor import Curve
         return Curve(AlgebraicScheme_subscheme_affine.projective_closure(self, i, PP))
 
-<<<<<<< HEAD
-=======
     def projection(self, indices, AS=None):
         r"""
         Return the projection of this curve onto the coordinates specified by ``indices``.
@@ -386,7 +384,6 @@
                 if isinstance(L[1], Curve_generic):
                     return L
 
->>>>>>> e22bbb45
     def blowup(self, P=None):
         r"""
         Return the blow up of this affine curve at the point ``P``.
@@ -728,15 +725,9 @@
             (Affine Plane Curve over Number Field in a0 with defining polynomial y^4 - 4*y^2 + 16 defined by
             24*x^2*ss1^3 + 24*ss1^3 + (a0^3 - 8*a0),
              Affine Plane Curve over Number Field in a0 with defining polynomial y^4 - 4*y^2 + 16 defined by
-<<<<<<< HEAD
              24*s1^2*ss0 + (a0^3 - 8*a0)*ss0^2 + (-6*a0^3)*s1,
              Affine Plane Curve over Number Field in a0 with defining polynomial y^4 - 4*y^2 + 16 defined by
              8*y^2*s0^4 + (4*a0^3)*y*s0^3 - 32*s0^2 + (a0^3 - 8*a0)*y)
-=======
-             24*s1^2*ss0 + (a0^3 - 8*a0)*ss0^2 + (6*a0^3)*s1,
-             Affine Plane Curve over Number Field in a0 with defining polynomial y^4 - 4*y^2 + 16 defined by
-             8*y^2*s0^4 + (-4*a0^3)*y*s0^3 - 32*s0^2 + (a0^3 - 8*a0)*y)
->>>>>>> e22bbb45
 
         ::
 
