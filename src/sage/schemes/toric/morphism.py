--- conflicted
+++ resolved
@@ -269,14 +269,12 @@
     is_SchemeMorphism,
     SchemeMorphism, SchemeMorphism_point, SchemeMorphism_polynomial
 )
-<<<<<<< HEAD
 from sage.misc.cachefunc import cached_method
-=======
+
 from sage.schemes.toric.variety import (
     has_ToricEmbedding, ToricVariety_field
 )
 
->>>>>>> 8e5bc665
 
 
 ############################################################################
@@ -548,7 +546,6 @@
         """
         raise NotImplementedError("expressing toric morphisms as fan "
                                   "morphisms is not implemented yet!")
-
 
 
 ############################################################################
