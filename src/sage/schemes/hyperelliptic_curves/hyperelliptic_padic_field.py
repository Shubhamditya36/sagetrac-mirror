--- conflicted
+++ resolved
@@ -142,11 +142,7 @@
         f, h = self.hyperelliptic_polynomials()
         if h != 0:
             raise NotImplementedError()
-<<<<<<< HEAD
         return [self((0,1,0))] + [self((x, 0, 1)) for x in f.roots(multiplicities=False)]
-=======
-        return [self((0, 1, 0))] + [self((x, 0, 1)) for x in f.roots()]
->>>>>>> c7465aed
 
     def is_in_weierstrass_disc(self, P):
         """
