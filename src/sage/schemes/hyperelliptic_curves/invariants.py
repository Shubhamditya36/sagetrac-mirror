--- conflicted
+++ resolved
@@ -1,21 +1,7 @@
 # -*- coding: utf-8 -*-
 r"""
-<<<<<<< HEAD
-Compute invariants of quintics and sextics via 'Ueberschiebung'
-=======
 Compute invariants of genus 2 and 3 hyperelliptic curves via 'Ueberschiebung'.
 
-REFERENCES:
-
-.. [M] Mestre, Jean-Francois. *Construction de courbes de genre 2 a
-   partir de leurs modules*. Effective methods in algebraic geometry
-   (Castiglioncello,
-   1990), 313--334, Progr. Math., 94, Birkhauser Boston, Boston, MA, 1991.
-
-.. [I] Igusa, Jun-ichi. *Arithmetic variety of moduli for genus two*.
-   Ann. of Math. (2) 72 1960 612--649.
->>>>>>> a6a93318
-
 .. TODO::
 
     * Implement invariants in small positive characteristic.
@@ -24,14 +10,9 @@
 
 AUTHORS:
 
-<<<<<<< HEAD
-- Nick Alexander
-
-=======
 - Nick Alexander: Initial version
 - Sorina Ionica, Elisa Lorenzo Garcia, Anna Somoza (2017-01-11): Added
   functionality for genus 3.
->>>>>>> a6a93318
 """
 from sage.rings.all import ZZ
 from sage.rings.all import PolynomialRing
@@ -388,6 +369,12 @@
     Given a sextic form `f`, return the three absolute Igusa invariants used by Kohel [KohECHIDNA]_.
 
     `f` may be homogeneous in two variables or inhomogeneous in one.
+
+    REFERENCES:
+
+    .. [K] Kohel, David.  ECHIDNA: Databases for Elliptic Curves
+       and Higher Dimensional Analogues.
+       Available at http://echidna.maths.usyd.edu.au/~kohel/dbs/
 
     EXAMPLES::
 
