r"""
Morphisms on affine varieties

A morphism of schemes determined by rational functions that define \
what the morphism does on points in the ambient affine space.


AUTHORS:

- David Kohel, William Stein

- Volker Braun (2011-08-08): Renamed classes, more documentation, misc
  cleanups.

- Ben Hutz (2013-03) iteration functionality and new directory structure
  for affine/projective
"""

#*****************************************************************************
#       Copyright (C) 2011 Volker Braun <vbraun.name@gmail.com>
#       Copyright (C) 2006 David Kohel <kohel@maths.usyd.edu.au>
#       Copyright (C) 2006 William Stein <wstein@gmail.com>
#
# This program is free software: you can redistribute it and/or modify
# it under the terms of the GNU General Public License as published by
# the Free Software Foundation, either version 2 of the License, or
# (at your option) any later version.
#                  http://www.gnu.org/licenses/
#*****************************************************************************


from sage.calculus.functions import jacobian
from sage.categories.homset import Hom, End
from sage.misc.cachefunc import cached_method
from sage.misc.all import prod
from sage.rings.all import Integer
from sage.arith.all import gcd
from sage.rings.finite_rings.finite_field_constructor import is_PrimeFiniteField
from sage.rings.fraction_field import FractionField
from sage.rings.fraction_field_element import FractionFieldElement
from sage.rings.integer_ring import ZZ
from sage.schemes.generic.morphism import SchemeMorphism_polynomial
from sage.misc.lazy_attribute import lazy_attribute
from sage.ext.fast_callable import fast_callable
import sys
from sage.categories.fields import Fields
_Fields = Fields()
from sage.rings.finite_rings.finite_field_constructor import is_FiniteField

class SchemeMorphism_polynomial_affine_space(SchemeMorphism_polynomial):
    """
    A morphism of schemes determined by rational functions.

    EXAMPLES::

        sage: RA.<x,y> = QQ[]
        sage: A2 = AffineSpace(RA)
        sage: RP.<u,v,w> = QQ[]
        sage: P2 = ProjectiveSpace(RP)
        sage: H = A2.Hom(P2)
        sage: f = H([x, y, 1])
        sage: f
        Scheme morphism:
          From: Affine Space of dimension 2 over Rational Field
          To:   Projective Space of dimension 2 over Rational Field
          Defn: Defined on coordinates by sending (x, y) to
                (x : y : 1)
    """
    def __init__(self, parent, polys, check=True):
        r"""
        The Python constructor.

        See :class:`SchemeMorphism_polynomial` for details.

        INPUT:

        - ``parent`` -- Hom.

        - ``polys`` -- list or tuple of polynomial or rational functions.

        - ``check`` -- Boolean.

        OUTPUT:

        - :class:`SchemeMorphism_polynomial_affine_space`.

        EXAMPLES::

            sage: A.<x,y> = AffineSpace(ZZ, 2)
            sage: H = Hom(A, A)
            sage: H([3/5*x^2, y^2/(2*x^2)])
            Scheme endomorphism of Affine Space of dimension 2 over Integer Ring
              Defn: Defined on coordinates by sending (x, y) to
                    (3*x^2/5, y^2/(2*x^2))

        ::

            sage: A.<x,y> = AffineSpace(ZZ, 2)
            sage: H = Hom(A, A)
            sage: H([3*x^2/(5*y), y^2/(2*x^2)])
            Scheme endomorphism of Affine Space of dimension 2 over Integer Ring
              Defn: Defined on coordinates by sending (x, y) to
                    (3*x^2/(5*y), y^2/(2*x^2))

        ::

            sage: A.<x,y> = AffineSpace(QQ, 2)
            sage: H = Hom(A, A)
            sage: H([3/2*x^2, y^2])
            Scheme endomorphism of Affine Space of dimension 2 over Rational Field
              Defn: Defined on coordinates by sending (x, y) to
                    (3/2*x^2, y^2)

        ::

            sage: A.<x,y> = AffineSpace(QQ, 2)
            sage: X = A.subscheme([x-y^2])
            sage: H = Hom(X, X)
            sage: H([9/4*x^2, 3/2*y])
            Scheme endomorphism of Closed subscheme of Affine Space of dimension 2
            over Rational Field defined by:
              -y^2 + x
              Defn: Defined on coordinates by sending (x, y) to
                    (9/4*x^2, 3/2*y)

            sage: P.<x,y,z> = ProjectiveSpace(ZZ, 2)
            sage: H = Hom(P, P)
            sage: f = H([5*x^3 + 3*x*y^2-y^3, 3*z^3 + y*x^2, x^3-z^3])
            sage: f.dehomogenize(2)
            Scheme endomorphism of Affine Space of dimension 2 over Integer Ring
              Defn: Defined on coordinates by sending (x, y) to
                    ((5*x^3 + 3*x*y^2 - y^3)/(x^3 - 1), (x^2*y + 3)/(x^3 - 1))

            If you pass in quotient ring elements, they are reduced::

            sage: A.<x,y,z> = AffineSpace(QQ, 3)
            sage: X = A.subscheme([x-y])
            sage: H = Hom(X,X)
            sage: u,v,w = X.coordinate_ring().gens()
            sage: H([u, v, u+v])
            Scheme endomorphism of Closed subscheme of Affine Space of dimension 3
            over Rational Field defined by:
              x - y
              Defn: Defined on coordinates by sending (x, y, z) to
                    (y, y, 2*y)

            You must use the ambient space variables to create rational functions::

            sage: A.<x,y,z> = AffineSpace(QQ, 3)
            sage: X = A.subscheme([x^2-y^2])
            sage: H = Hom(X,X)
            sage: u,v,w = X.coordinate_ring().gens()
            sage: H([u, v, (u+1)/v])
            Traceback (most recent call last):
            ...
            ArithmeticError: Division failed. The numerator is not a multiple of the denominator.
            sage: H([x, y, (x+1)/y])
            Scheme endomorphism of Closed subscheme of Affine Space of dimension 3
            over Rational Field defined by:
              x^2 - y^2
              Defn: Defined on coordinates by sending (x, y, z) to
                    (x, y, (x + 1)/y)

            ::

            sage: R.<t> = PolynomialRing(QQ)
            sage: A.<x,y,z> = AffineSpace(R, 3)
            sage: X = A.subscheme(x^2-y^2)
            sage: H = End(X)
            sage: H([x^2/(t*y), t*y^2, x*z])
            Scheme endomorphism of Closed subscheme of Affine Space of dimension 3
            over Univariate Polynomial Ring in t over Rational Field defined by:
              x^2 - y^2
              Defn: Defined on coordinates by sending (x, y, z) to
                    (x^2/(t*y), t*y^2, x*z)
        """
        if check:
            if not isinstance(polys, (list, tuple)):
                raise TypeError("polys (=%s) must be a list or tuple"%polys)
            source_ring = parent.domain().ambient_space().coordinate_ring()
            target = parent.codomain().ambient_space()
            if len(polys) != target.ngens():
                raise ValueError("there must be %s polynomials"%target.ngens())
            try:
                polys = [source_ring(poly) for poly in polys]
            except TypeError: #maybe given quotient ring elements
                try:
                   polys = [source_ring(poly.lift()) for poly in polys]
                except (TypeError, AttributeError):
                    #must be a rational function since we cannot have
                    #rational functions for quotient rings
                    try:
                        if not all(p.base_ring().fraction_field()==source_ring.base_ring().fraction_field() for p in polys):
                            raise TypeError("polys (=%s) must be rational functions in %s"%(polys, source_ring))
                        K = FractionField(source_ring)
                        polys = [K(p) for p in polys]
                        #polys = [source_ring(poly.numerator())/source_ring(poly.denominator()) for poly in polys]
                    except TypeError: #can't seem to coerce
                        raise TypeError("polys (=%s) must be rational functions in %s"%(polys, source_ring))
        self._is_prime_finite_field = is_PrimeFiniteField(polys[0].base_ring()) # Needed for _fast_eval and _fastpolys
        SchemeMorphism_polynomial.__init__(self, parent, polys, False)

    def __call__(self, x, check=True):
        """
        Evaluate affine morphism at point described by ``x``.

        EXAMPLES::

            sage: P.<x,y,z> = AffineSpace(QQ, 3)
            sage: H = Hom(P, P)
            sage: f = H([x^2+y^2, y^2, z^2 + y*z])
            sage: f(P([1, 1, 1]))
            (2, 1, 2)
        """
        from sage.schemes.affine.affine_point import SchemeMorphism_point_affine
        if check:
            if not isinstance(x, SchemeMorphism_point_affine):
                try:
                    x = self.domain()(x)
                except (TypeError, NotImplementedError):
                    raise TypeError("%s fails to convert into the map's domain %s, but a `pushforward` method is not properly implemented"%(x, self.domain()))
            elif self.domain() != x.codomain():
                raise TypeError("%s fails to convert into the map's domain %s,but a `pushforward` method is not properly implemented"%(x, self.domain()))

        # Passes the array of args to _fast_eval
        P = self._fast_eval(x._coords)
        return self.codomain().point(P, check)

    def __eq__(self, right):
        """
        Tests the equality of two affine maps.

        INPUT:

        - ``right`` -- a map on affine space

        OUTPUT:

        ``True`` if the two affine maps define the same map.

        EXAMPLES::

            sage: A.<x,y> = AffineSpace(QQ, 2)
            sage: A2.<u,v> = AffineSpace(QQ, 2)
            sage: H = End(A)
            sage: H2 = End(A2)
            sage: f = H([x^2 - 2*x*y, y/(x+1)])
            sage: g = H2([u^3 - v, v^2])
            sage: f == g
            False

        ::

            sage: A.<x,y,z> = AffineSpace(CC, 3)
            sage: H = End(A)
            sage: f = H([x^2 - CC.0*x*y + z*x, 1/z^2 - y^2, 5*x])
            sage: f == f
            True
        """
        if not isinstance(right, SchemeMorphism_polynomial):
            return False
        if self.parent() != right.parent():
            return False
        return all(val == right._polys[i] for i,val in enumerate(self._polys))

    def __ne__(self, right):
        """
        Tests the inequality of two affine maps.

        INPUT:

        - ``right`` -- a map on affine space

        OUTPUT:

        ``True`` if the two affine maps define the same map.

        EXAMPLES::

            sage: A.<x,y> = AffineSpace(RR, 2)
            sage: H = End(A)
            sage: f = H([x^2 - y, y^2])
            sage: g = H([x^3-x*y, x*y^2])
            sage: f != g
            True
            sage: f != f
            False
        """
        if not isinstance(right, SchemeMorphism_polynomial):
            return True
        if self.parent() != right.parent():
            return True
        return any(val != right._polys[i] for i,val in enumerate(self._polys))

    @lazy_attribute
    def _fastpolys(self):
        """
        Lazy attribute for fast_callable polynomials for affine morphisms.

        EXAMPLES::

            sage: P.<x,y> = AffineSpace(QQ, 2)
            sage: H = Hom(P, P)
            sage: f = H([x^2+y^2, y^2/(1+x)])
            sage: [t.op_list() for g in f._fastpolys for t in g]
            [[('load_const', 0), ('load_const', 1), ('load_arg', ...), ('ipow', 2),
            'mul', 'add', ('load_const', 1), ('load_arg', ...), ('ipow', 2), 'mul',
            'add', 'return'], [('load_const', 0), ('load_const', 1), ('load_arg',
            ...), ('ipow', 2), 'mul', 'add', 'return'], [('load_const', 0),
            ('load_const', 1), 'add', 'return'], [('load_const', 0), ('load_const',
            1), ('load_arg', ...), ('ipow', 1), 'mul', 'add', ('load_const', 1),
            'add', 'return']]
        """
        polys = self._polys

        R = self.domain().ambient_space().coordinate_ring()
        # fastpolys[0] corresponds to the numerator polys, fastpolys[1] corresponds to denominator polys
        fastpolys = [[], []]
        for poly in polys:
            # Determine if truly polynomials. Store the numerator and denominator as separate polynomials
            # and repeat the normal process for both.
            try:
                poly_numerator = R(poly)
                poly_denominator = R.one()
            except TypeError:
                poly_numerator = R(poly.numerator())
                poly_denominator = R(poly.denominator())

            # These tests are in place because the float and integer domain evaluate
            # faster than using the base_ring
            if self._is_prime_finite_field:
                prime = polys[0].base_ring().characteristic()
                degree = max(poly_numerator.degree(), poly_denominator.degree())
                height = max([abs(c.lift()) for c in poly_numerator.coefficients()]\
                              + [abs(c.lift()) for c in poly_denominator.coefficients()])
                num_terms = max(len(poly_numerator.coefficients()), len(poly_denominator.coefficients()))
                largest_value = num_terms * height * (prime - 1) ** degree
                # If the calculations will not overflow the float data type use domain float
                # Else use domain integer
                if largest_value < (2 ** sys.float_info.mant_dig):
                    fastpolys[0].append(fast_callable(poly_numerator, domain=float))
                    fastpolys[1].append(fast_callable(poly_denominator, domain=float))
                else:
                    fastpolys[0].append(fast_callable(poly_numerator, domain=ZZ))
                    fastpolys[1].append(fast_callable(poly_denominator, domain=ZZ))
            else:
                fastpolys[0].append(fast_callable(poly_numerator, domain=poly.base_ring()))
                fastpolys[1].append(fast_callable(poly_denominator, domain=poly.base_ring()))
        return fastpolys

    def _fast_eval(self, x):
        """
        Evaluate affine morphism at point described by ``x``.

        EXAMPLES::

            sage: P.<x,y,z> = AffineSpace(QQ, 3)
            sage: H = Hom(P, P)
            sage: f = H([x^2+y^2, y^2, z^2 + y*z])
            sage: f._fast_eval([1, 1, 1])
            [2, 1, 2]

        ::

            sage: P.<x,y,z> = AffineSpace(QQ, 3)
            sage: H = Hom(P, P)
            sage: f = H([x^2/y, y/x, (y^2+z)/(x*y)])
            sage: f._fast_eval([2, 3, 1])
            [4/3, 3/2, 5/3]
        """
        R = self.domain().ambient_space().coordinate_ring()

        P = []
        for i in range(len(self._fastpolys[0])):
            # Check if denominator is the identity;
            #if not, then must append the fraction evaluated at the point
            if self._fastpolys[1][i] is R.one():
                P.append(self._fastpolys[0][i](*x))
            else:
                P.append(self._fastpolys[0][i](*x)/self._fastpolys[1][i](*x))
        return P

    def homogenize(self, n):
        r"""
        Return the homogenization of this map.

        If it's domain is a subscheme, the domain of
        the homogenized map is the projective embedding of the domain. The domain and codomain
        can be homogenized at different coordinates: ``n[0]`` for the domain and ``n[1]`` for the codomain.

        INPUT:

        - ``n`` -- a tuple of nonnegative integers. If ``n`` is an integer,
          then the two values of the tuple are assumed to be the same.

        OUTPUT:

        - :class:`SchemeMorphism_polynomial_projective_space`.

        EXAMPLES::

            sage: A.<x,y> = AffineSpace(ZZ, 2)
            sage: H = Hom(A, A)
            sage: f = H([(x^2-2)/x^5, y^2])
            sage: f.homogenize(2)
            Scheme endomorphism of Projective Space of dimension 2 over Integer Ring
              Defn: Defined on coordinates by sending (x0 : x1 : x2) to
                    (x0^2*x2^5 - 2*x2^7 : x0^5*x1^2 : x0^5*x2^2)

        ::

            sage: A.<x,y> = AffineSpace(CC, 2)
            sage: H = Hom(A, A)
            sage: f = H([(x^2-2)/(x*y), y^2-x])
            sage: f.homogenize((2, 0))
            Scheme endomorphism of Projective Space of dimension 2
            over Complex Field with 53 bits of precision
            Defn: Defined on coordinates by sending (x0 : x1 : x2) to
            (x0*x1*x2^2 : x0^2*x2^2 + (-2.00000000000000)*x2^4 : x0*x1^3 - x0^2*x1*x2)

        ::

            sage: A.<x,y> = AffineSpace(ZZ, 2)
            sage: X = A.subscheme([x-y^2])
            sage: H = Hom(X, X)
            sage: f = H([9*y^2, 3*y])
            sage: f.homogenize(2)
            Scheme endomorphism of Closed subscheme of Projective Space
            of dimension 2 over Integer Ring defined by:
                x1^2 - x0*x2
                Defn: Defined on coordinates by sending (x0 : x1 : x2) to
                      (9*x1^2 : 3*x1*x2 : x2^2)

        ::

            sage: R.<t> = PolynomialRing(ZZ)
            sage: A.<x,y> = AffineSpace(R, 2)
            sage: H = Hom(A, A)
            sage: f = H([(x^2-2)/y, y^2-x])
            sage: f.homogenize((2, 0))
            Scheme endomorphism of Projective Space of dimension 2
            over Univariate Polynomial Ring in t over Integer Ring
            Defn: Defined on coordinates by sending (x0 : x1 : x2) to
            (x1*x2^2 : x0^2*x2 + (-2)*x2^3 : x1^3 - x0*x1*x2)

        ::

            sage: A.<x> = AffineSpace(QQ, 1)
            sage: H = End(A)
            sage: f = H([x^2-1])
            sage: f.homogenize((1, 0))
            Scheme endomorphism of Projective Space of dimension 1
            over Rational Field
            Defn: Defined on coordinates by sending (x0 : x1) to
            (x1^2 : x0^2 - x1^2)

        ::

            sage: R.<a> = PolynomialRing(QQbar)
            sage: A.<x,y> = AffineSpace(R, 2)
            sage: H = End(A)
            sage: f = H([QQbar(sqrt(2))*x*y, a*x^2])
            sage: f.homogenize(2)
            Scheme endomorphism of Projective Space of dimension 2 over Univariate
            Polynomial Ring in a over Algebraic Field
              Defn: Defined on coordinates by sending (x0 : x1 : x2) to
                    (1.414213562373095?*x0*x1 : a*x0^2 : x2^2)

        ::

            sage: P.<x,y,z> = AffineSpace(QQ, 3)
            sage: H = End(P)
            sage: f = H([x^2 - 2*x*y + z*x, z^2 -y^2 , 5*z*y])
            sage: f.homogenize(2).dehomogenize(2) == f
            True

        ::

            sage: K.<c> = FunctionField(QQ)
            sage: A.<x> = AffineSpace(K, 1)
            sage: f = Hom(A, A)([x^2 + c])
            sage: f.homogenize(1)
            Scheme endomorphism of Projective Space of
            dimension 1 over Rational function field in c over Rational Field
              Defn: Defined on coordinates by sending (x0 : x1) to
                    (x0^2 + c*x1^2 : x1^2)

        ::

            sage: A.<z> = AffineSpace(QQbar, 1)
            sage: H = End(A)
            sage: f = H([2*z / (z^2+2*z+3)])
            sage: f.homogenize(1)
            Scheme endomorphism of Projective Space of dimension 1 over Algebraic
            Field
              Defn: Defined on coordinates by sending (x0 : x1) to
                    (x0*x1 : 1/2*x0^2 + x0*x1 + 3/2*x1^2)

        ::

            sage: A.<z> = AffineSpace(QQbar, 1)
            sage: H = End(A)
            sage: f = H([2*z / (z^2 + 2*z + 3)])
            sage: f.homogenize(1)
            Scheme endomorphism of Projective Space of dimension 1 over Algebraic
            Field
                Defn: Defined on coordinates by sending (x0 : x1) to
                    (x0*x1 : 1/2*x0^2 + x0*x1 + 3/2*x1^2)

        ::

            sage: R.<c,d> = QQbar[]
            sage: A.<x> = AffineSpace(R, 1)
            sage: H = Hom(A, A)
            sage: F = H([d*x^2 + c])
            sage: F.homogenize(1)
            Scheme endomorphism of Projective Space of dimension 1 over Multivariate Polynomial Ring in c, d over Algebraic Field
            Defn: Defined on coordinates by sending (x0 : x1) to
            (d*x0^2 + c*x1^2 : x1^2)
        """
        #it is possible to homogenize the domain and codomain at different coordinates
        if isinstance(n, (tuple, list)):
            ind = tuple(n)
        else:
            ind = (n, n)

        #homogenize the domain and codomain
        A = self.domain().projective_embedding(ind[0]).codomain()
        if self.is_endomorphism():
            B = A
            H = End(A)
        else:
            B = self.codomain().projective_embedding(ind[1]).codomain()
            H = Hom(A, B)

        newvar = A.ambient_space().coordinate_ring().gen(ind[0])

        N = A.ambient_space().dimension_relative()
        M = B.ambient_space().dimension_relative()

        #create dictionary for mapping of coordinate rings
        R = self.domain().ambient_space().coordinate_ring()
        S = A.ambient_space().coordinate_ring()
        Rvars = R.gens()
        vars = list(S.gens())
        vars.remove(S.gen(ind[0]))
        D = dict([[Rvars[i],vars[i]] for i in range(N)])

        #clear the denominators if a rational function
        L = [self[i].denominator() for i in range(M)]
        l = [prod(L[:j] + L[j+1:M]) for j in range(M)]
        F = [S(R(self[i].numerator()*l[i]).subs(D)) for i in range(M)]

        #homogenize
        F.insert(ind[1], S(R(prod(L)).subs(D))) #coerce in case l is a constant
        try:
            #remove possible gcd of the polynomials
            g = gcd(F)
            F = [S(f/g) for f in F]
            #remove possible gcd of coefficients
            gc = gcd([f.content() for f in F])
            F = [S(f/gc) for f in F]
        except (AttributeError, ValueError, NotImplementedError, TypeError, ArithmeticError): #no gcd
            pass
        d = max([F[i].degree() for i in range(M+1)])
        F = [F[i].homogenize(str(newvar))*newvar**(d-F[i].degree()) for i in range(M+1)]
        return(H(F))

    def as_dynamical_system(self):
        """
        Return this endomorphism as a :class:`DynamicalSystem_affine`.

        OUTPUT:

        - :class:`DynamicalSystem_affine`

        EXAMPLES::

            sage: A.<x,y,z> = AffineSpace(ZZ, 3)
            sage: H = End(A)
            sage: f = H([x^2, y^2, z^2])
            sage: type(f.as_dynamical_system())
            <class 'sage.dynamics.arithmetic_dynamics.affine_ds.DynamicalSystem_affine'>

        ::

            sage: A.<x,y> = AffineSpace(ZZ, 2)
            sage: H = End(A)
            sage: f = H([x^2-y^2, y^2])
            sage: type(f.as_dynamical_system())
            <class 'sage.dynamics.arithmetic_dynamics.affine_ds.DynamicalSystem_affine'>

        ::

            sage: A.<x> = AffineSpace(GF(5), 1)
            sage: H = End(A)
            sage: f = H([x^2])
            sage: type(f.as_dynamical_system())
            <class 'sage.dynamics.arithmetic_dynamics.affine_ds.DynamicalSystem_affine_finite_field'>

        ::

            sage: P.<x,y> = AffineSpace(RR, 2)
            sage: f = DynamicalSystem([x^2 + y^2, y^2], P)
            sage: g = f.as_dynamical_system()
            sage: g is f
            True
        """
        from sage.dynamics.arithmetic_dynamics.generic_ds import DynamicalSystem
        if isinstance(self, DynamicalSystem):
            return self
        if not self.domain() == self.codomain():
            raise TypeError("must be an endomorphism")
        from sage.dynamics.arithmetic_dynamics.affine_ds import DynamicalSystem_affine
        from sage.dynamics.arithmetic_dynamics.affine_ds import DynamicalSystem_affine_field
        from sage.dynamics.arithmetic_dynamics.affine_ds import DynamicalSystem_affine_finite_field
        R = self.base_ring()
        if R not in _Fields:
            return DynamicalSystem_affine(list(self), self.domain())
        if is_FiniteField(R):
                return DynamicalSystem_affine_finite_field(list(self), self.domain())
        return DynamicalSystem_affine_field(list(self), self.domain())

    def global_height(self, prec=None):
        r"""
        Returns the maximum of the heights of the coefficients in any
        of the coordinate functions of the affine morphism.

        INPUT:

        - ``prec`` -- desired floating point precision (default:
          default RealField precision).

        OUTPUT: A real number.

        EXAMPLES::

            sage: A.<x> = AffineSpace(QQ, 1)
            sage: H = Hom(A, A)
            sage: f = H([1/1331*x^2 + 4000]);
            sage: f.global_height()
            8.29404964010203

        ::

            sage: R.<x> = PolynomialRing(QQ)
            sage: k.<w> = NumberField(x^2 + 5)
            sage: A.<x,y> = AffineSpace(k, 2)
            sage: H = Hom(A, A)
            sage: f = H([13*w*x^2 + 4*y, 1/w*y^2]);
            sage: f.global_height(prec=100)
            3.3696683136785869233538671082

        ::

            sage: A.<x> = AffineSpace(ZZ, 1)
            sage: H = Hom(A, A)
            sage: f = H([7*x^2 + 1513]);
            sage: f.global_height()
            7.32184971378836
        """
        H=0
        for i in range(self.domain().ambient_space().dimension_relative()):
            C = self[i].coefficients()
            if C == []: #to deal with the case self[i]=0
                h=0
            else:
                h = max([c.global_height(prec) for c in C])
            H = max(H,h)
        return(H)

    def jacobian(self):
        r"""
        Return the Jacobian matrix of partial derivative of this map.

        The `(i, j)` entry of the Jacobian matrix is the partial derivative
        `diff(functions[i], variables[j])`.

        OUTPUT:

        - matrix with coordinates in the coordinate ring of the map.

        EXAMPLES::

            sage: A.<z> = AffineSpace(QQ, 1)
            sage: H = End(A)
            sage: f = H([z^2 - 3/4])
            sage: f.jacobian()
            [2*z]

        ::

            sage: A.<x,y> = AffineSpace(QQ, 2)
            sage: H = End(A)
            sage: f = H([x^3 - 25*x + 12*y, 5*y^2*x - 53*y + 24])
            sage: f.jacobian()
            [ 3*x^2 - 25          12]
            [      5*y^2 10*x*y - 53]

        ::

            sage: A.<x,y> = AffineSpace(ZZ, 2)
            sage: H = End(A)
            sage: f = H([(x^2 - x*y)/(1+y), (5+y)/(2+x)])
            sage: f.jacobian()
            [         (2*x - y)/(y + 1) (-x^2 - x)/(y^2 + 2*y + 1)]
            [  (-y - 5)/(x^2 + 4*x + 4)                  1/(x + 2)]
        """
        try:
            return self.__jacobian
        except AttributeError:
            pass
        self.__jacobian = jacobian(list(self),self.domain().ambient_space().gens())
        return self.__jacobian

<<<<<<< HEAD
=======
    def multiplier(self, P, n, check=True):
        """
        Return the multiplier of the point.

        EXAMPLES::

            sage: A.<x,y> = AffineSpace(QQ, 2)
            sage: H = End(A)
            sage: f = H([x^2, y^2])
            sage: f.multiplier(A([1, 1]), 1)
            doctest:warning
            ...
            [2 0]
            [0 2]
        """
        from sage.misc.superseded import deprecation
        deprecation(23479, "use sage.dynamics.arithmetic_dynamics.affine_ds.multiplier instead")
        return self.as_dynamical_system().multiplier(P, n, check)

    def degree(self):
        r"""
        Returns the degree of the affine morphism.
            
        EXAMPLES::
        
            sage: R.<x> = AffineSpace(QQ, 1)
            sage: H = Hom(R, R)
            sage: f = H([x^7])
            sage: f.degree()
            7
            
        ::
        
            sage: R.<x,y,z> = AffineSpace(QQ, 3)
            sage: H = Hom(R, R)
            sage: f = H([x^3,y^2+5,z^4+y])
            sage: f.degree()
            4
        """
        polys = self._polys
        max_degree = 0
        for poly in polys:
            if poly.degree() > max_degree:
                max_degree = poly.degree()
        return max_degree

>>>>>>> e649e4e2
class SchemeMorphism_polynomial_affine_space_field(SchemeMorphism_polynomial_affine_space):

    @cached_method
    def weil_restriction(self):
        r"""
        Compute the Weil restriction of this morphism over some extension field.

        If the field is a finite field, then this computes
        the Weil restriction to the prime subfield.

        A Weil restriction of scalars - denoted `Res_{L/k}` - is a
        functor which, for any finite extension of fields `L/k` and
        any algebraic variety `X` over `L`, produces another
        corresponding variety `Res_{L/k}(X)`, defined over `k`. It is
        useful for reducing questions about varieties over large
        fields to questions about more complicated varieties over
        smaller fields. Since it is a functor it also applied to morphisms.
        In particular, the functor applied to a morphism gives the equivalent
        morphism from the Weil restriction of the domain to the Weil restriction
        of the codomain.

        OUTPUT: Scheme morphism on the Weil restrictions of the domain
                and codomain of the map.

        EXAMPLES::

            sage: K.<v> = QuadraticField(5)
            sage: A.<x,y> = AffineSpace(K, 2)
            sage: H = End(A)
            sage: f = H([x^2-y^2, y^2])
            sage: f.weil_restriction()
            Scheme endomorphism of Affine Space of dimension 4 over Rational Field
              Defn: Defined on coordinates by sending (z0, z1, z2, z3) to
                    (z0^2 + 5*z1^2 - z2^2 - 5*z3^2, 2*z0*z1 - 2*z2*z3, z2^2 + 5*z3^2, 2*z2*z3)

        ::

            sage: K.<v> = QuadraticField(5)
            sage: PS.<x,y> = AffineSpace(K, 2)
            sage: H = Hom(PS, PS)
            sage: f = H([x, y])
            sage: F = f.weil_restriction()
            sage: P = PS(2, 1)
            sage: Q = P.weil_restriction()
            sage: f(P).weil_restriction() == F(Q)
            True
        """
        if any(isinstance(f, FractionFieldElement) for f in self):
            raise TypeError("coordinate functions must be polynomials")

        DS = self.domain()
        R = DS.coordinate_ring()
        #using the Weil restriction on ideal generators to not duplicate code
        result = R.ideal(self._polys).weil_restriction().gens()
        H = Hom(DS.weil_restriction(), self.codomain().weil_restriction())

        return(H(result))

class SchemeMorphism_polynomial_affine_space_finite_field(SchemeMorphism_polynomial_affine_space_field):

    def _fast_eval(self, x):
        """
        Evaluate affine morphism at point described by ``x``.

        EXAMPLES::

            sage: P.<x,y,z> = AffineSpace(GF(7), 3)
            sage: H = Hom(P, P)
            sage: f = H([x^2+y^2,y^2, z^2 + y*z])
            sage: f._fast_eval([1, 1, 1])
            [2, 1, 2]

        ::

            sage: P.<x,y,z> = AffineSpace(GF(19), 3)
            sage: H = Hom(P, P)
            sage: f = H([x/(y+1), y, (z^2 + y^2)/(x^2 + 1)])
            sage: f._fast_eval([2, 1, 3])
            [1, 1, 2]
        """
        R = self.domain().ambient_space().coordinate_ring()
        P=[]
        for i in range(len(self._fastpolys[0])):
            r = self._fastpolys[0][i](*x)
            if self._fastpolys[1][i] is R.one():
                if self._is_prime_finite_field:
                    p = self.base_ring().characteristic()
                    r = Integer(r) % p
                P.append(r)
            else:
                s = self._fastpolys[1][i](*x)
                if self._is_prime_finite_field:
                    p = self.base_ring().characteristic()
                    r = Integer(r) % p
                    s = Integer(s) % p
                P.append(r/s)
        return P<|MERGE_RESOLUTION|>--- conflicted
+++ resolved
@@ -713,27 +713,6 @@
         self.__jacobian = jacobian(list(self),self.domain().ambient_space().gens())
         return self.__jacobian
 
-<<<<<<< HEAD
-=======
-    def multiplier(self, P, n, check=True):
-        """
-        Return the multiplier of the point.
-
-        EXAMPLES::
-
-            sage: A.<x,y> = AffineSpace(QQ, 2)
-            sage: H = End(A)
-            sage: f = H([x^2, y^2])
-            sage: f.multiplier(A([1, 1]), 1)
-            doctest:warning
-            ...
-            [2 0]
-            [0 2]
-        """
-        from sage.misc.superseded import deprecation
-        deprecation(23479, "use sage.dynamics.arithmetic_dynamics.affine_ds.multiplier instead")
-        return self.as_dynamical_system().multiplier(P, n, check)
-
     def degree(self):
         r"""
         Returns the degree of the affine morphism.
@@ -761,7 +740,6 @@
                 max_degree = poly.degree()
         return max_degree
 
->>>>>>> e649e4e2
 class SchemeMorphism_polynomial_affine_space_field(SchemeMorphism_polynomial_affine_space):
 
     @cached_method
