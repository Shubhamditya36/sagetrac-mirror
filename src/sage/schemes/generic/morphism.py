r"""
Scheme morphism

.. note::

    You should never create the morphisms directy. Instead, use the
    :meth:`~sage.schemes.generic.scheme.hom` and
    :meth:`~sage.structure.parent.Hom` methods that are inherited by
    all schemes.

If you want to extend the Sage library with some new kind of scheme,
your new class (say, ``myscheme``) should provide a method

* ``myscheme._morphism(*args, **kwds)`` returning a morphism
  between two schemes in your category, usually defined via
  polynomials. Your morphism class should derive from
  :class:`SchemeMorphism_polynomial`. These morphisms will usually be
  elements of the Hom-set
  :class:`~sage.schemes.generic.homset.SchemeHomset_generic`.

Optionally, you can also provide a special Hom-set class for your
subcategory of schemes. If you want to do this, you should also
provide a method

* ``myscheme._homset(*args, **kwds)`` returning a
  Hom-set, which must be an element of a derived class of
  `class:`~sage.schemes.generic.homset.SchemeHomset_generic`. If your
  new Hom-set class does not use ``myscheme._morphism`` then you
  do not have to provide it.

Note that points on schemes are morphisms `Spec(K)\to X`, too. But we
typically use a different notation, so they are implemented in a
different derived class. For this, you should implement a method

* ``myscheme._point(*args, **kwds)`` returning a point, that is,
  a morphism `Spec(K)\to X`. Your point class should derive from
  :class:`SchemeMorphism_point`.

Optionally, you can also provide a special Hom-set for the points, for
example the point Hom-set can provide a method to enumerate all
points. If you want to do this, you should also provide a method

* ``myscheme._point_homset(*args, **kwds)`` returning
  the :mod:`~sage.schemes.generic.homset` of points. The Hom-sets of
  points are implemented in classes named ``SchemeHomset_points_...``.
  If your new Hom-set class does not use ``myscheme._point`` then
  you do not have to provide it.

AUTHORS:

- David Kohel, William Stein

- William Stein (2006-02-11): fixed bug where P(0,0,0) was allowed as
  a projective point.

- Volker Braun (2011-08-08): Renamed classes, more documentation, misc
  cleanups.

- Ben Hutz (June 2012): added support for projective ring

- Simon King (2013-10): copy the changes of :class:`~sage.categories.morphism.Morphism`
  that have been introduced in :trac:`14711`.
"""

# Historical note: in trac #11599, V.B. renamed
# * _point_morphism_class -> _morphism
# * _homset_class -> _point_homset

#*****************************************************************************
#       Copyright (C) 2013 Simon King <simon.king@uni-jena.de>
#       Copyright (C) 2011 Volker Braun <vbraun.name@gmail.com>
#       Copyright (C) 2006 David Kohel <kohel@maths.usyd.edu.au>
#       Copyright (C) 2006 William Stein <wstein@gmail.com>
#
#  Distributed under the terms of the GNU General Public License (GPL)
#  as published by the Free Software Foundation; either version 2 of
#  the License, or (at your option) any later version.
#                  http://www.gnu.org/licenses/
#*****************************************************************************


from sage.structure.element   import AdditiveGroupElement, RingElement, Element, generic_power, parent
from sage.structure.sequence  import Sequence
from sage.categories.homset   import Homset, Hom
from sage.rings.all           import Integer
from sage.rings.commutative_ring import is_CommutativeRing
from sage.rings.morphism import is_RingHomomorphism
from point                    import is_SchemeTopologicalPoint
from sage.rings.infinity      import infinity
import scheme

from sage.rings.arith            import gcd, lcm
from sage.categories.gcd_domains import GcdDomains
from sage.rings.quotient_ring    import QuotientRing_generic
from sage.categories.map         import FormalCompositeMap, Map
from sage.misc.constant_function import ConstantFunction
from sage.categories.morphism    import SetMorphism

def is_SchemeMorphism(f):
    """
    Test whether ``f`` is a scheme morphism.

    INPUT:

    - ``f`` -- anything.

    OUTPUT:

    Boolean. Return ``True`` if ``f`` is a scheme morphism or a point
    on an elliptic curve.

    EXAMPLES::

        sage: A.<x,y> = AffineSpace(QQ,2); H = A.Hom(A)
        sage: f = H([y,x^2+y]); f
        Scheme endomorphism of Affine Space of dimension 2 over Rational Field
          Defn: Defined on coordinates by sending (x, y) to
                (y, x^2 + y)
        sage: from sage.schemes.generic.morphism import is_SchemeMorphism
        sage: is_SchemeMorphism(f)
        True
    """
    from sage.schemes.elliptic_curves.ell_point import EllipticCurvePoint_field
    return isinstance(f, (SchemeMorphism, EllipticCurvePoint_field));


class SchemeMorphism(Element):
    """
    Base class for scheme morphisms

    INPUT:

    - ``parent`` -- the parent of the morphism.

    .. TODO::

        Currently, :class:`SchemeMorphism` copies code from
        :class:`~sage.categories.map.Map` rather than inheriting from it. This
        is to work around a bug in Cython: We want to create a common
        sub-class of :class:`~sage.structure.element.ModuleElement` and
        :class:`SchemeMorphism`, but Cython would currently confuse cpdef
        attributes of the two base classes. Proper inheritance should be used
        as soon as this bug is fixed.

    EXAMPLES::

        sage: X = Spec(ZZ)
        sage: Hom = X.Hom(X)
        sage: from sage.schemes.generic.morphism import SchemeMorphism
        sage: f = SchemeMorphism(Hom)
        sage: type(f)
        <class 'sage.schemes.generic.morphism.SchemeMorphism'>

    TESTS::

        sage: A2 = AffineSpace(QQ,2)
        sage: A2.structure_morphism().domain()
        Affine Space of dimension 2 over Rational Field
        sage: A2.structure_morphism().category()
        Category of hom sets in Category of Schemes

    """

    def __init__(self, parent, codomain=None):
        """
        The Python constructor.

        EXAMPLES::

            sage: X = Spec(ZZ)
            sage: Hom = X.Hom(X)
            sage: from sage.schemes.generic.morphism import SchemeMorphism
            sage: f = SchemeMorphism(Hom)
            sage: type(f)
            <class 'sage.schemes.generic.morphism.SchemeMorphism'>
        """
        if codomain is not None:
            parent = Hom(parent, codomain)
        if not isinstance(parent, Homset):
            raise TypeError, "parent (=%s) must be a Homspace"%parent
        Element.__init__(self, parent)
        self.domain = ConstantFunction(parent.domain())
        self._codomain = parent.codomain()
        self.codomain = ConstantFunction(self._codomain)

    # We copy methods of sage.categories.map.Map, to make
    # a future transition of SchemeMorphism to a sub-class of Morphism
    # easier.
    def __call__(self, x, *args, **kwds):
        """
        Do not override this method!

        For implementing application of maps, implement a method
        ``_call_(self, x)`` and/or a method ``_call_with_args(x, args, kwds)`.
        In these methods, you can assume that ``x`` belongs to the domain of
        this morphism, ``args`` is a tuple and ``kwds`` is a dict.

        EXAMPLES::

            sage: R.<x,y> = QQ[]
            sage: A.<x,y> = AffineSpace(R)
            sage: H = A.Hom(A)
            sage: f = H([y,x^2+y])
            sage: f([2,3])    # indirect doctest
            (3, 7)

        An example with optional arguments::

            sage: PS.<x,y>=ProjectiveSpace(QQ,1)
            sage: H=Hom(PS,PS)
            sage: f=H([x^3,x*y^2])
            sage: P=PS(0,1)
            sage: f(P,check=False)     # indirect doctest
            (0 : 0)

        """
        P = parent(x)
        D = self.domain()
        if P is D: # we certainly want to call _call_/with_args
            if not args and not kwds:
                return self._call_(x)
            return self._call_with_args(x, args, kwds)
        # Is there coercion?
        converter = D.coerce_map_from(P)
        if converter is None:
            try:
                return self.pushforward(x,*args,**kwds)
            except (AttributeError, TypeError, NotImplementedError):
                pass # raise TypeError, "%s must be coercible into %s"%(x, self.domain())
<<<<<<< HEAD
            try:
                x = D(x)
            except (TypeError, NotImplementedError):
                raise TypeError, "%s fails to convert into the map's domain %s, but a `pushforward` method is not properly implemented"%(x, self.domain())
=======
            # Here, we would like to do
            ##try:
            ##    x = D(x).
            ##except (TypeError, NotImplementedError):
            ##    raise TypeError, "%s fails to convert into the map's domain %s, but a `pushforward` method is not properly implemented"%(x, self.domain())
            # However, this would involve a test whether x.codomain() ==
            # self. This would trigger a Gröbner basis computation, that
            # (1) could be slow and (2) could involve an even slower toy
            # implementation, resulting in a warning.
            #
            # Contract: If x is a scheme morphism point, then _call_ knows
            # what to do with it (e.g., use the _coords attribute). Otherwise,
            # we can try a conversion into the domain (e.g., if x is a list),
            # WITHOUT to trigger a Groebner basis computation.
            if kwds.get('check', True):
                if not isinstance(x, SchemeMorphism_point):
                    try:
                        x = D(x)
                    except (TypeError, NotImplementedError):
                        raise TypeError, "%s fails to convert into the map's domain %s, but a `pushforward` method is not properly implemented"%(x, self.domain())
                elif self.domain()!=x.codomain():
                    raise TypeError, "%s fails to convert into the map's domain %s, but a `pushforward` method is not properly implemented"%(x, self.domain())
>>>>>>> ee30c20b
        else:
            x = converter(x)
        if not args and not kwds:
            return self._call_(x)
        return self._call_with_args(x, args, kwds)

    def _repr_defn(self):
        r"""
        Return a string representation of the definition of ``self``.

        OUTPUT:

        String.

        EXAMPLES::

            sage: X = Spec(ZZ)
            sage: Hom = X.Hom(X)
            sage: from sage.schemes.generic.morphism import SchemeMorphism
            sage: f = SchemeMorphism(Hom)
            sage: f._repr_defn()
            Traceback (most recent call last):
            ...
            NotImplementedError
        """
        raise NotImplementedError

    def _repr_type(self):
        r"""
        Return a string representation of the type of ``self``.

        OUTPUT:

        String.

        EXAMPLES::

            sage: A2 = AffineSpace(QQ,2)
            sage: A2.structure_morphism()  # indirect doctest
            Scheme morphism:
              From: Affine Space of dimension 2 over Rational Field
              To:   Spectrum of Rational Field
              Defn: Structure map

        """
        return "Scheme"

    def _repr_(self):
        r"""
        Return a string representation of ``self``.

        OUTPUT:

        String.

        EXAMPLES::

            sage: X = Spec(ZZ)
            sage: Hom = X.Hom(X)
            sage: from sage.schemes.generic.morphism import SchemeMorphism
            sage: f = SchemeMorphism(Hom)
            sage: f._repr_()
            Traceback (most recent call last):
            ...
            NotImplementedError
        """
        if self.is_endomorphism():
            s = "%s endomorphism of %s"%(self._repr_type(), self.domain())
        else:
            s = "%s morphism:"%self._repr_type()
            s += "\n  From: %s"%self.domain()
            s += "\n  To:   %s"%self._codomain
        d = self._repr_defn()
        if d != '':
            s += "\n  Defn: %s"%('\n        '.join(self._repr_defn().split('\n')))
        return s

    def __mul__(self, right):
        """
        We can currently only multiply scheme morphisms.

        If one factor is an identity morphism, the other is returned.
        Otherwise, a formal composition of maps obtained from the scheme
        morphisms is returned.

        EXAMPLES:

        Identity maps do not contribute to the product::

            sage: X = AffineSpace(QQ,2)
            sage: id = X.identity_morphism()
            sage: id^0    # indirect doctest
            Scheme endomorphism of Affine Space of dimension 2 over Rational Field
              Defn: Identity map
            sage: id^2
            Scheme endomorphism of Affine Space of dimension 2 over Rational Field
              Defn: Identity map

        Here, we see a formal composition::

            sage: X = AffineSpace(QQ,2)
            sage: f = X.structure_morphism()
            sage: Y = Spec(QQ)
            sage: g = Y.structure_morphism()
            sage: g * f    # indirect doctest
             Composite map:
              From: Affine Space of dimension 2 over Rational Field
              To:   Spectrum of Integer Ring
              Defn:   Generic morphism:
                      From: Affine Space of dimension 2 over Rational Field
                      To:   Spectrum of Rational Field
                    then
                      Generic morphism:
                      From: Spectrum of Rational Field
                      To:   Spectrum of Integer Ring

        Of course, the codomain of the first factor must coincide with the
        domain of the second factor::

            sage: f * g
            Traceback (most recent call last):
            ...
            TypeError: self (=Scheme morphism:
              From: Affine Space of dimension 2 over Rational Field
              To:   Spectrum of Rational Field
              Defn: Structure map) domain must equal right (=Scheme morphism:
              From: Spectrum of Rational Field
              To:   Spectrum of Integer Ring
              Defn: Structure map) codomain

        """
        if not isinstance(right, SchemeMorphism):
            raise TypeError, "right (=%s) must be a SchemeMorphism to multiply it by %s"%(right, self)
        if right.codomain() != self.domain():
            raise TypeError, "self (=%s) domain must equal right (=%s) codomain"%(self, right)
        if isinstance(self, SchemeMorphism_id):
            return right
        if isinstance(right, SchemeMorphism_id):
            return self
        return self._composition(right)
<<<<<<< HEAD


=======


>>>>>>> ee30c20b
    def __pow__(self, n, dummy=None):
        """
        Exponentiate an endomorphism.

        INPUT:

        - ``n`` -- integer. The exponent.

        OUTPUT:

        A composite map that belongs to the same endomorphism set as ``self``.

        EXAMPLES::

            sage: X = AffineSpace(QQ,2)
            sage: id = X.identity_morphism()
            sage: id^0
            Scheme endomorphism of Affine Space of dimension 2 over Rational Field
              Defn: Identity map
            sage: id^2
            Scheme endomorphism of Affine Space of dimension 2 over Rational Field
              Defn: Identity map

        """
        if not self.is_endomorphism():
            raise TypeError, "self must be an endomorphism."
        if n==0:
            return self.domain().identity_morphism()
        return generic_power(self, n)

    def category(self):
        """
        Return the category of the Hom-set.

        OUTPUT:

        A category.

        EXAMPLES::

            sage: A2 = AffineSpace(QQ,2)
            sage: A2.structure_morphism().category()
            Category of hom sets in Category of Schemes
        """
        return self.parent().category()

    def category_for(self):
        """
        Return the category which this morphism belongs to.

        EXAMPLES::

            sage: A2 = AffineSpace(QQ,2)
            sage: A2.structure_morphism().category_for()
            Category of Schemes

        """
        return self.parent().homset_category()

    def is_endomorphism(self):
        """
        Return wether the morphism is an endomorphism.

        OUTPUT:

        Boolean. Whether the domain and codomain are identical.

        EXAMPLES::

            sage: X = AffineSpace(QQ,2)
            sage: X.structure_morphism().is_endomorphism()
            False
            sage: X.identity_morphism().is_endomorphism()
            True
        """
        return self.parent().is_endomorphism_set()

    def _composition(self, right):
        """
        A helper for multiplying maps by composition.

        .. WARNING::

            Do not override this method! Override :meth:`_composition_`
            instead.

        EXAMPLES::

            sage: X = AffineSpace(QQ,2)
            sage: f = X.structure_morphism()
            sage: Y = Spec(QQ)
            sage: g = Y.structure_morphism()
            sage: g * f    # indirect doctest
             Composite map:
              From: Affine Space of dimension 2 over Rational Field
              To:   Spectrum of Integer Ring
              Defn:   Generic morphism:
                      From: Affine Space of dimension 2 over Rational Field
                      To:   Spectrum of Rational Field
                    then
                      Generic morphism:
                      From: Spectrum of Rational Field
                      To:   Spectrum of Integer Ring

<<<<<<< HEAD
=======
            sage: f * g
            Traceback (most recent call last):
            ...
            TypeError: self (=Scheme morphism:
              From: Affine Space of dimension 2 over Rational Field
              To:   Spectrum of Rational Field
              Defn: Structure map) domain must equal right (=Scheme morphism:
              From: Spectrum of Rational Field
              To:   Spectrum of Integer Ring
              Defn: Structure map) codomain
>>>>>>> ee30c20b
        """
        category = self.category_for()._meet_(right.category_for())
        H = Hom(right.domain(), self._codomain, category)
        return self._composition_(right, H)

    def _composition_(self, right, homset):
        """
        Helper to construct the composition of two morphisms.

        Override this if you want to have a different behaviour of composition

        INPUT:

        - ``right`` -- a map or callable
        - ``homset`` -- a homset containing the composed map

        OUTPUT:

        An element of ``homset``. The output is obtained by converting the
        arguments to :class:`~sage.categories.morphism.SetMorphism` if
        necessary, and then forming a :class:`~sage.categories.map.FormalCompositeMap`

        EXAMPLES::

            sage: X = AffineSpace(QQ,2)
            sage: f = X.structure_morphism()
            sage: Y = Spec(QQ)
            sage: g = Y.structure_morphism()
            sage: g * f    # indirect doctest
             Composite map:
              From: Affine Space of dimension 2 over Rational Field
              To:   Spectrum of Integer Ring
              Defn:   Generic morphism:
                      From: Affine Space of dimension 2 over Rational Field
                      To:   Spectrum of Rational Field
                    then
                      Generic morphism:
                      From: Spectrum of Rational Field
                      To:   Spectrum of Integer Ring

        """
        if not isinstance(right, Map):
            right = SetMorphism(right.parent(), right)
        return FormalCompositeMap(homset, right, SetMorphism(self.parent(),self))

    def glue_along_domains(self, other):
        r"""
        Glue two morphism

        INPUT:

        - ``other`` -- a scheme morphism with the same domain.

        OUTPUT:

        Assuming that self and other are open immersions with the same
        domain, return scheme obtained by gluing along the images.

        EXAMPLES:

        We construct a scheme isomorphic to the projective line over
        `\mathrm{Spec}(\QQ)` by gluing two copies of `\mathbb{A}^1`
        minus a point::

            sage: R.<x,y> = PolynomialRing(QQ, 2)
            sage: S.<xbar, ybar> = R.quotient(x*y - 1)
            sage: Rx = PolynomialRing(QQ, 'x')
            sage: i1 = Rx.hom([xbar])
            sage: Ry = PolynomialRing(QQ, 'y')
            sage: i2 = Ry.hom([ybar])
            sage: Sch = Schemes()
            sage: f1 = Sch(i1)
            sage: f2 = Sch(i2)

        Now f1 and f2 have the same domain, which is a
        `\mathbb{A}^1` minus a point. We glue along the domain::

            sage: P1 = f1.glue_along_domains(f2)
            sage: P1
            Scheme obtained by gluing X and Y along U, where
              X: Spectrum of Univariate Polynomial Ring in x over Rational Field
              Y: Spectrum of Univariate Polynomial Ring in y over Rational Field
              U: Spectrum of Quotient of Multivariate Polynomial Ring in x, y
              over Rational Field by the ideal (x*y - 1)

            sage: a, b = P1.gluing_maps()
            sage: a
            Affine Scheme morphism:
             From: Spectrum of Quotient of Multivariate Polynomial Ring in x, y
                   over Rational Field by the ideal (x*y - 1)
              To:   Spectrum of Univariate Polynomial Ring in x over Rational Field
              Defn: Ring morphism:
                      From: Univariate Polynomial Ring in x over Rational Field
                      To:   Quotient of Multivariate Polynomial Ring in x, y over
                            Rational Field by the ideal (x*y - 1)
                      Defn: x |--> xbar
            sage: b
            Affine Scheme morphism:
              From: Spectrum of Quotient of Multivariate Polynomial Ring in x, y
                    over Rational Field by the ideal (x*y - 1)
              To:   Spectrum of Univariate Polynomial Ring in y over Rational Field
              Defn: Ring morphism:
                      From: Univariate Polynomial Ring in y over Rational Field
                      To:   Quotient of Multivariate Polynomial Ring in x, y over
                            Rational Field by the ideal (x*y - 1)
                      Defn: y |--> ybar
        """
        import glue
        return glue.GluedScheme(self, other)

class SchemeMorphism_id(SchemeMorphism):
    """
    Return the identity morphism from `X` to itself.

    INPUT:

    - ``X`` -- the scheme.

    EXAMPLES::

        sage: X = Spec(ZZ)
        sage: X.identity_morphism()  # indirect doctest
        Scheme endomorphism of Spectrum of Integer Ring
          Defn: Identity map
    """
    def __init__(self, X):
        """
        The Python constructor.

        See :class:`SchemeMorphism_id` for details.

        TESTS::

            sage: Spec(ZZ).identity_morphism()
            Scheme endomorphism of Spectrum of Integer Ring
              Defn: Identity map
        """
        SchemeMorphism.__init__(self, X.Hom(X))

    def _repr_defn(self):
        r"""
        Return a string representation of the definition of ``self``.

        OUTPUT:

        String.

        EXAMPLES::

            sage: Spec(ZZ).identity_morphism()._repr_defn()
            'Identity map'
        """
        return 'Identity map'


class SchemeMorphism_structure_map(SchemeMorphism):
    r"""
    The structure morphism

    INPUT:

    - ``parent`` -- Hom-set with codomain equal to the base scheme of
      the domain.

    EXAMPLES::

        sage: Spec(ZZ).structure_morphism()    # indirect doctest
        Scheme morphism:
          From: Spectrum of Integer Ring
          To:   Spectrum of Integer Ring
          Defn: Structure map
    """
    def __init__(self, parent, codomain=None):
        """
        The Python constuctor.

        See :class:`SchemeMorphism_structure_map` for details.

        TESTS::

            sage: from sage.schemes.generic.morphism import SchemeMorphism_structure_map
            sage: SchemeMorphism_structure_map( Spec(QQ).Hom(Spec(ZZ)) )
            Scheme morphism:
              From: Spectrum of Rational Field
              To:   Spectrum of Integer Ring
              Defn: Structure map
        """
        SchemeMorphism.__init__(self, parent, codomain=None)
        if self.domain().base_scheme() != self._codomain:
            raise ValueError, "parent must have codomain equal the base scheme of domain."

    def _repr_defn(self):
        r"""
        Return a string representation of the definition of ``self``.

        OUTPUT:

        String.

        EXAMPLES::

            sage: Spec(ZZ).structure_morphism()._repr_defn()
            'Structure map'
        """
        return 'Structure map'


class SchemeMorphism_spec(SchemeMorphism):
    """
    Morphism of spectra of rings

    INPUT:

    - ``parent`` -- Hom-set whose domain and codomain are affine schemes.

    - ``phi`` -- a ring morphism with matching domain and codomain.

    - ``check`` -- boolean (optional, default:``True``). Whether to
      check the input for consistency.

    EXAMPLES::

        sage: R.<x> = PolynomialRing(QQ)
        sage: phi = R.hom([QQ(7)]); phi
        Ring morphism:
          From: Univariate Polynomial Ring in x over Rational Field
          To:   Rational Field
          Defn: x |--> 7

        sage: X = Spec(QQ); Y = Spec(R)
        sage: f = X.hom(phi); f
        Affine Scheme morphism:
          From: Spectrum of Rational Field
          To:   Spectrum of Univariate Polynomial Ring in x over Rational Field
          Defn: Ring morphism:
                  From: Univariate Polynomial Ring in x over Rational Field
                  To:   Rational Field
                  Defn: x |--> 7

        sage: f.ring_homomorphism()
        Ring morphism:
          From: Univariate Polynomial Ring in x over Rational Field
          To:   Rational Field
          Defn: x |--> 7
    """
    def __init__(self, parent, phi, check=True):
        """
        The Python constuctor.

        See :class:`SchemeMorphism_structure_map` for details.

        TESTS::

            sage: from sage.schemes.generic.morphism import SchemeMorphism_spec
            sage: SchemeMorphism_spec(Spec(QQ).Hom(Spec(ZZ)), ZZ.hom(QQ))
            Affine Scheme morphism:
              From: Spectrum of Rational Field
              To:   Spectrum of Integer Ring
              Defn: Ring Coercion morphism:
                      From: Integer Ring
                      To:   Rational Field
        """
        SchemeMorphism.__init__(self, parent)
        if check:
            if not is_RingHomomorphism(phi):
                raise TypeError("phi (=%s) must be a ring homomorphism" % phi)
            if phi.domain() != parent.codomain().coordinate_ring():
                raise TypeError("phi (=%s) must have domain %s"
                                % (phi, parent.codomain().coordinate_ring()))
            if phi.codomain() != parent.domain().coordinate_ring():
                raise TypeError("phi (=%s) must have codomain %s"
                                % (phi, parent.domain().coordinate_ring()))
        self.__ring_homomorphism = phi

    def _call_(self, x):
        r"""
        Make morphisms callable.

        INPUT:

        - ``x`` -- a scheme point.

        OUTPUT:

        The image scheme point.

        EXAMPLES::

            sage: R.<x> = PolynomialRing(QQ)
            sage: phi = R.hom([QQ(7)])
            sage: X = Spec(QQ); Y = Spec(R)
            sage: f = X.hom(phi)
            sage: f(X.an_element())    # indirect doctest
            Traceback (most recent call last):
            ...
            TypeError: Point on Spectrum of Rational Field defined by the
            Principal ideal (0) of Rational Field fails to convert into the
            map's domain Spectrum of Rational Field, but a `pushforward`
            method is not properly implemented
        """
<<<<<<< HEAD
        if not is_SchemeTopologicalPoint(x) and x in self.domain():
            raise TypeError, "x (=%s) must be a topological scheme point of %s"%(x, self)
=======
        # By virtue of argument preprocessing in __call__, we can assume that
        # x is a topological scheme point of self
>>>>>>> ee30c20b
        S = self.ring_homomorphism().inverse_image(x.prime_ideal())
        return self._codomain(S)

    def _repr_type(self):
        r"""
        Return a string representation of the type of ``self``.

        OUTPUT:

        String.

        EXAMPLES::

            sage: R.<x> = PolynomialRing(QQ)
            sage: phi = R.hom([QQ(7)])
            sage: X = Spec(QQ); Y = Spec(R)
            sage: f = X.hom(phi)
            sage: f._repr_type()
            'Affine Scheme'
        """
        return "Affine Scheme"

    def _repr_defn(self):
        r"""
        Return a string representation of the definition of ``self``.

        OUTPUT:

        String.

        EXAMPLES::

            sage: R.<x> = PolynomialRing(QQ)
            sage: phi = R.hom([QQ(7)])
            sage: X = Spec(QQ); Y = Spec(R)
            sage: f = X.hom(phi)
            sage: print f._repr_defn()
            Ring morphism:
              From: Univariate Polynomial Ring in x over Rational Field
              To:   Rational Field
              Defn: x |--> 7
        """
        return repr(self.ring_homomorphism())

    def ring_homomorphism(self):
        """
        Return the underlying ring homomorphism.

        OUTPUT:

        A ring homomorphism.

        EXAMPLES::

            sage: R.<x> = PolynomialRing(QQ)
            sage: phi = R.hom([QQ(7)])
            sage: X = Spec(QQ); Y = Spec(R)
            sage: f = X.hom(phi)
            sage: f.ring_homomorphism()
            Ring morphism:
              From: Univariate Polynomial Ring in x over Rational Field
              To:   Rational Field
              Defn: x |--> 7
        """
        return self.__ring_homomorphism


############################################################################
# Morphisms between schemes given on points
# The _affine and _projective below refer to the CODOMAIN.
# The domain can be either affine or projective regardless
# of the class
############################################################################
class SchemeMorphism_polynomial(SchemeMorphism):
    """
    A morphism of schemes determined by polynomials that define what
    the morphism does on points in the ambient space.

    INPUT:

    - ``parent`` -- Hom-set whose domain and codomain are affine schemes.

    - ``polys`` -- a list/tuple/iterable of polynomials defining the
      scheme morphism.

    - ``check`` -- boolean (optional, default:``True``). Whether to
      check the input for consistency.

    EXAMPLES:

    An example involving the affine plane::

        sage: R.<x,y> = QQ[]
        sage: A2 = AffineSpace(R)
        sage: H = A2.Hom(A2)
        sage: f = H([x-y, x*y])
        sage: f([0,1])
        (-1, 0)

    An example involving the projective line::

        sage: R.<x,y> = QQ[]
        sage: P1 = ProjectiveSpace(R)
        sage: H = P1.Hom(P1)
        sage: f = H([x^2+y^2,x*y])
        sage: f([0,1])
        (1 : 0)

    Some checks are performed to make sure the given polynomials
    define a morphism::

        sage: f = H([exp(x),exp(y)])
        Traceback (most recent call last):
        ...
        TypeError: polys (=[e^x, e^y]) must be elements of
        Multivariate Polynomial Ring in x, y over Rational Field
    """
    def __init__(self, parent, polys, check=True):
        """
        The Python constructor.

        See :class:`SchemeMorphism_polynomial` for details.

        EXAMPLES::

            sage: A2.<x,y> = AffineSpace(QQ,2)
            sage: H = A2.Hom(A2)
            sage: H([x-y, x*y])
            Scheme endomorphism of Affine Space of dimension 2 over Rational Field
              Defn: Defined on coordinates by sending (x, y) to
                    (x - y, x*y)
        """
        if check:
            if not isinstance(polys, (list, tuple)):
                raise TypeError, "polys (=%s) must be a list or tuple"%polys
            source_ring = parent.domain().coordinate_ring()
            target = parent._codomain.ambient_space()
            if len(polys) != target.ngens():
                raise ValueError, "there must be %s polynomials"%target.ngens()
            try:
                polys = [source_ring(poly) for poly in polys]
            except TypeError:
                raise TypeError, "polys (=%s) must be elements of %s"%(polys,source_ring)
            if isinstance(source_ring, QuotientRing_generic):
                lift_polys = [f.lift() for f in polys]
            else:
                lift_polys = polys
            polys = Sequence(lift_polys)
        self._polys = polys
        SchemeMorphism.__init__(self, parent)

    def defining_polynomials(self):
        """
        Return the defining polynomials.

        OUTPUT:

        An immutable sequence of polynomials that defines this scheme
        morphism.

        EXAMPLES::

            sage: R.<x,y> = QQ[]
            sage: A.<x,y> = AffineSpace(R)
            sage: H = A.Hom(A)
            sage: H([x^3+y, 1-x-y]).defining_polynomials()
            [x^3 + y, -x - y + 1]
        """
        return self._polys

    def _call_(self, x):
        """
        Apply this morphism to a point in the domain.

        INPUT:

        - ``x`` -- a point in the domain or a list or tuple that defines a point in the domain.

        OUTPUT:

        A point in the codomain.

        EXAMPLES::

            sage: R.<x,y> = QQ[]
            sage: A.<x,y> = AffineSpace(R)
            sage: H = A.Hom(A)
            sage: f = H([y,x^2+y])
            sage: f([2,3])    # indirect doctest
            (3, 7)

        An example with algebraic schemes::

            sage: A.<x,y> = AffineSpace(QQ, 2)
            sage: X = A.subscheme(x)
            sage: Y = A.subscheme(y)
            sage: Hom_XY = X.Hom(Y)
            sage: f = Hom_XY([y,0])   # (0,y) |-> (y,0)
            sage: f
            Scheme morphism:
              From: Closed subscheme of Affine Space of dimension 2 over Rational Field defined by:
              x
              To:   Closed subscheme of Affine Space of dimension 2 over Rational Field defined by:
              y
              Defn: Defined on coordinates by sending (x, y) to
                    (y, 0)
            sage: f([0,3])
            (3, 0)

        The input must be convertible into the map's domain::

            sage: f(0)
            Traceback (most recent call last):
            ...
            TypeError: 0 fails to convert into the map's domain Closed
            subscheme of Affine Space of dimension 2 over Rational Field
            defined by:
              x, but a `pushforward` method is not properly implemented

        ::

        It is possible to avoid the checks on the resulting point which can be
        useful for indeterminacies, but be careful!!

            sage: PS.<x,y>=ProjectiveSpace(QQ,1)
            sage: H=Hom(PS,PS)
            sage: f=H([x^3,x*y^2])
            sage: P=PS(0,1)
            sage: f(P,check=False)
            (0 : 0)

        ::

            sage: P.<x,y,z>=ProjectiveSpace(ZZ,2)
            sage: X=P.subscheme(x^2-y^2);
            sage: H=Hom(X,X)
            sage: f=H([x^2,y^2,z^2]);
            sage: f([4,4,1])
            (16 : 16 : 1)

        ::

            sage: P.<x,y,z>=ProjectiveSpace(ZZ,2)
            sage: X=P.subscheme(x^2-y^2);
            sage: H=Hom(X,X)
            sage: f=H([x^2,y^2,z^2]);
            sage: f(P([4,4,1]))
            Traceback (most recent call last):
            ...
            TypeError: (4 : 4 : 1) fails to convert into the map's domain
            Closed subscheme of Projective Space of dimension 2 over Integer
            Ring defined by:
              x^2 - y^2, but a `pushforward` method is not properly implemented
<<<<<<< HEAD

        """
        P = [f(x._coords) for f in self.defining_polynomials()]
        return self._codomain.point(P,check=True)

    def _call_with_args(self, x, args, kwds):
        """
        Apply this morphism to a point in the domain, with additional arguments

        INPUT:

        - ``x`` -- a point in the domain or a list or tuple that defines a point in the domain.
        - ``check``, a boolean, either provided by position or name.

        OUTPUT:

        A point in the codomain.

        EXAMPLES::

            sage: R.<x,y> = QQ[]
            sage: A.<x,y> = AffineSpace(R)
            sage: H = A.Hom(A)
            sage: f = H([y,x^2+y])
            sage: f([2,3])
            (3, 7)

        An example with algebraic schemes::

            sage: A.<x,y> = AffineSpace(QQ, 2)
            sage: X = A.subscheme(x)
            sage: Y = A.subscheme(y)
            sage: Hom_XY = X.Hom(Y)
            sage: f = Hom_XY([y,0])   # (0,y) |-> (y,0)
            sage: f
            Scheme morphism:
              From: Closed subscheme of Affine Space of dimension 2 over Rational Field defined by:
              x
              To:   Closed subscheme of Affine Space of dimension 2 over Rational Field defined by:
              y
              Defn: Defined on coordinates by sending (x, y) to
                    (y, 0)
            sage: f([0,3])
            (3, 0)

        As usual, if the input does not belong to a map's domain, it is first
        attempted to convert it::

            sage: f(0)
            Traceback (most recent call last):
            ...
            TypeError: 0 fails to convert into the map's domain Closed subscheme of
            Affine Space of dimension 2 over Rational Field defined by:
              x, but a `pushforward` method is not properly implemented

        It is possible to avoid the checks on the resulting point which can be
        useful for indeterminacies, but be careful!!

        ::

            sage: PS.<x,y>=ProjectiveSpace(QQ,1)
            sage: H=Hom(PS,PS)
            sage: f=H([x^3,x*y^2])
            sage: P=PS(0,1)
            sage: f(P,check=False)     # indirect doctest
            (0 : 0)

        ::

            sage: P.<x,y,z>=ProjectiveSpace(ZZ,2)
            sage: X=P.subscheme(x^2-y^2);
            sage: H=Hom(X,X)
            sage: f=H([x^2,y^2,z^2]);
            sage: f([4,4,1])
            (16 : 16 : 1)

        ::

            sage: P.<x,y,z>=ProjectiveSpace(ZZ,2)
            sage: X=P.subscheme(x^2-y^2);
            sage: H=Hom(X,X)
            sage: f=H([x^2,y^2,z^2]);
            sage: f(P([4,4,1]))
            Traceback (most recent call last):
            ...
            TypeError: (4 : 4 : 1) fails to convert into the map's domain
            Closed subscheme of Projective Space of dimension 2 over
            Integer Ring defined by:
              x^2 - y^2, but a `pushforward` method is not properly implemented

        """
=======

        """
        # Checks were done in __call__
        P = [f(x._coords) for f in self.defining_polynomials()]
        return self._codomain.point(P,check=True)

    def _call_with_args(self, x, args, kwds):
        """
        Apply this morphism to a point in the domain, with additional arguments

        INPUT:

        - ``x`` -- a point in the domain or a list or tuple that defines a point in the domain.
        - ``check``, a boolean, either provided by position or name.

        OUTPUT:

        A point in the codomain.

        EXAMPLES::

            sage: R.<x,y> = QQ[]
            sage: A.<x,y> = AffineSpace(R)
            sage: H = A.Hom(A)
            sage: f = H([y,x^2+y])
            sage: f([2,3])
            (3, 7)

        An example with algebraic schemes::

            sage: A.<x,y> = AffineSpace(QQ, 2)
            sage: X = A.subscheme(x)
            sage: Y = A.subscheme(y)
            sage: Hom_XY = X.Hom(Y)
            sage: f = Hom_XY([y,0])   # (0,y) |-> (y,0)
            sage: f
            Scheme morphism:
              From: Closed subscheme of Affine Space of dimension 2 over Rational Field defined by:
              x
              To:   Closed subscheme of Affine Space of dimension 2 over Rational Field defined by:
              y
              Defn: Defined on coordinates by sending (x, y) to
                    (y, 0)
            sage: f([0,3])
            (3, 0)

        As usual, if the input does not belong to a map's domain, it is first
        attempted to convert it::

            sage: f(0)
            Traceback (most recent call last):
            ...
            TypeError: 0 fails to convert into the map's domain Closed subscheme of
            Affine Space of dimension 2 over Rational Field defined by:
              x, but a `pushforward` method is not properly implemented

        It is possible to avoid the checks on the resulting point which can be
        useful for indeterminacies, but be careful!!

        ::

            sage: PS.<x,y>=ProjectiveSpace(QQ,1)
            sage: H=Hom(PS,PS)
            sage: f=H([x^3,x*y^2])
            sage: P=PS(0,1)
            sage: f(P,check=False)     # indirect doctest
            (0 : 0)

        ::

            sage: P.<x,y,z>=ProjectiveSpace(ZZ,2)
            sage: X=P.subscheme(x^2-y^2);
            sage: H=Hom(X,X)
            sage: f=H([x^2,y^2,z^2]);
            sage: f([4,4,1])
            (16 : 16 : 1)

        ::

            sage: P.<x,y,z>=ProjectiveSpace(ZZ,2)
            sage: X=P.subscheme(x^2-y^2);
            sage: H=Hom(X,X)
            sage: f=H([x^2,y^2,z^2]);
            sage: f(P([4,4,1]))
            Traceback (most recent call last):
            ...
            TypeError: (4 : 4 : 1) fails to convert into the map's domain
            Closed subscheme of Projective Space of dimension 2 over
            Integer Ring defined by:
              x^2 - y^2, but a `pushforward` method is not properly implemented

        """
>>>>>>> ee30c20b
        if args:
            check = args[0]
        else:
            check = kwds.get("check", False)
<<<<<<< HEAD
        if check:
            if not isinstance(x,SchemeMorphism_point):
                x = self.domain()(x)
            elif x._codomain!=self.domain():
                raise TypeError, "Point must be in the domain of the function"
=======
        # containment of x in the domain has already been checked, in __call__
>>>>>>> ee30c20b
        P = [f(x._coords) for f in self.defining_polynomials()]
        return self._codomain.point(P,check)


    def _repr_defn(self):
        """
        Return a string representation of the definition of ``self``.

        OUTPUT:

        String.

        EXAMPLES::

            sage: R.<x,y> = QQ[]
            sage: A.<x,y> = AffineSpace(R)
            sage: H = A.Hom(A)
            sage: f = H([y,x^2+y])
            sage: print f._repr_defn()
            Defined on coordinates by sending (x, y) to
            (y, x^2 + y)
        """
        i = self.domain().ambient_space()._repr_generic_point()
        o = self._codomain.ambient_space()._repr_generic_point(self.defining_polynomials())
        return "Defined on coordinates by sending %s to\n%s"%(i,o)

    def __getitem__(self,i):
        """
        returns the ith poly with self[i]

        INPUT::

        - ``i``- integer

        OTUPUT::

        - element of the coordinate ring of the domain

        Examples::

            sage: P.<x,y>=ProjectiveSpace(QQ,1)
            sage: H=Hom(P,P)
            sage: f=H([3/5*x^2,6*y^2])
            sage: f[1]
            6*y^2
        """
        return(self._polys[i])

    def __copy__(self):
        r"""
        Returns a copy of ``self``.

        OUTPUT:

        - :class:`SchemeMorphism_polynomial`

        EXAMPLES::

            sage: P.<x,y>=ProjectiveSpace(QQ,1)
            sage: H=Hom(P,P)
            sage: f=H([3/5*x^2,6*y^2])
            sage: g =copy(f)
            sage: f==g
            True
            sage: f is g
            False

        ::

            sage: P.<x,y,z>=ProjectiveSpace(QQ,2)
            sage: X=P.subscheme(x^2-y^2);
            sage: Q=X(23,23,46)
            sage: P=X(1,1,1)
            sage: P!=Q
            True
        """
        return self.parent()(self._polys)

    def base_ring(self):
        r"""
        Return the base ring of ``self``, that is, the ring over which the coefficients
        of ``self`` is given as polynomials.

        OUTPUT:

        - ring

        EXAMPLES::

            sage: P.<x,y>=ProjectiveSpace(QQ,1)
            sage: H=Hom(P,P)
            sage: f=H([3/5*x^2,6*y^2])
            sage: f.base_ring()
            Rational Field

        ::

            sage: R.<t>=PolynomialRing(ZZ,1)
            sage: P.<x,y>=ProjectiveSpace(R,1)
            sage: H=Hom(P,P)
            sage: f=H([3*x^2,y^2])
            sage: f.base_ring()
            Multivariate Polynomial Ring in t over Integer Ring
        """
        return(self.domain().base_ring())

    def coordinate_ring(self):
        r"""
        Returns the coordinate ring of the ambient projective space
        the multivariable polynomial ring over the base ring

        OUTPUT:

        - ring

        EXAMPLES::

            sage: P.<x,y>=ProjectiveSpace(QQ,1)
            sage: H=Hom(P,P)
            sage: f=H([3/5*x^2,6*y^2])
            sage: f.coordinate_ring()
            Multivariate Polynomial Ring in x, y over Rational Field

        ::

            sage: R.<t>=PolynomialRing(ZZ,1)
            sage: P.<x,y>=ProjectiveSpace(R,1)
            sage: H=Hom(P,P)
            sage: f=H([3*x^2,y^2])
            sage: f.coordinate_ring()
            Multivariate Polynomial Ring in x, y over Multivariate Polynomial Ring
            in t over Integer Ring
        """
        return(self._polys[0].parent())

    def change_ring(self,R, check=True):
        r"""
        Returns a new :class:`SchemeMorphism_polynomial` which is ``self`` coerced to `R`. If ``check``
        is ``True``, then the initialization checks are performed.

        INPUT:

        - ``R`` -- ring

        - ``check`` -- Boolean

        OUTPUT:

        - element of the coordinate ring of the domain

        EXAMPLES::

            sage: P.<x,y>=ProjectiveSpace(ZZ,1)
            sage: H=Hom(P,P)
            sage: f=H([3*x^2,y^2])
            sage: f.change_ring(GF(3))
            Traceback (most recent call last):
            ...
            ValueError: polys (=[0, y^2]) must be of the same degree

        ::

            sage: P.<x,y,z>=ProjectiveSpace(QQ,2)
            sage: H=Hom(P,P)
            sage: f=H([5/2*x^3 + 3*x*y^2-y^3,3*z^3 + y*x^2, x^3-z^3])
            sage: f.change_ring(GF(3))
            Scheme endomorphism of Projective Space of dimension 2 over Finite Field of size 3
              Defn: Defined on coordinates by sending (x : y : z) to
                    (x^3 - y^3 : x^2*y : x^3 - z^3)

        ::

            sage: P.<x,y>=ProjectiveSpace(QQ,1)
            sage: X=P.subscheme([5*x^2-y^2])
            sage: H=Hom(X,X)
            sage: f=H([x,y])
            sage: f.change_ring(GF(3))
            Scheme endomorphism of Closed subscheme of Projective Space of dimension
            1 over Finite Field of size 3 defined by:
              -x^2 - y^2
              Defn: Defined on coordinates by sending (x : y) to
                    (x : y)
            """
        F=self._polys
        S=self._codomain.change_ring(R)
        H=Hom(S,S)
        G=[]
        for i in range(self._codomain.ambient_space().dimension_relative()+1):
            G.append(F[i].change_ring(R))
        return(H(G,check))


############################################################################
# Rational points on schemes, which we view as morphisms determined
# by coordinates.
############################################################################

class SchemeMorphism_point(SchemeMorphism):
    """
    Base class for rational points on schemes.

    Recall that the `K`-rational points of a scheme `X` over `k` can
    be identified with the set of morphisms `Spec(K) \to X`. In Sage,
    the rational points are implemented by such scheme morphisms.

    EXAMPLES::

        sage: from sage.schemes.generic.morphism import SchemeMorphism
        sage: f = SchemeMorphism(Spec(ZZ).Hom(Spec(ZZ)))
        sage: type(f)
        <class 'sage.schemes.generic.morphism.SchemeMorphism'>
    """
    def _repr_(self):
        r"""
        Return a string representation of ``self``.

        OUTPUT:

        String.

        EXAMPLES::

            sage: A = AffineSpace(2, QQ)
            sage: a = A(1,2)
            sage: a._repr_()
            '(1, 2)'
        """
        return self._codomain.ambient_space()._repr_generic_point(self._coords)

    def _latex_(self):
        r"""
        Return a latex representation of ``self``.

        OUTPUT:

        String.

        EXAMPLES::

            sage: A = AffineSpace(2, QQ)
            sage: a = A(1,2)
            sage: latex(a) == a._latex_()
            True
            sage: a._latex_()
            '\\left(1, 2\\right)'
        """
        return self._codomain.ambient_space()._latex_generic_point(self._coords)

    def __getitem__(self, n):
        """
        Return the ``n``-th coordinate.

        OUTPUT:

        The coordinate values as an element of the base ring.

        EXAMPLES::

            sage: A = AffineSpace(2, QQ)
            sage: a = A(1,2)
            sage: a[0]
            1
            sage: a[1]
            2
        """
        return self._coords[n]

    def __iter__(self):
        """
        Iterate over the coordinates of the point.

        OUTPUT:

        An iterator.

        EXAMPLES::

            sage: A = AffineSpace(2, QQ)
            sage: a = A(1,2)
            sage: iter = a.__iter__()
            sage: iter.next()
            1
            sage: iter.next()
            2
            sage: list(a)
            [1, 2]
        """
        return iter(self._coords)

    def __tuple__(self):
        """
        Return the coordinates as a tuple.

        OUTPUT:

        A tuple.

        EXAMPLES::

            sage: A = AffineSpace(2, QQ)
            sage: a = A(1,2)
            sage: tuple(a)
            (1, 2)
        """
        return self._coords

    def __len__(self):
        """
        Return the number of coordinates.

        OUTPUT:

        Integer. The number of coordinates used to describe the point.

        EXAMPLES::

            sage: A = AffineSpace(2, QQ)
            sage: a = A(1,2)
            sage: len(a)
            2
        """
        return len(self._coords)

    def __cmp__(self, other):
        """
        Compare two scheme morphisms.

        INPUT:

        - ``other`` -- anything. To compare against the scheme
          morphism ``self``.

        OUTPUT:

        ``+1``, ``0``, or ``-1``.

        EXAMPLES::

            sage: A = AffineSpace(2, QQ)
            sage: a = A(1,2)
            sage: b = A(3,4)
            sage: a.__cmp__(b)
            -1
            sage: a != b
            True
        """
        if not isinstance(other, SchemeMorphism_point):
            try:
                other = self._codomain.ambient_space()(other)
            except TypeError:
                return -1
        return cmp(self._coords, other._coords)

    def scheme(self):
        """
        Return the scheme whose point is represented.

        OUTPUT:

        A scheme.

        EXAMPLES::

            sage: A = AffineSpace(2, QQ)
            sage: a = A(1,2)
            sage: a.scheme()
            Affine Space of dimension 2 over Rational Field
        """
        return self._codomain

    def change_ring(self,R, check=True):
        r"""
        Returns a new :class:`SchemeMorphism_point` which is self coerced to R. If `check`
        is true, then the initialization checks are performed.

        INPUT:

        - ``R`` -- a ring

        - ``check`` -- Boolean (optional)

        OUTPUT:

        - :class:`SchemeMorphism_point`

        EXAMPLES::

            sage: P.<x,y,z>=ProjectiveSpace(ZZ,2)
            sage: X=P.subscheme(x^2-y^2)
            sage: X(23,23,1).change_ring(GF(13))
            (10 : 10 : 1)

        ::

            sage: P.<x,y>=ProjectiveSpace(QQ,1)
            sage: P(-2/3,1).change_ring(CC)
            (-0.666666666666667 : 1.00000000000000)

        ::

            sage: P.<x,y>=ProjectiveSpace(ZZ,1)
            sage: P(152,113).change_ring(Zp(5))
            (2 + 5^2 + 5^3 + O(5^20) : 3 + 2*5 + 4*5^2 + O(5^20))
        """
        S=self._codomain.change_ring(R)
        Q=[]
        for i in range(len(self._coords)):
            Q.append(R(self._coords[i]))
        return(S.point(Q,check))

    def __copy__(self):
        r"""
        Returns a copy of the :class:`SchemeMorphism_point` self coerced to `R`.

        OUTPUT:

        - :class:`SchemeMorphism_point`

        EXAMPLES::

            sage: P.<x,y>=ProjectiveSpace(ZZ,1)
            sage: Q=P(152,113)
            sage: copy(Q) is Q
            False
            sage: copy(Q) == Q
            True
        """
        return(self._codomain.point(self._coords,False))<|MERGE_RESOLUTION|>--- conflicted
+++ resolved
@@ -227,12 +227,6 @@
                 return self.pushforward(x,*args,**kwds)
             except (AttributeError, TypeError, NotImplementedError):
                 pass # raise TypeError, "%s must be coercible into %s"%(x, self.domain())
-<<<<<<< HEAD
-            try:
-                x = D(x)
-            except (TypeError, NotImplementedError):
-                raise TypeError, "%s fails to convert into the map's domain %s, but a `pushforward` method is not properly implemented"%(x, self.domain())
-=======
             # Here, we would like to do
             ##try:
             ##    x = D(x).
@@ -255,7 +249,6 @@
                         raise TypeError, "%s fails to convert into the map's domain %s, but a `pushforward` method is not properly implemented"%(x, self.domain())
                 elif self.domain()!=x.codomain():
                     raise TypeError, "%s fails to convert into the map's domain %s, but a `pushforward` method is not properly implemented"%(x, self.domain())
->>>>>>> ee30c20b
         else:
             x = converter(x)
         if not args and not kwds:
@@ -396,13 +389,8 @@
         if isinstance(right, SchemeMorphism_id):
             return self
         return self._composition(right)
-<<<<<<< HEAD
-
-
-=======
-
-
->>>>>>> ee30c20b
+
+
     def __pow__(self, n, dummy=None):
         """
         Exponentiate an endomorphism.
@@ -507,8 +495,6 @@
                       From: Spectrum of Rational Field
                       To:   Spectrum of Integer Ring
 
-<<<<<<< HEAD
-=======
             sage: f * g
             Traceback (most recent call last):
             ...
@@ -519,7 +505,6 @@
               From: Spectrum of Rational Field
               To:   Spectrum of Integer Ring
               Defn: Structure map) codomain
->>>>>>> ee30c20b
         """
         category = self.category_for()._meet_(right.category_for())
         H = Hom(right.domain(), self._codomain, category)
@@ -820,13 +805,8 @@
             map's domain Spectrum of Rational Field, but a `pushforward`
             method is not properly implemented
         """
-<<<<<<< HEAD
-        if not is_SchemeTopologicalPoint(x) and x in self.domain():
-            raise TypeError, "x (=%s) must be a topological scheme point of %s"%(x, self)
-=======
         # By virtue of argument preprocessing in __call__, we can assume that
         # x is a topological scheme point of self
->>>>>>> ee30c20b
         S = self.ring_homomorphism().inverse_image(x.prime_ideal())
         return self._codomain(S)
 
@@ -1080,9 +1060,9 @@
             Closed subscheme of Projective Space of dimension 2 over Integer
             Ring defined by:
               x^2 - y^2, but a `pushforward` method is not properly implemented
-<<<<<<< HEAD
-
-        """
+
+        """
+        # Checks were done in __call__
         P = [f(x._coords) for f in self.defining_polynomials()]
         return self._codomain.point(P,check=True)
 
@@ -1172,113 +1152,11 @@
               x^2 - y^2, but a `pushforward` method is not properly implemented
 
         """
-=======
-
-        """
-        # Checks were done in __call__
-        P = [f(x._coords) for f in self.defining_polynomials()]
-        return self._codomain.point(P,check=True)
-
-    def _call_with_args(self, x, args, kwds):
-        """
-        Apply this morphism to a point in the domain, with additional arguments
-
-        INPUT:
-
-        - ``x`` -- a point in the domain or a list or tuple that defines a point in the domain.
-        - ``check``, a boolean, either provided by position or name.
-
-        OUTPUT:
-
-        A point in the codomain.
-
-        EXAMPLES::
-
-            sage: R.<x,y> = QQ[]
-            sage: A.<x,y> = AffineSpace(R)
-            sage: H = A.Hom(A)
-            sage: f = H([y,x^2+y])
-            sage: f([2,3])
-            (3, 7)
-
-        An example with algebraic schemes::
-
-            sage: A.<x,y> = AffineSpace(QQ, 2)
-            sage: X = A.subscheme(x)
-            sage: Y = A.subscheme(y)
-            sage: Hom_XY = X.Hom(Y)
-            sage: f = Hom_XY([y,0])   # (0,y) |-> (y,0)
-            sage: f
-            Scheme morphism:
-              From: Closed subscheme of Affine Space of dimension 2 over Rational Field defined by:
-              x
-              To:   Closed subscheme of Affine Space of dimension 2 over Rational Field defined by:
-              y
-              Defn: Defined on coordinates by sending (x, y) to
-                    (y, 0)
-            sage: f([0,3])
-            (3, 0)
-
-        As usual, if the input does not belong to a map's domain, it is first
-        attempted to convert it::
-
-            sage: f(0)
-            Traceback (most recent call last):
-            ...
-            TypeError: 0 fails to convert into the map's domain Closed subscheme of
-            Affine Space of dimension 2 over Rational Field defined by:
-              x, but a `pushforward` method is not properly implemented
-
-        It is possible to avoid the checks on the resulting point which can be
-        useful for indeterminacies, but be careful!!
-
-        ::
-
-            sage: PS.<x,y>=ProjectiveSpace(QQ,1)
-            sage: H=Hom(PS,PS)
-            sage: f=H([x^3,x*y^2])
-            sage: P=PS(0,1)
-            sage: f(P,check=False)     # indirect doctest
-            (0 : 0)
-
-        ::
-
-            sage: P.<x,y,z>=ProjectiveSpace(ZZ,2)
-            sage: X=P.subscheme(x^2-y^2);
-            sage: H=Hom(X,X)
-            sage: f=H([x^2,y^2,z^2]);
-            sage: f([4,4,1])
-            (16 : 16 : 1)
-
-        ::
-
-            sage: P.<x,y,z>=ProjectiveSpace(ZZ,2)
-            sage: X=P.subscheme(x^2-y^2);
-            sage: H=Hom(X,X)
-            sage: f=H([x^2,y^2,z^2]);
-            sage: f(P([4,4,1]))
-            Traceback (most recent call last):
-            ...
-            TypeError: (4 : 4 : 1) fails to convert into the map's domain
-            Closed subscheme of Projective Space of dimension 2 over
-            Integer Ring defined by:
-              x^2 - y^2, but a `pushforward` method is not properly implemented
-
-        """
->>>>>>> ee30c20b
         if args:
             check = args[0]
         else:
             check = kwds.get("check", False)
-<<<<<<< HEAD
-        if check:
-            if not isinstance(x,SchemeMorphism_point):
-                x = self.domain()(x)
-            elif x._codomain!=self.domain():
-                raise TypeError, "Point must be in the domain of the function"
-=======
         # containment of x in the domain has already been checked, in __call__
->>>>>>> ee30c20b
         P = [f(x._coords) for f in self.defining_polynomials()]
         return self._codomain.point(P,check)
 
