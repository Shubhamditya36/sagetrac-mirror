# -*- coding: utf-8 -*-
"""
Elliptic curves over the rational numbers

AUTHORS:

- William Stein (2005): first version

- William Stein (2006-02-26): fixed Lseries_extended which didn't work
  because of changes elsewhere in Sage.

- David Harvey (2006-09): Added padic_E2, padic_sigma, padic_height,
  padic_regulator methods.

- David Harvey (2007-02): reworked padic-height related code

- Christian Wuthrich (2007): added padic sha computation

- David Roe (2007-09): moved sha, l-series and p-adic functionality to
  separate files.

- John Cremona (2008-01)

- Tobias Nagel and Michael Mardaus (2008-07): added integral_points

- John Cremona (2008-07): further work on integral_points

- Christian Wuthrich (2010-01): moved Galois reps and modular
  parametrization in a separate file

- Simon Spicer (2013-03): Added code for modular degrees and congruence
  numbers of higher level

"""

##############################################################################
#       Copyright (C) 2005,2006,2007 William Stein <wstein@gmail.com>
#
#  Distributed under the terms of the GNU General Public License (GPL)
#
#    This code is distributed in the hope that it will be useful,
#    but WITHOUT ANY WARRANTY; without even the implied warranty of
#    MERCHANTABILITY or FITNESS FOR A PARTICULAR PURPOSE.  See the GNU
#    General Public License for more details.
#
#  The full text of the GPL is available at:
#
#                  http://www.gnu.org/licenses/
##############################################################################

import constructor
import BSD
from   ell_generic import is_EllipticCurve
import ell_modular_symbols
from   ell_number_field import EllipticCurve_number_field
import ell_point
import ell_tate_curve
import ell_torsion
import heegner
from   gp_simon import simon_two_descent
from   lseries_ell import Lseries_ell
import mod5family
from   modular_parametrization import ModularParameterization
import padic_lseries
import padics

from sage.modular.modsym.modsym import ModularSymbols

import sage.modular.modform.constructor
import sage.modular.modform.element
import sage.libs.mwrank.all as mwrank
import sage.databases.cremona

import sage.rings.arith as arith
import sage.rings.all as rings
from sage.rings.all import (
    PowerSeriesRing,
    infinity as oo,
    ZZ, QQ,
    Integer,
    IntegerRing, RealField,
    ComplexField, RationalField)

import sage.misc.misc as misc
from sage.misc.all import verbose

from sage.misc.functional import log

import sage.matrix.all as matrix
from   sage.libs.pari.all import pari, PariError
from sage.functions.other import gamma_inc
from math import sqrt
from sage.interfaces.all import gp
from sage.misc.cachefunc import cached_method
from copy import copy

Q = RationalField()
C = ComplexField()
R = RealField()
Z = IntegerRing()
IR = rings.RealIntervalField(20)

_MAX_HEIGHT=21

# complex multiplication dictionary:
# CMJ is a dict of pairs (j,D) where j is a rational CM j-invariant
# and D is the corresponding quadratic discriminant

CMJ={ 0: -3, 54000: -12, -12288000: -27, 1728: -4, 287496: -16,
      -3375: -7, 16581375: -28, 8000: -8, -32768: -11, -884736: -19,
      -884736000: -43, -147197952000: -67, -262537412640768000: -163}


class EllipticCurve_rational_field(EllipticCurve_number_field):
    r"""
    Elliptic curve over the Rational Field.

    INPUT:

    - ``ainvs`` (list or string) -- either `[a_1,a_2,a_3,a_4,a_6]` or
      `[a_4,a_6]` (with `a_1=a_2=a_3=0`) or a valid label from the
      database.

    .. note::

       See constructor.py for more variants.

    EXAMPLES:

    Construction from Weierstrass coefficients (`a`-invariants), long form::

        sage: E = EllipticCurve([1,2,3,4,5]); E
        Elliptic Curve defined by y^2 + x*y + 3*y = x^3 + 2*x^2 + 4*x + 5 over Rational Field

    Construction from Weierstrass coefficients (`a`-invariants),
    short form (sets `a_1=a_2=a_3=0`)::

        sage: EllipticCurve([4,5]).ainvs()
        (0, 0, 0, 4, 5)

    Construction from a database label::

        sage: EllipticCurve('389a1')
        Elliptic Curve defined by y^2 + y = x^3 + x^2 - 2*x over Rational Field

    """
    def __init__(self, ainvs, extra=None):
        r"""
        Constructor for the EllipticCurve_rational_field class.

        INPUT:

        - ``ainvs`` (list or string) -- either `[a_1,a_2,a_3,a_4,a_6]`
          or `[a_4,a_6]` (with `a_1=a_2=a_3=0`) or a valid label from
          the database.

        .. note::

           See constructor.py for more variants.

        EXAMPLES::

            sage: E = EllipticCurve([1,2,3,4,5]); E
            Elliptic Curve defined by y^2 + x*y + 3*y = x^3 + 2*x^2 + 4*x + 5 over Rational Field

        Constructor from `[a_4,a_6]` sets `a_1=a_2=a_3=0`::

            sage: EllipticCurve([4,5]).ainvs()
            (0, 0, 0, 4, 5)

        Constructor from a Cremona label::

            sage: EllipticCurve('389a1')
            Elliptic Curve defined by y^2 + y = x^3 + x^2 - 2*x over Rational Field

        Constructor from an LMFDB label::

            sage: EllipticCurve('462.f3')
            Elliptic Curve defined by y^2 + x*y = x^3 - 363*x + 1305 over Rational Field

        TESTS:

        When constructing a curve from the large database using a
        label, we must be careful that the copied generators have the
        right curve (see #10999: the following used not to work when
        the large database was installed)::

            sage: E=EllipticCurve('389a1')
            sage: [P.curve() is E for P in E.gens()]
            [True, True]

        """
        if extra != None:   # possibility of two arguments (the first would be the field)
            ainvs = extra
        self.__np = {}
        self.__gens = {}
        self.__rank = {}
        self.__regulator = {}
        self.__generalized_modular_degree = {}
        self.__generalized_congruence_number = {}
        self._isoclass = {}
        if isinstance(ainvs, str):
            label = ainvs
            X = sage.databases.cremona.CremonaDatabase()[label]
            EllipticCurve_number_field.__init__(self, Q, list(X.a_invariants()))
            for attr in ['rank', 'torsion_order', 'cremona_label', 'conductor',
                         'modular_degree', 'gens', 'regulator']:
                s = "_EllipticCurve_rational_field__"+attr
                if hasattr(X,s):
                    if attr == 'gens': # see #10999
                        gens_dict = getattr(X, s)
                        for boo in gens_dict.keys():
                            gens_dict[boo] = [self(P) for P in gens_dict[boo]]
                            setattr(self, s, gens_dict)
                    else:
                        setattr(self, s, getattr(X, s))
            if hasattr(X,'_lmfdb_label'):
                self._lmfdb_label = X._lmfdb_label
            return
        EllipticCurve_number_field.__init__(self, Q, ainvs)
        if self.base_ring() != Q:
            raise TypeError, "Base field (=%s) must be the Rational Field."%self.base_ring()

    def _set_rank(self, r):
        """
        Internal function to set the cached rank of this elliptic curve to
        r.

        .. warning::

           No checking is done! Not intended for use by users.

        EXAMPLES::

            sage: E = EllipticCurve('37a1')
            sage: E._set_rank(99)  # bogus value -- not checked
            sage: E.rank()         # returns bogus cached value
            99
            sage: E._EllipticCurve_rational_field__rank={} # undo the damage
            sage: E.rank()         # the correct rank
            1
        """
        self.__rank = {}
        self.__rank[True] = Integer(r)

    def _set_torsion_order(self, t):
        """
        Internal function to set the cached torsion order of this elliptic
        curve to t.

        .. warning::

           No checking is done! Not intended for use by users.

        EXAMPLES::

            sage: E=EllipticCurve('37a1')
            sage: E._set_torsion_order(99)  # bogus value -- not checked
            sage: E.torsion_order()         # returns bogus cached value
            99
            sage: T = E.torsion_subgroup()  # causes actual torsion to be computed
            sage: E.torsion_order()         # the correct value
            1
        """
        self.__torsion_order = Integer(t)

    def _set_cremona_label(self, L):
        """
        Internal function to set the cached label of this elliptic curve to
        L.

        .. warning::

           No checking is done! Not intended for use by users.

        EXAMPLES::

            sage: E=EllipticCurve('37a1')
            sage: E._set_cremona_label('bogus')
            sage: E.label()
            'bogus'
            sage: E.database_curve().label()
            '37a1'
            sage: E.label() # no change
            'bogus'
            sage: E._set_cremona_label(E.database_curve().label())
            sage: E.label() # now it is correct
            '37a1'
        """
        self.__cremona_label = L

    def _set_conductor(self, N):
        """
        Internal function to set the cached conductor of this elliptic
        curve to N.

        .. warning::

           No checking is done! Not intended for use by users.
           Setting to the wrong value will cause strange problems (see
           examples).

        EXAMPLES::

            sage: E=EllipticCurve('37a1')
            sage: E._set_conductor(99)      # bogus value -- not checked
            sage: E.conductor()             # returns bogus cached value
            99
        """
        self.__conductor_pari = Integer(N)

    def _set_modular_degree(self, deg):
        """
        Internal function to set the cached modular degree of this elliptic
        curve to deg.

        .. warning::

           No checking is done!

        EXAMPLES::

            sage: E=EllipticCurve('5077a1')
            sage: E.modular_degree()
            1984
            sage: E._set_modular_degree(123456789)
            sage: E.modular_degree()
            123456789
            sage: E._set_modular_degree(E.database_curve().modular_degree())
            sage: E.modular_degree()
            1984
        """
        self.__modular_degree = Integer(deg)

    def _set_gens(self, gens):
        """
        Internal function to set the cached generators of this elliptic
        curve to gens.

        .. warning::

           No checking is done!

        EXAMPLES::

            sage: E=EllipticCurve('5077a1')
            sage: E.rank()
            3
            sage: E.gens() # random
            [(-2 : 3 : 1), (-7/4 : 25/8 : 1), (1 : -1 : 1)]
            sage: E._set_gens([]) # bogus list
            sage: E.rank()        # unchanged
            3
            sage: E._set_gens([E(-2,3), E(-1,3), E(0,2)])
            sage: E.gens()
            [(-2 : 3 : 1), (-1 : 3 : 1), (0 : 2 : 1)]
        """
        self.__gens = {}
        self.__gens[True] = [self.point(x, check=True) for x in gens]
        self.__gens[True].sort()


    def is_p_integral(self, p):
        r"""
        Returns True if this elliptic curve has `p`-integral
        coefficients.

        INPUT:


        -  ``p`` - a prime integer


        EXAMPLES::

            sage: E=EllipticCurve(QQ,[1,1]); E
            Elliptic Curve defined by y^2 = x^3 + x + 1 over Rational Field
            sage: E.is_p_integral(2)
            True
            sage: E2=E.change_weierstrass_model(2,0,0,0); E2
            Elliptic Curve defined by y^2 = x^3 + 1/16*x + 1/64 over Rational Field
            sage: E2.is_p_integral(2)
            False
            sage: E2.is_p_integral(3)
            True
        """
        if not arith.is_prime(p):
            raise ArithmeticError, "p must be prime"
        if self.is_integral():
            return True
        return bool(misc.mul([x.valuation(p) >= 0 for x in self.ainvs()]))

    def is_integral(self):
        """
        Returns True if this elliptic curve has integral coefficients (in
        Z)

        EXAMPLES::

            sage: E=EllipticCurve(QQ,[1,1]); E
            Elliptic Curve defined by y^2 = x^3 + x + 1 over Rational Field
            sage: E.is_integral()
            True
            sage: E2=E.change_weierstrass_model(2,0,0,0); E2
            Elliptic Curve defined by y^2 = x^3 + 1/16*x + 1/64 over Rational Field
            sage: E2.is_integral()
            False
        """
        try:
            return self.__is_integral
        except AttributeError:
            one = Integer(1)
            self.__is_integral = bool(misc.mul([x.denominator() == 1 for x in self.ainvs()]))
            return self.__is_integral


    def mwrank(self, options=''):
        r"""
        Run Cremona's mwrank program on this elliptic curve and return the
        result as a string.

        INPUT:


        -  ``options`` (string) -- run-time options passed when starting mwrank.
           The format is as follows (see below for examples of usage):

           - ``-v n``    (verbosity level)       sets verbosity to n (default=1)
           - ``-o``      (PARI/GP style output flag)  turns ON extra PARI/GP short output (default is OFF)
           - ``-p n``    (precision)       sets precision to `n` decimals (default=15)
           - ``-b n``    (quartic bound)   bound on quartic point search (default=10)
           - ``-x n``    (n_aux)           number of aux primes used for sieving (default=6)
           - ``-l``      (generator list flag)            turns ON listing of points (default ON unless v=0)
           - ``-s``      (selmer_only flag)     if set, computes Selmer rank only (default: not set)
           - ``-d``      (skip_2nd_descent flag)        if set, skips the second descent for curves with 2-torsion (default: not set)
           - ``-S n``    (sat_bd)          upper bound on saturation primes (default=100, -1 for automatic)

        OUTPUT:

        -  ``string`` - output of mwrank on this curve


        .. note::

           The output is a raw string and completely illegible using
           automatic display, so it is recommended to use print for
           legible output.

        EXAMPLES::

            sage: E = EllipticCurve('37a1')
            sage: E.mwrank() #random
            ...
            sage: print E.mwrank()
            Curve [0,0,1,-1,0] :        Basic pair: I=48, J=-432
            disc=255744
            ...
            Generator 1 is [0:-1:1]; height 0.05111...

            Regulator = 0.05111...

            The rank and full Mordell-Weil basis have been determined unconditionally.
            ...

        Options to mwrank can be passed::

            sage: E = EllipticCurve([0,0,0,877,0])

        Run mwrank with 'verbose' flag set to 0 but list generators if
        found

        ::

            sage: print E.mwrank('-v0 -l')
            Curve [0,0,0,877,0] :   0 <= rank <= 1
            Regulator = 1

        Run mwrank again, this time with a higher bound for point searching
        on homogeneous spaces::

            sage: print E.mwrank('-v0 -l -b11')
            Curve [0,0,0,877,0] :   Rank = 1
            Generator 1 is [29604565304828237474403861024284371796799791624792913256602210:-256256267988926809388776834045513089648669153204356603464786949:490078023219787588959802933995928925096061616470779979261000]; height 95.980371987964
            Regulator = 95.980371987964
        """
        if options == "":
            from sage.interfaces.all import mwrank
        else:
            from sage.interfaces.all import Mwrank
            mwrank = Mwrank(options=options)
        return mwrank(list(self.a_invariants()))

    def conductor(self, algorithm="pari"):
        """
        Returns the conductor of the elliptic curve.

        INPUT:


        -  ``algorithm`` - str, (default: "pari")

           -  ``"pari"`` - use the PARI C-library ellglobalred
              implementation of Tate's algorithm

           -  ``"mwrank"`` - use Cremona's mwrank implementation
              of Tate's algorithm; can be faster if the curve has integer
              coefficients (TODO: limited to small conductor until mwrank gets
              integer factorization)

           -  ``"gp"`` - use the GP interpreter.

           -  ``"generic"`` - use the general number field
              implementation

           -  ``"all"`` - use all four implementations, verify
              that the results are the same (or raise an error), and output the
              common value.


        EXAMPLE::

            sage: E = EllipticCurve([1, -1, 1, -29372, -1932937])
            sage: E.conductor(algorithm="pari")
            3006
            sage: E.conductor(algorithm="mwrank")
            3006
            sage: E.conductor(algorithm="gp")
            3006
            sage: E.conductor(algorithm="generic")
            3006
            sage: E.conductor(algorithm="all")
            3006

        .. note::

           The conductor computed using each algorithm is cached
           separately. Thus calling ``E.conductor('pari')``, then
           ``E.conductor('mwrank')`` and getting the same result
           checks that both systems compute the same answer.
        """

        if algorithm == "pari":
            try:
                return self.__conductor_pari
            except AttributeError:
                self.__conductor_pari = Integer(self.pari_mincurve().ellglobalred()[0])
            return self.__conductor_pari

        elif algorithm == "gp":
            try:
                return self.__conductor_gp
            except AttributeError:
                self.__conductor_gp = Integer(gp.eval('ellglobalred(ellinit(%s,0))[1]'%list(self.a_invariants())))
                return self.__conductor_gp

        elif algorithm == "mwrank":
            try:
                return self.__conductor_mwrank
            except AttributeError:
                if self.is_integral():
                    self.__conductor_mwrank = Integer(self.mwrank_curve().conductor())
                else:
                    self.__conductor_mwrank = Integer(self.minimal_model().mwrank_curve().conductor())
            return self.__conductor_mwrank

        elif algorithm == "generic":
            try:
                return self.__conductor_generic
            except AttributeError:
                self.__conductor_generic = sage.schemes.elliptic_curves.ell_number_field.EllipticCurve_number_field.conductor(self).gen()
                return self.__conductor_generic

        elif algorithm == "all":
            N1 = self.conductor("pari")
            N2 = self.conductor("mwrank")
            N3 = self.conductor("gp")
            N4 = self.conductor("generic")
            if N1 != N2 or N2 != N3 or N2 != N4:
                raise ArithmeticError, "PARI, mwrank, gp and Sage compute different conductors (%s,%s,%s,%3) for %s"%(
                    N1, N2, N3, N4, self)
            return N1
        else:
            raise RuntimeError, "algorithm '%s' is not known."%algorithm

    ####################################################################
    #  Access to PARI curves related to this curve.
    ####################################################################

    def pari_curve(self, prec=None, factor=1):
        """
        Return the PARI curve corresponding to this elliptic curve.

        INPUT:


        -  ``prec`` - The precision of quantities calculated for the
           returned curve, in bits. If None, defaults to factor
           multiplied by the precision of the largest cached curve (or
           a small default precision depending on the curve if none yet
           computed).

        -  ``factor`` - The factor by which to increase the
           precision over the maximum previously computed precision. Only used
           if prec (which gives an explicit precision) is None.


        EXAMPLES::

            sage: E = EllipticCurve([0, 0, 1, -1, 0])
            sage: e = E.pari_curve()
            sage: type(e)
            <type 'sage.libs.pari.gen.gen'>
            sage: e.type()
            't_VEC'
            sage: e.ellan(10)
            [1, -2, -3, 2, -2, 6, -1, 0, 6, 4]

        ::

            sage: E = EllipticCurve(RationalField(), ['1/3', '2/3'])
            sage: e = E.pari_curve(prec=100)
            sage: E._pari_curve.has_key(100)
            True
            sage: e.type()
            't_VEC'
            sage: e[:5]
            [0, 0, 0, 1/3, 2/3]

        This shows that the bug uncovered by trac:`3954` is fixed::

            sage: E._pari_curve.has_key(100)
            True

        ::

            sage: E = EllipticCurve('37a1')
            sage: Epari = E.pari_curve()
            sage: Epari[14].python().prec()
            64
            sage: [a.precision() for a in Epari]
            [0, 0, 0, 0, 0, 0, 0, 0, 0, 0, 0, 0, 0, 0, 4, 4, 4, 4, 4]  # 32-bit
            [0, 0, 0, 0, 0, 0, 0, 0, 0, 0, 0, 0, 0, 0, 3, 3, 3, 3, 3]  # 64-bit
            sage: Epari = E.pari_curve(factor=2)
            sage: Epari[14].python().prec()
            128

        This shows that the bug uncovered by trac`4715` is fixed::

            sage: Ep = EllipticCurve('903b3').pari_curve()

        When the curve coefficients are large, a larger precision is
        required (see :trac:`13163`)::

            sage: E = EllipticCurve([4382696457564794691603442338788106497, 28, 3992, 16777216, 298])
            sage: E.pari_curve(prec=64)
            Traceback (most recent call last):
            ...
            PariError: precision too low in ellinit
            sage: E.pari_curve()  # automatically choose the right precision
            [4382696457564794691603442338788106497, 28, 3992, 16777216, 298, ...]
            sage: E.minimal_model()
            Elliptic Curve defined by y^2 + x*y + y = x^3 + x^2 - 7686423934083797390675981169229171907674183588326184511391146727143672423167091484392497987721106542488224058921302964259990799229848935835464702*x + 8202280443553761483773108648734271851215988504820214784899752662100459663011709992446860978259617135893103951840830254045837355547141096270521198994389833928471736723050112419004202643591202131091441454709193394358885 over Rational Field
        """
        try:
            # if the PARI curve has already been computed to this
            # precision, returned the cached copy
            return self._pari_curve[prec]
        except AttributeError:
            self._pari_curve = {}
        except KeyError:
            pass

        # Double the precision if needed?
        retry_prec = False

        if prec is None:
            if len(self._pari_curve) == 0:
                # No curves computed yet
                prec = 64
                retry_prec = True
            else:
                # Take largest cached precision
                prec = max(self._pari_curve.keys())
                if factor == 1:
                    return self._pari_curve[prec]
                prec = int(prec * factor)

        pari_invariants = pari(self.a_invariants())
        while True:
            try:
                self._pari_curve[prec] = pari_invariants.ellinit(precision=prec)
                return self._pari_curve[prec]
            except PariError as e:
                if retry_prec and 'precision too low' in str(e):
                    # Retry with double precision
                    prec *= 2
                else:
                    raise

    def pari_mincurve(self, prec=None, factor=1):
        """
        Return the PARI curve corresponding to a minimal model for this
        elliptic curve.

        INPUT:


        -  ``prec`` - The precision of quantities calculated for the
           returned curve, in bits. If None, defaults to factor
           multiplied by the precision of the largest cached curve (or
           the default real precision if none yet computed).

        -  ``factor`` - The factor by which to increase the
           precision over the maximum previously computed precision. Only used
           if prec (which gives an explicit precision) is None.


        EXAMPLES::

            sage: E = EllipticCurve(RationalField(), ['1/3', '2/3'])
            sage: e = E.pari_mincurve()
            sage: e[:5]
            [0, 0, 0, 27, 486]
            sage: E.conductor()
            47232
            sage: e.ellglobalred()
            [47232, [1, 0, 0, 0], 2]
        """
        try:
            # if the PARI curve has already been computed to this
            # precision, returned the cached copy
            return self._pari_mincurve[prec]
        except AttributeError:
            # no PARI curves have been computed for this elliptic curve
            self._pari_mincurve = {}
        except KeyError:
            # PARI curves are cached for this elliptic curve, but they
            # are not of the requested precision (or prec = None)
            if prec is None:
                L = self._pari_mincurve.keys()
                L.sort()
                if factor == 1:
                    return self._pari_mincurve[L[-1]]
                else:
                    prec = int(factor * L[-1])
        e = self.pari_curve(prec)
        mc, change = e.ellminimalmodel()
        self._pari_mincurve[prec] = mc
        # self.__min_transform = change
        return mc

    def database_curve(self):
        """
        Return the curve in the elliptic curve database isomorphic to this
        curve, if possible. Otherwise raise a RuntimeError exception.

        EXAMPLES::

            sage: E = EllipticCurve([0,1,2,3,4])
            sage: E.database_curve()
            Elliptic Curve defined by y^2  = x^3 + x^2 + 3*x + 5 over Rational Field

        .. note::

           The model of the curve in the database can be different
           from the Weierstrass model for this curve, e.g., database
           models are always minimal.
        """
        try:
            return self.__database_curve
        except AttributeError:
            misc.verbose("Looking up %s in the database."%self)
            D = sage.databases.cremona.CremonaDatabase()
            ainvs = list(self.minimal_model().ainvs())
            try:
                self.__database_curve = D.elliptic_curve_from_ainvs(ainvs)
            except RuntimeError:
                raise RuntimeError, "Elliptic curve %s not in the database."%self
            return self.__database_curve


    def Np(self, p):
        r"""
        The number of points on `E` modulo `p`.

        INPUT:

        - ``p`` (int) -- a prime, not necessarily of good reduction.


        OUTPUT:

        (int) The number ofpoints on the reduction of `E` modulo `p`
        (including the singular point when `p` is a prime of bad
        reduction).

        EXAMPLES::

            sage: E = EllipticCurve([0, -1, 1, -10, -20])
            sage: E.Np(2)
            5
            sage: E.Np(3)
            5
            sage: E.conductor()
            11
            sage: E.Np(11)
            11

        This even works when the prime is large::

            sage: E = EllipticCurve('37a')
            sage: E.Np(next_prime(10^30))
            1000000000000001426441464441649
        """
        if self.conductor() % p == 0:
            return p + 1 - self.ap(p)
        return p+1 - self.ap(p)

    #def __pari_double_prec(self):
    #    EllipticCurve_number_field._EllipticCurve__pari_double_prec(self)
    #    try:
    #        del self._pari_mincurve
    #    except AttributeError:
    #        pass

    ####################################################################
    #  Access to mwrank
    ####################################################################
    def mwrank_curve(self, verbose=False):
        """
        Construct an mwrank_EllipticCurve from this elliptic curve

        The resulting mwrank_EllipticCurve has available methods from John
        Cremona's eclib library.

        EXAMPLES::

            sage: E=EllipticCurve('11a1')
            sage: EE=E.mwrank_curve()
            sage: EE
            y^2+ y = x^3 - x^2 - 10*x - 20
            sage: type(EE)
            <class 'sage.libs.mwrank.interface.mwrank_EllipticCurve'>
            sage: EE.isogeny_class()
            ([[0, -1, 1, -10, -20], [0, -1, 1, -7820, -263580], [0, -1, 1, 0, 0]],
            [[0, 5, 5], [5, 0, 0], [5, 0, 0]])
        """
        try:
            return self.__mwrank_curve
        except AttributeError:
            pass
        self.__mwrank_curve = mwrank.mwrank_EllipticCurve(
            list(self.ainvs()), verbose=verbose)
        return self.__mwrank_curve

    def two_descent(self, verbose=True,
                    selmer_only = False,
                    first_limit = 20,
                    second_limit = 8,
                    n_aux = -1,
                    second_descent = 1):
        """
        Compute 2-descent data for this curve.

        INPUT:


        -  ``verbose`` - (default: True) print what mwrank is
           doing. If False, **no output** is printed.

        -  ``selmer_only`` - (default: False) selmer_only
           switch

        -  ``first_limit`` - (default: 20) firstlim is bound
           on x+z second_limit- (default: 8) secondlim is bound on log max
           x,z , i.e. logarithmic

        -  ``n_aux`` - (default: -1) n_aux only relevant for
           general 2-descent when 2-torsion trivial; n_aux=-1 causes default
           to be used (depends on method)

        -  ``second_descent`` - (default: True)
           second_descent only relevant for descent via 2-isogeny


        OUTPUT:

        Returns ``True`` if the descent succeeded, i.e. if the lower bound and
        the upper bound for the rank are the same. In this case, generators and
        the rank are cached. A return value of ``False`` indicates that either
        rational points were not found, or that Sha[2] is nontrivial and mwrank
        was unable to determine this for sure.

        EXAMPLES::

            sage: E=EllipticCurve('37a1')
            sage: E.two_descent(verbose=False)
            True

        """
        misc.verbose("Calling mwrank C++ library.")
        C = self.mwrank_curve()
        C.two_descent(verbose, selmer_only,
                        first_limit, second_limit,
                        n_aux, second_descent)
        if C.certain():
            self.__gens[True] = [self.point(x, check=True) for x in C.gens()]
            self.__gens[True].sort()
            self.__rank[True] = len(self.__gens[True])
        return C.certain()

    ####################################################################
    #  Etc.
    ####################################################################

    def aplist(self, n, python_ints=False):
        r"""
        The Fourier coefficients `a_p` of the modular form
        attached to this elliptic curve, for all primes `p\leq n`.

        INPUT:


        -  ``n`` - integer

        -  ``python_ints`` - bool (default: False); if True
           return a list of Python ints instead of Sage integers.


        OUTPUT: list of integers

        EXAMPLES::

            sage: e = EllipticCurve('37a')
            sage: e.aplist(1)
            []
            sage: e.aplist(2)
            [-2]
            sage: e.aplist(10)
            [-2, -3, -2, -1]
            sage: v = e.aplist(13); v
            [-2, -3, -2, -1, -5, -2]
            sage: type(v[0])
            <type 'sage.rings.integer.Integer'>
            sage: type(e.aplist(13, python_ints=True)[0])
            <type 'int'>
        """
        e = self.pari_mincurve()
        v = e.ellaplist(n, python_ints=True)
        if python_ints:
            return v
        else:
            return [Integer(a) for a in v]



    def anlist(self, n, python_ints=False):
        """
        The Fourier coefficients up to and including `a_n` of the
        modular form attached to this elliptic curve. The i-th element of
        the return list is a[i].

        INPUT:


        -  ``n`` - integer

        -  ``python_ints`` - bool (default: False); if True
           return a list of Python ints instead of Sage integers.


        OUTPUT: list of integers

        EXAMPLES::

            sage: E = EllipticCurve([0, -1, 1, -10, -20])
            sage: E.anlist(3)
            [0, 1, -2, -1]

        ::

            sage: E = EllipticCurve([0,1])
            sage: E.anlist(20)
            [0, 1, 0, 0, 0, 0, 0, -4, 0, 0, 0, 0, 0, 2, 0, 0, 0, 0, 0, 8, 0]
        """
        n = int(n)
        e = self.pari_mincurve()
        if n >= 2147483648:
            raise RuntimeError, "anlist: n (=%s) must be < 2147483648."%n

        v = [0] + e.ellan(n, python_ints=True)
        if not python_ints:
            v = [Integer(x) for x in v]
        return v


        # There is some overheard associated with coercing the PARI
        # list back to Python, but it's not bad.  It's better to do it
        # this way instead of trying to eval the whole list, since the
        # int conversion is done very sensibly.  NOTE: This would fail
        # if a_n won't fit in a C int, i.e., is bigger than
        # 2147483648; however, we wouldn't realistically compute
        # anlist for n that large anyway.
        #
        # Some relevant timings:
        #
        # E <--> [0, 1, 1, -2, 0]   389A
        #  E = EllipticCurve([0, 1, 1, -2, 0]);   // Sage or MAGMA
        #  e = E.pari_mincurve()
        #  f = ellinit([0,1,1,-2,0]);
        #
        #  Computation                                              Time (1.6Ghz Pentium-4m laptop)
        #  time v:=TracesOfFrobenius(E,10000);  // MAGMA            0.120
        #  gettime;v=ellan(f,10000);gettime/1000                    0.046
        #  time v=e.ellan (10000)                                   0.04
        #  time v=E.anlist(10000)                                   0.07

        #  time v:=TracesOfFrobenius(E,100000);  // MAGMA           1.620
        #  gettime;v=ellan(f,100000);gettime/1000                   0.676
        #  time v=e.ellan (100000)                                  0.7
        #  time v=E.anlist(100000)                                  0.83

        #  time v:=TracesOfFrobenius(E,1000000);  // MAGMA          20.850
        #  gettime;v=ellan(f,1000000);gettime/1000                  9.238
        #  time v=e.ellan (1000000)                                 9.61
        #  time v=E.anlist(1000000)                                 10.95  (13.171 in cygwin vmware)

        #  time v:=TracesOfFrobenius(E,10000000);  //MAGMA          257.850
        #  gettime;v=ellan(f,10000000);gettime/1000      FAILS no matter how many allocatemem()'s!!
        #  time v=e.ellan (10000000)                                139.37
        #  time v=E.anlist(10000000)                                136.32
        #
        #  The last Sage comp retries with stack size 40MB,
        #  80MB, 160MB, and succeeds last time.  It's very interesting that this
        #  last computation is *not* possible in GP, but works in py_pari!
        #

    def q_expansion(self, prec):
        r"""
        Return the `q`-expansion to precision prec of the newform
        attached to this elliptic curve.

        INPUT:


        -  ``prec`` - an integer


        OUTPUT:

        a power series (in the variable 'q')

        .. note::

           If you want the output to be a modular form and not just a
           `q`-expansion, use :meth:`.modular_form`.

        EXAMPLES::

            sage: E=EllipticCurve('37a1')
            sage: E.q_expansion(20)
            q - 2*q^2 - 3*q^3 + 2*q^4 - 2*q^5 + 6*q^6 - q^7 + 6*q^9 + 4*q^10 - 5*q^11 - 6*q^12 - 2*q^13 + 2*q^14 + 6*q^15 - 4*q^16 - 12*q^18 + O(q^20)
        """
        return PowerSeriesRing(Q, 'q')(self.anlist(prec), prec, check=True)

    def modular_form(self):
        r"""
        Return the cuspidal modular form associated to this elliptic
        curve.

        EXAMPLES::

            sage: E = EllipticCurve('37a')
            sage: f = E.modular_form()
            sage: f
            q - 2*q^2 - 3*q^3 + 2*q^4 - 2*q^5 + O(q^6)

        If you need to see more terms in the `q`-expansion::

            sage: f.q_expansion(20)
            q - 2*q^2 - 3*q^3 + 2*q^4 - 2*q^5 + 6*q^6 - q^7 + 6*q^9 + 4*q^10 - 5*q^11 - 6*q^12 - 2*q^13 + 2*q^14 + 6*q^15 - 4*q^16 - 12*q^18 + O(q^20)

        .. note::

           If you just want the `q`-expansion, use
           :meth:`.q_expansion`.
        """
        try:
            return self.__modular_form
        except AttributeError:
            M = sage.modular.modform.constructor.ModularForms(self.conductor(),weight=2)
            f = sage.modular.modform.element.ModularFormElement_elliptic_curve(M, self)
            self.__modular_form = f
            return f

    def modular_symbol_space(self, sign=1, base_ring=Q, bound=None):
        r"""
        Return the space of cuspidal modular symbols associated to this
        elliptic curve, with given sign and base ring.

        INPUT:


        -  ``sign`` - 0, -1, or 1

        -  ``base_ring`` - a ring


        EXAMPLES::

            sage: f = EllipticCurve('37b')
            sage: f.modular_symbol_space()
            Modular Symbols subspace of dimension 1 of Modular Symbols space of dimension 3 for Gamma_0(37) of weight 2 with sign 1 over Rational Field
            sage: f.modular_symbol_space(-1)
            Modular Symbols subspace of dimension 1 of Modular Symbols space of dimension 2 for Gamma_0(37) of weight 2 with sign -1 over Rational Field
            sage: f.modular_symbol_space(0, bound=3)
            Modular Symbols subspace of dimension 2 of Modular Symbols space of dimension 5 for Gamma_0(37) of weight 2 with sign 0 over Rational Field

        .. note::

           If you just want the `q`-expansion, use
           :meth:`.q_expansion`.
        """
        typ = (sign, base_ring)
        try:
            return self.__modular_symbol_space[typ]
        except AttributeError:
            self.__modular_symbol_space = {}
        except KeyError:
            pass
        M = ell_modular_symbols.modular_symbol_space(self, sign, base_ring, bound=bound)
        self.__modular_symbol_space[typ] = M
        return M

    def modular_symbol(self, sign=1, use_eclib = False, normalize = "L_ratio"):
        r"""
        Return the modular symbol associated to this elliptic curve,
        with given sign and base ring.  This is the map that sends `r/s`
        to a fixed multiple of the integral of `2 \pi i f(z) dz`
        from `\infty` to `r/s`, normalized so that all values of this map take
        values in `\QQ`.

        The normalization is such that for sign +1,
        the value at the cusp 0 is equal to the quotient of `L(E,1)`
        by the least positive period of `E` (unlike in ``L_ratio``
        of ``lseries()``, where the value is also divided by the
        number of connected components of `E(\RR)`). In particular the
        modular symbol depends on `E` and not only the isogeny class of `E`.

        INPUT:

        -  ``sign`` - 1 (default) or -1

        -  ``use_eclib`` - (default: False); if True the computation is
           done with John Cremona's implementation of modular
           symbols in ``eclib``

        -  ``normalize`` - (default: 'L_ratio'); either 'L_ratio',
           'period', or 'none';
           For 'L_ratio', the modular symbol tries to normalized correctly
           as explained above by comparing it to ``L_ratio`` for the
           curve and some small twists.
           The normalization 'period' is only available if
           ``use_eclib=False``. It uses the ``integral_period_map`` for modular
           symbols and is known to be equal to the above normalization
           up to the sign and a possible power of 2.
           For 'none', the modular symbol is almost certainly
           not correctly normalized, i.e. all values will be a
           fixed scalar multiple of what they should be.  But
           the initial computation of the modular symbol is
           much faster if ``use_eclib=False``, though evaluation of
           it after computing it won't be any faster.

        EXAMPLES::

            sage: E=EllipticCurve('37a1')
            sage: M=E.modular_symbol(); M
            Modular symbol with sign 1 over Rational Field attached to Elliptic Curve defined by y^2 + y = x^3 - x over Rational Field
            sage: M(1/2)
            0
            sage: M(1/5)
            1

        ::

            sage: E=EllipticCurve('121b1')
            sage: M=E.modular_symbol()
            Warning : Could not normalize the modular symbols, maybe all further results will be multiplied by -1, 2 or -2.
            sage: M(1/7)
            -1/2

        ::

            sage: E=EllipticCurve('11a1')
            sage: E.modular_symbol()(0)
            1/5
            sage: E=EllipticCurve('11a2')
            sage: E.modular_symbol()(0)
            1
            sage: E=EllipticCurve('11a3')
            sage: E.modular_symbol()(0)
            1/25

        ::

            sage: E=EllipticCurve('11a2')
            sage: E.modular_symbol(use_eclib=True, normalize='L_ratio')(0)
            1
            sage: E.modular_symbol(use_eclib=True, normalize='none')(0)
            2/5
            sage: E.modular_symbol(use_eclib=True, normalize='period')(0)
            Traceback (most recent call last):
            ...
            ValueError: no normalization 'period' known for modular symbols using John Cremona's eclib
            sage: E.modular_symbol(use_eclib=False, normalize='L_ratio')(0)
            1
            sage: E.modular_symbol(use_eclib=False, normalize='none')(0)
            1
            sage: E.modular_symbol(use_eclib=False, normalize='period')(0)
            1

        ::

            sage: E=EllipticCurve('11a3')
            sage: E.modular_symbol(use_eclib=True, normalize='L_ratio')(0)
            1/25
            sage: E.modular_symbol(use_eclib=True, normalize='none')(0)
            2/5
            sage: E.modular_symbol(use_eclib=True, normalize='period')(0)
            Traceback (most recent call last):
            ...
            ValueError: no normalization 'period' known for modular symbols using John Cremona's eclib
            sage: E.modular_symbol(use_eclib=False, normalize='L_ratio')(0)
            1/25
            sage: E.modular_symbol(use_eclib=False, normalize='none')(0)
            1
            sage: E.modular_symbol(use_eclib=False, normalize='period')(0)
            1/25

        """
        typ = (sign, normalize, use_eclib)
        try:
            return self.__modular_symbol[typ]
        except AttributeError:
            self.__modular_symbol = {}
        except KeyError:
            pass
        if use_eclib :
            M = ell_modular_symbols.ModularSymbolECLIB(self, sign, normalize=normalize)
        else :
            M = ell_modular_symbols.ModularSymbolSage(self, sign, normalize=normalize)
        self.__modular_symbol[typ] = M
        return M

    padic_lseries = padics.padic_lseries

    def newform(self):
        r"""
        Same as ``self.modular_form()``.

        EXAMPLES::

            sage: E=EllipticCurve('37a1')
            sage: E.newform()
            q - 2*q^2 - 3*q^3 + 2*q^4 - 2*q^5 + O(q^6)
            sage: E.newform() == E.modular_form()
            True
        """
        return self.modular_form()

    def q_eigenform(self, prec):
        r"""
        Synonym for ``self.q_expansion(prec)``.

        EXAMPLES::

            sage: E=EllipticCurve('37a1')
            sage: E.q_eigenform(10)
            q - 2*q^2 - 3*q^3 + 2*q^4 - 2*q^5 + 6*q^6 - q^7 + 6*q^9 + O(q^10)
            sage: E.q_eigenform(10) == E.q_expansion(10)
            True
        """
        return self.q_expansion(prec)

    def analytic_rank(self, algorithm="pari", leading_coefficient=False):
        r"""
        Return an integer that is *probably* the analytic rank of this
        elliptic curve.  If leading_coefficient is ``True`` (only implemented
        for PARI), return a tuple `(rank, lead)` where `lead` is the value of
        the first non-zero derivative of the L-function of the elliptic
        curve.

        INPUT:

        - algorithm -

          - 'pari' (default) - use the PARI library function.

          - 'sympow' -use Watkins's program sympow

          - 'rubinstein' - use Rubinstein's L-function C++ program lcalc.

          - 'magma' - use MAGMA

          - 'all' - compute with all other free algorithms, check that
            the answers agree, and return the common answer.

        .. note::

           If the curve is loaded from the large Cremona database,
           then the modular degree is taken from the database.

        Of the three above, probably Rubinstein's is the most
        efficient (in some limited testing I've done).

        .. note::

           It is an open problem to *prove* that *any* particular
           elliptic curve has analytic rank `\geq 4`.

        EXAMPLES::

            sage: E = EllipticCurve('389a')
            sage: E.analytic_rank(algorithm='pari')
            2
            sage: E.analytic_rank(algorithm='rubinstein')
              ***   Warning:...new stack size = ...
            2
            sage: E.analytic_rank(algorithm='sympow')
            2
            sage: E.analytic_rank(algorithm='magma')    # optional - magma
            2
            sage: E.analytic_rank(algorithm='all')
              ***   Warning:...new stack size = ...
            2

        With the optional parameter leading_coefficient set to ``True``, a
        tuple of both the analytic rank and the leading term of the
        L-series at `s = 1` is returned::

            sage: EllipticCurve([0,-1,1,-10,-20]).analytic_rank(leading_coefficient=True)
            (0, 0.25384186085591068...)
            sage: EllipticCurve([0,0,1,-1,0]).analytic_rank(leading_coefficient=True)
            (1, 0.30599977383405230...)
            sage: EllipticCurve([0,1,1,-2,0]).analytic_rank(leading_coefficient=True)
            (2, 1.518633000576853...)
            sage: EllipticCurve([0,0,1,-7,6]).analytic_rank(leading_coefficient=True)
            (3, 10.39109940071580...)
            sage: EllipticCurve([0,0,1,-7,36]).analytic_rank(leading_coefficient=True)
            (4, 196.170903794579...)

        TESTS:

        When the input is horrendous, some of the algorithms just bomb out with a RuntimeError::

            sage: EllipticCurve([1234567,89101112]).analytic_rank(algorithm='rubinstein')
            Traceback (most recent call last):
            ...
            RuntimeError: unable to compute analytic rank using rubinstein algorithm ('unable to convert x (= 6.19283e+19 and is too large) to an integer')
            sage: EllipticCurve([1234567,89101112]).analytic_rank(algorithm='sympow')
            Traceback (most recent call last):
            ...
            RuntimeError: failed to compute analytic rank
        """
        if algorithm == 'pari':
            rank_lead = self.pari_curve().ellanalyticrank()
            if leading_coefficient:
                return (rings.Integer(rank_lead[0]), rank_lead[1].python())
            else:
                return rings.Integer(self.pari_curve().ellanalyticrank()[0])
        elif algorithm == 'rubinstein':
            if leading_coefficient:
                raise NotImplementedError, "Cannot compute leading coefficient using rubinstein algorithm"
            try:
                from sage.lfunctions.lcalc import lcalc
                return lcalc.analytic_rank(L=self)
            except TypeError,msg:
                raise RuntimeError, "unable to compute analytic rank using rubinstein algorithm ('%s')"%msg
        elif algorithm == 'sympow':
            if leading_coefficient:
                raise NotImplementedError, "Cannot compute leading coefficient using sympow"
            from sage.lfunctions.sympow import sympow
            return sympow.analytic_rank(self)[0]
        elif algorithm == 'magma':
            if leading_coefficient:
                raise NotImplementedError, "Cannot compute leading coefficient using magma"
            from sage.interfaces.all import magma
            return rings.Integer(magma(self).AnalyticRank())
        elif algorithm == 'all':
            if leading_coefficient:
                S = set([self.analytic_rank('pari', True)])
            else:
                S = set([self.analytic_rank('pari'),
                    self.analytic_rank('rubinstein'), self.analytic_rank('sympow')])
            if len(S) != 1:
                raise RuntimeError, "Bug in analytic_rank; algorithms don't agree! (E=%s)"%self
            return list(S)[0]
        else:
            raise ValueError, "algorithm %s not defined"%algorithm


    def simon_two_descent(self, verbose=0, lim1=5, lim3=50, limtriv=10, maxprob=20, limbigprime=30):
        r"""
        Computes a lower bound for the rank of the Mordell-Weil group `E(Q)`,
        the rank of the 2-Selmer group, and a list of points of infinite order on
        `E(Q)`.

        INPUT:


        -  ``verbose`` - integer, 0,1,2,3; (default: 0), the
           verbosity level

        -  ``lim1`` - (default: 5) limite des points triviaux
           sur les quartiques

        -  ``lim3`` - (default: 50) limite des points sur les
           quartiques ELS

        -  ``limtriv`` - (default: 10) limite des points
           triviaux sur la courbe elliptique

        -  ``maxprob`` - (default: 20)

        -  ``limbigprime`` - (default: 30) to distinguish
           between small and large prime numbers. Use probabilistic tests for
           large primes. If 0, don't any probabilistic tests.


        OUTPUT:


        -  ``integer`` - lower bound on the rank of self

        -  ``integer`` - the dimension of the 2-Selmer group.
           This is an upper bound to the rank, but it is not sharp in general.
<<<<<<< HEAD

        -  ``list`` - list of points of infinite order in `E(Q)`.

=======

        -  ``list`` - list of points of infinite order in `E(Q)`.

>>>>>>> eb7b486c
        To obtain a list of generators, use E.gens().


        IMPLEMENTATION: Uses Denis Simon's PARI/GP scripts from
        http://www.math.unicaen.fr/~simon/

        EXAMPLES: These computations use pseudo-random numbers, so we set
        the seed for reproducible testing.

        We compute the ranks of the curves of lowest known conductor up to
        rank `8`. Amazingly, each of these computations finishes
        almost instantly!

        ::

            sage: E = EllipticCurve('11a1')
            sage: set_random_seed(0)
            sage: E.simon_two_descent()
            (0, 0, [])
            sage: E = EllipticCurve('37a1')
            sage: set_random_seed(0)
            sage: E.simon_two_descent()
            (1, 1, [(0 : 0 : 1)])
            sage: E = EllipticCurve('389a1')
            sage: set_random_seed(0)
            sage: E.simon_two_descent()
            (2, 2, [(1 : 0 : 1), (-11/9 : -55/27 : 1)])
            sage: E = EllipticCurve('5077a1')
            sage: set_random_seed(0)
            sage: E.simon_two_descent()
            (3, 3, [(1 : -1 : 1), (2 : 0 : 1), (0 : 2 : 1)])

        In this example Simon's program does not find any points, though it
        does correctly compute the rank of the 2-Selmer group.

        ::

            sage: E = EllipticCurve([1, -1, 0, -751055859, -7922219731979])
            sage: set_random_seed(0)
            sage: E.simon_two_descent()
            (1, 1, [])

        The rest of these entries were taken from Tom Womack's page
        http://tom.womack.net/maths/conductors.htm

        ::

            sage: E = EllipticCurve([1, -1, 0, -79, 289])
            sage: set_random_seed(0)
            sage: E.simon_two_descent()
            (4, 4, [(4 : 3 : 1), (5 : -2 : 1), (6 : -1 : 1), (8 : 7 : 1)])
            sage: E = EllipticCurve([0, 0, 1, -79, 342])
            sage: set_random_seed(0)
            sage: E.simon_two_descent()  # long time (9s on sage.math, 2011)
            (5, 5, [(5 : 8 : 1), (4 : 9 : 1), (3 : 11 : 1), (-1 : 20 : 1), (-6 : -25 : 1)])
            sage: E = EllipticCurve([1, 1, 0, -2582, 48720])
            sage: set_random_seed(0)
            sage: r, s, G = E.simon_two_descent(); r,s
            (6, 6)
            sage: E = EllipticCurve([0, 0, 0, -10012, 346900])
            sage: set_random_seed(0)
            sage: r, s, G = E.simon_two_descent(); r,s
            (7, 7)
            sage: E = EllipticCurve([0, 0, 1, -23737, 960366])
            sage: set_random_seed(0)
            sage: r, s, G = E.simon_two_descent(); r,s
            (8, 8)

        Example from :trac: `10832`::

            sage: E = EllipticCurve([1,0,0,-6664,86543])
            sage: E.simon_two_descent()
            (2, 3, [(-73 : -394 : 1), (323/4 : 1891/8 : 1)])
            sage: E.rank()
            2
            sage: E.gens()
            [(-73 : -394 : 1), (323/4 : 1891/8 : 1)]

        Example where the lower bound is known to be 1
        despite that the algorithm has not found any
        points of infinite order ::

            sage: E = EllipticCurve([1, 1, 0, -23611790086, 1396491910863060])
            sage: E.simon_two_descent()
            (1, 2, [])
            sage: E.rank()
            1
            sage: E.gens()     # uses mwrank
            [(4311692542083/48594841 : -13035144436525227/338754636611 : 1)]

        Example for :trac: `5153`::

            sage: E = EllipticCurve([3,0])
            sage: E.simon_two_descent()
            (1, 2, [(3 : 6 : 1)])

        """
        verbose = int(verbose)
        t = simon_two_descent(self, verbose=verbose, lim1=lim1, lim3=lim3, limtriv=limtriv,
                              maxprob=maxprob, limbigprime=limbigprime)
        if t=='fail':
            raise RuntimeError, 'Run-time error in simon_two_descent.'
        if verbose>0:
            print "simon_two_descent returns", t
        rank_low_bd = rings.Integer(t[0])
        two_selmer_rank = rings.Integer(t[1])
        pts = [self(P) for P in t[2]]
        pts = [P for P in pts if P.has_infinite_order()]
        if rank_low_bd == two_selmer_rank - self.two_torsion_rank():
            if verbose>0:
                print "Rank determined successfully, saturating..."
            gens = self.saturation(pts)[0]
            if len(gens) == rank_low_bd:
                self.__gens[True] = gens
                self.__gens[True].sort()
            self.__rank[True] = rank_low_bd

        return rank_low_bd, two_selmer_rank, pts

    two_descent_simon = simon_two_descent

    def three_selmer_rank(self, algorithm='UseSUnits'):
        r"""
        Return the 3-selmer rank of this elliptic curve, computed using
        Magma.

        INPUT:


        -  ``algorithm`` - 'Heuristic' (which is usually much
           faster in large examples), 'FindCubeRoots', or 'UseSUnits'
           (default)


        OUTPUT: nonnegative integer

        EXAMPLES: A rank 0 curve::

            sage: EllipticCurve('11a').three_selmer_rank()       # optional - magma
            0

        A rank 0 curve with rational 3-isogeny but no 3-torsion

        ::

            sage: EllipticCurve('14a3').three_selmer_rank()      # optional - magma
            0

        A rank 0 curve with rational 3-torsion::

            sage: EllipticCurve('14a1').three_selmer_rank()      # optional - magma
            1

        A rank 1 curve with rational 3-isogeny::

            sage: EllipticCurve('91b').three_selmer_rank()       # optional - magma
            2

        A rank 0 curve with nontrivial 3-Sha. The Heuristic option makes
        this about twice as fast as without it.

        ::

            sage: EllipticCurve('681b').three_selmer_rank(algorithm='Heuristic')   # long time (10 seconds); optional - magma
            2
        """
        from sage.interfaces.all import magma
        E = magma(self)
        return Integer(E.ThreeSelmerGroup(MethodForFinalStep = magma('"%s"'%algorithm)).Ngens())

    def rank(self, use_database=False, verbose=False,
                   only_use_mwrank=True,
                   algorithm='mwrank_lib',
                   proof=None):
        """
        Return the rank of this elliptic curve, assuming no conjectures.

        If we fail to provably compute the rank, raises a RuntimeError
        exception.

        INPUT:


        -  ``use_database (bool)`` - (default: False), if
           True, try to look up the regulator in the Cremona database.

        -  ``verbose`` - (default: None), if specified changes
           the verbosity of mwrank computations. algorithm -

        -  ``- 'mwrank_shell'`` - call mwrank shell command

        -  ``- 'mwrank_lib'`` - call mwrank c library

        -  ``only_use_mwrank`` - (default: True) if False try
           using analytic rank methods first.

        -  ``proof`` - bool or None (default: None, see
           proof.elliptic_curve or sage.structure.proof). Note that results
           obtained from databases are considered proof = True


        OUTPUT:


        -  ``rank (int)`` - the rank of the elliptic curve.


        IMPLEMENTATION: Uses L-functions, mwrank, and databases.

        EXAMPLES::

            sage: EllipticCurve('11a').rank()
            0
            sage: EllipticCurve('37a').rank()
            1
            sage: EllipticCurve('389a').rank()
            2
            sage: EllipticCurve('5077a').rank()
            3
            sage: EllipticCurve([1, -1, 0, -79, 289]).rank()   # This will use the default proof behavior of True
            4
            sage: EllipticCurve([0, 0, 1, -79, 342]).rank(proof=False)
            5
            sage: EllipticCurve([0, 0, 1, -79, 342]).simon_two_descent()[0]  # long time (7s on sage.math, 2012)
            5

        Examples with denominators in defining equations::

            sage: E = EllipticCurve([0, 0, 0, 0, -675/4])
            sage: E.rank()
            0
            sage: E = EllipticCurve([0, 0, 1/2, 0, -1/5])
            sage: E.rank()
            1
            sage: E.minimal_model().rank()
            1

        A large example where mwrank doesn't determine the result with certainty::

            sage: EllipticCurve([1,0,0,0,37455]).rank(proof=False)
            0
            sage: EllipticCurve([1,0,0,0,37455]).rank(proof=True)
            Traceback (most recent call last):
            ...
            RuntimeError: Rank not provably correct.
        """
        if proof is None:
            from sage.structure.proof.proof import get_flag
            proof = get_flag(proof, "elliptic_curve")
        else:
            proof = bool(proof)
        try:
            return self.__rank[proof]
        except KeyError:
            if proof is False and self.__rank.has_key(True):
                return self.__rank[True]
        if use_database:
            try:
                self.__rank[True] = self.database_curve().rank()
                return self.__rank[True]
            except (AttributeError, RuntimeError):
                pass
        if not only_use_mwrank:
            N = self.conductor()
            prec = int(4*float(sqrt(N))) + 10
            if self.root_number() == 1:
                L, err = self.lseries().at1(prec)
                if abs(L) > err + R(0.0001):  # definitely doesn't vanish
                    misc.verbose("rank 0 because L(E,1)=%s"%L)
                    self.__rank[proof] = 0
                    return self.__rank[proof]
            else:
                Lprime, err = self.lseries().deriv_at1(prec)
                if abs(Lprime) > err + R(0.0001):  # definitely doesn't vanish
                    misc.verbose("rank 1 because L'(E,1)=%s"%Lprime)
                    self.__rank[proof] = 1
                    return self.__rank[proof]

        if algorithm == 'mwrank_lib':
            misc.verbose("using mwrank lib")
            if self.is_integral(): E = self
            else: E = self.integral_model()
            C = E.mwrank_curve()
            C.set_verbose(verbose)
            r = C.rank()
            if C.certain():
                proof = True
            else:
                if proof:
                    print "Unable to compute the rank with certainty (lower bound=%s)."%C.rank()
                    print "This could be because Sha(E/Q)[2] is nontrivial."
                    print "Try calling something like two_descent(second_limit=13) on the"
                    print "curve then trying this command again.  You could also try rank"
                    print "with only_use_mwrank=False."
                    del E.__mwrank_curve
                    raise RuntimeError, 'Rank not provably correct.'
                else:
                    misc.verbose("Warning -- rank not proven correct", level=1)
            self.__rank[proof] = r
        elif algorithm == 'mwrank_shell':
            misc.verbose("using mwrank shell")
            X = self.mwrank()
            if 'determined unconditionally' not in X or 'only a lower bound of' in X:
                if proof:
                    X= "".join(X.split("\n")[-4:-2])
                    print X
                    raise RuntimeError, 'Rank not provably correct.'
                else:
                    misc.verbose("Warning -- rank not proven correct", level=1)

                s = "lower bound of"
                X = X[X.rfind(s)+len(s)+1:]
                r = Integer(X.split()[0])
            else:
                if proof is False:
                    proof = True #since we actually provably found the rank
                match = 'Rank ='
                i = X.find(match)
                if i == -1:
                    match = 'found points of rank'
                    i = X.find(match)
                    if i == -1:
                        raise RuntimeError, "%s\nbug -- tried to find 'Rank =' or 'found points of rank' in mwrank output but couldn't."%X
                j = i + X[i:].find('\n')
                r = Integer(X[i+len(match)+1:j])
            self.__rank[proof] = r

        return self.__rank[proof]

    def gens(self, verbose=False, rank1_search=10,
             algorithm='mwrank_lib',
             only_use_mwrank=True,
             proof = None,
             use_database = True,
             descent_second_limit=12,
             sat_bound = 1000):
        """
        Compute and return generators for the Mordell-Weil group E(Q)
        *modulo* torsion.

        .. warning::

           If the program fails to give a provably correct result, it
           prints a warning message, but does not raise an
           exception. Use the gens_certain command to find out if this
           warning message was printed.

        INPUT:


        -  ``verbose`` - (default: None), if specified changes
           the verbosity of mwrank computations.

        -  ``rank1_search`` - (default: 10), if the curve has
           analytic rank 1, try to find a generator by a direct search up to
           this logarithmic height. If this fails the usual mwrank procedure
           is called. algorithm -

        -  ``- 'mwrank_shell' (default)`` - call mwrank shell
           command

        -  ``- 'mwrank_lib'`` - call mwrank c library

        -  ``only_use_mwrank`` - bool (default True) if
           False, attempts to first use more naive, natively implemented
           methods.

        -  ``proof`` - bool or None (default None, see
           proof.elliptic_curve or sage.structure.proof).

        -  ``use_database`` - bool (default True) if True,
           attempts to find curve and gens in the (optional) database

        -  ``descent_second_limit`` - (default: 12)- used in 2-descent

        - ``sat_bound`` - (default: 1000) - bound on primes used in
           saturation.  If the computed bound on the index of the
           points found by two-descent in the Mordell-Weil group is
           greater than this, a warning message will be displayed.

        OUTPUT:


        -  ``generators`` - List of generators for the
           Mordell-Weil group modulo torsion.


        IMPLEMENTATION: Uses Cremona's mwrank C library.

        EXAMPLES::

            sage: E = EllipticCurve('389a')
            sage: E.gens()                 # random output
            [(-1 : 1 : 1), (0 : 0 : 1)]

        A non-integral example::

            sage: E = EllipticCurve([-3/8,-2/3])
            sage: E.gens() # random (up to sign)
            [(10/9 : 29/54 : 1)]

        A non-minimal example::

            sage: E = EllipticCurve('389a1')
            sage: E1 = E.change_weierstrass_model([1/20,0,0,0]); E1
            Elliptic Curve defined by y^2 + 8000*y = x^3 + 400*x^2 - 320000*x over Rational Field
            sage: E1.gens() # random (if database not used)
            [(-400 : 8000 : 1), (0 : -8000 : 1)]
        """
        if proof is None:
            from sage.structure.proof.proof import get_flag
            proof = get_flag(proof, "elliptic_curve")
        else:
            proof = bool(proof)

        # If the gens are already cached, return them:
        try:
            return list(self.__gens[proof])  # return copy so not changed
        except AttributeError:
            pass
        except KeyError:
            if proof is False and self.__gens.has_key(True):
                return self.__gens[True]

        # At this point, either self.__gens does not exist, or
        # self.__gens[False] exists but not self.__gens[True], and
        # proof is True

        # If the optional extended database is installed and an
        # isomorphic curve is in the database then its gens will be
        # known; if only the default database is installed, the rank
        # will be known but not the gens.

        if use_database:
            try:
                E = self.database_curve()
                iso = E.isomorphism_to(self)
                try:
                    self.__gens[True] = [iso(P) for P in E.__gens[True]]
                    return self.__gens[True]
                except (KeyError,AttributeError): # database curve does not have the gens
                    pass
            except (RuntimeError, KeyError):  # curve or gens not in database
                pass

        if self.conductor() > 10**7:
            only_use_mwrank = True

        if not only_use_mwrank:
            try:
                misc.verbose("Trying to compute rank.")
                r = self.rank(only_use_mwrank = False)
                misc.verbose("Got r = %s."%r)
                if r == 0:
                    misc.verbose("Rank = 0, so done.")
                    self.__gens[True] = []
                    return self.__gens[True]
                if r == 1 and rank1_search:
                    misc.verbose("Rank = 1, so using direct search.")
                    h = 6
                    while h <= rank1_search:
                        misc.verbose("Trying direct search up to height %s"%h)
                        G = self.point_search(h, verbose)
                        G = [P for P in G if P.order() == oo]
                        if len(G) > 0:
                            misc.verbose("Direct search succeeded.")
                            G, _, _ = self.saturation(G, verbose=verbose)
                            misc.verbose("Computed saturation.")
                            self.__gens[True] = G
                            return self.__gens[True]
                        h += 2
                    misc.verbose("Direct search FAILED.")
            except RuntimeError:
                pass
        # end if (not_use_mwrank)
        if algorithm == "mwrank_lib":
            misc.verbose("Calling mwrank C++ library.")
            if not self.is_integral():
                xterm = 1; yterm = 1
                ai = self.a_invariants()
                for a in ai:
                    if not a.is_integral():
                       for p, _ in a.denom().factor():
                          e  = min([(ai[i].valuation(p)/[1,2,3,4,6][i]) for i in range(5)]).floor()
                          ai = [ai[i]/p**(e*[1,2,3,4,6][i]) for i in range(5)]
                          xterm *= p**(2*e)
                          yterm *= p**(3*e)
                E = constructor.EllipticCurve(list(ai))
            else:
                E = self; xterm = 1; yterm = 1
            C = E.mwrank_curve(verbose)
            if not (verbose is None):
                C.set_verbose(verbose)
            C.two_descent(verbose=verbose, second_limit=descent_second_limit)
            C.saturate(bound=sat_bound)
            G = C.gens()
            if proof is True and C.certain() is False:
                del self.__mwrank_curve
                raise RuntimeError, "Unable to compute the rank, hence generators, with certainty (lower bound=%s, generators found=%s).  This could be because Sha(E/Q)[2] is nontrivial."%(C.rank(),G) + \
                      "\nTry increasing descent_second_limit then trying this command again."
            else:
                proof = C.certain()
            G = [[x*xterm,y*yterm,z] for x,y,z in G]
        else:
            # when gens() calls mwrank it passes the command-line
            # parameter "-p 100" which helps curves with large
            # coefficients and 2-torsion and is otherwise harmless.
            # This is pending a more intelligent handling of mwrank
            # options in gens() (which is nontrivial since gens() needs
            # to parse the output from mwrank and this is seriously
            # affected by what parameters the user passes!).
            # In fact it would be much better to avoid the mwrank console at
            # all for gens() and just use the library. This is in
            # progress (see trac #1949).
            X = self.mwrank('-p 100 -S '+str(sat_bound))
            misc.verbose("Calling mwrank shell.")
            if not 'The rank and full Mordell-Weil basis have been determined unconditionally' in X:
                msg = 'Generators not provably computed.'
                if proof:
                    raise RuntimeError, '%s\n%s'%(X,msg)
                else:
                    misc.verbose("Warning -- %s"%msg, level=1)
            elif proof is False:
                proof = True
            G = []
            i = X.find('Generator ')
            while i != -1:
                j = i + X[i:].find(';')
                k = i + X[i:].find('[')
                G.append(eval(X[k:j].replace(':',',')))
                X = X[j:]
                i = X.find('Generator ')
        ####
        self.__gens[proof] = [self.point(x, check=True) for x in G]
        self.__gens[proof].sort()
        self.__rank[proof] = len(self.__gens[proof])
        return self.__gens[proof]

    def gens_certain(self):
        """
        Return True if the generators have been proven correct.

        EXAMPLES::

            sage: E=EllipticCurve('37a1')
            sage: E.gens()                   # random (up to sign)
            [(0 : -1 : 1)]
            sage: E.gens_certain()
            True
        """
        return self.__gens.has_key(True)

    def ngens(self, proof = None):
        """
        Return the number of generators of this elliptic curve.

        .. note::

           See :meth:'.gens' for further documentation. The function
           :meth:`.ngens` calls :meth:`.gens` if not already done, but
           only with default parameters.  Better results may be
           obtained by calling ``mwrank()`` with carefully chosen
           parameters.

        EXAMPLES::

            sage: E=EllipticCurve('37a1')
            sage: E.ngens()
            1

        TO DO: This example should not cause a run-time error.

        ::

            sage: E=EllipticCurve([0,0,0,877,0])
            sage: # E.ngens()  ######## causes run-time error

        ::

            sage: print E.mwrank('-v0 -b12 -l')
            Curve [0,0,0,877,0] :   Rank = 1
            Generator 1 is [29604565304828237474403861024284371796799791624792913256602210:-256256267988926809388776834045513089648669153204356603464786949:490078023219787588959802933995928925096061616470779979261000]; height 95.980371987964
            Regulator = 95.980...
        """
        return len(self.gens(proof = proof))

    def regulator(self, use_database=True, proof=None, precision=None,
                        descent_second_limit=12, verbose=False):
        """
        Returns the regulator of this curve, which must be defined over Q.

        INPUT:


        -  ``use_database`` - bool (default: False), if True,
           try to look up the generators in the Cremona database.

        -  ``proof`` - bool or None (default: None, see
           proof.[tab] or sage.structure.proof). Note that results from
           databases are considered proof = True

        -  ``precision`` - int or None (default: None): the
           precision in bits of the result (default real precision if None)

        -  ``descent_second_limit`` - (default: 12)- used in 2-descent

        -  ``verbose`` - whether to print mwrank's verbose output

        EXAMPLES::

            sage: E = EllipticCurve([0, 0, 1, -1, 0])
            sage: E.regulator()
            0.0511114082399688
            sage: EllipticCurve('11a').regulator()
            1.00000000000000
            sage: EllipticCurve('37a').regulator()
            0.0511114082399688
            sage: EllipticCurve('389a').regulator()
            0.152460177943144
            sage: EllipticCurve('5077a').regulator()
            0.41714355875838...
            sage: EllipticCurve([1, -1, 0, -79, 289]).regulator()
            1.50434488827528
            sage: EllipticCurve([0, 0, 1, -79, 342]).regulator(proof=False)  # long time (6s on sage.math, 2011)
            14.790527570131...
        """
        if precision is None:
            RR = rings.RealField()
            precision = RR.precision()
        else:
            RR = rings.RealField(precision)

        if proof is None:
            from sage.structure.proof.proof import get_flag
            proof = get_flag(proof, "elliptic_curve")
        else:
            proof = bool(proof)

        # We return a cached value if it exists and has sufficient precision:
        try:
            reg = self.__regulator[proof]
            if reg.parent().precision() >= precision:
                return RR(reg)
            else: # Found regulator value but precision is too low
                pass
        except KeyError:
            if proof is False and self.__regulator.has_key(True):
                reg = self.__regulator[True]
                if reg.parent().precision() >= precision:
                    return RR(reg)
                else: # Found regulator value but precision is too low
                    pass

        # Next we find the gens, taking them from the database if they
        # are there and use_database is True, else computing them:

        G = self.gens(proof=proof, use_database=use_database, descent_second_limit=descent_second_limit, verbose=verbose)

        # Finally compute the regulator of the generators found:

        self.__regulator[proof] = self.regulator_of_points(G,precision=precision)
        return self.__regulator[proof]

    def saturation(self, points, verbose=False, max_prime=0, odd_primes_only=False):
        """
        Given a list of rational points on E, compute the saturation in
        E(Q) of the subgroup they generate.

        INPUT:


        -  ``points (list)`` - list of points on E

        -  ``verbose (bool)`` - (default: False), if True, give
           verbose output

        -  ``max_prime (int)`` - (default: 0), saturation is
           performed for all primes up to max_prime. If max_prime==0,
           perform saturation at *all* primes, i.e., compute the true
           saturation.

        -  ``odd_primes_only (bool)`` - only do saturation at
           odd primes


        OUTPUT:


        -  ``saturation (list)`` - points that form a basis for
           the saturation

        -  ``index (int)`` - the index of the group generated
           by points in their saturation

        -  ``regulator (real with default precision)`` -
           regulator of saturated points.


        ALGORITHM: Uses Cremona's ``mwrank`` package. With ``max_prime=0``,
        we call ``mwrank`` with successively larger prime bounds until the full
        saturation is provably found. The results of saturation at the
        previous primes is stored in each case, so this should be
        reasonably fast.

        EXAMPLES::

            sage: E=EllipticCurve('37a1')
            sage: P=E(0,0)
            sage: Q=5*P; Q
            (1/4 : -5/8 : 1)
            sage: E.saturation([Q])
            ([(0 : 0 : 1)], 5, 0.0511114082399688)

        TESTS:

        See :trac:`10590`.  This example would loop forever at default precision::

            sage: E = EllipticCurve([1, 0, 1, -977842, -372252745])
            sage: P = E([-192128125858676194585718821667542660822323528626273/336995568430319276695106602174283479617040716649, 70208213492933395764907328787228427430477177498927549075405076353624188436/195630373799784831667835900062564586429333568841391304129067339731164107, 1])
            sage: P.height()
            113.302910926080
            sage: E.saturation([P])
            ([(-192128125858676194585718821667542660822323528626273/336995568430319276695106602174283479617040716649 : 70208213492933395764907328787228427430477177498927549075405076353624188436/195630373799784831667835900062564586429333568841391304129067339731164107 : 1)], 1, 113.302910926080)
            sage: E.saturation([2*P])  # needs higher precision; long time
            After 10 attempts at enlargement, giving up!
            ...
            ([(1755450733726721618440965414535034458701302721700399/970334851896750960577261378321772998240802013604 : -59636173615502879504846810677646864329901430096139563516090202443694810309127/955833935771565601591243078845907133814963790187832340692216425242529192 : 1)], 2, 113.302910926080)

        See #10840.  This causes eclib to crash since the curve is
        non-minimal at 2::

            sage: E = EllipticCurve([0,0,0,-13711473216,0])
            sage: P = E([-19992,16313472])
            sage: Q = E([-24108,-17791704])
            sage: R = E([-97104,-20391840])
            sage: S = E([-113288,-9969344])
            sage: E.saturation([P,Q,R,S])
            ([(-19992 : 16313472 : 1), (-24108 : -17791704 : 1), (-97104 : -20391840 : 1), (-113288 : -9969344 : 1)], 1, 172.792031341679)

        """
        if not isinstance(points, list):
            raise TypeError, "points (=%s) must be a list."%points
        if len(points) == 0:
            return [], None, R(1)

        v = []
        for P in points:
            if not isinstance(P, ell_point.EllipticCurvePoint_field):
                P = self(P)
            elif P.curve() != self:
                raise ArithmeticError, "point (=%s) must be %s."%(P,self)

        minimal = True
        if not self.is_minimal():
            minimal = False
            Emin = self.minimal_model()
            phi = self.isomorphism_to(Emin)
            points = [phi(P) for P in points]
        else:
            Emin = self

        for P in points:
            x, y = P.xy()
            d = x.denominator().lcm(y.denominator())
            v.append((x*d, y*d, d))

        c = Emin.mwrank_curve()
        mw = mwrank.mwrank_MordellWeil(c, verbose)
        mw.process(v)
        repeat_until_saturated = False
        if max_prime == 0:
            repeat_until_saturated = True
            max_prime = 9973
        from sage.libs.all import mwrank_get_precision, mwrank_set_precision
        prec0 = mwrank_get_precision()
        prec = 100
        if prec0<prec:
            mwrank_set_precision(prec)
        else:
            prec = prec0
        while True:
            ok, index, unsat = mw.saturate(max_prime=max_prime, odd_primes_only = odd_primes_only)
            reg = mw.regulator()
            if ok or not repeat_until_saturated: break
            max_prime = arith.next_prime(max_prime + 1000)
            prec += 50
            #print "Increasing precision to ",prec," and max_prime to ",max_prime
            mwrank_set_precision(prec)
        if prec!=prec0: mwrank_set_precision(prec0)
        #print "precision was originally ",prec0," and is now ",mwrank_get_precision()
        sat = mw.points()
        sat = [Emin(P) for P in sat]
        if not minimal:
            phi_inv = ~phi
            sat = [phi_inv(P) for P in sat]
        reg = self.regulator_of_points(sat)
        return sat, index, R(reg)


    def CPS_height_bound(self):
        r"""
        Return the Cremona-Prickett-Siksek height bound. This is a
        floating point number B such that if P is a rational point on
        the curve, then `h(P) \le \hat{h}(P) + B`, where `h(P)` is
        the naive logarithmic height of `P` and `\hat{h}(P)` is the
        canonical height.

        SEE ALSO: silverman_height_bound for a bound that also works for
        points over number fields.

        EXAMPLES::

            sage: E = EllipticCurve("11a")
            sage: E.CPS_height_bound()
            2.8774743273580445
            sage: E = EllipticCurve("5077a")
            sage: E.CPS_height_bound()
            0.0
            sage: E = EllipticCurve([1,2,3,4,1])
            sage: E.CPS_height_bound()
            Traceback (most recent call last):
            ...
            RuntimeError: curve must be minimal.
            sage: F = E.quadratic_twist(-19)
            sage: F
            Elliptic Curve defined by y^2 + x*y + y = x^3 - x^2 + 1376*x - 130 over Rational Field
            sage: F.CPS_height_bound()
            0.6555158376972852

        IMPLEMENTATION:
            Call the corresponding mwrank C++ library function.  Note that
            the formula in the [CPS] paper is given for number fields.  It's
            only the implementation in Sage that restricts to the rational
            field.
        """
        if not self.is_minimal():
            raise RuntimeError, "curve must be minimal."
        return self.mwrank_curve().CPS_height_bound()


    def silverman_height_bound(self, algorithm='default'):
        r"""
        Return the Silverman height bound.  This is a positive real
        (floating point) number B such that for all points `P` on the
        curve over any number field, `|h(P) - \hat{h}(P)| \leq B`,
        where `h(P)` is the naive logarithmic height of `P` and
        `\hat{h}(P)` is the canonical height.

        INPUT:

            - ``algorithm`` --

                 - 'default' (default) -- compute using a Python
                   implementation in Sage

                 - 'mwrank' -- use a C++ implementation in the mwrank
                   library

        NOTES:

           - The CPS_height_bound is often better (i.e. smaller) than
             the Silverman bound, but it only applies for points over
             the base field, whereas the Silverman bound works over
             all number fields.

           - The Silverman bound is also fairly straightforward to
             compute over number fields, but isn't implemented here.

           - Silverman's paper is 'The Difference Between the Weil
             Height and the Canonical Height on Elliptic Curves',
             Math. Comp., Volume 55, Number 192, pages 723-743.  We
             use a correction by Bremner with 0.973 replaced by 0.961,
             as explained in the source code to mwrank (htconst.cc).

        EXAMPLES::

            sage: E=EllipticCurve('37a1')
            sage: E.silverman_height_bound()
            4.825400758180918
            sage: E.silverman_height_bound(algorithm='mwrank')
            4.825400758180918
            sage: E.CPS_height_bound()
            0.16397076103046915
        """
        if algorithm == 'default':
            Delta   = self.discriminant()
            j       = self.j_invariant()
            b2      = self.b2()
            twostar = 2 if b2 else 1
            from math import log
            def h(x):
                return log(max(abs(x.numerator()), abs(x.denominator())))
            def h_oo(x):
                return log(max(abs(x),1))
            mu    = h(Delta)/12 + h_oo(j)/12 + h_oo(b2/12)/2 + log(twostar)/2
            lower = 2*(-h(j)/24 - mu - 0.961)
            upper = 2*(mu + 1.07)
            return max(abs(lower), abs(upper))
        elif algorithm == 'mwrank':
            return self.mwrank_curve().silverman_bound()
        else:
            raise ValueError, "unknown algorithm '%s'"%algorithm



    def point_search(self, height_limit, verbose=False, rank_bound=None):
        """
        Search for points on a curve up to an input bound on the naive
        logarithmic height.

        INPUT:


        -  ``height_limit (float)`` - bound on naive height

        -  ``verbose (bool)`` - (default: False)

           If True, report on each point as found together with linear
           relations between the points found and the saturation process.

           If False, just return the result.

        -  ``rank_bound (bool)`` - (default: None)

           If provided, stop searching for points once we find this many
           independent nontorsion points.

        OUTPUT: points (list) - list of independent points which generate
        the subgroup of the Mordell-Weil group generated by the points
        found and then saturated.

        .. warning::

           height_limit is logarithmic, so increasing by 1 will cause
           the running time to increase by a factor of approximately
           4.5 (=exp(1.5)).

        IMPLEMENTATION: Uses Michael Stoll's ratpoints library.

        EXAMPLES::

            sage: E=EllipticCurve('389a1')
            sage: E.point_search(5, verbose=False)
            [(-1 : 1 : 1), (-3/4 : 7/8 : 1)]

        Increasing the height_limit takes longer, but finds no more
        points::

            sage: E.point_search(10, verbose=False)
            [(-1 : 1 : 1), (-3/4 : 7/8 : 1)]

        In fact this curve has rank 2 so no more than 2 points will ever be
        output, but we are not using this fact.

        ::

            sage: E.saturation(_)
            ([(-1 : 1 : 1), (-3/4 : 7/8 : 1)], 1, 0.152460177943144)

        What this shows is that if the rank is 2 then the points listed do
        generate the Mordell-Weil group (mod torsion). Finally,

        ::

            sage: E.rank()
            2

        If we only need one independent generator::

            sage: E.point_search(5, verbose=False, rank_bound=1)
            [(-2 : 0 : 1)]

        """
        from sage.libs.ratpoints import ratpoints
        from sage.functions.all import exp
        from sage.rings.arith import GCD
        H = exp(float(height_limit)) # max(|p|,|q|) <= H, if x = p/q coprime
        coeffs = [16*self.b6(), 8*self.b4(), self.b2(), 1]
        points = []
        a1 = self.a1()
        a3 = self.a3()
        new_H = H*2 # since we change the x-coord by 2 below
        for X,Y,Z in ratpoints(coeffs, new_H, verbose):
            if Z == 0: continue
            z = 2*Z
            x = X/2
            y = (Y/z - a1*x - a3*z)/2
            d = GCD((x,y,z))
            x = x/d
            if max(x.numerator().abs(), x.denominator().abs()) <= H:
                y = y/d
                z = z/d
                points.append(self((x,y,z)))
                if rank_bound is not None:
                    points = self.saturation(points, verbose=verbose)[0]
                    if len(points) == rank_bound:
                        break
        if rank_bound is None:
            points = self.saturation(points, verbose=verbose)[0]
        return points


    def selmer_rank(self):
        """
        The rank of the 2-Selmer group of the curve.

        EXAMPLE: The following is the curve 960D1, which has rank 0, but
        Sha of order 4.

        ::

            sage: E = EllipticCurve([0, -1, 0, -900, -10098])
            sage: E.selmer_rank()
            3

        Here the Selmer rank is equal to the 2-torsion rank (=1) plus
        the 2-rank of Sha (=2), and the rank itself is zero::

            sage: E.rank()
            0

        In contrast, for the curve 571A, also with rank 0 and Sha of
        order 4, we get a worse bound::

            sage: E = EllipticCurve([0, -1, 1, -929, -10595])
            sage: E.selmer_rank()
            2
            sage: E.rank_bound()
            2

        To establish that the rank is in fact 0 in this case, we would
        need to carry out a higher descent::

            sage: E.three_selmer_rank() # optional: magma
            0

        Or use the L-function to compute the analytic rank::

            sage: E.rank(only_use_mwrank=False)
            0

        """
        try:
            return self.__selmer_rank
        except AttributeError:
            C = self.mwrank_curve()
            self.__selmer_rank = C.selmer_rank()
            return self.__selmer_rank


    def rank_bound(self):
        """
        Upper bound on the rank of the curve, computed using
        2-descent.  In many cases, this is the actual rank of the
        curve.  If the curve has no 2-torsion it is the same as the
        2-selmer rank.

        EXAMPLE: The following is the curve 960D1, which has rank 0, but
        Sha of order 4.

        ::

            sage: E = EllipticCurve([0, -1, 0, -900, -10098])
            sage: E.rank_bound()
            0

        It gives 0 instead of 2, because it knows Sha is nontrivial. In
        contrast, for the curve 571A, also with rank 0 and Sha of order 4,
        we get a worse bound::

            sage: E = EllipticCurve([0, -1, 1, -929, -10595])
            sage: E.rank_bound()
            2
            sage: E.rank(only_use_mwrank=False)   # uses L-function
            0

        """
        try:
            return self.__rank_bound
        except AttributeError:
            C = self.mwrank_curve()
            self.__rank_bound = C.rank_bound()
            return self.__rank_bound


    def an(self, n):
        """
        The n-th Fourier coefficient of the modular form corresponding to
        this elliptic curve, where n is a positive integer.

        EXAMPLES::

            sage: E=EllipticCurve('37a1')
            sage: [E.an(n) for n in range(20) if n>0]
            [1, -2, -3, 2, -2, 6, -1, 0, 6, 4, -5, -6, -2, 2, 6, -4, 0, -12, 0]
        """
        return Integer(self.pari_mincurve().ellak(n))

    def ap(self, p):
        """
        The p-th Fourier coefficient of the modular form corresponding to
        this elliptic curve, where p is prime.

        EXAMPLES::

            sage: E=EllipticCurve('37a1')
            sage: [E.ap(p) for p in prime_range(50)]
            [-2, -3, -2, -1, -5, -2, 0, 0, 2, 6, -4, -1, -9, 2, -9]
        """
        if not arith.is_prime(p):
            raise ArithmeticError, "p must be prime"
        return Integer(self.pari_mincurve().ellap(p))

    def quadratic_twist(self, D):
        """
       Return the quadratic twist of this elliptic curve by D.

       D must be a nonzero rational number.

       .. note::

          This function overrides the generic ``quadratic_twist()``
          function for elliptic curves, returning a minimal model.

       EXAMPLES::

           sage: E=EllipticCurve('37a1')
           sage: E2=E.quadratic_twist(2); E2
           Elliptic Curve defined by y^2  = x^3 - 4*x + 2 over Rational Field
           sage: E2.conductor()
           2368
           sage: E2.quadratic_twist(2) == E
           True
       """
        return EllipticCurve_number_field.quadratic_twist(self, D).minimal_model()

    def minimal_model(self):
        r"""
        Return the unique minimal Weierstrass equation for this elliptic
        curve. This is the model with minimal discriminant and
        `a_1,a_2,a_3 \in \{0,\pm 1\}`.

        EXAMPLES::

            sage: E=EllipticCurve([10,100,1000,10000,1000000])
            sage: E.minimal_model()
            Elliptic Curve defined by y^2 + x*y + y = x^3 + x^2 + x + 1 over Rational Field
        """
        try:
            return self.__minimal_model
        except AttributeError:
            F = self.pari_mincurve()
            self.__minimal_model = EllipticCurve_rational_field([Q(F[i]) for i in range(5)])
            return self.__minimal_model

    def is_minimal(self):
        r"""
        Return True iff this elliptic curve is a reduced minimal model.

        The unique minimal Weierstrass equation for this elliptic curve.
        This is the model with minimal discriminant and
        `a_1,a_2,a_3 \in \{0,\pm 1\}`.

        TO DO: This is not very efficient since it just computes the
        minimal model and compares. A better implementation using the Kraus
        conditions would be preferable.

        EXAMPLES::

            sage: E=EllipticCurve([10,100,1000,10000,1000000])
            sage: E.is_minimal()
            False
            sage: E=E.minimal_model()
            sage: E.is_minimal()
            True
        """
        return self.ainvs() == self.minimal_model().ainvs()

    def is_p_minimal(self, p):
        """
        Tests if curve is p-minimal at a given prime p.

        INPUT: p - a primeOUTPUT: True - if curve is p-minimal


        -  ``False`` - if curve isn't p-minimal


        EXAMPLES::

            sage: E = EllipticCurve('441a2')
            sage: E.is_p_minimal(7)
            True

        ::

            sage: E = EllipticCurve([0,0,0,0,(2*5*11)**10])
            sage: [E.is_p_minimal(p) for p in prime_range(2,24)]
            [False, True, False, True, False, True, True, True, True]
        """
        if not p.is_prime():
            raise ValueError,"p must be prime"
        if not self.is_p_integral(p):
            return False
        if p > 3:
            return ((self.discriminant().valuation(p) < 12) or (self.c4().valuation(p) < 4))
        # else p = 2,3
        Emin = self.minimal_model()
        return self.discriminant().valuation(p) == Emin.discriminant().valuation(p)

#    Duplicate!
#
#    def is_integral(self):
#        for n in self.ainvs():
#            if n.denominator() != 1:
#                return False
#        return True

    def kodaira_type(self, p):
        """
        Local Kodaira type of the elliptic curve at `p`.

        INPUT:

        -   p, an integral prime


        OUTPUT:


        - the Kodaira type of this elliptic curve at p,
          as a KodairaSymbol.


        EXAMPLES::

            sage: E = EllipticCurve('124a')
            sage: E.kodaira_type(2)
            IV
        """
        return self.local_data(p).kodaira_symbol()

    kodaira_symbol = kodaira_type

    def kodaira_type_old(self, p):
        """
        Local Kodaira type of the elliptic curve at `p`.

        INPUT:


        -   p, an integral prime


        OUTPUT:

        - the kodaira type of this elliptic curve at p,
          as a KodairaSymbol.

        EXAMPLES::

            sage: E = EllipticCurve('124a')
            sage: E.kodaira_type_old(2)
            IV
        """
        if not arith.is_prime(p):
            raise ArithmeticError, "p must be prime"
        try:
            self.__kodaira_type
        except AttributeError:
            self.__kodaira_type = {}
            self.__tamagawa_number = {}
        if not self.__kodaira_type.has_key(p):
            v = self.pari_mincurve().elllocalred(p)
            from kodaira_symbol import KodairaSymbol
            self.__kodaira_type[p] = KodairaSymbol(v[1])
            self.__tamagawa_number[p] = Integer(v[3])
        return self.__kodaira_type[p]

    def tamagawa_number(self, p):
        r"""
        The Tamagawa number of the elliptic curve at `p`.

        This is the order of the component group
        `E(\QQ_p)/E^0(\QQ_p)`.

        EXAMPLES::

            sage: E = EllipticCurve('11a')
            sage: E.tamagawa_number(11)
            5
            sage: E = EllipticCurve('37b')
            sage: E.tamagawa_number(37)
            3
        """
        return self.local_data(p).tamagawa_number()

    def tamagawa_number_old(self, p):
        r"""
        The Tamagawa number of the elliptic curve at `p`.

        This is the order of the component group
        `E(\QQ_p)/E^0(\QQ_p)`.

        EXAMPLES::

            sage: E = EllipticCurve('11a')
            sage: E.tamagawa_number_old(11)
            5
            sage: E = EllipticCurve('37b')
            sage: E.tamagawa_number_old(37)
            3
        """
        if not arith.is_prime(p):
            raise ArithmeticError, "p must be prime"
        try:
            return self.__tamagawa_number[p]
        except (AttributeError, KeyError):
            self.kodaira_type_old(p)
            return self.__tamagawa_number[p]

    def tamagawa_exponent(self, p):
        """
        The Tamagawa index of the elliptic curve at `p`.

        This is the index of the component group
        `E(\QQ_p)/E^0(\QQ_p)`. It equals the
        Tamagawa number (as the component group is cyclic) except for types
        `I_m^*` (`m` even) when the group can be
        `C_2 \times C_2`.

        EXAMPLES::

            sage: E = EllipticCurve('816a1')
            sage: E.tamagawa_number(2)
            4
            sage: E.tamagawa_exponent(2)
            2
            sage: E.kodaira_symbol(2)
            I2*

        ::

            sage: E = EllipticCurve('200c4')
            sage: E.kodaira_symbol(5)
            I4*
            sage: E.tamagawa_number(5)
            4
            sage: E.tamagawa_exponent(5)
            2

        See #4715::

            sage: E=EllipticCurve('117a3')
            sage: E.tamagawa_exponent(13)
            4
        """
        if not arith.is_prime(p):
            raise ArithmeticError, "p must be prime"
        cp = self.tamagawa_number(p)
        if not cp==4:
            return cp
        ks = self.kodaira_type(p)
        if ks._roman==1 and ks._n%2==0 and ks._starred:
            return 2
        return 4

    def tamagawa_product(self):
        """
        Returns the product of the Tamagawa numbers.

        EXAMPLES::

            sage: E = EllipticCurve('54a')
            sage: E.tamagawa_product ()
            3
        """
        try:
            return self.__tamagawa_product
        except AttributeError:
            self.__tamagawa_product = Integer(self.pari_mincurve().ellglobalred()[2].python())
            return self.__tamagawa_product

    def real_components(self):
        """
        Returns 1 if there is 1 real component and 2 if there are 2.

        EXAMPLES::

            sage: E = EllipticCurve('37a')
            sage: E.real_components ()
            2
            sage: E = EllipticCurve('37b')
            sage: E.real_components ()
            2
            sage: E = EllipticCurve('11a')
            sage: E.real_components ()
            1
        """
        invs = self.short_weierstrass_model().ainvs()
        x = rings.polygen(self.base_ring())
        f = x**3 + invs[3]*x + invs[4]
        if f.discriminant() > 0:
            return 2
        else:
            return 1

    def has_good_reduction_outside_S(self,S=[]):
        r"""
        Tests if this elliptic curve has good reduction outside `S`.

        INPUT:

            -  S - list of primes (default: empty list).

        .. note::

            Primality of elements of S is not checked, and the output
            is undefined if S is not a list or contains non-primes.

            This only tests the given model, so should only be applied to
            minimal models.

        EXAMPLES::

            sage: EllipticCurve('11a1').has_good_reduction_outside_S([11])
            True
            sage: EllipticCurve('11a1').has_good_reduction_outside_S([2])
            False
            sage: EllipticCurve('2310a1').has_good_reduction_outside_S([2,3,5,7])
            False
            sage: EllipticCurve('2310a1').has_good_reduction_outside_S([2,3,5,7,11])
            True
        """
        return self.discriminant().is_S_unit(S)

    def period_lattice(self, embedding=None):
        r"""
        Returns the period lattice of the elliptic curve with respect to
        the differential `dx/(2y + a_1x + a_3)`.

        INPUT:

        -  ``embedding`` - ignored (for compatibility with the
           period_lattice function for elliptic_curve_number_field)

        OUTPUT:

        (period lattice) The PeriodLattice_ell object associated to
        this elliptic curve (with respect to the natural embedding of
        `\QQ` into `\RR`).

        EXAMPLES::

            sage: E = EllipticCurve('37a')
            sage: E.period_lattice()
            Period lattice associated to Elliptic Curve defined by y^2 + y = x^3 - x over Rational Field
        """
        try:
            return self._period_lattice
        except AttributeError:
            from sage.schemes.elliptic_curves.period_lattice import PeriodLattice_ell
            self._period_lattice = PeriodLattice_ell(self)
            return self._period_lattice

    def elliptic_exponential(self, z, embedding=None):
        r"""
        Computes the elliptic exponential of a complex number with respect to the elliptic curve.

        INPUT:

        - ``z`` (complex) -- a complex number

        -  ``embedding`` - ignored (for compatibility with the
           period_lattice function for elliptic_curve_number_field)

        OUTPUT:

        The image of `z` modulo `L` under the Weierstrass parametrization
        `\CC/L \to E(\CC)`.

        .. note::

           The precision is that of the input ``z``, or the default
           precision of 53 bits if ``z`` is exact.

        EXAMPLES::

            sage: E = EllipticCurve([1,1,1,-8,6])
            sage: P = E([1,-2])
            sage: z = P.elliptic_logarithm() # default precision is 100 here
            sage: E.elliptic_exponential(z)
            (1.0000000000000000000000000000 : -2.0000000000000000000000000000 : 1.0000000000000000000000000000)
            sage: z = E([1,-2]).elliptic_logarithm(precision=201)
            sage: E.elliptic_exponential(z)
            (1.00000000000000000000000000000000000000000000000000000000000 : -2.00000000000000000000000000000000000000000000000000000000000 : 1.00000000000000000000000000000000000000000000000000000000000)

        ::

            sage: E = EllipticCurve('389a')
            sage: Q = E([3,5])
            sage: E.elliptic_exponential(Q.elliptic_logarithm())
            (3.0000000000000000000000000000 : 5.0000000000000000000000000000 : 1.0000000000000000000000000000)
            sage: P = E([-1,1])
            sage: P.elliptic_logarithm()
            0.47934825019021931612953301006 + 0.98586885077582410221120384908*I
            sage: E.elliptic_exponential(P.elliptic_logarithm())
            (-1.0000000000000000000000000000 : 1.0000000000000000000000000000 : 1.0000000000000000000000000000)


        Some torsion examples::

            sage: w1,w2 = E.period_lattice().basis()
            sage: E.two_division_polynomial().roots(CC,multiplicities=False)
            [-2.0403022002854..., 0.13540924022175..., 0.90489296006371...]
            sage: [E.elliptic_exponential((a*w1+b*w2)/2)[0] for a,b in [(0,1),(1,1),(1,0)]]
            [-2.0403022002854..., 0.13540924022175..., 0.90489296006371...]

            sage: E.division_polynomial(3).roots(CC,multiplicities=False)
            [-2.88288879135...,
            1.39292799513...,
            0.078313731444316... - 0.492840991709...*I,
            0.078313731444316... + 0.492840991709...*I]
            sage: [E.elliptic_exponential((a*w1+b*w2)/3)[0] for a,b in [(0,1),(1,0),(1,1),(2,1)]]
            [-2.8828887913533..., 1.39292799513138,
            0.0783137314443... - 0.492840991709...*I,
            0.0783137314443... + 0.492840991709...*I]

        Observe that this is a group homomorphism (modulo rounding error)::

            sage: z = CC.random_element()
            sage: 2 * E.elliptic_exponential(z)
            (-1.52184235874404 - 0.0581413944316544*I : 0.948655866506124 - 0.0381469928565030*I : 1.00000000000000)
            sage: E.elliptic_exponential(2 * z)
            (-1.52184235874404 - 0.0581413944316562*I : 0.948655866506128 - 0.0381469928565034*I : 1.00000000000000)
        """
        return self.period_lattice().elliptic_exponential(z)

    def lseries(self):
        """
        Returns the L-series of this elliptic curve.

        Further documentation is available for the functions which apply to
        the L-series.

        EXAMPLES::

            sage: E=EllipticCurve('37a1')
            sage: E.lseries()
            Complex L-series of the Elliptic Curve defined by y^2 + y = x^3 - x over Rational Field
        """
        try:
            return self.__lseries
        except AttributeError:
            from lseries_ell import Lseries_ell
            self.__lseries = Lseries_ell(self)
            return self.__lseries

    def Lambda(self, s, prec):
        r"""
        Returns the value of the Lambda-series of the elliptic curve E at
        s, where s can be any complex number.

        IMPLEMENTATION: Fairly *slow* computation using the definitions
        and implemented in Python.

        Uses prec terms of the power series.

        EXAMPLES::

            sage: E = EllipticCurve('389a')
            sage: E.Lambda(1.4+0.5*I, 50)
            -0.354172680517... + 0.874518681720...*I
        """
        from sage.all import pi

        s = C(s)
        N = self.conductor()
        pi = R(pi)
        a = self.anlist(prec)
        eps = self.root_number()
        sqrtN = float(N.sqrt())
        def _F(n, t):
            return gamma_inc(t+1, 2*pi*n/sqrtN) * C(sqrtN/(2*pi*n))**(t+1)
        return sum([a[n]*(_F(n,s-1) + eps*_F(n,1-s)) for n in xrange(1,prec+1)])

    def is_local_integral_model(self,*p):
        r"""
        Tests if self is integral at the prime `p`, or at all the
        primes if `p` is a list or tuple of primes

        EXAMPLES::

            sage: E=EllipticCurve([1/2,1/5,1/5,1/5,1/5])
            sage: [E.is_local_integral_model(p) for p in (2,3,5)]
            [False, True, False]
            sage: E.is_local_integral_model(2,3,5)
            False
            sage: Eint2=E.local_integral_model(2)
            sage: Eint2.is_local_integral_model(2)
            True
        """
        if len(p)==1: p=p[0]
        if isinstance(p,(tuple,list)):
            return misc.forall(p, lambda x : self.is_local_integral_model(x))[0]
        assert p.is_prime(), "p must be prime in is_local_integral_model()"
        return misc.forall(self.ainvs(), lambda x : x.valuation(p) >= 0)[0]

    def local_integral_model(self,p):
        r"""
        Return a model of self which is integral at the prime `p`.

        EXAMPLES::

            sage: E=EllipticCurve([0, 0, 1/216, -7/1296, 1/7776])
            sage: E.local_integral_model(2)
            Elliptic Curve defined by y^2 + 1/27*y = x^3 - 7/81*x + 2/243 over Rational Field
            sage: E.local_integral_model(3)
            Elliptic Curve defined by y^2 + 1/8*y = x^3 - 7/16*x + 3/32 over Rational Field
            sage: E.local_integral_model(2).local_integral_model(3) == EllipticCurve('5077a1')
            True
        """
        assert p.is_prime(), "p must be prime in local_integral_model()"
        ai = self.a_invariants()
        e  = min([(ai[i].valuation(p)/[1,2,3,4,6][i]) for i in range(5)]).floor()
        return constructor.EllipticCurve([ai[i]/p**(e*[1,2,3,4,6][i]) for i in range(5)])

    def is_global_integral_model(self):
        r"""
        Return true iff self is integral at all primes.

        EXAMPLES::

            sage: E=EllipticCurve([1/2,1/5,1/5,1/5,1/5])
            sage: E.is_global_integral_model()
            False
            sage: Emin=E.global_integral_model()
            sage: Emin.is_global_integral_model()
            True
        """
        return self.is_integral()

    def global_integral_model(self):
        r"""
        Return a model of self which is integral at all primes.

        EXAMPLES::

            sage: E = EllipticCurve([0, 0, 1/216, -7/1296, 1/7776])
            sage: F = E.global_integral_model(); F
            Elliptic Curve defined by y^2 + y = x^3 - 7*x + 6 over Rational Field
            sage: F == EllipticCurve('5077a1')
            True
        """
        ai = self.a_invariants()
        for a in ai:
            if not a.is_integral():
               for p, _ in a.denom().factor():
                  e  = min([(ai[i].valuation(p)/[1,2,3,4,6][i]) for i in range(5)]).floor()
                  ai = [ai[i]/p**(e*[1,2,3,4,6][i]) for i in range(5)]
        for z in ai:
            assert z.denominator() == 1, "bug in global_integral_model: %s" % ai
        return constructor.EllipticCurve(list(ai))

    integral_model = global_integral_model

    def integral_short_weierstrass_model(self):
        r"""
        Return a model of the form `y^2 = x^3 + ax + b` for this
        curve with `a,b\in\ZZ`.

        EXAMPLES::

            sage: E = EllipticCurve('17a1')
            sage: E.integral_short_weierstrass_model()
            Elliptic Curve defined by y^2  = x^3 - 11*x - 890 over Rational Field
        """
        F = self.minimal_model().short_weierstrass_model()
        _,_,_,A,B = F.ainvs()
        for p in [2,3]:
            e=min(A.valuation(p)/4,B.valuation(p)/6).floor()
            A /= Integer(p**(4*e))
            B /= Integer(p**(6*e))
        return constructor.EllipticCurve([A,B])

    # deprecated function replaced by integral_short_weierstrass_model, see trac 3974.
    def integral_weierstrass_model(self):
        r"""
        Return a model of the form `y^2 = x^3 + ax + b` for this
        curve with `a,b\in\ZZ`.

        Note that this function is deprecated, and that you should use
        integral_short_weierstrass_model instead as this will be
        disappearing in the near future.

        EXAMPLES::

            sage: E = EllipticCurve('17a1')
            sage: E.integral_weierstrass_model() #random
            doctest:1: DeprecationWarning: integral_weierstrass_model is deprecated, use integral_short_weierstrass_model instead!
            Elliptic Curve defined by y^2  = x^3 - 11*x - 890 over Rational Field
        """
        from sage.misc.superseded import deprecation
        deprecation(3974, "integral_weierstrass_model is deprecated, use integral_short_weierstrass_model instead!")
        return self.integral_short_weierstrass_model()


    def _generalized_congmod_numbers(self, M, invariant="both"):
        """
        Internal method to compute the generalized modular degree and congruence number
        at level `MN`, where `N` is the conductor of `E`.
        Values obtained are cached.

        This function is called by self.modular_degree() and self.congruence_number() when
        `M>1`. Since so much of the computation of the two values is shared, this method
        by default computes and caches both.

        INPUT:

        - ``M`` - Non-negative integer; this function is only ever called on M>1, although
          the algorithm works fine for the case `M==1`

        - ``invariant`` - String; default "both". Options are:

          - "both" - Both modular degree and congruence number at level `MN` are computed

          - "moddeg" - Only modular degree is computed

          - "congnum" - Only congruence number is computed

        OUTPUT:

        - A dictionary containing either the modular degree (a positive integer) at index "moddeg",
          or the congruence number (a positive integer) at index "congnum", or both.

        As far as we know there is no other implementation for this algorithm, so as yet
        there is nothing to check the below examples against.

        EXAMPLES::

            sage: E = EllipticCurve('37a')
            sage: for M in range(2,8): print(M,E.modular_degree(M=M),E.congruence_number(M=M)) # long time (22s on 2009 MBP)
            (2, 5, 20)
            (3, 7, 28)
            (4, 50, 400)
            (5, 32, 128)
            (6, 1225, 19600)
            (7, 63, 252)
        """
        # Check invariant specification before we get going
        if invariant not in ["moddeg", "congnum", "both"]:
            raise ValueError("Invalid invariant specification")

        # Cuspidal space at level MN
        N = self.conductor()
        S = ModularSymbols(N*M,sign=1).cuspidal_subspace()

        # Cut out the subspace by hitting it with T_p for enough p
        A = S
        d = self.dimension()*arith.sigma(M,0)
        p = 2
        while A.dimension() > d:
            while N*M % p == 0:
                p = arith.next_prime(p)
            Tp = A.hecke_operator(p)
            A = (Tp - self.ap(p)).kernel()
            p = arith.next_prime(p)
        B = A.complement().cuspidal_submodule()

        L = {}
        if invariant in ["moddeg", "both"]:
            V = A.integral_structure()
            W = B.integral_structure()
            moddeg  = (V + W).index_in(S.integral_structure())
            L["moddeg"] = moddeg
            self.__generalized_modular_degree[M] = moddeg

        if invariant in ["congnum", "both"]:
            congnum = A.congruence_number(B)
            L["congnum"] = congnum
            self.__generalized_congruence_number[M] = congnum

        return L


    def modular_degree(self, algorithm='sympow', M=1):
        r"""
        Return the modular degree at level `MN` of this elliptic curve. The case
        `M==1` corresponds to the classical definition of modular degree.

        When `M>1`, the function returns the degree of the map from `X_0(MN) \to A`, where
        A is the abelian variety generated by embeddings of `E` into `J_0(MN)`.

        The result is cached. Subsequent calls, even with a different
        algorithm, just returned the cached result. The algorithm argument is ignored
        when `M>1`.

        INPUT:

        -  ``algorithm`` - string:

        -  ``'sympow'`` - (default) use Mark Watkin's (newer) C
           program sympow

        -  ``'magma'`` - requires that MAGMA be installed (also
           implemented by Mark Watkins)

        -  ``M`` - Non-negative integer; the modular degree at level `MN` is returned
                   (see above)

        .. note::

            On 64-bit computers ec does not work, so Sage uses sympow
            even if ec is selected on a 64-bit computer.

        The correctness of this function when called with algorithm "sympow"
        is subject to the following three hypothesis:


        -  Manin's conjecture: the Manin constant is 1

        -  Steven's conjecture: the `X_1(N)`-optimal quotient is
           the curve with minimal Faltings height. (This is proved in most
           cases.)

        -  The modular degree fits in a machine double, so it better be
           less than about 50-some bits. (If you use sympow this constraint
           does not apply.)


        Moreover for all algorithms, computing a certain value of an
        `L`-function 'uses a heuristic method that discerns when
        the real-number approximation to the modular degree is within
        epsilon [=0.01 for algorithm='sympow'] of the same integer for 3
        consecutive trials (which occur maybe every 25000 coefficients or
        so). Probably it could just round at some point. For rigour, you
        would need to bound the tail by assuming (essentially) that all the
        `a_n` are as large as possible, but in practice they
        exhibit significant (square root) cancellation. One difficulty is
        that it doesn't do the sum in 1-2-3-4 order; it uses
        1-2-4-8--3-6-12-24-9-18- (Euler product style) instead, and so you
        have to guess ahead of time at what point to curtail this
        expansion.' (Quote from an email of Mark Watkins.)

        .. note::

            If the curve is loaded from the large Cremona database,
            then the modular degree is taken from the database.

        EXAMPLES::

            sage: E = EllipticCurve([0, -1, 1, -10, -20])
            sage: E
            Elliptic Curve defined by y^2 + y = x^3 - x^2 - 10*x - 20 over Rational Field
            sage: E.modular_degree()
            1
            sage: E = EllipticCurve('5077a')
            sage: E.modular_degree()
            1984
            sage: factor(1984)
            2^6 * 31

        ::

            sage: EllipticCurve([0, 0, 1, -7, 6]).modular_degree()
            1984
            sage: EllipticCurve([0, 0, 1, -7, 6]).modular_degree(algorithm='sympow')
            1984
            sage: EllipticCurve([0, 0, 1, -7, 6]).modular_degree(algorithm='magma')  # optional - magma
            1984

        We compute the modular degree of the curve with rank 4 having
        smallest (known) conductor::

            sage: E = EllipticCurve([1, -1, 0, -79, 289])
            sage: factor(E.conductor())  # conductor is 234446
            2 * 117223
            sage: factor(E.modular_degree())
            2^7 * 2617

        Higher level cases::

            sage: E = EllipticCurve('11a')
            sage: for M in range(1,11): print(E.modular_degree(M=M)) # long time (20s on 2009 MBP)
            1
            1
            3
            2
            7
            45
            12
            16
            54
            245
        """
        # Case 1: standard modular degree
        if M==1:
            try:
                return self.__modular_degree

            except AttributeError:
                if algorithm == 'sympow':
                    from sage.lfunctions.all import sympow
                    m = sympow.modular_degree(self)
                elif algorithm == 'magma':
                    from sage.interfaces.all import magma
                    m = rings.Integer(magma(self).ModularDegree())
                else:
                    raise ValueError, "unknown algorithm %s"%algorithm
                self.__modular_degree = m
                return m

        # Case 2: M > 1
        else:
            try:
                return self.__generalized_modular_degree[M]
            except KeyError:
                # self._generalized_congmod_numbers() also populates cache
                return self._generalized_congmod_numbers(M)["moddeg"]


    def modular_parametrization(self):
        r"""
        Returns the modular parametrization of this elliptic curve, which is
        a map from `X_0(N)` to self, where `N` is the conductor of self.

        EXAMPLES::

            sage: E = EllipticCurve('15a')
            sage: phi = E.modular_parametrization(); phi
            Modular parameterization from the upper half plane to Elliptic Curve defined by y^2 + x*y + y = x^3 + x^2 - 10*x - 10 over Rational Field
            sage: z = 0.1 + 0.2j
            sage: phi(z)
            (8.20822465478531 - 13.1562816054682*I : -8.79855099049364 + 69.4006129342200*I : 1.00000000000000)

        This map is actually a map on `X_0(N)`, so equivalent representatives
        in the upper half plane map to the same point::

            sage: phi((-7*z-1)/(15*z+2))
            (8.20822465478524 - 13.1562816054681*I : -8.79855099049... + 69.4006129342...*I : 1.00000000000000)

        We can also get a series expansion of this modular parameterization::

            sage: E=EllipticCurve('389a1')
            sage: X,Y=E.modular_parametrization().power_series()
            sage: X
            q^-2 + 2*q^-1 + 4 + 7*q + 13*q^2 + 18*q^3 + 31*q^4 + 49*q^5 + 74*q^6 + 111*q^7 + 173*q^8 + 251*q^9 + 379*q^10 + 560*q^11 + 824*q^12 + 1199*q^13 + 1773*q^14 + 2548*q^15 + 3722*q^16 + 5374*q^17 + O(q^18)
            sage: Y
            -q^-3 - 3*q^-2 - 8*q^-1 - 17 - 33*q - 61*q^2 - 110*q^3 - 186*q^4 - 320*q^5 - 528*q^6 - 861*q^7 - 1383*q^8 - 2218*q^9 - 3472*q^10 - 5451*q^11 - 8447*q^12 - 13020*q^13 - 19923*q^14 - 30403*q^15 - 46003*q^16 + O(q^17)

        The following should give 0, but only approximately::

            sage: q = X.parent().gen()
            sage: E.defining_polynomial()(X,Y,1) + O(q^11) == 0
            True
        """
        return ModularParameterization(self)

    def congruence_number(self, M=1):
        r"""
        The case `M==1` corresponds to the classical definition of congruence number:
        Let `X` be the subspace of `S_2(\Gamma_0(N))` spanned by the newform
        associated with this elliptic curve, and `Y` be orthogonal compliment
        of `X` under the Petersson inner product. Let `S_X` and `S_Y` be the
        intersections of `X` and `Y` with `S_2(\Gamma_0(N), \ZZ)`. The congruence
        number is defined to be `[S_X \oplus S_Y : S_2(\Gamma_0(N),\ZZ)]`.
        It measures congruences between `f` and elements of `S_2(\Gamma_0(N),\ZZ)`
        orthogonal to `f`.

        The congruence number for higher levels, when M>1, is defined as above, but
        instead considers `X` to be the subspace of `S_2(\Gamma_0(MN))` spanned by
        embeddings into `S_2(\Gamma_0(MN))` of the newform associated with this
        elliptic curve; this subspace has dimension `\sigma_0(M)`, i.e. the number
        of divisors of `M`. Let `Y` be the orthogonal complement in `S_2(\Gamma_0(MN))`
        of `X` under the Petersson inner product, and `S_X` and `S_Y` the intersections
        of `X` and `Y` with `S_2(\Gamma_0(MN), \ZZ)` respectively. Then the congruence
        number at level `MN` is `[S_X \oplus S_Y : S_2(\Gamma_0(MN),\ZZ)]`.

        INPUT:

        -  ``M`` - Non-negative integer; congruence number is computed at level `MN`,
                   where `N` is the conductor of self.

        EXAMPLES::

            sage: E = EllipticCurve('37a')
            sage: E.congruence_number()
            2
            sage: E.congruence_number()
            2
            sage: E = EllipticCurve('54b')
            sage: E.congruence_number()
            6
            sage: E.modular_degree()
            2
            sage: E = EllipticCurve('242a1')
            sage: E.modular_degree()
            16
            sage: E.congruence_number()  # long time (4s on sage.math, 2011)
            176

        Higher level cases::

            sage: E = EllipticCurve('11a')
            sage: for M in range(1,11): print(E.congruence_number(M)) # long time (20s on 2009 MBP)
            1
            1
            3
            2
            7
            45
            12
            4
            18
            245

        It is a theorem of Ribet that the congruence number (at level `N`) is equal
        to the modular degree in the case of square free conductor. It is a conjecture
        of Agashe, Ribet, and Stein that `ord_p(c_f/m_f) \le ord_p(N)/2`.

        TESTS::

            sage: E = EllipticCurve('11a')
            sage: E.congruence_number()
            1
        """
        # Case 1: M==1
        if M==1:
            try:
                return self.__congruence_number
            except AttributeError:
                pass
            # Currently this is *much* faster to compute
            m = self.modular_degree()
            if self.conductor().is_squarefree():
                self.__congruence_number = m
            else:
                W = self.modular_symbol_space(sign=1)
                V = W.complement().cuspidal_subspace()
                self.__congruence_number = W.congruence_number(V)
                if not m.divides(self.__congruence_number):
                    # We should never get here
                    raise ValueError, "BUG in modular degree or congruence number computation of: %s" % self
            return self.__congruence_number

        # Case 2: M > 1
        else:
            try:
                return self.__generalized_congruence_number[M]
            except KeyError:
                # self._generalized_congmod_numbers() also populates cache
                return self._generalized_congmod_numbers(M)["congnum"]


    def cremona_label(self, space=False):
        """
        Return the Cremona label associated to (the minimal model) of this
        curve, if it is known. If not, raise a RuntimeError exception.

        EXAMPLES::

            sage: E=EllipticCurve('389a1')
            sage: E.cremona_label()
            '389a1'

        The default database only contains conductors up to 10000, so any
        curve with conductor greater than that will cause an error to be
        raised. The optional package ``database_cremona_ellcurve``
        contains many more curves.

        ::

            sage: E = EllipticCurve([1, -1, 0, -79, 289])
            sage: E.conductor()
            234446
            sage: E.cremona_label()  # optional - database_cremona_ellcurve
            '234446a1'
            sage: E = EllipticCurve((0, 0, 1, -79, 342))
            sage: E.conductor()
            19047851
            sage: E.cremona_label()
            Traceback (most recent call last):
            ...
            RuntimeError: Cremona label not known for Elliptic Curve defined by y^2 + y = x^3 - 79*x + 342 over Rational Field.
        """
        try:
            if not space:
                return self.__cremona_label.replace(' ','')
            return self.__cremona_label
        except AttributeError:
            try:
                X = self.database_curve()
            except RuntimeError:
                raise RuntimeError, "Cremona label not known for %s."%self
            self.__cremona_label = X.__cremona_label
            return self.cremona_label(space)

    label = cremona_label

    def reduction(self,p):
       """
       Return the reduction of the elliptic curve at a prime of good
       reduction.

       .. note::

          The actual reduction is done in ``self.change_ring(GF(p))``;
          the reduction is performed after changing to a model which
          is minimal at p.

       INPUT:

       -  ``p`` - a (positive) prime number


       OUTPUT: an elliptic curve over the finite field GF(p)

       EXAMPLES::

           sage: E = EllipticCurve('389a1')
           sage: E.reduction(2)
           Elliptic Curve defined by y^2 + y = x^3 + x^2 over Finite Field of size 2
           sage: E.reduction(3)
           Elliptic Curve defined by y^2 + y = x^3 + x^2 + x over Finite Field of size 3
           sage: E.reduction(5)
           Elliptic Curve defined by y^2 + y = x^3 + x^2 + 3*x over Finite Field of size 5
           sage: E.reduction(38)
           Traceback (most recent call last):
           ...
           AttributeError: p must be prime.
           sage: E.reduction(389)
           Traceback (most recent call last):
           ...
           AttributeError: The curve must have good reduction at p.
           sage: E=EllipticCurve([5^4,5^6])
           sage: E.reduction(5)
           Elliptic Curve defined by y^2 = x^3 + x + 1 over Finite Field of size 5
       """
       p = rings.Integer(p)
       if not p.is_prime():
           raise AttributeError, "p must be prime."
       disc = self.discriminant()
       if not disc.valuation(p) == 0:
           local_data=self.local_data(p)
           if local_data.has_good_reduction():
               return local_data.minimal_model().change_ring(rings.GF(p))
           raise AttributeError, "The curve must have good reduction at p."
       return self.change_ring(rings.GF(p))

    def torsion_order(self):
        """
        Return the order of the torsion subgroup.

        EXAMPLES::

            sage: e = EllipticCurve('11a')
            sage: e.torsion_order()
            5
            sage: type(e.torsion_order())
            <type 'sage.rings.integer.Integer'>
            sage: e = EllipticCurve([1,2,3,4,5])
            sage: e.torsion_order()
            1
            sage: type(e.torsion_order())
            <type 'sage.rings.integer.Integer'>
        """
        try:
            return self.__torsion_order
        except AttributeError:
            self.__torsion_order = self.torsion_subgroup().order()
            return self.__torsion_order

    def _torsion_bound(self,number_of_places = 20):
        r"""
        Computes an upper bound on the order of the torsion group of the
        elliptic curve by counting points modulo several primes of good
        reduction. Note that the upper bound returned by this function is a
        multiple of the order of the torsion group.

        INPUT:


        -  ``number_of_places (default = 20)`` - the number
           of places that will be used to find the bound


        OUTPUT:


        -  ``integer`` - the upper bound


        EXAMPLES:
        """
        E = self
        bound = Integer(0)
        k = 0
        p = Integer(2)   # will run through odd primes
        while k < number_of_places :
            p = p.next_prime()
            # check if the formal group at the place is torsion-free
            # if so the torsion injects into the reduction
            while not E.is_local_integral_model(p) or not E.is_good(p): p = p.next_prime()
            bound = arith.gcd(bound,E.reduction(p).cardinality())
            if bound == 1:
                return bound
            k += 1
        return bound


    def torsion_subgroup(self, algorithm="pari"):
        """
        Returns the torsion subgroup of this elliptic curve.

        INPUT:


        -  ``algorithm`` - string:

        -  ``"pari"`` - (default) use the PARI library

        -  ``"doud"`` - use Doud's algorithm

        -  ``"lutz_nagell"`` - use the Lutz-Nagell theorem


        OUTPUT: The EllipticCurveTorsionSubgroup instance associated to
        this elliptic curve.

        .. note::

           To see the torsion points as a list, use :meth:`.torsion_points`.

        EXAMPLES::

            sage: EllipticCurve('11a').torsion_subgroup()
            Torsion Subgroup isomorphic to Z/5 associated to the Elliptic Curve defined by y^2 + y = x^3 - x^2 - 10*x - 20 over Rational Field
            sage: EllipticCurve('37b').torsion_subgroup()
            Torsion Subgroup isomorphic to Z/3 associated to the Elliptic Curve defined by y^2 + y = x^3 + x^2 - 23*x - 50 over Rational Field

        ::

            sage: e = EllipticCurve([-1386747,368636886]);e
            Elliptic Curve defined by y^2  = x^3 - 1386747*x + 368636886 over Rational Field
            sage: G = e.torsion_subgroup(); G
            Torsion Subgroup isomorphic to Z/2 + Z/8 associated to the Elliptic
            Curve defined by y^2 = x^3 - 1386747*x + 368636886 over
            Rational Field
            sage: G.0
            (1227 : 22680 : 1)
            sage: G.1
            (282 : 0 : 1)
            sage: list(G)
            [(0 : 1 : 0), (1227 : 22680 : 1), (2307 : -97200 : 1), (8787 : 816480 : 1), (1011 : 0 : 1), (8787 : -816480 : 1), (2307 : 97200 : 1), (1227 : -22680 : 1), (282 : 0 : 1), (-933 : 29160 : 1), (-285 : -27216 : 1), (147 : 12960 : 1), (-1293 : 0 : 1), (147 : -12960 : 1), (-285 : 27216 : 1), (-933 : -29160 : 1)]
        """
        try:
            return self.__torsion_subgroup
        except AttributeError:
            self.__torsion_subgroup = ell_torsion.EllipticCurveTorsionSubgroup(self, algorithm)
            self.__torsion_order = self.__torsion_subgroup.order()
            return self.__torsion_subgroup

    def torsion_points(self, algorithm="pari"):
        """
        Returns the torsion points of this elliptic curve as a sorted
        list.

        INPUT:


        -  ``algorithm`` - string:

           -  "pari" - (default) use the PARI library

           -  "doud" - use Doud's algorithm

           -  "lutz_nagell" - use the Lutz-Nagell theorem


        OUTPUT: A list of all the torsion points on this elliptic curve.

        EXAMPLES::

            sage: EllipticCurve('11a').torsion_points()
            [(0 : 1 : 0), (5 : -6 : 1), (5 : 5 : 1), (16 : -61 : 1), (16 : 60 : 1)]
            sage: EllipticCurve('37b').torsion_points()
            [(0 : 1 : 0), (8 : -19 : 1), (8 : 18 : 1)]

        ::

            sage: E=EllipticCurve([-1386747,368636886])
            sage: T=E.torsion_subgroup(); T
            Torsion Subgroup isomorphic to Z/2 + Z/8 associated to the Elliptic Curve defined by y^2  = x^3 - 1386747*x + 368636886 over Rational Field
            sage: T == E.torsion_subgroup(algorithm="doud")
            True
            sage: T == E.torsion_subgroup(algorithm="lutz_nagell")
            True
            sage: E.torsion_points()
            [(-1293 : 0 : 1),
            (-933 : -29160 : 1),
            (-933 : 29160 : 1),
            (-285 : -27216 : 1),
            (-285 : 27216 : 1),
            (0 : 1 : 0),
            (147 : -12960 : 1),
            (147 : 12960 : 1),
            (282 : 0 : 1),
            (1011 : 0 : 1),
            (1227 : -22680 : 1),
            (1227 : 22680 : 1),
            (2307 : -97200 : 1),
            (2307 : 97200 : 1),
            (8787 : -816480 : 1),
            (8787 : 816480 : 1)]
        """
        return sorted(self.torsion_subgroup(algorithm).points())

    ## def newform_eval(self, z, prec):
##         """
##         The value of the newform attached to this elliptic curve at
##         the point z in the complex upper half plane, computed using
##         prec terms of the power series expansion.  Note that the power
##         series need not converge well near the real axis.
##         """
##         raise NotImplementedError

    @cached_method
    def root_number(self, p=None):
        """
        Returns the root number of this elliptic curve.

        This is 1 if the order of vanishing of the L-function L(E,s) at 1
        is even, and -1 if it is odd.

        INPUT::

             - `p` -- optional, default (None); if given, return the local
                      root number at `p`

        EXAMPLES::

            sage: EllipticCurve('11a1').root_number()
            1
            sage: EllipticCurve('37a1').root_number()
            -1
            sage: EllipticCurve('389a1').root_number()
            1
            sage: type(EllipticCurve('389a1').root_number())
            <type 'sage.rings.integer.Integer'>

            sage: E = EllipticCurve('100a1')
            sage: E.root_number(2)
            -1
            sage: E.root_number(5)
            1
            sage: E.root_number(7)
            1

        The root number is cached::

            sage: E.root_number(2) is E.root_number(2)
            True
            sage: E.root_number()
            1
        """
        e = self.pari_mincurve()
        if p is None:
            return Integer(e.ellrootno())
        else:
            return Integer(e.ellrootno(p))

    def has_cm(self):
        """
        Returns True iff this elliptic curve has Complex Multiplication.

        EXAMPLES::

            sage: E=EllipticCurve('37a1')
            sage: E.has_cm()
            False
            sage: E=EllipticCurve('32a1')
            sage: E.has_cm()
            True
            sage: E.j_invariant()
            1728
        """

        return CMJ.has_key(self.j_invariant())

    def cm_discriminant(self):
        """
        Returns the associated quadratic discriminant if this elliptic
        curve has Complex Multiplication.

        A ValueError is raised if the curve does not have CM (see the
        function has_cm()).

        EXAMPLES::

            sage: E=EllipticCurve('32a1')
            sage: E.cm_discriminant()
            -4
            sage: E=EllipticCurve('121b1')
            sage: E.cm_discriminant()
            -11
            sage: E=EllipticCurve('37a1')
            sage: E.cm_discriminant()
            Traceback (most recent call last):
            ...
            ValueError: Elliptic Curve defined by y^2 + y = x^3 - x over Rational Field does not have CM
        """

        try:
            return CMJ[self.j_invariant()]
        except KeyError:
            raise ValueError, "%s does not have CM"%self


    def quadratic_twist(self, D):
        """
        Return the global minimal model of the quadratic twist of this
        curve by D.

        EXAMPLES::

            sage: E=EllipticCurve('37a1')
            sage: E7=E.quadratic_twist(7); E7
            Elliptic Curve defined by y^2  = x^3 - 784*x + 5488 over Rational Field
            sage: E7.conductor()
            29008
            sage: E7.quadratic_twist(7) == E
            True
        """
        return EllipticCurve_number_field.quadratic_twist(self, D).minimal_model()

    def minimal_quadratic_twist(self):
        r"""
        Determines a quadratic twist with minimal conductor. Returns a
        global minimal model of the twist and the fundamental
        discriminant of the quadratic field over which they are
        isomorphic.

        .. note::

           If there is more than one curve with minimal conductor, the
           one returned is the one with smallest label (if in the
           database), or the one with minimal `a`-invariant list
           (otherwise).

        EXAMPLES::

            sage: E = EllipticCurve('121d1')
            sage: E.minimal_quadratic_twist()
            (Elliptic Curve defined by y^2 + y = x^3 - x^2 over Rational Field, -11)
            sage: Et, D = EllipticCurve('32a1').minimal_quadratic_twist()
            sage: D
            1

            sage: E = EllipticCurve('11a1')
            sage: Et, D = E.quadratic_twist(-24).minimal_quadratic_twist()
            sage: E == Et
            True
            sage: D
            -24

            sage: E = EllipticCurve([0,0,0,0,1000])
            sage: E.minimal_quadratic_twist()
            (Elliptic Curve defined by y^2 = x^3 + 1 over Rational Field, 40)
            sage: E = EllipticCurve([0,0,0,1600,0])
            sage: E.minimal_quadratic_twist()
            (Elliptic Curve defined by y^2 = x^3 + 4*x over Rational Field, 5)


        """
        j = self.j_invariant()
        if j!=0 and j!=1728:
            # the constructor from j will give the minimal twist
            Et = constructor.EllipticCurve_from_j(j)
        else:
            if j==0:
                c = -2*self.c6()
                for p in c.support():
                    e = c.valuation(p)//3
                    c /= p**(3*e)
                E1 = constructor.EllipticCurve([0,0,0,0,c])
            elif j==1728:
                c = -3*self.c4()
                for p in c.support():
                    e = c.valuation(p)//2
                    c /= p**(2*e)
                E1 = constructor.EllipticCurve([0,0,0,c,0])
            tw = [-1,2,-2,3,-3,6,-6]
            Elist = [E1] + [E1.quadratic_twist(t) for t in tw]
            crv_cmp = lambda E,F: cmp(E.conductor(),F.conductor())
            Elist.sort(cmp=crv_cmp)
            Et = Elist[0]

        Et = Et.minimal_model()

        D = self.is_quadratic_twist(Et) # 1 or square-free
        if D % 4 != 1:
            D *= 4

        return Et, D


    ##########################################################
    # Isogeny class
    ##########################################################
    def isogeny_class(self, algorithm="sage", verbose=False, fill_matrix=True, return_maps=False, order=None, use_tuple=True):
        r"""
        Returns all curves over `\QQ` isogenous to this elliptic curve.

        INPUT:

        -  ``algorithm`` - string: one of the following:

           - "mwrank" - use the mwrank C++ library

           - "database" - use the Cremona database (only works if
             curve is isomorphic to a curve in the database)

           - "sage" (default) - use the native Sage implementation.

        - ``verbose`` -- bool (default: False): ignored unless
          ``algorithm`` == "mwrank", in which case it is passed to the
          isogeny class function in mwrank.

        - ``fill_matrix`` -- bool (default: True): See below.

        - ``return_maps`` -- bool (default: False): Ignored unless
          ``algorithm`` == "sage"; then if True, also returns a list of
          lists indexed by pairs of curves in the class such that the
          `(i,j)` entry is the isogeny from curve `i` to curve `j` if
          that isogeny has prime degree, else 0.

        - ``order`` -- None, string, or list of curves (default:
          None): If not None then the curves in the class are
          reordered after being computed.  Note that if the order is
          None then the resulting order will depend on the algorithm.

          - if ``order`` is "mwrank", "database", or "sage" then the
            reordering is so that the order of curves lines up with
            the order produced by that algorithm.

          - if ``order`` is "lmfdb" then the curves are sorted
            lexicographically by a-invariants.

          - if ``order`` is a list of curves, then the curves in the
            class are reordered to be isomorphic with the specified
            list of curves.

        - ``use_tuple`` -- bool (default: True).  Controls the output
          format: see below.  ``use_tuple==True`` is deprecated.

        OUTPUT:

        If ``use_tuple`` is False, returns a
        :class:`sage.schemes.elliptic_curves.isogeny_class.IsogenyClass_EC_Rational`
        instance.  This object models a list of minimal models (with
        containment, index, etc based on isomorphism classes).  It
        also has methods for computing the isogeny matrix and the list
        of isogenies between curves in this class.

        If ``use_tuple`` is True (deprecated), then returns a
        tuple (isogeny class, matrix of integers) or (isogeny class,
        matrix of integers, matrix of isogenies). The sorted list of
        all curves isogenous to self is returned. If ``algorithm`` is
        not "database", the isogeny matrix is also returned, otherwise
        None is returned as the second return value.  When fill_matrix
        is True (default) the `(i,j)` entry of the matrix is a
        positive integer giving the least degree of a cyclic isogeny
        from curve `i` to curve `j` (in particular, the diagonal
        entries are all `1`).  When fill_matrix is False, the
        non-prime entries are replaced by `0` (used in the
        ``isogeny_graph()`` function).

        .. note::

            The curves in the isogeny class are all standard minimal models.

        .. warning::

            With ``algorithm`` "mwrank", the result is *not*
            provably correct, in the sense that when the numbers are
            huge isogenies could be missed because of precision
            issues.  Using ``algorithm`` "sage" avoids this problem,
            though is slower.

        .. note::

           TO DO: when composition of isogenies is implemented, the
           optional returned matrix of isogenies should be completed
           to include all the isogenies, not just those of prime
           degree.

        EXAMPLES::

            sage: isocls = EllipticCurve('37b').isogeny_class('mwrank',order="lmfdb",use_tuple=False)
            sage: isocls
            Elliptic curve isogeny class 37b
            sage: isocls.curves
            (Elliptic Curve defined by y^2 + y = x^3 + x^2 - 1873*x - 31833 over Rational Field,
             Elliptic Curve defined by y^2 + y = x^3 + x^2 - 23*x - 50 over Rational Field,
             Elliptic Curve defined by y^2 + y = x^3 + x^2 - 3*x + 1 over Rational Field)
            sage: isocls.matrix()
            [1 3 9]
            [3 1 3]
            [9 3 1]

        ::

            sage: isocls = EllipticCurve('37b').isogeny_class('database', order="lmfdb", use_tuple=False); isocls.curves
            (Elliptic Curve defined by y^2 + y = x^3 + x^2 - 1873*x - 31833 over Rational Field,
             Elliptic Curve defined by y^2 + y = x^3 + x^2 - 23*x - 50 over Rational Field,
             Elliptic Curve defined by y^2 + y = x^3 + x^2 - 3*x + 1 over Rational Field)

        This is an example of a curve with a `37`-isogeny::

            sage: E = EllipticCurve([1,1,1,-8,6])
            sage: isocls = E.isogeny_class(use_tuple=False); isocls
            Isogeny class of Elliptic Curve defined by y^2 + x*y + y = x^3 + x^2 - 8*x + 6 over Rational Field
            sage: isocls.matrix()
            [ 1 37]
            [37  1]
            sage: print "\n".join([repr(E) for E in isocls.curves])
            Elliptic Curve defined by y^2 + x*y + y = x^3 + x^2 - 8*x + 6 over Rational Field
            Elliptic Curve defined by y^2 + x*y + y = x^3 + x^2 - 208083*x - 36621194 over Rational Field

        This curve had numerous `2`-isogenies::

            sage: e=EllipticCurve([1,0,0,-39,90])
            sage: isocls = e.isogeny_class(use_tuple=False); isocls.matrix()
            [1 2 4 4 8 8]
            [2 1 2 2 4 4]
            [4 2 1 4 8 8]
            [4 2 4 1 2 2]
            [8 4 8 2 1 4]
            [8 4 8 2 4 1]

        See http://math.harvard.edu/~elkies/nature.html for more
        interesting examples of isogeny structures.

        ::

            sage: E = EllipticCurve(j = -262537412640768000)
            sage: isocls = E.isogeny_class(algorithm="sage", use_tuple=False); isocls.matrix()
            [  1 163]
            [163   1]
            sage: print "\n".join([repr(C) for C in isocls.curves])
            Elliptic Curve defined by y^2 + y = x^3 - 2174420*x + 1234136692 over Rational Field
            Elliptic Curve defined by y^2 + y = x^3 - 57772164980*x - 5344733777551611 over Rational Field

        For large examples, the "mwrank" algorithm may fail to find
        some isogenies since it works in fixed precision::

            sage: E1 = E.quadratic_twist(6584935282)
            sage: E1.isogeny_class(algorithm="mwrank", use_tuple=False).matrix()
            [1]

        Using algorithm="sage" gives another isogeny (even though
        results are cached: the cache depends on the algorithm)::

            sage: isocls = E1.isogeny_class(algorithm="sage", use_tuple=False); isocls.matrix()
            [  1 163]
            [163   1]
            sage: E1.conductor()
            18433092966712063653330496

        ::

            sage: E = EllipticCurve('14a1')
            sage: isocls = E.isogeny_class(algorithm="sage", use_tuple=False); isocls.matrix()
            [ 1  2  3  3  6  6]
            [ 2  1  6  6  3  3]
            [ 3  6  1  9  2 18]
            [ 3  6  9  1 18  2]
            [ 6  3  2 18  1  9]
            [ 6  3 18  2  9  1]
            sage: print "\n".join([repr(C) for C in isocls.curves])
            Elliptic Curve defined by y^2 + x*y + y = x^3 + 4*x - 6 over Rational Field
            Elliptic Curve defined by y^2 + x*y + y = x^3 - 36*x - 70 over Rational Field
            Elliptic Curve defined by y^2 + x*y + y = x^3 - x over Rational Field
            Elliptic Curve defined by y^2 + x*y + y = x^3 - 171*x - 874 over Rational Field
            Elliptic Curve defined by y^2 + x*y + y = x^3 - 11*x + 12 over Rational Field
            Elliptic Curve defined by y^2 + x*y + y = x^3 - 2731*x - 55146 over Rational Field
            sage: isocls2 = isocls.reorder('lmfdb'); isocls2.matrix()
            [ 1  2  3  9 18  6]
            [ 2  1  6 18  9  3]
            [ 3  6  1  3  6  2]
            [ 9 18  3  1  2  6]
            [18  9  6  2  1  3]
            [ 6  3  2  6  3  1]
            sage: print "\n".join([repr(C) for C in isocls2.curves])
            Elliptic Curve defined by y^2 + x*y + y = x^3 - 2731*x - 55146 over Rational Field
            Elliptic Curve defined by y^2 + x*y + y = x^3 - 171*x - 874 over Rational Field
            Elliptic Curve defined by y^2 + x*y + y = x^3 - 36*x - 70 over Rational Field
            Elliptic Curve defined by y^2 + x*y + y = x^3 - 11*x + 12 over Rational Field
            Elliptic Curve defined by y^2 + x*y + y = x^3 - x over Rational Field
            Elliptic Curve defined by y^2 + x*y + y = x^3 + 4*x - 6 over Rational Field

        ::

            sage: E = EllipticCurve('11a1')
            sage: isocls = E.isogeny_class(algorithm="sage", use_tuple=False); isocls.matrix()
            [ 1  5  5]
            [ 5  1 25]
            [ 5 25  1]
            sage: f = isocls.isogenies()[0][1]; f.kernel_polynomial()
            x^2 + x - 29/5
        """
        try:
            isoclass = self._isoclass[algorithm]
        except KeyError:
            from sage.schemes.elliptic_curves.isogeny_class import IsogenyClass_EC_Rational
            if hasattr(self, "_lmfdb_label") and self._lmfdb_label:
                label = self._lmfdb_label[:-1]
            elif hasattr(self, "_EllipticCurve_rational_field__cremona_label") and self.__cremona_label:
                label = self.__cremona_label[:-1]
            else:
                label = None
            isoclass = IsogenyClass_EC_Rational(self, algorithm, verbose, label)
            self._isoclass[algorithm] = isoclass
        if order:
            isoclass = isoclass.reorder(order)
        if use_tuple:
            from sage.misc.superseded import deprecation
            deprecation(12768, """For elliptic curves E over Q, isogeny_class(use_tuple=False) returns a class
that has methods producing the isogeny graph and list of lists of isogenies.
use_tuple=True (currently default) is deprecated.""")
            # After a year or so (in May 2013) we should switch the default to use_tuple=False as the default and deprecate
            # the keyword argument
            if return_maps:
                return isoclass, isoclass.matrix(fill_matrix), isoclass.isogenies()
            else:
                return isoclass, isoclass.matrix(fill_matrix)
        else:
            return isoclass

    def isogenies_prime_degree(self, l=None):
        r"""
        Returns a list of `\ell`-isogenies from self, where `\ell` is a
        prime.

        INPUT:

        - ``l`` -- either None or a prime or a list of primes.

        OUTPUT:

        (list) `\ell`-isogenies for the given `\ell` or if `\ell` is None, all
        `\ell`-isogenies.

        .. note::

           The codomains of the isogenies returned are standard
           minimal models.  This is because the functions
           :meth:`isogenies_prime_degree_genus_0()` and
           :meth:`isogenies_sporadic_Q()` are implemented that way for
           curves defined over `\QQ`.

        EXAMPLES::

            sage: E = EllipticCurve([45,32])
            sage: E.isogenies_prime_degree()
            []
            sage: E = EllipticCurve(j = -262537412640768000)
            sage: E.isogenies_prime_degree()
            [Isogeny of degree 163 from Elliptic Curve defined by y^2 + y = x^3 - 2174420*x + 1234136692 over Rational Field to Elliptic Curve defined by y^2 + y = x^3 - 57772164980*x - 5344733777551611 over Rational Field]
            sage: E1 = E.quadratic_twist(6584935282)
            sage: E1.isogenies_prime_degree()
            [Isogeny of degree 163 from Elliptic Curve defined by y^2 = x^3 - 94285835957031797981376080*x + 352385311612420041387338054224547830898 over Rational Field to Elliptic Curve defined by y^2 = x^3 - 2505080375542377840567181069520*x - 1526091631109553256978090116318797845018020806 over Rational Field]

            sage: E = EllipticCurve('14a1')
            sage: E.isogenies_prime_degree(2)
            [Isogeny of degree 2 from Elliptic Curve defined by y^2 + x*y + y = x^3 + 4*x - 6 over Rational Field to Elliptic Curve defined by y^2 + x*y + y = x^3 - 36*x - 70 over Rational Field]
            sage: E.isogenies_prime_degree(3)
            [Isogeny of degree 3 from Elliptic Curve defined by y^2 + x*y + y = x^3 + 4*x - 6 over Rational Field to Elliptic Curve defined by y^2 + x*y + y = x^3 - x over Rational Field, Isogeny of degree 3 from Elliptic Curve defined by y^2 + x*y + y = x^3 + 4*x - 6 over Rational Field to Elliptic Curve defined by y^2 + x*y + y = x^3 - 171*x - 874 over Rational Field]
            sage: E.isogenies_prime_degree(5)
            []
            sage: E.isogenies_prime_degree(11)
            []
            sage: E.isogenies_prime_degree(29)
            []
            sage: E.isogenies_prime_degree(4)
            Traceback (most recent call last):
            ...
            ValueError: 4 is not prime.

        """
        from isogeny_small_degree import isogenies_prime_degree_genus_0, isogenies_sporadic_Q

        if l in [2, 3, 5, 7, 13]:
            return isogenies_prime_degree_genus_0(self, l)
        elif l != None and type(l) != list:
            try:
                if l.is_prime(proof=False):
                    return isogenies_sporadic_Q(self, l)
                else:
                    raise ValueError("%s is not prime."%l)
            except AttributeError:
                raise ValueError("%s is not prime."%l)
        if l == None:
            isogs = isogenies_prime_degree_genus_0(self)
            if isogs != []:
                return isogs
            else:
                return isogenies_sporadic_Q(self)
        if type(l) == list:
            isogs = []
            i = 0
            while i<len(l):
                isogenies = [f for f in self.isogenies_prime_degree(l[i]) if not f in isogs]
                isogs.extend(isogenies)
                i = i+1
            return isogs

    def is_isogenous(self, other, proof=True, maxp=200):
        """
        Returns whether or not self is isogenous to other.

        INPUT:

        - ``other`` -- another elliptic curve.

        - ``proof`` (default True) -- If ``False``, the function will
          return ``True`` whenever the two curves have the same
          conductor and are isogenous modulo `p` for `p` up to ``maxp``.
          If ``True``, this test is followed by a rigorous test (which
          may be more time-consuming).

        - ``maxp`` (int, default 200) -- The maximum prime `p` for
          which isogeny modulo `p` will be checked.

        OUTPUT:

        (bool) True if there is an isogeny from curve ``self`` to
        curve ``other``.

        METHOD:

        First the conductors are compared as well as the Traces of
        Frobenius for good primes up to ``maxp``.  If any of these
        tests fail, ``False`` is returned.  If they all pass and
        ``proof`` is ``False`` then ``True`` is returned, otherwise a
        complete set of curves isogenous to ``self`` is computed and
        ``other`` is checked for isomorphism with any of these,

        EXAMPLES::

            sage: E1 = EllipticCurve('14a1')
            sage: E6 = EllipticCurve('14a6')
            sage: E1.is_isogenous(E6)
            True
            sage: E1.is_isogenous(EllipticCurve('11a1'))
            False

        ::

            sage: EllipticCurve('37a1').is_isogenous(EllipticCurve('37b1'))
            False

        ::

            sage: E = EllipticCurve([2, 16])
            sage: EE = EllipticCurve([87, 45])
            sage: E.is_isogenous(EE)
            False
        """
        if not is_EllipticCurve(other):
            raise ValueError, "Second argument is not an Elliptic Curve."
        if not other.base_field() is QQ:
            raise ValueError, "If first argument is an elliptic curve over QQ then the second argument must be also."

        if self.is_isomorphic(other):
            return True

        E1 = self.minimal_model()
        E2 = other.minimal_model()
        D1 = E1.discriminant()
        D2 = E2.discriminant()

        if any([E1.change_ring(rings.GF(p)).cardinality() != E2.change_ring(rings.GF(p)).cardinality() for p in [p for p in rings.prime_range(2,maxp) if D1.valuation(p) == 0 and D2.valuation(p) == 0]]):
            return False

        if E1.conductor() != E2.conductor():
            return False

        if not proof:
            return True
        else:
            return  E2 in E1.isogeny_class(use_tuple=False).curves

    def isogeny_degree(self, other):
        """
        Returns the minimal degree of an isogeny between self and
        other.

        INPUT:

        - ``other`` -- another elliptic curve.

        OUTPUT:

        (int) The minimal degree of an isogeny from ``self`` to
        ``other``, or 0 if the curves are not isogenous.

        EXAMPLES::

            sage: E = EllipticCurve([-1056, 13552])
            sage: E2 = EllipticCurve([-127776, -18037712])
            sage: E.isogeny_degree(E2)
            11

        ::

            sage: E1 = EllipticCurve('14a1')
            sage: E2 = EllipticCurve('14a2')
            sage: E3 = EllipticCurve('14a3')
            sage: E4 = EllipticCurve('14a4')
            sage: E5 = EllipticCurve('14a5')
            sage: E6 = EllipticCurve('14a6')
            sage: E3.isogeny_degree(E1)
            3
            sage: E3.isogeny_degree(E2)
            6
            sage: E3.isogeny_degree(E3)
            1
            sage: E3.isogeny_degree(E4)
            9
            sage: E3.isogeny_degree(E5)
            2
            sage: E3.isogeny_degree(E6)
            18

        ::

            sage: E1 = EllipticCurve('30a1')
            sage: E2 = EllipticCurve('30a2')
            sage: E3 = EllipticCurve('30a3')
            sage: E4 = EllipticCurve('30a4')
            sage: E5 = EllipticCurve('30a5')
            sage: E6 = EllipticCurve('30a6')
            sage: E7 = EllipticCurve('30a7')
            sage: E8 = EllipticCurve('30a8')
            sage: E1.isogeny_degree(E1)
            1
            sage: E1.isogeny_degree(E2)
            2
            sage: E1.isogeny_degree(E3)
            3
            sage: E1.isogeny_degree(E4)
            4
            sage: E1.isogeny_degree(E5)
            4
            sage: E1.isogeny_degree(E6)
            6
            sage: E1.isogeny_degree(E7)
            12
            sage: E1.isogeny_degree(E8)
            12

        ::

            sage: E1 = EllipticCurve('15a1')
            sage: E2 = EllipticCurve('15a2')
            sage: E3 = EllipticCurve('15a3')
            sage: E4 = EllipticCurve('15a4')
            sage: E5 = EllipticCurve('15a5')
            sage: E6 = EllipticCurve('15a6')
            sage: E7 = EllipticCurve('15a7')
            sage: E8 = EllipticCurve('15a8')
            sage: E1.isogeny_degree(E1)
            1
            sage: E7.isogeny_degree(E2)
            8
            sage: E7.isogeny_degree(E3)
            2
            sage: E7.isogeny_degree(E4)
            8
            sage: E7.isogeny_degree(E5)
            16
            sage: E7.isogeny_degree(E6)
            16
            sage: E7.isogeny_degree(E8)
            4

        0 is returned when the curves are not isogenous::

            sage: A = EllipticCurve('37a1')
            sage: B = EllipticCurve('37b1')
            sage: A.isogeny_degree(B)
            0
            sage: A.is_isogenous(B)
            False
        """
        E1 = self.minimal_model()
        E2 = other.minimal_model()

        if not E1.is_isogenous(E2, proof=False):
            return Integer(0)

        isocls = E1.isogeny_class(use_tuple=False)
        try:
            return isocls.matrix(fill=True)[0,isocls.index(E2)]
        except ValueError:
            return Integer(0)

#
#     The following function can be implemented once composition of
#     isogenies has been implemented.
#
#     def contruct_isogeny(self, other):
#         """
#         Returns an isogeny from self to other if the two curves are in
#         the same isogeny class.
#         """


    def optimal_curve(self):
        """
        Given an elliptic curve that is in the installed Cremona
        database, return the optimal curve isogenous to it.

        EXAMPLES:

        The following curve is not optimal::

            sage: E = EllipticCurve('11a2'); E
            Elliptic Curve defined by y^2 + y = x^3 - x^2 - 7820*x - 263580 over Rational Field
            sage: E.optimal_curve()
            Elliptic Curve defined by y^2 + y = x^3 - x^2 - 10*x - 20 over Rational Field
            sage: E.optimal_curve().cremona_label()
            '11a1'

        Note that 990h is the special case where the optimal curve
        isn't the first in the Cremona labeling::

            sage: E = EllipticCurve('990h4'); E
            Elliptic Curve defined by y^2 + x*y + y = x^3 - x^2 + 6112*x - 41533 over Rational Field
            sage: F = E.optimal_curve(); F
            Elliptic Curve defined by y^2 + x*y + y = x^3 - x^2 - 1568*x - 4669 over Rational Field
            sage: F.cremona_label()
            '990h3'
            sage: EllipticCurve('990a1').optimal_curve().cremona_label()   # a isn't h.
            '990a1'

        If the input curve is optimal, this function returns that
        curve (not just a copy of it or a curve isomorphic to it!)::

            sage: E = EllipticCurve('37a1')
            sage: E.optimal_curve() is E
            True

        Also, if this curve is optimal but not given by a minimal
        model, this curve will still be returned, so this function
        need not return a minimal model in general.

        ::

            sage: F = E.short_weierstrass_model(); F
            Elliptic Curve defined by y^2  = x^3 - 16*x + 16 over Rational Field
            sage: F.optimal_curve()
            Elliptic Curve defined by y^2  = x^3 - 16*x + 16 over Rational Field
        """
        label = self.cremona_label()
        N, isogeny, number = sage.databases.cremona.parse_cremona_label(label)
        if N == 990 and isogeny == 'h':
            optimal_label = '990h3'
        else:
            optimal_label = '%s%s1'%(N,isogeny)
        if optimal_label == label: return self
        return constructor.EllipticCurve(optimal_label)

    def isogeny_graph(self, order=None):
        r"""
        Return a graph representing the isogeny class of this elliptic
        curve, where the vertices are isogenous curves over
        `\QQ` and the edges are prime degree isogenies.

        .. note:

            The vertices are labeled 1 to n rather than 0 to n-1 to
            correspond to LMFDB and Cremona labels.

        EXAMPLES::

            sage: LL = []
            sage: for e in cremona_optimal_curves(range(1, 38)):  # long time
            ....:  G = e.isogeny_graph()
            ....:  already = False
            ....:  for H in LL:
            ....:      if G.is_isomorphic(H):
            ....:          already = True
            ....:          break
            ....:  if not already:
            ....:      LL.append(G)
            sage: graphs_list.show_graphs(LL)  # long time

        ::

            sage: E = EllipticCurve('195a')
            sage: G = E.isogeny_graph()
            sage: for v in G: print v, G.get_vertex(v)
            ...
            1 Elliptic Curve defined by y^2 + x*y  = x^3 - 110*x + 435 over Rational Field
            2 Elliptic Curve defined by y^2 + x*y  = x^3 - 115*x + 392 over Rational Field
            3 Elliptic Curve defined by y^2 + x*y  = x^3 + 210*x + 2277 over Rational Field
            4 Elliptic Curve defined by y^2 + x*y  = x^3 - 520*x - 4225 over Rational Field
            5 Elliptic Curve defined by y^2 + x*y  = x^3 + 605*x - 19750 over Rational Field
            6 Elliptic Curve defined by y^2 + x*y  = x^3 - 8125*x - 282568 over Rational Field
            7 Elliptic Curve defined by y^2 + x*y  = x^3 - 7930*x - 296725 over Rational Field
            8 Elliptic Curve defined by y^2 + x*y  = x^3 - 130000*x - 18051943 over Rational Field
            sage: G.plot(edge_labels=True)
        """
        return self.isogeny_class(algorithm='mwrank', order=order, use_tuple=False).graph()

    def manin_constant(self):
        r"""
        Return the Manin constant of this elliptic curve. If `\phi: X_0(N) \to E` is the modular
        parametrization of minimal degree, then the Manin constant `c` is defined to be the rational
        number `c` such that `\phi^*(\omega_E) = c\cdot \omega_f` where `\omega_E` is a Neron differential and `\omega_f = f(q) dq/q` is the differential on `X_0(N)` corresponding to the
        newform `f` attached to the isogeny class of `E`.

        It is known that the Manin constant is an integer. It is conjectured that in each class there is at least one, more precisely the so-called strong Weil curve or `X_0(N)`-optimal curve, that has Manin constant `1`.

        OUTPUT:

        an integer

        This function only works if the curve is in the installed
        Cremona database.  Sage includes by default a small databases;
        for the full database you have to install an optional package.

        EXAMPLES::

            sage: EllipticCurve('11a1').manin_constant()
            1
            sage: EllipticCurve('11a2').manin_constant()
            1
            sage: EllipticCurve('11a3').manin_constant()
            5

        Check that it works even if the curve is non-minimal::

            sage: EllipticCurve('11a3').change_weierstrass_model([1/35,0,0,0]).manin_constant()
            5

        Rather complicated examples (see #12080) ::

            sage: [ EllipticCurve('27a%s'%i).manin_constant() for i in [1,2,3,4]]
            [1, 1, 3, 3]
            sage: [ EllipticCurve('80b%s'%i).manin_constant() for i in [1,2,3,4]]
            [1, 2, 1, 2]

        """
        from sage.databases.cremona import CremonaDatabase

        if self.conductor() > CremonaDatabase().largest_conductor():
            raise NotImplementedError, "The Manin constant can only be evaluated for curves in Cremona's tables. If you have not done so, you may wish to install the optional large database."

        E = self.minimal_model()
        C = self.optimal_curve()
        m = C.isogeny_class(use_tuple=False).matrix()
        ma = max(max(x) for x in m)
        OmC = C.period_lattice().basis()
        OmE = E.period_lattice().basis()
        q_plus = QQ(gp.bestappr(OmE[0]/OmC[0],ma+1) )
        n_plus = q_plus.numerator()

        cinf_E = E.real_components()
        cinf_C = C.real_components()
        OmC_minus = OmC[1].imag()
        if cinf_C == 1:
            OmC_minus *= 2
        OmE_minus = OmE[1].imag()
        if cinf_E == 1:
            OmE_minus *= 2
        q_minus = QQ(gp.bestappr(OmE_minus/OmC_minus, ma+1))
        n_minus = q_minus.numerator()
        n = ZZ(n_minus * n_plus)

        if cinf_C == cinf_E:
            return n
        # otherwise they have different number of connected component and we have to adjust for this
        elif cinf_C > cinf_E:
            if ZZ(n_plus) % 2 == 0 and ZZ(n_minus) % 2 == 0:
                return n // 2
            else:
                return n
        else: #if cinf_C < cinf_E:
            if q_plus.denominator() % 2 == 0 and q_minus.denominator() % 2 == 0:
                return n
            else:
                return n*2

    def _shortest_paths(self):
        r"""
        Technical internal function that returns the list of isogenies
        curves and corresponding dictionary of shortest isogeny paths
        from self to each other curve in the isogeny class.

        .. warning::

           The result is *not* provably correct, in the
           sense that when the numbers are huge isogenies could be
           missed because of precision issues.

        OUTPUT:

        list, dict

        EXAMPLES::

            sage: EllipticCurve('11a1')._shortest_paths()
            ((Elliptic Curve defined by y^2 + y = x^3 - x^2 - 10*x - 20 over Rational Field,
              Elliptic Curve defined by y^2 + y = x^3 - x^2 - 7820*x - 263580 over Rational Field,
              Elliptic Curve defined by y^2 + y = x^3 - x^2 over Rational Field),
             {0: 0, 1: 5, 2: 5})
            sage: EllipticCurve('11a2')._shortest_paths()
            ((Elliptic Curve defined by y^2 + y = x^3 - x^2 - 7820*x - 263580 over Rational Field,
              Elliptic Curve defined by y^2 + y = x^3 - x^2 - 10*x - 20 over Rational Field,
              Elliptic Curve defined by y^2 + y = x^3 - x^2 over Rational Field),
             {0: 0, 1: 5, 2: 25})
        """
        from sage.graphs.graph import Graph
        isocls = self.isogeny_class(algorithm='mwrank',use_tuple=False)
        M = isocls.matrix(fill=True).change_ring(rings.RR)
        # see trac #4889 for nebulous M.list() --> M.entries() change...
        # Take logs here since shortest path minimizes the *sum* of the weights -- not the product.
        M = M.parent()([a.log() if a else 0 for a in M.list()])
        G = Graph(M, format='weighted_adjacency_matrix')
        G.set_vertices(dict([(v,isocls[v]) for v in G.vertices()]))
        v = G.shortest_path_lengths(0, by_weight=True, weight_sums=True)
        # Now exponentiate and round to get degrees of isogenies
        v = dict([(i, j.exp().round() if j else 0) for i,j in v.iteritems()])
        return isocls.curves, v

    def _multiple_of_degree_of_isogeny_to_optimal_curve(self):
        r"""
        Internal function returning an integer m such that the degree of
        the isogeny between this curve and the optimal curve in its
        isogeny class is a divisor of m.

        .. warning::

           The result is *not* provably correct, in the
           sense that when the numbers are huge isogenies could be
           missed because of precision issues.

        EXAMPLES::

            sage: E = EllipticCurve('11a1')
            sage: E._multiple_of_degree_of_isogeny_to_optimal_curve()
            5
            sage: E = EllipticCurve('11a2')
            sage: E._multiple_of_degree_of_isogeny_to_optimal_curve()
            25
            sage: E = EllipticCurve('11a3')
            sage: E._multiple_of_degree_of_isogeny_to_optimal_curve()
            25
        """
        _, v = self._shortest_paths()
        # Compute the degree of an isogeny from self to anything else
        # in the isogeny class of self.  Assuming the isogeny
        # enumeration is complete (which need not be the case a priori!), the LCM
        # of these numbers is a multiple of the degree of the isogeny
        # to the optimal curve.
        v = [deg for num, deg in v.iteritems() if deg]  # get just the degrees
        return arith.LCM(v)

    ##########################################################
    # Galois Representations
    ##########################################################

    def galois_representation(self):
        r"""
        The compatible family of the Galois representation
        attached to this elliptic curve.

        Given an elliptic curve `E` over `\QQ`
        and a rational prime number `p`, the `p^n`-torsion
        `E[p^n]` points of `E` is a representation of the
        absolute Galois group of `\QQ`. As `n` varies
        we obtain the Tate module `T_p E` which is a
        a representation of `G_K` on a free `\ZZ_p`-module
        of rank `2`. As `p` varies the representations
        are compatible.

        EXAMPLES::

            sage: rho = EllipticCurve('11a1').galois_representation()
            sage: rho
            Compatible family of Galois representations associated to the Elliptic Curve defined by y^2 + y = x^3 - x^2 - 10*x - 20 over Rational Field
            sage: rho.is_irreducible(7)
            True
            sage: rho.is_irreducible(5)
            False
            sage: rho.is_surjective(11)
            True
            sage: rho.non_surjective()
            [5]
            sage: rho = EllipticCurve('37a1').galois_representation()
            sage: rho.non_surjective()
            []
            sage: rho = EllipticCurve('27a1').galois_representation()
            sage: rho.is_irreducible(7)
            True
            sage: rho.non_surjective()   # cm-curve
            [0]

       """
        try:
            return self.__rho
        except AttributeError:
            from gal_reps import GaloisRepresentation
            self.__rho = GaloisRepresentation(self)
        return self.__rho

    # deprecated as it should be the is_reducible for a scheme (and hence return False always).
    def is_reducible(self, p):
        """
        Return True if the mod-p representation attached to E is
        reducible.

        Note that this function is deprecated, and that you should use
        galois_representation().is_reducible(p) instead as this will be
        disappearing in the near future.

        EXAMPLES::

            sage: EllipticCurve('20a1').is_reducible(3) #random
            doctest:1: DeprecationWarning: is_reducible is deprecated, use galois_representation().is_reducible(p) instead!
            True

        """
        from sage.misc.superseded import deprecation
        deprecation(8118, "is_reducible is deprecated, use galois_representation().is_reducible(p) instead!")
        return self.galois_representation().is_reducible(p)

    # deprecated as it should be the is_irreducible for a scheme (and hence return True always).
    def is_irreducible(self, p):
        """
        Return True if the mod p representation is irreducible.

        Note that this function is deprecated, and that you should use
        galois_representation().is_irreducible(p) instead as this will be
        disappearing in the near future.

        EXAMPLES::

            sage: EllipticCurve('20a1').is_irreducible(7) #random
            doctest:1: DeprecationWarning: is_irreducible is deprecated, use galois_representation().is_irreducible(p) instead!
            True

        """
        from sage.misc.superseded import deprecation
        deprecation(8118, "is_irreducible is deprecated, use galois_representation().is_irreducible(p) instead!")
        return self.galois_representation().is_irreducible(p)

    # deprecated
    def is_surjective(self, p, A=1000):
        r"""
        Returns true if the mod p representation is surjective

        Note that this function is deprecated, and that you should use
        galois_representation().is_surjective(p) instead as this will be
        disappearing in the near future.

        EXAMPLES::

            sage: EllipticCurve('20a1').is_surjective(7) #random
            doctest:1: DeprecationWarning: is_surjective is deprecated, use galois_representation().is_surjective(p) instead!
            True

        """
        from sage.misc.superseded import deprecation
        deprecation(8118, "is_surjective is deprecated, use galois_representation().is_surjective(p) instead!")
        return self.galois_representation().is_surjective(p,A)

    # deprecated
    def reducible_primes(self):
        r"""
        Returns a list of reducible primes.

        Note that this function is deprecated, and that you should use
        galois_representation().reducible_primes() instead as this will be
        disappearing in the near future.

        EXAMPLES::

            sage: EllipticCurve('20a1').reducible_primes() #random
            doctest:1: DeprecationWarning: reducible_primes is deprecated, use galois_representation().reducible_primes() instead!
            [2,3]

       """
        from sage.misc.superseded import deprecation
        deprecation(8118, "reducible_primes is deprecated, use galois_representation().reducible_primes() instead!")
        return self.galois_representation().reducible_primes()

    # deprecated
    def non_surjective(self, A=1000):
        r"""
        Returns a list of primes p for which the Galois representation mod p is not surjective.

        Note that this function is deprecated, and that you should use
        galois_representation().non_surjective() instead as this will be
        disappearing in the near future.

        EXAMPLES::

            sage: EllipticCurve('20a1').non_surjective() #random
            doctest:1: DeprecationWarning: non_surjective is deprecated, use galois_representation().non_surjective() instead!
            [2,3]

        """
        from sage.misc.superseded import deprecation
        deprecation(8118, "non_surjective is deprecated, use galois_representation().non_surjective() instead!")
        return self.galois_representation().non_surjective()

    def is_semistable(self):
        """
        Return True iff this elliptic curve is semi-stable at all primes.

        EXAMPLES::

            sage: E=EllipticCurve('37a1')
            sage: E.is_semistable()
            True
            sage: E=EllipticCurve('90a1')
            sage: E.is_semistable()
            False
        """
        return self.conductor().is_squarefree()

    def is_ordinary(self, p, ell=None):
        """
        Return True precisely when the mod-p representation attached to
        this elliptic curve is ordinary at ell.

        INPUT:

        -  ``p`` - a prime ell - a prime (default: p)

        OUTPUT: bool

        EXAMPLES::

            sage: E=EllipticCurve('37a1')
            sage: E.is_ordinary(37)
            True
            sage: E=EllipticCurve('32a1')
            sage: E.is_ordinary(2)
            False
            sage: [p for p in prime_range(50) if E.is_ordinary(p)]
            [5, 13, 17, 29, 37, 41]

        """
        if ell is None:
            ell = p
        return self.ap(ell) % p != 0

    def is_good(self, p, check=True):
        """
        Return True if `p` is a prime of good reduction for
        `E`.

        INPUT:

        -  ``p`` - a prime

        OUTPUT: bool

        EXAMPLES::

            sage: e = EllipticCurve('11a')
            sage: e.is_good(-8)
            Traceback (most recent call last):
            ...
            ValueError: p must be prime
            sage: e.is_good(-8, check=False)
            True

        """
        if check:
            if not arith.is_prime(p):
                raise ValueError, "p must be prime"
        return self.conductor() % p != 0


    def is_supersingular(self, p, ell=None):
        """
        Return True precisely when p is a prime of good reduction and the
        mod-p representation attached to this elliptic curve is
        supersingular at ell.

        INPUT:

        -  ``p`` - a prime ell - a prime (default: p)

        OUTPUT: bool

        EXAMPLES::

            sage: E=EllipticCurve('37a1')
            sage: E.is_supersingular(37)
            False
            sage: E=EllipticCurve('32a1')
            sage: E.is_supersingular(2)
            False
            sage: E.is_supersingular(7)
            True
            sage: [p for p in prime_range(50) if E.is_supersingular(p)]
            [3, 7, 11, 19, 23, 31, 43, 47]

        """
        if ell is None:
            ell = p
        return self.is_good(p) and not self.is_ordinary(p, ell)

    def supersingular_primes(self, B):
        """
        Return a list of all supersingular primes for this elliptic curve
        up to and possibly including B.

        EXAMPLES::

            sage: e = EllipticCurve('11a')
            sage: e.aplist(20)
            [-2, -1, 1, -2, 1, 4, -2, 0]
            sage: e.supersingular_primes(1000)
            [2, 19, 29, 199, 569, 809]

        ::

            sage: e = EllipticCurve('27a')
            sage: e.aplist(20)
            [0, 0, 0, -1, 0, 5, 0, -7]
            sage: e.supersingular_primes(97)
            [2, 5, 11, 17, 23, 29, 41, 47, 53, 59, 71, 83, 89]
            sage: e.ordinary_primes(97)
            [7, 13, 19, 31, 37, 43, 61, 67, 73, 79, 97]
            sage: e.supersingular_primes(3)
            [2]
            sage: e.supersingular_primes(2)
            [2]
            sage: e.supersingular_primes(1)
            []
        """
        v = self.aplist(max(B, 3))
        P = rings.prime_range(max(B,3)+1)
        N = self.conductor()
        return [P[i] for i in [0,1] if P[i] <= B and v[i]%P[i]==0 and N%P[i] != 0] + \
                      [P[i] for i in range(2,len(v)) if v[i] == 0 and N%P[i] != 0]

    def ordinary_primes(self, B):
        """
        Return a list of all ordinary primes for this elliptic curve up to
        and possibly including B.

        EXAMPLES::

            sage: e = EllipticCurve('11a')
            sage: e.aplist(20)
            [-2, -1, 1, -2, 1, 4, -2, 0]
            sage: e.ordinary_primes(97)
            [3, 5, 7, 11, 13, 17, 23, 31, 37, 41, 43, 47, 53, 59, 61, 67, 71, 73, 79, 83, 89, 97]
            sage: e = EllipticCurve('49a')
            sage: e.aplist(20)
            [1, 0, 0, 0, 4, 0, 0, 0]
            sage: e.supersingular_primes(97)
            [3, 5, 13, 17, 19, 31, 41, 47, 59, 61, 73, 83, 89, 97]
            sage: e.ordinary_primes(97)
            [2, 11, 23, 29, 37, 43, 53, 67, 71, 79]
            sage: e.ordinary_primes(3)
            [2]
            sage: e.ordinary_primes(2)
            [2]
            sage: e.ordinary_primes(1)
            []
        """
        v = self.aplist(max(B, 3) )
        P = rings.prime_range(max(B,3) +1)
        return [P[i] for i in [0,1] if P[i] <= B and v[i]%P[i]!=0] +\
               [P[i] for i in range(2,len(v)) if v[i] != 0]

    def eval_modular_form(self, points, prec):
        """
        Evaluate the modular form of this elliptic curve at points in CC

        INPUT:


        -  ``points`` - a list of points in the half-plane of
           convergence

        -  ``prec`` - precision


        OUTPUT: A list of values L(E,s) for s in points

        .. note::

           Better examples are welcome.

        EXAMPLES::

            sage: E=EllipticCurve('37a1')
            sage: E.eval_modular_form([1.5+I,2.0+I,2.5+I],0.000001)
            [0, 0, 0]
        """
        if not isinstance(points, (list,xrange)):
            try:
                points = list(points)
            except TypeError:
                return self.eval_modular_form([points],prec)
        an = self.pari_mincurve().ellan(prec)
        s = 0
        c = pari('2 * Pi * I')
        ans = []
        for z in points:
            s = pari(0)
            r0 = (c*z).exp()
            r = r0
            for n in xrange(1,prec):
                s += an[n-1]*r
                r *= r0
            ans.append(s.python())
        return ans


    ########################################################################
    # The Tate-Shafarevich group
    ########################################################################

    def sha(self):
        """
        Return an object of class
        'sage.schemes.elliptic_curves.sha_tate.Sha' attached to this
        elliptic curve.

        This can be used in functions related to bounding the order of Sha
        (The Tate-Shafarevich group of the curve).

        EXAMPLES::

            sage: E=EllipticCurve('37a1')
            sage: S=E.sha()
            sage: S
            Tate-Shafarevich group for the Elliptic Curve defined by y^2 + y = x^3 - x over Rational Field
            sage: S.bound_kolyvagin()
            ([2], 1)
        """
        try:
            return self.__sha
        except AttributeError:
            from sha_tate import Sha
            self.__sha = Sha(self)
            return self.__sha

    #################################################################################
    # Functions related to Heegner points#################################################################################
    heegner_point = heegner.ell_heegner_point
    kolyvagin_point = heegner.kolyvagin_point

    heegner_discriminants = heegner.ell_heegner_discriminants
    heegner_discriminants_list = heegner.ell_heegner_discriminants_list
    satisfies_heegner_hypothesis = heegner.satisfies_heegner_hypothesis

    heegner_point_height = heegner.heegner_point_height

    heegner_index = heegner.heegner_index
    _adjust_heegner_index = heegner._adjust_heegner_index
    heegner_index_bound = heegner.heegner_index_bound
    _heegner_index_in_EK = heegner._heegner_index_in_EK

    heegner_sha_an = heegner.heegner_sha_an

    _heegner_forms_list = heegner._heegner_forms_list
    _heegner_best_tau = heegner._heegner_best_tau

    #################################################################################
    # p-adic functions
    #################################################################################

    padic_regulator = padics.padic_regulator

    padic_height_pairing_matrix = padics.padic_height_pairing_matrix

    padic_height = padics.padic_height
    padic_height_via_multiply = padics.padic_height_via_multiply

    padic_sigma = padics.padic_sigma
    padic_sigma_truncated = padics.padic_sigma_truncated

    padic_E2 = padics.padic_E2

    matrix_of_frobenius = padics.matrix_of_frobenius

    # def weierstrass_p(self):
    #         # TODO: add allowing negative valuations for power series
    #         return 1/t**2 + a1/t + rings.frac(1,12)*(a1-8*a2) -a3*t \
    #                - (a4+a1*a3)*t**2  + O(t**3)


    def mod5family(self):
        """
        Return the family of all elliptic curves with the same mod-5
        representation as self.

        EXAMPLES::

            sage: E=EllipticCurve('32a1')
            sage: E.mod5family()
            Elliptic Curve defined by y^2  = x^3 + 4*x over Fraction Field of Univariate Polynomial Ring in t over Rational Field
        """
        E = self.short_weierstrass_model()
        a = E.a4()
        b = E.a6()
        return mod5family.mod5family(a,b)

    def tate_curve(self, p):
        r"""
        Creates the Tate Curve over the `p`-adics associated to
        this elliptic curves.

        This Tate curve a `p`-adic curve with split multiplicative
        reduction of the form `y^2+xy=x^3+s_4 x+s_6` which is
        isomorphic to the given curve over the algebraic closure of
        `\QQ_p`. Its points over `\QQ_p`
        are isomorphic to `\QQ_p^{\times}/q^{\ZZ}`
        for a certain parameter `q\in\ZZ_p`.

        INPUT:

        p - a prime where the curve has multiplicative reduction.

        EXAMPLES::

            sage: e = EllipticCurve('130a1')
            sage: e.tate_curve(2)
            2-adic Tate curve associated to the Elliptic Curve defined by y^2 + x*y + y = x^3 - 33*x + 68 over Rational Field

        The input curve must have multiplicative reduction at the prime.

        ::

            sage: e.tate_curve(3)
            Traceback (most recent call last):
            ...
            ValueError: The elliptic curve must have multiplicative reduction at 3

        We compute with `p=5`::

            sage: T = e.tate_curve(5); T
            5-adic Tate curve associated to the Elliptic Curve defined by y^2 + x*y + y = x^3 - 33*x + 68 over Rational Field

        We find the Tate parameter `q`::

            sage: T.parameter(prec=5)
            3*5^3 + 3*5^4 + 2*5^5 + 2*5^6 + 3*5^7 + O(5^8)

        We compute the `\mathcal{L}`-invariant of the curve::

            sage: T.L_invariant(prec=10)
            5^3 + 4*5^4 + 2*5^5 + 2*5^6 + 2*5^7 + 3*5^8 + 5^9 + O(5^10)
        """
        try:
            return self._tate_curve[p]
        except AttributeError:
            self._tate_curve = {}
        except KeyError:
            pass

        Eq = ell_tate_curve.TateCurve(self,p)
        self._tate_curve[p] = Eq
        return Eq

    def height(self, precision=None):
        """
        Returns the real height of this elliptic curve. This is used in
        integral_points()

        INPUT:


        -  ``precision`` - desired real precision of the result
           (default real precision if None)


        EXAMPLES::

            sage: E=EllipticCurve('5077a1')
            sage: E.height()
            17.4513334798896
            sage: E.height(100)
            17.451333479889612702508579399
            sage: E=EllipticCurve([0,0,0,0,1])
            sage: E.height()
            1.38629436111989
            sage: E=EllipticCurve([0,0,0,1,0])
            sage: E.height()
            7.45471994936400
        """
        if precision is None:
            precision = RealField().precision()
        R = RealField(precision)
        c4 = self.c4()
        c6 = self.c6()
        j = self.j_invariant()
        log_g2 = R((c4/12)).abs().log()
        log_g3 = R((c6/216)).abs().log()

        if j == 0:
            h_j = R(1)
        else:
            h_j = max(log(R(abs(j.numerator()))), log(R(abs(j.denominator()))))
        if (self.c4() != 0) and (self.c6() != 0):
            h_gs = max(1, log_g2, log_g3)
        elif c4 == 0:
            if c6 == 0:
                return max(1,h_j)
            h_gs = max(1, log_g3)
        else:
            h_gs = max(1, log_g2)
        return max(R(1),h_j, h_gs)

    def antilogarithm(self, z, max_denominator=None):
        r"""
        Returns the rational point (if any) associated to this complex
        number; the inverse of the elliptic logarithm function.

        INPUT:

        -  ``z`` -- a complex number representing an element of
           `\CC/L` where `L` is the period lattice of the elliptic curve

        - ``max_denominator`` (int or None) -- parameter controlling
          the attempted conversion of real numbers to rationals.  If
          None, ``simplest_rational()`` will be used; otherwise,
          ``nearby_rational()`` will be used with this value of
          ``max_denominator``.

        OUTPUT:

        - point on the curve: the rational point which is the
          image of `z` under the Weierstrass parametrization, if it
          exists and can be determined from `z` and the given value
          of max_denominator (if any); otherwise a ValueError exception
          is raised.

        EXAMPLES::

            sage: E = EllipticCurve('389a')
            sage: P = E(-1,1)
            sage: z = P.elliptic_logarithm()
            sage: E.antilogarithm(z)
            (-1 : 1 : 1)
            sage: Q = E(0,-1)
            sage: z = Q.elliptic_logarithm()
            sage: E.antilogarithm(z)
            Traceback (most recent call last):
            ...
            ValueError: approximated point not on the curve
            sage: E.antilogarithm(z, max_denominator=10)
            (0 : -1 : 1)

            sage: E = EllipticCurve('11a1')
            sage: w1,w2 = E.period_lattice().basis()
            sage: [E.antilogarithm(a*w1/5,1) for a in range(5)]
            [(0 : 1 : 0), (16 : -61 : 1), (5 : -6 : 1), (5 : 5 : 1), (16 : 60 : 1)]
        """
        if z.is_zero():
            return self(0)
        expZ = self.elliptic_exponential(z)
        xy = [t.real() for t in expZ[:2]]
        if max_denominator is None:
            xy = [t.simplest_rational() for t in xy]
        else:
            xy = [t.nearby_rational(max_denominator=max_denominator) for t in xy]
        try:
            return self(xy)
        except TypeError:
            raise ValueError, "approximated point not on the curve"

    def integral_x_coords_in_interval(self,xmin,xmax):
        r"""
        Returns the set of integers `x` with `xmin\le x\le xmax` which are
        `x`-coordinates of rational points on this curve.

        INPUT:

        - ``xmin``, ``xmax`` (integers) -- two integers.

        OUTPUT:

        (set) The set of integers `x` with `xmin\le x\le xmax` which
        are `x`-coordinates of rational points on the elliptic curve.

        EXAMPLES::

            sage: E = EllipticCurve([0, 0, 1, -7, 6])
            sage: xset = E.integral_x_coords_in_interval(-100,100)
            sage: xlist = list(xset); xlist.sort(); xlist
            [-3, -2, -1, 0, 1, 2, 3, 4, 8, 11, 14, 21, 37, 52, 93]
        """
        from sage.libs.ratpoints import ratpoints
        xmin=Integer(xmin)
        xmax=Integer(xmax)
        coeffs = self.division_polynomial(2).coeffs()
        H = max(xmin.abs(), xmax.abs())
        return set([x for x,y,z in ratpoints(coeffs, H, max_x_denom=1, intervals=[[xmin,xmax]]) if z])

    prove_BSD = BSD.prove_BSD

    def integral_points(self, mw_base='auto', both_signs=False, verbose=False):
        """
        Computes all integral points (up to sign) on this elliptic curve.

        INPUT:


        -  ``mw_base`` - list of EllipticCurvePoint generating
           the Mordell-Weil group of E (default: 'auto' - calls self.gens())

        -  ``both_signs`` - True/False (default False): if
           True the output contains both P and -P, otherwise only one of each
           pair.

        -  ``verbose`` - True/False (default False): if True,
           some details of the computation are output


        OUTPUT: A sorted list of all the integral points on E (up to sign
        unless both_signs is True)

        .. note::

           The complexity increases exponentially in the rank of curve
           E. The computation time (but not the output!) depends on
           the Mordell-Weil basis. If mw_base is given but is not a
           basis for the Mordell-Weil group (modulo torsion), integral
           points which are not in the subgroup generated by the given
           points will almost certainly not be listed.

        EXAMPLES: A curve of rank 3 with no torsion points

        ::

            sage: E=EllipticCurve([0,0,1,-7,6])
            sage: P1=E.point((2,0)); P2=E.point((-1,3)); P3=E.point((4,6))
            sage: a=E.integral_points([P1,P2,P3]); a
            [(-3 : 0 : 1), (-2 : 3 : 1), (-1 : 3 : 1), (0 : 2 : 1), (1 : 0 : 1), (2 : 0 : 1), (3 : 3 : 1), (4 : 6 : 1), (8 : 21 : 1), (11 : 35 : 1), (14 : 51 : 1), (21 : 95 : 1), (37 : 224 : 1), (52 : 374 : 1), (93 : 896 : 1), (342 : 6324 : 1), (406 : 8180 : 1), (816 : 23309 : 1)]

        ::

            sage: a = E.integral_points([P1,P2,P3], verbose=True)
            Using mw_basis  [(2 : 0 : 1), (3 : -4 : 1), (8 : -22 : 1)]
            e1,e2,e3:  -3.0124303725933... 1.0658205476962... 1.94660982489710
            Minimal eigenvalue of height pairing matrix:  0.63792081458500...
            x-coords of points on compact component with  -3 <=x<= 1
            [-3, -2, -1, 0, 1]
            x-coords of points on non-compact component with  2 <=x<= 6
            [2, 3, 4]
            starting search of remaining points using coefficient bound  5
            x-coords of extra integral points:
            [2, 3, 4, 8, 11, 14, 21, 37, 52, 93, 342, 406, 816]
            Total number of integral points: 18

        It is not necessary to specify mw_base; if it is not provided,
        then the Mordell-Weil basis must be computed, which may take
        much longer.

        ::

            sage: E=EllipticCurve([0,0,1,-7,6])
            sage: a=E.integral_points(both_signs=True); a
            [(-3 : -1 : 1), (-3 : 0 : 1), (-2 : -4 : 1), (-2 : 3 : 1), (-1 : -4 : 1), (-1 : 3 : 1), (0 : -3 : 1), (0 : 2 : 1), (1 : -1 : 1), (1 : 0 : 1), (2 : -1 : 1), (2 : 0 : 1), (3 : -4 : 1), (3 : 3 : 1), (4 : -7 : 1), (4 : 6 : 1), (8 : -22 : 1), (8 : 21 : 1), (11 : -36 : 1), (11 : 35 : 1), (14 : -52 : 1), (14 : 51 : 1), (21 : -96 : 1), (21 : 95 : 1), (37 : -225 : 1), (37 : 224 : 1), (52 : -375 : 1), (52 : 374 : 1), (93 : -897 : 1), (93 : 896 : 1), (342 : -6325 : 1), (342 : 6324 : 1), (406 : -8181 : 1), (406 : 8180 : 1), (816 : -23310 : 1), (816 : 23309 : 1)]

        An example with negative discriminant::

            sage: EllipticCurve('900d1').integral_points()
            [(-11 : 27 : 1), (-4 : 34 : 1), (4 : 18 : 1), (16 : 54 : 1)]

        Another example with rank 5 and no torsion points::

            sage: E=EllipticCurve([-879984,319138704])
            sage: P1=E.point((540,1188)); P2=E.point((576,1836))
            sage: P3=E.point((468,3132)); P4=E.point((612,3132))
            sage: P5=E.point((432,4428))
            sage: a=E.integral_points([P1,P2,P3,P4,P5]); len(a)  # long time (18s on sage.math, 2011)
            54

        TESTS:

        The bug reported on trac #4525 is now fixed::

            sage: EllipticCurve('91b1').integral_points()
            [(-1 : 3 : 1), (1 : 0 : 1), (3 : 4 : 1)]

        ::

            sage: [len(e.integral_points(both_signs=False)) for e in cremona_curves([11..100])]  # long time (15s on sage.math, 2011)
            [2, 0, 2, 3, 2, 1, 3, 0, 2, 4, 2, 4, 3, 0, 0, 1, 2, 1, 2, 0, 2, 1, 0, 1, 3, 3, 1, 1, 4, 2, 3, 2, 0, 0, 5, 3, 2, 2, 1, 1, 1, 0, 1, 3, 0, 1, 0, 1, 1, 3, 6, 1, 2, 2, 2, 0, 0, 2, 3, 1, 2, 2, 1, 1, 0, 3, 2, 1, 0, 1, 0, 1, 3, 3, 1, 1, 5, 1, 0, 1, 1, 0, 1, 2, 0, 2, 0, 1, 1, 3, 1, 2, 2, 4, 4, 2, 1, 0, 0, 5, 1, 0, 1, 2, 0, 2, 2, 0, 0, 0, 1, 0, 3, 1, 5, 1, 2, 4, 1, 0, 1, 0, 1, 0, 1, 0, 2, 2, 0, 0, 1, 0, 1, 1, 4, 1, 0, 1, 1, 0, 4, 2, 0, 1, 1, 2, 3, 1, 1, 1, 1, 6, 2, 1, 1, 0, 2, 0, 6, 2, 0, 4, 2, 2, 0, 0, 1, 2, 0, 2, 1, 0, 3, 1, 2, 1, 4, 6, 3, 2, 1, 0, 2, 2, 0, 0, 5, 4, 1, 0, 0, 1, 0, 2, 2, 0, 0, 2, 3, 1, 3, 1, 1, 0, 1, 0, 0, 1, 2, 2, 0, 2, 0, 0, 1, 2, 0, 0, 4, 1, 0, 1, 1, 0, 1, 2, 0, 1, 4, 3, 1, 2, 2, 1, 1, 1, 1, 6, 3, 3, 3, 3, 1, 1, 1, 1, 1, 0, 7, 3, 0, 1, 3, 2, 1, 0, 3, 2, 1, 0, 2, 2, 6, 0, 0, 6, 2, 2, 3, 3, 5, 5, 1, 0, 6, 1, 0, 3, 1, 1, 2, 3, 1, 2, 1, 1, 0, 1, 0, 1, 0, 5, 5, 2, 2, 0, 0, 1, 0, 0, 0, 0, 1, 1, 1, 1]

        The bug reported at #4897 is now fixed::

            sage: [P[0] for P in EllipticCurve([0,0,0,-468,2592]).integral_points()]
            [-24, -18, -14, -6, -3, 4, 6, 18, 21, 24, 36, 46, 102, 168, 186, 381, 1476, 2034, 67246]

        .. note::

           This function uses the algorithm given in [Co1].

        REFERENCES:

        - [Co1] Cohen H., Number Theory Vol I: Tools and Diophantine
          Equations GTM 239, Springer 2007

        AUTHORS:

        - Michael Mardaus (2008-07)

        - Tobias Nagel (2008-07)

        - John Cremona (2008-07)
        """
        #####################################################################
        # INPUT CHECK #######################################################
        if not self.is_integral():
            raise ValueError, "integral_points() can only be called on an integral model"

        if mw_base=='auto':
            mw_base = self.gens()
            r = len(mw_base)
        else:
            try:
                r = len(mw_base)
            except TypeError:
                raise TypeError, 'mw_base must be a list'
            if not all([P.curve() is self for P in mw_base]):
                raise ValueError, "points are not on the correct curve"

        tors_points = self.torsion_points()

        # END INPUT-CHECK####################################################
        #####################################################################

        #####################################################################
        # INTERNAL FUNCTIONS ################################################

        ############################## begin ################################
        def point_preprocessing(free,tor):
            r"""
            Transforms the mw_basis ``free`` into a `\ZZ`-basis for
            `E(\QQ)\cap E^0(`\RR)`. If there is a torsion point on the
            "egg" we add it to any of the gens on the egg; otherwise
            we replace the free generators with generators of a
            subgroup of index 2.
            """
            r = len(free)
            newfree = [Q for Q in free] # copy
            tor_egg = [T for T in tor if not T.is_on_identity_component()]
            free_id = [P.is_on_identity_component() for P in free]
            if any(tor_egg):
                T = tor_egg[0]
                for i in range(r):
                    if not free_id[i]:
                        newfree[i] += T
            else:
                if not all(free_id):
                    i0 = free_id.index(False)
                    P = free[i0]
                    for i in range(r):
                        if not free_id[i]:
                            if i==i0:
                                newfree[i] = 2*newfree[i]
                            else:
                                newfree[i] += P
            return newfree
        ##############################  end  ################################

        # END Internal functions #############################################
        ######################################################################

        if (r == 0):
            int_points = [P for P in tors_points if not P.is_zero()]
            int_points = [P for P in int_points if P[0].is_integral()]
            if not both_signs:
                xlist = set([P[0] for P in int_points])
                int_points = [self.lift_x(x) for x in xlist]
            int_points.sort()
            if verbose:
                print 'Total number of integral points:',len(int_points)
            return int_points

        if verbose:
            import sys  # so we can flush stdout for debugging

        g2 = self.c4()/12
        g3 = self.c6()/216
        disc = self.discriminant()
        j = self.j_invariant()
        b2 = self.b2()

        Qx = rings.PolynomialRing(RationalField(),'x')
        pol = Qx([-self.c6()/216,-self.c4()/12,0,4])
        if disc > 0: # two real component -> 3 roots in RR
            #on curve 897e4, only one root is found with default precision!
            RR = R
            prec = RR.precision()
            ei = pol.roots(RR,multiplicities=False)
            while len(ei)<3:
                prec*=2
                RR=RealField(prec)
                ei = pol.roots(RR,multiplicities=False)
            e1,e2,e3 = ei
            if r >= 1: #preprocessing of mw_base only necessary if rank > 0
                mw_base = point_preprocessing(mw_base, tors_points)
                  #at most one point in E^{egg}

        elif disc < 0: # one real component => 1 root in RR (=: e3),
                       # 2 roots in C (e1,e2)
            roots = pol.roots(C,multiplicities=False)
            e3 = pol.roots(R,multiplicities=False)[0]
            roots.remove(e3)
            e1,e2 = roots

        from sage.all import pi
        e = R(1).exp()
        pi = R(pi)

        M = self.height_pairing_matrix(mw_base)
        mw_base, U = self.lll_reduce(mw_base,M)
        M = U.transpose()*M*U

        if verbose:
            print "Using mw_basis ",mw_base
            print "e1,e2,e3: ",e1,e2,e3
            sys.stdout.flush()

        # Algorithm presented in [Co1]
        h_E = self.height()
        w1, w2 = self.period_lattice().basis()
        mu = R(disc).abs().log() / 6
        if j!=0:
            mu += max(R(1),R(j).abs().log()) / 6
        if b2!=0:
            mu += max(R(1),R(b2).abs().log())
            mu += log(R(2))
        else:
            mu += 1

        c1 = (mu + 2.14).exp()
        c2 = min(M.charpoly ().roots(multiplicities=False))
        if verbose:
            print "Minimal eigenvalue of height pairing matrix: ", c2
            sys.stdout.flush()

        c3 = (w1**2)*R(b2).abs()/48 + 8
        c5 = (c1*c3).sqrt()
        c7 = abs((3*pi)/((w1**2) * (w1/w2).imag()))

        mw_base_log = [] #contains \Phi(Q_i)
        mod_h_list = []  #contains h_m(Q_i)
        c9_help_list = []
        for i in range(0,r):
            mw_base_log.append(mw_base[i].elliptic_logarithm().abs())
            mod_h_list.append(max(mw_base[i].height(),h_E,c7*mw_base_log[i]**2))
            c9_help_list.append((mod_h_list[i]).sqrt()/mw_base_log[i])
        c8 = max(e*h_E,max(mod_h_list))
        c9 = e/c7.sqrt() * min(c9_help_list)
        n=r+1
        c10 = R(2 * 10**(8+7*n) * R((2/e)**(2 * n**2)) * (n+1)**(4 * n**2 + 10 * n) * log(c9)**(-2*n - 1) * misc.prod(mod_h_list))

        top = Z(128) #arbitrary first upper bound
        bottom = Z(0)
        log_c9=log(c9); log_c5=log(c5)
        log_r_top = log(R(r*(10**top)))
#        if verbose:
#            print "[bottom,top] = ",[bottom,top]

        while R(c10*(log_r_top+log_c9)*(log(log_r_top)+h_E+log_c9)**(n+1)) > R(c2/2 * (10**top)**2 - log_c5):
            #initial bound 'top' too small, upshift of search interval
            bottom = top
            top = 2*top
        while top >= bottom: #binary-search like search for fitting exponent (bound)
#            if verbose:
#                print "[bottom,top] = ",[bottom,top]
            bound = (bottom + (top - bottom)/2).floor()
            log_r_bound = log(R(r*(10**bound)))
            if R(c10*(log_r_bound+log_c9)*(log(log_r_bound)+h_E+log_c9)**(n+1)) > R(c2/2 * (10**bound)**2 - log_c5):
                bottom = bound + 1
            else:
                top = bound - 1

        H_q = R(10)**bound
        break_cond = 0 #at least one reduction step
        #reduction via LLL
        M = matrix.MatrixSpace(Z,n)
        while break_cond < 0.9: #as long as the improvement of the new bound in comparison to the old is greater than 10%
            c = R((H_q**n)*10)  #c has to be greater than H_q^n
            m = copy(M.identity_matrix())
            for i in range(r):
                m[i, r] = R(c*mw_base_log[i]).round()
            m[r,r] = max(Z(1),R(c*w1).round()) #ensures that m isn't singular

            #LLL - implemented in sage - operates on rows not on columns
            m_LLL = m.LLL()
            m_gram = m_LLL.gram_schmidt()[0]
            b1_norm = R(m_LLL.row(0).norm())

            #compute constant c1 ~ c1_LLL of Corollary 2.3.17 and hence d(L,0)^2 ~ d_L_0
            c1_LLL = -1
            for i in range(n):
                tmp = R(b1_norm/(m_gram.row(i).norm()))
                if tmp > c1_LLL:
                    c1_LLL = tmp

            if c1_LLL < 0:
                raise RuntimeError, 'Unexpected intermediate result. Please try another Mordell-Weil base'

            d_L_0 = R(b1_norm**2 / c1_LLL)

            #Reducing of upper bound
            Q = r * H_q**2
            T = (1 + (3/2*r*H_q))/2
            if d_L_0 < R(T**2+Q):
                d_L_0 = 10*(T**2*Q)
            low_bound = R(((d_L_0 - Q).sqrt() - T)/c)

            #new bound according to low_bound and upper bound
            #[c_5 exp((-c_2*H_q^2)/2)] provided by Corollary 8.7.3
            if low_bound != 0:
                H_q_new = R((log(low_bound/c5)/(-c2/2))).sqrt()
                H_q_new = H_q_new.ceil()
                if H_q_new == 1:
                    break_cond = 1 # stops reduction
                else:
                    break_cond = R(H_q_new/H_q)
                H_q = H_q_new
            else:
                break_cond = 1 # stops reduction, so using last H_q > 0
            #END LLL-Reduction loop

        b2_12 = b2/12
        if disc > 0:
            ##Points in egg have X(P) between e1 and e2 [X(P)=x(P)+b2/12]:
            x_int_points = self.integral_x_coords_in_interval((e1-b2_12).ceil(), (e2-b2_12).floor())
            if verbose:
                print 'x-coords of points on compact component with ',(e1-b2_12).ceil(),'<=x<=',(e2-b2_12).floor()
                L = list(x_int_points) # to have the order
                L.sort()               # deterministic for doctests!
                print L
                sys.stdout.flush()
        else:
            x_int_points = set()

        ##Points in noncompact component with X(P)< 2*max(|e1|,|e2|,|e3|) , espec. X(P)>=e3
        x0 = (e3-b2_12).ceil()
        x1 = (2*max(abs(e1),abs(e2),abs(e3)) - b2_12).ceil()
        x_int_points2 = self.integral_x_coords_in_interval(x0, x1)
        x_int_points = x_int_points.union(x_int_points2)
        if verbose:
            print 'x-coords of points on non-compact component with ',x0,'<=x<=',x1-1
            L = list(x_int_points2)
            L.sort()
            print L
            sys.stdout.flush()

        if verbose:
            print 'starting search of remaining points using coefficient bound ',H_q
            sys.stdout.flush()
        x_int_points3 = integral_points_with_bounded_mw_coeffs(self,mw_base,H_q)
        x_int_points = x_int_points.union(x_int_points3)
        if verbose:
            print 'x-coords of extra integral points:'
            L = list(x_int_points3)
            L.sort()
            print L
            sys.stdout.flush()

        if len(tors_points)>1:
            x_int_points_t = set()
            for x in x_int_points:
                P = self.lift_x(x)
                for T in tors_points:
                    Q = P+T
                    if not Q.is_zero() and Q[0].is_integral():
                        x_int_points_t = x_int_points_t.union([Q[0]])
            x_int_points = x_int_points.union(x_int_points_t)

        # Now we have all the x-coordinates of integral points, and we
        # construct the points, depending on the parameter both_signs:
        if both_signs:
            int_points = sum([self.lift_x(x,all=True) for x in x_int_points],[])
        else:
            int_points = [self.lift_x(x) for x in x_int_points]
        int_points.sort()
        if verbose:
            print 'Total number of integral points:',len(int_points)
        return int_points

    def S_integral_points(self, S, mw_base='auto', both_signs=False, verbose=False, proof=None):
        """
        Computes all S-integral points (up to sign) on this elliptic curve.

        INPUT:

        - ``S`` -  list of primes

        - ``mw_base`` - list of EllipticCurvePoint generating the
          Mordell-Weil group of E (default: 'auto' - calls
          :meth:`.gens`)

        - ``both_signs`` - True/False (default False): if True the
          output contains both P and -P, otherwise only one of each
          pair.

        - ``verbose`` - True/False (default False): if True, some
          details of the computation are output.

        - ``proof`` - True/False (default True): if True ALL
          S-integral points will be returned.  If False, the MW basis
          will be computed with the proof=False flag, and also the
          time-consuming final call to
          S_integral_x_coords_with_abs_bounded_by(abs_bound) is
          omitted.  Use this only if the computation takes too long,
          but be warned that then it cannot be guaranteed that all
          S-integral points will be found.

        OUTPUT:

        A sorted list of all the S-integral points on E (up to sign
        unless both_signs is True)

        .. note::

           The complexity increases exponentially in the rank of curve
           E and in the length of S.  The computation time (but not
           the output!) depends on the Mordell-Weil basis.  If mw_base
           is given but is not a basis for the Mordell-Weil group
           (modulo torsion), S-integral points which are not in the
           subgroup generated by the given points will almost
           certainly not be listed.

        EXAMPLES:

        A curve of rank 3 with no torsion points::

            sage: E=EllipticCurve([0,0,1,-7,6])
            sage: P1=E.point((2,0)); P2=E.point((-1,3)); P3=E.point((4,6))
            sage: a=E.S_integral_points(S=[2,3], mw_base=[P1,P2,P3], verbose=True);a
            max_S: 3 len_S: 3 len_tors: 1
            lambda 0.485997517468...
            k1,k2,k3,k4 6.68597129142710e234 1.31952866480763 3.31908110593519e9 2.42767548272846e17
            p= 2 : trying with p_prec =  30
            mw_base_p_log_val =  [2, 2, 1]
            min_psi =  2 + 2^3 + 2^6 + 2^7 + 2^8 + 2^9 + 2^11 + 2^12 + 2^13 + 2^16 + 2^17 + 2^19 + 2^20 + 2^21 + 2^23 + 2^24 + 2^28 + O(2^30)
            p= 3 : trying with p_prec =  30
            mw_base_p_log_val =  [1, 2, 1]
            min_psi =  3 + 3^2 + 2*3^3 + 3^6 + 2*3^7 + 2*3^8 + 3^9 + 2*3^11 + 2*3^12 + 2*3^13 + 3^15 + 2*3^16 + 3^18 + 2*3^19 + 2*3^22 + 2*3^23 + 2*3^24 + 2*3^27 + 3^28 + 3^29 + O(3^30)
            mw_base [(1 : -1 : 1), (2 : 0 : 1), (0 : -3 : 1)]
            mw_base_log [0.667789378224099, 0.552642660712417, 0.818477222895703]
            mp [5, 7]
            mw_base_p_log [[2^2 + 2^3 + 2^6 + 2^7 + 2^8 + 2^9 + 2^14 + 2^15 + 2^18 + 2^19 + 2^24 + 2^29 + O(2^30), 2^2 + 2^3 + 2^5 + 2^6 + 2^9 + 2^11 + 2^12 + 2^14 + 2^15 + 2^16 + 2^18 + 2^20 + 2^22 + 2^23 + 2^26 + 2^27 + 2^29 + O(2^30), 2 + 2^3 + 2^6 + 2^7 + 2^8 + 2^9 + 2^11 + 2^12 + 2^13 + 2^16 + 2^17 + 2^19 + 2^20 + 2^21 + 2^23 + 2^24 + 2^28 + O(2^30)], [2*3^2 + 2*3^5 + 2*3^6 + 2*3^7 + 3^8 + 3^9 + 2*3^10 + 3^12 + 2*3^14 + 3^15 + 3^17 + 2*3^19 + 2*3^23 + 3^25 + 3^28 + O(3^30), 2*3 + 2*3^2 + 2*3^3 + 2*3^4 + 2*3^6 + 2*3^7 + 2*3^8 + 3^10 + 2*3^12 + 3^13 + 2*3^14 + 3^15 + 3^18 + 3^22 + 3^25 + 2*3^26 + 3^27 + 3^28 + O(3^30), 3 + 3^2 + 2*3^3 + 3^6 + 2*3^7 + 2*3^8 + 3^9 + 2*3^11 + 2*3^12 + 2*3^13 + 3^15 + 2*3^16 + 3^18 + 2*3^19 + 2*3^22 + 2*3^23 + 2*3^24 + 2*3^27 + 3^28 + 3^29 + O(3^30)]]
            k5,k6,k7 0.321154513240... 1.55246328915... 0.161999172489...
            initial bound 2.6227097483365...e117
            bound_list [58, 58, 58]
            bound_list [8, 9, 9]
            bound_list [8, 7, 7]
            bound_list [8, 7, 7]
            starting search of points using coefficient bound  8
            x-coords of S-integral points via linear combination of mw_base and torsion:
            [-3, -26/9, -8159/2916, -2759/1024, -151/64, -1343/576, -2, -7/4, -1, -47/256, 0, 1/4, 4/9, 9/16, 58/81, 7/9, 6169/6561, 1, 17/16, 2, 33/16, 172/81, 9/4, 25/9, 3, 31/9, 4, 25/4, 1793/256, 8, 625/64, 11, 14, 21, 37, 52, 6142/81, 93, 4537/36, 342, 406, 816, 207331217/4096]
            starting search of extra S-integer points with absolute value bounded by 3.89321964979420
            x-coords of points with bounded absolute value
            [-3, -2, -1, 0, 1, 2]
            Total number of S-integral points: 43
            [(-3 : 0 : 1), (-26/9 : 28/27 : 1), (-8159/2916 : 233461/157464 : 1), (-2759/1024 : 60819/32768 : 1), (-151/64 : 1333/512 : 1), (-1343/576 : 36575/13824 : 1), (-2 : 3 : 1), (-7/4 : 25/8 : 1), (-1 : 3 : 1), (-47/256 : 9191/4096 : 1), (0 : 2 : 1), (1/4 : 13/8 : 1), (4/9 : 35/27 : 1), (9/16 : 69/64 : 1), (58/81 : 559/729 : 1), (7/9 : 17/27 : 1), (6169/6561 : 109871/531441 : 1), (1 : 0 : 1), (17/16 : -25/64 : 1), (2 : 0 : 1), (33/16 : 17/64 : 1), (172/81 : 350/729 : 1), (9/4 : 7/8 : 1), (25/9 : 64/27 : 1), (3 : 3 : 1), (31/9 : 116/27 : 1), (4 : 6 : 1), (25/4 : 111/8 : 1), (1793/256 : 68991/4096 : 1), (8 : 21 : 1), (625/64 : 14839/512 : 1), (11 : 35 : 1), (14 : 51 : 1), (21 : 95 : 1), (37 : 224 : 1), (52 : 374 : 1), (6142/81 : 480700/729 : 1), (93 : 896 : 1), (4537/36 : 305425/216 : 1), (342 : 6324 : 1), (406 : 8180 : 1), (816 : 23309 : 1), (207331217/4096 : 2985362173625/262144 : 1)]

        It is not necessary to specify mw_base; if it is not provided,
        then the Mordell-Weil basis must be computed, which may take
        much longer.

        ::

            sage: a = E.S_integral_points([2,3])
            sage: len(a)
            43

        An example with negative discriminant::

            sage: EllipticCurve('900d1').S_integral_points([17], both_signs=True)
            [(-11 : -27 : 1), (-11 : 27 : 1), (-4 : -34 : 1), (-4 : 34 : 1), (4 : -18 : 1), (4 : 18 : 1), (2636/289 : -98786/4913 : 1), (2636/289 : 98786/4913 : 1), (16 : -54 : 1), (16 : 54 : 1)]

        Output checked with Magma (corrected in 3 cases)::

            sage: [len(e.S_integral_points([2], both_signs=False)) for e in cremona_curves([11..100])] # long time (17s on sage.math, 2011)
            [2, 0, 2, 3, 3, 1, 3, 1, 3, 5, 3, 5, 4, 1, 1, 2, 2, 2, 3, 1, 2, 1, 0, 1, 3, 3, 1, 1, 5, 3, 4, 2, 1, 1, 5, 3, 2, 2, 1, 1, 1, 0, 1, 3, 0, 1, 0, 1, 1, 3, 7, 1, 3, 3, 3, 1, 1, 2, 3, 1, 2, 3, 1, 2, 1, 3, 3, 1, 1, 1, 0, 1, 3, 3, 1, 1, 7, 1, 0, 1, 1, 0, 1, 2, 0, 3, 1, 2, 1, 3, 1, 2, 2, 4, 5, 3, 2, 1, 1, 6, 1, 0, 1, 3, 1, 3, 3, 1, 1, 1, 1, 1, 3, 1, 5, 1, 2, 4, 1, 1, 1, 1, 1, 0, 1, 0, 2, 2, 0, 0, 1, 0, 1, 1, 6, 1, 0, 1, 1, 0, 4, 3, 1, 2, 1, 2, 3, 1, 1, 1, 1, 8, 3, 1, 2, 1, 2, 0, 8, 2, 0, 6, 2, 3, 1, 1, 1, 3, 1, 3, 2, 1, 3, 1, 2, 1, 6, 9, 3, 3, 1, 1, 2, 3, 1, 1, 5, 5, 1, 1, 0, 1, 1, 2, 3, 1, 1, 2, 3, 1, 3, 1, 1, 1, 1, 0, 0, 1, 3, 3, 1, 3, 1, 1, 2, 2, 0, 0, 6, 1, 0, 1, 1, 1, 1, 3, 1, 2, 6, 3, 1, 2, 2, 1, 1, 1, 1, 7, 5, 4, 3, 3, 1, 1, 1, 1, 1, 1, 8, 5, 1, 1, 3, 3, 1, 1, 3, 3, 1, 1, 2, 3, 6, 1, 1, 7, 3, 3, 4, 5, 9, 6, 1, 0, 7, 1, 1, 3, 1, 1, 2, 3, 1, 2, 1, 1, 1, 1, 1, 1, 1, 7, 8, 2, 3, 1, 1, 1, 1, 0, 0, 0, 1, 1, 1, 1]

        An example from [PZGH]::

            sage: E = EllipticCurve([0,0,0,-172,505])
            sage: E.rank(), len(E.S_integral_points([3,5,7]))  # long time (5s on sage.math, 2011)
            (4, 72)

        This is curve "7690e1" which failed until \#4805 was fixed::

            sage: EllipticCurve([1,1,1,-301,-1821]).S_integral_points([13,2])
            [(-13 : 16 : 1),
            (-9 : 20 : 1),
            (-7 : 4 : 1),
            (21 : 30 : 1),
            (23 : 52 : 1),
            (63 : 452 : 1),
            (71 : 548 : 1),
            (87 : 756 : 1),
            (2711 : 139828 : 1),
            (7323 : 623052 : 1),
            (17687 : 2343476 : 1)]

        REFERENCES:

        - [PZGH] Petho A., Zimmer H.G., Gebel J. and Herrmann E.,
          Computing all S-integral points on elliptic curves
          Math. Proc. Camb. Phil. Soc. (1999), 127, 383-402

        - Some parts of this implementation are partially based on the
          function integral_points()

        AUTHORS:

        - Tobias Nagel (2008-12)

        - Michael Mardaus (2008-12)

        - John Cremona (2008-12)
        """
        # INPUT CHECK #######################################################

        if proof is None:
            from sage.structure.proof.proof import get_flag
            proof = get_flag(proof, "elliptic_curve")
        else:
            proof = bool(proof)


        if not self.is_integral():
            raise ValueError, "S_integral_points() can only be called on an integral model"
        if not all([self.is_p_minimal(s) for s in S]):
            raise ValueError, "%s must be p-minimal for all primes in S"%self

        try:
            len_S = len(S)
            if len_S == 0:
                return self.integral_points(mw_base, both_signs, verbose)
            if not all([s.is_prime() for s in S]):
                raise ValueError, "All elements of S must be prime"
            S.sort()
        except TypeError:
            raise TypeError, 'S must be a list of primes'
        except AttributeError:#catches: <tuple>.sort(), <!ZZ>.is_prime()
            raise AttributeError,'S must be a list of primes'

        if mw_base=='auto':
            if verbose:
                print "Starting computation of MW basis"
            mw_base = self.gens(proof=proof)
            r = len(mw_base)
            if verbose:
                print "Finished computation of MW basis; rank is ",r
        else:
            try:
                r = len(mw_base)
            except TypeError:
                raise TypeError, 'mw_base must be a list'
            if not all([P.curve() is self for P in mw_base]):
                raise ValueError, "mw_base-points are not on the correct curve"

        #End Input-Check ######################################################

        #Internal functions ###################################################
        def reduction_at(p):
            r"""
            Reducing the bound `H_q` at the finite place p in S via LLL
            """
            indexp = S.index(p)
            pc = Z(p**(R(c.log()/log(p,e)).ceil()))
            m = copy(M.identity_matrix())
            for i in range(r):
                try:
                    m[i, r] = Z((beta[indexp][i])%pc)
                except ZeroDivisionError:  #If Inverse doesn't exist, change denominator (which is only approx)
                    val_nu = (beta[indexp][i]).numerator()
                    val_de = (beta[indexp][i]).denominator()
                    m[i, r] = Z((val_nu/(val_de+1))%pc)
            m[r,r] = max(Z(1), pc)

            #LLL - implemented in sage - operates on rows not on columns
            m_LLL = m.LLL()
            m_gram = m_LLL.gram_schmidt()[0]
            b1_norm = R(m_LLL.row(0).norm())

            c1_LLL = -1
            for i in range(n):
                tmp = R(b1_norm/(m_gram.row(i).norm()))
                if tmp > c1_LLL:
                    c1_LLL = tmp
            if c1_LLL < 0:
                raise RuntimeError, 'Unexpected intermediate result. Please try another Mordell-Weil base'
            d_L_0 = R(b1_norm**2 / c1_LLL)

            #Reducing of upper bound
            Q = r * H_q**2
            T = (1 + (3/2*r*H_q))/2
            if d_L_0 < R(T**2+Q):
                d_L_0 = 10*(T**2*Q)
            low_bound = R(((d_L_0 - Q).sqrt() - T)/c)

            ##new bound according to low_bound and upper bound
            ##[k5*k6 exp(-k7**H_q^2)]
            if low_bound != 0:
                H_q_infinity = R(((low_bound/(k6)).log()/(-k7)).sqrt())
                return (H_q_infinity.ceil())
            else:
                return (H_q)
    #<-------------------------------------------------------------------------
    #>-------------------------------------------------------------------------
        def S_integral_points_with_bounded_mw_coeffs():
            r"""
            Returns the set of S-integers x which are x-coordinates of
            points on the curve which are linear combinations of the
            generators (basis and torsion points) with coefficients
            bounded by `H_q`.  The bound `H_q` will be computed at
            runtime.
            (Modified version of integral_points_with_bounded_mw_coeffs() in
             integral_points() )

            TODO: Make this more efficient.  In the case ``S=[]`` we
            worked over the reals and only computed a combination
            exactly if the real coordinates were approximately
            integral.  We need a version of this which works for
            S-integral points, probably by finding a bound on the
            denominator.
            """
            from sage.groups.generic import multiples
            xs=set()
            N=H_q

            def test(P):
                """
                Record x-coord of a point if S-integral.
                """
                if not P.is_zero():
                    xP = P[0]
                    if xP.is_S_integral(S):
                        xs.add(xP)

            def test_with_T(R):
                """
                Record x-coords of a 'point+torsion' if S-integral.
                """
                for T in tors_points:
                    test(R+T)

         # For small rank and small H_q perform simple search
            if r==1 and N<=10:
                for P in multiples(mw_base[0],N+1):
                    test_with_T(P)
                return xs

         # explicit computation and testing linear combinations
         # ni loops through all tuples (n_1,...,n_r) with |n_i| <= N
         # stops when (0,0,...,0) is reached because after that, only inverse points of
         # previously tested points would be tested

            E0=E(0)
            ni = [-N for i in range(r)]
            mw_baseN = [-N*P for P in mw_base]
            Pi = [0 for j in range(r)]
            Pi[0] = mw_baseN[0]
            for i in range(1,r):
                Pi[i] = Pi[i-1] + mw_baseN[i]

            while True:
                if all([n==0 for n in ni]):
                    test_with_T(E0)
                    break

                # test the ni-combination which is Pi[r-1]
                test_with_T(Pi[r-1])

                # increment indices and stored points
                i0 = r-1
                while ni[i0]==N:
                    ni[i0] = -N
                    i0 -= 1
                ni[i0] += 1
                if all([n==0 for n in ni[0:i0+1]]):
                    Pi[i0] = E0
                else:
                    Pi[i0] += mw_base[i0]
                for i in range(i0+1,r):
                    Pi[i] = Pi[i-1] + mw_baseN[i]

            return xs
    #<-------------------------------------------------------------------------
    #>-------------------------------------------------------------------------
        def S_integral_x_coords_with_abs_bounded_by(abs_bound):
            r"""
            Extra search of points with `|x|< ` abs_bound, assuming
            that `x` is `S`-integral and `|x|\ge|x|_q` for all primes
            `q` in `S`. (Such points are not covered by the main part
            of the code).  We know

            .. math::

               x=\frac{\xi}{\p_1^{\alpha_1} \cdot \dots \cdot \p_s^{\alpha_s}},\ (gcd(\xi,\p_i)=1),\ p_i \in S

            so a bound of `\alpha_i` can be found in terms of
            abs_bound. Additionally each `\alpha` must be even, giving
            another restriction.  This gives a finite list of
            denominators to test, and for each, a range of numerators.
            All candidates for `x` resulting from this theory are then
            tested, and a list of the ones which are `x`-coordinates
            of (`S`-integral) points is returned.

            TODO: Make this more efficient.  If we had an efficient
            function for searching for integral points (for example,
            by wrapping Stoll's ratpoint program) then it should be
            better to scale the equation by the maximum denominator
            and search for integral points on the scaled model.

            """
            x_min = min(self.two_division_polynomial().roots(R,multiplicities=False))
            x_min_neg = bool(x_min<0)
            x_min_pos = not x_min_neg
            log_ab = R(abs_bound.log())
            alpha = [(log_ab/R(log(p,e))).floor() for p in S]
            if all([alpha_i <= 1 for alpha_i in alpha]): # so alpha_i must be 0 to satisfy that denominator is a square
                return set([x for x  in range(-abs_bound,abs_bound) if E.is_x_coord(x)])
            else:
                xs = []
                alpha_max_even = [y-y%2 for y in alpha]
                p_pow_alpha = []
                list_alpha = []
                for i in range(len_S-1):
                    list_alpha.append(range(0,alpha_max_even[i]+2,2))
                    p_pow_alpha.append([S[i]**list_alpha[i][j] for j in range(len(list_alpha[i]))])
                if verbose:
                    print list_alpha, p_pow_alpha
                # denom_maxpa is a list of pairs (d,q) where d runs
                # through possible denominators, and q=p^a is the
                # maximum prime power divisor of d:
                denom_maxpa = [(misc.prod(tmp),max(tmp)) for tmp in cartesian_product_iterator(p_pow_alpha)]
#               The maximum denominator is this (not used):
#                denom = [misc.prod([pp[-1] for pp in p_pow_alpha],1)]
                for de,maxpa in denom_maxpa:
                    n_max = (abs_bound*de).ceil()
                    n_min = maxpa*de
                    if x_min_pos:
                        pos_n_only = True
                        if x_min > maxpa:
                            n_min = (x_min*de).floor()
                    else:
                        pos_n_only = False
                        neg_n_max = (x_min.abs()*de).ceil()

#                   if verbose:
#                       print "testing denominator ",de
#                       print "numerator bounds = ",(n_min,n_max)

                    for n in misc.xsrange(n_min,n_max+1):
                        tmp = n/de  # to save time, do not check de is the exact denominator
                        if E.is_x_coord(tmp):
                            xs+=[tmp]
                        if not pos_n_only:
                            if n <= neg_n_max:
                                if E.is_x_coord(-tmp):
                                    xs+=[-tmp]

                return set(xs)
    #<-------------------------------------------------------------------------
        #End internal functions ###############################################
        from sage.misc.all import cartesian_product_iterator

        E = self
        tors_points = E.torsion_points()

        if (r==0):#only Torsionpoints to consider
            int_points = [P for P in tors_points if not P.is_zero()]
            int_points = [P for P in int_points if P[0].is_S_integral(S)]
            if not both_signs:
                xlist = set([P[0] for P in int_points])
                int_points = [E.lift_x(x) for x in xlist]
            int_points.sort()
            if verbose:
                print 'Total number of S-integral points:',len(int_points)
            return int_points

        if verbose:
            import sys  # so we can flush stdout for debugging

        e = R(1).exp()
        a1, a2, a3, a4, a6 = E.a_invariants()
        b2, b4, b6, b8 = E.b_invariants()
        c4, c6 = E.c_invariants()
        disc = E.discriminant()
        #internal function is doing only a comparison of E and E.short_weierstass_model() so the following is easier
        if a1 == a2 == a3 == 0:
            is_short = True
        else:
            is_short = False

        w1, w2 = E.period_lattice().basis()

        Qx = rings.PolynomialRing(RationalField(),'x')
        pol = Qx([-54*c6,-27*c4,0,1])
        if disc > 0: # two real component -> 3 roots in RR
            # it is possible that only one root is found with default precision! (see integral_points())
            RR = R
            prec = RR.precision()
            ei = pol.roots(RR,multiplicities=False)
            while len(ei)<3:
                prec*=2
                RR=RealField(prec)
                ei = pol.roots(RR,multiplicities=False)
            e1,e2,e3 = ei
        elif disc < 0: # one real component => 1 root in RR (=: e3),
                       # 2 roots in C (e1,e2)
            roots = pol.roots(C,multiplicities=False)
            e3 = pol.roots(R,multiplicities=False)[0]
            roots.remove(e3)
            e1,e2 = roots

        len_tors = len(tors_points)
        n = r + 1

        M = E.height_pairing_matrix(mw_base)
        mw_base, U = E.lll_reduce(mw_base,M)
        M = U.transpose()*M*U

        # NB "lambda" is a reserved word in Python!
        lamda = min(M.charpoly(algorithm="hessenberg").roots(multiplicities = False))
        max_S = max(S)
        len_S += 1 #Counting infinity (always "included" in S)
        if verbose:
            print 'max_S:',max_S,'len_S:',len_S,'len_tors:',len_tors
            print 'lambda',lamda
            sys.stdout.flush()

        if is_short:
            disc_0_abs = R((4*a4**3 + 27*a6**2).abs())
            k4 = R(10**4 * max(16*a4**2, 256*disc_0_abs.sqrt()**3))
            k3 = R(32/3 * disc_0_abs.sqrt() * (8 + 0.5*disc_0_abs.log())**4)
        else:
            disc_sh = R(E.short_weierstrass_model().discriminant()) #computes y^2=x^3 -27c4x -54c6
            k4 = R(20**4 * max(3**6 * c4**2, 16*(disc_sh.abs().sqrt())**3))
            k3 = R(32/3 * disc_sh.abs().sqrt() * (8 + 0.5*disc_sh.abs().log())**4)


        k2 = max(R(b2.abs()), R(b4.abs().sqrt()), R(b6.abs()**(1/3)), R(b8.abs()**(1/4))).log()
        k1 = R(7 * 10**(38*len_S+49)) * R(len_S**(20*len_S+15)) * max_S**24 * R(max(1,log(max_S, e))**(4*len_S - 2)) * k3 * k3.log()**2 * ((20*len_S - 19)*k3 + (e*k4).log()) + 2*R(2*b2.abs()+6).log()

        if verbose:
            print 'k1,k2,k3,k4',k1,k2,k3,k4
            sys.stdout.flush()
        #H_q -> [PZGH]:N_0 (due to consistency to integral_points())
        H_q = R(((k1/2+k2)/lamda).sqrt())

        #computation of logs
        mw_base_log = [(pts.elliptic_logarithm().abs())*(len_tors/w1) for pts in mw_base]
        mw_base_p_log = []
        beta = []
        mp=[]
        tmp = 0
        for p in S:
            Np = E.Np(p)
            cp = E.tamagawa_exponent(p)
            mp_temp = Z(len_tors).lcm(cp*Np)
            mp.append(mp_temp) #only necessary because of verbose below
            p_prec=30+E.discriminant().valuation(p)
            p_prec_ok=False
            while not p_prec_ok:
                if verbose:
                    print "p=",p,": trying with p_prec = ",p_prec
                try:
                    mw_base_p_log.append([mp_temp*(pts.padic_elliptic_logarithm(p,absprec=p_prec)) for pts in mw_base])
                    p_prec_ok=True
                except ValueError:
                    p_prec *= 2
            #reorder mw_base_p: last value has minimal valuation at p
            mw_base_p_log_val = [mw_base_p_log[tmp][i].valuation() for i in range(r)]
            if verbose:
                print "mw_base_p_log_val = ",mw_base_p_log_val
            min_index = mw_base_p_log_val.index(min(mw_base_p_log_val))
            min_psi = mw_base_p_log[tmp][min_index]
            if verbose:
                print "min_psi = ",min_psi
            mw_base_p_log[tmp].remove(min_psi)
            mw_base_p_log[tmp].append(min_psi)
            #beta needed for reduction at p later on
            try:
                beta.append([-mw_base_p_log[tmp][j]/min_psi for j in range(r)])
            except ValueError:
                # e.g. mw_base_p_log[tmp]==[0]:  can occur e.g. [?]'172c6, S=[2]
                beta.append([0] for j in range(r))
            tmp +=1

        if verbose:
            print 'mw_base',mw_base
            print 'mw_base_log', mw_base_log
            print 'mp', mp
            print 'mw_base_p_log',mw_base_p_log
            #print 'beta', beta
            sys.stdout.flush()

        #constants in reduction (not needed to be computed every reduction step)
        k5 = R((2*len_tors)/(3*w1))
        k6 = R((k2/len_S).exp())
        k7 = R(lamda/len_S)

        if verbose:
            print 'k5,k6,k7',k5,k6,k7
            sys.stdout.flush()

        break_cond = 0
        M = matrix.MatrixSpace(Z,n)
   #Reduction of initial bound
        if verbose:
            print 'initial bound',H_q
            sys.stdout.flush()

        while break_cond < 0.9:
         #reduction at infinity
            bound_list=[]
            c = R((H_q**n)*100)
            m = copy(M.identity_matrix())
            for i in range(r):
                m[i, r] = R(c*mw_base_log[i]).round()
            m[r,r] = max(Z(1), R(c*w1).round())
            #LLL - implemented in sage - operates on rows not on columns
            m_LLL = m.LLL()
            m_gram = m_LLL.gram_schmidt()[0]
            b1_norm = R(m_LLL.row(0).norm())

            #compute constant c1_LLL (cf. integral_points())
            c1_LLL = -1
            for i in range(n):
                tmp = R(b1_norm/(m_gram.row(i).norm()))
                if tmp > c1_LLL:
                    c1_LLL = tmp
            if c1_LLL < 0:
                raise RuntimeError, 'Unexpected intermediate result. Please try another Mordell-Weil base'
            d_L_0 = R(b1_norm**2 / c1_LLL)

            #Reducing of upper bound
            Q = r * H_q**2
            T = (1 + (3/2*r*H_q))/2
            if d_L_0 < R(T**2+Q):
                d_L_0 = 10*(T**2*Q)
            low_bound = R(((d_L_0 - Q).sqrt() - T)/c)

            ##new bound according to low_bound and upper bound
            ##[k5*k6 exp(-k7**H_q^2)]
            if low_bound != 0:
                H_q_infinity = R(((low_bound/(k5*k6)).log()/(-k7)).abs().sqrt())
                bound_list.append(H_q_infinity.ceil())
            else:
                bound_list.append(H_q)

         ##reduction for finite places in S
            for p in S:
                bound_list.append(reduction_at(p))

            if verbose:
                print 'bound_list',bound_list
                sys.stdout.flush()

            H_q_new = max(bound_list)
            if (H_q_new > H_q): #no improvement
                break_cond = 1 #stop reduction
            elif (H_q_new == 1): #best possible H_q
                H_q = H_q_new
                break_cond = 1 #stop
            else:
                break_cond = R(H_q_new/H_q)
                H_q = H_q_new
    #end of reductions

    #search of S-integral points
        #step1: via linear combination and H_q
        x_S_int_points = set()
        if verbose:
            print 'starting search of points using coefficient bound ',H_q
            sys.stdout.flush()
        x_S_int_points1 = S_integral_points_with_bounded_mw_coeffs()
        x_S_int_points = x_S_int_points.union(x_S_int_points1)
        if verbose:
            print 'x-coords of S-integral points via linear combination of mw_base and torsion:'
            L = list(x_S_int_points1)
            L.sort()
            print L
            sys.stdout.flush()

        #step 2: Extra search
        if e3 < 0:
            M = R( max((27*c4).abs().sqrt(), R((54*c6).abs()**(1/3)) / R(2**(1/3))-1) )
        else:
            M = R(0)
        e0 = max(e1+e2, 2*e3) + M
        abs_bound = R((max(0,e0)+6*b2.abs())/36)

        if proof:
            if verbose:
                print 'starting search of extra S-integer points with absolute value bounded by',abs_bound
                sys.stdout.flush()
            if abs_bound != 0:
                x_S_int_points2 = S_integral_x_coords_with_abs_bounded_by(abs_bound)
                x_S_int_points = x_S_int_points.union(x_S_int_points2)
                if verbose:
                    print 'x-coords of points with bounded absolute value'
                    L = list(x_S_int_points2)
                    L.sort()
                    print L
                    sys.stdout.flush()

        if len(tors_points)>1:
            x_S_int_points_t = set()
            for x in x_S_int_points:
                P = E.lift_x(x)
                for T in tors_points:
                    Q = P+T
                    if not Q.is_zero() and Q[0].is_S_integral(S):
                        x_S_int_points_t = x_S_int_points_t.union([Q[0]])
            x_S_int_points = x_S_int_points.union(x_S_int_points_t)

        # All x values collected, now considering "both_signs"
        if both_signs:
            S_int_points = sum([self.lift_x(x,all=True) for x in x_S_int_points],[])
        else:
            S_int_points = [self.lift_x(x) for x in x_S_int_points]
        S_int_points.sort()
        if verbose:
            print 'Total number of S-integral points:',len(S_int_points)
        return S_int_points


def cremona_curves(conductors):
    """
    Return iterator over all known curves (in database) with conductor
    in the list of conductors.

    EXAMPLES::

        sage: [(E.label(), E.rank()) for E in cremona_curves(srange(35,40))]
        [('35a1', 0),
        ('35a2', 0),
        ('35a3', 0),
        ('36a1', 0),
        ('36a2', 0),
        ('36a3', 0),
        ('36a4', 0),
        ('37a1', 1),
        ('37b1', 0),
        ('37b2', 0),
        ('37b3', 0),
        ('38a1', 0),
        ('38a2', 0),
        ('38a3', 0),
        ('38b1', 0),
        ('38b2', 0),
        ('39a1', 0),
        ('39a2', 0),
        ('39a3', 0),
        ('39a4', 0)]
    """
    if isinstance(conductors, (int,long, rings.RingElement)):
        conductors = [conductors]
    return sage.databases.cremona.CremonaDatabase().iter(conductors)

def cremona_optimal_curves(conductors):
    """
    Return iterator over all known optimal curves (in database) with
    conductor in the list of conductors.

    EXAMPLES::

        sage: [(E.label(), E.rank()) for E in cremona_optimal_curves(srange(35,40))]
        [('35a1', 0),
        ('36a1', 0),
        ('37a1', 1),
        ('37b1', 0),
        ('38a1', 0),
        ('38b1', 0),
        ('39a1', 0)]

    There is one case -- 990h3 -- when the optimal curve isn't labeled with a 1::

        sage: [e.cremona_label() for e in cremona_optimal_curves([990])]
        ['990a1', '990b1', '990c1', '990d1', '990e1', '990f1', '990g1', '990h3', '990i1', '990j1', '990k1', '990l1']

    """
    if isinstance(conductors, (int,long,rings.RingElement)):
        conductors = [conductors]
    return sage.databases.cremona.CremonaDatabase().iter_optimal(conductors)

def integral_points_with_bounded_mw_coeffs(E, mw_base, N):
    r"""
    Returns the set of integers `x` which are
    `x`-coordinates of points on the curve `E` which
    are linear combinations of the generators (basis and torsion
    points) with coefficients bounded by `N`.
    """
    from sage.groups.generic import multiples
    xs=set()
    tors_points = E.torsion_points()
    r = len(mw_base)

    def use(P):
        """
        Helper function to record x-coord of a point if integral.
        """
        if not P.is_zero():
            xP = P[0]
            if xP.is_integral():
                xs.add(xP)

    def use_t(R):
        """
        Helper function to record x-coords of a point +torsion if
        integral.
        """
        for T in tors_points:
            use(R+T)

    # We use a naive method when the number of possibilities is small:

    if r==1 and N<=10:
        for P in multiples(mw_base[0],N+1):
            use_t(P)
        return xs

    # Otherwise it is very very much faster to first compute
    # the linear combinations over RR, and only compute them as
    # rational points if they are approximately integral.

    # Note: making eps larger here will dramatically increase
    # the running time.  If evidence arises that integral
    # points are being missed, it would be better to increase
    # the real precision than to increase eps.

    def is_approx_integral(P):
        r"""
        Local function, returns True if the real point `P` is approximately integral.
        """
        eps = 0.0001
        return (abs(P[0]-P[0].round()))<eps and (abs(P[1]-P[1].round()))<eps

    RR = RealField(100) #(100)
    ER = E.change_ring(RR)
    ER0 = ER(0)

    # Note: doing [ER(P) for P in mw_base] sometimes fails.  The
    # following way is harder, since we have to make sure we don't use
    # -P instead of P, but is safer.

    Rgens = [ER.lift_x(P[0]) for P in mw_base]
    for i in range(r):
        if abs(Rgens[i][1]-mw_base[i][1])>abs((-Rgens[i])[1]-mw_base[i][1]):
            Rgens[i] = -Rgens[i]

    # the ni loop through all tuples (a1,a2,...,ar) with
    # |ai|<=N, but we stop immediately after using the tuple
    # (0,0,...,0).

    # Initialization:
    ni = [-N for i in range(r)]
    RgensN = [-N*P for P in Rgens]
    # RPi[i] = -N*(Rgens[0]+...+Rgens[i])
    RPi = [0 for j in range(r)]
    RPi[0] = RgensN[0]
    for i in range(1,r):
        RPi[i] = RPi[i-1] + RgensN[i]

    tors_points_R = map(ER, tors_points)
    while True:
        if all([n==0 for n in ni]):
             use_t(E(0))
             break

        # test the ni-combination which is RPi[r-1]
        RP = RPi[r-1]

        for T, TR in zip(tors_points, tors_points_R):
            if is_approx_integral(RP + TR):
                 P = sum([ni[i]*mw_base[i] for i in range(r)],T)
                 use(P)

        # increment indices and stored points
        i0 = r-1
        while ni[i0]==N:
            ni[i0] = -N
            i0 -= 1
        ni[i0] += 1
        # The next lines are to prevent rounding error: (-P)+P behaves
        # badly for real points!
        if all([n==0 for n in ni[0:i0+1]]):
            RPi[i0] = ER0
        else:
            RPi[i0] += Rgens[i0]
        for i in range(i0+1,r):
            RPi[i] = RPi[i-1] + RgensN[i]

    return xs
<|MERGE_RESOLUTION|>--- conflicted
+++ resolved
@@ -1434,15 +1434,9 @@
 
         -  ``integer`` - the dimension of the 2-Selmer group.
            This is an upper bound to the rank, but it is not sharp in general.
-<<<<<<< HEAD
 
         -  ``list`` - list of points of infinite order in `E(Q)`.
 
-=======
-
-        -  ``list`` - list of points of infinite order in `E(Q)`.
-
->>>>>>> eb7b486c
         To obtain a list of generators, use E.gens().
 
 
