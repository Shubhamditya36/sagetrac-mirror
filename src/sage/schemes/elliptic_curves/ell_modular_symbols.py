--- conflicted
+++ resolved
@@ -485,11 +485,7 @@
         Some harder cases fail::
 
             sage: m = EllipticCurve('121b1').modular_symbol(implementation="sage")
-<<<<<<< HEAD
-            Warning : Could not normalize the modular symbols, maybe all further results will be multiplied by +/- a power of 2.
-=======
             Warning : Could not normalize the modular symbols, maybe all further results will be multiplied by -1 and a power of 2
->>>>>>> 9f376a6e
             sage: m._scaling
             1
 
@@ -618,286 +614,6 @@
         verbose('real approximation is %s'%q)
         return lv/8 * QQ(int(round(q)))
 
-<<<<<<< HEAD
-    def __scale_by_periods_only__(self):
-        r"""
-        If we fail to scale with ``_find_scaling_L_ratio``, we drop here
-        to try and find the scaling by the quotient of the
-        periods to the `X_0`-optimal curve. The resulting ``_scaling``
-        is not guaranteed to be correct, but could well be.
-
-        EXAMPLES::
-
-            sage: E = EllipticCurve('19a1')
-            sage: m = E.modular_symbol(sign=+1)
-            sage: m.__scale_by_periods_only__()
-            Warning : Could not normalize the modular symbols, maybe all further results will be multiplied by  +/- a power of 2.
-            sage: m._scaling
-            1
-
-            sage: E = EllipticCurve('19a2')
-            sage: m = E.modular_symbol(sign=+1)
-            sage: m._scaling
-            3/2
-            sage: m.__scale_by_periods_only__()
-            Warning : Could not normalize the modular symbols, maybe all further results will be multiplied by +/- a power of 2.
-            sage: m._scaling
-            3
-        """
-        # we only do this inside the cremona-tables.
-        try :
-            crla = parse_cremona_label(self._E.label())
-        except RuntimeError: # raised when curve is outside of the table
-            print("Warning : Could not normalize the modular symbols, maybe all further results will be multiplied by a rational number.")
-            self._scaling = 1
-        else :
-            print("Warning : Could not normalize the modular symbols, maybe all further results will be multiplied by +/- a power of 2.")
-            cr0 = Integer(crla[0]).str() + crla[1] + '1'
-            E0 = EllipticCurve(cr0)
-            if self._sign == 1:
-                q = E0.period_lattice().basis()[0]/self._E.period_lattice().basis()[0]
-            else:
-                q = E0.period_lattice().basis()[1].imag()/self._E.period_lattice().basis()[1].imag()
-                if E0.real_components() == 1:
-                    q *= 2
-                if self._E.real_components() == 1:
-                    q /= 2
-            q = ZZ(int(round(q*200)))/200
-            verbose('scale modular symbols by %s'%q)
-            self._scaling = q
-
-
-class ModularSymbolECLIB(ModularSymbol):
-    def __init__(self, E, sign, normalize="L_ratio"):
-        r"""
-        Modular symbols attached to `E` using ``eclib``.
-
-        INPUT:
-
-        - ``E`` - an elliptic curve
-        - ``sign`` - an integer, -1 or 1
-        - ``normalize`` - either 'L_ratio' (default) or 'none';
-          For 'L_ratio', the modular symbol is correctly normalized
-          by comparing it to the quotient of `L(E,1)` by the least
-          positive period for the curve and some small twists.
-          For 'none', the modular symbol is almost certainly
-          not correctly normalized, i.e. all values will be a
-          fixed scalar multiple of what they should be.
-
-        EXAMPLES::
-
-            sage: import sage.schemes.elliptic_curves.ell_modular_symbols
-            sage: E=EllipticCurve('11a1')
-            sage: M=sage.schemes.elliptic_curves.ell_modular_symbols.ModularSymbolECLIB(E,+1)
-            sage: M
-            Modular symbol with sign 1 over Rational Field attached to Elliptic Curve defined by y^2 + y = x^3 - x^2 - 10*x - 20 over Rational Field
-            sage: M(0)
-            1/5
-            sage: E=EllipticCurve('11a2')
-            sage: M=sage.schemes.elliptic_curves.ell_modular_symbols.ModularSymbolECLIB(E,+1)
-            sage: M(0)
-            1
-
-        This is a rank 1 case with vanishing positive twists.
-        The modular symbol can not be adjusted::
-
-            sage: E=EllipticCurve('121b1')
-            sage: M=sage.schemes.elliptic_curves.ell_modular_symbols.ModularSymbolECLIB(E,+1)
-            Warning : Could not normalize the modular symbols, maybe all further results will be multiplied by +/- a power of 2.
-            sage: M(0)
-            0
-            sage: M(1/7)
-            -2
-
-            sage: M = EllipticCurve('121d1').modular_symbol(implementation="eclib")
-            sage: M(0)
-            2
-            sage: M = EllipticCurve('121d1').modular_symbol(implementation="eclib",normalize='none')
-            sage: M(0)
-            8
-
-            sage: E = EllipticCurve('15a1')
-            sage: [C.modular_symbol(implementation="eclib",normalize='L_ratio')(0) for C in E.isogeny_class()]
-            [1/4, 1/8, 1/4, 1/2, 1/8, 1/16, 1/2, 1]
-            sage: [C.modular_symbol(implementation="eclib",normalize='none')(0) for C in E.isogeny_class()]
-            [1/4, 1/4, 1/4, 1/4, 1/4, 1/4, 1/4, 1/4]
-
-        Currently, the interface for negative modular symbols in eclib is not yet written::
-
-            sage: E.modular_symbol(implementation="eclib",sign=-1)
-            Traceback (most recent call last):
-            ...
-            NotImplementedError: Despite that eclib has now -1 modular symbols the interface to them is not yet written.
-
-        TESTS (for :trac:`10236`)::
-
-            sage: E = EllipticCurve('11a1')
-            sage: m = E.modular_symbol(implementation="eclib")
-            sage: m(1/7)
-            7/10
-            sage: m(0)
-            1/5
-        """
-        self._sign = ZZ(sign)
-        if self._sign != sign:
-            raise TypeError('sign must be an integer')
-        if self._sign != -1 and self._sign != 1:
-            raise TypeError('sign must -1 or 1')
-        if self._sign == -1:
-            raise NotImplementedError("Despite that eclib has now -1 modular symbols the interface to them is not yet written.")
-        self._E = E
-        self._implementation="eclib"
-        self._base_ring = QQ
-        self._normalize = normalize
-        self._modsym = ECModularSymbol(E)
-        p = ZZ(2)
-        while not E.is_good(p):
-            p = p.next_prime()
-        # this computes {0,oo} using the Hecke-operator at p
-        self._atzero = sum([self._modsym(ZZ(a)/p) for a in range(p)])/E.Np(p)
-
-        if normalize == "L_ratio":
-            self._find_scaling_L_ratio()
-        elif normalize == "none":
-            self._scaling = ZZ(1)
-        else :
-            raise ValueError("no normalization '%s' known for modular symbols using John Cremona's eclib"%normalize)
-
-
-    def _call_with_caching(self, r):
-        r"""
-        Evaluates the modular symbol at `r`, caching the computed value.
-
-        EXAMPLES::
-
-            sage: m = EllipticCurve('11a1').modular_symbol(implementation="eclib")
-            sage: m._call_with_caching(0)
-            1/5
-        """
-        try:
-            return self.__cache[r]
-        except AttributeError:
-            self.__cache = {}
-        except KeyError:
-            pass
-        c = (self._atzero - self._modsym(r))*self._scaling
-        self.__cache[r] = c
-        return c
-
-    def __call__(self, r):
-        r"""
-        Evaluates the modular symbol at `r`.
-
-        EXAMPLES::
-
-            sage: m = EllipticCurve('11a1').modular_symbol(implementation="eclib")
-            sage: m(0)
-            1/5
-
-        """
-        # this computes {0,oo} - {0,r} = {r,oo}
-        from sage.rings.rational import Rational
-        if r != oo:
-            r = Rational(r)
-            r = r.numer() % r.denom() / r.denom()
-        return (self._atzero - self._modsym(r))*self._scaling
-
-
-class ModularSymbolSage(ModularSymbol):
-    def __init__(self, E, sign, normalize="L_ratio"):
-        """
-        Modular symbols attached to `E` using ``sage``.
-
-        INPUT:
-
-        - ``E`` -- an elliptic curve
-        - ``sign`` -- an integer, -1 or 1
-        - ``normalize`` -- either 'L_ratio' (default), 'period', or 'none';
-          For 'L_ratio', the modular symbol is correctly normalized
-          by comparing it to the quotient of `L(E,1)` by the least
-          positive period for the curve and some small twists.
-          The normalization 'period' uses the integral_period_map
-          for modular symbols and is known to be equal to the above
-          normalization up to the sign and a possible power of 2.
-          For 'none', the modular symbol is almost certainly
-          not correctly normalized, i.e. all values will be a
-          fixed scalar multiple of what they should be.  But
-          the initial computation of the modular symbol is
-          much faster, though evaluation of
-          it after computing it won't be any faster.
-
-        EXAMPLES::
-
-            sage: E=EllipticCurve('11a1')
-            sage: import sage.schemes.elliptic_curves.ell_modular_symbols
-            sage: M=sage.schemes.elliptic_curves.ell_modular_symbols.ModularSymbolSage(E,+1)
-            sage: M
-            Modular symbol with sign 1 over Rational Field attached to Elliptic Curve defined by y^2 + y = x^3 - x^2 - 10*x - 20 over Rational Field
-            sage: M(0)
-            1/5
-            sage: E=EllipticCurve('11a2')
-            sage: M=sage.schemes.elliptic_curves.ell_modular_symbols.ModularSymbolSage(E,+1)
-            sage: M(0)
-            1
-            sage: M=sage.schemes.elliptic_curves.ell_modular_symbols.ModularSymbolSage(E,-1)
-            sage: M(1/3)
-            1/2
-
-        This is a rank 1 case with vanishing positive twists.
-        The modular symbol is adjusted by -2::
-
-            sage: E=EllipticCurve('121b1')
-            sage: M=sage.schemes.elliptic_curves.ell_modular_symbols.ModularSymbolSage(E,-1,normalize='L_ratio')
-            sage: M(1/3)
-            1
-            sage: M._scaling
-            -1
-
-            sage: M = EllipticCurve('121d1').modular_symbol(implementation="sage")
-            sage: M(0)
-            2
-            sage: M = EllipticCurve('121d1').modular_symbol(implementation="sage", normalize='none')
-            sage: M(0)
-            1
-
-            sage: E = EllipticCurve('15a1')
-            sage: [C.modular_symbol(implementation="sage", normalize='L_ratio')(0) for C in E.isogeny_class()]
-            [1/4, 1/8, 1/4, 1/2, 1/8, 1/16, 1/2, 1]
-            sage: [C.modular_symbol(implementation="sage", normalize='period')(0) for C in E.isogeny_class()]
-            [1/8, 1/16, 1/8, 1/4, 1/16, 1/32, 1/4, 1/2]
-            sage: [C.modular_symbol(implementation="sage", normalize='none')(0) for C in E.isogeny_class()]
-            [1, 1, 1, 1, 1, 1, 1, 1]
-
-        """
-        self._sign = ZZ(sign)
-        if self._sign != sign:
-            raise TypeError('sign must be an integer')
-        if self._sign != -1 and self._sign != 1:
-            raise TypeError('sign must -1 or 1')
-        self._E = E
-        self._implementation="sage"
-        self._normalize = normalize
-        self._modsym = E.modular_symbol_space(sign=self._sign)
-        self._base_ring = self._modsym.base_ring()
-        self._ambient_modsym = self._modsym.ambient_module()
-
-        if normalize == "L_ratio":
-            self._e = self._modsym.dual_eigenvector()
-            self._find_scaling_L_ratio()
-            if self._failed_to_scale:
-                self._find_scaling_period()  # will reset _e and _scaling
-            else:
-                self._e  *= self._scaling
-        elif normalize == "period" :
-            self._find_scaling_period()      # this will set _e and _scaling
-        elif normalize == "none":
-            self._scaling = 1
-            self._e = self._modsym.dual_eigenvector()
-        else :
-            raise ValueError("no normalization %s known for modular symbols"%normalize)
-
-=======
->>>>>>> 9f376a6e
 
     def _find_scaling_period(self):
         r"""
