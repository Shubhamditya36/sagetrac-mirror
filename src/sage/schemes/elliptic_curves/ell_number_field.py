--- conflicted
+++ resolved
@@ -110,10 +110,8 @@
 
 import gal_reps_number_field
 
-<<<<<<< HEAD
 from six import reraise as raise_
-=======
->>>>>>> 62975879
+
 
 class EllipticCurve_number_field(EllipticCurve_field):
     r"""
