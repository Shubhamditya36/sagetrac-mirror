--- conflicted
+++ resolved
@@ -86,32 +86,14 @@
 #*****************************************************************************
 
 from ell_field import EllipticCurve_field
-<<<<<<< HEAD
-=======
-import ell_point
-import sage.matrix.all as matrix
-from sage.rings.arith import gcd, prime_divisors
-from sage.misc.all import prod
-import ell_torsion
->>>>>>> fee78bb7
 from ell_generic import is_EllipticCurve
 from ell_point import EllipticCurvePoint_number_field
 from constructor import EllipticCurve
-<<<<<<< HEAD
-from sage.rings.all import Ring, PolynomialRing, ZZ, QQ, RealField, Integer
+from sage.rings.all import PolynomialRing, ZZ, QQ, RealField, Integer
 from sage.misc.all import cached_method, verbose, forall, prod, union, flatten
-=======
-from sage.rings.all import PolynomialRing, ZZ, QQ, RealField
+from sage.arith.misc import legendre_symbol, valuation, hilbert_symbol, gcd
 from sage.rings.polynomial.polynomial_ring import polygen
-import sage.misc.misc
-from sage.misc.misc import verbose, forall
-from sage.rings.integer import Integer
-from sage.rings.arith import valuation, legendre_symbol, hilbert_symbol
-from sage.misc.cachefunc import cached_method
-
-import gal_reps_number_field
-
->>>>>>> fee78bb7
+
 from six import reraise as raise_
 
 
@@ -2873,7 +2855,7 @@
         Uses Denis Simon's PARI/GP scripts from
         http://www.math.unicaen.fr/~simon/.
         """
-        _ = self.simon_two_descent(**kwds)
+        self.simon_two_descent(**kwds)
         return self._known_points
 
     def period_lattice(self, embedding):
