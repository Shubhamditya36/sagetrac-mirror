--- conflicted
+++ resolved
@@ -2848,16 +2848,11 @@
         methods over `\QQ` suffice.  Otherwise, we use Denis Simon's
         PARI/GP scripts from http://www.math.unicaen.fr/~simon/.
         """
-<<<<<<< HEAD
         try:
             return self.gens_quadratic(**kwds)
         except ValueError:
             _ = self.simon_two_descent(**kwds)
             return self._known_points
-=======
-        self.simon_two_descent(**kwds)
-        return self._known_points
->>>>>>> 60e9a78c
 
     def period_lattice(self, embedding):
         r"""
