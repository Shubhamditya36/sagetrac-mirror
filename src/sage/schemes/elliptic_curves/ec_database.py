r"""
Tables of elliptic curves of given rank

The default database of curves contains the following data:

+------+------------------+--------------------+
| Rank | Number of curves | Maximal conductor  |
+======+==================+====================+
| 0    | 30427            |               9999 |
+------+------------------+--------------------+
| 1    | 31871            |               9999 |
+------+------------------+--------------------+
| 2    |  2388            |               9999 |
+------+------------------+--------------------+
| 3    |   836            |             119888 |
+------+------------------+--------------------+
| 4    |    10            |            1175648 |
+------+------------------+--------------------+
| 5    |     5            |           37396136 |
+------+------------------+--------------------+
| 6    |     5            |         6663562874 |
+------+------------------+--------------------+
| 7    |     5            |       896913586322 |
+------+------------------+--------------------+
| 8    |     6            |    457532830151317 |
+------+------------------+--------------------+
| 9    |     7            |      ~9.612839e+21 |
+------+------------------+--------------------+
| 10   |     6            |      ~1.971057e+21 |
+------+------------------+--------------------+
| 11   |     6            |      ~1.803406e+24 |
+------+------------------+--------------------+
| 12   |     1            |      ~2.696017e+29 |
+------+------------------+--------------------+
| 14   |     1            |      ~3.627533e+37 |
+------+------------------+--------------------+
| 15   |     1            |      ~1.640078e+56 |
+------+------------------+--------------------+
| 17   |     1            |      ~2.750021e+56 |
+------+------------------+--------------------+
| 19   |     1            |      ~1.373776e+65 |
+------+------------------+--------------------+
| 20   |     1            |      ~7.381324e+73 |
+------+------------------+--------------------+
| 21   |     1            |      ~2.611208e+85 |
+------+------------------+--------------------+
| 22   |     1            |      ~2.272064e+79 |
+------+------------------+--------------------+
| 23   |     1            |      ~1.139647e+89 |
+------+------------------+--------------------+
| 24   |     1            |      ~3.257638e+95 |
+------+------------------+--------------------+
| 28   |     1            |     ~3.455601e+141 |
+------+------------------+--------------------+

Note that lists for r>=4 are not exhaustive; there may well be curves
of the given rank with conductor less than the listed maximal conductor,
which are not included in the tables.

AUTHORS:
- William Stein (2007-10-07): initial version
- Simon Spicer (2014-10-24): Added examples of more high-rank curves

See also the functions cremona_curves() and cremona_optimal_curves()
which enable easy looping through the Cremona elliptic curve database.

"""
from __future__ import absolute_import

import os

from .constructor import EllipticCurve

class EllipticCurves:
    def rank(self, rank, tors=0, n=10, labels=False):
        r"""
        Return a list of at most `n` non-isogenous curves with given
        rank and torsion order.

        INPUT:

        - ``rank`` (int) -- the desired rank

        - ``tors`` (int, default 0) -- the desired torsion order (ignored if 0)

        - ``n`` (int, default 10) -- the maximum number of curves returned.

        - ``labels`` (bool, default False) -- if True, return Cremona
          labels instead of curves.

        OUTPUT:

        (list) A list at most `n` of elliptic curves of required rank.

        EXAMPLES::

            sage: elliptic_curves.rank(n=5, rank=3, tors=2, labels=True)
            ['59450i1', '59450i2', '61376c1', '61376c2', '65481c1']

        ::

            sage: elliptic_curves.rank(n=5, rank=0, tors=5, labels=True)
            ['11a1', '11a3', '38b1', '50b1', '50b2']

        ::

            sage: elliptic_curves.rank(n=5, rank=1, tors=7, labels=True)
            ['574i1', '4730k1', '6378c1']

        ::

            sage: e = elliptic_curves.rank(6)[0]; e.ainvs(), e.conductor()
            ((1, 1, 0, -2582, 48720), 5187563742)
            sage: e = elliptic_curves.rank(7)[0]; e.ainvs(), e.conductor()
            ((0, 0, 0, -10012, 346900), 382623908456)
            sage: e = elliptic_curves.rank(8)[0]; e.ainvs(), e.conductor()
            ((1, -1, 0, -106384, 13075804), 249649566346838)

        """
<<<<<<< HEAD
        from sage.misc.misc import ELLCURVE_DATA_DIR
        db = ELLCURVE_DATA_DIR
=======
        from sage.env import SAGE_SHARE
        db = os.path.join(SAGE_SHARE,'ellcurves')
>>>>>>> e22bbb45
        data = os.path.join(db,'rank%s'%rank)
        if not os.path.exists(data):
            return []
        v = []
        tors = int(tors)
        for w in open(data).readlines():
            N,iso,num,ainvs,r,t = w.split()
            if tors and tors != int(t):
                continue
            label = '%s%s%s'%(N,iso,num)
            if labels:
                v.append(label)
            else:
                E = EllipticCurve(eval(ainvs))
                E._set_rank(r)
                E._set_torsion_order(t)
                E._set_conductor(N)
                E._set_cremona_label(label)
                v.append(E)
            if len(v) >= n:
                break
        return v

elliptic_curves = EllipticCurves()

<|MERGE_RESOLUTION|>--- conflicted
+++ resolved
@@ -117,13 +117,8 @@
             ((1, -1, 0, -106384, 13075804), 249649566346838)
 
         """
-<<<<<<< HEAD
         from sage.misc.misc import ELLCURVE_DATA_DIR
         db = ELLCURVE_DATA_DIR
-=======
-        from sage.env import SAGE_SHARE
-        db = os.path.join(SAGE_SHARE,'ellcurves')
->>>>>>> e22bbb45
         data = os.path.join(db,'rank%s'%rank)
         if not os.path.exists(data):
             return []
