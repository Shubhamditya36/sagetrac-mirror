r"""
Generalized Reed-Solomon code

Given `n` different evaluation points `\alpha_1, \dots, \alpha_n` from some
finite field `F`, and `n` column multipliers `\beta_1, \dots, \beta_n`, the
corresponding GRS code of dimension `k` is the set:

.. math::

    \{ (\beta_1 f(\alpha_1), \ldots, \beta_n f(\alpha_n)  \mid  f \in F[x], \deg f < k \}

This file contains the following elements:

    - :class:`GeneralizedReedSolomonCode`, the class for GRS codes
    - :class:`GRSEvaluationVectorEncoder`, an encoder with a vectorial message space
    - :class:`GRSEvaluationPolynomialEncoder`, an encoder with a polynomial message space
"""

#*****************************************************************************
#       Copyright (C) 2015 David Lucas <david.lucas@inria.fr>
#
# This program is free software: you can redistribute it and/or modify
# it under the terms of the GNU General Public License as published by
# the Free Software Foundation, either version 2 of the License, or
# (at your option) any later version.
#                  http://www.gnu.org/licenses/
#*****************************************************************************

from sage.matrix.constructor import matrix, diagonal_matrix
from sage.rings.finite_rings.finite_field_constructor import GF
from sage.categories.cartesian_product import cartesian_product
from sage.modules.free_module_element import vector
from sage.modules.free_module import VectorSpace
from sage.rings.integer import Integer
from sage.misc.cachefunc import cached_method
from copy import copy
from linear_code import (AbstractLinearCode,
                         LinearCodeSyndromeDecoder,
                         LinearCodeNearestNeighborDecoder)
from encoder import Encoder
from decoder import Decoder, DecodingError
from sage.rings.arith import xgcd
from sage.misc.misc_c import prod
from sage.functions.other import binomial, floor, sqrt
from sage.calculus.var import var
from sage.misc.functional import symbolic_sum
from sage.rings.integer_ring import ZZ

class GeneralizedReedSolomonCode(AbstractLinearCode):
    r"""
    Representation of a Generalized Reed-Solomon code.

    INPUT:

    - ``evaluation_points`` -- A list of distinct elements of some finite field `F`.

    - ``dimension`` -- The dimension of the resulting code.

    - ``column_multipliers`` -- (default: ``None``) List of non-zero elements of `F`.
      All column multipliers are set to 1 if default value is kept.

    EXAMPLES:

    A Reed-Solomon code can be constructed by taking all non-zero elements of
    the field as evaluation points, and specifying no column multipliers::

        sage: F = GF(7)
        sage: evalpts = [F(i) for i in range(1,7)]
        sage: C = codes.GeneralizedReedSolomonCode(evalpts,3)
        sage: C
        [6, 3, 4] Generalized Reed-Solomon Code over Finite Field of size 7

    More generally, the following is a GRS code where the evaluation points are
    a subset of the field and includes zero::

        sage: F = GF(59)
        sage: n, k = 40, 12
        sage: C = codes.GeneralizedReedSolomonCode(F.list()[:n], k)
        sage: C
        [40, 12, 29] Generalized Reed-Solomon Code over Finite Field of size 59

    It is also possible to specify the column multipliers::

        sage: F = GF(59)
        sage: n, k = 40, 12
        sage: colmults = F.list()[1:n+1]
        sage: C = codes.GeneralizedReedSolomonCode(F.list()[:n], k, colmults)
        sage: C
        [40, 12, 29] Generalized Reed-Solomon Code over Finite Field of size 59
    """
    _registered_encoders = {}
    _registered_decoders = {}

    def __init__(self, evaluation_points, dimension, column_multipliers=None):
        r"""
        TESTS:

        If the evaluation points are not from a finite field, it raises an error::

            sage: C = codes.GeneralizedReedSolomonCode([1,2,3], 1)
            Traceback (most recent call last):
            ...
            ValueError: Evaluation points must be in a finite field (and Integer Ring is not one)

        If the evaluation points are not from the same finite field, it raises an error::

            sage: F2, F3 = GF(2) , GF(3)
            sage: C = codes.GeneralizedReedSolomonCode([F2.zero(),F2.one(),F3(2)], 1)
            Traceback (most recent call last):
            ...
            ValueError: Failed converting all evaluation points to the same field (unable to find a common ring for all elements)

        If the column multipliers cannot be converted into the finite are not from a finite field, or cannot be not in the same
        finite field as the evaluation points, it raises an error::

            sage: F = GF(59)
            sage: F2 = GF(61)
            sage: n, k = 40, 12
            sage: C = codes.GeneralizedReedSolomonCode(F.list()[:n], k, [.3]*n )
            Traceback (most recent call last):
            ...
            ValueError: Failed converting all evaluation points and column multipliers to the same field (unable to find a common ring for all elements)

            sage: C = codes.GeneralizedReedSolomonCode(F.list()[:n], k, F2.list()[1:n+1])
            Traceback (most recent call last):
            ...
            ValueError: Failed converting all evaluation points and column multipliers to the same field (unable to find a common ring for all elements)

        The number of column multipliers is checked as well::

            sage: F = GF(59)
            sage: n, k = 40, 12
            sage: C = codes.GeneralizedReedSolomonCode(F.list()[:n], k, F.list()[1:n])
            Traceback (most recent call last):
            ...
            ValueError: There must be the same number of evaluation points as column multipliers

        It is not allowed to have 0 as a column multiplier::

            sage: F = GF(59)
            sage: n, k = 40, 12
            sage: C = codes.GeneralizedReedSolomonCode(F.list()[:n], k, F.list()[:n])
            Traceback (most recent call last):
            ...
            ValueError: All column multipliers must be non-zero

        And all the evaluation points must be different. Note that they should
        be different after converting into the same field::

            sage: F = GF(5)
            sage: C = codes.GeneralizedReedSolomonCode([ F(0), 1, 2, 3, 5 ], 3)
            Traceback (most recent call last):
            ...
            ValueError: All evaluation points must be different

        The dimension is not allowed to exceed the length::

            sage: F = GF(59)
            sage: n, k = 40, 100
            sage: C = codes.GeneralizedReedSolomonCode(F.list()[:n], k)
            Traceback (most recent call last):
            ...
            ValueError: The dimension must be a positive integer at most the length of the code.
        """
        if column_multipliers:
            if len(evaluation_points) != len(column_multipliers):
                raise ValueError("There must be the same number of evaluation points as column multipliers");
            try:
                common_points = vector(list(evaluation_points) + list(column_multipliers))
                F = common_points.base_ring()
                self._evaluation_points = common_points[:len(evaluation_points)]
                self._column_multipliers = common_points[len(evaluation_points):]
            except (TypeError, ValueError) as e:
                raise ValueError("Failed converting all evaluation points and column multipliers to the same field (%s)" % e.message)
        else:
            try:
                self._evaluation_points = vector(evaluation_points)
                F = self._evaluation_points.base_ring()
                self._column_multipliers = vector(F, [F.one()] * len(self._evaluation_points))
            except (TypeError, ValueError) as e:
                raise ValueError("Failed converting all evaluation points to the same field (%s)" % e.message)

        if F.is_finite() == False or F.is_field() == False:
            raise ValueError("Evaluation points must be in a finite field (and %s is not one)" % F)
        super(GeneralizedReedSolomonCode, self).__init__(F,
                len(self._evaluation_points), "EvaluationVector", "Gao")

        if dimension not in ZZ or dimension > self._length or dimension < 1:
            raise ValueError("The dimension must be a positive integer at most the length of the code.")
        self._dimension = dimension

        if F.zero() in self._column_multipliers:
            raise ValueError("All column multipliers must be non-zero")
        if len(self._evaluation_points) != len(set(self._evaluation_points)):
            raise ValueError("All evaluation points must be different")

    def __eq__(self, other):
        r"""
        Tests equality between Generalized Reed-Solomon Code objects.

        EXAMPLES::

            sage: F = GF(59)
            sage: n, k = 40, 12
            sage: C1 = codes.GeneralizedReedSolomonCode(F.list()[:n], k)
            sage: C2 = codes.GeneralizedReedSolomonCode(F.list()[:n], k)
            sage: C1.__eq__(C2)
            True
        """
        return isinstance(other, GeneralizedReedSolomonCode) \
                and self.base_field() == other.base_field() \
                and self.length() == other.length() \
                and self.dimension() == other.dimension() \
                and self.evaluation_points() == other.evaluation_points() \
                and self.column_multipliers() == other.column_multipliers()

    def _repr_(self):
        r"""
        Returns a string representation of ``self``.

        EXAMPLES::

            sage: F = GF(59)
            sage: n, k = 40, 12
            sage: C = codes.GeneralizedReedSolomonCode(F.list()[:n], k)
            sage: C
            [40, 12, 29] Generalized Reed-Solomon Code over Finite Field of size 59
        """
        return "[%s, %s, %s] Generalized Reed-Solomon Code over %s"\
                % (self.length(), self.dimension(),\
                self.minimum_distance(), self.base_field())

    def _latex_(self):
        r"""
        Returns a latex representation of ``self``.

        EXAMPLES::

            sage: F = GF(59)
            sage: n, k = 40, 12
            sage: C = codes.GeneralizedReedSolomonCode(F.list()[:n], k)
            sage: latex(C)
            [40, 12, 29] \textnormal{ Generalized Reed-Solomon Code over } \Bold{F}_{59}
        """
        return "[%s, %s, %s] \\textnormal{ Generalized Reed-Solomon Code over } %s"\
                % (self.length(), self.dimension() ,self.minimum_distance(),
                self.base_field()._latex_())

    def minimum_distance(self):
        r"""
        Returns the minimum distance of ``self``. Since a GRS code is always
        Maximum-Distance-Separable (MDS), this returns ``C.length() -
        C.dimension() + 1``.

        EXAMPLES::

            sage: F = GF(59)
            sage: n, k = 40, 12
            sage: C = codes.GeneralizedReedSolomonCode(F.list()[:n], k)
            sage: C.minimum_distance()
            29
        """
        return self.length() - self.dimension() + 1

    def evaluation_points(self):
        r"""
        Returns the evaluation points of ``self`` as a vector.

        EXAMPLES::

            sage: F = GF(11)
            sage: n, k = 10, 5
            sage: C = codes.GeneralizedReedSolomonCode(F.list()[:n], k)
            sage: C.evaluation_points()
            (0, 1, 2, 3, 4, 5, 6, 7, 8, 9)
        """
        return self._evaluation_points

    def column_multipliers(self):
        r"""
        Returns the column multipliers of ``self`` as a vector.

        EXAMPLES::

            sage: F = GF(11)
            sage: n, k = 10, 5
            sage: C = codes.GeneralizedReedSolomonCode(F.list()[:n], k)
            sage: C.column_multipliers()
            (1, 1, 1, 1, 1, 1, 1, 1, 1, 1)
        """
        return self._column_multipliers

    @cached_method
    def multipliers_product(self):
        r"""
        Returns the component-wise product of the column multipliers of ``self``
        with the column multipliers of the dual GRS code.

        This is a simple Cramer's rule-like expression on the evaluation points
        of ``self``. Recall that the column multipliers of the dual GRS code is
        also the column multipliers of the parity check matrix of ``self``.

        EXAMPLES::

            sage: F = GF(11)
            sage: n, k = 10, 5
            sage: C = codes.GeneralizedReedSolomonCode(F.list()[:n], k)
            sage: C.multipliers_product()
            [10, 9, 8, 7, 6, 5, 4, 3, 2, 1]
        """
        a = self.evaluation_points()
        one = self.base_ring().one()
        return [ one/prod([ a[i] - a[h] for h in range(0, len(a)) if h != i ])
                    for i in range(0,len(a)) ]

    @cached_method
    def parity_column_multipliers(self):
        r"""
        Returns the list of column multipliers of ``self``'s parity check matrix.

        EXAMPLES::

            sage: F = GF(11)
            sage: n, k = 10, 5
            sage: C = codes.GeneralizedReedSolomonCode(F.list()[:n], k)
            sage: C.parity_column_multipliers()
            [10, 9, 8, 7, 6, 5, 4, 3, 2, 1]
        """
        n = self.length()
        col_mults = self.column_multipliers()
        etas = self.multipliers_product()
        return [ etas[i]/col_mults[i] for i in range(n) ]

    @cached_method
    def parity_check_matrix(self):
        r"""
        Returns the parity check matrix of ``self``.

        EXAMPLES::

            sage: F = GF(11)
            sage: n, k = 10, 5
            sage: C = codes.GeneralizedReedSolomonCode(F.list()[:n], k)
            sage: C.parity_check_matrix()
            [10  9  8  7  6  5  4  3  2  1]
            [ 0  9  5 10  2  3  2 10  5  9]
            [ 0  9 10  8  8  4  1  4  7  4]
            [ 0  9  9  2 10  9  6  6  1  3]
            [ 0  9  7  6  7  1  3  9  8  5]
        """
        return self.dual_code().generator_matrix()

    @cached_method
    def dual_code(self):
        r"""
        Returns the dual code of ``self``, which is also a GRS code.

        EXAMPLES::

            sage: F =  GF(59)
            sage: colmults = [ F.random_element() for i in range(40) ]
            sage: C = codes.GeneralizedReedSolomonCode(F.list()[:40], 12, colmults)
            sage: Cd = C.dual_code(); Cd
            [40, 28, 13] Generalized Reed-Solomon Code over Finite Field of size 59

        The dual code of the dual code is the original code::

            sage: C == Cd.dual_code()
            True
        """
        col_mults = self.parity_column_multipliers()
        return GeneralizedReedSolomonCode(self.evaluation_points(), self.length() - self.dimension(), col_mults)

    def covering_radius(self):
        r"""
        Returns the covering radius of ``self``.

        The covering radius of a linear code `C` is the smallest
        number `r` s.t. any element of the ambient space of `C` is at most at
        distance `r` to `C`.

        As GRS codes are Maximum Distance Separable codes (MDS), their covering
        radius is always `d-1`, where `d` is the minimum distance. This is
        opposed to random linear codes where the covering radius is
        computationally hard to determine.

        EXAMPLES::

            sage: F = GF(2^8, 'a')
            sage: n, k = 256, 100
            sage: C = codes.GeneralizedReedSolomonCode(F.list()[:n], k)
            sage: C.covering_radius()
            156
        """
        return self.length() - self.dimension()

    @cached_method
    def weight_distribution(self):
        r"""
        Returns the list whose `i`'th entry is the number of words of weight `i`
        in ``self``.

        Computing the weight distribution for a GRS code is very fast. Note that
        for random linear codes, it is computationally hard.

        EXAMPLES::

            sage: F = GF(11)
            sage: n, k = 10, 5
            sage: C = codes.GeneralizedReedSolomonCode(F.list()[:n], k)
            sage: C.weight_distribution()
            [1, 0, 0, 0, 0, 0, 2100, 6000, 29250, 61500, 62200]
        """
        d = self.minimum_distance()
        n = self.length()
        q = self.base_ring().order()
        s = var('s')
        wd = [1] + [0] * (d - 1)
        for i in range(d, n+1):
            tmp = binomial(n, i) * (q - 1)
            wd.append(tmp * symbolic_sum(binomial(i-1, s) * (-1) ** s * q ** (i - d - s), s, 0, i-d))
        return wd

    def weight_enumerator(self):
        r"""
        Returns the polynomial whose coefficient to `x^i` is the number of codewords of weight `i` in ``self``.

        Computing the weight enumerator for a GRS code is very fast. Note that
        for random linear codes, it is computationally hard.

        EXAMPLES::

            sage: F = GF(11)
            sage: n, k = 10, 5
            sage: C = codes.GeneralizedReedSolomonCode(F.list()[:n], k)
            sage: C.weight_enumerator()
            62200*x^10 + 61500*x^9 + 29250*x^8 + 6000*x^7 + 2100*x^6 + 1
        """
        PolRing = ZZ['x']
        x = PolRing.gen()
        s = var('s')
        wd = self.weight_distribution()
        d = self.minimum_distance()
        n = self.length()
        w_en = PolRing(1)
        for i in range(n + 1 - d):
            w_en += wd[i + d] * x ** (i + d)
        return w_en

<<<<<<< HEAD
    def _punctured_form(self, points):
        r"""
        Returns a representation of self as a
        :class:`GeneralizedReedSolomonCode` punctured in ``points``.

        INPUT:

        - ``points`` -- a list of positions where to puncture ``self``

        EXAMPLES::

            sage: C_grs = codes.GeneralizedReedSolomonCode(GF(59).list()[:40], 12)
            sage: C_grs._punctured_form([3])
            [39, 12, 28] Generalized Reed-Solomon Code over Finite Field of size 59
        """
        alphas = list(self.evaluation_points())
        col_mults = list(self.column_multipliers())
        n = self.length()
        punctured_alphas = []
        punctured_col_mults = []
        start = 0
        for i in points:
            punctured_alphas += alphas[start:i]
            punctured_col_mults += col_mults[start:i]
            start = i + 1
        punctured_alphas += alphas[start:n]
        punctured_col_mults += col_mults[start:n]
        G = self.generator_matrix()
        G = G.delete_columns(points)
        dimension = self.dimension()
        if G.rank() != dimension:
            G = G.echelon_form()
            for i in range(dimension):
                if G[i] == 0:
                    dimension -= 1
        return GeneralizedReedSolomonCode(punctured_alphas, dimension, punctured_col_mults)

=======
>>>>>>> f3b4b115
    def decode_to_message(self, r):
        r"""
        Decodes``r`` to an element in message space of ``self``

        .. NOTE::

            If the code associated to ``self`` has the same length as its
            dimension, ``r`` will be unencoded as is. In that case,
            if ``r`` is not a codeword, the output is unspecified.
<<<<<<< HEAD

        INPUT:

        - ``r`` -- a codeword of ``self``

        OUTPUT:
=======

        INPUT:

        - ``r`` -- a codeword of ``self``

        OUTPUT:

        - a vector of ``self`` message space

        EXAMPLES::

            sage: F = GF(11)
            sage: n, k = 10, 5
            sage: C = codes.GeneralizedReedSolomonCode(F.list()[1:n+1], k)
            sage: r = vector(F, (8, 2, 6, 10, 6, 10, 7, 6, 7, 2))
            sage: C.decode_to_message(r)
            (3, 6, 6, 3, 1)
        """
        if self.length() == self.dimension():
            return self.encoder().unencode_nocheck(r)
        return vector(self.decoder().decode_to_message(r))
>>>>>>> f3b4b115

        - a vector of ``self`` message space

        EXAMPLES::

            sage: F = GF(11)
            sage: n, k = 10, 5
            sage: C = codes.GeneralizedReedSolomonCode(F.list()[1:n+1], k)
            sage: r = vector(F, (8, 2, 6, 10, 6, 10, 7, 6, 7, 2))
            sage: C.decode_to_message(r)
            (3, 6, 6, 3, 1)
        """
        if self.length() == self.dimension():
            return self.encoder().unencode_nocheck(r)
        return vector(self.decoder().decode_to_message(r))



####################### encoders ###############################

####################### encoders ###############################


class GRSEvaluationVectorEncoder(Encoder):
    r"""
    Encoder for Generalized Reed-Solomon codes which encodes vectors into codewords.

    INPUT:

    - ``code`` -- The associated code of this encoder.

    EXAMPLES::

        sage: F = GF(59)
        sage: n, k = 40, 12
        sage: C = codes.GeneralizedReedSolomonCode(F.list()[:n], k)
        sage: E = codes.encoders.GRSEvaluationVectorEncoder(C)
        sage: E
        Evaluation vector-style encoder for [40, 12, 29] Generalized Reed-Solomon Code over Finite Field of size 59

    Actually, we can construct the encoder from ``C`` directly::

        sage: E = C.encoder("EvaluationVector")
        sage: E
        Evaluation vector-style encoder for [40, 12, 29] Generalized Reed-Solomon Code over Finite Field of size 59
    """

    def __init__(self, code):
        r"""
        EXAMPLES::

            sage: F = GF(59)
            sage: n, k = 40, 12
            sage: C = codes.GeneralizedReedSolomonCode(F.list()[:n], k)
            sage: E = codes.encoders.GRSEvaluationVectorEncoder(C)
            sage: E
            Evaluation vector-style encoder for [40, 12, 29] Generalized Reed-Solomon Code over Finite Field of size 59
        """
        super(GRSEvaluationVectorEncoder, self).__init__(code)
        self._R = code.base_field()['x']

    def __eq__(self, other):
        r"""
        Tests equality between GRSEvaluationVectorEncoder objects.

        EXAMPLES::

            sage: F = GF(59)
            sage: n, k = 40, 12
            sage: C = codes.GeneralizedReedSolomonCode(F.list()[:n], k)
            sage: D1 = codes.encoders.GRSEvaluationVectorEncoder(C)
            sage: D2 = codes.encoders.GRSEvaluationVectorEncoder(C)
            sage: D1.__eq__(D2)
            True
            sage: D1 is D2
            False
        """
        return isinstance(other, GRSEvaluationVectorEncoder) \
                and self.code() == other.code()

    def _repr_(self):
        r"""
        Returns a string representation of ``self``.

        EXAMPLES::

            sage: F = GF(59)
            sage: n, k = 40, 12
            sage: C = codes.GeneralizedReedSolomonCode(F.list()[:n], k)
            sage: E = codes.encoders.GRSEvaluationVectorEncoder(C)
            sage: E
            Evaluation vector-style encoder for [40, 12, 29] Generalized Reed-Solomon Code over Finite Field of size 59
        """
        return "Evaluation vector-style encoder for %s" % self.code()

    def _latex_(self):
        r"""
        Returns a latex representation of ``self``.

        EXAMPLES::

            sage: F = GF(59)
            sage: n, k = 40, 12
            sage: C = codes.GeneralizedReedSolomonCode(F.list()[:n], k)
            sage: E = codes.encoders.GRSEvaluationVectorEncoder(C)
            sage: latex(E)
            \textnormal{Evaluation vector-style encoder for }[40, 12, 29] \textnormal{ Generalized Reed-Solomon Code over } \Bold{F}_{59}
        """
        return "\\textnormal{Evaluation vector-style encoder for }%s" % self.code()._latex_()

    @cached_method
    def generator_matrix(self):
        r"""
        Returns a generator matrix of ``self``

        EXAMPLES::

            sage: F = GF(11)
            sage: n, k = 10, 5
            sage: C = codes.GeneralizedReedSolomonCode(F.list()[:n], k)
            sage: E = codes.encoders.GRSEvaluationVectorEncoder(C)
            sage: E.generator_matrix()
            [1 1 1 1 1 1 1 1 1 1]
            [0 1 2 3 4 5 6 7 8 9]
            [0 1 4 9 5 3 3 5 9 4]
            [0 1 8 5 9 4 7 2 6 3]
            [0 1 5 4 3 9 9 3 4 5]
        """
        C = self.code()
        alphas = C.evaluation_points()
        col_mults = C.column_multipliers()
        return matrix(C.base_field(), C.dimension(), C.length(), lambda i,j: col_mults[j] * alphas[j]**i)








class GRSEvaluationPolynomialEncoder(Encoder):
    r"""
    Encoder for Generalized Reed-Solomon codes which uses evaluation of
    polynomials to obtain codewords.

    INPUT:

    - ``code`` -- The associated code of this encoder.

    EXAMPLES::

        sage: F = GF(59)
        sage: n, k = 40, 12
        sage: C = codes.GeneralizedReedSolomonCode(F.list()[:n], k)
        sage: E = codes.encoders.GRSEvaluationPolynomialEncoder(C)
        sage: E
        Evaluation polynomial-style encoder for [40, 12, 29] Generalized Reed-Solomon Code over Finite Field of size 59
        sage: E.message_space()
        Univariate Polynomial Ring in x over Finite Field of size 59

    Actually, we can construct the encoder from ``C`` directly::

        sage: E = C.encoder("EvaluationPolynomial")
        sage: E
        Evaluation polynomial-style encoder for [40, 12, 29] Generalized Reed-Solomon Code over Finite Field of size 59
    """

    def __init__(self, code):
        r"""
        EXAMPLES::

            sage: F = GF(59)
            sage: n, k = 40, 12
            sage: C = codes.GeneralizedReedSolomonCode(F.list()[:n], k)
            sage: E = codes.encoders.GRSEvaluationPolynomialEncoder(C)
            sage: E
            Evaluation polynomial-style encoder for [40, 12, 29] Generalized Reed-Solomon Code over Finite Field of size 59
        """
        super(GRSEvaluationPolynomialEncoder, self).__init__(code)
        self._R = code.base_field()['x']

    def __eq__(self, other):
        r"""
        Tests equality between GRSEvaluationPolynomialEncoder objects.

        EXAMPLES::

            sage: F = GF(59)
            sage: n, k = 40, 12
            sage: C = codes.GeneralizedReedSolomonCode(F.list()[:n], k)
            sage: D1 = codes.encoders.GRSEvaluationPolynomialEncoder(C)
            sage: D2 = codes.encoders.GRSEvaluationPolynomialEncoder(C)
            sage: D1 is D2
            False
            sage: D1.__eq__(D2)
            True
        """
        return isinstance(other, GRSEvaluationPolynomialEncoder) \
                and self.code() == other.code()

    def _repr_(self):
        r"""
        Returns a string representation of ``self``.

        EXAMPLES::

            sage: F = GF(59)
            sage: n, k = 40, 12
            sage: C = codes.GeneralizedReedSolomonCode(F.list()[:n], k)
            sage: E = C.encoder("EvaluationPolynomial")
            sage: E
            Evaluation polynomial-style encoder for [40, 12, 29] Generalized Reed-Solomon Code over Finite Field of size 59
        """
        return "Evaluation polynomial-style encoder for %s" % self.code()

    def _latex_(self):
        r"""
        Returns a latex representation of ``self``.

        EXAMPLES::

            sage: F = GF(59)
            sage: n, k = 40, 12
            sage: C = codes.GeneralizedReedSolomonCode(F.list()[:n], k)
            sage: E = C.encoder("EvaluationPolynomial")
            sage: latex(E)
            \textnormal{Evaluation polynomial-style encoder for }[40, 12, 29] \textnormal{ Generalized Reed-Solomon Code over } \Bold{F}_{59}
        """
        return "\\textnormal{Evaluation polynomial-style encoder for }%s" % self.code()._latex_()

    def encode(self, p):
        r"""
        Transforms the polynomial ``p`` into a codeword of :meth:`code`.

        INPUT:

        - ``p`` -- A polynomial from the message space of ``self`` of degree
          less than ``self.code().dimension()``.

        OUTPUT:

        - A codeword in associated code of ``self``

        EXAMPLES::

            sage: F = GF(11)
            sage: Fx.<x> = F[]
            sage: n, k = 10 , 5
            sage: C = codes.GeneralizedReedSolomonCode(F.list()[:n], k)
            sage: E = C.encoder("EvaluationPolynomial")
            sage: p = x^2 + 3*x + 10
            sage: c = E.encode(p); c
            (10, 3, 9, 6, 5, 6, 9, 3, 10, 8)
            sage: c in C
            True

        If a polynomial of too high degree is given, an error is raised::

            sage: p = x^10
            sage: E.encode(p)
            Traceback (most recent call last):
            ...
            ValueError: The polynomial to encode must have degree at most 4

        If ``p`` is not an element of the proper polynomial ring, an error is raised::

            sage: Qy.<y> = QQ[]
            sage: p = y^2 + 1
            sage: E.encode(p)
            Traceback (most recent call last):
            ...
            ValueError: The value to encode must be in Univariate Polynomial Ring in x over Finite Field of size 11
        """
        M = self.message_space()
        if p not in M:
            raise ValueError("The value to encode must be in %s" % M)
        C = self.code()
        if p.degree() >= C.dimension():
            raise ValueError("The polynomial to encode must have degree at most %s" % (C.dimension() - 1))
        alphas    = C.evaluation_points()
        col_mults = C.column_multipliers()
        c = vector(C.base_ring(), [col_mults[i]*p(alphas[i]) for i in range(C.length())])
        return c

    def unencode_nocheck(self, c):
        r"""
        Returns the message corresponding to the codeword ``c``.

        Use this method with caution: it does not check if ``c``
        belongs to the code, and if this is not the case, the output is
        unspecified. Instead, use :meth:`unencode`.

        INPUT:

        - ``c`` -- A codeword of :meth:`code`.

        OUTPUT:

        - An polynomial of degree less than ``self.code().dimension()``.

        EXAMPLES::

            sage: F = GF(11)
            sage: n, k = 10 , 5
            sage: C = codes.GeneralizedReedSolomonCode(F.list()[:n], k)
            sage: E = C.encoder("EvaluationPolynomial")
            sage: c = vector(F, (10, 3, 9, 6, 5, 6, 9, 3, 10, 8))
            sage: c in C
            True
            sage: p = E.unencode_nocheck(c); p
            x^2 + 3*x + 10
            sage: E.encode(p) == c
            True

        Note that no error is thrown if ``c`` is not a codeword, and that the
        result is undefined::

            sage: c = vector(F, (11, 3, 9, 6, 5, 6, 9, 3, 10, 8))
            sage: c in C
            False
            sage: p = E.unencode_nocheck(c); p
            6*x^4 + 6*x^3 + 2*x^2
            sage: E.encode(p) == c
            False

        """
        C = self.code()
        alphas    = C.evaluation_points()
        col_mults = C.column_multipliers()

        c = [c[i]/col_mults[i] for i in range(C.length())]
        points = [(alphas[i], c[i]) for i in range(C.dimension())]

        Pc = self._R.lagrange_polynomial(points)
        return Pc

    def message_space(self):
        r"""
        Returns the message space of ``self``

        EXAMPLES::

            sage: F = GF(11)
            sage: n, k = 10 , 5
            sage: C = codes.GeneralizedReedSolomonCode(F.list()[:n], k)
            sage: E = C.encoder("EvaluationPolynomial")
            sage: E.message_space()
            Univariate Polynomial Ring in x over Finite Field of size 11
        """
        return self._R









####################### decoders ###############################

class GRSBerlekampWelchDecoder(Decoder):
    r"""
    Decoder for Generalized Reed-Solomon codes which uses Berlekamp-Welch
    decoding algorithm to correct errors in codewords.

<<<<<<< HEAD
    This algorithm recovers the error locator polynomial  by solving a linear system.
=======
    This algorithm recovers the error locator polynomial by solving a linear system.
>>>>>>> f3b4b115
    See [HJ04]_ pp. 51-52 for details.

    REFERENCES:

    .. [HJ04] Tom Hoeholdt and Joern Justesen, A Course In Error-Correcting Codes,
       EMS, 2004

    INPUT:

    - ``code`` -- A code associated to this decoder

    EXAMPLES::

        sage: F = GF(59)
        sage: n, k = 40, 12
        sage: C = codes.GeneralizedReedSolomonCode(F.list()[:n], k)
        sage: D = codes.decoders.GRSBerlekampWelchDecoder(C)
        sage: D
        Berlekamp-Welch decoder for [40, 12, 29] Generalized Reed-Solomon Code over Finite Field of size 59

    Actually, we can construct the decoder from ``C`` directly::

        sage: D = C.decoder("BerlekampWelch")
        sage: D
        Berlekamp-Welch decoder for [40, 12, 29] Generalized Reed-Solomon Code over Finite Field of size 59
    """

    def __init__(self, code):
        r"""
        EXAMPLES::

            sage: F = GF(59)
            sage: n, k = 40, 12
            sage: C = codes.GeneralizedReedSolomonCode(F.list()[:n], k)
            sage: D = codes.decoders.GRSBerlekampWelchDecoder(C)
            sage: D
            Berlekamp-Welch decoder for [40, 12, 29] Generalized Reed-Solomon Code over Finite Field of size 59
        """
        super(GRSBerlekampWelchDecoder, self).__init__(code, code.ambient_space(),
            "EvaluationPolynomial")

    def __eq__(self, other):
        r"""
        Tests equality between GRSBerlekampWelchDecoder objects.

        EXAMPLES::

            sage: F = GF(59)
            sage: n, k = 40, 12
            sage: C = codes.GeneralizedReedSolomonCode(F.list()[:n], k)
            sage: D1 = codes.decoders.GRSBerlekampWelchDecoder(C)
            sage: D2 = codes.decoders.GRSBerlekampWelchDecoder(C)
            sage: D1.__eq__(D2)
            True
            sage: D1 is D2
            False
        """
        return isinstance(other, GRSBerlekampWelchDecoder) \
                and self.code() == other.code()\
                and self.input_space() == other.input_space()

    def _repr_(self):
        r"""
        Returns a string representation of ``self``.

        EXAMPLES::

            sage: F = GF(59)
            sage: n, k = 40, 12
            sage: C = codes.GeneralizedReedSolomonCode(F.list()[:n], k)
            sage: D = codes.decoders.GRSBerlekampWelchDecoder(C)
            sage: D
            Berlekamp-Welch decoder for [40, 12, 29] Generalized Reed-Solomon Code over Finite Field of size 59
        """
        return "Berlekamp-Welch decoder for %s" % self.code()

    def _latex_(self):
        r"""
        Returns a latex representation of ``self``.

        EXAMPLES::

            sage: F = GF(59)
            sage: n, k = 40, 12
            sage: C = codes.GeneralizedReedSolomonCode(F.list()[:n], k)
            sage: D = codes.decoders.GRSBerlekampWelchDecoder(C)
            sage: latex(D)
            \textnormal{Berlekamp Welch decoder for }[40, 12, 29] \textnormal{ Generalized Reed-Solomon Code over } \Bold{F}_{59}
        """
        return "\\textnormal{Berlekamp Welch decoder for }%s"\
                % self.code()._latex_()

    def decode_to_message(self, r):
        r"""
        Decodes ``r`` to an element in message space of ``self``.

        .. NOTE::

            If the code associated to ``self`` has the same length as its
            dimension, ``r`` will be unencoded as is. In that case,
            if ``r`` is not a codeword, the output is unspecified.

        INPUT:

        - ``r`` -- a codeword of ``self``

        OUTPUT:

        - a vector of ``self`` message space

        EXAMPLES::

<<<<<<< HEAD
            sage: F = GF(11)
            sage: n, k = 10, 5
            sage: C = codes.GeneralizedReedSolomonCode(F.list()[:n], k)
            sage: D = codes.decoders.GRSBerlekampWelchDecoder(C)
            sage: r = vector(F, (8, 2, 6, 10, 6, 10, 7, 6, 7, 1))
            sage: D.decode_to_message(r)
            x^4 + 7*x^3 + 10*x^2 + 9*x + 8

        If we try to decode a word with too many errors, it returns
        an exception::

            sage: r[0] = r[1] = r[2] = 3
            sage: D.decode_to_message(r)
            Traceback (most recent call last):
            ...
            DecodingError
        """
        C = self.code()
=======
            sage: F = GF(59)
            sage: n, k = 40, 12
            sage: C = codes.GeneralizedReedSolomonCode(F.list()[:n], k)
            sage: D = codes.decoders.GRSBerlekampWelchDecoder(C)
            sage: c = C.random_element()
            sage: Chan = channels.StaticErrorRateChannel(C.ambient_space(), D.decoding_radius())
            sage: y = Chan(c)
            sage: D.connected_encoder().unencode(c) == D.decode_to_message(y)
            True

        TESTS:

        If one tries to decode a word with too many errors, it returns
        an exception::

            sage: Chan = channels.StaticErrorRateChannel(C.ambient_space(), D.decoding_radius()+1)
            sage: y = Chan(c)
            sage: D.decode_to_message(y)
            Traceback (most recent call last):
            ...
            DecodingError: Decoding failed because the number of errors exceeded the decoding radius

        If one tries to decode something which is not in the ambient space of the code,
        an exception is raised::

            sage: D.decode_to_message(42)
            Traceback (most recent call last):
            ...
            ValueError: The word to decode has to be in the ambient space of the code
        """
        C = self.code()
        if r not in C.ambient_space():
            raise ValueError("The word to decode has to be in the ambient space of the code")
>>>>>>> f3b4b115
        n, k = C.length(), C.dimension()
        if n == k:
            return self.connected_encoder().unencode_nocheck(r)
        if r in C:
            return self.connected_encoder().unencode_nocheck(r)
        col_mults = C.column_multipliers()

<<<<<<< HEAD
        r = [r[i]/col_mults[i] for i in range(0, C.length())]
=======
        r_list = copy(r)
        r_list = [r[i]/col_mults[i] for i in range(0, C.length())]
>>>>>>> f3b4b115

        t  = (C.minimum_distance()-1) // 2
        l0 = n-1-t
        l1 = n-1-t-(k-1)
        S  = matrix(C.base_field(), n, l0+l1+2, lambda i,j :
                (C.evaluation_points()[i])**j if j<(l0+1)
<<<<<<< HEAD
                else r[i]*(C.evaluation_points()[i])**(j-(l0+1)))
=======
                else r_list[i]*(C.evaluation_points()[i])**(j-(l0+1)))
>>>>>>> f3b4b115
        S  = S.right_kernel()
        S  = S.basis_matrix().row(0)
        R = C.base_field()['x']

        Q0 = R(S.list_from_positions(xrange(0, l0+1)))
        Q1 = R(S.list_from_positions(xrange(l0+1 , l0+l1+2)))

<<<<<<< HEAD
        if not Q1.divides(Q0):
            raise DecodingError()
        f = (-Q0)//Q1
=======
        f, rem = (-Q0).quo_rem(Q1)
        if not rem.is_zero():
            raise DecodingError("Decoding failed because the number of errors exceeded the decoding radius")
        if f not in R:
            raise DecodingError("Decoding failed because the number of errors exceeded the decoding radius")
        if (R(r.list()) - f).degree() < self.decoding_radius():
            raise DecodingError("Decoding failed because the number of errors exceeded the decoding radius")
>>>>>>> f3b4b115

        return f

    def decoding_radius(self):
        r"""
        Returns maximal number of errors that ``self`` can decode.

        OUTPUT:

        - the number of errors as an integer

        EXAMPLES::

            sage: F = GF(59)
            sage: n, k = 40, 12
            sage: C = codes.GeneralizedReedSolomonCode(F.list()[:n], k)
            sage: D = codes.decoders.GRSBerlekampWelchDecoder(C)
            sage: D.decoding_radius()
            14
        """
        return (self.code().minimum_distance()-1)//2











class GRSGaoDecoder(Decoder):
    r"""
    Decoder for Generalized Reed-Solomon codes which uses Gao
    decoding algorithm to correct errors in codewords.

    Gao decoding algorithm uses early terminated extended Euclidean algorithm
    to find the error locator polynomial. See [G02]_ for details.

    REFERENCES:

    .. [G02] Shuhong Gao, A new algorithm for decoding Reed-Solomon Codes, January 31, 2002

    INPUT:

    - ``code`` -- The associated code of this decoder.

    EXAMPLES::

        sage: F = GF(59)
        sage: n, k = 40, 12
        sage: C = codes.GeneralizedReedSolomonCode(F.list()[:n], k)
        sage: D = codes.decoders.GRSGaoDecoder(C)
        sage: D
        Gao decoder for [40, 12, 29] Generalized Reed-Solomon Code over Finite Field of size 59

    Actually, we can construct the decoder from ``C`` directly::

        sage: D = C.decoder("Gao")
        sage: D
        Gao decoder for [40, 12, 29] Generalized Reed-Solomon Code over Finite Field of size 59
    """

    def __init__(self, code):
        r"""
        EXAMPLES::

            sage: F = GF(59)
            sage: n, k = 40, 12
            sage: C = codes.GeneralizedReedSolomonCode(F.list()[:n], k)
            sage: D = codes.decoders.GRSGaoDecoder(C)
            sage: D
            Gao decoder for [40, 12, 29] Generalized Reed-Solomon Code over Finite Field of size 59
        """
        super(GRSGaoDecoder, self).__init__(code, code.ambient_space(),
                "EvaluationPolynomial")

    def __eq__(self, other):
        r"""
        Tests equality of GRSGaoDecoder objects.

        EXAMPLES::

            sage: F = GF(59)
            sage: n, k = 40, 12
            sage: C = codes.GeneralizedReedSolomonCode(F.list()[:n], k)
            sage: D1 = codes.decoders.GRSGaoDecoder(C)
            sage: D2 = codes.decoders.GRSGaoDecoder(C)
            sage: D1.__eq__(D2)
            True
            sage: D1 is D2
            False
        """
        return isinstance(other, GRSGaoDecoder) \
                and self.code() == other.code()\
                and self.input_space() == other.input_space()

    def _repr_(self):
        r"""
        Return a string representation of ``self``.

        EXAMPLES::

            sage: F = GF(59)
            sage: n, k = 40, 12
            sage: C = codes.GeneralizedReedSolomonCode(F.list()[:n], k)
            sage: D = codes.decoders.GRSGaoDecoder(C)
            sage: D
            Gao decoder for [40, 12, 29] Generalized Reed-Solomon Code over Finite Field of size 59
        """
        return "Gao decoder for %s" % self.code()

    def _latex_(self):
        r"""
        Return a latex representation of ``self``.

        EXAMPLES::

            sage: F = GF(59)
            sage: n, k = 40, 12
            sage: C = codes.GeneralizedReedSolomonCode(F.list()[:n], k)
            sage: D = codes.decoders.GRSGaoDecoder(C)
            sage: latex(D)
            \textnormal{Gao decoder for }[40, 12, 29] \textnormal{ Generalized Reed-Solomon Code over } \Bold{F}_{59}
        """
        return "\\textnormal{Gao decoder for }%s" % self.code()._latex_()

    @cached_method
    def _polynomial_vanishing_at_alphas(self, PolRing):
        r"""
        Return the unique minimal-degree polynomial vanishing at all the evaluation points.

        INPUT:

        - ``PolRing`` -- polynomial ring of the output

        OUTPUT:

        - a polynomial over ``PolRing``

        EXAMPLES::

            sage: F = GF(11)
            sage: n, k = 10, 5
            sage: C = codes.GeneralizedReedSolomonCode(F.list()[:n], k)
            sage: D = codes.decoders.GRSGaoDecoder(C)
            sage: P = PolynomialRing(F,'x')
            sage: D._polynomial_vanishing_at_alphas(P)
            x^10 + 10*x^9 + x^8 + 10*x^7 + x^6 + 10*x^5 + x^4 + 10*x^3 + x^2 + 10*x
        """
        alphas = self.code().evaluation_points()
        G = PolRing.one()
        x = PolRing.gen()
        for i in range(0, self.code().length()):
            G = G*(x-self.code().evaluation_points()[i])
        return G

    def _partial_xgcd(self, a, b, PolRing):
        r"""
        Performs an Euclidean algorithm on ``a`` and ``b`` until a remainder
        has degree less than `\frac{n+k}{2}`, `n` being the dimension of the
        code, `k` its dimension, and returns `(r, s)` such that in the step
        just before termination, `r = a\times s + b\times t`.

        INPUT:

        - ``a, b`` -- polynomials over ``PolRing``

        - ``PolRing`` -- polynomial ring of the output

        OUTPUT:

        - a tuple of polynomials

        EXAMPLES::

            sage: F = GF(11)
            sage: n, k = 10, 5
            sage: C = codes.GeneralizedReedSolomonCode(F.list()[:n], k)
            sage: D = codes.decoders.GRSGaoDecoder(C)
            sage: P = PolynomialRing(F,'x')
            sage: x = P.parameter()
            sage: a = 5*x^2 + 9*x + 8
            sage: b = 10*x^2 + 3*x + 5
            sage: D._partial_xgcd(a, b, P)
            (10*x^2 + 3*x + 5, 1)
        """
<<<<<<< HEAD
        stop = floor(self.code().dimension() + self.code().length()) / 2
=======
        stop = floor(self.code().dimension() + self.code().length()) // 2
>>>>>>> f3b4b115
        s = PolRing.one()
        prev_s = PolRing.zero()

        r = b
        prev_r = a
        while(r.degree() >= stop):
            q = prev_r.quo_rem(r)[0]
            (prev_r, r) = (r, prev_r - q * r)
            (prev_s, s) = (s, prev_s - q * s)

        return (r, s)

    def decode_to_message(self, r):
        r"""
        Decodes ``r`` to an element in message space of ``self``

        .. NOTE::

            If the code associated to ``self`` has the same length as its
            dimension, ``r`` will be unencoded as is. In that case,
            if ``r`` is not a codeword, the output is unspecified.

        INPUT:

        - ``r`` -- a codeword of ``self``

        OUTPUT:

        - a vector of ``self`` message space

        EXAMPLES::

<<<<<<< HEAD
            sage: F = GF(11)
            sage: n, k = 10, 5
            sage: C = codes.GeneralizedReedSolomonCode(F.list()[:n], k)
            sage: D = codes.decoders.GRSGaoDecoder(C)
            sage: r = vector(F, (8, 2, 6, 10, 6, 10, 7, 6, 7, 1))
            sage: D.decode_to_message(r)
            x^4 + 7*x^3 + 10*x^2 + 9*x + 8

        If we try to decode a word with too many errors, it returns
        an exception::

            sage: r[0] = r[1] = r[2] = 3
            sage: D.decode_to_message(r)
            Traceback (most recent call last):
            ...
            DecodingError
        """
        C = self.code()
=======
            sage: F = GF(59)
            sage: n, k = 40, 12
            sage: C = codes.GeneralizedReedSolomonCode(F.list()[:n], k)
            sage: D = codes.decoders.GRSGaoDecoder(C)
            sage: c = C.random_element()
            sage: Chan = channels.StaticErrorRateChannel(C.ambient_space(), D.decoding_radius())
            sage: y = Chan(c)
            sage: D.connected_encoder().unencode(c) == D.decode_to_message(y)
            True

        TESTS:

        If one tries to decode a word with too many errors, it returns
        an exception::

            sage: Chan = channels.StaticErrorRateChannel(C.ambient_space(), D.decoding_radius()+1)
            sage: y = Chan(c)
            sage: D.decode_to_message(y)
            Traceback (most recent call last):
            ...
            DecodingError: Decoding failed because the number of errors exceeded the decoding radius

        If one tries to decode something which is not in the ambient space of the code,
        an exception is raised::

            sage: D.decode_to_message(42)
            Traceback (most recent call last):
            ...
            ValueError: The word to decode has to be in the ambient space of the code
        """
        C = self.code()
        if r not in C.ambient_space():
            raise ValueError("The word to decode has to be in the ambient space of the code")
>>>>>>> f3b4b115
        alphas = C.evaluation_points()
        col_mults = C.column_multipliers()
        PolRing = C.base_field()['x']
        G = self._polynomial_vanishing_at_alphas(PolRing)
        n = C.length()

<<<<<<< HEAD
        if n == C.dimension():
            return self.connected_encoder().unencode_nocheck(r)

        if r in C:
=======
        if n == C.dimension() or r in C:
>>>>>>> f3b4b115
            return self.connected_encoder().unencode_nocheck(r)

        points = [(alphas[i], r[i]/col_mults[i]) for i in
                range(0, n)]
        R = PolRing.lagrange_polynomial(points)

        (Q1, Q0) = self._partial_xgcd(G, R, PolRing)

<<<<<<< HEAD
        if not Q0.divides(Q1):
            raise DecodingError()
        h = Q1//Q0

=======
        h, rem = Q1.quo_rem(Q0)
        if not rem.is_zero():
            raise DecodingError("Decoding failed because the number of errors exceeded the decoding radius")
        if h not in PolRing:
            raise DecodingError("Decoding failed because the number of errors exceeded the decoding radius")
        if (PolRing(r.list()) - h).degree() < self.decoding_radius():
            raise DecodingError("Decoding failed because the number of errors exceeded the decoding radius")
>>>>>>> f3b4b115
        return h

    def decoding_radius(self):
        r"""
        Return maximal number of errors that ``self`` can decode

        OUTPUT:

        - the number of errors as an integer

        EXAMPLES::

            sage: F = GF(59)
            sage: n, k = 40, 12
            sage: C = codes.GeneralizedReedSolomonCode(F.list()[:n], k)
            sage: D = codes.decoders.GRSGaoDecoder(C)
            sage: D.decoding_radius()
            14
        """
        return (self.code().minimum_distance()-1)//2










class GRSErrorErasureDecoder(Decoder):
    r"""
    Decoder for Generalized Reed-Solomon codes which is able to correct both errors
    and erasures in codewords.

    INPUT:

    - ``code`` -- The associated code of this decoder.

    EXAMPLES::

        sage: F = GF(59)
        sage: n, k = 40, 12
        sage: C = codes.GeneralizedReedSolomonCode(F.list()[:n], k)
        sage: D = codes.decoders.GRSErrorErasureDecoder(C)
        sage: D
        Error-Erasure decoder for [40, 12, 29] Generalized Reed-Solomon Code over Finite Field of size 59

    Actually, we can construct the decoder from ``C`` directly::

        sage: D = C.decoder("ErrorErasure")
        sage: D
        Error-Erasure decoder for [40, 12, 29] Generalized Reed-Solomon Code over Finite Field of size 59
    """

    def __init__(self, code):
        r"""
        EXAMPLES::

            sage: F = GF(59)
            sage: n, k = 40, 12
            sage: C = codes.GeneralizedReedSolomonCode(F.list()[:n], k)
            sage: D = codes.decoders.GRSErrorErasureDecoder(C)
            sage: D
            Error-Erasure decoder for [40, 12, 29] Generalized Reed-Solomon Code over Finite Field of size 59
        """
        input_space = cartesian_product([code.ambient_space(),
                VectorSpace(GF(2), code.ambient_space().dimension())])
        super(GRSErrorErasureDecoder, self).__init__(code, input_space, "EvaluationVector")

    def __eq__(self, other):
        r"""
        Test equality of GRSErrorErasureDecoder objects.

        EXAMPLES::

            sage: F = GF(59)
            sage: n, k = 40, 12
            sage: C = codes.GeneralizedReedSolomonCode(F.list()[:n], k)
            sage: D1 = codes.decoders.GRSErrorErasureDecoder(C)
            sage: D2 = codes.decoders.GRSErrorErasureDecoder(C)
            sage: D1.__eq__(D2)
            True
            sage: D1 is D2
            False
        """
        return isinstance(other, GRSErrorErasureDecoder) \
                and self.code() == other.code()

    def _repr_(self):
        r"""
        Return a string representation of ``self``.

        EXAMPLES::

            sage: F = GF(59)
            sage: n, k = 40, 12
            sage: C = codes.GeneralizedReedSolomonCode(F.list()[:n], k)
            sage: D = codes.decoders.GRSErrorErasureDecoder(C)
            sage: D
            Error-Erasure decoder for [40, 12, 29] Generalized Reed-Solomon Code over Finite Field of size 59
        """
        return "Error-Erasure decoder for %s" % self.code()

    def _latex_(self):
        r"""
        Return a latex representation of ``self``.

        EXAMPLES::

            sage: F = GF(59)
            sage: n, k = 40, 12
            sage: C = codes.GeneralizedReedSolomonCode(F.list()[:n], k)
            sage: D = codes.decoders.GRSErrorErasureDecoder(C)
            sage: latex(D)
            \textnormal{Error-Erasure decoder for }[40, 12, 29] \textnormal{ Generalized Reed-Solomon Code over } \Bold{F}_{59}
        """
        return "\\textnormal{Error-Erasure decoder for }%s"\
                % self.code()._latex_()

    def decode_to_message(self, word_and_erasure_vector):
        r"""
        Decode ``word_and_erasure_vector`` to an element in message space
        of ``self``

<<<<<<< HEAD
=======
        INPUT:

        - word_and_erasure_vector -- a tuple whose:
          - first element is an element of the ambient space of the code
          - second element is a vector over GF(2) whose length is the same as the code's

>>>>>>> f3b4b115
        .. NOTE::

            If the code associated to ``self`` has the same length as its
            dimension, ``r`` will be unencoded as is.
            If the number of erasures is exactly `n - k`, where `n` is the
            length of the code associated to ``self`` and `k` its dimension,
            ``r`` will be returned as is.
            In either case, if ``r`` is not a codeword,
            the output is unspecified.

        INPUT:

        - ``word_and_erasure_vector`` -- a pair of vectors, where
          first element is a codeword of ``self`` and second element
          is a vector of GF(2) containing erasure positions

        OUTPUT:

        - a vector of ``self`` message space

        EXAMPLES::

<<<<<<< HEAD
            sage: F = GF(11)
            sage: n, k = 10, 5
            sage: C = codes.GeneralizedReedSolomonCode(F.list()[:n], k)
            sage: D = codes.decoders.GRSErrorErasureDecoder(C)
            sage: r = vector(F, (8, 2, 6, 10, 6, 10, 7, 6, 7, 1))
            sage: e = vector(GF(2), (0, 0, 0, 1, 0, 0, 0, 1, 0, 0))
            sage: w_e = (r, e)
            sage: D.decode_to_message(w_e)
            (8, 9, 10, 7, 1)

        If we try to decode a word with too many erasures, it returns
        an exception::

            sage: e = vector(GF(2), (1, 1, 1, 1, 1, 1, 1, 1, 1, 1))
            sage: w_e = (r, e)
            sage: D.decode_to_message(w_e)
            Traceback (most recent call last):
            ...
            DecodingError: Too many erasures in the received word
        """
        C = self.code()
        n, k = C.length(), C.dimension()
        word, erasure_vector = word_and_erasure_vector
=======
            sage: F = GF(59)
            sage: n, k = 40, 12
            sage: C = codes.GeneralizedReedSolomonCode(F.list()[:n], k)
            sage: D = codes.decoders.GRSErrorErasureDecoder(C)
            sage: c = C.random_element()
            sage: n_era = randint(0, C.minimum_distance() - 2)
            sage: Chan = channels.ErrorErasureChannel(C.ambient_space(), D.decoding_radius(n_era), n_era)
            sage: y = Chan(c)
            sage: D.connected_encoder().unencode(c) == D.decode_to_message(y)
            True

        TESTS:

        If one tries to decode a word with too many erasures, it returns
        an exception::

            sage: Chan = channels.ErrorErasureChannel(C.ambient_space(), 0, C.minimum_distance() + 1)
            sage: y = Chan(c)
            sage: D.decode_to_message(y)
            Traceback (most recent call last):
            ...
            DecodingError: Too many erasures in the received word

        If one tries to decode something which is not in the ambient space of the code,
        an exception is raised::

            sage: D.decode_to_message((42, random_vector(GF(2), C.length())))
            Traceback (most recent call last):
            ...
            ValueError: The word to decode has to be in the ambient space of the code

        If one tries to pass an erasure_vector which is not a vector over GF(2) of the same length as code's,
        an exception is raised::

            sage: D.decode_to_message((C.random_element(), 42))
            Traceback (most recent call last):
            ...
            ValueError: The erasure vector has to be a vector over GF(2) of the same length as the code
        """
        C = self.code()
        word, erasure_vector = word_and_erasure_vector
        n, k = C.length(), C.dimension()
        if word not in C.ambient_space():
            raise ValueError("The word to decode has to be in the ambient space of the code")
        if not erasure_vector in VectorSpace(GF(2), n):
            raise ValueError("The erasure vector has to be a vector over GF(2) of the same length as the code")
>>>>>>> f3b4b115
        if erasure_vector.hamming_weight() >= self.code().minimum_distance():
            raise DecodingError("Too many erasures in the received word")

        punctured_word = vector(self.code().base_ring(), [word[i] for i in
            range(len(word)) if erasure_vector[i]!=1])
        C1_length = len(punctured_word)
        if C1_length == k:
            return self.connected_encoder().unencode_nocheck(word)
        C1_evaluation_points = [self.code().evaluation_points()[i] for i in
                range(n) if erasure_vector[i]!=1]
        C1_column_multipliers = [self.code().column_multipliers()[i] for i in
                range(n) if erasure_vector[i]!=1]
        C1 = GeneralizedReedSolomonCode(C1_evaluation_points, k,
                C1_column_multipliers)
        return C1.decode_to_message(punctured_word)

    def decoding_radius(self, number_erasures):
        r"""
        Return maximal number of errors that ``self`` can decode according
        to how many erasures it receives

        INPUT:

        - ``number_erasures`` -- the number of erasures when we try to decode

        OUTPUT:

        - the number of errors as an integer

        EXAMPLES::

            sage: F = GF(59)
            sage: n, k = 40, 12
            sage: C = codes.GeneralizedReedSolomonCode(F.list()[:n], k)
            sage: D = codes.decoders.GRSErrorErasureDecoder(C)
            sage: D.decoding_radius(5)
            11

        If we receive too many erasures, it returns an exception as codeword will
        be impossible to decode::

            sage: D.decoding_radius(30)
            Traceback (most recent call last):
            ...
            ValueError: The number of erasures exceed decoding capability
        """
        diff = self.code().minimum_distance() - 1 - number_erasures
        if diff <= 0:
            raise ValueError("The number of erasures exceed decoding capability")
        else :
            return diff // 2








class GRSKeyEquationSyndromeDecoder(Decoder):
    r"""
    Decoder for Generalized Reed-Solomon codes which uses a
    Key equation decoding based on the syndrome polynomial to
    correct errors in codewords.

    This algorithm uses early terminated extended euclidean algorithm
    to solve the key equations, as described in [R06]_, pp. 183-195.

    REFERENCES:

        .. [R06] Ron Roth, Introduction to Coding Theory, Cambridge University Press, 2006

    INPUT:

    - ``code`` -- The associated code of this decoder.

    EXAMPLES::

        sage: F = GF(59)
        sage: n, k = 40, 12
        sage: C = codes.GeneralizedReedSolomonCode(F.list()[1:n+1], k)
        sage: D = codes.decoders.GRSKeyEquationSyndromeDecoder(C)
        sage: D
        Key equation decoder for [40, 12, 29] Generalized Reed-Solomon Code over Finite Field of size 59

    Actually, we can construct the decoder from ``C`` directly::

        sage: D = C.decoder("KeyEquationSyndrome")
        sage: D
        Key equation decoder for [40, 12, 29] Generalized Reed-Solomon Code over Finite Field of size 59
    """

    def __init__(self, code):
        r"""
        TESTS::

            sage: F = GF(59)
            sage: n, k = 40, 12
            sage: C = codes.GeneralizedReedSolomonCode(F.list()[:n], k)
            sage: codes.decoders.GRSKeyEquationSyndromeDecoder(C)
            Traceback (most recent call last):
            ...
            ValueError: Impossible to use this decoder over a GRS code which contains 0 amongst its evaluation points
        """
        if code.base_field().zero() in code.evaluation_points():
            raise ValueError("Impossible to use this decoder over a GRS code which contains 0 amongst its evaluation points")
        super(GRSKeyEquationSyndromeDecoder, self).__init__(code, code.ambient_space(),
                "EvaluationVector")

    def __eq__(self, other):
        r"""
        Tests equality of GRSKeyEquationSyndromeDecoder objects.

        EXAMPLES::

            sage: F = GF(59)
            sage: n, k = 40, 12
            sage: C = codes.GeneralizedReedSolomonCode(F.list()[1:n+1], k)
            sage: D1 = codes.decoders.GRSKeyEquationSyndromeDecoder(C)
            sage: D2 = codes.decoders.GRSKeyEquationSyndromeDecoder(C)
            sage: D1.__eq__(D2)
            True
            sage: D1 is D2
            False
        """
        return isinstance(other, GRSKeyEquationSyndromeDecoder) \
                and self.code() == other.code()\
                and self.input_space() == other.input_space()

    def _repr_(self):
        r"""
        Return a string representation of ``self``.

        EXAMPLES::

            sage: F = GF(59)
            sage: n, k = 40, 12
            sage: C = codes.GeneralizedReedSolomonCode(F.list()[1:n+1], k)
            sage: D = codes.decoders.GRSKeyEquationSyndromeDecoder(C)
            sage: D
            Key equation decoder for [40, 12, 29] Generalized Reed-Solomon Code over Finite Field of size 59
        """
        return "Key equation decoder for %s" % self.code()

    def _latex_(self):
        r"""
        Return a latex representation of ``self``.

        EXAMPLES::

            sage: F = GF(59)
            sage: n, k = 40, 12
            sage: C = codes.GeneralizedReedSolomonCode(F.list()[1:n+1], k)
            sage: D = codes.decoders.GRSKeyEquationSyndromeDecoder(C)
            sage: latex(D)
            \textnormal{Key equation decoder for }[40, 12, 29] \textnormal{ Generalized Reed-Solomon Code over } \Bold{F}_{59}
        """
        return "\\textnormal{Key equation decoder for }%s" % self.code()._latex_()

    def _partial_xgcd(self, a, b, PolRing):
        r"""
        Performs an Euclidean algorithm on ``a`` and ``b`` until a remainder
        has degree less than `\frac{n+k}{2}`, `n` being the dimension of the
        code, `k` its dimension, and returns `(r, t)` such that in the step
        just before termination, `r = a\times s + b\times t`.

        INPUT:

        - ``a, b`` -- polynomials over ``PolRing``

        - ``PolRing`` -- polynomial ring of the output

        OUTPUT:

        - a tuple of polynomials

        EXAMPLES::

            sage: F = GF(11)
            sage: n, k = 10, 5
            sage: C = codes.GeneralizedReedSolomonCode(F.list()[1:n+1], k)
            sage: D = codes.decoders.GRSKeyEquationSyndromeDecoder(C)
            sage: P = PolynomialRing(F,'x')
            sage: x = P.parameter()
            sage: a = 5*x^2 + 9*x + 8
            sage: b = 10*x^2 + 3*x + 5
            sage: D._partial_xgcd(a, b, P)
            (5, 8*x + 10)
        """
<<<<<<< HEAD
        stop = (self.code().length() - self.code().dimension()) / 2

=======
>>>>>>> f3b4b115
        prev_t = PolRing.zero()
        t = PolRing.one()

        prev_r = a
        r = b

        while(r.degree() >= t.degree()):
            q = prev_r.quo_rem(r)[0]
            prev_r, r = r, prev_r - q * r
            prev_t, t = t, prev_t - q * t

        return (r, t)

<<<<<<< HEAD
    def syndrome(self, r):
        r"""
        Returns the coefficients of the syndrome polynomial of ``r``.

        This is a helper function, used in :meth:`decode_to_message`.

=======
    def _syndrome(self, r):
        r"""
        Returns the coefficients of the syndrome polynomial of ``r``.

>>>>>>> f3b4b115
        INPUT:

        - ``r`` -- a vector of the ambient space of ``self.code()``

        OUTPUT:

        - a list

        EXAMPLES::


            sage: F = GF(11)
            sage: n, k = 10, 5
            sage: C = codes.GeneralizedReedSolomonCode(F.list()[1:n+1], k)
            sage: D = codes.decoders.GRSKeyEquationSyndromeDecoder(C)
            sage: r = vector(F, (8, 2, 6, 10, 6, 10, 7, 6, 7, 2))
<<<<<<< HEAD
            sage: D.syndrome(r)
=======
            sage: D._syndrome(r)
>>>>>>> f3b4b115
            [1, 10, 1, 10, 1]
        """
        C = self.code()
        F = C.base_ring()
        S = []
        col_mults = C.parity_column_multipliers()
        alphas = C.evaluation_points()

        for l in range(C.minimum_distance() - 1):
            Sl = F.zero()
            for j in range(C.length()):
                Sl += r[j] * col_mults[j] * (alphas[j] ** l)
            S.append(Sl)

        return S

<<<<<<< HEAD
    def forney_formula(self, error_evaluator, error_locator):
        r"""
        Returns the error vector computed through Forney's formula.

        This is a helper function, used in :meth:`decode_to_message`.

=======
    def _forney_formula(self, error_evaluator, error_locator):
        r"""
        Returns the error vector computed through Forney's formula.

>>>>>>> f3b4b115
        INPUT:

        - ``error_evaluator``, ``error_locator`` -- two polynomials

        OUTPUT:

        - a vector

        EXAMPLES::

            sage: F = GF(11)
            sage: n, k = 10, 5
            sage: C = codes.GeneralizedReedSolomonCode(F.list()[1:n+1], k)
            sage: D = codes.decoders.GRSKeyEquationSyndromeDecoder(C)
            sage: R.<x> = F[]
            sage: evaluator, locator = R(10), R([10, 10])
<<<<<<< HEAD
            sage: D.forney_formula(evaluator, locator)
=======
            sage: D._forney_formula(evaluator, locator)
>>>>>>> f3b4b115
            (0, 0, 0, 0, 0, 0, 0, 0, 0, 1)
        """
        C = self.code()
        alphas = C.evaluation_points()
        col_mults = C.parity_column_multipliers()
        ELPp = error_locator.derivative()
<<<<<<< HEAD
        e = []

        for i in range(C.length()):
            alpha_inv = 1/alphas[i]
            if error_locator(alpha_inv) == 0:
                e.append(-alphas[i]/col_mults[i] * error_evaluator(alpha_inv)/ELPp(alpha_inv))
            else:
                e.append(0)

        return vector(C.base_ring(), e)
=======
        F = C.base_ring()
        zero, one = F.zero(), F.one()
        e = []

        for i in range(C.length()):
            alpha_inv = one/alphas[i]
            if error_locator(alpha_inv) == zero:
                e.append(-alphas[i]/col_mults[i] * error_evaluator(alpha_inv)/ELPp(alpha_inv))
            else:
                e.append(zero)

        return vector(F, e)
>>>>>>> f3b4b115

    def decode_to_code(self, r):
        r"""
        Corrects the errors in ``r`` and returns a codeword.

        .. NOTE::

            If the code associated to ``self`` has the same length as its
            dimension, ``r`` will be returned as is.

        INPUT:

        - ``r`` -- a vector of the ambient space of ``self.code()``

        OUTPUT:

        - a vector of ``self.code()``

        EXAMPLES::

<<<<<<< HEAD
            sage: F = GF(11)
            sage: n, k = 10, 5
            sage: C = codes.GeneralizedReedSolomonCode(F.list()[1:n+1], k)
            sage: D = codes.decoders.GRSKeyEquationSyndromeDecoder(C)
            sage: r = vector(F, (8, 2, 6, 10, 6, 10, 7, 6, 7, 2))
            sage: D.decode_to_code(r)
            (8, 2, 6, 10, 6, 10, 7, 6, 7, 1)
        """
        C = self.code()
=======
            sage: F = GF(59)
            sage: n, k = 40, 12
            sage: C = codes.GeneralizedReedSolomonCode(F.list()[1:n+1], k)
            sage: D = codes.decoders.GRSKeyEquationSyndromeDecoder(C)
            sage: c = C.random_element()
            sage: Chan = channels.StaticErrorRateChannel(C.ambient_space(), D.decoding_radius())
            sage: y = Chan(c)
            sage: c == D.decode_to_code(y)
            True

        TESTS:

        If one tries to decode a word with too many errors, it returns
        an exception::

            sage: Chan = channels.StaticErrorRateChannel(C.ambient_space(), D.decoding_radius()+1)
            sage: y = Chan(c)
            sage: D.decode_to_message(y)
            Traceback (most recent call last):
            ...
            DecodingError: Decoding failed because the number of errors exceeded the decoding radius

        If one tries to decode something which is not in the ambient space of the code,
        an exception is raised::

            sage: D.decode_to_code(42)
            Traceback (most recent call last):
            ...
            ValueError: The word to decode has to be in the ambient space of the code
        """
        C = self.code()
        if r not in C.ambient_space():
            raise ValueError("The word to decode has to be in the ambient space of the code")
>>>>>>> f3b4b115
        F = C.base_field()
        PolRing = C.base_field()['x']
        x = PolRing.gen()

<<<<<<< HEAD
        if C.length() == C.dimension():
            return r
        if r in C:
            return r

        S = PolRing(self.syndrome(r))
=======
        if C.length() == C.dimension() or r in C:
            return r

        S = PolRing(self._syndrome(r))
>>>>>>> f3b4b115
        a = x ** (C.minimum_distance() - 1)

        (EEP, ELP) = self._partial_xgcd(a, S, PolRing)

<<<<<<< HEAD
        e = self.forney_formula(EEP, ELP)
        return r - e
=======
        e = self._forney_formula(EEP, ELP)
        dec = r - e
        if dec not in C:
            raise DecodingError("Decoding failed because the number of errors exceeded the decoding radius")
        if (r - dec).hamming_weight() > self.decoding_radius():
            raise DecodingError("Decoding failed because the number of errors exceeded the decoding radius")
        return dec
>>>>>>> f3b4b115

    def decode_to_message(self, r):
        r"""
        Decodes``r`` to an element in message space of ``self``

        .. NOTE::

            If the code associated to ``self`` has the same length as its
            dimension, ``r`` will be unencoded as is. In that case,
            if ``r`` is not a codeword, the output is unspecified.

        INPUT:

        - ``r`` -- a codeword of ``self``

        OUTPUT:

        - a vector of ``self`` message space

        EXAMPLES::

<<<<<<< HEAD
            sage: F = GF(11)
            sage: n, k = 10, 5
            sage: C = codes.GeneralizedReedSolomonCode(F.list()[1:n+1], k)
            sage: D = codes.decoders.GRSKeyEquationSyndromeDecoder(C)
            sage: r = vector(F, (8, 2, 6, 10, 6, 10, 7, 6, 7, 2))
            sage: D.decode_to_message(r)
            (3, 6, 6, 3, 1)
=======
            sage: F = GF(59)
            sage: n, k = 40, 12
            sage: C = codes.GeneralizedReedSolomonCode(F.list()[1:n+1], k)
            sage: D = codes.decoders.GRSKeyEquationSyndromeDecoder(C)
            sage: c = C.random_element()
            sage: Chan = channels.StaticErrorRateChannel(C.ambient_space(), D.decoding_radius())
            sage: y = Chan(c)
            sage: D.connected_encoder().unencode(c) == D.decode_to_message(y)
            True
>>>>>>> f3b4b115
        """
        C = self.code()
        if C.length() == C.dimension():
            return self.connected_encoder().unencode_nocheck(r)
        return super(GRSKeyEquationSyndromeDecoder, self).decode_to_message(r)

    def decoding_radius(self):
        r"""
        Return maximal number of errors that ``self`` can decode

        OUTPUT:

        - the number of errors as an integer

        EXAMPLES::

            sage: F = GF(59)
            sage: n, k = 40, 12
            sage: C = codes.GeneralizedReedSolomonCode(F.list()[1:n+1], k)
            sage: D = codes.decoders.GRSKeyEquationSyndromeDecoder(C)
            sage: D.decoding_radius()
            14
        """
        return (self.code().minimum_distance()-1)//2


####################### registration ###############################

GeneralizedReedSolomonCode._registered_encoders["EvaluationVector"] = GRSEvaluationVectorEncoder
GeneralizedReedSolomonCode._registered_encoders["EvaluationPolynomial"] = GRSEvaluationPolynomialEncoder

GeneralizedReedSolomonCode._registered_decoders["Syndrome"] = LinearCodeSyndromeDecoder
GeneralizedReedSolomonCode._registered_decoders["NearestNeighbor"] = LinearCodeNearestNeighborDecoder

GeneralizedReedSolomonCode._registered_decoders["BerlekampWelch"] = GRSBerlekampWelchDecoder
GRSBerlekampWelchDecoder._decoder_type = {"hard-decision", "unique", "always-succeed"}
GeneralizedReedSolomonCode._registered_decoders["Gao"] = GRSGaoDecoder
GRSGaoDecoder._decoder_type = {"hard-decision", "unique", "always-succeed"}
GeneralizedReedSolomonCode._registered_decoders["ErrorErasure"] = GRSErrorErasureDecoder
GRSErrorErasureDecoder._decoder_type = {"error-erasure", "unique", "always-succeed"}
GeneralizedReedSolomonCode._registered_decoders["KeyEquationSyndrome"] = GRSKeyEquationSyndromeDecoder
GRSKeyEquationSyndromeDecoder._decoder_type = {"hard-decision", "unique", "always-succeed"}<|MERGE_RESOLUTION|>--- conflicted
+++ resolved
@@ -447,7 +447,6 @@
             w_en += wd[i + d] * x ** (i + d)
         return w_en
 
-<<<<<<< HEAD
     def _punctured_form(self, points):
         r"""
         Returns a representation of self as a
@@ -485,8 +484,6 @@
                     dimension -= 1
         return GeneralizedReedSolomonCode(punctured_alphas, dimension, punctured_col_mults)
 
-=======
->>>>>>> f3b4b115
     def decode_to_message(self, r):
         r"""
         Decodes``r`` to an element in message space of ``self``
@@ -496,14 +493,6 @@
             If the code associated to ``self`` has the same length as its
             dimension, ``r`` will be unencoded as is. In that case,
             if ``r`` is not a codeword, the output is unspecified.
-<<<<<<< HEAD
-
-        INPUT:
-
-        - ``r`` -- a codeword of ``self``
-
-        OUTPUT:
-=======
 
         INPUT:
 
@@ -525,26 +514,12 @@
         if self.length() == self.dimension():
             return self.encoder().unencode_nocheck(r)
         return vector(self.decoder().decode_to_message(r))
->>>>>>> f3b4b115
-
-        - a vector of ``self`` message space
-
-        EXAMPLES::
-
-            sage: F = GF(11)
-            sage: n, k = 10, 5
-            sage: C = codes.GeneralizedReedSolomonCode(F.list()[1:n+1], k)
-            sage: r = vector(F, (8, 2, 6, 10, 6, 10, 7, 6, 7, 2))
-            sage: C.decode_to_message(r)
-            (3, 6, 6, 3, 1)
-        """
-        if self.length() == self.dimension():
-            return self.encoder().unencode_nocheck(r)
-        return vector(self.decoder().decode_to_message(r))
-
-
-
-####################### encoders ###############################
+
+
+
+
+
+
 
 ####################### encoders ###############################
 
@@ -892,11 +867,7 @@
     Decoder for Generalized Reed-Solomon codes which uses Berlekamp-Welch
     decoding algorithm to correct errors in codewords.
 
-<<<<<<< HEAD
-    This algorithm recovers the error locator polynomial  by solving a linear system.
-=======
     This algorithm recovers the error locator polynomial by solving a linear system.
->>>>>>> f3b4b115
     See [HJ04]_ pp. 51-52 for details.
 
     REFERENCES:
@@ -1009,26 +980,6 @@
 
         EXAMPLES::
 
-<<<<<<< HEAD
-            sage: F = GF(11)
-            sage: n, k = 10, 5
-            sage: C = codes.GeneralizedReedSolomonCode(F.list()[:n], k)
-            sage: D = codes.decoders.GRSBerlekampWelchDecoder(C)
-            sage: r = vector(F, (8, 2, 6, 10, 6, 10, 7, 6, 7, 1))
-            sage: D.decode_to_message(r)
-            x^4 + 7*x^3 + 10*x^2 + 9*x + 8
-
-        If we try to decode a word with too many errors, it returns
-        an exception::
-
-            sage: r[0] = r[1] = r[2] = 3
-            sage: D.decode_to_message(r)
-            Traceback (most recent call last):
-            ...
-            DecodingError
-        """
-        C = self.code()
-=======
             sage: F = GF(59)
             sage: n, k = 40, 12
             sage: C = codes.GeneralizedReedSolomonCode(F.list()[:n], k)
@@ -1062,7 +1013,6 @@
         C = self.code()
         if r not in C.ambient_space():
             raise ValueError("The word to decode has to be in the ambient space of the code")
->>>>>>> f3b4b115
         n, k = C.length(), C.dimension()
         if n == k:
             return self.connected_encoder().unencode_nocheck(r)
@@ -1070,23 +1020,15 @@
             return self.connected_encoder().unencode_nocheck(r)
         col_mults = C.column_multipliers()
 
-<<<<<<< HEAD
-        r = [r[i]/col_mults[i] for i in range(0, C.length())]
-=======
         r_list = copy(r)
         r_list = [r[i]/col_mults[i] for i in range(0, C.length())]
->>>>>>> f3b4b115
 
         t  = (C.minimum_distance()-1) // 2
         l0 = n-1-t
         l1 = n-1-t-(k-1)
         S  = matrix(C.base_field(), n, l0+l1+2, lambda i,j :
                 (C.evaluation_points()[i])**j if j<(l0+1)
-<<<<<<< HEAD
-                else r[i]*(C.evaluation_points()[i])**(j-(l0+1)))
-=======
                 else r_list[i]*(C.evaluation_points()[i])**(j-(l0+1)))
->>>>>>> f3b4b115
         S  = S.right_kernel()
         S  = S.basis_matrix().row(0)
         R = C.base_field()['x']
@@ -1094,11 +1036,6 @@
         Q0 = R(S.list_from_positions(xrange(0, l0+1)))
         Q1 = R(S.list_from_positions(xrange(l0+1 , l0+l1+2)))
 
-<<<<<<< HEAD
-        if not Q1.divides(Q0):
-            raise DecodingError()
-        f = (-Q0)//Q1
-=======
         f, rem = (-Q0).quo_rem(Q1)
         if not rem.is_zero():
             raise DecodingError("Decoding failed because the number of errors exceeded the decoding radius")
@@ -1106,7 +1043,6 @@
             raise DecodingError("Decoding failed because the number of errors exceeded the decoding radius")
         if (R(r.list()) - f).degree() < self.decoding_radius():
             raise DecodingError("Decoding failed because the number of errors exceeded the decoding radius")
->>>>>>> f3b4b115
 
         return f
 
@@ -1295,11 +1231,7 @@
             sage: D._partial_xgcd(a, b, P)
             (10*x^2 + 3*x + 5, 1)
         """
-<<<<<<< HEAD
-        stop = floor(self.code().dimension() + self.code().length()) / 2
-=======
         stop = floor(self.code().dimension() + self.code().length()) // 2
->>>>>>> f3b4b115
         s = PolRing.one()
         prev_s = PolRing.zero()
 
@@ -1332,26 +1264,6 @@
 
         EXAMPLES::
 
-<<<<<<< HEAD
-            sage: F = GF(11)
-            sage: n, k = 10, 5
-            sage: C = codes.GeneralizedReedSolomonCode(F.list()[:n], k)
-            sage: D = codes.decoders.GRSGaoDecoder(C)
-            sage: r = vector(F, (8, 2, 6, 10, 6, 10, 7, 6, 7, 1))
-            sage: D.decode_to_message(r)
-            x^4 + 7*x^3 + 10*x^2 + 9*x + 8
-
-        If we try to decode a word with too many errors, it returns
-        an exception::
-
-            sage: r[0] = r[1] = r[2] = 3
-            sage: D.decode_to_message(r)
-            Traceback (most recent call last):
-            ...
-            DecodingError
-        """
-        C = self.code()
-=======
             sage: F = GF(59)
             sage: n, k = 40, 12
             sage: C = codes.GeneralizedReedSolomonCode(F.list()[:n], k)
@@ -1385,21 +1297,13 @@
         C = self.code()
         if r not in C.ambient_space():
             raise ValueError("The word to decode has to be in the ambient space of the code")
->>>>>>> f3b4b115
         alphas = C.evaluation_points()
         col_mults = C.column_multipliers()
         PolRing = C.base_field()['x']
         G = self._polynomial_vanishing_at_alphas(PolRing)
         n = C.length()
 
-<<<<<<< HEAD
-        if n == C.dimension():
-            return self.connected_encoder().unencode_nocheck(r)
-
-        if r in C:
-=======
         if n == C.dimension() or r in C:
->>>>>>> f3b4b115
             return self.connected_encoder().unencode_nocheck(r)
 
         points = [(alphas[i], r[i]/col_mults[i]) for i in
@@ -1408,12 +1312,6 @@
 
         (Q1, Q0) = self._partial_xgcd(G, R, PolRing)
 
-<<<<<<< HEAD
-        if not Q0.divides(Q1):
-            raise DecodingError()
-        h = Q1//Q0
-
-=======
         h, rem = Q1.quo_rem(Q0)
         if not rem.is_zero():
             raise DecodingError("Decoding failed because the number of errors exceeded the decoding radius")
@@ -1421,7 +1319,6 @@
             raise DecodingError("Decoding failed because the number of errors exceeded the decoding radius")
         if (PolRing(r.list()) - h).degree() < self.decoding_radius():
             raise DecodingError("Decoding failed because the number of errors exceeded the decoding radius")
->>>>>>> f3b4b115
         return h
 
     def decoding_radius(self):
@@ -1547,15 +1444,12 @@
         Decode ``word_and_erasure_vector`` to an element in message space
         of ``self``
 
-<<<<<<< HEAD
-=======
         INPUT:
 
         - word_and_erasure_vector -- a tuple whose:
           - first element is an element of the ambient space of the code
           - second element is a vector over GF(2) whose length is the same as the code's
 
->>>>>>> f3b4b115
         .. NOTE::
 
             If the code associated to ``self`` has the same length as its
@@ -1578,31 +1472,6 @@
 
         EXAMPLES::
 
-<<<<<<< HEAD
-            sage: F = GF(11)
-            sage: n, k = 10, 5
-            sage: C = codes.GeneralizedReedSolomonCode(F.list()[:n], k)
-            sage: D = codes.decoders.GRSErrorErasureDecoder(C)
-            sage: r = vector(F, (8, 2, 6, 10, 6, 10, 7, 6, 7, 1))
-            sage: e = vector(GF(2), (0, 0, 0, 1, 0, 0, 0, 1, 0, 0))
-            sage: w_e = (r, e)
-            sage: D.decode_to_message(w_e)
-            (8, 9, 10, 7, 1)
-
-        If we try to decode a word with too many erasures, it returns
-        an exception::
-
-            sage: e = vector(GF(2), (1, 1, 1, 1, 1, 1, 1, 1, 1, 1))
-            sage: w_e = (r, e)
-            sage: D.decode_to_message(w_e)
-            Traceback (most recent call last):
-            ...
-            DecodingError: Too many erasures in the received word
-        """
-        C = self.code()
-        n, k = C.length(), C.dimension()
-        word, erasure_vector = word_and_erasure_vector
-=======
             sage: F = GF(59)
             sage: n, k = 40, 12
             sage: C = codes.GeneralizedReedSolomonCode(F.list()[:n], k)
@@ -1649,7 +1518,6 @@
             raise ValueError("The word to decode has to be in the ambient space of the code")
         if not erasure_vector in VectorSpace(GF(2), n):
             raise ValueError("The erasure vector has to be a vector over GF(2) of the same length as the code")
->>>>>>> f3b4b115
         if erasure_vector.hamming_weight() >= self.code().minimum_distance():
             raise DecodingError("Too many erasures in the received word")
 
@@ -1839,11 +1707,6 @@
             sage: D._partial_xgcd(a, b, P)
             (5, 8*x + 10)
         """
-<<<<<<< HEAD
-        stop = (self.code().length() - self.code().dimension()) / 2
-
-=======
->>>>>>> f3b4b115
         prev_t = PolRing.zero()
         t = PolRing.one()
 
@@ -1857,19 +1720,10 @@
 
         return (r, t)
 
-<<<<<<< HEAD
-    def syndrome(self, r):
+    def _syndrome(self, r):
         r"""
         Returns the coefficients of the syndrome polynomial of ``r``.
 
-        This is a helper function, used in :meth:`decode_to_message`.
-
-=======
-    def _syndrome(self, r):
-        r"""
-        Returns the coefficients of the syndrome polynomial of ``r``.
-
->>>>>>> f3b4b115
         INPUT:
 
         - ``r`` -- a vector of the ambient space of ``self.code()``
@@ -1886,11 +1740,7 @@
             sage: C = codes.GeneralizedReedSolomonCode(F.list()[1:n+1], k)
             sage: D = codes.decoders.GRSKeyEquationSyndromeDecoder(C)
             sage: r = vector(F, (8, 2, 6, 10, 6, 10, 7, 6, 7, 2))
-<<<<<<< HEAD
-            sage: D.syndrome(r)
-=======
             sage: D._syndrome(r)
->>>>>>> f3b4b115
             [1, 10, 1, 10, 1]
         """
         C = self.code()
@@ -1907,19 +1757,10 @@
 
         return S
 
-<<<<<<< HEAD
-    def forney_formula(self, error_evaluator, error_locator):
+    def _forney_formula(self, error_evaluator, error_locator):
         r"""
         Returns the error vector computed through Forney's formula.
 
-        This is a helper function, used in :meth:`decode_to_message`.
-
-=======
-    def _forney_formula(self, error_evaluator, error_locator):
-        r"""
-        Returns the error vector computed through Forney's formula.
-
->>>>>>> f3b4b115
         INPUT:
 
         - ``error_evaluator``, ``error_locator`` -- two polynomials
@@ -1936,29 +1777,13 @@
             sage: D = codes.decoders.GRSKeyEquationSyndromeDecoder(C)
             sage: R.<x> = F[]
             sage: evaluator, locator = R(10), R([10, 10])
-<<<<<<< HEAD
-            sage: D.forney_formula(evaluator, locator)
-=======
             sage: D._forney_formula(evaluator, locator)
->>>>>>> f3b4b115
             (0, 0, 0, 0, 0, 0, 0, 0, 0, 1)
         """
         C = self.code()
         alphas = C.evaluation_points()
         col_mults = C.parity_column_multipliers()
         ELPp = error_locator.derivative()
-<<<<<<< HEAD
-        e = []
-
-        for i in range(C.length()):
-            alpha_inv = 1/alphas[i]
-            if error_locator(alpha_inv) == 0:
-                e.append(-alphas[i]/col_mults[i] * error_evaluator(alpha_inv)/ELPp(alpha_inv))
-            else:
-                e.append(0)
-
-        return vector(C.base_ring(), e)
-=======
         F = C.base_ring()
         zero, one = F.zero(), F.one()
         e = []
@@ -1971,7 +1796,6 @@
                 e.append(zero)
 
         return vector(F, e)
->>>>>>> f3b4b115
 
     def decode_to_code(self, r):
         r"""
@@ -1992,17 +1816,6 @@
 
         EXAMPLES::
 
-<<<<<<< HEAD
-            sage: F = GF(11)
-            sage: n, k = 10, 5
-            sage: C = codes.GeneralizedReedSolomonCode(F.list()[1:n+1], k)
-            sage: D = codes.decoders.GRSKeyEquationSyndromeDecoder(C)
-            sage: r = vector(F, (8, 2, 6, 10, 6, 10, 7, 6, 7, 2))
-            sage: D.decode_to_code(r)
-            (8, 2, 6, 10, 6, 10, 7, 6, 7, 1)
-        """
-        C = self.code()
-=======
             sage: F = GF(59)
             sage: n, k = 40, 12
             sage: C = codes.GeneralizedReedSolomonCode(F.list()[1:n+1], k)
@@ -2036,32 +1849,18 @@
         C = self.code()
         if r not in C.ambient_space():
             raise ValueError("The word to decode has to be in the ambient space of the code")
->>>>>>> f3b4b115
         F = C.base_field()
         PolRing = C.base_field()['x']
         x = PolRing.gen()
 
-<<<<<<< HEAD
-        if C.length() == C.dimension():
-            return r
-        if r in C:
-            return r
-
-        S = PolRing(self.syndrome(r))
-=======
         if C.length() == C.dimension() or r in C:
             return r
 
         S = PolRing(self._syndrome(r))
->>>>>>> f3b4b115
         a = x ** (C.minimum_distance() - 1)
 
         (EEP, ELP) = self._partial_xgcd(a, S, PolRing)
 
-<<<<<<< HEAD
-        e = self.forney_formula(EEP, ELP)
-        return r - e
-=======
         e = self._forney_formula(EEP, ELP)
         dec = r - e
         if dec not in C:
@@ -2069,7 +1868,6 @@
         if (r - dec).hamming_weight() > self.decoding_radius():
             raise DecodingError("Decoding failed because the number of errors exceeded the decoding radius")
         return dec
->>>>>>> f3b4b115
 
     def decode_to_message(self, r):
         r"""
@@ -2091,15 +1889,6 @@
 
         EXAMPLES::
 
-<<<<<<< HEAD
-            sage: F = GF(11)
-            sage: n, k = 10, 5
-            sage: C = codes.GeneralizedReedSolomonCode(F.list()[1:n+1], k)
-            sage: D = codes.decoders.GRSKeyEquationSyndromeDecoder(C)
-            sage: r = vector(F, (8, 2, 6, 10, 6, 10, 7, 6, 7, 2))
-            sage: D.decode_to_message(r)
-            (3, 6, 6, 3, 1)
-=======
             sage: F = GF(59)
             sage: n, k = 40, 12
             sage: C = codes.GeneralizedReedSolomonCode(F.list()[1:n+1], k)
@@ -2109,7 +1898,6 @@
             sage: y = Chan(c)
             sage: D.connected_encoder().unencode(c) == D.decode_to_message(y)
             True
->>>>>>> f3b4b115
         """
         C = self.code()
         if C.length() == C.dimension():
