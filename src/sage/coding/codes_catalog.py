--- conflicted
+++ resolved
@@ -30,19 +30,11 @@
                                 ReedSolomonCode, TernaryGolayCode,
                                 ToricCode, TrivialCode, WalshCode)
 
-<<<<<<< HEAD
-from grs import GeneralizedReedSolomonCode
-from reed_muller_code import ReedMullerCode, BinaryReedMullerCode
-from extended_code import ExtendedCode
-from subfield_subcode import SubfieldSubcode
-from guava import QuasiQuadraticResidueCode, RandomLinearCodeGuava
-=======
 from .grs import GeneralizedReedSolomonCode
 from .reed_muller_code import ReedMullerCode, BinaryReedMullerCode
 from .extended_code import ExtendedCode
 
 from .guava import QuasiQuadraticResidueCode, RandomLinearCodeGuava
->>>>>>> b7cfa42a
 _lazy_import('sage.coding.punctured_code', 'PuncturedCode')
 from .hamming_code import HammingCode
 from . import decoders_catalog as decoders
