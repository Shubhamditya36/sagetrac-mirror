--- conflicted
+++ resolved
@@ -1,5 +1,9 @@
 """
 Matrices over complete discrete valuation rings/fields
+
+AUTHOR:
+
+- Xavier Caruso
 """
 
 from sage.matrix.matrix_generic_dense import Matrix_generic_dense
@@ -9,6 +13,9 @@
 
 from sage.categories.complete_discrete_valuation import CompleteDiscreteValuationFields
 
+
+# Helper functions
+##################
 
 def smith_normal_form(M, transformation):
     """
@@ -82,7 +89,6 @@
         return smith
 
 
-<<<<<<< HEAD
 def echelonize(M, transformation, secure):
     """
     Helper method to echelonize matrices over CDVR/CDVF
@@ -93,8 +99,6 @@
 
     Analyse better precision.
     """
-    print "Echelonize"
-    print M
     n = M.nrows()
     m = M.ncols()
     R = M.base_ring()
@@ -173,7 +177,11 @@
         i += 1; j += 1
 
     return pivots, left
-=======
+
+
+# Classes
+#########
+
 class Matrix_cdvr_dense(Matrix_generic_dense):
     pass
 
@@ -274,4 +282,182 @@
             ....:         if L*M*R != S: raise RuntimeError
         """
         return smith_normal_form(self, transformation)
->>>>>>> f27820a6
+
+
+    def integral_echelonize(self, transformation=False, secure=False):
+        """
+        Row-echelonize this matrix using a transformation matrix
+        which is invertible over the ring of integers
+
+        INPUT:
+
+        - ``transformation`` -- a boolean (default: False)
+          Indicates whether the transformation matrix is returned
+
+        - ``secure`` -- a boolen (default: False)
+          When ``secure`` is ``True``, we raise an error whenever
+          a pivot cannot be determined for sure.
+          Otherwise, if a column contains only non-exact zeroes,
+          we go ahead.
+
+        OUTPUT:
+
+        The transformation matrix if asked for.
+
+        EXAMPLES::
+
+            sage: A = Qp(5, prec=10, print_mode="digits")
+            sage: M = matrix(A, 2, 2, [2, 7, 1, 6])
+
+            sage: M.integral_echelonize()
+            sage: M
+            [ ...1  ...1]
+            [    0 ...10]
+
+            sage: M = matrix(A, 2, 2, [2, 7, 1, 6])
+            sage: Mc = M.__copy__()
+            sage: L = M.integral_echelonize(transformation=True)
+            sage: M
+            [ ...1  ...1]
+            [    0 ...10]
+            sage: L
+            [        ...1 ...444444444]
+            [...444444444         ...2]
+            sage: L*Mc == M
+            True
+
+        This method works for rectangular matrices as well::
+
+            sage: M = matrix(A, 3, 2, [2, 7, 1, 6, 3, 8])
+            sage: M.integral_echelonize()
+            sage: M
+            [ ...1  ...1]
+            [    0 ...10]
+            [    0     0]
+
+        Depending on the value of ``secure``, an error is
+        raised if the precision on the entries is not enough 
+        to determine the echelon form::
+
+            sage: M = matrix(A, 2, 2, [1, 1, 1, 1])
+            sage: M.integral_echelonize()  # by default, secure=False
+            sage: M
+            [...1 ...1]
+            [   0  ...]
+
+            sage: M = matrix(A, 2, 2, [1, 1, 1, 1])
+            sage: M.integral_echelonize(secure=True)
+            Traceback (most recent call last):
+            ...
+            PrecisionError: Not enough precision to echelonize
+
+        TESTS::
+
+        We check that it works over various rings::
+
+            sage: from sage.rings.padics.precision_error import PrecisionError
+            sage: ring1 = Qp(7,10)
+            sage: ring2 = Qq(7^2,names='a')
+            sage: ring3 = Qp(7).extension(x^3-7, names='pi')
+            sage: ring4 = LaurentSeriesRing(GF(7), name='t')
+            sage: for A in [ ring1, ring2, ring4 ]:  # ring3 causes troubles (see ticket #23464)
+            ....:     for _ in range(10):
+            ....:         M = random_matrix(A,4)
+            ....:         Mc = M.__copy__()
+            ....:         try:
+            ....:             L = M.integral_echelonize(transformation=True)
+            ....:         except PrecisionError:
+            ....:             continue
+            ....:         if L*Mc != M: raise RuntimeError
+        """
+        _, left = echelonize(self, transformation, secure=secure)
+        if transformation:
+            return left
+
+    def integral_echelon_form(self, transformation=False, secure=False):
+        """
+        Return the row-echelon form of this matrix using a transformation 
+        matrix which is invertible over the ring of integers
+
+        INPUT:
+
+        - ``transformation`` -- a boolean (default: False)
+          Indicates whether the transformation matrix is returned
+
+        - ``secure`` -- a boolen (default: False)
+          When ``secure`` is ``True``, we raise an error whenever
+          a pivot cannot be determined for sure.
+          Otherwise, if a column contains only non-exact zeroes,
+          we go ahead.
+
+        OUTPUT:
+
+        The row-echelon from and the transformation matrix if asked for.
+
+        EXAMPLES::
+
+            sage: A = Qp(5, prec=10, print_mode="digits")
+            sage: M = matrix(A, 2, 2, [2, 7, 1, 6])
+
+            sage: M.integral_echelon_form()
+            [ ...1  ...1]
+            [    0 ...10]
+
+            sage: M = matrix(A, 2, 2, [2, 7, 1, 6])
+            sage: H,L = M.integral_echelon_form(transformation=True)
+            sage: H
+            [ ...1  ...1]
+            [    0 ...10]
+            sage: L
+            [        ...1 ...444444444]
+            [...444444444         ...2]
+            sage: L*M == H
+            True
+
+        This method works for rectangular matrices as well::
+
+            sage: M = matrix(A, 3, 2, [2, 7, 1, 6, 3, 8])
+            sage: M.integral_echelon_form()
+            [ ...1  ...1]
+            [    0 ...10]
+            [    0     0]
+
+        Depending on the value of ``secure``, an error is
+        raised if the precision on the entries is not enough 
+        to determine the echelon normal form::
+
+            sage: M = matrix(A, 2, 2, [1, 1, 1, 1])
+            sage: M.integral_echelon_form()  # by default, secure=False
+            [...1 ...1]
+            [   0  ...]
+
+            sage: M = matrix(A, 2, 2, [1, 1, 1, 1])
+            sage: M.integral_echelon_form(secure=True)
+            Traceback (most recent call last):
+            ...
+            PrecisionError: Not enough precision to echelonize
+
+        TESTS::
+
+        We check that it works over various rings::
+
+            sage: from sage.rings.padics.precision_error import PrecisionError
+            sage: ring1 = Qp(7,10)
+            sage: ring2 = Qq(7^2,names='a')
+            sage: ring3 = Qp(7).extension(x^3-7, names='pi')
+            sage: ring4 = LaurentSeriesRing(GF(7), name='t')
+            sage: for A in [ ring1, ring2, ring4 ]:  # ring3 causes troubles (see ticket #23464)
+            ....:     for _ in range(10):
+            ....:         M = random_matrix(A,4)
+            ....:         try:
+            ....:             H,L = M.integral_echelon_form(transformation=True)
+            ....:         except PrecisionError:
+            ....:             continue
+            ....:         if L*M != H: raise RuntimeError
+        """
+        E = self.__copy__()
+        _, left = echelonize(E, transformation, secure=secure)
+        if transformation:
+            return E, left
+        else:
+            return E