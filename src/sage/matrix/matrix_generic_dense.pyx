"""
Dense Matrices over a general ring
"""
include "sage/ext/interrupt.pxi"
cimport cython
from cpython.list cimport *
from cpython.number cimport *
from cpython.ref cimport *

cimport matrix_dense
import matrix_dense

cimport matrix

from sage.structure.element cimport parent_c

cdef class Matrix_generic_dense(matrix_dense.Matrix_dense):
    r"""
    The ``Matrix_generic_dense`` class derives from
    ``Matrix``, and defines functionality for dense
    matrices over any base ring. Matrices are represented by a list of
    elements in the base ring, and element access operations are
    implemented in this class.

    EXAMPLES::

        sage: A = random_matrix(Integers(25)['x'],2); A
        [    x^2 + 12*x + 2   4*x^2 + 13*x + 8]
        [ 22*x^2 + 2*x + 17 19*x^2 + 22*x + 14]
        sage: type(A)
        <type 'sage.matrix.matrix_generic_dense.Matrix_generic_dense'>
        sage: TestSuite(A).run()
    """
    ########################################################################
    # LEVEL 1 functionality
    # 0 * __cinit__   (not needed)
    # x * __init__
    # 0 * __dealloc__   (not needed)
    # x * set_unsafe
    # x * get_unsafe
    # x * def _pickle
    # x * def _unpickle
    ########################################################################
    def __init__(self, parent, entries, copy, coerce):
        r"""
        See :class:`Matrix_generic_dense` for documentation.

        TESTS:

        We check that the problem related to :trac:`9049` is not an issue any
        more::

            sage: S.<t>=PolynomialRing(QQ)
            sage: F.<q>=QQ.extension(t^4+1)
            sage: R.<x,y>=PolynomialRing(F)
            sage: M = MatrixSpace(R, 1, 2)
            sage: from sage.matrix.matrix_generic_dense import Matrix_generic_dense
            sage: Matrix_generic_dense(M, (x, y), True, True)
            [x y]
        """
        matrix.Matrix.__init__(self, parent)

        cdef Py_ssize_t i
        cdef bint is_list

        R = parent.base_ring()
        zero = R.zero()

        # determine if entries is a list or a scalar
        if entries is None:
            entries = zero
            is_list = False
        elif parent_c(entries) is R:
            is_list = False
        elif type(entries) is list:
            # here we do a strong type checking as we potentially want to
            # assign entries to self._entries without copying it
            self._entries = entries
            is_list = True
        elif isinstance(entries, (list,tuple)):
            # it is needed to check for list here as for example Sequence
            # inherits from it but fails the strong type checking above
            self._entries = list(entries)
            is_list = True
            copy = False
        else:
            # not sure what entries is at this point... try scalar first
            try:
                entries = R(entries)
                is_list = False
            except TypeError:
                try:
                    self._entries = list(entries)
                    is_list = True
                    copy = False
                except TypeError:
                    raise TypeError("entries must be coercible to a list or the base ring")

        # now set self._entries
        if is_list:
            if len(self._entries) != self._nrows * self._ncols:
                raise TypeError("entries has the wrong length")
            if coerce:
                self._entries = [R(x) for x in self._entries]
            elif copy:
                self._entries = self._entries[:]
        else:
            self._entries = [zero]*(self._nrows*self._ncols)
<<<<<<< HEAD
            from sage.symbolic.expression import Expression
            if (isinstance(x, Expression)
                and not (x.is_numeric() and x.is_zero())
                or (not isinstance(x, Expression) and x != zero)):
=======
            if entries != zero:
>>>>>>> 70f7b1c5
                if self._nrows != self._ncols:
                    raise TypeError("nonzero scalar matrix must be square")
                for i in range(self._nrows):
                    self._entries[i*self._ncols + i] = entries

    cdef Matrix_generic_dense _new(self, Py_ssize_t nrows, Py_ssize_t ncols):
        r"""
        Return a new dense matrix with no entries set.
        """
        cdef Matrix_generic_dense res
        res = self.__class__.__new__(self.__class__, 0, 0, 0)

        if nrows == self._nrows and ncols == self._ncols:
            res._parent = self._parent
        else:
            res._parent = self.matrix_space(nrows, ncols)
        res._ncols  = ncols
        res._nrows  = nrows
        res._base_ring = self._base_ring
        return res

    cdef set_unsafe(self, Py_ssize_t i, Py_ssize_t j, value):
        self._entries[i*self._ncols + j] = value

    cdef get_unsafe(self, Py_ssize_t i, Py_ssize_t j):
        return self._entries[i*self._ncols + j]

    def _pickle(self):
        """
        EXAMPLES:
            sage: R.<x> = Integers(25)['x']; A = matrix(R, [1,x,x^3+1,2*x])
            sage: A._pickle()
            ([1, x, x^3 + 1, 2*x], 0)
        """
        return self._entries, 0

    def _unpickle(self, data, int version):
        """
        EXAMPLES:
            sage: R.<x> = Integers(25)['x']; A = matrix(R, [1,x,x^3+1,2*x]); B = A.parent()(0)
            sage: v = A._pickle()
            sage: B._unpickle(v[0], v[1])
            sage: B
            [      1       x x^3 + 1     2*x]
        """
        if version == 0:
            self._entries = data
        else:
            raise RuntimeError, "unknown matrix version"

    def __richcmp__(matrix.Matrix self, right, int op):  # always need for mysterious reasons.
        """
        EXAMPLES:
            sage: A = random_matrix(Integers(25)['x'],2)
            sage: cmp(A,A)
            0
            sage: cmp(A,A+1)
            -1
            sage: cmp(A+1,A)
            1
        """
        return self._richcmp(right, op)

    def __hash__(self):
        """
        EXAMPLES:
            sage: A = random_matrix(Integers(25)['x'],2)
            sage: hash(A)
            Traceback (most recent call last):
            ...
            TypeError: mutable matrices are unhashable
            sage: A.set_immutable()
            sage: hash(A)
            139665060168050560   # 64-bit
            -623270016           # 32-bit
        """
        return self._hash()

    ########################################################################
    # LEVEL 2 functionality
    #    * cdef _add_
    #    * cdef _mul_
    #    * cpdef _cmp_
    #    * __neg__
    #    * __invert__
    # x  * __copy__
    # x  * _multiply_classical
    # x  * _list -- copy of the list of underlying elements
    #    * _dict -- copy of the sparse dictionary of underlying elements
    ########################################################################

    def __copy__(self):
        """
        Creates a copy of self, which may be changed without altering
        self.

        EXAMPLES::

            sage: A = matrix(ZZ[['t']], 2,3,range(6)); A
            [0 1 2]
            [3 4 5]
            sage: A.subdivide(1,1); A
            [0|1 2]
            [-+---]
            [3|4 5]
            sage: B = A.__copy__(); B
            [0|1 2]
            [-+---]
            [3|4 5]
            sage: B == A
            True
            sage: B[0,0] = 100
            sage: B
            [100|  1   2]
            [---+-------]
            [  3|  4   5]
            sage: A
            [0|1 2]
            [-+---]
            [3|4 5]
            sage: R.<x> = QQ['x']
            sage: a = matrix(R,2,[x+1,2/3,  x^2/2, 1+x^3]); a
            [  x + 1     2/3]
            [1/2*x^2 x^3 + 1]
            sage: b = copy(a)
            sage: b[0,0] = 5
            sage: b
            [      5     2/3]
            [1/2*x^2 x^3 + 1]
            sage: a
            [  x + 1     2/3]
            [1/2*x^2 x^3 + 1]

        ::

            sage: b = copy(a)
            sage: f = b[0,0]; f[0] = 10
            Traceback (most recent call last):
            ...
            IndexError: polynomials are immutable
        """
        cdef Matrix_generic_dense A
        A = self._new(self._nrows, self._ncols)
        A._entries = self._entries[:]
        if self._subdivisions is not None:
            A.subdivide(*self.subdivisions())
        return A

    @cython.boundscheck(False)
    @cython.wraparound(False)
    @cython.overflowcheck(False)
    def _multiply_classical(left, matrix.Matrix _right):
        """
        Multiply the matrices left and right using the classical
        `O(n^3)` algorithm.

        EXAMPLES:

        We multiply two matrices over a fairly general ring::

            sage: R.<x,y> = Integers(8)['x,y']
            sage: a = matrix(R,2,[x,y,x^2,y^2]); a
            [  x   y]
            [x^2 y^2]
            sage: type(a)
            <type 'sage.matrix.matrix_generic_dense.Matrix_generic_dense'>
            sage: a*a
            [  x^2*y + x^2     y^3 + x*y]
            [x^2*y^2 + x^3   y^4 + x^2*y]
            sage: a.det()^2 == (a*a).det()
            True
            sage: a._multiply_classical(a)
            [  x^2*y + x^2     y^3 + x*y]
            [x^2*y^2 + x^3   y^4 + x^2*y]

            sage: A = matrix(QQ['x,y'], 2, [0,-1,2,-2])
            sage: B = matrix(QQ['x,y'], 2, [-1,-1,-2,-2])
            sage: A*B
            [2 2]
            [2 2]

        Sage fully supports degenerate matrices with 0 rows or 0 columns::

            sage: A = matrix(QQ['x,y'], 0, 4, []); A
            []
            sage: B = matrix(QQ['x,y'], 4,0, []); B
            []
            sage: A*B
            []
            sage: B*A
            [0 0 0 0]
            [0 0 0 0]
            [0 0 0 0]
            [0 0 0 0]
        """
        cdef Py_ssize_t i, j, k, m, nr, nc, snc, p
        cdef Matrix_generic_dense right = _right

        if left._ncols != right._nrows:
            raise IndexError("Number of columns of left must equal number of rows of other.")

        nr = left._nrows
        nc = right._ncols
        snc = left._ncols

        R = left.base_ring()
        cdef list v = [None] * (left._nrows * right._ncols)
        zero = R.zero()
        p = 0
        for i in range(nr):
            for j in range(nc):
                z = zero
                m = i*snc
                for k in range(snc):
                    z += left._entries[m+k]._mul_(right._entries[k*nc+j])
                v[p] = z
                p += 1

        cdef Matrix_generic_dense A = left._new(nr, nc)
        A._entries = v
        return A

    def _list(self):
        """
        Return reference to list of entries of self.  For internal use
        only, since this circumvents immutability.

        EXAMPLES::

            sage: A = random_matrix(Integers(25)['x'],2); A.set_immutable()
            sage: A._list()[0] = 0
            sage: A._list()[0]
            0
        """
        return self._entries

    ########################################################################
    # LEVEL 3 functionality (Optional)
    #    * cdef _sub_
    #    * __deepcopy__
    #    * __invert__
    #    * _multiply_classical
    #    * Matrix windows -- only if you need strassen for that base
    #    * Other functions (list them here):
    ########################################################################<|MERGE_RESOLUTION|>--- conflicted
+++ resolved
@@ -106,14 +106,7 @@
                 self._entries = self._entries[:]
         else:
             self._entries = [zero]*(self._nrows*self._ncols)
-<<<<<<< HEAD
-            from sage.symbolic.expression import Expression
-            if (isinstance(x, Expression)
-                and not (x.is_numeric() and x.is_zero())
-                or (not isinstance(x, Expression) and x != zero)):
-=======
             if entries != zero:
->>>>>>> 70f7b1c5
                 if self._nrows != self._ncols:
                     raise TypeError("nonzero scalar matrix must be square")
                 for i in range(self._nrows):
