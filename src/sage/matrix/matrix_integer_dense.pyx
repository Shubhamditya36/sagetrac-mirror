--- conflicted
+++ resolved
@@ -2822,16 +2822,9 @@
             raise TypeError("precision prec must be >= 0")
         prec = int(prec)
 
-<<<<<<< HEAD
-        if algorithm == "NTL:LLL":
-            if fp == None:
-                algorithm = 'NTL:LLL'
-=======
-        # FP choice
         if algorithm == 'NTL:LLL':
             if fp is None:
-                algorithm = 'NTL:LLL_FP'
->>>>>>> 564c73c8
+                algorithm = 'NTL:LLL'
             elif fp == 'fp':
                 algorithm = 'NTL:LLL_FP'
             elif fp == 'qd':
@@ -2840,20 +2833,6 @@
                 algorithm = 'NTL:LLL_XD'
             elif fp == 'rr':
                 algorithm = 'NTL:LLL_RR'
-<<<<<<< HEAD
-=======
-        elif algorithm == 'fpLLL:heuristic':
-            if fp is None:
-                raise TypeError("if 'fpLLL:heuristic' is chosen, a floating point number implementation must be chosen")
-            elif fp == 'fp':
-                fp = 'double'
-            elif fp == 'qd':
-                raise TypeError("fpLLL does not support quad doubles.")
-            elif fp == 'xd':
-                fp = 'dpe'
-            elif fp == 'rr':
-                fp = 'mpfr'
->>>>>>> 564c73c8
 
             if delta is None:
                 delta = ZZ(99)/ZZ(100)
