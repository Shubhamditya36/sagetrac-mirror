--- conflicted
+++ resolved
@@ -121,19 +121,6 @@
 
     EXAMPLES::
 
-<<<<<<< HEAD
-        sage: MatrixSpace(ZZ,10,5)
-        Full MatrixSpace of 10 by 5 dense matrices over Integer Ring
-        sage: MatrixSpace(ZZ,10,5).category()
-        Category of infinite enumerated finite dimensional modules with basis over
-         (euclidean domains and infinite enumerated sets and metric spaces)
-        sage: MatrixSpace(ZZ,10,10).category()
-        Category of infinite enumerated finite dimensional algebras with basis over
-         (euclidean domains and infinite enumerated sets and metric spaces)
-        sage: MatrixSpace(QQ,10).category()
-        Category of infinite finite dimensional algebras with basis over
-         (number fields and quotient fields and metric spaces)
-=======
         sage: from sage.matrix.matrix_space import get_matrix_class
 
         sage: get_matrix_class(ZZ, 4, 5, False, None)
@@ -371,7 +358,18 @@
         sage: A * B
         [ 9 12 15]
         [19 26 33]
->>>>>>> cc35c82b
+
+        sage: MatrixSpace(ZZ,10,5)
+        Full MatrixSpace of 10 by 5 dense matrices over Integer Ring
+        sage: MatrixSpace(ZZ,10,5).category()
+        Category of infinite enumerated finite dimensional modules with basis over
+         (euclidean domains and infinite enumerated sets and metric spaces)
+        sage: MatrixSpace(ZZ,10,10).category()
+        Category of infinite enumerated finite dimensional algebras with basis over
+         (euclidean domains and infinite enumerated sets and metric spaces)
+        sage: MatrixSpace(QQ,10).category()
+        Category of infinite finite dimensional algebras with basis over
+         (number fields and quotient fields and metric spaces)
 
     TESTS::
 
