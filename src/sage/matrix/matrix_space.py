--- conflicted
+++ resolved
@@ -881,7 +881,6 @@
         from sage.categories.pushout import MatrixFunctor
         return MatrixFunctor(self.__nrows, self.__ncols, is_sparse=self.is_sparse()), self.base_ring()
 
-<<<<<<< HEAD
     def _get_action_(self, S, op, self_on_left):
         r"""
         Return the action of S on ``self``.
@@ -922,15 +921,10 @@
             sage: V.get_action(ZZ, operator.mul, self_on_left=False)
             Left scalar multiplication by Integer Ring on Full MatrixSpace of 2 by 3 dense matrices over Rational Field
         """
-        if op is operator.mul:
-            try:
-=======
-    def get_action_impl(self, S, op, self_on_left):
         try:
             from sage.schemes.generic.algebraic_scheme import AlgebraicScheme
             from sage.schemes.generic.homset import SchemeHomset_generic
             if op is operator.mul:
->>>>>>> 6d2c4522
                 from . import action as matrix_action
                 if self_on_left:
                     if is_MatrixSpace(S):
