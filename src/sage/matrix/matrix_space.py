r"""
Matrix Spaces

You can create any space `\text{Mat}_{n\times m}(R)` of
either dense or sparse matrices with given number of rows and
columns over any commutative or noncommutative ring.

EXAMPLES::

    sage: MS = MatrixSpace(QQ,6,6,sparse=True); MS
    Full MatrixSpace of 6 by 6 sparse matrices over Rational Field
    sage: MS.base_ring()
    Rational Field
    sage: MS = MatrixSpace(ZZ,3,5,sparse=False); MS
    Full MatrixSpace of 3 by 5 dense matrices over Integer Ring

TESTS::

    sage: matrix(RR,2,2,sparse=True)
    [0.000000000000000 0.000000000000000]
    [0.000000000000000 0.000000000000000]
    sage: matrix(GF(11),2,2,sparse=True)
    [0 0]
    [0 0]
"""

#*****************************************************************************
# This program is free software: you can redistribute it and/or modify
# it under the terms of the GNU General Public License as published by
# the Free Software Foundation, either version 2 of the License, or
# (at your option) any later version.
#                  http://www.gnu.org/licenses/
#*****************************************************************************
from __future__ import print_function, absolute_import
from six.moves import range
from six import iteritems, integer_types

# System imports
import sys
import operator

# Sage matrix imports
from . import matrix_generic_dense
from . import matrix_generic_sparse

from . import matrix_modn_sparse

from . import matrix_mod2_dense
from . import matrix_gf2e_dense

from . import matrix_integer_dense
from . import matrix_integer_sparse

from . import matrix_rational_dense
from . import matrix_rational_sparse

from . import matrix_polynomial_dense
from . import matrix_mpolynomial_dense

# Sage imports
from sage.misc.superseded import deprecation
import sage.structure.coerce
import sage.structure.parent_gens as parent_gens
from sage.structure.element import is_Matrix
from sage.structure.unique_representation import UniqueRepresentation
import sage.rings.integer as integer
import sage.rings.number_field.all
import sage.rings.finite_rings.integer_mod_ring
import sage.rings.finite_rings.finite_field_constructor
import sage.rings.polynomial.multi_polynomial_ring_base
import sage.misc.latex as latex
import sage.modules.free_module

from sage.misc.all import lazy_attribute

from sage.categories.rings import Rings
from sage.categories.fields import Fields
from sage.categories.enumerated_sets import EnumeratedSets

_Rings = Rings()
_Fields = Fields()

from sage.misc.lazy_import import lazy_import
lazy_import('sage.groups.matrix_gps.group_element', 'is_MatrixGroupElement', at_startup=True)
lazy_import('sage.modular.arithgroup.arithgroup_element', 'ArithmeticSubgroupElement', at_startup=True)


def is_MatrixSpace(x):
    """
    Returns True if self is an instance of MatrixSpace returns false if
    self is not an instance of MatrixSpace

    EXAMPLES::

        sage: from sage.matrix.matrix_space import is_MatrixSpace
        sage: MS = MatrixSpace(QQ,2)
        sage: A = MS.random_element()
        sage: is_MatrixSpace(MS)
        True
        sage: is_MatrixSpace(A)
        False
        sage: is_MatrixSpace(5)
        False
    """
    return isinstance(x, MatrixSpace)

def get_matrix_class(R, nrows, ncols, sparse, implementation):
    r"""
    Return a matrix class according to the input.

    INPUT:

    - ``R`` -- a base ring

    - ``nrows`` -- number of rows

    - ``ncols`` -- number of columns

    - ``sparse`` -- (boolean) whether the matrix class should be sparse

    - ``implementation`` -- (``None`` or string or a matrix class) a possible
      implementation. See the documentation of the constructor of :class:`MatrixSpace`.

    EXAMPLES::

        sage: from sage.matrix.matrix_space import get_matrix_class

        sage: get_matrix_class(ZZ, 4, 5, False, None)
        <type 'sage.matrix.matrix_integer_dense.Matrix_integer_dense'>
        sage: get_matrix_class(ZZ, 4, 5, True, None)
        <type 'sage.matrix.matrix_integer_sparse.Matrix_integer_sparse'>

        sage: get_matrix_class(ZZ, 3, 3, False, 'flint')
        <type 'sage.matrix.matrix_integer_dense.Matrix_integer_dense'>
        sage: get_matrix_class(ZZ, 3, 3, False, 'gap')
        <type 'sage.matrix.matrix_gap.Matrix_gap'>
        sage: get_matrix_class(ZZ, 3, 3, False, 'generic')
        <type 'sage.matrix.matrix_generic_dense.Matrix_generic_dense'>

        sage: get_matrix_class(GF(2), 2, 2, False, 'm4ri')
        <type 'sage.matrix.matrix_mod2_dense.Matrix_mod2_dense'>
        sage: get_matrix_class(GF(4), 2, 2, False, 'm4ri')
        <type 'sage.matrix.matrix_gf2e_dense.Matrix_gf2e_dense'>
        sage: get_matrix_class(GF(7), 2, 2, False, 'linbox-float')
        <type 'sage.matrix.matrix_modn_dense_float.Matrix_modn_dense_float'>
        sage: get_matrix_class(GF(7), 2, 2, False, 'linbox-double')
        <type 'sage.matrix.matrix_modn_dense_double.Matrix_modn_dense_double'>

        sage: get_matrix_class(RDF, 2, 2, False, 'numpy')
        <type 'sage.matrix.matrix_real_double_dense.Matrix_real_double_dense'>
        sage: get_matrix_class(CDF, 2, 3, False, 'numpy')
        <type 'sage.matrix.matrix_complex_double_dense.Matrix_complex_double_dense'>

        sage: get_matrix_class(ZZ, 3, 5, False, 'crazy_matrix')
        Traceback (most recent call last):
        ...
        ValueError: unknown matrix implementation 'crazy_matrix' over Integer Ring
        sage: get_matrix_class(GF(3), 2, 2, False, 'm4ri')
        Traceback (most recent call last):
        ...
        ValueError: m4ri matrices are only available in characteristic 2
        sage: get_matrix_class(Zmod(2**30), 2, 2, False, 'linbox-float')
        Traceback (most recent call last):
        ...
        ValueError: linbox-float can only deal with order < 256
        sage: get_matrix_class(Zmod(2**30), 2, 2, False, 'linbox-double')
        Traceback (most recent call last):
        ...
        ValueError: linbox-double can only deal with order < 8388608

        sage: type(matrix(SR, 2, 2, 0))
        <type 'sage.matrix.matrix_symbolic_dense.Matrix_symbolic_dense'>
        sage: type(matrix(GF(7), 2, range(4)))
        <type 'sage.matrix.matrix_modn_dense_float.Matrix_modn_dense_float'>
        sage: type(matrix(GF(16007), 2, range(4)))
        <type 'sage.matrix.matrix_modn_dense_double.Matrix_modn_dense_double'>
        sage: type(matrix(CBF, 2, range(4)))
        <type 'sage.matrix.matrix_complex_ball_dense.Matrix_complex_ball_dense'>
        sage: type(matrix(GF(2), 2, range(4)))
        <type 'sage.matrix.matrix_mod2_dense.Matrix_mod2_dense'>
        sage: type(matrix(GF(64,'z'), 2, range(4)))
        <type 'sage.matrix.matrix_gf2e_dense.Matrix_gf2e_dense'>
        sage: type(matrix(GF(125,'z'), 2, range(4)))     # optional: meataxe
        <type 'sage.matrix.matrix_gfpn_dense.Matrix_gfpn_dense'>
    """
    if isinstance(implementation, type):
        return implementation

    if not sparse:
        if implementation == 'generic':
            return matrix_generic_dense.Matrix_generic_dense

        elif implementation == 'gap':
            from .matrix_gap import Matrix_gap
            return Matrix_gap

        if R is sage.rings.integer_ring.ZZ:
            if implementation is None or implementation == 'flint':
                return matrix_integer_dense.Matrix_integer_dense

        elif R is sage.rings.rational_field.QQ:
            if implementation is None or implementation == 'flint':
                return matrix_rational_dense.Matrix_rational_dense

        elif sage.rings.number_field.number_field.is_CyclotomicField(R):
            if implementation is None or implementation == 'rational':
                from . import matrix_cyclo_dense
                return matrix_cyclo_dense.Matrix_cyclo_dense

        elif R is sage.rings.real_double.RDF:
            if implementation is None or implementation == 'numpy':
                from . import matrix_real_double_dense
                return matrix_real_double_dense.Matrix_real_double_dense

        elif R is sage.rings.complex_double.CDF:
            if implementation is None or implementation == 'numpy':
                from . import matrix_complex_double_dense
                return matrix_complex_double_dense.Matrix_complex_double_dense

        elif sage.rings.finite_rings.integer_mod_ring.is_IntegerModRing(R):
            from . import matrix_modn_dense_double, matrix_modn_dense_float

            if implementation is None:
                if R.order() == 2:
                    implementation = 'm4ri'
                elif R.order() < matrix_modn_dense_float.MAX_MODULUS:
                    implementation = 'linbox-float'
                elif R.order() < matrix_modn_dense_double.MAX_MODULUS:
                    implementation = 'linbox-double'
                else:
                    implementation = 'generic'

            if implementation == 'm4ri':
                if R.order() != 2:
                    raise ValueError('m4ri matrices are only available in characteristic 2')
                else:
                    return matrix_mod2_dense.Matrix_mod2_dense
            elif implementation == 'linbox-float':
                if R.order() >= matrix_modn_dense_float.MAX_MODULUS:
                    raise ValueError('linbox-float can only deal with order < %s' % matrix_modn_dense_float.MAX_MODULUS)
                else:
                    return matrix_modn_dense_float.Matrix_modn_dense_float
            elif implementation == 'linbox-double':
                if R.order() >= matrix_modn_dense_double.MAX_MODULUS:
                    raise ValueError('linbox-double can only deal with order < %s' % matrix_modn_dense_double.MAX_MODULUS)
                else:
                    return matrix_modn_dense_double.Matrix_modn_dense_double

        elif sage.rings.finite_rings.finite_field_constructor.is_FiniteField(R):
            if implementation is None:
                if R.characteristic() == 2 and R.order() <= 65536:
                    implementation = 'm4ri'
                elif R.order() <= 255:
                    try:
                        from . import matrix_gfpn_dense
                    except ImportError:
                        implementation = 'generic'
                    else:
                        implementation = 'meataxe'
                else:
                    implementation = 'generic'

            if implementation == 'm4ri':
                if R.characteristic() != 2 or R.order() > 65536:
                    raise ValueError('m4ri matrices are only available in characteristic 2 and order <= 65536')
                else:
                    return matrix_gf2e_dense.Matrix_gf2e_dense

            elif implementation == 'meataxe':
                if R.order() > 255:
                    raise ValueError('meataxe library only deals with finite fields of order < 256')
                else:
                    try:
                        from . import matrix_gfpn_dense
                    except ImportError:
                        from sage.misc.package import PackageNotFoundError
                        raise PackageNotFoundError('meataxe')
                    else:
                        return matrix_gfpn_dense.Matrix_gfpn_dense

        elif sage.rings.polynomial.polynomial_ring.is_PolynomialRing(R) and R.base_ring() in _Fields:
            if implementation is None:
                return matrix_polynomial_dense.Matrix_polynomial_dense

        elif sage.rings.polynomial.multi_polynomial_ring_base.is_MPolynomialRing(R) and R.base_ring() in _Fields:
            if implementation is None:
                return matrix_mpolynomial_dense.Matrix_mpolynomial_dense

        else:
            # deal with late imports here

            # importing SR causes circular imports
            from sage.symbolic.ring import SR
            if R is SR:
                if implementation is None:
                    from . import matrix_symbolic_dense
                    return matrix_symbolic_dense.Matrix_symbolic_dense

            # avoid importing ComplexBallField
            from sage.rings.complex_arb import ComplexBallField
            if isinstance(R, ComplexBallField):
                if implementation is None:
                    from . import matrix_complex_ball_dense
                    return matrix_complex_ball_dense.Matrix_complex_ball_dense

        # generic fallback
        if implementation != 'generic' and implementation is not None:
            raise ValueError("unknown matrix implementation %r over %r" % (implementation, R))
        else:
            return matrix_generic_dense.Matrix_generic_dense

    else:
        if implementation is not None:
            raise ValueError("can not choose an implementation for sparse matrices")

        if sage.rings.finite_rings.integer_mod_ring.is_IntegerModRing(R) and R.order() < matrix_modn_sparse.MAX_MODULUS:
            return matrix_modn_sparse.Matrix_modn_sparse
        elif sage.rings.rational_field.is_RationalField(R):
            return matrix_rational_sparse.Matrix_rational_sparse
        elif sage.rings.integer_ring.is_IntegerRing(R):
            return matrix_integer_sparse.Matrix_integer_sparse

        # the default
        return matrix_generic_sparse.Matrix_generic_sparse

class MatrixSpace(UniqueRepresentation, parent_gens.ParentWithGens):
    """
    The space of matrices of given size and base ring

    EXAMPLES:

    Some examples of square 2 by 2 rational matrices::

        sage: MS = MatrixSpace(QQ, 2)
        sage: MS.dimension()
        4
        sage: MS.dims()
        (2, 2)
        sage: B = MS.basis()
        sage: list(B)
        [
        [1 0]  [0 1]  [0 0]  [0 0]
        [0 0], [0 0], [1 0], [0 1]
        ]
        sage: B[0,0]
        [1 0]
        [0 0]
        sage: B[0,1]
        [0 1]
        [0 0]
        sage: B[1,0]
        [0 0]
        [1 0]
        sage: B[1,1]
        [0 0]
        [0 1]
        sage: A = MS.matrix([1,2,3,4])
        sage: A
        [1 2]
        [3 4]

    The above matrix ``A`` can be multiplied by a 2 by 3 integer matrix::

        sage: MS2 = MatrixSpace(ZZ, 2, 3)
        sage: B = MS2.matrix([1,2,3,4,5,6])
        sage: A * B
        [ 9 12 15]
        [19 26 33]

    Check categories::

        sage: MatrixSpace(ZZ,10,5)
        Full MatrixSpace of 10 by 5 dense matrices over Integer Ring
        sage: MatrixSpace(ZZ,10,5).category()
        Category of infinite enumerated finite dimensional modules with basis over
         (euclidean domains and infinite enumerated sets and metric spaces)
        sage: MatrixSpace(ZZ,10,10).category()
        Category of infinite enumerated finite dimensional algebras with basis over
         (euclidean domains and infinite enumerated sets and metric spaces)
        sage: MatrixSpace(QQ,10).category()
        Category of infinite finite dimensional algebras with basis over
         (number fields and quotient fields and metric spaces)

    TESTS::

        sage: MatrixSpace(ZZ, 1, 2^63)
        Traceback (most recent call last):
        ...
        OverflowError: number of rows and columns may be at most...
        sage: MatrixSpace(ZZ, 2^100, 10)
        Traceback (most recent call last):
        ...
        OverflowError: number of rows and columns may be at most...

    Check that different implementations play together as expected::

        sage: M1 = MatrixSpace(ZZ, 2, implementation='flint')
        sage: M2 = MatrixSpace(ZZ, 2, implementation='generic')

        sage: type(M1(range(4)))
        <type 'sage.matrix.matrix_integer_dense.Matrix_integer_dense'>
        sage: type(M2(range(4)))
        <type 'sage.matrix.matrix_generic_dense.Matrix_generic_dense'>

        sage: M1(M2.an_element())
        [ 0  1]
        [-1  2]
        sage: M2(M1.an_element())
        [ 0  1]
        [-1  2]

        sage: M1.has_coerce_map_from(M1), M1.has_coerce_map_from(M2)
        (True, False)
        sage: M2.has_coerce_map_from(M1), M2.has_coerce_map_from(M2)
        (False, True)

        sage: all(((A.get_action(B) is not None) == (A is B)) for A in [M1,M2] for B in [M1,M2])
        True

    Check that libgap matrices over finite fields are working properly::

        sage: M2 = MatrixSpace(GF(2), 5, implementation='gap')
        sage: M2.one()
        [1 0 0 0 0]
        [0 1 0 0 0]
        [0 0 1 0 0]
        [0 0 0 1 0]
        [0 0 0 0 1]
        sage: m = M2.random_element()
        sage: M1 = MatrixSpace(GF(2), 5)
        sage: M1(m * m) == M1(m) * M1(m)
        True
    """
    _no_generic_basering_coercion = True

    @staticmethod
    def __classcall__(cls, base_ring, nrows, ncols=None, sparse=False, implementation=None):
        """
        Normalize the arguments to call the ``__init__`` constructor.

        See the documentation in ``__init__``.

        TESTS::

            sage: M1 = MatrixSpace(QQ, 2)
            sage: M2 = MatrixSpace(QQ, 2)
            sage: M3 = MatrixSpace(QQ, 2, implementation='flint')
            sage: M1 is M2 and M1 is M3
            True

        ::

            sage: M = MatrixSpace(ZZ, 10, implementation="flint")
            sage: M
            Full MatrixSpace of 10 by 10 dense matrices over Integer Ring
            sage: loads(M.dumps()) is M
            True

            sage: MatrixSpace(ZZ, 10, implementation="foobar")
            Traceback (most recent call last):
            ...
            ValueError: unknown matrix implementation 'foobar' over Integer Ring
        """
        if base_ring not in _Rings:
            raise TypeError("base_ring (=%s) must be a ring"%base_ring)
        nrows = int(nrows)
        if ncols is None:
            ncols = nrows
        else:
            ncols = int(ncols)
        sparse = bool(sparse)

        if nrows < 0:
            raise ArithmeticError("nrows must be nonnegative")
        if ncols < 0:
            raise ArithmeticError("ncols must be nonnegative")
        if nrows > sys.maxsize or ncols > sys.maxsize:
            raise OverflowError("number of rows and columns may be at most %s" % sys.maxsize)

        matrix_cls = get_matrix_class(base_ring, nrows, ncols, sparse, implementation)
        return super(MatrixSpace, cls).__classcall__(
                cls, base_ring, nrows, ncols, sparse, matrix_cls)

    def __init__(self, base_ring, nrows, ncols, sparse, implementation):
        r"""
        INPUT:

        - ``base_ring`

        -  ``nrows`` - (positive integer) the number of rows

        -  ``ncols`` - (positive integer, default nrows) the number of
           columns

        -  ``sparse`` - (boolean, default false) whether or not matrices
           are given a sparse representation

        - ``implementation`` -- (optional, a string or a matrix class) a possible
          implementation. Depending on the base ring the string can be

           - ``'generic'`` - on any base rings

           - ``'flint'`` - for integers and rationals

           - ``'meataxe'`` - finite fields, needs to install the optional package meataxe

           - ``m4ri`` - for characteristic 2 using M4RI library

           - ``linbox-float`` - for integer mod rings up to `2^8 = 256`

           - ``linbox-double`` - for integer mod rings up to `2^23 = 8388608`

           - ``numpy`` - for real and complex floating point numbers

        EXAMPLES::

            sage: MatrixSpace(QQ, 2)
            Full MatrixSpace of 2 by 2 dense matrices over Rational Field
            sage: MatrixSpace(ZZ, 3, 2)
            Full MatrixSpace of 3 by 2 dense matrices over Integer Ring
            sage: MatrixSpace(ZZ, 3, sparse=False)
            Full MatrixSpace of 3 by 3 dense matrices over Integer Ring

            sage: MatrixSpace(ZZ,10,5)
            Full MatrixSpace of 10 by 5 dense matrices over Integer Ring
            sage: MatrixSpace(ZZ,10,5).category()
            Category of infinite enumerated finite dimensional modules with basis over
             (euclidean domains and infinite enumerated sets and metric spaces)
            sage: MatrixSpace(ZZ,10,10).category()
            Category of infinite enumerated finite dimensional algebras with basis over
             (euclidean domains and infinite enumerated sets and metric spaces)
            sage: MatrixSpace(QQ,10).category()
            Category of infinite finite dimensional algebras with basis over (number fields and quotient fields and metric spaces)

        TESTS:

        We test that in the real or complex double dense case,
        conversion from the base ring is done by a call morphism.
        Note that by :trac:`9138`, other algebras usually
        get a conversion map by multiplication with the one element.
        ::

            sage: MS = MatrixSpace(RDF, 2, 2)
            sage: MS.convert_map_from(RDF)
            Call morphism:
              From: Real Double Field
              To:   Full MatrixSpace of 2 by 2 dense matrices over Real Double Field
            sage: MS = MatrixSpace(CDF, 2, 2)
            sage: MS.convert_map_from(CDF)
            Call morphism:
              From: Complex Double Field
              To:   Full MatrixSpace of 2 by 2 dense matrices over Complex Double Field

        We check that :trac:`10095` is fixed::

            sage: M = Matrix(QQ, [[1 for dummy in range(125)]])
            sage: V = M.right_kernel()
            sage: V
            Vector space of degree 125 and dimension 124 over Rational Field
            Basis matrix:
            124 x 125 dense matrix over Rational Field
            sage: MatrixSpace(ZZ,20,20)(1) \ MatrixSpace(ZZ,20,1).random_element()
            20 x 1 dense matrix over Rational Field (use the '.str()' method to see the entries)
            sage: MatrixSpace(ZZ,200,200)(1) \ MatrixSpace(ZZ,200,1).random_element()
            200 x 1 dense matrix over Rational Field (use the '.str()' method to see the entries)
            sage: A = MatrixSpace(RDF,1000,1000).random_element()
            sage: B = MatrixSpace(RDF,1000,1000).random_element()
            sage: C = A * B

        We check that :trac:`18186` is fixed::

            sage: MatrixSpace(ZZ,0,3) in FiniteSets()
            True
            sage: MatrixSpace(Zmod(4),2) in FiniteSets()
            True
            sage: MatrixSpace(ZZ,2) in Sets().Infinite()
            True
        """
        self._implementation = implementation

        if ncols is None: ncols = nrows
        from sage.categories.all import Modules, Algebras
        parent_gens.ParentWithGens.__init__(self, base_ring) # category = Modules(base_ring)
        # Temporary until the inheritance glitches are fixed
        if base_ring not in _Rings:
            raise TypeError("base_ring must be a ring")
        nrows = int(nrows)
        ncols = int(ncols)
        if nrows < 0:
            raise ArithmeticError("nrows must be nonnegative")
        if ncols < 0:
            raise ArithmeticError("ncols must be nonnegative")

        if nrows > sys.maxsize or ncols > sys.maxsize:
            raise OverflowError("number of rows and columns may be at most %s" % sys.maxsize)

        self.__nrows = nrows
        self.__is_sparse = sparse
        if ncols is None:
            self.__ncols = nrows
        else:
            self.__ncols = ncols

        self._matrix_class = implementation

        if nrows == ncols:
            # For conversion from the base ring, multiplication with the one element is *slower*
            # than creating a new diagonal matrix. Hence, we circumvent
            # the conversion that is provided by Algebras(base_ring).parent_class.
#            from sage.categories.morphism import CallMorphism
#            from sage.categories.homset import Hom
#            self.register_coercion(CallMorphism(Hom(base_ring,self)))
            category = Algebras(base_ring.category()).WithBasis().FiniteDimensional()
        else:
            category = Modules(base_ring.category()).WithBasis().FiniteDimensional()

        if not self.__nrows or not self.__ncols:
            is_finite = True
        else:
            is_finite = None
            try:
                is_finite = base_ring.is_finite()
            except (AttributeError,NotImplementedError):
                pass

        if is_finite is True:
            category = category.Finite()
        elif is_finite is False:
            category = category.Infinite()

        if base_ring in EnumeratedSets:
            category = category.Enumerated()

        sage.structure.parent.Parent.__init__(self, category=category)
        #sage.structure.category_object.CategoryObject._init_category_(self, category)

    def cardinality(self):
        r"""
        Return the number of elements in self.

        EXAMPLES::

            sage: MatrixSpace(GF(3), 2, 3).cardinality()
            729
            sage: MatrixSpace(ZZ, 2).cardinality()
            +Infinity
            sage: MatrixSpace(ZZ, 0, 3).cardinality()
            1
        """
        if not self.__nrows or not self.__ncols:
            from sage.rings.integer_ring import ZZ
            return ZZ.one()
        else:
            return self.base_ring().cardinality() ** (self.__nrows * self.__ncols)

    def characteristic(self):
        r"""
        Return the characteristic.

        EXAMPLES::

            sage: MatrixSpace(ZZ, 2).characteristic()
            0
            sage: MatrixSpace(GF(9), 0).characteristic()
            3
        """
        return self.base_ring().characteristic()

    def _has_default_implementation(self):
        r"""
        EXAMPLES::

            sage: MatrixSpace(ZZ, 2, implementation='generic')._has_default_implementation()
            False
            sage: MatrixSpace(ZZ, 2, implementation='flint')._has_default_implementation()
            True
        """
        can = get_matrix_class(self.base_ring(), self.nrows(), self.ncols(), self.is_sparse(), None)
        return can == self._matrix_class

    def full_category_initialisation(self):
        """
        Make full use of the category framework.

        .. NOTE::

            It turns out that it causes a massive speed regression in
            computations with elliptic curves, if a full initialisation
            of the category framework of matrix spaces happens at
            initialisation: The elliptic curves code treats matrix spaces
            as containers, not as objects of a category. Therefore,
            making full use of the category framework is now provided by
            a separate method (see :trac:`11900`).

        EXAMPLES::

            sage: MS = MatrixSpace(QQ,8)
            sage: TestSuite(MS).run()
            sage: type(MS)
            <class 'sage.matrix.matrix_space.MatrixSpace_with_category'>
            sage: MS.full_category_initialisation()
            doctest:...: DeprecationWarning: the full_category_initialization
             method does nothing, as a matrix space now has its category
             systematically fully initialized
            See http://trac.sagemath.org/15801 for details.
        """
        deprecation(15801, "the full_category_initialization method does nothing,"
                           " as a matrix space now has its category"
                           " systematically fully initialized")

    @lazy_attribute
    def transposed(self):
        """
        The transposed matrix space, having the same base ring and sparseness,
        but number of columns and rows is swapped.

        EXAMPLES::

            sage: MS = MatrixSpace(GF(3), 7, 10)
            sage: MS.transposed
            Full MatrixSpace of 10 by 7 dense matrices over Finite Field of size 3
            sage: MS = MatrixSpace(GF(3), 7, 7)
            sage: MS.transposed is MS
            True

            sage: M = MatrixSpace(ZZ, 2, 3)
            sage: M.transposed
            Full MatrixSpace of 3 by 2 dense matrices over Integer Ring
        """
        return MatrixSpace(self._base, self.__ncols, self.__nrows,
                self.__is_sparse, self._matrix_class)

    @lazy_attribute
    def _copy_zero(self):
        """
        Is it faster to copy a zero matrix or is it faster to create a
        new matrix from scratch?

        EXAMPLES::

            sage: MS = MatrixSpace(GF(2),20,20)
            sage: MS._copy_zero
            False

            sage: MS = MatrixSpace(GF(3),20,20)
            sage: MS._copy_zero
            True
            sage: MS = MatrixSpace(GF(3),200,200)
            sage: MS._copy_zero
            False

            sage: MS = MatrixSpace(ZZ,200,200)
            sage: MS._copy_zero
            False
            sage: MS = MatrixSpace(ZZ,30,30)
            sage: MS._copy_zero
            True

            sage: MS = MatrixSpace(QQ,200,200)
            sage: MS._copy_zero
            False
            sage: MS = MatrixSpace(QQ,20,20)
            sage: MS._copy_zero
            False

        """
        if self.__is_sparse:
            return False
        elif self._matrix_class is sage.matrix.matrix_mod2_dense.Matrix_mod2_dense:
            return False
        elif self._matrix_class == sage.matrix.matrix_rational_dense.Matrix_rational_dense:
            return False
        elif self.__nrows > 40 and self.__ncols > 40:
            return False
        else:
            return True

    def __call__(self, entries=None, coerce=True, copy=None):
        """
        EXAMPLES::

            sage: k = GF(7); G = MatrixGroup([matrix(k,2,[1,1,0,1]), matrix(k,2,[1,0,0,2])])
            sage: g = G.0
            sage: MatrixSpace(k,2)(g)
            [1 1]
            [0 1]

        ::

            sage: MS = MatrixSpace(ZZ,2,4)
            sage: M2 = MS(range(8)); M2
            [0 1 2 3]
            [4 5 6 7]
            sage: M2 == MS(M2.rows())
            True

        ::

            sage: MS = MatrixSpace(ZZ,2,4, sparse=True)
            sage: M2 = MS(range(8)); M2
            [0 1 2 3]
            [4 5 6 7]
            sage: M2 == MS(M2.rows())
            True

        ::

            sage: MS = MatrixSpace(ZZ,2,2, sparse=True)
            sage: MS([1,2,3,4])
            [1 2]
            [3 4]

            sage: MS = MatrixSpace(ZZ, 2)
            sage: g = Gamma0(5)([1,1,0,1])
            sage: MS(g)
            [1 1]
            [0 1]

        ::

            sage: MS = MatrixSpace(ZZ,2,2, sparse=True)
            sage: mat = MS(); mat
            [0 0]
            [0 0]
            sage: mat.is_mutable()
            True
            sage: mat2 = mat.change_ring(QQ); mat2.is_mutable()
            True

        TESTS:

        Ensure that :trac:`12020` is fixed::

            sage: x = polygen(QQ)
            sage: for R in [ZZ, QQ, RealField(100), ComplexField(100), RDF, CDF,
            ....:           SR, GF(2), GF(11), GF(2^8,'a'), GF(3^19,'a'),
            ....:           NumberField(x^3+2,'a'), CyclotomicField(4),
            ....:           PolynomialRing(QQ,'x'), PolynomialRing(CC,2,'x')]:
            ....:     A = MatrixSpace(R,60,30,sparse=False)(0)
            ....:     B = A.augment(A)
            ....:     A = MatrixSpace(R,60,30,sparse=True)(0)
            ....:     B = A.augment(A)

        Check that :trac:`13012` is fixed::

            sage: m = zero_matrix(2, 3)
            sage: m
            [0 0 0]
            [0 0 0]
            sage: M = MatrixSpace(ZZ, 3, 5)
            sage: M.zero()
            [0 0 0 0 0]
            [0 0 0 0 0]
            [0 0 0 0 0]
            sage: M(m)
            Traceback (most recent call last):
            ...
            ValueError: inconsistent number of rows: should be 3 but got 2
            sage: M.matrix(m)
            Traceback (most recent call last):
            ...
            ValueError: inconsistent number of rows: should be 3 but got 2

        Check that :trac:`15110` is fixed::

            sage: S.<t> = LaurentSeriesRing(ZZ)
            sage: MS = MatrixSpace(S,1,1)
            sage: MS([[t]])   # given as a list of lists
            [t]
            sage: MS([t])     # given as a list of coefficients
            [t]
            sage: MS(t)       # given as a scalar matrix
            [t]
        """
        MC = self._matrix_class
        return MC(self, entries, copy, coerce)

    def change_ring(self, R):
        """
        Return matrix space over R with otherwise same parameters as self.

        INPUT:


        -  ``R`` - ring


        OUTPUT: a matrix space

        EXAMPLES::

            sage: Mat(QQ,3,5).change_ring(GF(7))
            Full MatrixSpace of 3 by 5 dense matrices over Finite Field of size 7
        """
        try:
            return self.__change_ring[R]
        except AttributeError:
            self.__change_ring = {}
        except KeyError:
            pass
        M = MatrixSpace(R, self.__nrows, self.__ncols, self.__is_sparse)
        self.__change_ring[R] = M
        return M

    def base_extend(self, R):
        """
        Return base extension of this matrix space to R.

        INPUT:

        -  ``R`` - ring

        OUTPUT: a matrix space

        EXAMPLES::

            sage: Mat(ZZ,3,5).base_extend(QQ)
            Full MatrixSpace of 3 by 5 dense matrices over Rational Field
            sage: Mat(QQ,3,5).base_extend(GF(7))
            Traceback (most recent call last):
            ...
            TypeError: no base extension defined
        """
        if R.has_coerce_map_from(self.base_ring()):
            return self.change_ring(R)
        raise TypeError("no base extension defined")

    def construction(self):
        """
        EXAMPLES::

            sage: A = matrix(ZZ, 2, [1..4], sparse=True)
            sage: A.parent().construction()
            (MatrixFunctor, Integer Ring)
            sage: A.parent().construction()[0](QQ['x'])
            Full MatrixSpace of 2 by 2 sparse matrices over Univariate Polynomial Ring in x over Rational Field
            sage: parent(A/2)
            Full MatrixSpace of 2 by 2 sparse matrices over Rational Field
        """
        from sage.categories.pushout import MatrixFunctor
        return MatrixFunctor(self.__nrows, self.__ncols, is_sparse=self.is_sparse()), self.base_ring()

    def _get_action_(self, S, op, self_on_left):
        r"""
        Return the action of S on self

        INPUT:

        - ``S`` -- a parent

        - ``op`` -- an operator

        - ``self_on_left`` -- whether the operation is on left or on right

        EXAMPLES::

            sage: V = QQ^(2,3)
            sage: W1 = QQ^(3,4); W2 = QQ^(2,2)
            sage: V.get_action(W1, operator.mul)
            Left action by Full MatrixSpace of 2 by 3 dense matrices over Rational Field on Full MatrixSpace of 3 by 4 dense matrices over Rational Field
            sage: V.get_action(W2, operator.mul)
            sage: V.get_action(W1, operator.mul, self_on_left=False)
            sage: V.get_action(W2, operator.mul, self_on_left=False)
            Left action by Full MatrixSpace of 2 by 2 dense matrices over Rational Field on Full MatrixSpace of 2 by 3 dense matrices over Rational Field

        ::

            sage: V2 = QQ^2; V3 = QQ^3
            sage: V.get_action(V3, operator.mul)
            Left action by Full MatrixSpace of 2 by 3 dense matrices over Rational Field on Vector space of dimension 3 over Rational Field
            sage: V.get_action(V2, operator.mul)
            sage: V.get_action(V3, operator.mul, self_on_left=False)
            sage: V.get_action(V2, operator.mul, self_on_left=False)
            Right action by Full MatrixSpace of 2 by 3 dense matrices over Rational Field on Vector space of dimension 2 over Rational Field

        ::

            sage: V.get_action(ZZ, operator.mul)
            Right scalar multiplication by Integer Ring on Full MatrixSpace of 2 by 3 dense matrices over Rational Field
            sage: V.get_action(ZZ, operator.mul, self_on_left=False)
            Left scalar multiplication by Integer Ring on Full MatrixSpace of 2 by 3 dense matrices over Rational Field
        """
        if op is operator.mul:
            try:
                from . import action as matrix_action
                if self_on_left:
                    if is_MatrixSpace(S):
                        # matrix multiplications
                        return matrix_action.MatrixMatrixAction(self, S)
                    elif sage.modules.free_module.is_FreeModule(S):
                        return matrix_action.MatrixVectorAction(self, S)
                    else:
                        # action of base ring
                        return sage.structure.coerce.RightModuleAction(S, self)
                else:
                    if is_MatrixSpace(S):
                        # matrix multiplications
                        return matrix_action.MatrixMatrixAction(S, self)
                    elif sage.modules.free_module.is_FreeModule(S):
                        return matrix_action.VectorMatrixAction(self, S)
                    else:
                        # action of base ring
                        return sage.structure.coerce.LeftModuleAction(S, self)
            except TypeError:
                return None

    def _coerce_impl(self, x):
        """
        EXAMPLES::

            sage: MS1 = MatrixSpace(QQ,3)
            sage: MS2 = MatrixSpace(ZZ,4,5,true)
            sage: A = MS1(range(9))
            sage: D = MS2(range(20))
            sage: MS1._coerce_(A)
            [0 1 2]
            [3 4 5]
            [6 7 8]
            sage: MS2._coerce_(D)
            [ 0  1  2  3  4]
            [ 5  6  7  8  9]
            [10 11 12 13 14]
            [15 16 17 18 19]

        TESTS:

        Check that :trac:`22091` is fixed::

            sage: A = Zmod(4)
            sage: R = MatrixSpace(A, 2)
            sage: G = GL(2, A)
            sage: R.coerce_map_from(G)
            Call morphism:
              From: General Linear Group of degree 2 over Ring of integers modulo 4
              To:   Full MatrixSpace of 2 by 2 dense matrices over Ring of integers modulo 4
            sage: R.coerce_map_from(GL(2, ZZ))
            Call morphism:
              From: General Linear Group of degree 2 over Integer Ring
              To:   Full MatrixSpace of 2 by 2 dense matrices over Ring of integers modulo 4

            sage: m = R([[1, 0], [0, 1]])
            sage: m in G
            True
            sage: m in list(G)
            True
            sage: m == G(m)
            True

            sage: G = SL(3, QQ)
            sage: M = MatrixSpace(QQ, 3)
            sage: G.one() == M.identity_matrix()
            True
            sage: G.one() + M.identity_matrix()
            [2 0 0]
            [0 2 0]
            [0 0 2]

            sage: M1 = MatrixSpace(ZZ, 3, implementation='flint')
            sage: M2 = MatrixSpace(ZZ, 3, implementation='generic')
            sage: M3 = MatrixSpace(ZZ, 3, sparse=True)
            sage: M = [M1, M2, M3]
            sage: mult = ''
            sage: for i in range(3):
            ....:     for j in range(3):
            ....:         if M[i].has_coerce_map_from(M[j]):
            ....:             mult += 'X'
            ....:         else:
            ....:             mult += ' '
            ....:     mult += '\n'
            sage: print(mult)
            X X
             X
              X
        """
        if is_Matrix(x):
            if self.is_sparse() and x.is_dense():
                raise TypeError("cannot coerce dense matrix into sparse space for arithmetic")
            if x.nrows() == self.nrows() and x.ncols() == self.ncols():
                if self.is_sparse() == x.is_sparse():
                    if self.base_ring() is x.base_ring():
                        # here the two matrices only differ by their classes
                        # only allow coercion if implementations are the same
                        assert not isinstance(x, self._matrix_class)
                        raise TypeError("no implicit multiplication allowed for matrices with distinct implementations")
                    elif self.base_ring().has_coerce_map_from(x.base_ring()):
                        return self(x)
                    else:
                        raise TypeError("no canonical coercion")
                else:
                    # here we want to coerce the sparse matrix x in the space of dense matrix self
                    # we allow it only if self is the default implementation
                    assert self.is_dense()
                    if self.base_ring().has_coerce_map_from(x.base_ring()) and self._has_default_implementation():
                        return self(x)
                    else:
                        raise TypeError("no canonical coercion")

        from sage.groups.matrix_gps.group_element import is_MatrixGroupElement
        from sage.modular.arithgroup.arithgroup_element import ArithmeticSubgroupElement
        if ((is_MatrixGroupElement(x) or isinstance(x, ArithmeticSubgroupElement))
            and self.base_ring().has_coerce_map_from(x.base_ring())):
            return self(x)
        return self._coerce_try(x, self.base_ring())

    def _repr_(self):
        """
        Returns the string representation of a MatrixSpace

        EXAMPLES::

            sage: MS = MatrixSpace(ZZ,2,4,true)
            sage: repr(MS)
            'Full MatrixSpace of 2 by 4 sparse matrices over Integer Ring'
            sage: MS
            Full MatrixSpace of 2 by 4 sparse matrices over Integer Ring

            sage: MatrixSpace(ZZ, 2, implementation='flint')
            Full MatrixSpace of 2 by 2 dense matrices over Integer Ring
            sage: MatrixSpace(ZZ, 2, implementation='generic')
            Full MatrixSpace of 2 by 2 dense matrices over Integer Ring (using Matrix_generic_dense)
        """
        if self.is_sparse():
            s = "sparse"
        else:
            s = "dense"
        s = "Full MatrixSpace of %s by %s %s matrices over %s"%(
                    self.__nrows, self.__ncols, s, self.base_ring())

        if not self._has_default_implementation():
            s += " (using {})".format(self._matrix_class.__name__)

        return s

    def _repr_option(self, key):
        """
        Metadata about the :meth:`_repr_` output.

        See :meth:`sage.structure.parent._repr_option` for details.

        EXAMPLES::

            sage: MS = MatrixSpace(ZZ,2,4,true)
            sage: MS._repr_option('element_ascii_art')
            True
        """
        if key == 'element_ascii_art':
            return self.__nrows > 1
        return super(MatrixSpace, self)._repr_option(key)

    def _latex_(self):
        r"""
        Returns the latex representation of a MatrixSpace

        EXAMPLES::

            sage: MS3 = MatrixSpace(QQ,6,6,true)
            sage: latex(MS3)
            \mathrm{Mat}_{6\times 6}(\Bold{Q})
        """
        return "\\mathrm{Mat}_{%s\\times %s}(%s)"%(self.nrows(), self.ncols(),
                                                      latex.latex(self.base_ring()))

    def __len__(self):
        """
        Return number of elements of this matrix space if it fits in
        an int; raise a TypeError if there are infinitely many
        elements, and raise an OverflowError if there are finitely
        many but more than the size of an int.

        EXAMPLES::

            sage: len(MatrixSpace(GF(3),3,2))
            729
            sage: len(MatrixSpace(GF(3),2,3))
            729
            sage: 3^(2*3)
            729
            sage: len(MatrixSpace(GF(2003),3,2))
            Traceback (most recent call last):
            ...
            OverflowError: long int too large to convert to int
            sage: len(MatrixSpace(QQ,3,2))
            Traceback (most recent call last):
            ...
            TypeError: len() of unsized object
        """
        return len(self.base_ring())**(self.nrows()*self.ncols())

    def __iter__(self):
        r"""
        Returns a generator object which iterates through the elements of
        self. The order in which the elements are generated is based on a
        'weight' of a matrix which is the number of iterations on the base
        ring that are required to reach that matrix.

        The ordering is similar to a degree negative lexicographic order in
        monomials in a multivariate polynomial ring.

        EXAMPLES: Consider the case of 2 x 2 matrices over GF(5).

        ::

            sage: list( GF(5) )
            [0, 1, 2, 3, 4]
            sage: MS = MatrixSpace(GF(5), 2, 2)
            sage: l = list(MS)

        Then, consider the following matrices::

            sage: A = MS([2,1,0,1]); A
            [2 1]
            [0 1]
            sage: B = MS([1,2,1,0]); B
            [1 2]
            [1 0]
            sage: C = MS([1,2,0,0]); C
            [1 2]
            [0 0]

        A appears before B since the weight of one of A's entries exceeds
        the weight of the corresponding entry in B earliest in the list.

        ::

            sage: l.index(A)
            41
            sage: l.index(B)
            46

        However, A would come after the matrix C since C has a lower weight
        than A.

        ::

            sage: l.index(A)
            41
            sage: l.index(C)
            19

        The weights of matrices over other base rings are not as obvious.
        For example, the weight of

        ::

            sage: MS = MatrixSpace(ZZ, 2, 2)
            sage: MS([-1,0,0,0])
            [-1  0]
            [ 0  0]

        is 2 since

        ::

            sage: i = iter(ZZ)
            sage: next(i)
            0
            sage: next(i)
            1
            sage: next(i)
            -1

        Some more examples::

            sage: MS = MatrixSpace(GF(2),2)
            sage: a = list(MS)
            sage: len(a)
            16
            sage: for m in a:
            ....:     print(m)
            ....:     print('-')
            [0 0]
            [0 0]
            -
            [1 0]
            [0 0]
            -
            [0 1]
            [0 0]
            -
            [0 0]
            [1 0]
            -
            [0 0]
            [0 1]
            -
            [1 1]
            [0 0]
            -
            [1 0]
            [1 0]
            -
            [1 0]
            [0 1]
            -
            [0 1]
            [1 0]
            -
            [0 1]
            [0 1]
            -
            [0 0]
            [1 1]
            -
            [1 1]
            [1 0]
            -
            [1 1]
            [0 1]
            -
            [1 0]
            [1 1]
            -
            [0 1]
            [1 1]
            -
            [1 1]
            [1 1]
            -

        ::

            sage: MS = MatrixSpace(GF(2),2, 3)
            sage: a = list(MS)
            sage: len(a)
            64
            sage: a[0]
            [0 0 0]
            [0 0 0]

        ::

            sage: MS = MatrixSpace(ZZ, 2, 3)
            sage: i = iter(MS)
            sage: a = [ next(i) for _ in range(6) ]
            sage: a[0]
            [0 0 0]
            [0 0 0]
            sage: a[4]
            [0 0 0]
            [1 0 0]

        For degenerate cases, where either the number of rows or columns
        (or both) are zero, then the single element of the space is
        returned.

        ::

            sage: list( MatrixSpace(GF(2), 2, 0) )
            [[]]
            sage: list( MatrixSpace(GF(2), 0, 2) )
            [[]]
            sage: list( MatrixSpace(GF(2), 0, 0) )
            [[]]

        If the base ring does not support iteration (for example, with the
        reals), then the matrix space over that ring does not support
        iteration either.

        ::

            sage: MS = MatrixSpace(RR, 2)
            sage: a = list(MS)
            Traceback (most recent call last):
            ...
            NotImplementedError: len() of an infinite set
        """
        #Make sure that we can iterate over the base ring
        base_ring = self.base_ring()
        base_iter = iter(base_ring)

        number_of_entries = (self.__nrows*self.__ncols)

        #If the number of entries is zero, then just
        #yield the empty matrix in that case and return
        if number_of_entries == 0:
            yield self(0)
            return

        import sage.combinat.integer_vector

        if not base_ring.is_finite():
            #When the base ring is not finite, then we should go
            #through and yield the matrices by "weight", which is
            #the total number of iterations that need to be done
            #on the base ring to reach the matrix.
            base_elements = [ next(base_iter) ]
            weight = 0
            while True:
                for iv in sage.combinat.integer_vector.IntegerVectors(weight, number_of_entries):
                    yield self(entries=[base_elements[i] for i in iv])
                weight += 1
                base_elements.append( next(base_iter) )
        else:
            #In the finite case, we do a similar thing except that
            #the "weight" of each entry is bounded by the number
            #of elements in the base ring
            order = base_ring.order()
            base_elements = list(base_ring)
            for weight in range((order-1)*number_of_entries+1):
                for iv in sage.combinat.integer_vector.IntegerVectors(weight, number_of_entries, max_part=(order-1)):
                   yield self(entries=[base_elements[i] for i in iv])

    def __getitem__(self, x):
        """
        Return a polynomial ring over this ring or the `n`-th element of this ring.

        This method implements the syntax ``R['x']`` to define polynomial rings
        over matrix rings, while still allowing to get the `n`-th element of a
        finite matrix ring with ``R[n]`` for backward compatibility.

        (If this behaviour proves desirable for all finite enumerated rings, it
        should eventually be implemented in the corresponding category rather
        than here.)

        .. SEEALSO::

            :meth:`sage.categories.rings.Rings.ParentMethod.__getitem__`,
            :meth:`sage.structure.parent.Parent.__getitem__`

        EXAMPLES::

            sage: MS = MatrixSpace(GF(3), 2, 2)
            sage: MS['x']
            Univariate Polynomial Ring in x over Full MatrixSpace of 2 by 2 dense matrices over Finite Field of size 3
            sage: MS[0]
            [0 0]
            [0 0]
            sage: MS[9]
            [0 2]
            [0 0]

            sage: MS = MatrixSpace(QQ, 7)
            sage: MS['x']
            Univariate Polynomial Ring in x over Full MatrixSpace of 7 by 7 dense matrices over Rational Field
            sage: MS[2]
            Traceback (most recent call last):
            ...
            AttributeError: 'MatrixSpace_with_category' object has no attribute 'list'
        """
        if isinstance(x, integer_types + (integer.Integer,)):
            return self.list()[x]
        return super(MatrixSpace, self).__getitem__(x)

    def basis(self):
        """
        Return a basis for this matrix space.

        .. WARNING::

           This will of course compute every generator of this matrix
           space. So for large dimensions, this could take a long time,
           waste a massive amount of memory (for dense matrices), and
           is likely not very useful. Don't use this on large matrix
           spaces.

        EXAMPLES::

            sage: list(Mat(ZZ,2,2).basis())
            [
            [1 0]  [0 1]  [0 0]  [0 0]
            [0 0], [0 0], [1 0], [0 1]
            ]

        TESTS::

            sage: B = Mat(ZZ,2,2).basis()
            sage: B[0]
            doctest:warning...:
            DeprecationWarning: integer indices are deprecated. Use B[r,c] instead of B[i].
            See http://trac.sagemath.org/22955 for details.
            [1 0]
            [0 0]
        """
        v = {(r,c): self.zero_matrix().__copy__() for r in range(self.__nrows)
             for c in range(self.__ncols)}
        one = self.base_ring().one()
        keys = []
        for r in range(self.__nrows):
            for c in range(self.__ncols):
                keys.append((r,c))
                v[r,c][r,c] = one
                v[r,c].set_immutable()
        from sage.sets.family import Family
        def old_index(i):
            from sage.misc.superseded import deprecation
            deprecation(22955, "integer indices are deprecated. Use B[r,c] instead of B[i].")
            return v[keys[i]]
        return Family(keys, v.__getitem__,
                      hidden_keys=list(range(self.dimension())),
                      hidden_function=old_index)

    def dimension(self):
        r"""
        Returns (m rows) \* (n cols) of self as Integer

        EXAMPLES::

            sage: MS = MatrixSpace(ZZ,4,6)
            sage: u = MS.dimension()
            sage: u - 24 == 0
            True
        """
        return self.__nrows * self.__ncols

    def dims(self):
        """
        Returns (m row, n col) representation of self dimension

        EXAMPLES::

            sage: MS = MatrixSpace(ZZ,4,6)
            sage: MS.dims()
            (4, 6)
        """
        return (self.__nrows, self.__ncols)

    from sage.misc.cachefunc import cached_method
    @cached_method
    def identity_matrix(self):
        """
        Returns the identity matrix in ``self``.

        ``self`` must be a space of square
        matrices. The returned matrix is immutable. Please use ``copy`` if
        you want a modified copy.

        EXAMPLES::

            sage: MS1 = MatrixSpace(ZZ,4)
            sage: MS2 = MatrixSpace(QQ,3,4)
            sage: I = MS1.identity_matrix()
            sage: I
            [1 0 0 0]
            [0 1 0 0]
            [0 0 1 0]
            [0 0 0 1]
            sage: Er = MS2.identity_matrix()
            Traceback (most recent call last):
            ...
            TypeError: identity matrix must be square

        TESTS::

            sage: MS1.one()[1,2] = 3
            Traceback (most recent call last):
            ...
            ValueError: matrix is immutable; please change a copy instead (i.e., use copy(M) to change a copy of M).

        Check different implementations::

            sage: M1 = MatrixSpace(ZZ, 2, implementation='flint')
            sage: M2 = MatrixSpace(ZZ, 2, implementation='generic')

            sage: type(M1.identity_matrix())
            <type 'sage.matrix.matrix_integer_dense.Matrix_integer_dense'>
            sage: type(M2.identity_matrix())
            <type 'sage.matrix.matrix_generic_dense.Matrix_generic_dense'>

        """
        if self.__nrows != self.__ncols:
            raise TypeError("identity matrix must be square")
        A = self.zero_matrix().__copy__()
        for i in range(self.__nrows):
            A[i, i] = 1
        A.set_immutable()
        return A

    one = identity_matrix

    def is_dense(self):
        """
        Returns True if matrices in self are dense and False otherwise.

        EXAMPLES::

            sage: Mat(RDF,2,3).is_sparse()
            False
            sage: Mat(RR,123456,22,sparse=True).is_sparse()
            True
        """
        return not self.__is_sparse

    def is_sparse(self):
        """
        Returns True if matrices in self are sparse and False otherwise.

        EXAMPLES::

            sage: Mat(GF(2011),10000).is_sparse()
            False
            sage: Mat(GF(2011),10000,sparse=True).is_sparse()
            True
        """
        return self.__is_sparse

    def is_finite(self):
        """
        EXAMPLES::

            sage: MatrixSpace(GF(101), 10000).is_finite()
            True
            sage: MatrixSpace(QQ, 2).is_finite()
            False
        """
        return self.base_ring().is_finite()

    def gen(self, n):
        """
        Return the n-th generator of this matrix space.

        This doesn't compute all basis matrices, so it is reasonably
        intelligent.

        EXAMPLES::

            sage: M = Mat(GF(7),10000,5); M.ngens()
            50000
            sage: a = M.10
            sage: a[:4]
            [0 0 0 0 0]
            [0 0 0 0 0]
            [1 0 0 0 0]
            [0 0 0 0 0]
        """
        if hasattr(self, '__basis'):
            return self.__basis[n]
        r = n // self.__ncols
        c = n - (r * self.__ncols)
        z = self.zero_matrix().__copy__()
        z[r,c] = 1
        return z

    @cached_method
    def zero_matrix(self):
        """
        Returns the zero matrix in ``self``.

        ``self`` must be a space of square matrices. The returned matrix is
        immutable. Please use ``copy`` if you want a modified copy.

        EXAMPLES::

            sage: z = MatrixSpace(GF(7),2,4).zero_matrix(); z
            [0 0 0 0]
            [0 0 0 0]
            sage: z.is_mutable()
            False

        TESTS::

            sage: MM = MatrixSpace(RDF,1,1,sparse=False); mat = MM.zero_matrix()
            sage: copy(mat)
            [0.0]
            sage: MM = MatrixSpace(RDF,0,0,sparse=False); mat = MM.zero_matrix()
            sage: copy(mat)
            []
            sage: mat.is_mutable()
            False
            sage: MM.zero().is_mutable()
            False
        """
        zero = self.base_ring().zero()
        res = self._matrix_class(self, zero, False, False)
        res.set_immutable()
        return res

    zero = zero_matrix

    def ngens(self):
        """
        Return the number of generators of this matrix space, which is the
        number of entries in the matrices in this space.

        EXAMPLES::

            sage: M = Mat(GF(7),100,200); M.ngens()
            20000
        """
        return self.dimension()

    def matrix(self, x=None, **kwds):
        r"""
        Create a matrix in ``self``.

        INPUT:

        - ``x`` -- data to construct a new matrix from. See :func:`matrix`

        - ``coerce`` -- (default: ``True``) if False, assume without
          checking that the values in ``x`` lie in the base ring

        OUTPUT:

        - a matrix in ``self``.

        EXAMPLES::

            sage: M = MatrixSpace(ZZ, 2)
            sage: M.matrix([[1,0],[0,-1]])
            [ 1  0]
            [ 0 -1]
            sage: M.matrix([1,0,0,-1])
            [ 1  0]
            [ 0 -1]
            sage: M.matrix([1,2,3,4])
            [1 2]
            [3 4]

        Note that the last "flip" cannot be performed if ``x`` is a
        matrix, no matter what is ``rows`` (it used to be possible but
        was fixed by :trac:`10793`)::

            sage: projection = matrix(ZZ,[[1,0,0],[0,1,0]])
            sage: projection
            [1 0 0]
            [0 1 0]
            sage: projection.parent()
            Full MatrixSpace of 2 by 3 dense matrices over Integer Ring
            sage: M = MatrixSpace(ZZ, 3 , 2)
            sage: M
            Full MatrixSpace of 3 by 2 dense matrices over Integer Ring
            sage: M(projection)
            Traceback (most recent call last):
            ...
            ValueError: inconsistent number of rows: should be 3 but got 2

        If you really want to make from a matrix another matrix of different
        dimensions, use either transpose method or explicit conversion to a
        list::

            sage: M(projection.list())
            [1 0]
            [0 0]
            [1 0]

        TESTS:

        The following corner cases were problematic while working on
        :trac:`10628`::

            sage: MS = MatrixSpace(ZZ,2,1)
            sage: MS([[1],[2]])
            [1]
            [2]
            sage: MS = MatrixSpace(CC,2,1)
            sage: F = NumberField(x^2+1, name='x')
            sage: MS([F(1),F(0)])
            [ 1.00000000000000]
            [0.000000000000000]

        :trac:`10628` allowed to provide the data as lists of matrices, but
        :trac:`13012` prohibited it::

            sage: MS = MatrixSpace(ZZ,4,2)
            sage: MS0 = MatrixSpace(ZZ,2)
            sage: MS.matrix([MS0([1,2,3,4]), MS0([5,6,7,8])])
            Traceback (most recent call last):
            ...
            TypeError: unable to coerce <type 'sage.matrix.matrix_integer_dense.Matrix_integer_dense'> to an integer

        A mixed list of matrices and vectors is prohibited as well::

            sage: MS.matrix( [MS0([1,2,3,4])] + list(MS0([5,6,7,8])) )
            Traceback (most recent call last):
            ...
            TypeError: unable to coerce <type 'sage.matrix.matrix_integer_dense.Matrix_integer_dense'> to an integer

        Check that :trac:`13302` is fixed::

            sage: MatrixSpace(Qp(3),1,1)([Qp(3).zero()])
            [0]
            sage: MatrixSpace(Qp(3),1,1)([Qp(3)(4/3)])
            [3^-1 + 1 + O(3^19)]

        One-rowed matrices over combinatorial free modules used to break
        the constructor (:trac:`17124`). Check that this is fixed::

            sage: Sym = SymmetricFunctions(QQ)
            sage: h = Sym.h()
            sage: MatrixSpace(h,1,1)([h[1]])
            [h[1]]
            sage: MatrixSpace(h,2,1)([h[1], h[2]])
            [h[1]]
            [h[2]]

        Converting sparse to dense matrices used to be too slow
        (:trac:`20470`). Check that this is fixed::

            sage: m = identity_matrix(GF(2), 2000, sparse=True)
            sage: MS = MatrixSpace(GF(2), 2000, sparse=False)
            sage: md = MS(m) # used to be slow
            sage: md.parent() is MS
            True
        """
        return self(x, **kwds)

    def matrix_space(self, nrows=None, ncols=None, sparse=False):
        """
        Return the matrix space with given number of rows, columns and
        sparcity over the same base ring as self, and defaults the same as
        self.

        EXAMPLES::

            sage: M = Mat(GF(7),100,200)
            sage: M.matrix_space(5000)
            Full MatrixSpace of 5000 by 200 dense matrices over Finite Field of size 7
            sage: M.matrix_space(ncols=5000)
            Full MatrixSpace of 100 by 5000 dense matrices over Finite Field of size 7
            sage: M.matrix_space(sparse=True)
            Full MatrixSpace of 100 by 200 sparse matrices over Finite Field of size 7
        """
        if nrows is None:
            nrows = self.__nrows
        if ncols is None:
            ncols = self.__ncols
        base = self._base
        return MatrixSpace(base, nrows, ncols, sparse=sparse)

    def ncols(self):
        """
        Return the number of columns of matrices in this space.

        EXAMPLES::

            sage: M = Mat(ZZ['x'],200000,500000,sparse=True)
            sage: M.ncols()
            500000
        """
        return self.__ncols

    def nrows(self):
        """
        Return the number of rows of matrices in this space.

        EXAMPLES::

            sage: M = Mat(ZZ,200000,500000)
            sage: M.nrows()
            200000
        """
        return self.__nrows

    def row_space(self):
        """
        Return the module spanned by all rows of matrices in this matrix
        space. This is a free module of rank the number of rows. It will be
        sparse or dense as this matrix space is sparse or dense.

        EXAMPLES::

            sage: M = Mat(ZZ,20,5,sparse=False); M.row_space()
            Ambient free module of rank 5 over the principal ideal domain Integer Ring
        """
        try:
            return self.__row_space
        except AttributeError:
            self.__row_space = sage.modules.free_module.FreeModule(self.base_ring(),
                                                self.ncols(), sparse=self.is_sparse())
            return self.__row_space

    def column_space(self):
        """
        Return the module spanned by all columns of matrices in this matrix
        space. This is a free module of rank the number of columns. It will
        be sparse or dense as this matrix space is sparse or dense.

        EXAMPLES::

            sage: M = Mat(GF(9,'a'),20,5,sparse=True); M.column_space()
            Sparse vector space of dimension 20 over Finite Field in a of size 3^2
        """
        try:
            return self.__column_space
        except AttributeError:
            self.__column_space = sage.modules.free_module.FreeModule(self.base_ring(), self.nrows(),
                                                                   sparse=self.is_sparse())
            return self.__column_space

    def random_element(self, density=None, *args, **kwds):
        """
        Returns a random element from this matrix space.

        INPUT:

        -  ``density`` - ``float`` or ``None`` (default: ``None``);  rough
           measure of the proportion of nonzero entries in the random matrix;
           if set to ``None``, all entries of the matrix are randomized,
           allowing for any element of the underlying ring, but if set to
           a ``float``, a proportion of entries is selected and randomized to
           non-zero elements of the ring

        -  ``*args, **kwds`` - remaining parameters, which may be passed to
           the random_element function of the base ring. ("may be", since this
           function calls the ``randomize`` function on the zero matrix, which
           need not call the ``random_element`` function of the base ring at
           all in general.)

        OUTPUT:

        -  Matrix

        .. NOTE::

            This method will randomize a proportion of roughly ``density`` entries
            in a newly allocated zero matrix.

            By default, if the user sets the value of ``density`` explicitly, this
            method will enforce that these entries are set to non-zero values.
            However, if the test for equality with zero in the base ring is too
            expensive, the user can override this behaviour by passing the
            argument ``nonzero=False`` to this method.

            Otherwise, if the user does not set the value of ``density``, the
            default value is taken to be 1, and the option ``nonzero=False`` is
            passed to the ``randomize`` method.

        EXAMPLES::

            sage: Mat(ZZ,2,5).random_element()
            [ -8   2   0   0   1]
            [ -1   2   1 -95  -1]
            sage: Mat(QQ,2,5).random_element(density=0.5)
            [  2   0   0   0   1]
            [  0   0   0 1/2   0]
            sage: Mat(QQ,3,sparse=True).random_element()
            [  -1  1/3    1]
            [   0   -1    0]
            [  -1    1 -1/4]
            sage: Mat(GF(9,'a'),3,sparse=True).random_element()
            [      1       2       1]
            [  a + 2     2*a       2]
            [      2 2*a + 2       1]
        """
        Z = self.zero_matrix().__copy__()
        if density is None:
            Z.randomize(density=float(1), nonzero=kwds.pop('nonzero', False), \
                *args, **kwds)
        else:
            Z.randomize(density=density, nonzero=kwds.pop('nonzero', True), \
                *args, **kwds)
        return Z

    def _an_element_(self):
        """
        Create a typical element of this matrix space.

        This uses ``some_elements`` of the base ring.

        EXAMPLES::

            sage: MatrixSpace(QQ, 3, 3).an_element()  # indirect doctest
            [ 1/2 -1/2    2]
            [  -2    0    1]
            [  -1   42  2/3]

        TESTS::

            sage: MatrixSpace(ZZ, 0, 0).an_element()
            []

        Check that this works for large matrices and that it returns a
        matrix which is not too trivial::

            sage: M = MatrixSpace(GF(2), 100, 100).an_element()
            sage: M.rank() >= 2
            True

        Check that this works for sparse matrices::

            sage: M = MatrixSpace(ZZ, 1000, 1000, sparse=True).an_element()
            sage: M.density()
            99/1000000
        """
        from .args import MatrixArgs
        dim = self.dimension()
        if dim > 100 and self.is_sparse():
            # Sparse case: add 100 elements
            D = {}
            nr = self.nrows()
            nc = self.ncols()
            from random import randrange
            n = 0
            while True:
                for el in self.base().some_elements():
                    if n == 100:
                        ma = MatrixArgs(D, space=self)
                        del D
                        return ma.matrix()
                    D[randrange(nr), randrange(nc)] = el
                    n += 1
                assert D
        else:
            # Dense case
            # Keep appending to L until we have enough elements
            L = []
            while True:
                for el in self.base().some_elements():
                    if len(L) == dim:
                        ma = MatrixArgs(L, space=self)
                        del L  # for efficiency: this may avoid a copy of L
                        return ma.matrix()
                    L.append(el)
                assert L

    def some_elements(self):
        r"""
        Return some elements of this matrix space.

        See :class:`TestSuite` for a typical use case.

        OUTPUT:

        An iterator.

        EXAMPLES::

            sage: M = MatrixSpace(ZZ, 2, 2)
            sage: tuple(M.some_elements())
            (
            [ 0  1]  [1 0]  [0 1]  [0 0]  [0 0]
            [-1  2], [0 0], [0 0], [1 0], [0 1]
            )
            sage: M = MatrixSpace(QQ, 2, 3)
            sage: tuple(M.some_elements())
            (
            [ 1/2 -1/2    2]  [1 0 0]  [0 1 0]  [0 0 1]  [0 0 0]  [0 0 0]  [0 0 0]
            [  -2    0    1], [0 0 0], [0 0 0], [0 0 0], [1 0 0], [0 1 0], [0 0 1]
            )
            sage: M = MatrixSpace(SR, 2, 2)
            sage: tuple(M.some_elements())
            (
            [some_variable some_variable]  [1 0]  [0 1]  [0 0]  [0 0]
            [some_variable some_variable], [0 0], [0 0], [1 0], [0 1]
            )
        """
        yield self.an_element()
        for g in self.gens():
            yield g

    def _magma_init_(self, magma):
        r"""
        EXAMPLES: We first coerce a square matrix.

        ::

            sage: magma(MatrixSpace(QQ,3))                      # optional - magma
            Full Matrix Algebra of degree 3 over Rational Field

        ::

            sage: magma(MatrixSpace(Integers(8),2,3))           # optional - magma
            Full RMatrixSpace of 2 by 3 matrices over IntegerRing(8)
        """
        K = magma(self.base_ring())
        if self.__nrows == self.__ncols:
            s = 'MatrixAlgebra(%s,%s)'%(K.name(), self.__nrows)
        else:
            s = 'RMatrixSpace(%s,%s,%s)'%(K.name(), self.__nrows, self.__ncols)
        return s

    def _polymake_init_(self):
        r"""
        Return the polymake representation of the matrix space.

        EXAMPLES::

            sage: polymake(MatrixSpace(QQ,3))                   # optional - polymake
            Matrix<Rational>
            sage: polymake(MatrixSpace(QuadraticField(5),3))    # optional - polymake
            Matrix<QuadraticExtension>
        """
        from sage.interfaces.polymake import polymake
        K = polymake(self.base_ring())
        return '"Matrix<{}>"'.format(K)

<<<<<<< HEAD
=======
    def _random_nonzero_element(self, *args, **kwds):
        """
        Return a random non-zero matrix

        This function repeatedly calls ``random_element`` until a non-zero
        matrix is obtained.

        INPUT:

        - ``*args``, ``**kwds`` - Parameters that can be forwarded to the 
          ``random_element`` method
        
        OUTPUT:

        - Random non-zero matrix

        EXAMPLES::

            sage: M = MatrixSpace(ZZ, 4)
            sage: M._random_nonzero_element()
            [ -8   2   0   0]
            [  1  -1   2   1]
            [-95  -1  -2 -12]
            [  0   0   1  -1]
        """
        rand_matrix = self.random_element(*args, **kwds)
        while rand_matrix.is_zero():
            rand_matrix = self.random_element(*args, **kwds)
        return rand_matrix

>>>>>>> 0df7ab5d

def dict_to_list(entries, nrows, ncols):
    r"""
    Given a dictionary of coordinate tuples, return the list given by
    reading off the nrows\*ncols matrix in row order.

    EXAMPLES::

        sage: from sage.matrix.matrix_space import dict_to_list
        sage: d = {}
        sage: d[(0,0)] = 1
        sage: d[(1,1)] = 2
        sage: dict_to_list(d, 2, 2)
        [1, 0, 0, 2]
        sage: dict_to_list(d, 2, 3)
        [1, 0, 0, 0, 2, 0]
    """
    v = [0] * (nrows * ncols)
    for ij, y in iteritems(entries):
        i, j = ij
        v[i * ncols + j] = y
    return v


def test_trivial_matrices_inverse(ring, sparse=True, implementation=None, checkrank=True):
    """
    Tests inversion, determinant and is_invertible for trivial matrices.

    This function is a helper to check that the inversion of trivial matrices
    (of size 0x0, nx0, 0xn or 1x1) is handled consistently by the various
    implementation of matrices. The coherency is checked through a bunch of
    assertions. If an inconsistency is found, an AssertionError is raised
    which should make clear what is the problem.

    INPUT:

    - ``ring`` - a ring
    - ``sparse`` - a boolean
    - ``checkrank`` - a boolean

    OUTPUT:

    - nothing if everything is correct, otherwise raise an AssertionError

    The methods determinant, is_invertible, rank and inverse are checked for
     - the 0x0 empty identity matrix
     - the 0x3 and 3x0 matrices
     - the 1x1 null matrix [0]
     - the 1x1 identity matrix [1]

    If ``checkrank`` is ``False`` then the rank is not checked. This is used
    the check matrix over ring where echelon form is not implemented.

    .. TODO::

        This must be adapted to category check framework when ready
        (see :trac:`5274`).

    TESTS::

        sage: from sage.matrix.matrix_space import test_trivial_matrices_inverse as tinv
        sage: tinv(ZZ, sparse=True)
        sage: tinv(ZZ, sparse=False, implementation='flint')
        sage: tinv(ZZ, sparse=False, implementation='generic')
        sage: tinv(QQ, sparse=True)
        sage: tinv(QQ, sparse=False, implementation='flint')
        sage: tinv(QQ, sparse=False, implementation='generic')
        sage: tinv(GF(11), sparse=True)
        sage: tinv(GF(11), sparse=False)
        sage: tinv(GF(2), sparse=True)
        sage: tinv(GF(2), sparse=False)
        sage: tinv(SR, sparse=True)
        sage: tinv(SR, sparse=False)
        sage: tinv(RDF, sparse=True)
        sage: tinv(RDF, sparse=False)
        sage: tinv(CDF, sparse=True)
        sage: tinv(CDF, sparse=False)
        sage: tinv(CyclotomicField(7), sparse=True)
        sage: tinv(CyclotomicField(7), sparse=False)
        sage: tinv(QQ['x,y'], sparse=True)
        sage: tinv(QQ['x,y'], sparse=False)

    """
    # Check that the empty 0x0 matrix is it's own inverse with det=1.
    ms00 = MatrixSpace(ring, 0, 0, sparse=sparse)
    m00  = ms00(0)
    assert(m00.determinant() == ring(1))
    assert(m00.is_invertible())
    assert(m00.inverse() == m00)
    if checkrank:
        assert(m00.rank() == 0)

    # Check that the empty 0x3 and 3x0 matrices are not invertible and that
    # computing the determinant raise the proper exception.
    for ms0 in [MatrixSpace(ring, 0, 3, sparse=sparse),
                MatrixSpace(ring, 3, 0, sparse=sparse)]:
        mn0  = ms0(0)
        assert(not mn0.is_invertible())
        try:
            d = mn0.determinant()
            print(d)
            res = False
        except ValueError:
            res = True
        assert(res)
        try:
            mn0.inverse()
            res = False
        except ArithmeticError:
            res = True
        assert(res)
        if checkrank:
            assert(mn0.rank() == 0)

    # Check that the null 1x1 matrix is not invertible and that det=0
    ms1 = MatrixSpace(ring, 1, 1, sparse=sparse)
    m0  = ms1(0)
    assert(not m0.is_invertible())
    assert(m0.determinant() == ring(0))
    try:
        m0.inverse()
        res = False
    except (ZeroDivisionError, RuntimeError):
        #FIXME: Make pynac throw a ZeroDivisionError on division by
        #zero instead of a runtime Error
        res = True
    assert(res)
    if checkrank:
        assert(m0.rank() == 0)

    # Check that the identity 1x1 matrix is its own inverse with det=1
    m1  = ms1(1)
    assert(m1.is_invertible())
    assert(m1.determinant() == ring(1))
    inv = m1.inverse()
    assert(inv == m1)
    if checkrank:
        assert(m1.rank() == 1)


# Fix unpickling Matrix_modn_dense and Matrix_integer_2x2
from sage.matrix.matrix_modn_dense_double import Matrix_modn_dense_double
from sage.matrix.matrix_integer_dense import Matrix_integer_dense
from sage.misc.persist import register_unpickle_override
def _MatrixSpace_ZZ_2x2():
    from sage.rings.integer_ring import ZZ
    return MatrixSpace(ZZ,2)
register_unpickle_override('sage.matrix.matrix_modn_dense',
    'Matrix_modn_dense', Matrix_modn_dense_double)
register_unpickle_override('sage.matrix.matrix_integer_2x2',
    'Matrix_integer_2x2', Matrix_integer_dense)
register_unpickle_override('sage.matrix.matrix_integer_2x2',
    'MatrixSpace_ZZ_2x2_class', MatrixSpace)
register_unpickle_override('sage.matrix.matrix_integer_2x2',
    'MatrixSpace_ZZ_2x2', _MatrixSpace_ZZ_2x2)
register_unpickle_override('sage.matrix.matrix_mod2e_dense',
    'unpickle_matrix_mod2e_dense_v0', matrix_gf2e_dense.unpickle_matrix_gf2e_dense_v0)<|MERGE_RESOLUTION|>--- conflicted
+++ resolved
@@ -2074,8 +2074,6 @@
         K = polymake(self.base_ring())
         return '"Matrix<{}>"'.format(K)
 
-<<<<<<< HEAD
-=======
     def _random_nonzero_element(self, *args, **kwds):
         """
         Return a random non-zero matrix
@@ -2105,8 +2103,6 @@
         while rand_matrix.is_zero():
             rand_matrix = self.random_element(*args, **kwds)
         return rand_matrix
-
->>>>>>> 0df7ab5d
 
 def dict_to_list(entries, nrows, ncols):
     r"""
