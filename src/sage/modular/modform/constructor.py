--- conflicted
+++ resolved
@@ -313,33 +313,18 @@
 
     M = None
     if arithgroup.is_Gamma0(group):
-<<<<<<< HEAD
-        M = ambient_g0.ModularFormsAmbient_g0_Q(group.level(), weight)
+        M = ModularFormsAmbient_g0_Q(group.level(), weight)
         if base_ring is not rings.QQ:
             M = ambient_R.ModularFormsAmbient_R(M, base_ring)
 
     elif arithgroup.is_Gamma1(group):
-        M = ambient_g1.ModularFormsAmbient_g1_Q(group.level(), weight)
+        M = ModularFormsAmbient_g1_Q(group.level(), weight)
         if base_ring is not rings.QQ:
             M = ambient_R.ModularFormsAmbient_R(M, base_ring)
 
     elif arithgroup.is_GammaH(group):
-        M = ambient_g1.ModularFormsAmbient_gH_Q(group, weight)
+        M = ModularFormsAmbient_gH_Q(group, weight)
         if base_ring is not rings.QQ:
-=======
-        M = ModularFormsAmbient_g0_Q(group.level(), weight)
-        if base_ring != rings.QQ:
-            M = ambient_R.ModularFormsAmbient_R(M, base_ring)
-
-    elif arithgroup.is_Gamma1(group):
-        M = ModularFormsAmbient_g1_Q(group.level(), weight)
-        if base_ring != rings.QQ:
-            M = ambient_R.ModularFormsAmbient_R(M, base_ring)
-
-    elif arithgroup.is_GammaH(group):
-        M = ModularFormsAmbient_gH_Q(group, weight)
-        if base_ring != rings.QQ:
->>>>>>> 74b03027
             M = ambient_R.ModularFormsAmbient_R(M, base_ring)
 
     elif isinstance(group, dirichlet.DirichletCharacter):
@@ -351,19 +336,10 @@
             raise NotImplementedError("currently the character must be over a ring of characteristic 0.")
         eps = eps.minimize_base_ring()
         if eps.is_trivial():
-<<<<<<< HEAD
             return ModularForms(eps.modulus(), weight, base_ring, prec = prec)
-        M = ambient_eps.ModularFormsAmbient_eps(eps, weight)
+        M = ModularFormsAmbient_eps(eps, weight)
         if base_ring is not eps.base_ring():
             M = M.base_extend(base_ring)
-=======
-            return ModularForms(eps.modulus(), weight, base_ring,
-                                use_cache = use_cache,
-                                prec = prec)
-        M = ModularFormsAmbient_eps(eps, weight)
-        if base_ring != eps.base_ring():
-            M = M.base_extend(base_ring) # ambient_R.ModularFormsAmbient_R(M, base_ring)
->>>>>>> 74b03027
 
     if M is None:
         raise NotImplementedError("computation of requested space of modular forms not defined or implemented")
