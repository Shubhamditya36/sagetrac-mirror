--- conflicted
+++ resolved
@@ -143,33 +143,6 @@
         """
         return str(self.q_expansion())
 
-<<<<<<< HEAD
-=======
-    def _ensure_is_compatible(self, other):
-        """
-        Make sure ``self`` and ``other`` are compatible for arithmetic or
-        comparison operations. Raise an error if incompatible,
-        do nothing otherwise.
-
-        EXAMPLES::
-
-            sage: f = ModularForms(DirichletGroup(17).0^2,2).2
-            sage: g = ModularForms(DirichletGroup(17).0^2,2).1
-            sage: h = ModularForms(17,4).0
-
-            sage: f._ensure_is_compatible(g)
-
-            sage: f._ensure_is_compatible(h)
-            Traceback (most recent call last):
-            ...
-            ArithmeticError: Modular forms must be in the same ambient space.
-        """
-        if not isinstance(other, ModularForm_abstract):
-            raise TypeError("Second argument must be a modular form.")
-        if self.parent().ambient() != other.parent().ambient():
-            raise ArithmeticError("Modular forms must be in the same ambient space.")
-
->>>>>>> 1e47fb51
     def __call__(self, x, prec=None):
         """
         Evaluate the q-expansion of this modular form at x.
@@ -890,7 +863,6 @@
                 % (self, K.variable_name(), emb(K.gen())))
         return L
 
-<<<<<<< HEAD
     cuspform_lseries = deprecated_function_alias(16917, lseries)
 
     def symsquare_lseries(self, chi=None, embedding=0, prec=53):
@@ -1057,8 +1029,7 @@
         L = self.symsquare_lseries(prec=prec, embedding=embedding)
         k = self.weight()
         return (rings.ZZ(k - 1).factorial() / 2**(2*k - 1) / pi**(k+1)) * L(k).real_part()
-=======
->>>>>>> 1e47fb51
+
 
 class Newform(ModularForm_abstract):
     def __init__(self, parent, component, names, check=True):
@@ -1505,7 +1476,6 @@
         """
         return self.modular_symbols(sign=1).atkin_lehner_operator(d).matrix()[0,0]
 
-<<<<<<< HEAD
     def twist(self, chi, level=None, check=True):
         r"""
         Return the twist of the newform ``self`` by the Dirichlet
@@ -1639,8 +1609,7 @@
         else:
             raise RuntimeError('unable to identify modular symbols for twist of %s by %s' % (self, chi))
         return Newform(S, D, names='_', check=check)
-=======
->>>>>>> 1e47fb51
+
 
 class ModularFormElement(ModularForm_abstract, element.HeckeModuleElement):
     def __init__(self, parent, x, check=True):
@@ -1792,66 +1761,8 @@
 
         return newparent.base_extend(newqexp.base_ring())(newqexp)
 
-<<<<<<< HEAD
     modform_lseries = deprecated_function_alias(16917,
             ModularForm_abstract.lseries)
-=======
-    def modform_lseries(self, prec=53,
-                        max_imaginary_part=0,
-                        max_asymp_coeffs=40):
-        r"""
-        Return the L-series of the weight `k` modular form
-        `f` on `\mathrm{SL}_2(\ZZ)`.
-
-        This actually returns an interface to Tim Dokchitser's program
-        for computing with the L-series of the modular form.
-
-        INPUT:
-
-        - ``prec`` - integer (bits precision)
-
-        - ``max_imaginary_part`` - real number
-
-        - ``max_asymp_coeffs`` - integer
-
-        OUTPUT:
-
-        The L-series of the modular form.
-
-        EXAMPLES:
-
-        We compute with the L-series of the Eisenstein series `E_4`::
-
-           sage: f = ModularForms(1,4).0
-           sage: L = f.modform_lseries()
-           sage: L(1)
-           -0.0304484570583933
-        """
-        a = self.q_expansion(prec).list()
-        if a[0] == 0:
-            raise TypeError("f = %s is a cusp form; please use f.cuspform_lseries() instead!"%self)
-        if self.level() != 1:
-            raise TypeError("f = %s is not a modular form for SL_2(Z)" % self)
-        from sage.lfunctions.all import Dokchitser
-        # key = (prec, max_imaginary_part, max_asymp_coeffs)
-        l = self.weight()
-        L = Dokchitser(conductor = 1,
-                       gammaV = [0, 1],
-                       weight = l,
-                       eps = (-1) ** l,
-                       poles = [l],
-                       prec = prec)
-        b = a[1]
-        for i in range(len(a)):  # to renormalize so that coefficient of q is 1
-            a[i] = (1 / b) * a[i]
-        s = 'coeff = %s;' % a
-        L.init_coeffs('coeff[k+1]',pari_precode = s,
-                      max_imaginary_part=max_imaginary_part,
-                      max_asymp_coeffs=max_asymp_coeffs)
-        L.check_functional_equation()
-        L.rename('L-series associated to the weight %s modular form on SL_2(Z)'%l)
-        return L
->>>>>>> 1e47fb51
 
     def atkin_lehner_eigenvalue(self, d=None):
         r"""
@@ -1882,7 +1793,6 @@
         else:
             return None
 
-<<<<<<< HEAD
     def twist(self, chi, level=None):
         r"""
         Return the twist of the modular form ``self`` by the Dirichlet
@@ -1998,8 +1908,6 @@
         f_twist = S([self[i] * chi(i) for i in xrange(bound)], prec=bound)
         return M(f_twist)
 
-=======
->>>>>>> 1e47fb51
 
 class ModularFormElement_elliptic_curve(ModularFormElement):
     """
@@ -2425,9 +2333,5 @@
             [[60, 2], [60, 3], [60, 2], [60, 5], [60, 2], [60, 2], [60, 2], [60, 3], [60, 2], [60, 2], [60, 2]]
         """
         if self.__chi.is_trivial() and self.__psi.is_trivial() and self.weight() == 2:
-<<<<<<< HEAD
             return factor(self.__t)[0][0]
-=======
-            return rings.factor(self.__t)[0][0]
->>>>>>> 1e47fb51
-        return self.L()*self.M()+        return self.L() * self.M()