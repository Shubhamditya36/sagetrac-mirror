--- conflicted
+++ resolved
@@ -29,7 +29,7 @@
 
 from .arithgroup_element import ArithmeticSubgroupElement
 
-<<<<<<< HEAD
+
 def is_ArithmeticSubgroup(x):
     r"""
     Return True if x is of type ArithmeticSubgroup.
@@ -45,8 +45,6 @@
 
     return isinstance(x, ArithmeticSubgroup)
 
-=======
->>>>>>> 56a164ef
 
 class ArithmeticSubgroup(Group):
     r"""
@@ -363,13 +361,8 @@
                     if on_right:
                         y = y * l
                     else:
-<<<<<<< HEAD
-                        y = l*y
+                        y = l * y
                     for i in range(len(l_wait_back)):
-=======
-                        y = l * y
-                    for i in xrange(len(l_wait_back)):
->>>>>>> 29d515e796fd3fca6b2fab5d79b20908da71db62
                         v = l_wait_back[i]
                         if on_right:
                             yy = y * ~v
@@ -400,13 +393,8 @@
                     if on_right:
                         y = y * s
                     else:
-<<<<<<< HEAD
-                        y = s*y
+                        y = s * y
                     for i in range(len(s_wait_back)):
-=======
-                        y = s * y
-                    for i in xrange(len(s_wait_back)):
->>>>>>> 29d515e796fd3fca6b2fab5d79b20908da71db62
                         v = s_wait_back[i]
                         if on_right:
                             yy = y * ~v
@@ -806,20 +794,12 @@
         vy = lift_to_sl2z(y.numerator(), y.denominator(), 0)
         dy = SL2Z([vy[2], -vy[0], vy[3], -vy[1]])
 
-<<<<<<< HEAD
         for i in range(self.index()):
-            # Note that the width of any cusp is bounded above by the index of self.
-            # If self is congruence, then the level of self is a much better bound, but
-            # this method is written to work with non-congruence subgroups as well,
-            if dy * SL2Z([1,i,0,1])*(~dx) in self:
-=======
-        for i in xrange(self.index()):
             # Note that the width of any cusp is bounded above by the
             # index of self. If self is congruence, then the level of
             # self is a much better bound, but this method is written
             # to work with non-congruence subgroups as well.
             if dy * SL2Z([1, i, 0, 1]) * (~dx) in self:
->>>>>>> 29d515e796fd3fca6b2fab5d79b20908da71db62
                 if trans:
                     return dy * SL2Z([1, i, 0, 1]) * ~dx
                 else:
@@ -851,19 +831,12 @@
         w = lift_to_sl2z(c.denominator(), c.numerator(), 0)
         g = SL2Z([w[3], w[1], w[2], w[0]])
 
-<<<<<<< HEAD
-        for d in range(1,1+self.index()):
-            if g * SL2Z([1,d,0,1]) * (~g) in self:
-                return (g * SL2Z([1,d,0,1]) * (~g), d, 1)
-            elif g * SL2Z([-1,-d,0,-1]) * (~g) in self:
-                return (g * SL2Z([-1,-d,0,-1]) * (~g), d, -1)
-=======
-        for d in xrange(1, 1 + self.index()):
+        for d in range(1, 1 + self.index()):
             if g * SL2Z([1, d, 0, 1]) * (~g) in self:
                 return (g * SL2Z([1, d, 0, 1]) * (~g), d, 1)
             elif g * SL2Z([-1, -d, 0, -1]) * (~g) in self:
                 return (g * SL2Z([-1, -d, 0, -1]) * (~g), d, -1)
->>>>>>> 29d515e796fd3fca6b2fab5d79b20908da71db62
+
         raise ArithmeticError("Can't get here!")
 
     def is_regular_cusp(self, c):
