r"""
Dimensions of spaces of modular forms

AUTHORS:

- William Stein

- Jordi Quer

ACKNOWLEDGEMENT: The dimension formulas and implementations in this
module grew out of a program that Bruce Kaskel wrote (around 1996)
in PARI, which Kevin Buzzard subsequently extended. I (William
Stein) then implemented it in C++ for Hecke. I also implemented it
in Magma. Also, the functions for dimensions of spaces with
nontrivial character are based on a paper (that has no proofs) by
Cohen and Oesterle (Springer Lecture notes in math, volume 627,
pages 69-78). The formulas for `\Gamma_H(N)` were found
and implemented by Jordi Quer.

The formulas here are more complete than in Hecke or Magma.

Currently the input to each function below is an integer and either a Dirichlet
character `\varepsilon` or a finite index subgroup of `{\rm SL}_2(\ZZ)`.
If the input is a Dirichlet character `\varepsilon`, the dimensions are for
subspaces of `M_k(\Gamma_1(N), \varepsilon)`, where `N` is the modulus of
`\varepsilon`.

These functions mostly call the methods dimension_cusp_forms,
dimension_modular_forms and so on of the corresponding congruence subgroup
classes.
"""

#*****************************************************************************
#       Copyright (C) 2004-2008 William Stein <wstein@gmail.com>
#
# This program is free software: you can redistribute it and/or modify
# it under the terms of the GNU General Public License as published by
# the Free Software Foundation, either version 2 of the License, or
# (at your option) any later version.
#                  http://www.gnu.org/licenses/
#*****************************************************************************

<<<<<<< HEAD
from sage.arith.all import (factor, is_prime, valuation, kronecker_symbol,
        gcd, euler_phi, lcm)
=======
from sage.rings.arith import (factor, is_prime,
                              valuation, kronecker_symbol, gcd, euler_phi, lcm, divisors, prime_divisors, jacobi_symbol)
>>>>>>> da60ad29

from sage.misc.all import prod as mul
from sage.rings.all import Mod, Integer, IntegerModRing, ZZ
from sage.rings.rational_field import frac, QQ
from sage.rings.rational import Rational
import dirichlet
Z = ZZ  # useful abbreviation.

from sage.modular.arithgroup.all import Gamma0, Gamma1, is_ArithmeticSubgroup, is_GammaH
from sage.functions.other import sqrt
from sage.modular.dirichlet import DirichletGroup, trivial_character

##########################################################################
# Helper functions for calculating dimensions of spaces of modular forms
##########################################################################

def eisen(p):
    """
    Return the Eisenstein number `n` which is the numerator of
    `(p-1)/12`.

    INPUT:


    -  ``p`` - a prime


    OUTPUT: Integer

    EXAMPLES::

        sage: [(p,sage.modular.dims.eisen(p)) for p in prime_range(24)]
        [(2, 1), (3, 1), (5, 1), (7, 1), (11, 5), (13, 1), (17, 4), (19, 3), (23, 11)]
    """
    if not is_prime(p):
        raise ValueError("p must be prime")
    return frac(p-1,12).numerator()

##########################################################################
# Formula of Cohen-Oesterle for dim S_k(Gamma_1(N),eps).  REF:
# Springer Lecture notes in math, volume 627, pages 69--78.  The
# functions CO_delta and CO_nu, which were first written by Kevin
# Buzzard, are used only by the function CohenOesterle.
##########################################################################

def CO_delta(r,p,N,eps):
    r"""
    This is used as an intermediate value in computations related to
    the paper of Cohen-Oesterle.

    INPUT:


    -  ``r`` - positive integer

    -  ``p`` - a prime

    -  ``N`` - positive integer

    -  ``eps`` - character


    OUTPUT: element of the base ring of the character

    EXAMPLES::

        sage: G.<eps> = DirichletGroup(7)
        sage: sage.modular.dims.CO_delta(1,5,7,eps^3)
        2
    """
    if not is_prime(p):
        raise ValueError("p must be prime")
    K = eps.base_ring()
    if p%4 == 3:
        return K(0)
    if p==2:
        if r==1:
            return K(1)
        return K(0)
    # interesting case: p=1(mod 4).
    # omega is a primitive 4th root of unity mod p.
    omega = (IntegerModRing(p).unit_gens()[0])**((p-1)//4)
    # this n is within a p-power root of a "local" 4th root of 1 modulo p.
    n = Mod(int(omega.crt(Mod(1,N//(p**r)))),N)
    n = n**(p**(r-1))   # this is correct now
    t = eps(n)
    if t==K(1):
        return K(2)
    if t==K(-1):
        return K(-2)
    return K(0)

def CO_nu(r, p, N, eps):
    r"""
    This is used as an intermediate value in computations related to
    the paper of Cohen-Oesterle.

    INPUT:


    -  ``r`` - positive integer

    -  ``p`` - a prime

    -  ``N`` - positive integer

    -  ``eps`` - character


    OUTPUT: element of the base ring of the character

    EXAMPLES::

        sage: G.<eps> = DirichletGroup(7)
        sage: G.<eps> = DirichletGroup(7)
        sage: sage.modular.dims.CO_nu(1,7,7,eps)
        -1
    """
    K = eps.base_ring()
    if p%3==2:
        return K(0)
    if p==3:
        if r==1:
            return K(1)
        return K(0)
    # interesting case: p=1(mod 3)
    # omega is a cube root of 1 mod p.
    omega = (IntegerModRing(p).unit_gens()[0])**((p-1)//3)
    n = Mod(omega.crt(Mod(1,N//(p**r))), N)  # within a p-power root of a "local" cube root of 1 mod p.
    n = n**(p**(r-1))  # this is right now
    t = eps(n)
    if t==K(1):
        return K(2)
    return K(-1)

def CohenOesterle(eps, k):
    r"""
    Compute the Cohen-Oesterle function associate to eps, `k`.
    This is a summand in the formula for the dimension of the space of
    cusp forms of weight `k` with character `\varepsilon`.

    INPUT:


    -  ``eps`` - Dirichlet character. Its modulus must be divisible by 4
        if k is half-integral.

    -  ``k`` - integer, or half an integer


    OUTPUT: element of the base ring of eps.

    EXAMPLES::

        sage: G.<eps> = DirichletGroup(7)
        sage: sage.modular.dims.CohenOesterle(eps, 2)
        -2/3
        sage: sage.modular.dims.CohenOesterle(eps, 4)
        -1
        sage: G = DirichletGroup(108)
        sage: psi = G.0*G.1^9
        sage: sage.modular.dims.CohenOesterle(psi, 3/2)
        -6
        sage: H = DirichletGroup(576)
        sage: chi = H.0*H.2^3
        sage: sage.modular.dims.CohenOesterle(chi, 1/2)
        -24
    """
    k = QQ(k)
    den = abs(k.denominator())
    if den > 2:
        raise TypeError("The weight must be an integer or half an integer")
    N = eps.modulus()
    f = eps.conductor()
    K = eps.base_ring()
    L = prime_divisors(N)
    r = {}
    s = {}
    for p in L:
        r[p] = valuation(N, p)
        s[p] = valuation(f, p)

    def _lambda(r,s,p):
        """
        Used internally by the CohenOesterle function.

        INPUT:


        -  ``r, s, p`` - integers


        OUTPUT: Integer

        EXAMPLES: (indirect doctest)

        ::

            sage: K = CyclotomicField(3)
            sage: eps = DirichletGroup(7*43,K).0^2
            sage: sage.modular.dims.CohenOesterle(eps,2)
            -4/3
            sage: G = DirichletGroup(108)
            sage: eps = G.0*G.1^9
            sage: sage.modular.dims.CohenOesterle(eps,3/2)
            -6
        """
        if 2*s<=r:
            if r%2==0:
                return p**(r//2) + p**((r//2)-1)
            return 2*p**((r-1)//2)
        return 2*(p**(r-s))
    #end def of lambda

    # We first consider the case of integral weight
    if den == 1:
        gamma_k = 0
        if k%4==2:
            gamma_k = frac(-1,4)
        elif k%4==0:
            gamma_k = frac(1,4)
        mu_k = 0
        if k%3==2:
            mu_k = frac(-1,3)
        elif k%3==0:
            mu_k = frac(1,3)
        return K(frac(-1,2) * mul([_lambda(r[p], s[p], p)     for p in L]) + \
                    gamma_k * mul([CO_delta(r[p], p, N, eps)  for p in L]) + \
                    mu_k    * mul([CO_nu(r[p], p, N, eps)     for p in L]))

    # We now consider the case of half-integral weight
    if den == 2:
        if N%4 != 0:
            raise TypeError("The modulus of the character must be divisible by 4.")
        if r[2] >= 4:
            zeta = _lambda(r[2], s[2], 2)
        if r[2] == 3:
            zeta = 3
        if r[2] == 2:
            C = False
            for p in L:
                if p%4 == 3:
                    if r[p]%2 == 1 or (0 < r[p] < 2*s[p]):
                        C = True
                        break
            if C:
                zeta = 2
            else:
                if 2*k % 4 == 1:
                    if s[2] == 0:
                        zeta = frac(3,2)
                    else:
                        zeta = frac(5,2)
                else:
                    if s[2] == 0:
                        zeta = frac(5,2)
                    else:
                        zeta = frac(3,2)
        return K(frac(-zeta,2) * mul([_lambda(r[p], s[p], p) for p in L if p!= 2]))

def SerreStark(eps, cusp_space=False):
    r"""
    Compute the size of the basis of theta series for the space
    of modular forms of weight 1/2 and character \varepsilon
    given by Serre-Stark.

    INPUT:


    -  ``eps`` - an even Dirichlet character, with conductor
        divisible by 4.

    -  ``cusp_space`` - (optional: default False) if True
        returns the size of a basis for the space of cusp forms.

    OUTPUT: Integer


    EXAMPLES::

        sage: G = DirichletGroup(108)
        sage: sage.modular.dims.SerreStark(G.0*G.1^9)
        2
        sage: H = DirichletGroup(64)
        sage: sage.modular.dims.SerreStark(H.0^2)
        3
        sage: sage.modular.dims.SerreStark(H.1^2)
        0
        sage: sage.modular.dims.SerreStark(H.1^8)
        2
        sage: sage.modular.dims.SerreStark(H.1^8, cusp_space=True)
        0
        sage: H = DirichletGroup(576)
        sage: chi = H.0*H.2^3
        sage: sage.modular.dims.SerreStark(chi, cusp_space=True)
        1
    """
    if eps.is_odd():
        raise TypeError("The character must be even")
    N = eps.modulus()
    if N%4 != 0:
        raise TypeError("The modulus of the character must be divisible by 4")
    d = 0
    for t in divisors(N/4):
        for rr in divisors(N/(4*t)):
            if rr.is_square():
                r = sqrt(rr)
                chars = DirichletGroup(r).list()
                for psi in chars:
                    if cusp_space:
                        if psi.is_totally_even():
                            continue
                    if psi.is_primitive() and psi.is_even():
                        a = 1
                        for n in range(1, N):
                            if gcd(n, N) == 1 and psi(n)*jacobi_symbol(t, n) != eps(n):
                                a = 0
                                break
                        d += a
    return ZZ(d)

####################################################################
# Functions exported to the global namespace.
# These have very flexible inputs.
####################################################################

def dimension_new_cusp_forms(X, k=2, p=0):
    """
    Return the dimension of the new (or `p`-new) subspace of
    cusp forms for the character or group `X`.

    INPUT:


    -  ``X`` - integer, congruence subgroup or Dirichlet
       character

    -  ``k`` - weight (integer)

    -  ``p`` - 0 or a prime


    EXAMPLES::

        sage: dimension_new_cusp_forms(100,2)
        1

    ::

        sage: dimension_new_cusp_forms(Gamma0(100),2)
        1
        sage: dimension_new_cusp_forms(Gamma0(100),4)
        5

    ::

        sage: dimension_new_cusp_forms(Gamma1(100),2)
        141
        sage: dimension_new_cusp_forms(Gamma1(100),4)
        463

    ::

        sage: dimension_new_cusp_forms(DirichletGroup(100).1^2,2)
        2
        sage: dimension_new_cusp_forms(DirichletGroup(100).1^2,4)
        8

    ::

        sage: sum(dimension_new_cusp_forms(e,3) for e in DirichletGroup(30))
        12
        sage: dimension_new_cusp_forms(Gamma1(30),3)
        12

    Check that :trac:`12640` is fixed::

        sage: dimension_new_cusp_forms(DirichletGroup(1)(1), 12)
        1
        sage: dimension_new_cusp_forms(DirichletGroup(2)(1), 24)
        1
    """
    if is_GammaH(X):
        return X.dimension_new_cusp_forms(k,p=p)
    elif isinstance(X, dirichlet.DirichletCharacter):
        N = X.modulus()
        if N <= 2:
            return Gamma0(N).dimension_new_cusp_forms(k,p=p)
        else:
            # Gamma1(N) for N<=2 just returns Gamma0(N), which has no eps parameter. See trac #12640.
            return Gamma1(N).dimension_new_cusp_forms(k,eps=X,p=p)
    elif isinstance(X, (int,long,Integer)):
        return Gamma0(X).dimension_new_cusp_forms(k,p=p)
    else:
        raise TypeError("X (=%s) must be an integer, a Dirichlet character or a congruence subgroup of type Gamma0, Gamma1 or GammaH" % X)

def dimension_cusp_forms(X, k=2):
    r"""
    The dimension of the space of cusp forms for the given congruence
    subgroup or Dirichlet character.

    INPUT:


    -  ``X`` - congruence subgroup or Dirichlet character
       or integer

    -  ``k`` - weight (integer, or half an integer)


    EXAMPLES::

        sage: dimension_cusp_forms(5,4)
        1

    ::

        sage: dimension_cusp_forms(DirichletGroup(13).0^2,2)
        1
        sage: dimension_cusp_forms(DirichletGroup(13).0,3)
        1

    ::

        sage: dimension_cusp_forms(Gamma0(11),2)
        1
        sage: dimension_cusp_forms(Gamma0(11),0)
        0
        sage: dimension_cusp_forms(Gamma0(1),12)
        1
        sage: dimension_cusp_forms(Gamma0(1),2)
        0
        sage: dimension_cusp_forms(Gamma0(1),4)
        0

    ::

        sage: dimension_cusp_forms(Gamma0(389),2)
        32
        sage: dimension_cusp_forms(Gamma0(389),4)
        97
        sage: dimension_cusp_forms(Gamma0(2005),2)
        199
        sage: dimension_cusp_forms(Gamma0(11),1)
        0

    ::

        sage: dimension_cusp_forms(Gamma1(11),2)
        1
        sage: dimension_cusp_forms(Gamma1(1),12)
        1
        sage: dimension_cusp_forms(Gamma1(1),2)
        0
        sage: dimension_cusp_forms(Gamma1(1),4)
        0
        sage: dimension_cusp_forms(Gamma1(13),2)
        2

    ::

        sage: dimension_cusp_forms(Gamma1(389),2)
        6112
        sage: dimension_cusp_forms(Gamma1(389),4)
        18721
        sage: dimension_cusp_forms(Gamma1(2005),2)
        159201

    ::

        sage: dimension_cusp_forms(Gamma1(11),1)
        0

    ::

        sage: e = DirichletGroup(13).0
        sage: e.order()
        12
        sage: dimension_cusp_forms(e,2)
        0
        sage: dimension_cusp_forms(e^2,2)
        1

    Check that :trac:`12640` is fixed::

        sage: dimension_cusp_forms(DirichletGroup(1)(1), 12)
        1
        sage: dimension_cusp_forms(DirichletGroup(2)(1), 24)
        5

    Examples with half-integral weights: ::

        sage: dimension_cusp_forms(44,3/2)
        2
        sage: dimension_cusp_forms(Gamma0(160),3/2)
        6
        sage: dimension_cusp_forms(Gamma1(44),3/2)
        12
        sage: G = DirichletGroup(108)
        sage: eps = G.0*G.1^9
        sage: dimension_cusp_forms(eps,3/2)
        5
        sage: dimension_cusp_forms(eps,1/2)
        0
        sage: H = DirichletGroup(576)
        sage: chi = H.0*H.2^3
        sage: dimension_cusp_forms(chi,1/2)
        1
        sage: K = DirichletGroup(156)
        sage: dimension_cusp_forms(K.1*K.2, 9/2)
        94
    """

    k = QQ(k)
    den = abs(k.denominator())

    if isinstance(X, dirichlet.DirichletCharacter):
        N = X.modulus()
        if N <= 2 and den == 1:
            return Gamma0(N).dimension_cusp_forms(k)
        else:
            return Gamma1(N).dimension_cusp_forms(k, X)
    elif is_ArithmeticSubgroup(X):
        return X.dimension_cusp_forms(k)
    elif isinstance(X, (Integer,int,long,Rational)):
        # For integral k we use the method given in Diamond--Shurman.
        # For half-integral k, we use the algorithms of Cohen--Oesterle
        # and Serre--Stark.
        if den == 1:
            return Gamma0(X).dimension_cusp_forms(k)
        else:
            return Gamma1(X).dimension_cusp_forms(k, trivial_character(X))
    else:
        raise TypeError("Argument 1 must be a Dirichlet character, an integer or a finite index subgroup of SL2Z")

def dimension_eis(X, k=2):
    """
    The dimension of the space of Eisenstein series for the given
    congruence subgroup.

    INPUT:


    -  ``X`` - congruence subgroup or Dirichlet character
       or integer

    -  ``k`` - weight (integer, or half an integer)


    EXAMPLES::

        sage: dimension_eis(5,4)
        2

    ::

        sage: dimension_eis(Gamma0(11),2)
        1
        sage: dimension_eis(Gamma1(13),2)
        11
        sage: dimension_eis(Gamma1(2006),2)
        3711

    ::

        sage: e = DirichletGroup(13).0
        sage: e.order()
        12
        sage: dimension_eis(e,2)
        0
        sage: dimension_eis(e^2,2)
        2

    ::

        sage: e = DirichletGroup(13).0
        sage: e.order()
        12
        sage: dimension_eis(e,2)
        0
        sage: dimension_eis(e^2,2)
        2
        sage: dimension_eis(e,13)
        2

    ::

        sage: G = DirichletGroup(20)
        sage: dimension_eis(G.0,3)
        4
        sage: dimension_eis(G.1,3)
        6
        sage: dimension_eis(G.1^2,2)
        6

    ::

        sage: G = DirichletGroup(200)
        sage: e = prod(G.gens(), G(1))
        sage: e.conductor()
        200
        sage: dimension_eis(e,2)
        4

    ::

        sage: dimension_modular_forms(Gamma1(4), 11)
        6

    Examples with half-integral weights: ::

        sage: dimension_eis(44,3/2)
        3
        sage: dimension_eis(Gamma0(160),3/2)
        14
        sage: dimension_eis(Gamma1(44),3/2)
        38
        sage: G = DirichletGroup(108)
        sage: dimension_eis(G.0*G.1^9, 3/2)
        10
        sage: H = DirichletGroup(64)
        sage: dimension_eis(H.0^2, 1/2)
        3
        sage: dimension_eis(H.1^2, 1/2)
        0
        sage: dimension_eis(H.1^8, 1/2)
        2
        sage: K = DirichletGroup(156)
        sage: dimension_eis(K.1*K.2, 9/2)
        8
    """

    k = QQ(k)
    den = abs(k.denominator())

    if is_ArithmeticSubgroup(X):
        return X.dimension_eis(k)
    elif isinstance(X, dirichlet.DirichletCharacter):
        return Gamma1(X.modulus()).dimension_eis(k, X)
    elif isinstance(X, (int, long, Integer, Rational)):
        # For integral k we use the method given in Diamond--Shurman.
        # For half-integral k, we use the algorithms of Cohen--Oesterle
        # and Serre--Stark.
        if den == 1:
            return Gamma0(X).dimension_eis(k)
        else:
            return Gamma1(X).dimension_eis(k, trivial_character(X))
    else:
        raise TypeError("Argument in dimension_eis must be an integer, a Dirichlet character, or a finite index subgroup of SL2Z (got %s)" % X)

def dimension_modular_forms(X, k=2):
    r"""
    The dimension of the space of cusp forms for the given congruence
    subgroup (either `\Gamma_0(N)`, `\Gamma_1(N)`, or
    `\Gamma_H(N)`) or Dirichlet character.

    INPUT:


    -  ``X`` - congruence subgroup or Dirichlet character

    -  ``k`` - weight (integer, or half an integer)


    EXAMPLES::

        sage: dimension_modular_forms(Gamma0(11),2)
        2
        sage: dimension_modular_forms(Gamma0(11),0)
        1
        sage: dimension_modular_forms(Gamma1(13),2)
        13
        sage: dimension_modular_forms(GammaH(11, [10]), 2)
        10
        sage: dimension_modular_forms(GammaH(11, [10]))
        10
        sage: dimension_modular_forms(GammaH(11, [10]), 4)
        20
        sage: e = DirichletGroup(20).1
        sage: dimension_modular_forms(e,3)
        9
        sage: dimension_cusp_forms(e,3)
        3
        sage: dimension_eis(e,3)
        6
        sage: dimension_modular_forms(11,2)
        2

    Examples with half-integral weights: ::

        sage: dimension_modular_forms(44,3/2)
        5
        sage: dimension_modular_forms(Gamma0(160),3/2)
        20
        sage: dimension_modular_forms(Gamma1(44),3/2)
        50
        sage: G = DirichletGroup(156)
        sage: dimension_modular_forms(G.1*G.2, 9/2)
        102
        sage: H = DirichletGroup(64)
        sage: dimension_modular_forms(H.0^2, 1/2)
        3
        sage: dimension_modular_forms(H.1^2, 1/2)
        0
        sage: dimension_modular_forms(H.1^8, 1/2)
        2
        sage: K = DirichletGroup(108)
        sage: dimension_modular_forms(K.0*K.1^9, 3/2)
        15
    """

    if isinstance(X, (int, long, Integer)):
        if isinstance(k, Integer):
            return Gamma0(X).dimension_modular_forms(k)
        elif isinstance(k, Rational):
            return Gamma1(X).dimension_modular_forms(k, trivial_character(X))
        else: TypeError("Argument 2 must be an integer or half an integer.")
    elif is_ArithmeticSubgroup(X):
        return X.dimension_modular_forms(k)
    elif isinstance(X,dirichlet.DirichletCharacter):
        return Gamma1(X.modulus()).dimension_modular_forms(k, eps=X)
    else:
        raise TypeError("Argument 1 must be an integer, a Dirichlet character or an arithmetic subgroup.")

def sturm_bound(level, weight=2):
    r"""
    Returns the Sturm bound for modular forms with given level and weight. For
    more details, see the documentation for the sturm_bound method of
    sage.modular.arithgroup.CongruenceSubgroup objects.

    INPUT:


    -  ``level`` - an integer (interpreted as a level for Gamma0) or a congruence subgroup

    -  ``weight`` - an integer `\geq 2` (default: 2)

    EXAMPLES::

        sage: sturm_bound(11,2)
        2
        sage: sturm_bound(389,2)
        65
        sage: sturm_bound(1,12)
        1
        sage: sturm_bound(100,2)
        30
        sage: sturm_bound(1,36)
        3
        sage: sturm_bound(11)
        2
    """
    if is_ArithmeticSubgroup(level):
        if level.is_congruence():
            return level.sturm_bound(weight)
        else:
            raise ValueError("No Sturm bound defined for noncongruence subgroups")
    if isinstance(level, (int, long, Integer)):
        return Gamma0(level).sturm_bound(weight)<|MERGE_RESOLUTION|>--- conflicted
+++ resolved
@@ -40,13 +40,8 @@
 #                  http://www.gnu.org/licenses/
 #*****************************************************************************
 
-<<<<<<< HEAD
-from sage.arith.all import (factor, is_prime, valuation, kronecker_symbol,
-        gcd, euler_phi, lcm)
-=======
-from sage.rings.arith import (factor, is_prime,
-                              valuation, kronecker_symbol, gcd, euler_phi, lcm, divisors, prime_divisors, jacobi_symbol)
->>>>>>> da60ad29
+from sage.arith.all import (is_prime, valuation,
+                            gcd, divisors, prime_divisors, jacobi_symbol)
 
 from sage.misc.all import prod as mul
 from sage.rings.all import Mod, Integer, IntegerModRing, ZZ
