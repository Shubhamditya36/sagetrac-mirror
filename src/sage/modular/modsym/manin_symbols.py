--- conflicted
+++ resolved
@@ -662,24 +662,7 @@
             ...
             NotImplementedError: Only implemented in derived classes
         """
-<<<<<<< HEAD
-        k = self._weight
-        i, u, v = self._list[j]
-        u, v = self.__syms.normalize(v,-u-v)
-        if (k-2) % 2 == 0:
-            s = 1
-        else:
-            s = -1
-        z = []
-        a = Integer(k-2-i)
-        for j in range(k-2-i+1):
-            m = self.index((j, u, v))
-            z.append((m, s * a.binomial(j)))
-            s *= -1
-        return z
-=======
         raise NotImplementedError("Only implemented in derived classes")
->>>>>>> 9e13c1b5
 
     def index(self, x):
         """
@@ -694,40 +677,7 @@
 
         (``int``) the index of the normalized Manin symbol equivalent to `(i,u,v)`.
 
-<<<<<<< HEAD
-            sage: from sage.modular.modsym.manin_symbols import ManinSymbolList_gamma0
-            sage: m = ManinSymbolList_gamma0(5,8)
-            sage: m.apply_TT(4)
-            [(38, 1)]
-            sage: [m.apply_TT(i) for i in xrange(10)]
-            [[(37, 1)],
-            [(41, 1)],
-            [(39, 1)],
-            [(40, 1)],
-            [(38, 1)],
-            [(36, 1)],
-            [(31, -1), (37, 1)],
-            [(35, -1), (41, 1)],
-            [(33, -1), (39, 1)],
-            [(34, -1), (40, 1)]]
-        """
-        k = self._weight
-        i, u, v = self._list[j]
-        u, v = self.__syms.normalize(-u-v,u)
-        if (k-2-i) % 2 == 0:
-            s = 1
-        else:
-            s = -1
-        z = []
-        a = Integer(i)
-        for j in range(i+1):
-            m = self.index((k-2-i+j, u, v))
-            z.append((m, s * a.binomial(j)))
-            s *= -1
-        return z
-=======
-        EXAMPLES::
->>>>>>> 9e13c1b5
+        EXAMPLES::
 
             sage: from sage.modular.modsym.manin_symbols import ManinSymbolList
             sage: m = ManinSymbolList(6,P1List(11))
@@ -1494,47 +1444,17 @@
 
     def apply_S(self, j):
         """
-<<<<<<< HEAD
-        if N is None:
-            N = self.level()
-        if N == 1:
-            return [ZZ.one(), ZZ.zero(), ZZ.zero(), ZZ.one()]
-        c = Integer(self.u)
-        d = Integer(self.v)
-        g, z1, z2 = xgcd(c,d)
-=======
         Apply the matrix `S=[0,1;-1,0]` to the `j`-th Manin symbol.
->>>>>>> 9e13c1b5
 
         INPUT:
 
         - ``j`` - (integer) a symbol index.
 
-<<<<<<< HEAD
-        # compute prime-to-d part of m.
-        while True:
-            g = gcd(m,d)
-            if g == 1:
-                break
-            m //= g
-
-        # compute prime-to-N part of m.
-        while True:
-            g = gcd(m,N);
-            if g == 1:
-                break
-            m //= g
-        d += N*m
-        g, z1, z2 = xgcd(c,d)
-        assert g==1
-        return [z2, -z1, c, d]
-=======
         OUTPUT:
 
         ``(k, s)`` where `k` is the index of the symbol obtained by acting
         on the `j`'th symbol with `S`, and `s` is the parity of the
         `j`'th symbol.
->>>>>>> 9e13c1b5
 
         EXAMPLE::
 
@@ -1740,13 +1660,6 @@
             (16, 1),
             (17, 1)]
         """
-<<<<<<< HEAD
-        # TODO: It would likely be much better to do this slightly more directly
-        from sage.modular.modsym.modular_symbols import ModularSymbol
-        x = ModularSymbol(self.__parent, self.i, 0, Infinity)
-        a,b,c,d = self.lift_to_sl2z()
-        return x.apply([a,b,c,d])
-=======
         if x in self._index:
             return self._index[x], 1
         x, s= self.normalize(x)
@@ -1787,7 +1700,6 @@
         u,v,s = self.__P1.normalize_with_scalar(x[1],x[2])
         return (x[0],u,v), self.__character(s)
 
->>>>>>> 9e13c1b5
 
 def _print_polypart(i, j):
     r"""
