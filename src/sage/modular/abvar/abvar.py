# -*- coding: utf-8 -*-
"""
Base class for modular abelian varieties

AUTHORS:

- William Stein (2007-03)

TESTS::

    sage: A = J0(33)
    sage: D = A.decomposition(); D
    [
    Simple abelian subvariety 11a(1,33) of dimension 1 of J0(33),
    Simple abelian subvariety 11a(3,33) of dimension 1 of J0(33),
    Simple abelian subvariety 33a(1,33) of dimension 1 of J0(33)
    ]
    sage: loads(dumps(D)) == D
    True
    sage: loads(dumps(A)) == A
    True
"""
from __future__ import absolute_import

#*****************************************************************************
#       Copyright (C) 2007 William Stein <wstein@gmail.com>
#
# This program is free software: you can redistribute it and/or modify
# it under the terms of the GNU General Public License as published by
# the Free Software Foundation, either version 2 of the License, or
# (at your option) any later version.
#                  http://www.gnu.org/licenses/
#*****************************************************************************

from sage.categories.all        import ModularAbelianVarieties
from sage.structure.sequence    import Sequence, Sequence_generic
from sage.structure.parent_base import ParentWithBase
from .morphism                   import HeckeOperator, Morphism, DegeneracyMap
from .torsion_subgroup           import RationalTorsionSubgroup, QQbarTorsionSubgroup
from .finite_subgroup            import (FiniteSubgroup_lattice, FiniteSubgroup, TorsionPoint)
from .cuspidal_subgroup          import CuspidalSubgroup, RationalCuspidalSubgroup, RationalCuspSubgroup, RationalCuspidalSubgroupLigozat
from sage.rings.all import ZZ, QQ, QQbar, Integer
from sage.arith.all import LCM, divisors, prime_range, next_prime
from sage.rings.ring import is_Ring
from sage.rings.polynomial.polynomial_ring_constructor import PolynomialRing
from sage.rings.polynomial.polynomial_element import Polynomial
from sage.rings.infinity import infinity
from sage.rings.fraction_field import FractionField
from sage.modules.free_module   import is_FreeModule
from sage.modular.arithgroup.all import is_CongruenceSubgroup, is_Gamma0, is_Gamma1, is_GammaH
from sage.modular.modsym.all    import ModularSymbols
from sage.modular.modsym.space  import ModularSymbolsSpace
from sage.modular.modform.constructor  import Newform
from sage.matrix.all            import matrix, block_diagonal_matrix, identity_matrix
from sage.modules.all           import vector
from sage.databases.cremona     import cremona_letter_code
from sage.misc.all              import prod
from sage.arith.misc            import is_prime
from sage.databases.cremona     import CremonaDatabase
from sage.schemes.elliptic_curves.constructor import EllipticCurve
from sage.sets.primes           import Primes
from sage.functions.other       import real

from copy import copy


from . import homspace
from . import lseries

def is_ModularAbelianVariety(x):
    """
    Return True if x is a modular abelian variety.

    INPUT:


    -  ``x`` - object


    EXAMPLES::

        sage: from sage.modular.abvar.abvar import is_ModularAbelianVariety
        sage: is_ModularAbelianVariety(5)
        False
        sage: is_ModularAbelianVariety(J0(37))
        True

    Returning True is a statement about the data type not whether or
    not some abelian variety is modular::

        sage: is_ModularAbelianVariety(EllipticCurve('37a'))
        False
    """
    return isinstance(x, ModularAbelianVariety_abstract)


class ModularAbelianVariety_abstract(ParentWithBase):
    def __init__(self, groups, base_field, is_simple=None, newform_level=None,
                 isogeny_number=None, number=None, check=True):
        """
        Abstract base class for modular abelian varieties.

        INPUT:


        -  ``groups`` - a tuple of congruence subgroups

        -  ``base_field`` - a field

        -  ``is_simple`` - bool; whether or not self is
           simple

        -  ``newform_level`` - if self is isogenous to a
           newform abelian variety, returns the level of that abelian variety

        -  ``isogeny_number`` - which isogeny class the
           corresponding newform is in; this corresponds to the Cremona letter
           code

        -  ``number`` - the t number of the degeneracy map that
           this abelian variety is the image under

        -  ``check`` - whether to do some type checking on the
           defining data


        EXAMPLES: One should not create an instance of this class, but we
        do so anyways here as an example::

            sage: A = sage.modular.abvar.abvar.ModularAbelianVariety_abstract((Gamma0(37),), QQ)
            sage: type(A)
            <class 'sage.modular.abvar.abvar.ModularAbelianVariety_abstract_with_category'>


        All hell breaks loose if you try to do anything with `A`::

            sage: A
            <repr(<sage.modular.abvar.abvar.ModularAbelianVariety_abstract_with_category at 0x...>) failed: NotImplementedError: BUG -- lattice method must be defined in derived class>


        All instances of this class are in the category of modular
        abelian varieties::

            sage: A.category()
            Category of modular abelian varieties over Rational Field
            sage: J0(23).category()
            Category of modular abelian varieties over Rational Field
        """
        if check:
            if not isinstance(groups, tuple):
                raise TypeError("groups must be a tuple")
            for G in groups:
                if not is_CongruenceSubgroup(G):
                    raise TypeError("each element of groups must be a congruence subgroup")
        self.__groups = groups
        if is_simple is not None:
            self.__is_simple = is_simple
        if newform_level is not None:
            self.__newform_level = newform_level
        if number is not None:
            self.__degen_t = number
        if isogeny_number is not None:
            self.__isogeny_number = isogeny_number
        if check and not is_Ring(base_field) and base_field.is_field():
            raise TypeError("base_field must be a field")
        ParentWithBase.__init__(self, base_field, category = ModularAbelianVarieties(base_field))

    def groups(self):
        r"""
        Return an ordered tuple of the congruence subgroups that the
        ambient product Jacobian is attached to.

        Every modular abelian variety is a finite quotient of an abelian
        subvariety of a product of modular Jacobians `J_\Gamma`.
        This function returns a tuple containing the groups
        `\Gamma`.

        EXAMPLES::

            sage: A = (J0(37) * J1(13))[0]; A
            Simple abelian subvariety 13aG1(1,13) of dimension 2 of J0(37) x J1(13)
            sage: A.groups()
            (Congruence Subgroup Gamma0(37), Congruence Subgroup Gamma1(13))
        """
        return self.__groups

    def is_J0(self):
        """
        Return whether of not self is of the form J0(N).

        OUTPUT: bool

        EXAMPLES::

            sage: J0(23).is_J0()
            True
            sage: J1(11).is_J0()
            False
            sage: (J0(23) * J1(11)).is_J0()
            False
            sage: J0(37)[0].is_J0()
            False
            sage: (J0(23) * J0(21)).is_J0()
            False
        """
        return len(self.groups()) == 1 and is_Gamma0(self.groups()[0]) \
            and self.is_ambient()

    def is_J1(self):
        """
        Return whether of not self is of the form J1(N).

        OUTPUT: bool

        EXAMPLES::

            sage: J1(23).is_J1()
            True
            sage: J0(23).is_J1()
            False
            sage: (J1(11) * J1(13)).is_J1()
            False
            sage: (J1(11) * J0(13)).is_J1()
            False
            sage: J1(23)[0].is_J1()
            False
        """
        return len(self.groups()) == 1 and is_Gamma1(self.groups()[0]) \
            and self.is_ambient()

    #############################################################################
    # lattice() *must* be defined by every derived class!!!!
    def lattice(self):
        """
        Return lattice in ambient cuspidal modular symbols product that
        defines this modular abelian variety.

        This must be defined in each derived class.

        OUTPUT: a free module over `\ZZ`

        EXAMPLES::

            sage: A = sage.modular.abvar.abvar.ModularAbelianVariety_abstract((Gamma0(37),), QQ)
            sage: A
            <repr(<sage.modular.abvar.abvar.ModularAbelianVariety_abstract_with_category at 0x...>) failed: NotImplementedError: BUG -- lattice method must be defined in derived class>
        """
        raise NotImplementedError("BUG -- lattice method must be defined in derived class")
    #############################################################################

    def free_module(self):
        r"""
        Synonym for ``self.lattice()``.

        OUTPUT: a free module over `\ZZ`

        EXAMPLES::

            sage: J0(37).free_module()
            Ambient free module of rank 4 over the principal ideal domain Integer Ring
            sage: J0(37)[0].free_module()
            Free module of degree 4 and rank 2 over Integer Ring
            Echelon basis matrix:
            [ 1 -1  1  0]
            [ 0  0  2 -1]
        """
        return self.lattice()

    def vector_space(self):
        r"""
        Return vector space corresponding to the modular abelian variety.

        This is the lattice tensored with `\QQ`.

        EXAMPLES::

            sage: J0(37).vector_space()
            Vector space of dimension 4 over Rational Field
            sage: J0(37)[0].vector_space()
            Vector space of degree 4 and dimension 2 over Rational Field
            Basis matrix:
            [   1   -1    0  1/2]
            [   0    0    1 -1/2]
        """
        try:
            return self.__vector_space
        except AttributeError:
            self.__vector_space = self.lattice().change_ring(QQ)
            return self.__vector_space

    def base_field(self):
        r"""
        Synonym for ``self.base_ring()``.

        EXAMPLES::

            sage: J0(11).base_field()
            Rational Field
        """
        return self.base_ring()

    def base_extend(self, K):
        """
        EXAMPLES::

            sage: A = J0(37); A
            Abelian variety J0(37) of dimension 2
            sage: A.base_extend(QQbar)
            Abelian variety J0(37) over Algebraic Field of dimension 2
            sage: A.base_extend(GF(7))
            Abelian variety J0(37) over Finite Field of size 7 of dimension 2
        """
        N = self.__newform_level if hasattr(self, '__newform_level') else None
        return ModularAbelianVariety(self.groups(), self.lattice(), K, newform_level=N)

    def __contains__(self, x):
        """
        Determine whether or not self contains x.

        EXAMPLES::

            sage: J = J0(67); G = (J[0] + J[1]).intersection(J[1] + J[2])
            sage: G[0]
            Finite subgroup with invariants [5, 10] over QQbar of Abelian subvariety of dimension 3 of J0(67)
            sage: a = G[0].0; a
            [(1/10, 1/10, 3/10, 1/2, 1, -2, -3, 33/10, 0, -1/2)]
            sage: a in J[0]
            False
            sage: a in (J[0]+J[1])
            True
            sage: a in (J[1]+J[2])
            True
            sage: C = G[1]   # abelian variety in kernel
            sage: G[0].0
            [(1/10, 1/10, 3/10, 1/2, 1, -2, -3, 33/10, 0, -1/2)]
            sage: 5*G[0].0
            [(1/2, 1/2, 3/2, 5/2, 5, -10, -15, 33/2, 0, -5/2)]
            sage: 5*G[0].0 in C
            True
        """
        if not isinstance(x, TorsionPoint):
            return False
        if x.parent().abelian_variety().groups() != self.groups():
            return False
        v = x.element()
        n = v.denominator()
        nLambda = self.ambient_variety().lattice().scale(n)
        return n*v in self.lattice() + nLambda

    def __cmp__(self, other):
        """
        Compare two modular abelian varieties.

        If other is not a modular abelian variety, compares the types of
        self and other. If other is a modular abelian variety, compares the
        groups, then if those are the same, compares the newform level and
        isogeny class number and degeneracy map numbers. If those are not
        defined or matched up, compare the underlying lattices.

        EXAMPLES::

            sage: cmp(J0(37)[0], J0(37)[1])
            -1
            sage: cmp(J0(33)[0], J0(33)[1])
            -1
            sage: J0(37) != ZZ
            True
        """
        if not isinstance(other, ModularAbelianVariety_abstract):
            return cmp(type(self), type(other))
        if self is other:
            return 0
        c = cmp(self.groups(), other.groups())
        if c: return c

        try:
            c = cmp(self.__newform_level, other.__newform_level)
            if c: return c
        except AttributeError:
            pass
        try:
            c = cmp(self.__isogeny_number, other.__isogeny_number)
            if c: return c
        except AttributeError:
            pass

        try:
            c = cmp(self.__degen_t, other.__degen_t)
            if c: return c
        except AttributeError:
            pass

        # NOTE!! having the same newform level, isogeny class number,
        # and degen_t does not imply two abelian varieties are equal.
        # See the docstring for self.label.

        return cmp(self.lattice(), other.lattice())

    def __radd__(self,other):
        """
        Return other + self when other is 0. Otherwise raise a TypeError.

        EXAMPLES::

            sage: int(0) + J0(37)
            Abelian variety J0(37) of dimension 2
        """
        if other == 0:
            return self
        raise TypeError

    def _repr_(self):
        """
        Return string representation of this modular abelian variety.

        This is just the generic base class, so it's unlikely to be called
        in practice.

        EXAMPLES::

            sage: A = J0(23)
            sage: import sage.modular.abvar.abvar as abvar
            sage: abvar.ModularAbelianVariety_abstract._repr_(A)
            'Abelian variety J0(23) of dimension 2'

        ::

            sage: (J0(11) * J0(33))._repr_()
            'Abelian variety J0(11) x J0(33) of dimension 4'
        """
        field = '' if self.base_field() == QQ else ' over %s'%self.base_field()
        #if self.newform_level(none_if_not_known=True) is None:
        simple = self.is_simple(none_if_not_known=True)
        if simple and self.dimension() > 0:
            label = self.label() + ' '
        else:
            label = ''
        simple = 'Simple a' if simple else 'A'
        if self.is_ambient():
            return '%sbelian variety %s%s of dimension %s'%(simple, self._ambient_repr(), field, self.dimension())

        if self.is_subvariety_of_ambient_jacobian():
            sub = 'subvariety'
        else:
            sub = 'variety factor'
        return "%sbelian %s %sof dimension %s of %s%s"%(
            simple, sub, label, self.dimension(), self._ambient_repr(), field)


    def label(self):
        r"""
        Return the label associated to this modular abelian variety.

        The format of the label is [level][isogeny class][group](t, ambient
        level)

        If this abelian variety `B` has the above label, this
        implies only that `B` is isogenous to the newform abelian
        variety `A_f` associated to the newform with label
        [level][isogeny class][group]. The [group] is empty for
        `\Gamma_0(N)`, is G1 for `\Gamma_1(N)` and is
        GH[...] for `\Gamma_H(N)`.

        .. warning::

           The sum of `\delta_s(A_f)` for all `s\mid t`
           contains `A`, but no sum for a proper divisor of
           `t` contains `A`. It need *not* be the case
           that `B` is equal to `\delta_t(A_f)`!!!

        OUTPUT: string

        EXAMPLES::

            sage: J0(11).label()
            '11a(1,11)'
            sage: J0(11)[0].label()
            '11a(1,11)'
            sage: J0(33)[2].label()
            '33a(1,33)'
            sage: J0(22).label()
            Traceback (most recent call last):
            ...
            ValueError: self must be simple

        We illustrate that self need not equal `\delta_t(A_f)`::

            sage: J = J0(11); phi = J.degeneracy_map(33, 1) + J.degeneracy_map(33,3)
            sage: B = phi.image(); B
            Abelian subvariety of dimension 1 of J0(33)
            sage: B.decomposition()
            [
            Simple abelian subvariety 11a(3,33) of dimension 1 of J0(33)
            ]
            sage: C = J.degeneracy_map(33,3).image(); C
            Abelian subvariety of dimension 1 of J0(33)
            sage: C == B
            False
        """
        degen = str(self.degen_t()).replace(' ','')
        return '%s%s'%(self.newform_label(), degen)

    def newform(self, names=None):
        """
        Return the newform `f` such that this abelian variety is isogenous to
        the newform abelian variety `A_f`. If this abelian variety is not
        simple, raise a ValueError.

        INPUT:

        - ``names`` -- (default: None) If the newform has coefficients in a
          number field, then a generator name must be specified.

        OUTPUT: A newform `f` so that self is isogenous to `A_f`.

        EXAMPLES::

            sage: J0(11).newform()
            q - 2*q^2 - q^3 + 2*q^4 + q^5 + O(q^6)

            sage: f = J0(23).newform(names='a')
            sage: AbelianVariety(f) == J0(23)
            True

            sage: J = J0(33)
            sage: [s.newform('a') for s in J.decomposition()]
            [q - 2*q^2 - q^3 + 2*q^4 + q^5 + O(q^6),
             q - 2*q^2 - q^3 + 2*q^4 + q^5 + O(q^6),
             q + q^2 - q^3 - q^4 - 2*q^5 + O(q^6)]

        The following fails since `J_0(33)` is not simple::

            sage: J0(33).newform()
            Traceback (most recent call last):
            ...
            ValueError: self must be simple
        """
        return Newform(self.newform_label(), names=names)

    def newform_decomposition(self, names=None):
        """
        Return the newforms of the simple subvarieties in the decomposition of
        self as a product of simple subvarieties, up to isogeny.

        OUTPUT:

        - an array of newforms

        EXAMPLES::

            sage: J = J1(11) * J0(23)
            sage: J.newform_decomposition('a')
            [q - 2*q^2 - q^3 + 2*q^4 + q^5 + O(q^6),
            q + a0*q^2 + (-2*a0 - 1)*q^3 + (-a0 - 1)*q^4 + 2*a0*q^5 + O(q^6)]
        """
        return [S.newform(names=names) for S in self.decomposition()]

    def newform_label(self):
        """
        Return the label [level][isogeny class][group] of the newform
        `f` such that this abelian variety is isogenous to the
        newform abelian variety `A_f`. If this abelian variety is
        not simple, raise a ValueError.

        OUTPUT: string

        EXAMPLES::

            sage: J0(11).newform_label()
            '11a'
            sage: J0(33)[2].newform_label()
            '33a'

        The following fails since `J_0(33)` is not simple::

            sage: J0(33).newform_label()
            Traceback (most recent call last):
            ...
            ValueError: self must be simple
        """
        N, G = self.newform_level()
        if is_Gamma0(G):
            group = ''
        elif is_Gamma1(G):
            group = 'G1'
        elif is_GammaH(G):
            group = 'GH%s'%(str(G._generators_for_H()).replace(' ',''))
        return '%s%s%s'%(N, cremona_letter_code(self.isogeny_number()), group)

    def elliptic_curve(self):
        """
        Return an elliptic curve isogenous to self. If self is not dimension 1
        with rational base ring, raise a ValueError.

        The elliptic curve is found by looking it up in the CremonaDatabase.
        The CremonaDatabase contains all curves up to some large conductor.  If
        a curve is not found in the CremonaDatabase, a RuntimeError will be
        raised. In practice, only the most committed users will see this
        RuntimeError.

        OUTPUT: an elliptic curve isogenous to self.

        EXAMPLES::

            sage: J = J0(11)
            sage: J.elliptic_curve()
            Elliptic Curve defined by y^2 + y = x^3 - x^2 - 10*x - 20 over Rational Field

            sage: J = J0(49)
            sage: J.elliptic_curve()
            Elliptic Curve defined by y^2 + x*y = x^3 - x^2 - 2*x - 1 over Rational Field

            sage: A = J0(37)[1]
            sage: E = A.elliptic_curve()
            sage: A.lseries()(1)
            0.725681061936153
            sage: E.lseries()(1)
            0.725681061936153

        Elliptic curves are of dimension 1. ::

            sage: J = J0(23)
            sage: J.elliptic_curve()
            Traceback (most recent call last):
            ...
            ValueError: self must be of dimension 1

        This is only implemented for curves over QQ. ::

            sage: J = J0(11).change_ring(CC)
            sage: J.elliptic_curve()
            Traceback (most recent call last):
            ...
            ValueError: base ring must be QQ
        """

        if self.dimension() > 1:
            raise ValueError("self must be of dimension 1")
        if self.base_ring() != QQ:
            raise ValueError("base ring must be QQ")

        f = self.newform('a')
        N = f.level()

        c = CremonaDatabase()
        if N > c.largest_conductor():
            raise RuntimeError("Elliptic curve not found" +
                               " in installed database")

        isogeny_classes = c.isogeny_classes(N)
        curves = [EllipticCurve(x[0][0]) for x in isogeny_classes]

        if len(curves) == 1:
            return curves[0]
        for p in Primes():
            for E in curves:
                if E.ap(p) != f.coefficient(p):
                    curves.remove(E)
                    if len(curves) == 1:
                        return curves[0]

    def _isogeny_to_newform_abelian_variety(self):
        r"""
        Return an isogeny from self to an abelian variety `A_f`
        attached to a newform. If self is not simple (so that no such
        isogeny exists), raise a ValueError.

        EXAMPLES::

            sage: J0(22)[0]._isogeny_to_newform_abelian_variety()
            Abelian variety morphism:
              From: Simple abelian subvariety 11a(1,22) of dimension 1 of J0(22)
              To:   Newform abelian subvariety 11a of dimension 1 of J0(11)
            sage: J = J0(11); phi = J.degeneracy_map(33, 1) + J.degeneracy_map(33,3)
            sage: A = phi.image()
            sage: A._isogeny_to_newform_abelian_variety().matrix()
            [-3  3]
            [ 0 -3]
        """
        try:
            return self._newform_isogeny
        except AttributeError:
            pass

        if not self.is_simple():
            raise ValueError("self is not simple")

        t, N = self.decomposition()[0].degen_t()
        A = self.ambient_variety()
        for i in range(len(self.groups())):
            g = self.groups()[i]
            if N == g.level():
                J = g.modular_abelian_variety()
                d = J.degeneracy_map(self.newform_level()[0], t)
                p = A.project_to_factor(i)
                mat = p.matrix() * d.matrix()
                if not (self.lattice().matrix() * mat).is_zero():
                    break

        from .constructor import AbelianVariety
        Af = AbelianVariety(self.newform_label())
        H = A.Hom(Af.ambient_variety())
        m = H(Morphism(H, mat))
        self._newform_isogeny = m.restrict_domain(self).restrict_codomain(Af)
        return self._newform_isogeny

    def _simple_isogeny(self, other):
        """
        Given self and other, if both are simple, and correspond to the
        same newform with the same congruence subgroup, return an isogeny.
        Otherwise, raise a ValueError.

        INPUT:


        -  ``self, other`` - modular abelian varieties


        OUTPUT: an isogeny

        EXAMPLES::

            sage: J = J0(33); J
            Abelian variety J0(33) of dimension 3
            sage: J[0]._simple_isogeny(J[1])
            Abelian variety morphism:
              From: Simple abelian subvariety 11a(1,33) of dimension 1 of J0(33)
              To:   Simple abelian subvariety 11a(3,33) of dimension 1 of J0(33)

        The following illustrates how simple isogeny is only implemented
        when the ambients are the same::

            sage: J[0]._simple_isogeny(J1(11))
            Traceback (most recent call last):
            ...
            NotImplementedError: _simple_isogeny only implemented when both abelian variety have the same ambient product Jacobian
        """
        if not is_ModularAbelianVariety(other):
            raise TypeError("other must be a modular abelian variety")

        if not self.is_simple():
            raise ValueError("self is not simple")

        if not other.is_simple():
            raise ValueError("other is not simple")

        if self.groups() != other.groups():
            # The issue here is that the stuff below probably won't make any sense at all if we don't know
            # that the two newform abelian varieties A_f are identical.
            raise NotImplementedError("_simple_isogeny only implemented when both abelian variety have the same ambient product Jacobian")


        if (self.newform_level() != other.newform_level()) or \
           (self.isogeny_number() != other.isogeny_number()):
            raise ValueError("self and other do not correspond to the same newform")

        return other._isogeny_to_newform_abelian_variety().complementary_isogeny() * \
               self._isogeny_to_newform_abelian_variety()

    def _Hom_(self, B, cat=None):
        """
        INPUT:


        -  ``B`` - modular abelian varieties

        -  ``cat`` - category


        EXAMPLES::

            sage: J0(37)._Hom_(J1(37))
            Space of homomorphisms from Abelian variety J0(37) of dimension 2 to Abelian variety J1(37) of dimension 40
            sage: J0(37)._Hom_(J1(37)).homset_category()
            Category of modular abelian varieties over Rational Field
        """
        if cat is None:
            K = self.base_field()
            L = B.base_field()
            if K == L:
                F = K
            elif K == QQbar or L == QQbar:
                F = QQbar
            else:
                # TODO -- improve this
                raise ValueError("please specify a category")
            cat = ModularAbelianVarieties(F)
        if self is B:
            return self.endomorphism_ring(cat)
        else:
            return homspace.Homspace(self, B, cat)

    def in_same_ambient_variety(self, other):
        """
        Return True if self and other are abelian subvarieties of the same
        ambient product Jacobian.

        EXAMPLES::

            sage: A,B,C = J0(33)
            sage: A.in_same_ambient_variety(B)
            True
            sage: A.in_same_ambient_variety(J0(11))
            False
        """
        if not is_ModularAbelianVariety(other):
            return False
        if self.groups() != other.groups():
            return False
        if not self.is_subvariety_of_ambient_jacobian() or not other.is_subvariety_of_ambient_jacobian():
            return False
        return True

    def modular_kernel(self):
        """
        Return the modular kernel of this abelian variety, which is the
        kernel of the canonical polarization of self.

        EXAMPLES::

            sage: A = AbelianVariety('33a'); A
            Newform abelian subvariety 33a of dimension 1 of J0(33)
            sage: A.modular_kernel()
            Finite subgroup with invariants [3, 3] over QQ of Newform abelian subvariety 33a of dimension 1 of J0(33)
        """
        try:
            return self.__modular_kernel
        except AttributeError:
            _, f, _ = self.dual()
            G = f.kernel()[0]
            self.__modular_kernel = G
            return G

    def modular_degree(self):
        """
        Return the modular degree of this abelian variety, which is the
        square root of the degree of the modular kernel.

        EXAMPLES::

            sage: A = AbelianVariety('37a')
            sage: A.modular_degree()
            2
        """
        n = self.modular_kernel().order()
        return ZZ(n.sqrt())


    def intersection(self, other):
        """
        Return the intersection of self and other inside a common ambient
        Jacobian product.

        INPUT:


        -  ``other`` - a modular abelian variety or a finite
           group


        OUTPUT: If other is a modular abelian variety:


        -  ``G`` - finite subgroup of self

        -  ``A`` - abelian variety (identity component of
           intersection) If other is a finite group:

        -  ``G`` - a finite group


        EXAMPLES: We intersect some abelian varieties with finite
        intersection.

        ::

            sage: J = J0(37)
            sage: J[0].intersection(J[1])
            (Finite subgroup with invariants [2, 2] over QQ of Simple abelian subvariety 37a(1,37) of dimension 1 of J0(37), Simple abelian subvariety of dimension 0 of J0(37))

        ::

            sage: D = list(J0(65)); D
            [Simple abelian subvariety 65a(1,65) of dimension 1 of J0(65), Simple abelian subvariety 65b(1,65) of dimension 2 of J0(65), Simple abelian subvariety 65c(1,65) of dimension 2 of J0(65)]
            sage: D[0].intersection(D[1])
            (Finite subgroup with invariants [2] over QQ of Simple abelian subvariety 65a(1,65) of dimension 1 of J0(65), Simple abelian subvariety of dimension 0 of J0(65))
            sage: (D[0]+D[1]).intersection(D[1]+D[2])
            (Finite subgroup with invariants [2] over QQbar of Abelian subvariety of dimension 3 of J0(65), Abelian subvariety of dimension 2 of J0(65))

        ::

            sage: J = J0(33)
            sage: J[0].intersection(J[1])
            (Finite subgroup with invariants [5] over QQ of Simple abelian subvariety 11a(1,33) of dimension 1 of J0(33), Simple abelian subvariety of dimension 0 of J0(33))

        Next we intersect two abelian varieties with non-finite
        intersection::

            sage: J = J0(67); D = J.decomposition(); D
            [
            Simple abelian subvariety 67a(1,67) of dimension 1 of J0(67),
            Simple abelian subvariety 67b(1,67) of dimension 2 of J0(67),
            Simple abelian subvariety 67c(1,67) of dimension 2 of J0(67)
            ]
            sage: (D[0] + D[1]).intersection(D[1] + D[2])
            (Finite subgroup with invariants [5, 10] over QQbar of Abelian subvariety of dimension 3 of J0(67), Abelian subvariety of dimension 2 of J0(67))
        """
        # First check whether we are intersecting an abelian variety
        # with a finite subgroup.  If so, call the intersection method
        # for the finite group, which does know how to intersect with
        # an abelian variety.
        if isinstance(other, FiniteSubgroup):
            return other.intersection(self)

        # Now both self and other are abelian varieties.  We require
        # at least that the ambient Jacobian product is the same for
        # them.
        if not self.in_same_ambient_variety(other):
            raise TypeError("other must be an abelian variety in the same ambient space")

        # 1. Compute the abelian variety (connected) part of the intersection
        V = self.vector_space().intersection(other.vector_space())
        if V.dimension() > 0:
            # If there is a nonzero abelian variety, get the actual
            # lattice that defines it.  We intersect (=saturate) in
            # the sum of the lattices, to ensure that the intersection
            # is an abelian subvariety of both self and other (even if
            # they aren't subvarieties of the ambient Jacobian).
            lattice = V.intersection(self.lattice() + other.lattice())
            A = ModularAbelianVariety(self.groups(), lattice, self.base_field(), check=False)
        else:
            A = self.zero_subvariety()

        # 2. Compute the finite intersection group when the
        # intersection is finite, or a group that maps surjectively
        # onto the component group in general.

        # First we get basis matrices for the lattices that define
        # both abelian varieties.
        L = self.lattice().basis_matrix()
        M = other.lattice().basis_matrix()

        # Then we stack matrices and find a subset that forms a
        # basis.
        LM = L.stack(M)
        P = LM.pivot_rows()
        V = (ZZ**L.ncols()).span_of_basis([LM.row(p) for p in P])
        S = (self.lattice() + other.lattice()).saturation()
        n = self.lattice().rank()
        # Finally we project onto the L factor.
        gens = [L.linear_combination_of_rows(v.list()[:n])
                for v in V.coordinate_module(S).basis()]

        if A.dimension() > 0:
            finitegroup_base_field = QQbar
        else:
            finitegroup_base_field = self.base_field()
        G = self.finite_subgroup(gens, field_of_definition=finitegroup_base_field)


        return G, A


    def __add__(self, other):
        r"""
        Return the sum of the *images* of self and other inside the
        ambient Jacobian product. self and other must be abelian
        subvarieties of the ambient Jacobian product.

        ..warning::

          The sum of course only makes sense in some ambient variety,
          and by definition this function takes the sum of the images
          of both self and other in the ambient product Jacobian.

        EXAMPLES: We compute the sum of two abelian varieties of
        `J_0(33)`::

            sage: J = J0(33)
            sage: J[0] + J[1]
            Abelian subvariety of dimension 2 of J0(33)

        We sum all three and get the full `J_0(33)`::

            sage: (J[0] + J[1]) + (J[1] + J[2])
            Abelian variety J0(33) of dimension 3

        Adding to zero works::

            sage: J[0] + 0
            Simple abelian subvariety 11a(1,33) of dimension 1 of J0(33)

        Hence the sum command works::

            sage: sum([J[0], J[2]])
            Abelian subvariety of dimension 2 of J0(33)

        We try to add something in `J_0(33)` to something in
        `J_0(11)`; this shouldn't and doesn't work.

        ::

            sage: J[0] + J0(11)
            Traceback (most recent call last):
            ...
            TypeError: sum not defined since ambient spaces different

        We compute the diagonal image of `J_0(11)` in
        `J_0(33)`, then add the result to the new elliptic curve
        of level `33`.

        ::

            sage: A = J0(11)
            sage: B = (A.degeneracy_map(33,1) + A.degeneracy_map(33,3)).image()
            sage: B + J0(33)[2]
            Abelian subvariety of dimension 2 of J0(33)

        TESTS:

        This exposed a bug in HNF (see :trac:`4527`)::

            sage: A = J0(206).new_subvariety().decomposition()[3] ; A # long time
            Simple abelian subvariety 206d(1,206) of dimension 4 of J0(206)
            sage: B = J0(206).old_subvariety(2) ; B # long time
            Abelian subvariety of dimension 16 of J0(206)
            sage: A+B # long time
            Abelian subvariety of dimension 20 of J0(206)
        """
        if not is_ModularAbelianVariety(other):
            if other == 0:
                return self
            raise TypeError("other must be a modular abelian variety")
        if self.groups() != other.groups():
            raise ValueError("incompatible ambient Jacobians")
        L = self.vector_space() + other.vector_space()
        M = L.intersection(self._ambient_lattice())
        return ModularAbelianVariety(self.groups(), M, self.base_field(), check=False)

    def direct_product(self, other):
        """
        Compute the direct product of self and other.

        INPUT:


        -  ``self, other`` - modular abelian varieties


        OUTPUT: abelian variety

        EXAMPLES::

            sage: J0(11).direct_product(J1(13))
            Abelian variety J0(11) x J1(13) of dimension 3
            sage: A = J0(33)[0].direct_product(J0(33)[1]); A
            Abelian subvariety of dimension 2 of J0(33) x J0(33)
            sage: A.lattice()
            Free module of degree 12 and rank 4 over Integer Ring
            Echelon basis matrix:
            [ 1  1 -2  0  2 -1  0  0  0  0  0  0]
            [ 0  3 -2 -1  2  0  0  0  0  0  0  0]
            [ 0  0  0  0  0  0  1  0  0  0 -1  2]
            [ 0  0  0  0  0  0  0  1 -1  1  0 -2]
        """
        return self * other

    def __pow__(self, n):
        """
        Return `n^{th}` power of self.

        INPUT:


        -  ``n`` - a nonnegative integer


        OUTPUT: an abelian variety

        EXAMPLES::

            sage: J = J0(37)
            sage: J^0
            Simple abelian subvariety of dimension 0 of J0(37)
            sage: J^1
            Abelian variety J0(37) of dimension 2
            sage: J^1 is J
            True
        """
        n = ZZ(n)
        if n < 0:
            raise ValueError("n must be nonnegative")
        if n == 0:
            return self.zero_subvariety()
        if n == 1:
            return self
        groups = self.groups() * n
        L = self.lattice().basis_matrix()
        lattice = block_diagonal_matrix([L]*n).row_module(ZZ)
        return ModularAbelianVariety(groups, lattice, self.base_field(), check=False)

    def __mul__(self, other):
        """
        Compute the direct product of self and other.

        EXAMPLES: Some modular Jacobians::

            sage: J0(11) * J0(33)
            Abelian variety J0(11) x J0(33) of dimension 4
            sage: J0(11) * J0(33) * J0(11)
            Abelian variety J0(11) x J0(33) x J0(11) of dimension 5

        We multiply some factors of `J_0(65)`::

            sage: d = J0(65).decomposition()
            sage: d[0] * d[1] * J0(11)
            Abelian subvariety of dimension 4 of J0(65) x J0(65) x J0(11)
        """
        if not is_ModularAbelianVariety(other):
            raise TypeError("other must be a modular abelian variety")
        if other.base_ring() != self.base_ring():
            raise TypeError("self and other must have the same base ring")
        groups = tuple(list(self.groups()) + list(other.groups()))
        lattice = self.lattice().direct_sum(other.lattice())
        base_field = self.base_ring()
        return ModularAbelianVariety(groups, lattice, base_field, check=False)

    def quotient(self, other):
        """
        Compute the quotient of self and other, where other is either an
        abelian subvariety of self or a finite subgroup of self.

        INPUT:


        -  ``other`` - a finite subgroup or subvariety


        OUTPUT: a pair (A, phi) with phi the quotient map from self to A

        EXAMPLES: We quotient `J_0(33)` out by an abelian
        subvariety::

            sage: Q, f = J0(33).quotient(J0(33)[0])
            sage: Q
            Abelian variety factor of dimension 2 of J0(33)
            sage: f
            Abelian variety morphism:
              From: Abelian variety J0(33) of dimension 3
              To:   Abelian variety factor of dimension 2 of J0(33)

        We quotient `J_0(33)` by the cuspidal subgroup::

            sage: C = J0(33).cuspidal_subgroup()
            sage: Q, f = J0(33).quotient(C)
            sage: Q
            Abelian variety factor of dimension 3 of J0(33)
            sage: f.kernel()[0]
            Finite subgroup with invariants [10, 10] over QQ of Abelian variety J0(33) of dimension 3
            sage: C
            Finite subgroup with invariants [10, 10] over QQ of Abelian variety J0(33) of dimension 3
            sage: J0(11).direct_product(J1(13))
            Abelian variety J0(11) x J1(13) of dimension 3
        """
        return self / other

    def __truediv__(self, other):
        """
        Compute the quotient of self and other, where other is either an
        abelian subvariety of self or a finite subgroup of self.

        INPUT:


        -  ``other`` - a finite subgroup or subvariety


        EXAMPLES: Quotient out by a finite group::

            sage: J = J0(67); G = (J[0] + J[1]).intersection(J[1] + J[2])
            sage: Q, _ = J/G[0]; Q
            Abelian variety factor of dimension 5 of J0(67) over Algebraic Field
            sage: Q.base_field()
            Algebraic Field
            sage: Q.lattice()
            Free module of degree 10 and rank 10 over Integer Ring
            Echelon basis matrix:
            [1/10 1/10 3/10  1/2    0    0    0 3/10    0  1/2]
            [   0  1/5  4/5  4/5    0    0    0    0    0  3/5]
            ...

        Quotient out by an abelian subvariety::

            sage: A, B, C = J0(33)
            sage: Q, phi = J0(33)/A
            sage: Q
            Abelian variety factor of dimension 2 of J0(33)
            sage: phi.domain()
            Abelian variety J0(33) of dimension 3
            sage: phi.codomain()
            Abelian variety factor of dimension 2 of J0(33)
            sage: phi.kernel()
            (Finite subgroup with invariants [2] over QQbar of Abelian variety J0(33) of dimension 3,
             Abelian subvariety of dimension 1 of J0(33))
            sage: phi.kernel()[1] == A
            True

        The abelian variety we quotient out by must be an abelian
        subvariety.

        ::

            sage: Q = (A + B)/C; Q
            Traceback (most recent call last):
            ...
            TypeError: other must be a subgroup or abelian subvariety
        """
        if isinstance(other, FiniteSubgroup):
            if other.abelian_variety() != self:
                other = self.finite_subgroup(other)
            return self._quotient_by_finite_subgroup(other)
        elif isinstance(other, ModularAbelianVariety_abstract) and other.is_subvariety(self):
            return self._quotient_by_abelian_subvariety(other)
        else:
            raise TypeError("other must be a subgroup or abelian subvariety")

    def degeneracy_map(self, M_ls, t_ls):
        """
        Return the degeneracy map with domain self and given
        level/parameter. If self.ambient_variety() is a product of
        Jacobians (as opposed to a single Jacobian), then one can provide a
        list of new levels and parameters, corresponding to the ambient
        Jacobians in order. (See the examples below.)

        INPUT:


        -  ``M, t`` - integers level and `t`, or

        -  ``Mlist, tlist`` - if self is in a nontrivial
           product ambient Jacobian, input consists of a list of levels and
           corresponding list of `t`'s.


        OUTPUT: a degeneracy map

        EXAMPLES: We make several degeneracy maps related to
        `J_0(11)` and `J_0(33)` and compute their
        matrices.

        ::

            sage: d1 = J0(11).degeneracy_map(33, 1); d1
            Degeneracy map from Abelian variety J0(11) of dimension 1 to Abelian variety J0(33) of dimension 3 defined by [1]
            sage: d1.matrix()
            [ 0 -3  2  1 -2  0]
            [ 1 -2  0  1  0 -1]
            sage: d2 = J0(11).degeneracy_map(33, 3); d2
            Degeneracy map from Abelian variety J0(11) of dimension 1 to Abelian variety J0(33) of dimension 3 defined by [3]
            sage: d2.matrix()
            [-1  0  0  0  1 -2]
            [-1 -1  1 -1  1  0]
            sage: d3 = J0(33).degeneracy_map(11, 1); d3
            Degeneracy map from Abelian variety J0(33) of dimension 3 to Abelian variety J0(11) of dimension 1 defined by [1]

        He we verify that first mapping from level `11` to level
        `33`, then back is multiplication by `4`::

            sage: d1.matrix() * d3.matrix()
            [4 0]
            [0 4]

        We compute a more complicated degeneracy map involving nontrivial
        product ambient Jacobians; note that this is just the block direct
        sum of the two matrices at the beginning of this example::

            sage: d = (J0(11)*J0(11)).degeneracy_map([33,33], [1,3]); d
            Degeneracy map from Abelian variety J0(11) x J0(11) of dimension 2 to Abelian variety J0(33) x J0(33) of dimension 6 defined by [1, 3]
            sage: d.matrix()
            [ 0 -3  2  1 -2  0  0  0  0  0  0  0]
            [ 1 -2  0  1  0 -1  0  0  0  0  0  0]
            [ 0  0  0  0  0  0 -1  0  0  0  1 -2]
            [ 0  0  0  0  0  0 -1 -1  1 -1  1  0]
        """
        if not isinstance(M_ls, list):
            M_ls = [M_ls]
        if not isinstance(t_ls, list):
            t_ls = [t_ls]

        groups = self.groups()
        length = len(M_ls)
        if length != len(t_ls):
            raise ValueError("must have same number of Ms and ts")
        if length != len(groups):
            raise ValueError("must have same number of Ms and groups in ambient variety")

        for i in range(length):
            N = groups[i].level()
            if (M_ls[i]%N) and (N%M_ls[i]):
                raise ValueError("one level must divide the other in %s-th component" % i)
            if (( max(M_ls[i],N) // min(M_ls[i],N) ) % t_ls[i]):
                raise ValueError("each t must divide the quotient of the levels")

        ls = [ self.groups()[i].modular_abelian_variety().degeneracy_map(M_ls[i], t_ls[i]).matrix() for i in range(length) ]

        new_codomain = prod([ self.groups()[i]._new_group_from_level(M_ls[i]).modular_abelian_variety()
                              for i in range(length) ])
        M = block_diagonal_matrix(ls, subdivide=False)

        H = self.Hom(new_codomain)
        return H(DegeneracyMap(H, M.restrict_domain(self.lattice()), t_ls))

    def _quotient_by_finite_subgroup(self, G):
        """
        Return the quotient of self by the finite subgroup `G`.
        This is used internally by the quotient and __div__ commands.

        INPUT:


        -  ``G`` - a finite subgroup of self


        OUTPUT: abelian variety - the quotient `Q` of self by `G`


        -  ``morphism`` - from self to the quotient
           `Q`


        EXAMPLES: We quotient the elliptic curve `J_0(11)` out by
        its cuspidal subgroup.

        ::

            sage: A = J0(11)
            sage: G = A.cuspidal_subgroup(); G
            Finite subgroup with invariants [5] over QQ of Abelian variety J0(11) of dimension 1
            sage: Q, f = A._quotient_by_finite_subgroup(G)
            sage: Q
            Abelian variety factor of dimension 1 of J0(11)
            sage: f
            Abelian variety morphism:
              From: Abelian variety J0(11) of dimension 1
              To:   Abelian variety factor of dimension 1 of J0(11)

        We compute the finite kernel of `f` (hence the [0]) and
        note that it equals the subgroup `G` that we quotiented out
        by::

            sage: f.kernel()[0] == G
            True
        """
        if G.order() == 1:
            return self
        L = self.lattice() + G.lattice()
        A = ModularAbelianVariety(self.groups(), L, G.field_of_definition())
        M = L.coordinate_module(self.lattice()).basis_matrix()
        phi = self.Hom(A)(M)
        return A, phi

    def _quotient_by_abelian_subvariety(self, B):
        """
        Return the quotient of self by the abelian variety `B`.
        This is used internally by the quotient and __div__ commands.

        INPUT:


        -  ``B`` - an abelian subvariety of self


        OUTPUT:


        -  ``abelian variety`` - quotient `Q` of self
           by B

        -  ``morphism`` - from self to the quotient
           `Q`


        EXAMPLES: We compute the new quotient of `J_0(33)`.

        ::

            sage: A = J0(33); B = A.old_subvariety()
            sage: Q, f = A._quotient_by_abelian_subvariety(B)

        Note that the quotient happens to also be an abelian subvariety::

            sage: Q
            Abelian subvariety of dimension 1 of J0(33)
            sage: Q.lattice()
            Free module of degree 6 and rank 2 over Integer Ring
            Echelon basis matrix:
            [ 1  0  0 -1  0  0]
            [ 0  0  1  0  1 -1]
            sage: f
            Abelian variety morphism:
              From: Abelian variety J0(33) of dimension 3
              To:   Abelian subvariety of dimension 1 of J0(33)

        We verify that `B` is equal to the kernel of the quotient
        map.

        ::

            sage: f.kernel()[1] == B
            True

        Next we quotient `J_0(33)` out by `Q` itself::

            sage: C, g = A._quotient_by_abelian_subvariety(Q)

        The result is not a subvariety::

            sage: C
            Abelian variety factor of dimension 2 of J0(33)
            sage: C.lattice()
            Free module of degree 6 and rank 4 over Integer Ring
            Echelon basis matrix:
            [ 1/3    0    0  2/3   -1    0]
            [   0    1    0    0   -1    1]
            [   0    0  1/3    0 -2/3  2/3]
            [   0    0    0    1   -1   -1]
        """

        # We first compute the complement of B in self to get
        # an abelian variety C also in self such that self/B
        # is isogenous to C. This is the case because the
        # projection map pi:self --> C is surjective and has
        # kernel a finite extension of the abelian variety B.
        C = B.complement(self)

        # Now that we have C we need to find some abelian variety Q
        # isogenous to C and a map self --> Q whose kernel is exactly
        # B.  We do this by computing the kernel of the map pi below,
        # which is an extension of the abelian variety B by a finite
        # group Phi of complements.  Our strategy is to enlarge the
        # lattice that defines C so that the map pi below suddenly
        # has connected kernel.

        pi = self.projection(C)
        psi = pi.factor_out_component_group()
        Q = psi.codomain()
        return Q, psi

    def projection(self, A, check=True):
        """
        Given an abelian subvariety A of self, return a projection morphism
        from self to A. Note that this morphism need not be unique.

        INPUT:


        -  ``A`` - an abelian variety


        OUTPUT: a morphism

        EXAMPLES::

            sage: a,b,c = J0(33)
            sage: pi = J0(33).projection(a); pi.matrix()
            [ 3 -2]
            [-5  5]
            [-4  1]
            [ 3 -2]
            [ 5  0]
            [ 1  1]
            sage: pi = (a+b).projection(a); pi.matrix()
            [ 0  0]
            [-3  2]
            [-4  1]
            [-1 -1]
            sage: pi = a.projection(a); pi.matrix()
            [1 0]
            [0 1]

        We project onto a factor in a product of two Jacobians::

            sage: A = J0(11)*J0(11); A
            Abelian variety J0(11) x J0(11) of dimension 2
            sage: A[0]
            Simple abelian subvariety 11a(1,11) of dimension 1 of J0(11) x J0(11)
            sage: A.projection(A[0])
            Abelian variety morphism:
              From: Abelian variety J0(11) x J0(11) of dimension 2
              To:   Simple abelian subvariety 11a(1,11) of dimension 1 of J0(11) x J0(11)
            sage: A.projection(A[0]).matrix()
            [0 0]
            [0 0]
            [1 0]
            [0 1]
            sage: A.projection(A[1]).matrix()
            [1 0]
            [0 1]
            [0 0]
            [0 0]
        """
        if check and not A.is_subvariety(self):
            raise ValueError("A must be an abelian subvariety of self")

        W = A.complement(self)
        mat = A.lattice().basis_matrix().stack(W.lattice().basis_matrix())

        # solve  X * mat = self, i.e. write each row of self in terms of the
        # rows of mat.
        X = mat.solve_left(self.lattice().basis_matrix())

        # The projection map is got from the first 2*dim(A) columns of X.
        X = X.matrix_from_columns(range(2*A.dimension()))

        X, _ = X._clear_denom()

        return Morphism(self.Hom(A), X)

    def project_to_factor(self, n):
        """
        If self is an ambient product of Jacobians, return a projection
        from self to the nth such Jacobian.

        EXAMPLES::

            sage: J = J0(33)
            sage: J.project_to_factor(0)
            Abelian variety endomorphism of Abelian variety J0(33) of dimension 3

        ::

            sage: J = J0(33) * J0(37) * J0(11)
            sage: J.project_to_factor(2)
            Abelian variety morphism:
              From: Abelian variety J0(33) x J0(37) x J0(11) of dimension 6
              To:   Abelian variety J0(11) of dimension 1
            sage: J.project_to_factor(2).matrix()
            [0 0]
            [0 0]
            [0 0]
            [0 0]
            [0 0]
            [0 0]
            [0 0]
            [0 0]
            [0 0]
            [0 0]
            [1 0]
            [0 1]
        """
        if not self.is_ambient():
            raise ValueError("self is not ambient")
        if n >= len(self.groups()):
            raise IndexError("index (=%s) too large (max = %s)" % (n, len(self.groups())))

        G = self.groups()[n]
        A = G.modular_abelian_variety()
        index = sum([ gp.modular_symbols().cuspidal_subspace().dimension()
                      for gp in self.groups()[0:n] ])

        H = self.Hom(A)
        mat = H.matrix_space()(0)
        mat.set_block(index, 0, identity_matrix(2*A.dimension()))

        return H(Morphism(H, mat))


    def is_subvariety_of_ambient_jacobian(self):
        """
        Return True if self is (presented as) a subvariety of the ambient
        product Jacobian.

        Every abelian variety in Sage is a quotient of a subvariety of an
        ambient Jacobian product by a finite subgroup.

        EXAMPLES::

            sage: J0(33).is_subvariety_of_ambient_jacobian()
            True
            sage: A = J0(33)[0]; A
            Simple abelian subvariety 11a(1,33) of dimension 1 of J0(33)
            sage: A.is_subvariety_of_ambient_jacobian()
            True
            sage: B, phi = A / A.torsion_subgroup(2)
            sage: B
            Abelian variety factor of dimension 1 of J0(33)
            sage: phi.matrix()
            [2 0]
            [0 2]
            sage: B.is_subvariety_of_ambient_jacobian()
            False
        """
        try:
            return self.__is_sub_ambient
        except AttributeError:
            self.__is_sub_ambient = (self.lattice().denominator() == 1)
            return self.__is_sub_ambient

    def ambient_variety(self):
        """
        Return the ambient modular abelian variety that contains this
        abelian variety. The ambient variety is always a product of
        Jacobians of modular curves.

        OUTPUT: abelian variety

        EXAMPLES::

            sage: A = J0(33)[0]; A
            Simple abelian subvariety 11a(1,33) of dimension 1 of J0(33)
            sage: A.ambient_variety()
            Abelian variety J0(33) of dimension 3
        """
        try:
            return self.__ambient_variety
        except AttributeError:
            A = ModularAbelianVariety(self.groups(), ZZ**(2*self._ambient_dimension()),
                                     self.base_field(), check=False)
            self.__ambient_variety = A
            return A

    def ambient_morphism(self):
        """
        Return the morphism from self to the ambient variety. This is
        injective if self is natural a subvariety of the ambient product
        Jacobian.

        OUTPUT: morphism

        The output is cached.

        EXAMPLES: We compute the ambient structure morphism for an abelian
        subvariety of `J_0(33)`::

            sage: A,B,C = J0(33)
            sage: phi = A.ambient_morphism()
            sage: phi.domain()
            Simple abelian subvariety 11a(1,33) of dimension 1 of J0(33)
            sage: phi.codomain()
            Abelian variety J0(33) of dimension 3
            sage: phi.matrix()
            [ 1  1 -2  0  2 -1]
            [ 0  3 -2 -1  2  0]

        phi is of course injective

        ::

            sage: phi.kernel()
            (Finite subgroup with invariants [] over QQ of Simple abelian subvariety 11a(1,33) of dimension 1 of J0(33),
             Abelian subvariety of dimension 0 of J0(33))

        This is the same as the basis matrix for the lattice corresponding
        to self::

            sage: A.lattice()
            Free module of degree 6 and rank 2 over Integer Ring
            Echelon basis matrix:
            [ 1  1 -2  0  2 -1]
            [ 0  3 -2 -1  2  0]

        We compute a non-injective map to an ambient space::

            sage: Q,pi = J0(33)/A
            sage: phi = Q.ambient_morphism()
            sage: phi.matrix()
            [  1   4   1   9  -1  -1]
            [  0  15   0   0  30 -75]
            [  0   0   5  10  -5  15]
            [  0   0   0  15 -15  30]
            sage: phi.kernel()[0]
            Finite subgroup with invariants [5, 15, 15] over QQ of Abelian variety factor of dimension 2 of J0(33)
        """
        try:
            return self.__ambient_morphism
        except AttributeError:
            matrix1, _ = self.lattice().basis_matrix()._clear_denom()
            phi = Morphism(self.Hom(self.ambient_variety()), matrix1)
            self.__ambient_morphism = phi
            return phi

    def is_ambient(self):
        """
        Return True if self equals the ambient product Jacobian.

        OUTPUT: bool

        EXAMPLES::

            sage: A,B,C = J0(33)
            sage: A.is_ambient()
            False
            sage: J0(33).is_ambient()
            True
            sage: (A+B).is_ambient()
            False
            sage: (A+B+C).is_ambient()
            True
        """
        try:
            return self.__is_ambient
        except AttributeError:
            pass
        L = self.lattice()
        self.__is_ambient = (self.lattice() == ZZ**L.degree())
        return self.__is_ambient

    def dimension(self):
        """
        Return the dimension of this abelian variety.

        EXAMPLES::

            sage: A = J0(23)
            sage: A.dimension()
            2
        """
        return self.lattice().rank() // 2

    def conductor(self):
        """
        Return the conductor of this abelian variety.

        EXAMPLES::

            sage: A = J0(23)
            sage: A.conductor().factor()
            23^2

            sage: A = J1(25)
            sage: A.conductor().factor()
            5^24

            sage: A = J0(11^2); A.decomposition()
            [
            Simple abelian subvariety 11a(1,121) of dimension 1 of J0(121),
            Simple abelian subvariety 11a(11,121) of dimension 1 of J0(121),
            Simple abelian subvariety 121a(1,121) of dimension 1 of J0(121),
            Simple abelian subvariety 121b(1,121) of dimension 1 of J0(121),
            Simple abelian subvariety 121c(1,121) of dimension 1 of J0(121),
            Simple abelian subvariety 121d(1,121) of dimension 1 of J0(121)
            ]
            sage: A.conductor().factor()
            11^10

            sage: A = J0(33)[0]; A
            Simple abelian subvariety 11a(1,33) of dimension 1 of J0(33)
            sage: A.conductor()
            11
            sage: A.elliptic_curve().conductor()
            11
        """
        if not self.base_ring() == QQ:
            raise ValueError("base ring must be QQ")
        return prod(f.level() ** f.base_ring().degree()
                    for f in self.newform_decomposition('a'))

    def rank(self):
        """
        Return the rank of the underlying lattice of self.

        EXAMPLES::

            sage: J = J0(33)
            sage: J.rank()
            6
            sage: J[1]
            Simple abelian subvariety 11a(3,33) of dimension 1 of J0(33)
            sage: (J[1] * J[1]).rank()
            4
        """
        return self.lattice().rank()

    def degree(self):
        """
        Return the degree of this abelian variety, which is the dimension
        of the ambient Jacobian product.

        EXAMPLES::

            sage: A = J0(23)
            sage: A.dimension()
            2
        """
        return self._ambient_dimension()

    def endomorphism_ring(self, category=None):
        """
        Return the endomorphism ring of self.

        OUTPUT: b = self.sturm_bound()

        EXAMPLES: We compute a few endomorphism rings::

            sage: J0(11).endomorphism_ring()
            Endomorphism ring of Abelian variety J0(11) of dimension 1
            sage: J0(37).endomorphism_ring()
            Endomorphism ring of Abelian variety J0(37) of dimension 2
            sage: J0(33)[2].endomorphism_ring()
            Endomorphism ring of Simple abelian subvariety 33a(1,33) of dimension 1 of J0(33)

        No real computation is done::

            sage: J1(123456).endomorphism_ring()
            Endomorphism ring of Abelian variety J1(123456) of dimension 423185857
        """
        try:
            return self.__endomorphism_ring
        except AttributeError:
            pass

        self.__endomorphism_ring = homspace.EndomorphismSubring(self, category=category)
        return self.__endomorphism_ring

    def sturm_bound(self):
        r"""
        Return a bound `B` such that all Hecke operators
        `T_n` for `n\leq B` generate the Hecke algebra.

        OUTPUT: integer

        EXAMPLES::

            sage: J0(11).sturm_bound()
            2
            sage: J0(33).sturm_bound()
            8
            sage: J1(17).sturm_bound()
            48
            sage: J1(123456).sturm_bound()
            1693483008
            sage: JH(37,[2,3]).sturm_bound()
            7
            sage: J1(37).sturm_bound()
            228
        """
        try:
            return self.__sturm_bound
        except AttributeError:
            B = max([G.sturm_bound(2) for G in self.groups()])
            self.__sturm_bound = B
            return B

    def is_hecke_stable(self):
        """
        Return True if self is stable under the Hecke operators of its
        ambient Jacobian.

        OUTPUT: bool

        EXAMPLES::

            sage: J0(11).is_hecke_stable()
            True
            sage: J0(33)[2].is_hecke_stable()
            True
            sage: J0(33)[0].is_hecke_stable()
            False
            sage: (J0(33)[0] + J0(33)[1]).is_hecke_stable()
            True
        """
        try:
            return self._is_hecke_stable
        except AttributeError:
            pass

        #b = self.modular_symbols().sturm_bound()
        b = max([ m.sturm_bound() for m in self._ambient_modular_symbols_spaces() ])
        J = self.ambient_variety()
        L = self.lattice()
        B = self.lattice().basis()

        for n in prime_range(1,b+1):
            Tn_matrix = J.hecke_operator(n).matrix()
            for v in B:
                if not (v*Tn_matrix in L):
                    self._is_hecke_stable = False
                    return False

        self._is_hecke_stable = True
        return True

    def is_subvariety(self, other):
        """
        Return True if self is a subvariety of other as they sit in a
        common ambient modular Jacobian. In particular, this function will
        only return True if self and other have exactly the same ambient
        Jacobians.

        EXAMPLES::

            sage: J = J0(37); J
            Abelian variety J0(37) of dimension 2
            sage: A = J[0]; A
            Simple abelian subvariety 37a(1,37) of dimension 1 of J0(37)
            sage: A.is_subvariety(A)
            True
            sage: A.is_subvariety(J)
            True
        """
        if not is_ModularAbelianVariety(other):
            return False
        if self is other:
            return True
        if self.groups() != other.groups():
            return False
        L = self.lattice()
        M = other.lattice()
        # self is an abelian subvariety of other if and only if
        #   1. L is a subset of M (so the abelian subvarieties of
        #      the ambient J are equal), and
        #   2. L is relatively saturated in M, i.e., M/L is
        #      torsion free.
        if not L.is_submodule(M):
            return False
        # To determine if L is relatively saturated we compute the
        # intersection of M with (L tensor Q) and see if that equals
        # L.
        return L.change_ring(QQ).intersection(M) == L

    def change_ring(self, R):
        """
        Change the base ring of this modular abelian variety.

        EXAMPLES::

            sage: A = J0(23)
            sage: A.change_ring(QQ)
            Abelian variety J0(23) of dimension 2
        """
        return ModularAbelianVariety(self.groups(), self.lattice(), R, check=False)

    def level(self):
        """
        Return the level of this modular abelian variety, which is an
        integer N (usually minimal) such that this modular abelian variety
        is a quotient of `J_1(N)`. In the case that the ambient
        variety of self is a product of Jacobians, return the LCM of their
        levels.

        EXAMPLES::

            sage: J1(5077).level()
            5077
            sage: JH(389,[4]).level()
            389
            sage: (J0(11)*J0(17)).level()
            187
        """
        try:
            return self.__level
        except AttributeError:
            self.__level = LCM([G.level() for G in self.groups()])
            return self.__level

    def newform_level(self, none_if_not_known=False):
        """
        Write self as a product (up to isogeny) of newform abelian
        varieties `A_f`. Then this function return the least
        common multiple of the levels of the newforms `f`, along
        with the corresponding group or list of groups (the groups do not
        appear with multiplicity).

        INPUT:


        -  ``none_if_not_known`` - (default: False) if True,
           return None instead of attempting to compute the newform level, if
           it isn't already known. This None result is not cached.


        OUTPUT: integer group or list of distinct groups

        EXAMPLES::

            sage: J0(33)[0].newform_level()
            (11, Congruence Subgroup Gamma0(33))
            sage: J0(33)[0].newform_level(none_if_not_known=True)
            (11, Congruence Subgroup Gamma0(33))

        Here there are multiple groups since there are in fact multiple
        newforms::

            sage: (J0(11) * J1(13)).newform_level()
            (143, [Congruence Subgroup Gamma0(11), Congruence Subgroup Gamma1(13)])
        """
        try:
            return self.__newform_level
        except AttributeError:
            if none_if_not_known:
                return None
            level = LCM([f.level() for f in self.newform_decomposition('a')])
            groups = sorted(set([f.group() for f in
                                 self.newform_decomposition('a')]))
            if len(groups) == 1:
                groups = groups[0]
            self.__newform_level = level, groups
            return self.__newform_level

    def zero_subvariety(self):
        """
        Return the zero subvariety of self.

        EXAMPLES::

            sage: J = J0(37)
            sage: J.zero_subvariety()
            Simple abelian subvariety of dimension 0 of J0(37)
            sage: J.zero_subvariety().level()
            37
            sage: J.zero_subvariety().newform_level()
            (1, [])
        """
        try:
            return self.__zero_subvariety
        except AttributeError:
            lattice = (ZZ**(2*self.degree())).zero_submodule()
            A = ModularAbelianVariety(self.groups(), lattice, self.base_field(),
                                      is_simple=True, check=False)
            self.__zero_subvariety = A
            return A


    ###############################################################################
    # Properties of the ambient product of Jacobians
    ###############################################################################
    def _ambient_repr(self):
        """
        OUTPUT: string

        EXAMPLES::

            sage: (J0(33)*J1(11))._ambient_repr()
            'J0(33) x J1(11)'
        """
        v = []
        for G in self.groups():
            if is_Gamma0(G):
                v.append('J0(%s)'%G.level())
            elif is_Gamma1(G):
                v.append('J1(%s)'%G.level())
            elif is_GammaH(G):
                v.append('JH(%s,%s)'%(G.level(), G._generators_for_H()))
        return ' x '.join(v)

    def _ambient_latex_repr(self):
        """
        Return Latex representation of the ambient product.

        OUTPUT: string

        EXAMPLES::

            sage: (J0(11) * J0(33))._ambient_latex_repr()
            'J_0(11) \\times J_0(33)'
        """
        v = []
        for G in self.groups():
            if is_Gamma0(G):
                v.append('J_0(%s)'%G.level())
            elif is_Gamma1(G):
                v.append('J_1(%s)'%G.level())
            elif is_GammaH(G):
                v.append('J_H(%s,%s)'%(G.level(), G._generators_for_H()))
        return ' \\times '.join(v)


    def _ambient_lattice(self):
        """
        Return free lattice of rank twice the degree of self. This is the
        lattice corresponding to the ambient product Jacobian.

        OUTPUT: lattice

        EXAMPLES: We compute the ambient lattice of a product::

            sage: (J0(33)*J1(11))._ambient_lattice()
            Ambient free module of rank 8 over the principal ideal domain Integer Ring

        We compute the ambient lattice of an abelian subvariety
        `J_0(33)`, which is the same as the lattice for the
        `J_0(33)` itself::

            sage: A = J0(33)[0]; A._ambient_lattice()
            Ambient free module of rank 6 over the principal ideal domain Integer Ring
            sage: J0(33)._ambient_lattice()
            Ambient free module of rank 6 over the principal ideal domain Integer Ring
        """
        try:
            return self.__ambient_lattice
        except AttributeError:
            self.__ambient_lattice = ZZ**(2*self.degree())
            return self.__ambient_lattice

    def _ambient_modular_symbols_spaces(self):
        """
        Return a tuple of the ambient cuspidal modular symbols spaces that
        make up the Jacobian product that contains self.

        OUTPUT: tuple of cuspidal modular symbols spaces

        EXAMPLES::

            sage: (J0(11) * J0(33))._ambient_modular_symbols_spaces()
            (Modular Symbols subspace of dimension 2 of Modular Symbols space of dimension 3 for Gamma_0(11) of weight 2 with sign 0 over Rational Field,
             Modular Symbols subspace of dimension 6 of Modular Symbols space of dimension 9 for Gamma_0(33) of weight 2 with sign 0 over Rational Field)
            sage: (J0(11) * J0(33)[0])._ambient_modular_symbols_spaces()
            (Modular Symbols subspace of dimension 2 of Modular Symbols space of dimension 3 for Gamma_0(11) of weight 2 with sign 0 over Rational Field,
             Modular Symbols subspace of dimension 6 of Modular Symbols space of dimension 9 for Gamma_0(33) of weight 2 with sign 0 over Rational Field)
        """
        if not self.is_ambient():
            return self.ambient_variety()._ambient_modular_symbols_spaces()
        try:
            return self.__ambient_modular_symbols_spaces
        except AttributeError:
            X = tuple([ModularSymbols(G).cuspidal_subspace() for G in self.groups()])
            self.__ambient_modular_symbols_spaces = X
            return X

    def _ambient_modular_symbols_abvars(self):
        """
        Return a tuple of the ambient modular symbols abelian varieties
        that make up the Jacobian product that contains self.

        OUTPUT: tuple of modular symbols abelian varieties

        EXAMPLES::

            sage: (J0(11) * J0(33))._ambient_modular_symbols_abvars()
            (Abelian variety J0(11) of dimension 1, Abelian variety J0(33) of dimension 3)
        """
        if not self.is_ambient():
            return self.ambient_variety()._ambient_modular_symbols_abvars()
        try:
            return self.__ambient_modular_symbols_abvars
        except AttributeError:
            X = tuple([ModularAbelianVariety_modsym(M) for M in self._ambient_modular_symbols_spaces()])
            self.__ambient_modular_symbols_abvars = X
            return X

    def _ambient_dimension(self):
        """
        Return the dimension of the ambient Jacobian product.

        EXAMPLES::

            sage: A = J0(37) * J1(13); A
            Abelian variety J0(37) x J1(13) of dimension 4
            sage: A._ambient_dimension()
            4
            sage: B = A[0]; B
            Simple abelian subvariety 13aG1(1,13) of dimension 2 of J0(37) x J1(13)
            sage: B._ambient_dimension()
            4

        This example is fast because it implicitly calls
        _ambient_dimension.

        ::

            sage: J0(902834082394)
            Abelian variety J0(902834082394) of dimension 113064825881
        """
        try:
            return self.__ambient_dimension
        except AttributeError:
            d = sum([G.dimension_cusp_forms(2) for G in self.groups()], Integer(0))
            self.__ambient_dimension = d
            return d

    def _ambient_hecke_matrix_on_modular_symbols(self, n):
        r"""
        Return block direct sum of the matrix of the Hecke operator
        `T_n` acting on each of the ambient modular symbols
        spaces.

        INPUT:


        -  ``n`` - an integer `\geq 1`.


        OUTPUT: a matrix

        EXAMPLES::

            sage: (J0(11) * J1(13))._ambient_hecke_matrix_on_modular_symbols(2)
            [-2  0  0  0  0  0]
            [ 0 -2  0  0  0  0]
            [ 0  0 -2  0 -1  1]
            [ 0  0  1 -1  0 -1]
            [ 0  0  1  1 -2  0]
            [ 0  0  0  1 -1 -1]
        """
        if not self.is_ambient():
            return self.ambient_variety()._ambient_hecke_matrix_on_modular_symbols(n)
        try:
            return self.__ambient_hecke_matrix_on_modular_symbols[n]
        except AttributeError:
            self.__ambient_hecke_matrix_on_modular_symbols = {}
        except KeyError:
            pass
        M = self._ambient_modular_symbols_spaces()
        if len(M) == 0:
            return matrix(QQ,0)
        T = M[0].hecke_matrix(n)
        for i in range(1,len(M)):
            T = T.block_sum(M[i].hecke_matrix(n))
        self.__ambient_hecke_matrix_on_modular_symbols[n] = T
        return T

    def number_of_rational_points(self):
        """
        Return the number of rational points of this modular abelian variety.

        It is not always possible to compute the order of the torsion
        subgroup. The BSD conjecture is assumed to compute the algebraic rank.

        OUTPUT: a positive integer or infinity

        EXAMPLES::

            sage: J0(23).number_of_rational_points()
            11
            sage: J0(29).number_of_rational_points()
            7
            sage: J0(37).number_of_rational_points()
            +Infinity

            sage: J0(12); J0(12).number_of_rational_points()
            Abelian variety J0(12) of dimension 0
            1

            sage: J1(17).number_of_rational_points()
            584

            sage: J1(16).number_of_rational_points()
            Traceback (most recent call last):
            ...
            RuntimeError: Unable to compute order of torsion subgroup (it is in [1, 2, 4, 5, 10, 20])
        """
        # Check easy dimension zero case
        if self.dimension() == 0:
            return ZZ(1)

        positive_rank = self.lseries().vanishes_at_1()

        if positive_rank:
            return infinity
        else:
            return self.rational_torsion_subgroup().order()

    def frobenius_polynomial(self, p, var='x'):
        """
        Computes the frobenius polynomial at `p`.

        INPUT:

        - ``p`` -- prime number

        OUTPUT:

        a monic integral polynomial

        EXAMPLES::

            sage: f = Newform('39b','a')
            sage: A=AbelianVariety(f)
            sage: A.frobenius_polynomial(5)
            x^4 + 2*x^2 + 25

            sage: J=J0(23)
            sage: J.frobenius_polynomial(997)
            x^4 + 20*x^3 + 1374*x^2 + 19940*x + 994009

            sage: J = J0(33)
            sage: J.frobenius_polynomial(7)
            x^6 + 9*x^4 - 16*x^3 + 63*x^2 + 343

            sage: J = J0(19)
            sage: J.frobenius_polynomial(3, var='y')
            y^2 + 2*y + 3

            sage: J = J0(3); J
            Abelian variety J0(3) of dimension 0
            sage: J.frobenius_polynomial(11)
            1

            sage: A = J1(27)[1]; A
            Simple abelian subvariety 27bG1(1,27) of dimension 12 of J1(27)
            sage: A.frobenius_polynomial(11)
            x^24 - 3*x^23 - 15*x^22 + 126*x^21 - 201*x^20 - 1488*x^19 + 7145*x^18 - 1530*x^17 - 61974*x^16 + 202716*x^15 - 19692*x^14 - 1304451*x^13 + 4526883*x^12 - 14348961*x^11 - 2382732*x^10 + 269814996*x^9 - 907361334*x^8 - 246408030*x^7 + 12657803345*x^6 - 28996910448*x^5 - 43086135081*x^4 + 297101409066*x^3 - 389061369015*x^2 - 855935011833*x + 3138428376721

            sage: J = J1(33)
            sage: J.frobenius_polynomial(11)
            Traceback (most recent call last):
            ...
            ValueError: p must not divide the level of self
            sage: J.frobenius_polynomial(4)
            Traceback (most recent call last):
            ...
            ValueError: p must be prime
        """
        if self.dimension() == 0:
            return ZZ(1)
        if self.level() % p == 0:
            raise ValueError("p must not divide the level of self")
        if not is_prime(p):
            raise ValueError("p must be prime")
        if not self.is_simple():
            from .constructor import AbelianVariety
            decomp = [AbelianVariety(f) for f in
                      self.newform_decomposition('a')]
            return prod((s.frobenius_polynomial(p) for s in
                         decomp))
        f = self.newform('a')
        Kf = f.base_ring()
        eps = f.character()
        Qe = eps.base_ring()
        d = Kf.degree() / Qe.degree()

        ZZpoly = PolynomialRing(ZZ, var)
        z = ZZpoly.gens()[0]

        if Qe == QQ:
            Gp = self.hecke_polynomial(p)
            ans = ZZpoly(z**d * Gp(z+p/z))
            return ans

        # relativize number fields to compute charpoly of
        # left multiplication of ap on Kf as a Qe-vector
        # space.
        Lf = Kf.relativize(Qe.gen(), 'a')
        to_Lf = Lf.structure()[1]

        # Re is just Qe with a different name
        Re = Lf.base_field()
        to_Re = Qe.hom(Re.gens()[0], Re)

        name = Kf._names[0]
        ap = to_Lf(f.modular_symbols(1).eigenvalue(p, name))
        Gp = ap.charpoly(var='x')

        S = PolynomialRing(Re, 'x')
        x = S.gens()[0]
        h = S(x**d * Gp(x=x+to_Re(eps(p))*p/x))

        # take Qe norm
        R = PolynomialRing(QQ, ['x', 'y'])
        x, y = R.gens()
        g = Qe.defining_polynomial()
        H = sum(h[i].lift() * y**i for i in range(h.degree()+1))
        ans = g.resultant(H)

        return ZZpoly(ans.univariate_polynomial())

    ###############################################################################
    # Rational and Integral Homology
    ###############################################################################
    def _rational_homology_space(self):
        """
        Return the rational homology of this modular abelian variety.

        EXAMPLES::

            sage: J = J0(11)
            sage: J._rational_homology_space()
            Vector space of dimension 2 over Rational Field

        The result is cached::

            sage: J._rational_homology_space() is J._rational_homology_space()
            True
        """
        try:
            return self.__rational_homology_space
        except AttributeError:
            HQ = self.rational_homology().free_module()
            self.__rational_homology_space = HQ
            return HQ

    def homology(self, base_ring=ZZ):
        """
        Return the homology of this modular abelian variety.

        .. warning::

           For efficiency reasons the basis of the integral homology
           need not be the same as the basis for the rational
           homology.

        EXAMPLES::

            sage: J0(389).homology(GF(7))
            Homology with coefficients in Finite Field of size 7 of Abelian variety J0(389) of dimension 32
            sage: J0(389).homology(QQ)
            Rational Homology of Abelian variety J0(389) of dimension 32
            sage: J0(389).homology(ZZ)
            Integral Homology of Abelian variety J0(389) of dimension 32
        """
        from . import homology
        try:
            return self._homology[base_ring]
        except AttributeError:
            self._homology = {}
        except KeyError:
            pass
        if base_ring == ZZ:
            H = homology.IntegralHomology(self)
        elif base_ring == QQ:
            H = homology.RationalHomology(self)
        else:
            H = homology.Homology_over_base(self, base_ring)
        self._homology[base_ring] = H
        return H

    def integral_homology(self):
        """
        Return the integral homology of this modular abelian variety.

        EXAMPLES::

            sage: H = J0(43).integral_homology(); H
            Integral Homology of Abelian variety J0(43) of dimension 3
            sage: H.rank()
            6
            sage: H = J1(17).integral_homology(); H
            Integral Homology of Abelian variety J1(17) of dimension 5
            sage: H.rank()
            10

        If you just ask for the rank of the homology, no serious
        calculations are done, so the following is fast::

            sage: H = J0(50000).integral_homology(); H
            Integral Homology of Abelian variety J0(50000) of dimension 7351
            sage: H.rank()
            14702

        A product::

            sage: H = (J0(11) * J1(13)).integral_homology()
            sage: H.hecke_operator(2)
            Hecke operator T_2 on Integral Homology of Abelian variety J0(11) x J1(13) of dimension 3
            sage: H.hecke_operator(2).matrix()
            [-2  0  0  0  0  0]
            [ 0 -2  0  0  0  0]
            [ 0  0 -2  0 -1  1]
            [ 0  0  1 -1  0 -1]
            [ 0  0  1  1 -2  0]
            [ 0  0  0  1 -1 -1]
        """
        return self.homology(ZZ)

    def rational_homology(self):
        """
        Return the rational homology of this modular abelian variety.

        EXAMPLES::

            sage: H = J0(37).rational_homology(); H
            Rational Homology of Abelian variety J0(37) of dimension 2
            sage: H.rank()
            4
            sage: H.base_ring()
            Rational Field
            sage: H = J1(17).rational_homology(); H
            Rational Homology of Abelian variety J1(17) of dimension 5
            sage: H.rank()
            10
            sage: H.base_ring()
            Rational Field
        """
        return self.homology(QQ)

    ###############################################################################
    # L-series
    ###############################################################################
    def lseries(self):
        """
        Return the complex `L`-series of this modular abelian
        variety.

        EXAMPLES::

            sage: A = J0(37)
            sage: A.lseries()
            Complex L-series attached to Abelian variety J0(37) of dimension 2
        """
        try:
            return self.__lseries
        except AttributeError:
            pass
        self.__lseries = lseries.Lseries_complex(self)
        return self.__lseries

    def padic_lseries(self, p):
        """
        Return the `p`-adic `L`-series of this modular
        abelian variety.

        EXAMPLES::

            sage: A = J0(37)
            sage: A.padic_lseries(7)
            7-adic L-series attached to Abelian variety J0(37) of dimension 2
        """
        p = int(p)
        try:
            return self.__lseries_padic[p]
        except AttributeError:
            self.__lseries_padic = {}
        except KeyError:
            pass
        self.__lseries_padic[p] = lseries.Lseries_padic(self, p)
        return self.__lseries_padic[p]

    ###############################################################################
    # Hecke Operators
    ###############################################################################
    def hecke_operator(self, n):
        """
        Return the `n^{th}` Hecke operator on the modular abelian
        variety, if this makes sense [[elaborate]]. Otherwise raise a
        ValueError.

        EXAMPLES: We compute `T_2` on `J_0(37)`.

        ::

            sage: t2 = J0(37).hecke_operator(2); t2
            Hecke operator T_2 on Abelian variety J0(37) of dimension 2
            sage: t2.charpoly().factor()
            x * (x + 2)
            sage: t2.index()
            2

        Note that there is no matrix associated to Hecke operators on
        modular abelian varieties. For a matrix, instead consider, e.g.,
        the Hecke operator on integral or rational homology.

        ::

            sage: t2.action_on_homology().matrix()
            [-1  1  1 -1]
            [ 1 -1  1  0]
            [ 0  0 -2  1]
            [ 0  0  0  0]
        """
        try:
            return self._hecke_operator[n]
        except AttributeError:
            self._hecke_operator = {}
        except KeyError:
            pass
        Tn = HeckeOperator(self, n)
        self._hecke_operator[n] = Tn
        return Tn

    def hecke_polynomial(self, n, var='x'):
        r"""
        Return the characteristic polynomial of the `n^{th}` Hecke
        operator `T_n` acting on self. Raises an ArithmeticError
        if self is not Hecke equivariant.

        INPUT:


        -  ``n`` - integer `\geq 1`

        -  ``var`` - string (default: 'x'); valid variable
           name


        EXAMPLES::

            sage: J0(33).hecke_polynomial(2)
            x^3 + 3*x^2 - 4
            sage: f = J0(33).hecke_polynomial(2, 'y'); f
            y^3 + 3*y^2 - 4
            sage: f.parent()
            Univariate Polynomial Ring in y over Rational Field
            sage: J0(33)[2].hecke_polynomial(3)
            x + 1
            sage: J0(33)[0].hecke_polynomial(5)
            x - 1
            sage: J0(33)[0].hecke_polynomial(11)
            x - 1
            sage: J0(33)[0].hecke_polynomial(3)
            Traceback (most recent call last):
            ...
            ArithmeticError: subspace is not invariant under matrix
        """
        n = Integer(n)
        if n <= 0:
            raise ValueError("n must be a positive integer")
        key = (n,var)
        try:
            return self.__hecke_polynomial[key]
        except AttributeError:
            self.__hecke_polynomial = {}
        except KeyError:
            pass
        f = self._compute_hecke_polynomial(n, var=var)
        self.__hecke_polynomial[key] = f
        return f

    def _compute_hecke_polynomial(self, n, var='x'):
        """
        Return the Hecke polynomial of index `n` in terms of the
        given variable.

        INPUT:


        -  ``n`` - positive integer

        -  ``var`` - string (default: 'x')


        EXAMPLES::

            sage: A = J0(33)*J0(11)
            sage: A._compute_hecke_polynomial(2)
            x^4 + 5*x^3 + 6*x^2 - 4*x - 8
        """
        return self.hecke_operator(n).charpoly(var=var)

    def _integral_hecke_matrix(self, n):
        """
        Return the matrix of the Hecke operator `T_n` acting on
        the integral homology of this modular abelian variety, if the
        modular abelian variety is stable under `T_n`. Otherwise,
        raise an ArithmeticError.

        EXAMPLES::

            sage: A = J0(23)
            sage: t = A._integral_hecke_matrix(2); t
            [ 0  1 -1  0]
            [ 0  1 -1  1]
            [-1  2 -2  1]
            [-1  1  0 -1]
            sage: t.parent()
            Full MatrixSpace of 4 by 4 dense matrices over Integer Ring
        """
        A = self._ambient_hecke_matrix_on_modular_symbols(n)
        return A.restrict(self.lattice())

    def _rational_hecke_matrix(self, n):
        r"""
        Return the matrix of the Hecke operator `T_n` acting on
        the rational homology `H_1(A,\QQ)` of this modular
        abelian variety, if this action is defined. Otherwise, raise an
        ArithmeticError.

        EXAMPLES::

            sage: A = J0(23)
            sage: t = A._rational_hecke_matrix(2); t
            [ 0  1 -1  0]
            [ 0  1 -1  1]
            [-1  2 -2  1]
            [-1  1  0 -1]
            sage: t.parent()
            Full MatrixSpace of 4 by 4 dense matrices over Rational Field
        """
        return self._integral_hecke_matrix(n)

    ###############################################################################
    # Subgroups
    ###############################################################################
    def qbar_torsion_subgroup(self):
        r"""
        Return the group of all points of finite order in the algebraic
        closure of this abelian variety.

        EXAMPLES::

            sage: T = J0(33).qbar_torsion_subgroup(); T
            Group of all torsion points in QQbar on Abelian variety J0(33) of dimension 3

        The field of definition is the same as the base field of the
        abelian variety.

        ::

            sage: T.field_of_definition()
            Rational Field

        On the other hand, T is a module over `\ZZ`.

        ::

            sage: T.base_ring()
            Integer Ring
        """
        try:
            return self.__qbar_torsion_subgroup
        except AttributeError:
            G = QQbarTorsionSubgroup(self)
            self.__qbar_torsion_subgroup = G
            return G

    def rational_torsion_subgroup(self):
        """
        Return the maximal torsion subgroup of self defined over QQ.

        EXAMPLES::

            sage: J = J0(33)
            sage: A = J.new_subvariety()
            sage: A
            Abelian subvariety of dimension 1 of J0(33)
            sage: t = A.rational_torsion_subgroup(); t
            Torsion subgroup of Abelian subvariety of dimension 1 of J0(33)
            sage: t.multiple_of_order()
            4
            sage: t.divisor_of_order()
            4
            sage: t.order()
            4
            sage: t.gens()
            [[(1/2, 0, 0, -1/2, 0, 0)], [(0, 0, 1/2, 0, 1/2, -1/2)]]
        """
        try:
            return self.__rational_torsion_subgroup
        except AttributeError:
            T = RationalTorsionSubgroup(self)
            self.__rational_torsion_subgroup = T
            return T

    def cuspidal_subgroup(self):
        """
        Return the cuspidal subgroup of this modular abelian variety. This
        is the subgroup generated by rational cusps.

        EXAMPLES::

            sage: J = J0(54)
            sage: C = J.cuspidal_subgroup()
            sage: C.gens()
            [[(1/3, 0, 0, 0, 0, 1/3, 0, 2/3)], [(0, 1/3, 0, 0, 0, 2/3, 0, 1/3)], [(0, 0, 1/9, 1/9, 1/9, 1/9, 1/9, 2/9)], [(0, 0, 0, 1/3, 0, 1/3, 0, 0)], [(0, 0, 0, 0, 1/3, 1/3, 0, 1/3)], [(0, 0, 0, 0, 0, 0, 1/3, 2/3)]]
            sage: C.invariants()
            [3, 3, 3, 3, 3, 9]
            sage: J1(13).cuspidal_subgroup()
            Finite subgroup with invariants [19, 19] over QQ of Abelian variety J1(13) of dimension 2
            sage: A = J0(33)[0]
            sage: A.cuspidal_subgroup()
            Finite subgroup with invariants [5] over QQ of Simple abelian subvariety 11a(1,33) of dimension 1 of J0(33)
        """
        try:
            return self._cuspidal_subgroup
        except AttributeError:
            if not self.is_subvariety_of_ambient_jacobian():
                raise ValueError("self must be a subvariety of the ambient variety")
            if self.is_ambient():
                T = self._ambient_cuspidal_subgroup(rational_only=False)
            else:
                T = self.ambient_variety().cuspidal_subgroup().intersection(self)
            self._cuspidal_subgroup = T
            return T

    def rational_cuspidal_subgroup_ligozat(self):
        """
        This function returns cuspidal subgroup using Ligozat's method.

        Currently this is only implemented for `J_0(N)`.

        EXAMPLES::

            sage: J0(15).rational_cuspidal_subgroup_ligozat()
            Finite subgroup with invariants (2, 4) over QQ of Abelian variety J0(15) of dimension 1
        """
        return RationalCuspidalSubgroupLigozat(self)

    def _ambient_cuspidal_subgroup(self, rational_only=False, rational_subgroup=False):
        """
        EXAMPLES::

            sage: (J1(13)*J0(11))._ambient_cuspidal_subgroup()
            Finite subgroup with invariants [19, 95] over QQ of Abelian variety J1(13) x J0(11) of dimension 3
            sage: (J0(33))._ambient_cuspidal_subgroup()
            Finite subgroup with invariants [10, 10] over QQ of Abelian variety J0(33) of dimension 3
            sage: (J0(33)*J0(33))._ambient_cuspidal_subgroup()
            Finite subgroup with invariants [10, 10, 10, 10] over QQ of Abelian variety J0(33) x J0(33) of dimension 6
        """
        n = 2 * self.degree()
        i = 0
        lattice = (ZZ**n).zero_submodule()
        if rational_subgroup:
            CS = RationalCuspidalSubgroup
        elif rational_only:
            CS = RationalCuspSubgroup
        else:
            CS = CuspidalSubgroup
        for J in self._ambient_modular_symbols_abvars():
            L = CS(J).lattice().basis_matrix()
            Z_left = matrix(QQ,L.nrows(),i)
            Z_right = matrix(QQ,L.nrows(),n-i-L.ncols())
            lattice += (Z_left.augment(L).augment(Z_right)).row_module(ZZ)
            i += L.ncols()
        return FiniteSubgroup_lattice(self, lattice, field_of_definition=self.base_field())

    def shimura_subgroup(self):
        r"""
        Return the Shimura subgroup of this modular abelian variety. This is
        the kernel of `J_0(N) \rightarrow J_1(N)` under the natural map.
        Here we compute the Shimura subgroup as the kernel of
        `J_0(N) \rightarrow J_0(Np)` where the map is the difference between the
        two degeneracy maps.

        EXAMPLES::

            sage: J=J0(11)
            sage: J.shimura_subgroup()
            Finite subgroup with invariants [5] over QQ of Abelian variety J0(11) of dimension 1

            sage: J=J0(17)
            sage: G=J.cuspidal_subgroup(); G
            Finite subgroup with invariants [4] over QQ of Abelian variety J0(17) of dimension 1
            sage: S=J.shimura_subgroup(); S
            Finite subgroup with invariants [4] over QQ of Abelian variety J0(17) of dimension 1
            sage: G.intersection(S)
            Finite subgroup with invariants [2] over QQ of Abelian variety J0(17) of dimension 1

            sage: J=J0(33)
            sage: A=J.decomposition()[0]
            sage: A.shimura_subgroup()
            Finite subgroup with invariants [5] over QQ of Simple abelian subvariety 11a(1,33) of dimension 1 of J0(33)
            sage: J.shimura_subgroup()
            Finite subgroup with invariants [10] over QQ of Abelian variety J0(33) of dimension 3
        """
        N=self.level()
        J=self.ambient_variety()
        for p in prime_range(100):
            if N%p!=0:
                break
        phi=J.degeneracy_map(N*p,1)
        phip=J.degeneracy_map(N*p,p)
        SIG = (phi-phip).kernel()
        assert SIG[1].dimension()==0, "The intersection should have dimension 0"

        return self.intersection(SIG[0])

    def rational_cusp_subgroup(self):
        r"""
        Return the subgroup of this modular abelian variety generated by
        rational cusps.

        This is a subgroup of the group of rational points in the cuspidal
        subgroup.

        .. warning::

           This is only currently implemented for
           `\Gamma_0(N)`.

        EXAMPLES::

            sage: J = J0(54)
            sage: CQ = J.rational_cusp_subgroup(); CQ
            Finite subgroup with invariants [3, 3, 9] over QQ of Abelian variety J0(54) of dimension 4
            sage: CQ.gens()
            [[(1/3, 0, 0, 1/3, 2/3, 1/3, 0, 1/3)], [(0, 0, 1/9, 1/9, 7/9, 7/9, 1/9, 8/9)], [(0, 0, 0, 0, 0, 0, 1/3, 2/3)]]
            sage: factor(CQ.order())
            3^4
            sage: CQ.invariants()
            [3, 3, 9]

        In this example the rational cuspidal subgroup and the cuspidal
        subgroup differ by a lot.

        ::

            sage: J = J0(49)
            sage: J.cuspidal_subgroup()
            Finite subgroup with invariants [2, 14] over QQ of Abelian variety J0(49) of dimension 1
            sage: J.rational_cusp_subgroup()
            Finite subgroup with invariants [2] over QQ of Abelian variety J0(49) of dimension 1

        Note that computation of the rational cusp subgroup isn't
        implemented for `\Gamma_1`.

        ::

            sage: J = J1(13)
            sage: J.cuspidal_subgroup()
            Finite subgroup with invariants [19, 19] over QQ of Abelian variety J1(13) of dimension 2
            sage: J.rational_cusp_subgroup()
            Traceback (most recent call last):
            ...
            NotImplementedError: computation of rational cusps only implemented in Gamma0 case.
        """
        try:
            return self._rational_cusp_subgroup
        except AttributeError:
            if not self.is_subvariety_of_ambient_jacobian():
                raise ValueError("self must be a subvariety of the ambient variety")
            if self.is_ambient():
                T = self._ambient_cuspidal_subgroup(rational_only=True)
            else:
                T = self.ambient_variety().rational_cusp_subgroup().intersection(self)
            self._rational_cusp_subgroup = T
            return T

    def rational_cuspidal_subgroup(self):
        r"""
        Return the rational subgroup of the cuspidal subgroup of this
        modular abelian variety.

        This is a subgroup of the group of rational points in the
        cuspidal subgroup.

        .. warning::

           This is only currently implemented for
           `\Gamma_0(N)`.

        EXAMPLES::

            sage: J = J0(54)
            sage: CQ = J.rational_cuspidal_subgroup(); CQ
            Finite subgroup with invariants [3, 3, 9] over QQ of Abelian variety J0(54) of dimension 4
            sage: CQ.gens()
            [[(1/3, 0, 0, 1/3, 2/3, 1/3, 0, 1/3)], [(0, 0, 1/9, 1/9, 7/9, 7/9, 1/9, 8/9)], [(0, 0, 0, 0, 0, 0, 1/3, 2/3)]]
            sage: factor(CQ.order())
            3^4
            sage: CQ.invariants()
            [3, 3, 9]

        In this example the rational cuspidal subgroup and the cuspidal
        subgroup differ by a lot.

        ::

            sage: J = J0(49)
            sage: J.cuspidal_subgroup()
            Finite subgroup with invariants [2, 14] over QQ of Abelian variety J0(49) of dimension 1
            sage: J.rational_cuspidal_subgroup()
            Finite subgroup with invariants [2] over QQ of Abelian variety J0(49) of dimension 1

        Note that computation of the rational cusp subgroup isn't
        implemented for `\Gamma_1`.

        ::

            sage: J = J1(13)
            sage: J.cuspidal_subgroup()
            Finite subgroup with invariants [19, 19] over QQ of Abelian variety J1(13) of dimension 2
            sage: J.rational_cuspidal_subgroup()
            Traceback (most recent call last):
            ...
            NotImplementedError: only implemented when group is Gamma0
        """
        try:
            return self._rational_cuspidal_subgroup
        except AttributeError:
            if not self.is_subvariety_of_ambient_jacobian():
                raise ValueError("self must be a subvariety of the ambient variety")
            if self.is_ambient():
                T = self._ambient_cuspidal_subgroup(rational_subgroup=True)
            else:
                T = self.ambient_variety().rational_cuspidal_subgroup().intersection(self)
            self._rational_cuspidal_subgroup = T
            return T

    def zero_subgroup(self):
        """
        Return the zero subgroup of this modular abelian variety, as a
        finite group.

        EXAMPLES::

            sage: A =J0(54); G = A.zero_subgroup(); G
            Finite subgroup with invariants [] over QQ of Abelian variety J0(54) of dimension 4
            sage: G.is_subgroup(A)
            True
        """
        try:
            return self.__zero_subgroup
        except AttributeError:
            G = FiniteSubgroup_lattice(self, self.lattice(), field_of_definition=QQ)
            self.__zero_subgroup = G
            return G

    def finite_subgroup(self, X, field_of_definition=None, check=True):
        """
        Return a finite subgroup of this modular abelian variety.

        INPUT:


        -  ``X`` - list of elements of other finite subgroups
           of this modular abelian variety or elements that coerce into the
           rational homology (viewed as a rational vector space); also X could
           be a finite subgroup itself that is contained in this abelian
           variety.

        -  ``field_of_definition`` - (default: None) field
           over which this group is defined. If None try to figure out the
           best base field.


        OUTPUT: a finite subgroup of a modular abelian variety

        EXAMPLES::

            sage: J = J0(11)
            sage: J.finite_subgroup([[1/5,0], [0,1/3]])
            Finite subgroup with invariants [15] over QQbar of Abelian variety J0(11) of dimension 1

        ::

            sage: J = J0(33); C = J[0].cuspidal_subgroup(); C
            Finite subgroup with invariants [5] over QQ of Simple abelian subvariety 11a(1,33) of dimension 1 of J0(33)
            sage: J.finite_subgroup([[0,0,0,0,0,1/6]])
            Finite subgroup with invariants [6] over QQbar of Abelian variety J0(33) of dimension 3
            sage: J.finite_subgroup(C)
            Finite subgroup with invariants [5] over QQ of Abelian variety J0(33) of dimension 3
        """
        if isinstance(X, (list, tuple)):
            X = self._ambient_lattice().span(X)
        elif isinstance(X, FiniteSubgroup):
            if field_of_definition is None:
                field_of_definition = X.field_of_definition()
            A = X.abelian_variety()
            if A.groups() != self.groups():
                raise ValueError("ambient product Jacobians must be equal")
            if A == self:
                X = X.lattice()
            else:
                if X.is_subgroup(self):
                    X = (X.lattice() + self.lattice()).intersection(self.vector_space())
                else:
                    raise ValueError("X must be a subgroup of self.")


        if field_of_definition is None:
            field_of_definition = QQbar
        else:
            field_of_definition = field_of_definition

        return FiniteSubgroup_lattice(self, X, field_of_definition=field_of_definition, check=check)


    def torsion_subgroup(self, n):
        """
        If n is an integer, return the subgroup of points of order n.
        Return the `n`-torsion subgroup of elements of order
        dividing `n` of this modular abelian variety `A`,
        i.e., the group `A[n]`.

        EXAMPLES::

            sage: J1(13).torsion_subgroup(19)
            Finite subgroup with invariants [19, 19, 19, 19] over QQ of Abelian variety J1(13) of dimension 2

        ::

            sage: A = J0(23)
            sage: G = A.torsion_subgroup(5); G
            Finite subgroup with invariants [5, 5, 5, 5] over QQ of Abelian variety J0(23) of dimension 2
            sage: G.order()
            625
            sage: G.gens()
            [[(1/5, 0, 0, 0)], [(0, 1/5, 0, 0)], [(0, 0, 1/5, 0)], [(0, 0, 0, 1/5)]]
            sage: A = J0(23)
            sage: A.torsion_subgroup(2).order()
            16
        """
        try:
            return self.__torsion_subgroup[n]
        except KeyError:
            pass
        except AttributeError:
            self.__torsion_subgroup = {}
        lattice = self.lattice().scale(1/Integer(n))
        H = FiniteSubgroup_lattice(self, lattice, field_of_definition=self.base_field())
        self.__torsion_subgroup[n] = H
        return H


    ###############################################################################
    # Decomposition
    ###############################################################################
    def degen_t(self, none_if_not_known=False):
        """
        If this abelian variety is obtained via decomposition then it gets
        labeled with the newform label along with some information about
        degeneracy maps. In particular, the label ends in a pair
        `(t,N)`, where `N` is the ambient level and
        `t` is an integer that divides the quotient of `N`
        by the newform level. This function returns the tuple
        `(t,N)`, or raises a ValueError if self isn't simple.

        .. note::

           It need not be the case that self is literally equal to the
           image of the newform abelian variety under the `t^{th}`
           degeneracy map. See the documentation for the label method
           for more details.

        INPUT:


        -  ``none_if_not_known`` - (default: False) - if
           True, return None instead of attempting to compute the degen map's
           `t`, if it isn't known. This None result is not cached.


        OUTPUT: a pair (integer, integer)

        EXAMPLES::

            sage: D = J0(33).decomposition(); D
            [
            Simple abelian subvariety 11a(1,33) of dimension 1 of J0(33),
            Simple abelian subvariety 11a(3,33) of dimension 1 of J0(33),
            Simple abelian subvariety 33a(1,33) of dimension 1 of J0(33)
            ]
            sage: D[0].degen_t()
            (1, 33)
            sage: D[1].degen_t()
            (3, 33)
            sage: D[2].degen_t()
            (1, 33)
            sage: J0(33).degen_t()
            Traceback (most recent call last):
            ...
            ValueError: self must be simple
        """
        try:
            return self.__degen_t
        except AttributeError:
            if none_if_not_known:
                return None
            elif self.dimension() > 0 and self.is_simple():
                self.__degen_t = self.decomposition()[0].degen_t()
                return self.__degen_t
            raise ValueError("self must be simple")

    def isogeny_number(self, none_if_not_known=False):
        """
        Return the number (starting at 0) of the isogeny class of new
        simple abelian varieties that self is in. If self is not simple,
        raises a ValueError exception.

        INPUT:


        -  ``none_if_not_known`` - bool (default: False); if
           True then this function may return None instead of True of False if
           we don't already know the isogeny number of self.


        EXAMPLES: We test the none_if_not_known flag first::

            sage: J0(33).isogeny_number(none_if_not_known=True) is None
            True

        Of course, `J_0(33)` is not simple, so this function
        raises a ValueError::

            sage: J0(33).isogeny_number()
            Traceback (most recent call last):
            ...
            ValueError: self must be simple

        Each simple factor has isogeny number 1, since that's the number at
        which the factor is new.

        ::

            sage: J0(33)[1].isogeny_number()
            0
            sage: J0(33)[2].isogeny_number()
            0

        Next consider `J_0(37)` where there are two distinct
        newform factors::

            sage: J0(37)[1].isogeny_number()
            1
        """
        try:
            return self.__isogeny_number
        except AttributeError:
            if none_if_not_known:
                return None
            elif self.is_simple():
                self.__isogeny_number = self.decomposition()[0].isogeny_number()
                return self.__isogeny_number
            else:
                raise ValueError("self must be simple")

    def is_simple(self, none_if_not_known=False):
        """
        Return whether or not this modular abelian variety is simple, i.e.,
        has no proper nonzero abelian subvarieties.

        INPUT:


        -  ``none_if_not_known`` - bool (default: False); if
           True then this function may return None instead of True of False if
           we don't already know whether or not self is simple.


        EXAMPLES::

            sage: J0(5).is_simple(none_if_not_known=True) is None  # this may fail if J0(5) comes up elsewhere...
            True
            sage: J0(33).is_simple()
            False
            sage: J0(33).is_simple(none_if_not_known=True)
            False
            sage: J0(33)[1].is_simple()
            True
            sage: J1(17).is_simple()
            False
        """
        try:
            return self.__is_simple
        except AttributeError:
            if none_if_not_known:
                return None
            self.__is_simple = len(self.decomposition()) <= 1
            return self.__is_simple

    def decomposition(self, simple=True, bound=None):
        """
        Return a sequence of abelian subvarieties of self that are all
        simple, have finite intersection and sum to self.

        INPUT: simple- bool (default: True) if True, all factors are
        simple. If False, each factor returned is isogenous to a power of a
        simple and the simples in each factor are distinct.


        -  ``bound`` - int (default: None) if given, only use
           Hecke operators up to this bound when decomposing. This can give
           wrong answers, so use with caution!


        EXAMPLES::

            sage: m = ModularSymbols(11).cuspidal_submodule()
            sage: d1 = m.degeneracy_map(33,1).matrix(); d3=m.degeneracy_map(33,3).matrix()
            sage: w = ModularSymbols(33).submodule((d1 + d3).image(), check=False)
            sage: A = w.abelian_variety(); A
            Abelian subvariety of dimension 1 of J0(33)
            sage: D = A.decomposition(); D
            [
            Simple abelian subvariety 11a(3,33) of dimension 1 of J0(33)
            ]
            sage: D[0] == A
            True
            sage: B = A + J0(33)[0]; B
            Abelian subvariety of dimension 2 of J0(33)
            sage: dd = B.decomposition(simple=False); dd
            [
            Abelian subvariety of dimension 2 of J0(33)
            ]
            sage: dd[0] == B
            True
            sage: dd = B.decomposition(); dd
            [
            Simple abelian subvariety 11a(1,33) of dimension 1 of J0(33),
            Simple abelian subvariety 11a(3,33) of dimension 1 of J0(33)
            ]
            sage: sum(dd) == B
            True

        We decompose a product of two Jacobians::

            sage: (J0(33) * J0(11)).decomposition()
            [
            Simple abelian subvariety 11a(1,11) of dimension 1 of J0(33) x J0(11),
            Simple abelian subvariety 11a(1,33) of dimension 1 of J0(33) x J0(11),
            Simple abelian subvariety 11a(3,33) of dimension 1 of J0(33) x J0(11),
            Simple abelian subvariety 33a(1,33) of dimension 1 of J0(33) x J0(11)
            ]
        """
        try:
            return self.__decomposition[(simple, bound)]
        except KeyError:
            pass
        except AttributeError:
            self.__decomposition = {}

        if self.is_ambient():
            # Decompose each piece, then lift
            if len(self.groups()) == 0:
                D = []
            elif len(self.groups()) == 1:
                D = ModularAbelianVariety_modsym(ModularSymbols(self.groups()[0], sign=0).cuspidal_submodule()).decomposition(simple=simple, bound=bound)
            else:
                # Decompose each ambient modular symbols factor.
                #X = [ModularAbelianVariety_modsym(ModularSymbols(G,sign=0).cuspidal_submodule()) for G in self.groups()]
                from .abvar_ambient_jacobian import ModAbVar_ambient_jacobian_class
                X = [ModAbVar_ambient_jacobian_class(G) for G in self.groups()]
                E = [A.decomposition(simple=simple, bound=bound) for A in X]
                i = 0
                n = 2*self.dimension()
                # Now lift each factor of the decomposition to self.
                G = self.groups()
                D = []
                K = self.base_field()
                for C in E:
                    for B in C:
                        L = B.lattice().basis_matrix()
                        if simple:
                            is_simple = True
                        else:
                            is_simple = None
                        lattice = matrix(QQ,L.nrows(),i).augment(L).augment(matrix(QQ,L.nrows(),n-i-L.ncols())).row_module(ZZ)
                        D.append(ModularAbelianVariety(G, lattice, K, is_simple=is_simple, newform_level=B.newform_level(),
                                                       isogeny_number=B.isogeny_number(none_if_not_known=True),
                                                       number=B.degen_t(none_if_not_known=True)))
                    if len(C) > 0:
                        i += L.ncols()
        elif not simple:
            # In this case decompose the ambient space into powers of
            # simple abelian varieties (i.e. with
            # \code{simple=False)}, and then intersect the lattice
            # corresponding to self with each of these factors.
            D = []
            L = self.lattice()
            groups = self.groups()
            K = self.base_ring()
            for X in self.ambient_variety().decomposition(simple=False):
                lattice = L.intersection(X.vector_space())
                if lattice.rank() > 0:
                    the_factor = ModularAbelianVariety(groups, lattice, K, is_simple=X.is_simple(none_if_not_known=True), newform_level=X.newform_level(), isogeny_number=X.isogeny_number(none_if_not_known=True), number=X.degen_t(none_if_not_known=True))
                    D.append(the_factor)

        else:
            # See the documentation for self._classify_ambient_factors
            # in order to understand what we're doing here.
            I_F, I_E, X = self._classify_ambient_factors(simple=simple, bound=bound)
            Z_E = [X[i] for i in I_E]
            Z_F = [X[i] for i in I_F]
            F = sum(Z_F, self.zero_subvariety())
            # Now self is isogenous to the sum of the factors in Z.
            # We use this isogeny to obtain a product decomposition of
            # self.
            if F == self:
                # The easy case -- it is already such a decomposition
                D = Z_F
            else:
                # The hard case -- now we have to pull back the
                # factorization

                # Suppose B is an abelian variety and there is a
                # finite degree map B\to J, where J is an ambient
                # Jacobian.  Suppose further that we find abelian
                # subvarieties E and F of J such that E + F =
                # J, E and F have finite intersection, the
                # composition B \to J \to J/E is an isogeny, and we
                # know an explicit decomposition of F.  Then we can
                # compute a decomposition of B as follows.  Let
                # L_E and L_F be the lattices corresponding to E
                # and F inside of L_J.  Compute a matrix \Phi
                # representing the composition L_B \to L_J \to L_F
                # \otimes \QQ, where the map L_J to L_F\otimes
                # \QQ is projection onto the second factor in the
                # decomposition of L_J as L_E + L_F (up to finite
                # index).  Finally, for each factor A_i of F with
                # lattice L_{A_i}, compute the saturation S_i of
                # \Phi^{-1}(L_{A_i}).  Then the S_i define a
                # decomposition of B.
                E = sum(Z_E, self.zero_subvariety())
                L_B = self.lattice()
                L_E = E.lattice()
                L_F = F.lattice()
                decomp_matrix = L_E.basis_matrix().stack(L_F.basis_matrix())
                # Now we compute explicitly the ZZ-linear map (over
                # QQ) from L_B that is "projection onto L_F".  This
                # means write each element of a basis for L_B in terms
                # of decomp_matrix, then take the bottom coordinates.
                X = decomp_matrix.solve_left(L_B.basis_matrix())
                # Now row of X gives each element of L_B as a linear
                # combination of the rows of decomp_matrix.  We
                # project onto L_F by taking the right-most part of
                # this matrix.
                n = X.ncols()
                proj = X.matrix_from_columns(range(n-L_F.rank(), n))
                # Now proj is the matrix of projection that goes from
                # L_B to L_F, wrt the basis of those spaces.
                section = proj**(-1)

                # Now section maps L_F to L_B (tensor QQ).  Now we
                # just take each factor of F, which corresponds to a
                # submodule of L_F, and map it over to L_B tensor QQ
                # and saturate.
                D = []
                groups = self.groups()
                K = self.base_field()
                for A in Z_F:
                    L_A = A.lattice()
                    M = L_F.coordinate_module(L_A).basis_matrix() * section
                    M, _ = M._clear_denom()
                    M = M.saturation()
                    M = M * L_B.basis_matrix()
                    lattice = M.row_module(ZZ)
                    the_factor = ModularAbelianVariety(groups, lattice, K, is_simple=True, newform_level=A.newform_level(),
                                                       isogeny_number=A.isogeny_number(), number=A.degen_t())
                    D.append(the_factor)

        ################

        if isinstance(D, Sequence_generic):
            S = D
        else:
            D.sort()
            S = Sequence(D, immutable=True, cr=True, universe=self.category())
        self.__decomposition[(simple, bound)] = S
        return S

    def _classify_ambient_factors(self, simple=True, bound=None):
        r"""
        This function implements the following algorithm, which produces
        data useful in finding a decomposition or complement of self.


        #. Suppose `A_1 + \cdots + A_n` is a simple decomposition
           of the ambient space.

        #. For each `i`, let
           `B_i = A_1 + \cdots + A_i`.

        #. For each `i`, compute the intersection `C_i` of
           `B_i` and self.

        #. For each `i`, if the dimension of `C_i` is
           bigger than `C_{i-1}` put `i` in the "in" list;
           otherwise put `i` in the "out" list.


        Then one can show that self is isogenous to the sum of the
        `A_i` with `i` in the "in" list. Moreover, the sum
        of the `A_j` with `i` in the "out" list is a
        complement of self in the ambient space.

        INPUT:


        -  ``simple`` - bool (default: True)

        -  ``bound`` - integer (default: None); if given,
           passed onto decomposition function


        OUTPUT: IN list OUT list simple (or power of simple) factors

        EXAMPLES::

            sage: d1 = J0(11).degeneracy_map(33, 1); d1
            Degeneracy map from Abelian variety J0(11) of dimension 1 to Abelian variety J0(33) of dimension 3 defined by [1]
            sage: d2 = J0(11).degeneracy_map(33, 3); d2
            Degeneracy map from Abelian variety J0(11) of dimension 1 to Abelian variety J0(33) of dimension 3 defined by [3]
            sage: A = (d1 + d2).image(); A
            Abelian subvariety of dimension 1 of J0(33)
            sage: A._classify_ambient_factors()
            ([1], [0, 2], [
            Simple abelian subvariety 11a(1,33) of dimension 1 of J0(33),
            Simple abelian subvariety 11a(3,33) of dimension 1 of J0(33),
            Simple abelian subvariety 33a(1,33) of dimension 1 of J0(33)
            ])
        """
        # Decompose an arbitrary abelian variety
        amb = self.ambient_variety()
        S   = self.vector_space()
        X = amb.decomposition(simple=simple, bound=bound)
<<<<<<< HEAD
        IN = []
        OUT = []
        i = 0
=======
        IN = []; OUT = []
>>>>>>> beca56d4
        V = 0
        last_dimension = 0
        for j in range(len(X)):
            V += X[j].vector_space()
            d = S.intersection(V).dimension()
            if d > last_dimension:
                IN.append(j)
                last_dimension = d
            else:
                OUT.append(j)
        return IN, OUT, X

    def _isogeny_to_product_of_simples(self):
        r"""
        Given an abelian variety `A`, return an isogeny
        `\phi: A \rightarrow B_1 \times \cdots \times B_n`, where
        each `B_i` is simple. Note that this isogeny is not
        unique.

        EXAMPLES::

            sage: J = J0(37) ; J.decomposition()
            [
            Simple abelian subvariety 37a(1,37) of dimension 1 of J0(37),
            Simple abelian subvariety 37b(1,37) of dimension 1 of J0(37)
            ]
            sage: phi = J._isogeny_to_product_of_simples() ; phi
            Abelian variety morphism:
              From: Abelian variety J0(37) of dimension 2
              To:   Abelian subvariety of dimension 2 of J0(37) x J0(37)
            sage: J[0].intersection(J[1]) == phi.kernel()
            True

        ::

            sage: J = J0(22) * J0(37)
            sage: J._isogeny_to_product_of_simples()
            Abelian variety morphism:
              From: Abelian variety J0(22) x J0(37) of dimension 4
              To:   Abelian subvariety of dimension 4 of J0(11) x J0(11) x J0(37) x J0(37)
        """
        try:
            return self._simple_product_isogeny
        except AttributeError:
            pass

        D = self.decomposition()
        dest = prod([d._isogeny_to_newform_abelian_variety().image() for d in D])
        A = self.ambient_variety()
        dim = sum([d.dimension() for d in D])

        proj_ls = [ A.projection(factor) for factor in D ]

        mat = matrix(ZZ, 2*self.dimension(), 2*dim)
        ind = 0

        for i in range(len(D)):
            factor = D[i]
            proj = proj_ls[i]
            mat.set_block(0, ind, proj.restrict_domain(self).matrix())
            ind += 2*factor.dimension()

        H = self.Hom(dest)
        self._simple_product_isogeny = H(Morphism(H, mat))
        return self._simple_product_isogeny

    def _isogeny_to_product_of_powers(self):
        r"""
        Given an abelian variety `A`, return an isogeny
        `\phi: A \rightarrow B_1 \times \cdots \times B_n`, where
        each `B_i` is a power of a simple abelian variety. These
        factors will be exactly those returned by
        self.decomposition(simple=False).Note that this isogeny is not
        unique.

        EXAMPLES::

            sage: J = J0(33) ; D = J.decomposition(simple=False) ; len(D)
            2
            sage: phi = J._isogeny_to_product_of_powers() ; phi
            Abelian variety morphism:
              From: Abelian variety J0(33) of dimension 3
              To:   Abelian subvariety of dimension 3 of J0(33) x J0(33)

        ::

            sage: J = J0(22) * J0(37)
            sage: J._isogeny_to_product_of_powers()
            Abelian variety morphism:
              From: Abelian variety J0(22) x J0(37) of dimension 4
              To:   Abelian subvariety of dimension 4 of J0(22) x J0(37) x J0(22) x J0(37) x J0(22) x J0(37)
        """
        try:
            return self._simple_power_product_isogeny
        except AttributeError:
            pass

        D = self.decomposition(simple=False)
        A = self.ambient_variety()
        proj_ls = [ A.projection(factor) for factor in D ]
        dest = prod([phi.image() for phi in proj_ls])
        dim = sum([d.dimension() for d in D])

        mat = matrix(ZZ, 2*self.dimension(), 2*dim)
        ind = 0

        for i in range(len(D)):
            factor = D[i]
            proj = proj_ls[i]
            mat.set_block(0, ind, proj.restrict_domain(self).matrix())
            ind += 2*factor.dimension()

        H = self.Hom(dest)
        self._simple_power_product_isogeny = H(Morphism(H, mat))
        return self._simple_power_product_isogeny


    def complement(self, A=None):
        """
        Return a complement of this abelian variety.

        INPUT:


        -  ``A`` - (default: None); if given, A must be an
           abelian variety that contains self, in which case the complement of
           self is taken inside A. Otherwise the complement is taken in the
           ambient product Jacobian.


        OUTPUT: abelian variety

        EXAMPLES::

            sage: a,b,c = J0(33)
            sage: (a+b).complement()
            Simple abelian subvariety 33a(1,33) of dimension 1 of J0(33)
            sage: (a+b).complement() == c
            True
            sage: a.complement(a+b)
            Abelian subvariety of dimension 1 of J0(33)
        """
        try:
            C = self.__complement
        except AttributeError:
            pass
        if self.dimension() is 0:
            if A is None:
                C = self.ambient_variety()
            else:
                C = A
        elif A is not None and self.dimension() == A.dimension():
            if not self.is_subvariety(A):
                raise ValueError("self must be a subvariety of A")
            C = self.zero_subvariety()
        else:
            _, factors, X = self._classify_ambient_factors()
            D = [X[i] for i in factors]
            C = sum(D)
            if C:
                self.__complement = C
                if A is not None:
                    C = C.intersection(A)[1]
            else:
                C = self.zero_subvariety()
        return C

    def dual(self):
        r"""
        Return the dual of this abelian variety.

        OUTPUT:

        - dual abelian variety
        - morphism from self to dual
        - covering morphism from J to dual

        .. warning::

           This is currently only implemented when self is an abelian
           subvariety of the ambient Jacobian product, and the
           complement of self in the ambient product Jacobian share no
           common factors. A more general implementation will require
           implementing computation of the intersection pairing on
           integral homology and the resulting Weil pairing on
           torsion.

        EXAMPLES: We compute the dual of the elliptic curve newform abelian
        variety of level `33`, and find the kernel of the modular
        map, which has structure `(\ZZ/3)^2`.

        ::

            sage: A,B,C = J0(33)
            sage: C
            Simple abelian subvariety 33a(1,33) of dimension 1 of J0(33)
            sage: Cd, f, pi = C.dual()
            sage: f.matrix()
            [3 0]
            [0 3]
            sage: f.kernel()[0]
            Finite subgroup with invariants [3, 3] over QQ of Simple abelian subvariety 33a(1,33) of dimension 1 of J0(33)

        By a theorem the modular degree must thus be `3`::

            sage: E = EllipticCurve('33a')
            sage: E.modular_degree()
            3

        Next we compute the dual of a `2`-dimensional new simple
        abelian subvariety of `J_0(43)`.

        ::

            sage: A = AbelianVariety('43b'); A
            Newform abelian subvariety 43b of dimension 2 of J0(43)
            sage: Ad, f, pi = A.dual()

        The kernel shows that the modular degree is `2`::

            sage: f.kernel()[0]
            Finite subgroup with invariants [2, 2] over QQ of Newform abelian subvariety 43b of dimension 2 of J0(43)

        Unfortunately, the dual is not implemented in general::

            sage: A = J0(22)[0]; A
            Simple abelian subvariety 11a(1,22) of dimension 1 of J0(22)
            sage: A.dual()
            Traceback (most recent call last):
            ...
            NotImplementedError: dual not implemented unless complement shares no simple factors with self.
        """
        try:
            return self.__dual
        except AttributeError:
            if not self.is_subvariety_of_ambient_jacobian():
                raise NotImplementedError("dual not implemented unless abelian variety is a subvariety of the ambient Jacobian product")
            if not self._complement_shares_no_factors_with_same_label():
                raise NotImplementedError("dual not implemented unless complement shares no simple factors with self.")
            C = self.complement()
            Q, phi = self.ambient_variety().quotient(C)
            psi = self.ambient_morphism()
            self.__dual = Q, phi*psi, phi
            return self.__dual

    def _factors_with_same_label(self, other):
        """
        Given two modular abelian varieties self and other, this function
        returns a list of simple abelian subvarieties appearing in the
        decomposition of self that have the same newform labels. Each
        simple factor with a given newform label appears at most one.

        INPUT:


        -  ``other`` - abelian variety


        OUTPUT: list of simple abelian varieties

        EXAMPLES::

            sage: D = J0(33).decomposition(); D
            [
            Simple abelian subvariety 11a(1,33) of dimension 1 of J0(33),
            Simple abelian subvariety 11a(3,33) of dimension 1 of J0(33),
            Simple abelian subvariety 33a(1,33) of dimension 1 of J0(33)
            ]
            sage: D[0]._factors_with_same_label(D[1])
            [Simple abelian subvariety 11a(1,33) of dimension 1 of J0(33)]
            sage: D[0]._factors_with_same_label(D[2])
            []
            sage: (D[0]+D[1])._factors_with_same_label(D[1] + D[2])
            [Simple abelian subvariety 11a(1,33) of dimension 1 of J0(33)]

        This illustrates that the multiplicities in the returned list are
        1::

            sage: (D[0]+D[1])._factors_with_same_label(J0(33))
            [Simple abelian subvariety 11a(1,33) of dimension 1 of J0(33)]

        This illustrates that the ambient product Jacobians do not have to
        be the same::

            sage: (D[0]+D[1])._factors_with_same_label(J0(22))
            [Simple abelian subvariety 11a(1,33) of dimension 1 of J0(33)]

        This illustrates that the actual factor labels are relevant, not
        just the isogeny class.

        ::

            sage: (D[0]+D[1])._factors_with_same_label(J1(11))
            []
            sage: J1(11)[0].newform_label()
            '11aG1'
        """
        if not isinstance(other, ModularAbelianVariety_abstract):
            raise TypeError("other must be an abelian variety")
        D = self.decomposition()
        C = set([A.newform_label() for A in other.decomposition()])
        Z = []
        for X in D:
            lbl = X.newform_label()
            if lbl in C:
                Z.append(X)
                C.remove(lbl)
        Z.sort()
        return Z

    def _complement_shares_no_factors_with_same_label(self):
        """
        Return True if no simple factor of self has the same newform_label
        as any factor in a Poincaré complement of self in the ambient
        product Jacobian.

        EXAMPLES: `J_0(37)` is made up of two non-isogenous
        elliptic curves::

            sage: J0(37)[0]._complement_shares_no_factors_with_same_label()
            True

        `J_0(33)` decomposes as a product of two isogenous
        elliptic curves with a third nonisogenous curve::

            sage: D = J0(33).decomposition(); D
            [
            Simple abelian subvariety 11a(1,33) of dimension 1 of J0(33),
            Simple abelian subvariety 11a(3,33) of dimension 1 of J0(33),
            Simple abelian subvariety 33a(1,33) of dimension 1 of J0(33)
            ]
            sage: D[0]._complement_shares_no_factors_with_same_label()
            False
            sage: (D[0]+D[1])._complement_shares_no_factors_with_same_label()
            True
            sage: D[2]._complement_shares_no_factors_with_same_label()
            True

        This example illustrates the relevance of the ambient product
        Jacobian.

        ::

            sage: D = (J0(11) * J0(11)).decomposition(); D
            [
            Simple abelian subvariety 11a(1,11) of dimension 1 of J0(11) x J0(11),
            Simple abelian subvariety 11a(1,11) of dimension 1 of J0(11) x J0(11)
            ]
            sage: D[0]._complement_shares_no_factors_with_same_label()
            False

        This example illustrates that it is the newform label, not the
        isogeny, class that matters::

            sage: D = (J0(11)*J1(11)).decomposition(); D
            [
            Simple abelian subvariety 11aG1(1,11) of dimension 1 of J0(11) x J1(11),
            Simple abelian subvariety 11a(1,11) of dimension 1 of J0(11) x J1(11)
            ]
            sage: D[0]._complement_shares_no_factors_with_same_label()
            True
            sage: D[0].newform_label()
            '11aG1'
            sage: D[1].newform_label()
            '11a'
        """
        try:
            return self.__complement_shares
        except AttributeError:
            t = len(self._factors_with_same_label(self.complement())) == 0
            self.__complement_shares = t
            return t

    def __getitem__(self, i):
        """
        Return the `i^{th}` decomposition factor of self
        or return the slice `i` of decompositions of self.

        EXAMPLES::

            sage: J = J0(389)
            sage: J.decomposition()
            [
            Simple abelian subvariety 389a(1,389) of dimension 1 of J0(389),
            Simple abelian subvariety 389b(1,389) of dimension 2 of J0(389),
            Simple abelian subvariety 389c(1,389) of dimension 3 of J0(389),
            Simple abelian subvariety 389d(1,389) of dimension 6 of J0(389),
            Simple abelian subvariety 389e(1,389) of dimension 20 of J0(389)
            ]
            sage: J[2]
            Simple abelian subvariety 389c(1,389) of dimension 3 of J0(389)
            sage: J[-1]
            Simple abelian subvariety 389e(1,389) of dimension 20 of J0(389)
            sage: J = J0(125); J.decomposition()
            [
            Simple abelian subvariety 125a(1,125) of dimension 2 of J0(125),
            Simple abelian subvariety 125b(1,125) of dimension 2 of J0(125),
            Simple abelian subvariety 125c(1,125) of dimension 4 of J0(125)
            ]
            sage: J[:2]
            [
            Simple abelian subvariety 125a(1,125) of dimension 2 of J0(125),
            Simple abelian subvariety 125b(1,125) of dimension 2 of J0(125)
            ]
        """
        return self.decomposition()[i]


class ModularAbelianVariety(ModularAbelianVariety_abstract):
    def __init__(self, groups, lattice=None, base_field=QQ, is_simple=None, newform_level=None,
                 isogeny_number=None, number=None, check=True):
        r"""
        Create a modular abelian variety with given level and base field.

        INPUT:


        -  ``groups`` - a tuple of congruence subgroups

        -  ``lattice`` - (default: `\ZZ^n`) a
           full lattice in `\ZZ^n`, where `n` is the
           sum of the dimensions of the spaces of cuspidal modular symbols
           corresponding to each `\Gamma \in` groups

        -  ``base_field`` - a field (default:
           `\QQ`)


        EXAMPLES::

            sage: J0(23)
            Abelian variety J0(23) of dimension 2
        """
        ModularAbelianVariety_abstract.__init__(self, groups, base_field, is_simple=is_simple, newform_level=newform_level,
                                                isogeny_number=isogeny_number, number=number, check=check)
        if lattice is None:
            lattice = ZZ**(2*self._ambient_dimension())
        if check:
            n = self._ambient_dimension()
            if not is_FreeModule(lattice):
                raise TypeError("lattice must be a free module")
            if lattice.base_ring() != ZZ:
                raise TypeError("lattice must be over ZZ")
            if lattice.degree() != 2*n:
                raise ValueError("lattice must have degree 2*n (=%s)" % (2*n))
            if not lattice.saturation().is_submodule(lattice):  # potentially expensive
                raise ValueError("lattice must be full")
        self.__lattice = lattice


    def lattice(self):
        """
        Return the lattice that defines this abelian variety.

        OUTPUT:


        -  ``lattice`` - a lattice embedded in the rational
           homology of the ambient product Jacobian


        EXAMPLES::

            sage: A = (J0(11) * J0(37))[1]; A
            Simple abelian subvariety 37a(1,37) of dimension 1 of J0(11) x J0(37)
            sage: type(A)
            <class 'sage.modular.abvar.abvar.ModularAbelianVariety_with_category'>
            sage: A.lattice()
            Free module of degree 6 and rank 2 over Integer Ring
            Echelon basis matrix:
            [ 0  0  1 -1  1  0]
            [ 0  0  0  0  2 -1]
        """
        return self.__lattice


class ModularAbelianVariety_modsym_abstract(ModularAbelianVariety_abstract):
    # Anything that derives from this class must define the
    # modular_symbols method, which returns a cuspidal modular symbols
    # space over QQ.  It can have any sign.
    def _modular_symbols(self):
        """
        Return the space of modular symbols corresponding to this modular
        symbols abelian variety.

        EXAMPLES: This function is in the abstract base class, so it raises
        a NotImplementedError::

            sage: M = ModularSymbols(37).cuspidal_submodule()
            sage: A = M.abelian_variety(); A
            Abelian variety J0(37) of dimension 2
            sage: sage.modular.abvar.abvar.ModularAbelianVariety_modsym_abstract._modular_symbols(A)
            Traceback (most recent call last):
            ...
            NotImplementedError: bug -- must define this

        Of course this function isn't called in practice, so this works::

            sage: A._modular_symbols()
            Modular Symbols subspace of dimension 4 of Modular Symbols space of dimension 5 for Gamma_0(37) of weight 2 with sign 0 over Rational Field
        """
        raise NotImplementedError("bug -- must define this")

    def __add__(self, other):
        """
        Add two modular abelian variety factors.

        EXAMPLES::

            sage: A = J0(42); D = A.decomposition(); D
            [
            Simple abelian subvariety 14a(1,42) of dimension 1 of J0(42),
            Simple abelian subvariety 14a(3,42) of dimension 1 of J0(42),
            Simple abelian subvariety 21a(1,42) of dimension 1 of J0(42),
            Simple abelian subvariety 21a(2,42) of dimension 1 of J0(42),
            Simple abelian subvariety 42a(1,42) of dimension 1 of J0(42)
            ]
            sage: D[0] + D[1]
            Abelian subvariety of dimension 2 of J0(42)
            sage: D[1].is_subvariety(D[0] + D[1])
            True
            sage: D[0] + D[1] + D[2]
            Abelian subvariety of dimension 3 of J0(42)
            sage: D[0] + D[0]
            Abelian subvariety of dimension 1 of J0(42)
            sage: D[0] + D[0] == D[0]
            True
            sage: sum(D, D[0]) == A
            True
        """
        if not is_ModularAbelianVariety(other):
            if other == 0:
                return self
            raise TypeError("sum not defined")
        if not isinstance(other, ModularAbelianVariety_modsym_abstract):
            return ModularAbelianVariety_abstract.__add__(self, other)
        if self.groups() != other.groups():
            raise TypeError("sum not defined since ambient spaces different")
        M = self.modular_symbols() + other.modular_symbols()
        return ModularAbelianVariety_modsym(M)

    def groups(self):
        """
        Return the tuple of groups associated to the modular symbols
        abelian variety. This is always a 1-tuple.

        OUTPUT: tuple

        EXAMPLES::

            sage: A = ModularSymbols(33).cuspidal_submodule().abelian_variety(); A
            Abelian variety J0(33) of dimension 3
            sage: A.groups()
            (Congruence Subgroup Gamma0(33),)
            sage: type(A)
            <class 'sage.modular.abvar.abvar.ModularAbelianVariety_modsym_with_category'>
        """
        return (self._modular_symbols().group(), )

    def lattice(self):
        r"""
        Return the lattice defining this modular abelian variety.

        OUTPUT:

        A free `\ZZ`-module embedded in an ambient `\QQ`-vector space.

        EXAMPLES::

            sage: A = ModularSymbols(33).cuspidal_submodule()[0].abelian_variety(); A
            Abelian subvariety of dimension 1 of J0(33)
            sage: A.lattice()
            Free module of degree 6 and rank 2 over Integer Ring
            User basis matrix:
            [ 1  0  0 -1  0  0]
            [ 0  0  1  0  1 -1]
            sage: type(A)
            <class 'sage.modular.abvar.abvar.ModularAbelianVariety_modsym_with_category'>
        """
        try:
            return self.__lattice
        except AttributeError:
            M = self.modular_symbols()
            S = M.ambient_module().cuspidal_submodule()
            if M.dimension() == S.dimension():
                L = ZZ**M.dimension()
            else:
                K0 = M.integral_structure()
                K1 = S.integral_structure()
                L = K1.coordinate_module(K0)
            self.__lattice = L
            return self.__lattice

    def _set_lattice(self, lattice):
        """
        Set the lattice of this modular symbols abelian variety.

        .. warning::

           This is only for internal use. Do not use this unless you
           really really know what you're doing. That's why there is
           an underscore in this method name.

        INPUT:


        -  ``lattice`` - a lattice


        EXAMPLES: We do something evil - there's no type checking since
        this function is for internal use only::

            sage: A = ModularSymbols(33).cuspidal_submodule().abelian_variety()
            sage: A._set_lattice(5)
            sage: A.lattice()
            5
        """
        self.__lattice = lattice

    def modular_symbols(self, sign=0):
        """
        Return space of modular symbols (with given sign) associated to
        this modular abelian variety, if it can be found by cutting down
        using Hecke operators. Otherwise raise a RuntimeError exception.

        EXAMPLES::

            sage: A = J0(37)
            sage: A.modular_symbols()
            Modular Symbols subspace of dimension 4 of Modular Symbols space of dimension 5 for Gamma_0(37) of weight 2 with sign 0 over Rational Field
            sage: A.modular_symbols(1)
            Modular Symbols subspace of dimension 2 of Modular Symbols space of dimension 3 for Gamma_0(37) of weight 2 with sign 1 over Rational Field

        More examples::

            sage: J0(11).modular_symbols()
            Modular Symbols subspace of dimension 2 of Modular Symbols space of dimension 3 for Gamma_0(11) of weight 2 with sign 0 over Rational Field
            sage: J0(11).modular_symbols(sign=1)
            Modular Symbols subspace of dimension 1 of Modular Symbols space of dimension 2 for Gamma_0(11) of weight 2 with sign 1 over Rational Field
            sage: J0(11).modular_symbols(sign=0)
            Modular Symbols subspace of dimension 2 of Modular Symbols space of dimension 3 for Gamma_0(11) of weight 2 with sign 0 over Rational Field
            sage: J0(11).modular_symbols(sign=-1)
            Modular Symbols space of dimension 1 for Gamma_0(11) of weight 2 with sign -1 over Rational Field

        Even more examples::

            sage: A = J0(33)[1]; A
            Simple abelian subvariety 11a(3,33) of dimension 1 of J0(33)
            sage: A.modular_symbols()
            Modular Symbols subspace of dimension 2 of Modular Symbols space of dimension 9 for Gamma_0(33) of weight 2 with sign 0 over Rational Field

        It is not always possible to determine the sign subspaces::

            sage: A.modular_symbols(1)
            Traceback (most recent call last):
            ...
            RuntimeError: unable to determine sign (=1) space of modular symbols

        ::

            sage: A.modular_symbols(-1)
            Traceback (most recent call last):
            ...
            RuntimeError: unable to determine sign (=-1) space of modular symbols
        """
        M = self._modular_symbols().modular_symbols_of_sign(sign)
        if (sign != 0 and M.dimension() != self.dimension()) or (sign == 0 and M.dimension() != 2*self.dimension()):
            raise RuntimeError("unable to determine sign (=%s) space of modular symbols" % sign)
        return M

    def _compute_hecke_polynomial(self, n, var='x'):
        """
        Return the characteristic polynomial of the `n^{th}` Hecke
        operator on self.

        .. note::

           If self has dimension d, then this is a polynomial of
           degree d. It is not of degree 2\*d, so it is the square
           root of the characteristic polynomial of the Hecke operator
           on integral or rational homology (which has degree 2\*d).

        EXAMPLES::

            sage: J0(11).hecke_polynomial(2)
            x + 2
            sage: J0(23)._compute_hecke_polynomial(2)
            x^2 + x - 1
            sage: J1(13).hecke_polynomial(2)
            x^2 + 3*x + 3
            sage: factor(J0(43).hecke_polynomial(2))
            (x + 2) * (x^2 - 2)

        The Hecke polynomial is the square root of the characteristic
        polynomial::

            sage: factor(J0(43).hecke_operator(2).charpoly())
            (x + 2) * (x^2 - 2)
        """
        return sqrt_poly(self.modular_symbols().hecke_polynomial(n, var))

    def _integral_hecke_matrix(self, n, sign=0):
        """
        Return the action of the Hecke operator `T_n` on the
        integral homology of self.

        INPUT:


        -  ``n`` - a positive integer

        -  ``sign`` - 0, +1, or -1; if 1 or -1 act on the +1 or
           -1 quotient of the integral homology.


        EXAMPLES::

            sage: J1(13)._integral_hecke_matrix(2)     # slightly random choice of basis
            [-2  0 -1  1]
            [ 1 -1  0 -1]
            [ 1  1 -2  0]
            [ 0  1 -1 -1]
            sage: J1(13)._integral_hecke_matrix(2,sign=1)  # slightly random choice of basis
            [-1  1]
            [-1 -2]
            sage: J1(13)._integral_hecke_matrix(2,sign=-1)  # slightly random choice of basis
            [-2 -1]
            [ 1 -1]
        """
        return self.modular_symbols(sign).integral_hecke_matrix(n)

    def _rational_hecke_matrix(self, n, sign=0):
        """
        Return the action of the Hecke operator `T_n` on the
        rational homology of self.

        INPUT:


        -  ``n`` - a positive integer

        -  ``sign`` - 0, +1, or -1; if 1 or -1 act on the +1 or
           -1 quotient of the rational homology.


        EXAMPLES::

            sage: J1(13)._rational_hecke_matrix(2)    # slightly random choice of basis
            [-2  0 -1  1]
            [ 1 -1  0 -1]
            [ 1  1 -2  0]
            [ 0  1 -1 -1]
            sage: J0(43)._rational_hecke_matrix(2,sign=1)  # slightly random choice of basis
            [-2  0  1]
            [-1 -2  2]
            [-2  0  2]
        """
        return self._integral_hecke_matrix(n, sign=sign).change_ring(QQ)

    def group(self):
        """
        Return the congruence subgroup associated that this modular abelian
        variety is associated to.

        EXAMPLES::

            sage: J0(13).group()
            Congruence Subgroup Gamma0(13)
            sage: J1(997).group()
            Congruence Subgroup Gamma1(997)
            sage: JH(37,[3]).group()
            Congruence Subgroup Gamma_H(37) with H generated by [3]
            sage: J0(37)[1].groups()
            (Congruence Subgroup Gamma0(37),)
        """
        return self.modular_symbols().group()

    def is_subvariety(self, other):
        """
        Return True if self is a subvariety of other.

        EXAMPLES::

            sage: J = J0(37); J
            Abelian variety J0(37) of dimension 2
            sage: A = J[0]; A
            Simple abelian subvariety 37a(1,37) of dimension 1 of J0(37)
            sage: A.is_subvariety(J)
            True
            sage: A.is_subvariety(J0(11))
            False

        There may be a way to map `A` into `J_0(74)`, but
        `A` is not equipped with any special structure of an
        embedding.

        ::

            sage: A.is_subvariety(J0(74))
            False

        Some ambient examples::

            sage: J = J0(37)
            sage: J.is_subvariety(J)
            True
            sage: J.is_subvariety(25)
            False

        More examples::

            sage: A = J0(42); D = A.decomposition(); D
            [
            Simple abelian subvariety 14a(1,42) of dimension 1 of J0(42),
            Simple abelian subvariety 14a(3,42) of dimension 1 of J0(42),
            Simple abelian subvariety 21a(1,42) of dimension 1 of J0(42),
            Simple abelian subvariety 21a(2,42) of dimension 1 of J0(42),
            Simple abelian subvariety 42a(1,42) of dimension 1 of J0(42)
            ]
            sage: D[0].is_subvariety(A)
            True
            sage: D[1].is_subvariety(D[0] + D[1])
            True
            sage: D[2].is_subvariety(D[0] + D[1])
            False
        """
        if not is_ModularAbelianVariety(other):
            return False
        if not isinstance(other, ModularAbelianVariety_modsym_abstract):
            return ModularAbelianVariety_abstract.is_subvariety(self, other)
        return self.modular_symbols().is_submodule(other.modular_symbols())

    def is_ambient(self):
        """
        Return True if this abelian variety attached to a modular symbols
        space space is attached to the cuspidal subspace of the ambient
        modular symbols space.

        OUTPUT: bool

        EXAMPLES::

            sage: A = ModularSymbols(43).cuspidal_subspace().abelian_variety(); A
            Abelian variety J0(43) of dimension 3
            sage: A.is_ambient()
            True
            sage: type(A)
            <class 'sage.modular.abvar.abvar.ModularAbelianVariety_modsym_with_category'>
            sage: A = ModularSymbols(43).cuspidal_subspace()[1].abelian_variety(); A
            Abelian subvariety of dimension 2 of J0(43)
            sage: A.is_ambient()
            False
        """
        return self.degree() == self.dimension()

    def dimension(self):
        """
        Return the dimension of this modular abelian variety.

        EXAMPLES::

            sage: J0(37)[0].dimension()
            1
            sage: J0(43)[1].dimension()
            2
            sage: J1(17)[1].dimension()
            4
        """
        try:
            return self._dimension
        except AttributeError:
            M = self._modular_symbols()
            if M.sign() == 0:
                d = M.dimension() // 2
            else:
                d = M.dimension()
            self._dimension = d
            return d

    def new_subvariety(self, p=None):
        """
        Return the new or `p`-new subvariety of self.

        INPUT:


        -  ``self`` - a modular abelian variety

        -  ``p`` - prime number or None (default); if p is a
           prime, return the p-new subvariety. Otherwise return the full new
           subvariety.


        EXAMPLES::

            sage: J0(34).new_subvariety()
            Abelian subvariety of dimension 1 of J0(34)
            sage: J0(100).new_subvariety()
            Abelian subvariety of dimension 1 of J0(100)
            sage: J1(13).new_subvariety()
            Abelian variety J1(13) of dimension 2
        """
        try:
            return self.__new_subvariety[p]
        except AttributeError:
            self.__new_subvariety = {}
        except KeyError:
            pass
        A = self.modular_symbols()
        N = A.new_submodule(p=p)
        B = ModularAbelianVariety_modsym(N)
        self.__new_subvariety[p] = B
        return B

    def old_subvariety(self, p=None):
        """
        Return the old or `p`-old abelian variety of self.

        INPUT:


        -  ``self`` - a modular abelian variety

        -  ``p`` - prime number or None (default); if p is a
           prime, return the p-old subvariety. Otherwise return the full old
           subvariety.


        EXAMPLES::

            sage: J0(33).old_subvariety()
            Abelian subvariety of dimension 2 of J0(33)
            sage: J0(100).old_subvariety()
            Abelian subvariety of dimension 6 of J0(100)
            sage: J1(13).old_subvariety()
            Abelian subvariety of dimension 0 of J1(13)
        """
        try:
            return self.__old_subvariety[p]
        except AttributeError:
            self.__old_subvariety = {}
        except KeyError:
            pass
        A = self.modular_symbols()
        N = A.old_submodule(p=p)
        B = ModularAbelianVariety_modsym(N)
        self.__old_subvariety[p] = B
        return B

    def decomposition(self, simple=True, bound=None):
        r"""
        Decompose this modular abelian variety as a product of abelian
        subvarieties, up to isogeny.

        INPUT: simple- bool (default: True) if True, all factors are
        simple. If False, each factor returned is isogenous to a power of a
        simple and the simples in each factor are distinct.


        -  ``bound`` - int (default: None) if given, only use
           Hecke operators up to this bound when decomposing. This can give
           wrong answers, so use with caution!


        EXAMPLES::

            sage: J = J0(33)
            sage: J.decomposition()
            [
            Simple abelian subvariety 11a(1,33) of dimension 1 of J0(33),
            Simple abelian subvariety 11a(3,33) of dimension 1 of J0(33),
            Simple abelian subvariety 33a(1,33) of dimension 1 of J0(33)
            ]
            sage: J1(17).decomposition()
            [
            Simple abelian subvariety 17aG1(1,17) of dimension 1 of J1(17),
            Simple abelian subvariety 17bG1(1,17) of dimension 4 of J1(17)
            ]
        """
        try:
            return self.__decomposition[(simple, bound)]
        except KeyError:
            pass
        except AttributeError:
            self.__decomposition = {}
        if not self.is_ambient():
            S = ModularAbelianVariety_abstract.decomposition(self, simple=simple, bound=bound)
        else:
            A = self.modular_symbols()
            amb = A.ambient_module()
            G = amb.group()
            S = amb.cuspidal_submodule().integral_structure()
            if simple:
                M = A.level()
                D = []
                for N in reversed(divisors(M)):
                    if N > 1:
                        isogeny_number = 0
                        A = amb.modular_symbols_of_level(N).cuspidal_subspace().new_subspace()
                        if bound is None:
                            X = factor_new_space(A)
                        else:
                            X = A.decomposition(bound = bound)
                        for B in X:
                            for t in divisors(M//N):
                                D.append(ModularAbelianVariety_modsym(B.degeneracy_map(M, t).image(),
                                                                      is_simple=True, newform_level=(N, G),
                                                                      isogeny_number=isogeny_number,
                                                                      number=(t,M)))
                            isogeny_number += 1
            elif A == amb.cuspidal_submodule():
                D = [ModularAbelianVariety_modsym(B) for B in A.decomposition(bound = bound)]
            else:
                D = ModularAbelianVariety_abstract.decomposition(self, simple=simple, bound=bound)
            D.sort()
            S = Sequence(D, immutable=True, cr=True, universe=self.category())
        self.__decomposition[(simple, bound)] = S
        return S


class ModularAbelianVariety_modsym(ModularAbelianVariety_modsym_abstract):

    def __init__(self, modsym, lattice=None, newform_level=None,
                 is_simple=None, isogeny_number=None, number=None, check=True):
        """
        Modular abelian variety that corresponds to a Hecke stable space of
        cuspidal modular symbols.

        EXAMPLES: We create a modular abelian variety attached to a space
        of modular symbols.

        ::

            sage: M = ModularSymbols(23).cuspidal_submodule()
            sage: A = M.abelian_variety(); A
            Abelian variety J0(23) of dimension 2
        """
        if check:
            if not isinstance(modsym, ModularSymbolsSpace):
                raise TypeError("modsym must be a modular symbols space")
            if modsym.sign() != 0:
                raise TypeError("modular symbols space must have sign 0")
            if not modsym.is_cuspidal():
                raise ValueError("modsym must be cuspidal")

        ModularAbelianVariety_abstract.__init__(self, (modsym.group(), ), modsym.base_ring(),
                             newform_level=newform_level, is_simple=is_simple,
                             isogeny_number=isogeny_number, number=number, check=check)
        if lattice is not None:
            self._set_lattice(lattice)
        self.__modsym = modsym

    def _modular_symbols(self):
        """
        Return the modular symbols space that defines this modular abelian
        variety.

        OUTPUT: space of modular symbols

        EXAMPLES::

            sage: M = ModularSymbols(37).cuspidal_submodule()
            sage: A = M.abelian_variety(); A
            Abelian variety J0(37) of dimension 2
            sage: A._modular_symbols()
            Modular Symbols subspace of dimension 4 of Modular Symbols space of dimension 5 for Gamma_0(37) of weight 2 with sign 0 over Rational Field
        """
        return self.__modsym

    def component_group_order(self, p):
        """
        Return the order of the component group of the special fiber
        at p of the Neron model of self.

        NOTE: For bad primes, this is only implemented when the group
        if Gamma0 and p exactly divides the level.

        NOTE: the input abelian variety must be simple

        ALGORITHM: See "Component Groups of Quotients of J0(N)" by Kohel and Stein.  That
        paper is about optimal quotients; however, section 4.1 of Conrad-Stein "Component
        Groups of Purely Toric Quotients", one sees that the component group of an optimal
        quotient is the same as the component group of its dual (which is the subvariety).

        INPUT:

        - p -- a prime number

        OUTPUT:

        - Integer

        EXAMPLES::

            sage: A = J0(37)[1]
            sage: A.component_group_order(37)
            3
            sage: A = J0(43)[1]
            sage: A.component_group_order(37)
            1
            sage: A.component_group_order(43)
            7
            sage: A = J0(23)[0]
            sage: A.component_group_order(23)
            11
        """
        if not self.is_simple():
            raise ValueError("self must be simple")
        p = Integer(p)
        if not p.is_prime():
            raise ValueError("p must be a prime integer")
<<<<<<< HEAD
        try:
            return self.__component_group[p][0]
=======
        try: return self.__component_group[p][0]
>>>>>>> beca56d4
        except AttributeError:
            self.__component_group = {}
        except KeyError: pass
        # Easy special case -- a prime of good reduction
        if self.level() % p:
            one = Integer(1)
            self.__component_group[p] = (one,one,one)
            return one
        # Cases that we don't know how to handle yet.
        if not is_Gamma0(self.group()):
            raise NotImplementedError("computation of component group not implemented when group isn't Gamma0")
        if self.level() % (p*p) == 0:
            raise NotImplementedError("computation of component group not implemented when p^2 divides the level")

        # Now we're on Gamma0(p*M) with gcd(p,M) = 1.
        # 1. Compute factor of Brandt module space, and put integral structure on it.

        # TODO -- in case self.level() is prime, should use
        # supersingular module instead for massive speedup...  Of
        # course, then one can just use Emertons theorem that the
        # component group order equals the torsion order, and avoid
        # all of this!
        XI = self.brandt_module(p)
        Y = XI.ambient_module()
        n = Y.dimension()

        # X_ZZ is the submodule of degree 0 divisors
        M = ZZ**n
        deg_zero = []
        for k in range(1,n):
            v = vector(ZZ, n)
            v[0] = 1
            v[k] = -1
            deg_zero.append(v)
        X_ZZ = M.span(deg_zero, ZZ)
        XI_ZZ = XI.free_module().intersection(M)

        # 2. Compute the map alpha: X --> Hom(X[I],Z) over ZZ
        # todo -- this could be done more quickly with a clever matrix multiply
        B = [XI(v) for v in XI_ZZ.basis()]
        mat = []
        for v in M.basis():
            w = Y(v)
            mat.append([w.monodromy_pairing(b) for b in B])
        monodromy = matrix(ZZ, mat)
        alpha = X_ZZ.basis_matrix().change_ring(ZZ) * monodromy

        # 3. Compute invariants:
        #        * Phi_X = #coker(alpha)
        #        * m_X = #(alpha(X)/alpha(X[I]))
        alphaX = alpha.row_module()
        Phi_X_invariants = alphaX.basis_matrix().change_ring(ZZ).elementary_divisors()
        Phi_X = prod(Phi_X_invariants + [Integer(1)])

        W = alphaX.span([b*monodromy for b in XI_ZZ.basis()], ZZ)
        m_X = Integer(W.index_in(alphaX))

        # 4. Compute the modular degree
        moddeg = self.modular_degree()

        # 5. Obtain the component group order using Theorem 1 of [Kohel-Stein]
        Phi = Phi_X * moddeg / m_X

        # 6. Record the answer
        self.__component_group[p] = (Phi, Phi_X_invariants, m_X)
        return Phi

    def _invariants_of_image_of_component_group_of_J0(self, p):
        """
        Return the elementary invariants of the image of the component
        group of J0(N).  The API of this function is subject to
        change, which is why it starts with an underscore.

        INPUT:

        - p -- integer

        OUTPUT:

        - list -- of elementary invariants

        EXAMPLES::

            sage: A = J0(62).new_subvariety()[1]; A
            Simple abelian subvariety 62b(1,62) of dimension 2 of J0(62)
            sage: A._invariants_of_image_of_component_group_of_J0(2)
            [1, 6]
            sage: A.component_group_order(2)
            66
        """
        self.component_group_order(p)
        return list(self.__component_group[p][1])   # make a copy

    def tamagawa_number(self, p):
        """
        Return the Tamagawa number of this abelian variety at p.

        NOTE: For bad primes, this is only implemented when the group
        if Gamma0 and p exactly divides the level and Atkin-Lehner
        acts diagonally on this abelian variety (e.g., if this variety
        is new and simple).  See the self.component_group command for
        more information.

        NOTE: the input abelian variety must be simple

        In cases where this function doesn't work, consider using the
        self.tamagawa_number_bounds functions.

        INPUT:

        - p -- a prime number

        OUTPUT:

        - Integer

        EXAMPLES::

            sage: A = J0(37)[1]
            sage: A.tamagawa_number(37)
            3
            sage: A = J0(43)[1]
            sage: A.tamagawa_number(37)
            1
            sage: A.tamagawa_number(43)
            7
            sage: A = J0(23)[0]
            sage: A.tamagawa_number(23)
            11
        """
        try: return self.__tamagawa_number[p]
        except AttributeError: self.__tamagawa_number = {}
        except KeyError: pass
        if not self.is_simple():
            raise ValueError("self must be simple")
        try:
            g = self.component_group_order(p)
        except NotImplementedError:
            raise NotImplementedError("Tamagawa number can't be determined using known algorithms, so consider using the tamagawa_number_bounds function instead")
        div, mul, mul_primes = self.tamagawa_number_bounds(p)
        if div == mul:
            cp = div
        else:
            raise NotImplementedError("the Tamagawa number at %s is a power of 2, but the exact power can't be determined using known algorithms.  Consider using the tamagawa_number_bounds function instead." % p)
        self.__tamagawa_number[p] = cp
        return cp

    def tamagawa_number_bounds(self, p):
        """
        Return a divisor and multiple of the Tamagawa number of self at `p`.

        NOTE: the input abelian variety must be simple.

        INPUT:

        - `p` -- a prime number

        OUTPUT:

        - div -- integer; divisor of Tamagawa number at `p`
        - mul -- integer; multiple of Tamagawa number at `p`
        - mul_primes -- tuple; in case mul==0, a list of all
          primes that can possibly divide the Tamagawa number at `p`

        EXAMPLES::

            sage: A = J0(63).new_subvariety()[1]; A
            Simple abelian subvariety 63b(1,63) of dimension 2 of J0(63)
            sage: A.tamagawa_number_bounds(7)
            (3, 3, ())
            sage: A.tamagawa_number_bounds(3)
            (1, 0, (2, 3, 5))
        """
        try:
            return self.__tamagawa_number_bounds[p]
        except AttributeError:
            self.__tamagawa_number_bounds = {}
        except KeyError:
            pass
        if not self.is_simple():
            raise ValueError("self must be simple")
        N = self.level()
        div = 1
        mul = 0
        mul_primes = []
        if N % p:
            div = 1
            mul = 1
        elif N.valuation(p) == 1:
            M = self.modular_symbols(sign=1)
            if is_Gamma0(M.group()):
                g = self.component_group_order(p)
                W = M.atkin_lehner_operator(p).matrix()
                if W == -1:
                    # Frob acts trivially
                    div = g
                    mul = g
                elif W == 1:
                    # Frob acts by -1
                    n = g.valuation(2)
                    if n <= 1:
                        div = 2**n
                    else:
                        phi_X_invs = self._invariants_of_image_of_component_group_of_J0(p)
                        m = max(1, len([z for z in phi_X_invs if z%2==0]))
                        div = 2**m
                    mul = 2**n
                else:
                    raise NotImplementedError("Atkin-Lehner at p must act as a scalar")
        else:
            mul_primes = list(sorted(set([p] + [q for q in prime_range(2,2*self.dimension()+2)])))
        div = Integer(div)
        mul = Integer(mul)
        mul_primes = tuple(mul_primes)
        self.__tamagawa_number_bounds[p] = (div, mul, mul_primes)
        return (div, mul, mul_primes)


    def brandt_module(self, p):
        """
        Return the Brandt module at p that corresponds to self.  This
        is the factor of the vector space on the ideal class set in an
        order of level N in the quaternion algebra ramified at p and
        infinity.

        INPUT:

        - p -- prime that exactly divides the level

        OUTPUT:

        - Brandt module space that corresponds to self.

        EXAMPLES::

            sage: J0(43)[1].brandt_module(43)
            Subspace of dimension 2 of Brandt module of dimension 4 of level 43 of weight 2 over Rational Field
            sage: J0(43)[1].brandt_module(43).basis()
            ((1, 0, -1/2, -1/2), (0, 1, -1/2, -1/2))
            sage: J0(43)[0].brandt_module(43).basis()
            ((0, 0, 1, -1),)
            sage: J0(35)[0].brandt_module(5).basis()
            ((1, 0, -1, 0),)
            sage: J0(35)[0].brandt_module(7).basis()
            ((1, -1, 1, -1),)
        """
        try: return self.__brandt_module[p]
        except AttributeError: self.__brandt_module = {}
        except KeyError: pass
        p = Integer(p)
        if not is_Gamma0(self.group()):
            raise NotImplementedError("Brandt module only defined on Gamma0")
        if not p.is_prime():
            raise ValueError("p must be a prime integer")
        if self.level().valuation(p) != 1:
            raise ValueError("p must exactly divide the level")
        M = self.level() / p
        from sage.modular.all import BrandtModule
        V = BrandtModule(p, M)
        # now cut out version of self in B
        S = self.modular_symbols(sign=1)
        B = S.hecke_bound()
        if self.dimension() <= 3:
            q = 2
            while V.dimension() > self.dimension() and q <= B:
                f = S.hecke_polynomial(q)
                V = f(V.hecke_operator(q)).kernel()
                q = next_prime(q)
            if V.dimension() > self.dimension():
                raise RuntimeError("unable to cut out Brandt module (got dimension %s instead of %s)"%(V.dimension(), self.dimension()))
        else:
            D = V.decomposition()
            D = [A for A in D if A.dimension() == self.dimension()]
            # now figure out which element of D is isomorphic to self.
            q = 2
            while len(D) > 1 and q <= B:
                f = S.hecke_polynomial(q)
                D = [A for A in D if A.hecke_polynomial(q) == f]
                q = next_prime(q)
            if len(D) != 1:
                raise RuntimeError("unable to locate Brandt module (got %s candidates instead of 1)" % (len(D)))
            V = D[0]
        self.__brandt_module[p] = V
        return V


def sqrt_poly(f):
    """
    Return the square root of the polynomial `f`.

    .. note::

       At some point something like this should be a member of the
       polynomial class. For now this is just used internally by some
       charpoly functions above.

    EXAMPLES::

        sage: R.<x> = QQ[]
        sage: f = (x-1)*(x+2)*(x^2 + 1/3*x + 5)
        sage: f
        x^4 + 4/3*x^3 + 10/3*x^2 + 13/3*x - 10
        sage: sage.modular.abvar.abvar.sqrt_poly(f^2)
        x^4 + 4/3*x^3 + 10/3*x^2 + 13/3*x - 10
        sage: sage.modular.abvar.abvar.sqrt_poly(f)
        Traceback (most recent call last):
        ...
        ValueError: f must be a perfect square
        sage: sage.modular.abvar.abvar.sqrt_poly(2*f^2)
        Traceback (most recent call last):
        ...
        ValueError: f must be monic
    """
    if not f.is_monic():
        raise ValueError("f must be monic")
    try:
        return prod([g**Integer(e/Integer(2)) for g, e in f.factor()])
    except TypeError:
        raise ValueError("f must be a perfect square")


####################################################################################################
# Useful for decomposing exactly the sort of modular symbols spaces that come up here.
from random import randrange

def random_hecke_operator(M, t=None, p=2):
    """
    Return a random Hecke operator acting on `M`, got by adding
    to `t` a random multiple of `T_p`

    INPUT:


    -  ``M`` - modular symbols space

    -  ``t`` - None or a Hecke operator

    -  ``p`` - a prime


    OUTPUT: Hecke operator prime

    EXAMPLES::

        sage: M = ModularSymbols(11).cuspidal_subspace()
        sage: t, p = sage.modular.abvar.abvar.random_hecke_operator(M)
        sage: p
        3
        sage: t, p = sage.modular.abvar.abvar.random_hecke_operator(M, t, p)
        sage: p
        5
    """
    r = 0
    while r == 0:
        r = randrange(1,p//2+1) * ZZ.random_element()
    t = (0 if t is None else t) + r*M.hecke_operator(p)
    return t, next_prime(p)

def factor_new_space(M):
    """
    Given a new space `M` of modular symbols, return the
    decomposition into simple of `M` under the Hecke
    operators.

    INPUT:


    -  ``M`` - modular symbols space


    OUTPUT: list of factors

    EXAMPLES::

        sage: M = ModularSymbols(37).cuspidal_subspace()
        sage: sage.modular.abvar.abvar.factor_new_space(M)
        [
        Modular Symbols subspace of dimension 2 of Modular Symbols space of dimension 5 for Gamma_0(37) of weight 2 with sign 0 over Rational Field,
        Modular Symbols subspace of dimension 2 of Modular Symbols space of dimension 5 for Gamma_0(37) of weight 2 with sign 0 over Rational Field
        ]
    """
    t = None
    p = 2
    for i in range(200):
        t, p = random_hecke_operator(M, t, p)
        f = t.charpoly()
        cube_free = True
        for _, e in f.factor():
            if e > 2:
                cube_free = False
                break
        if cube_free:
            return t.decomposition()
        t, p = random_hecke_operator(M, t, p)
    raise RuntimeError("unable to factor new space -- this should not happen") # should never happen

def factor_modsym_space_new_factors(M):
    """
    Return the factorizations of all the new subspaces of `M`.

    INPUT:

    - ``M`` -- ambient modular symbols space

    OUTPUT: list of decompositions corresponding to each new space.

    EXAMPLES::

        sage: M = ModularSymbols(33)
        sage: sage.modular.abvar.abvar.factor_modsym_space_new_factors(M)
        [[
        Modular Symbols subspace of dimension 2 of Modular Symbols space of dimension 3 for Gamma_0(11) of weight 2 with sign 0 over Rational Field
        ],
         [
        Modular Symbols subspace of dimension 2 of Modular Symbols space of dimension 9 for Gamma_0(33) of weight 2 with sign 0 over Rational Field
        ]]
    """
    eps = M.character()
    K = eps.conductor() if eps is not None else 1
    N = [M.modular_symbols_of_level(d).cuspidal_subspace().new_subspace() \
           for d in M.level().divisors() if d%K == 0 and (d == 11 or d >= 13)]
    return [factor_new_space(A) for A in N]

def simple_factorization_of_modsym_space(M, simple=True):
    """
    Return the canonical factorization of `M` into (simple) subspaces.

    INPUT:

    - ``M`` -- ambient modular symbols space

    - ``simple`` -- boolean (default: ``True``); if set to ``False``,
      isogenous simple factors are grouped together

    OUTPUT: sequence

    EXAMPLES::

        sage: M = ModularSymbols(33)
        sage: sage.modular.abvar.abvar.simple_factorization_of_modsym_space(M)
        [
        (11, 0, 1, Modular Symbols subspace of dimension 2 of Modular Symbols space of dimension 9 for Gamma_0(33) of weight 2 with sign 0 over Rational Field),
        (11, 0, 3, Modular Symbols subspace of dimension 2 of Modular Symbols space of dimension 9 for Gamma_0(33) of weight 2 with sign 0 over Rational Field),
        (33, 0, 1, Modular Symbols subspace of dimension 2 of Modular Symbols space of dimension 9 for Gamma_0(33) of weight 2 with sign 0 over Rational Field)
        ]
        sage: sage.modular.abvar.abvar.simple_factorization_of_modsym_space(M, simple=False)
        [
        (11, 0, None, Modular Symbols subspace of dimension 4 of Modular Symbols space of dimension 9 for Gamma_0(33) of weight 2 with sign 0 over Rational Field),
        (33, 0, None, Modular Symbols subspace of dimension 2 of Modular Symbols space of dimension 9 for Gamma_0(33) of weight 2 with sign 0 over Rational Field)
        ]

    TESTS:

    Check that :trac:`21799` is fixed::

        sage: JH(28, [15]).decomposition()
        [
        Simple abelian subvariety 14aGH[15](1,28) of dimension 1 of JH(28,[15]),
        Simple abelian subvariety 14aGH[15](2,28) of dimension 1 of JH(28,[15]),
        Simple abelian subvariety 28aGH[15](1,28) of dimension 2 of JH(28,[15])
        ]
    """
    D = []
    for G in factor_modsym_space_new_factors(M):
        if len(G) > 0:
            # Compute the matrices of the degeneracy maps up.
            T = (M.level() // G[0].level()).divisors()
            degen = [G[0].ambient_module().degeneracy_map(M, t).matrix() for t in T]
            # Construct a matrix with rows the basis for all the factors
            # stacked on top of each other.  We just multiply this by each
            # degeneracy matrix to get the basis for the images of the
            # factors at higher level.  By doing matrix multiplies, we
            # save time over taking images of individual factors.
            matrix = G[0].basis_matrix()
            for A in G[1:]:
                matrix = matrix.stack(A.basis_matrix())

            # Compute the actual images
            ims = [matrix * z for z in degen]

            # Construct the corresponding subspaces at higher level.
            j = 0
            for (isog,A) in enumerate(G):
                d = A.dimension()
                if simple:
                    for i in range(len(T)):
                        V = ims[i].matrix_from_rows(range(j, j+d)).row_module()
                        W = M.submodule(V, check=False)
                        D.append( (A.level(), isog, T[i], W) )
                else:
                    V = sum(ims[i].matrix_from_rows(range(j, j+d)).row_module() for i in range(len(T)))
                    W = M.submodule(V, check=False)
                    D.append( (A.level(), isog, None, W))
                j += d
    return Sequence(D, cr=True)

def modsym_lattices(M, factors):
    """
    Append lattice information to the output of
    simple_factorization_of_modsym_space.

    INPUT:


    -  ``M`` - modular symbols spaces

    -  ``factors`` - Sequence
       (simple_factorization_of_modsym_space)


    OUTPUT: sequence with more information for each factor (the
    lattice)

    EXAMPLES::

        sage: M = ModularSymbols(33)
        sage: factors = sage.modular.abvar.abvar.simple_factorization_of_modsym_space(M, simple=False)
        sage: sage.modular.abvar.abvar.modsym_lattices(M, factors)
        [
        (11, 0, None, Modular Symbols subspace of dimension 4 of Modular Symbols space of dimension 9 for Gamma_0(33) of weight 2 with sign 0 over Rational Field, Free module of degree 6 and rank 4 over Integer Ring
        Echelon basis matrix:
        [ 1  0  0  0 -1  2]
        [ 0  1  0  0 -1  1]
        [ 0  0  1  0 -2  2]
        [ 0  0  0  1 -1 -1]),
        (33, 0, None, Modular Symbols subspace of dimension 2 of Modular Symbols space of dimension 9 for Gamma_0(33) of weight 2 with sign 0 over Rational Field, Free module of degree 6 and rank 2 over Integer Ring
        Echelon basis matrix:
        [ 1  0  0 -1  0  0]
        [ 0  0  1  0  1 -1])
        ]
    """
    # 1. Change basis of everything to the ambient integral modular symbols space
    # 2. Clear denominator.
    # 3. Echelonize/saturate each factor
    if len(factors) == 0:
        return factors

    D = []
    I = M.cuspidal_submodule().integral_structure().basis_matrix()
    A = factors[0][-1].basis_matrix()
    rows = [range(A.nrows())]
    for F in factors[1:]:
        mat = F[-1].basis_matrix()
        i = rows[-1][-1]+1
        rows.append(range(i, i + mat.nrows()))
        A = A.stack(mat)
    X = I.solve_left(A)
    X, _ = X._clear_denom()
    for i, R in enumerate(rows):
        A = X.matrix_from_rows(R)
        A = copy(A.saturation())
        A.echelonize()
        D.append(tuple(list(factors[i]) + [A.row_module()]))
    return Sequence(D, cr=True)<|MERGE_RESOLUTION|>--- conflicted
+++ resolved
@@ -3471,19 +3471,14 @@
         """
         # Decompose an arbitrary abelian variety
         amb = self.ambient_variety()
-        S   = self.vector_space()
+        S = self.vector_space()
         X = amb.decomposition(simple=simple, bound=bound)
-<<<<<<< HEAD
         IN = []
         OUT = []
-        i = 0
-=======
-        IN = []; OUT = []
->>>>>>> beca56d4
         V = 0
         last_dimension = 0
-        for j in range(len(X)):
-            V += X[j].vector_space()
+        for j, W in enumerate(X):
+            V += W.vector_space()
             d = S.intersection(V).dimension()
             if d > last_dimension:
                 IN.append(j)
@@ -4591,12 +4586,8 @@
         p = Integer(p)
         if not p.is_prime():
             raise ValueError("p must be a prime integer")
-<<<<<<< HEAD
         try:
             return self.__component_group[p][0]
-=======
-        try: return self.__component_group[p][0]
->>>>>>> beca56d4
         except AttributeError:
             self.__component_group = {}
         except KeyError: pass
