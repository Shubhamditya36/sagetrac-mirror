--- conflicted
+++ resolved
@@ -95,17 +95,10 @@
 
 from sage.modules.module      import Module_old
 from sage.modules.free_module import is_FreeModule
-<<<<<<< HEAD
 from sage.structure.element import ModuleElement
 from sage.structure.sequence import Sequence
 from sage.rings.all import gcd, lcm, QQ, ZZ, QQbar, Integer, composite_field
 from sage.misc.all import prod
-=======
-from sage.structure.element   import ModuleElement
-from sage.structure.sequence  import Sequence
-from sage.rings.all           import lcm, QQ, ZZ, QQbar, Integer, composite_field
-from sage.misc.misc           import prod
->>>>>>> 86cd6c03
 
 import abvar as abelian_variety
 from sage.categories.fields import Fields
