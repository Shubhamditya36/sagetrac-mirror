--- conflicted
+++ resolved
@@ -34,6 +34,8 @@
 import sage.arith.all as arith
 import sage.rings.infinity
 import sage.misc.latex as latex
+import module
+import hecke_operator
 import sage.rings.commutative_algebra
 from sage.matrix.constructor import matrix
 from sage.arith.all import lcm
@@ -174,12 +176,8 @@
             <class 'sage.modular.hecke.algebra.HeckeAlgebra_base_with_category'>
 
         """
-<<<<<<< HEAD
         if isinstance(M, tuple):
             M = M[0]
-=======
-        from . import module
->>>>>>> 7b1b3ec5
         if not module.is_HeckeModule(M):
             raise TypeError("M (=%s) must be a HeckeModule"%M)
         self.__M = M
