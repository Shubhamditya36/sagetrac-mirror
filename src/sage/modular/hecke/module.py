"""
Hecke modules
"""

#*****************************************************************************
#       Copyright (C) 2004,2005,2006 William Stein <wstein@gmail.com>
#
# This program is free software: you can redistribute it and/or modify
# it under the terms of the GNU General Public License as published by
# the Free Software Foundation, either version 2 of the License, or
# (at your option) any later version.
#                  http://www.gnu.org/licenses/
#*****************************************************************************
from __future__ import print_function
from __future__ import absolute_import

import sage.rings.all
import sage.arith.all as arith
import sage.misc.misc as misc
from sage.modules.module import Module
from sage.structure.all import Sequence
import sage.matrix.matrix_space as matrix_space
from sage.structure.parent import Parent

import sage.misc.prandom as random

from . import algebra
from . import element
from . import hecke_operator

from sage.modules.all import FreeModule

def is_HeckeModule(x):
    r"""
    Return True if x is a Hecke module.

    EXAMPLES::

        sage: from sage.modular.hecke.module import is_HeckeModule
        sage: is_HeckeModule(ModularForms(Gamma0(7), 4))
        True
        sage: is_HeckeModule(QQ^3)
        False
        sage: is_HeckeModule(J0(37).homology())
        True
    """
    return isinstance(x, HeckeModule_generic)

class HeckeModule_generic(sage.modules.module.Module):
    r"""
    A very general base class for Hecke modules.

    We define a Hecke module of weight `k` to be a module over a commutative
    ring equipped with an action of operators `T_m` for all positive integers `m`
    coprime to some integer `n`(the level), which satisfy `T_r T_s = T_{rs}` for
    `r,s` coprime, and for powers of a prime `p`, `T_{p^r} = T_{p} T_{p^{r-1}} -
    \varepsilon(p) p^{k-1} T_{p^{r-2}}`, where `\varepsilon(p)` is some
    endomorphism of the module which commutes with the `T_m`.

    We distinguish between *full* Hecke modules, which also have an action of
    operators `T_m` for `m` not assumed to be coprime to the level, and
    *anemic* Hecke modules, for which this does not hold.
    """

    Element = element.HeckeModuleElement

    def __init__(self, base_ring, level, category=None):
        r"""
        Create a Hecke module. Not intended to be called directly.

        EXAMPLES::

            sage: CuspForms(Gamma0(17),2) # indirect doctest
            Cuspidal subspace of dimension 1 of Modular Forms space of dimension 2 for Congruence Subgroup Gamma0(17) of weight 2 over Rational Field
            sage: ModularForms(3, 3).category()
            Category of Hecke modules over Rational Field
        """
        if not isinstance(base_ring, sage.rings.all.CommutativeRing):
            raise TypeError("base_ring must be commutative ring")

        from sage.categories.hecke_modules import HeckeModules
        default_category = HeckeModules(base_ring)
        if category is None:
            category = default_category
        else:
            assert category.is_subcategory(default_category), "%s is not a subcategory of %s"%(category, default_category)

        sage.modules.module.Module.__init__(self, base_ring, category=category)

        level = sage.rings.all.ZZ(level)
        if level <= 0:
            raise ValueError("level (=%s) must be positive"%level)
        self.__level = level
        self._hecke_matrices = {}
        self._diamond_matrices = {}

<<<<<<< HEAD
=======
    def __setstate__(self, state):
        r"""
        Ensure that the category is initialized correctly on unpickling.

        EXAMPLES::

            sage: loads(dumps(ModularSymbols(11))).category() # indirect doctest
            Category of Hecke modules over Rational Field
        """
        if not self._is_category_initialized():
            from sage.categories.hecke_modules import HeckeModules
            self._init_category_(HeckeModules(state['_base']))
        sage.modules.module.Module.__setstate__(self, state)

>>>>>>> 74b03027
    def __hash__(self):
        r"""
        The hash is determined by the base ring and the level.

        EXAMPLES::

            sage: MS = sage.modular.hecke.module.HeckeModule_generic(QQ,1)
            sage: hash(MS) == hash((MS.base_ring(), MS.level()))
            True

        """
        return hash((self.base_ring(), self.__level))

    def __cmp__(self, other):
        r"""
        Compare self to other. This must be overridden in all subclasses.

        EXAMPLES::

            sage: M = ModularForms(Gamma0(3))
            sage: sage.modular.hecke.module.HeckeModule_generic.__cmp__(M, M)
            Traceback (most recent call last):
            ...
            NotImplementedError: ...
        """
        raise NotImplementedError("Derived class %s should implement __cmp__" % type(self))

    def _compute_hecke_matrix_prime_power(self, p, r, **kwds):
        r"""
        Compute the Hecke matrix T_{p^r}, where `p` is prime and `r \ge 2`, assuming that
        `T_p` is known. This is carried out by recursion.

        All derived classes must override either this function or ``self.character()``.

        EXAMPLES::

            sage: M = ModularForms(SL2Z, 24)
            sage: M._compute_hecke_matrix_prime_power(3, 3)
            [    834385168339943471891603972970040        462582247568491031177169792000 3880421605193373124143717311013888000]
            [                                    0                     -4112503986561480                  53074162446443642880]
            [                                    0                         2592937954080                     -1312130996155080]
        """
        # convert input arguments to int's.
        (p,r) = (int(p), int(r))
        if not arith.is_prime(p):
            raise ArithmeticError("p must be a prime")
        # T_{p^r} := T_p * T_{p^{r-1}} - eps(p)p^{k-1} T_{p^{r-2}}.
        pow = p**(r-1)
        if pow not in self._hecke_matrices:
            # The following will force computation of T_{p^s}
            # for all s<=r-1, except possibly s=0.
            self._hecke_matrices[pow] = self._compute_hecke_matrix(pow)
        if 1 not in self._hecke_matrices:
            self._hecke_matrices[1] = self._compute_hecke_matrix(1)
        Tp = self._hecke_matrices[p]
        Tpr1 = self._hecke_matrices[pow]
        eps = self.character()
        if eps is None:
            raise NotImplementedError("either character or _compute_hecke_matrix_prime_power must be overloaded in a derived class")
        k = self.weight()
        Tpr2 = self._hecke_matrices[pow/p]
        return Tp*Tpr1 - eps(p)*(p**(k-1)) * Tpr2

    def _compute_hecke_matrix_general_product(self, F, **kwds):
        r"""
        Compute the matrix of a general Hecke operator acting on this space, by
        factorising n into prime powers and multiplying together the Hecke
        operators for each of these.

        EXAMPLES::

            sage: M = ModularSymbols(Gamma0(3), 4)
            sage: M._compute_hecke_matrix_general_product(factor(10))
            [1134    0]
            [   0 1134]
        """
        prod = None
        for p, r in F:
            pow = int(p**r)
            if pow not in self._hecke_matrices:
                self._hecke_matrices[pow] = self._compute_hecke_matrix(pow)
            if prod is None:
                prod = self._hecke_matrices[pow]
            else:
                prod *= self._hecke_matrices[pow]
        return prod

    def _compute_dual_hecke_matrix(self, n):
        r"""
        Compute the matrix of the Hecke operator `T_n` acting on the dual of self.

        EXAMPLES::

            sage: M = ModularSymbols(Gamma0(3), 4)
            sage: M._compute_dual_hecke_matrix(10)
            [1134    0]
            [   0 1134]
        """
        return self.hecke_matrix(n).transpose()

    def _compute_hecke_matrix(self, n, **kwds):
        r"""
        Compute the matrix of the Hecke operator `T_n` acting on self.

        EXAMPLES::

            sage: M = EisensteinForms(DirichletGroup(3).0, 3)
            sage: M._compute_hecke_matrix(16)
            [205   0]
            [  0 205]
        """
        n = int(n)
        if n<1:
            raise ValueError("Hecke operator T_%s is not defined."%n)
        if n==1:
            Mat = matrix_space.MatrixSpace(self.base_ring(),self.rank())
            return Mat(1)

        if arith.is_prime(n):
            return self._compute_hecke_matrix_prime(n, **kwds)

        F = arith.factor(n)
        if len(F) == 1:  # nontrivial prime power case
            return self._compute_hecke_matrix_prime_power(F[0][0],F[0][1], **kwds)

        else:
            return self._compute_hecke_matrix_general_product(F, **kwds)

    def _compute_hecke_matrix_prime(self, p, **kwds):
        """
        Compute and return the matrix of the p-th Hecke operator for p prime.
        Derived classes should overload this function, and they will inherit
        the machinery for calculating general Hecke operators.

        EXAMPLES::

            sage: M = EisensteinForms(DirichletGroup(3).0, 3)
            sage: sage.modular.hecke.module.HeckeModule_generic._compute_hecke_matrix_prime(M, 3)
            Traceback (most recent call last):
            ...
            NotImplementedError: All subclasses must implement _compute_hecke_matrix_prime
        """
        raise NotImplementedError("All subclasses must implement _compute_hecke_matrix_prime")

    def _compute_diamond_matrix(self, d):
        r"""
        Compute the matrix of the diamond bracket operator `\langle d \rangle` on this space,
        in cases where this isn't self-evident (i.e. when this is not a space
        with fixed character).

        EXAMPLES::

            sage: M = EisensteinForms(Gamma1(5), 3)
            sage: sage.modular.hecke.module.HeckeModule_generic._compute_diamond_matrix(M, 2)
            Traceback (most recent call last):
            ...
            NotImplementedError: All subclasses without fixed character must implement _compute_diamond_matrix
        """
        raise NotImplementedError("All subclasses without fixed character must implement _compute_diamond_matrix")

    def _hecke_operator_class(self):
        """
        Return the class to be used for instantiating Hecke operators
        acting on self.

        EXAMPLES::

            sage: sage.modular.hecke.module.HeckeModule_generic(QQ,1)._hecke_operator_class()
            <class 'sage.modular.hecke.hecke_operator.HeckeOperator'>
            sage: ModularSymbols(1,12)._hecke_operator_class()
            <class 'sage.modular.modsym.hecke_operator.HeckeOperator'>
        """
        return hecke_operator.HeckeOperator

    def _diamond_operator_class(self):
        r"""
        Return the class to be used for instantiating diamond bracket operators
        acting on self.

        EXAMPLES::

            sage: sage.modular.hecke.module.HeckeModule_generic(QQ,1)._diamond_operator_class()
            <class 'sage.modular.hecke.hecke_operator.DiamondBracketOperator'>
            sage: ModularSymbols(1,12)._diamond_operator_class()
            <class 'sage.modular.hecke.hecke_operator.DiamondBracketOperator'>
        """
        return hecke_operator.DiamondBracketOperator

    def anemic_hecke_algebra(self):
        """
        Return the Hecke algebra associated to this Hecke module.

        EXAMPLES::

            sage: T = ModularSymbols(1,12).hecke_algebra()
            sage: A = ModularSymbols(1,12).anemic_hecke_algebra()
            sage: T == A
            False
            sage: A
            Anemic Hecke algebra acting on Modular Symbols space of dimension 3 for Gamma_0(1) of weight 12 with sign 0 over Rational Field
            sage: A.is_anemic()
            True
        """
        try:
            return self.__anemic_hecke_algebra
        except AttributeError:
            self.__anemic_hecke_algebra = algebra.AnemicHeckeAlgebra(self)
            return self.__anemic_hecke_algebra

    def character(self):
        r"""
        The character of this space. As this is an abstract base class, return None.

        EXAMPLES::

            sage: sage.modular.hecke.module.HeckeModule_generic(QQ, 10).character() is None
            True
        """
        return None

    def dimension(self):
        r"""
        Synonym for rank.

        EXAMPLES::

            sage: M = sage.modular.hecke.module.HeckeModule_generic(QQ, 10).dimension()
            Traceback (most recent call last):
            ...
            NotImplementedError: Derived subclasses must implement rank
        """
        return self.rank()

    def hecke_algebra(self):
        """
        Return the Hecke algebra associated to this Hecke module.

        EXAMPLES::

            sage: T = ModularSymbols(Gamma1(5),3).hecke_algebra()
            sage: T
            Full Hecke algebra acting on Modular Symbols space of dimension 4 for Gamma_1(5) of weight 3 with sign 0 and over Rational Field
            sage: T.is_anemic()
            False

        ::

            sage: M = ModularSymbols(37,sign=1)
            sage: E, A, B = M.decomposition()
            sage: A.hecke_algebra() == B.hecke_algebra()
            False
        """
        try:
            return self.__hecke_algebra
        except AttributeError:
            self.__hecke_algebra = algebra.HeckeAlgebra(self)
            return self.__hecke_algebra

    def is_zero(self):
        """
        Return True if this Hecke module has dimension 0.

        EXAMPLES::

            sage: ModularSymbols(11).is_zero()
            False
            sage: ModularSymbols(11).old_submodule().is_zero()
            True
            sage: CuspForms(10).is_zero()
            True
            sage: CuspForms(1,12).is_zero()
            False
        """
        return self.dimension() == 0

    def is_full_hecke_module(self):
        """
        Return True if this space is invariant under all Hecke operators.

        Since self is guaranteed to be an anemic Hecke module, the significance
        of this function is that it also ensures invariance under Hecke
        operators of index that divide the level.

        EXAMPLES::

            sage: M = ModularSymbols(22); M.is_full_hecke_module()
            True
            sage: M.submodule(M.free_module().span([M.0.list()]), check=False).is_full_hecke_module()
            False
        """
        try:
            return self._is_full_hecke_module
        except AttributeError:
            pass

        # now compute whether invariant under Hecke operators of index
        # dividing the level
        misc.verbose("Determining if Hecke module is full.")
        N = self.level()
        for p in arith.prime_divisors(N):
            if not self.is_hecke_invariant(p):
                self._is_full_hecke_module = False
                return False
        self._is_full_hecke_module = True
        return True

    def is_hecke_invariant(self, n):
        """
        Return True if self is invariant under the Hecke operator
        `T_n`.

        Since self is guaranteed to be an anemic Hecke module it is only
        interesting to call this function when `n` is not coprime
        to the level.

        EXAMPLES::

            sage: M = ModularSymbols(22).cuspidal_subspace()
            sage: M.is_hecke_invariant(2)
            True

        We use check=False to create a nasty "module" that is not invariant
        under `T_2`::

            sage: S = M.submodule(M.free_module().span([M.0.list()]), check=False); S
            Modular Symbols subspace of dimension 1 of Modular Symbols space of dimension 7 for Gamma_0(22) of weight 2 with sign 0 over Rational Field
            sage: S.is_hecke_invariant(2)
            False
            sage: [n for n in range(1,12) if S.is_hecke_invariant(n)]
            [1, 3, 5, 7, 9, 11]
        """
        if arith.gcd(n, self.level()) == 1:
            return True
        if self.is_ambient():
            return True
        try:
            self.hecke_operator(n).matrix()
        except ArithmeticError:
            return False
        return True

    def level(self):
        """
        Returns the level of this modular symbols space.

        INPUT:


        -  ``ModularSymbols self`` - an arbitrary space of
           modular symbols


        OUTPUT:


        -  ``int`` - the level


        EXAMPLES::

            sage: m = ModularSymbols(20)
            sage: m.level()
            20
        """
        return self.__level

    def rank(self):
        r"""
        Return the rank of this module over its base ring. Returns
        NotImplementedError, since this is an abstract base class.

        EXAMPLES::

            sage: sage.modular.hecke.module.HeckeModule_generic(QQ, 10).rank()
            Traceback (most recent call last):
            ...
            NotImplementedError: Derived subclasses must implement rank
        """
        raise NotImplementedError("Derived subclasses must implement rank")

    def submodule(self, X):
        r"""
        Return the submodule of self corresponding to X. As this is an abstract
        base class, this raises a NotImplementedError.

        EXAMPLES::

            sage: sage.modular.hecke.module.HeckeModule_generic(QQ, 10).submodule(0)
            Traceback (most recent call last):
            ...
            NotImplementedError: Derived subclasses should implement submodule
        """
        raise NotImplementedError("Derived subclasses should implement submodule")

    def gens(self):
        r"""
        Return the generators of this module.

        EXAMPLES::

            sage: ModularSymbols(20).gens()
            ((1,0), (4,7), (5,1), (5,2), (5,3), (5,4), (10,1))

        """
        return tuple(self.gen(i) for i in range(self.ngens()))

class HeckeModule_free_module(HeckeModule_generic):
    """
    A Hecke module modeled on a free module over a commutative ring.
    """
    def __init__(self, base_ring, level, weight, category=None):
        r"""
        Initialise a module.

        EXAMPLES::

            sage: M = sage.modular.hecke.module.HeckeModule_free_module(QQ, 12, -4); M
            <class 'sage.modular.hecke.module.HeckeModule_free_module_with_category'>
            sage: TestSuite(M).run(skip = ["_test_additive_associativity",\
                                           "_test_an_element",\
                                           "_test_elements",\
                                           "_test_elements_eq_reflexive",\
                                           "_test_elements_eq_symmetric",\
                                           "_test_elements_eq_transitive",\
                                           "_test_elements_neq",\
                                           "_test_pickling",\
                                           "_test_some_elements",\
                                           "_test_zero",\
                                           "_test_eq"]) # is this supposed to be an abstract parent without elements?
        """
        HeckeModule_generic.__init__(self, base_ring, level, category=category)
        self.__weight = weight

    def __getitem__(self, n):
        r"""
        Return the nth term in the decomposition of self. See the docstring for
        ``decomposition`` for further information.

        EXAMPLES::

            sage: ModularSymbols(22)[0]
            Modular Symbols subspace of dimension 3 of Modular Symbols space of dimension 7 for Gamma_0(22) of weight 2 with sign 0 over Rational Field
        """
        n = int(n)
        D = self.decomposition()
        if n < 0 or n >= len(D):
            raise IndexError("index (=%s) must be between 0 and %s"%(n, len(D)-1))
        return D[n]

    def __hash__(self):
        r"""
        The hash is determined by the weight, the level and the base ring.

        EXAMPLES::

            sage: MS = ModularSymbols(22)
            sage: hash(MS) == hash((MS.weight(), MS.level(), MS.base_ring()))
            True

        """
        return hash((self.__weight, self.level(), self.base_ring()))

    def __len__(self):
        r"""
        The number of factors in the decomposition of self.

        EXAMPLES::

            sage: len(ModularSymbols(22))
            2
        """
        return len(self.decomposition())

    def _eigen_nonzero(self):
        """
        Return smallest integer i such that the i-th entries of the entries
        of a basis for the dual vector space are not all 0.

        EXAMPLES::

            sage: M = ModularSymbols(31,2)
            sage: M._eigen_nonzero()
            0
            sage: M.dual_free_module().basis()
            [
            (1, 0, 0, 0, 0),
            (0, 1, 0, 0, 0),
            (0, 0, 1, 0, 0),
            (0, 0, 0, 1, 0),
            (0, 0, 0, 0, 1)
            ]
            sage: M.cuspidal_submodule().minus_submodule()._eigen_nonzero()
            1
            sage: M.cuspidal_submodule().minus_submodule().dual_free_module().basis()
            [
            (0, 1, 0, 0, 0),
            (0, 0, 1, 0, 0)
            ]
        """
        try:
            return self.__eigen_nonzero
        except AttributeError:
            pass
        A = self.ambient_hecke_module()
        V = self.dual_free_module()
        B = V.basis()
        for i in range(V.degree()):
            for b in B:
                if b[i] != 0:
                    self.__eigen_nonzero = i
                    return i
        assert False, 'bug in _eigen_nonzero'

    def _eigen_nonzero_element(self, n=1):
        r"""
        Return `T_n(x)` where `x` is a sparse modular
        symbol such that the image of `x` is nonzero under the dual
        projection map associated to this space, and `T_n` is the
        `n^{th}` Hecke operator.

        Used in the dual_eigenvector and eigenvalue methods.

        EXAMPLES::

            sage: ModularSymbols(22)._eigen_nonzero_element(3)
            4*(1,0) + (2,21) - (11,1) + (11,2)
        """
        if self.rank() == 0:
            raise ArithmeticError("the rank of self must be positive")
        A = self.ambient_hecke_module()
        i = self._eigen_nonzero()
        return A._hecke_image_of_ith_basis_vector(n, i)

    def _hecke_image_of_ith_basis_vector(self, n, i):
        r"""
        Return `T_n(e_i)`, where `e_i` is the
        `i`th basis vector of the ambient space.

        EXAMPLES::

            sage: ModularSymbols(Gamma0(3))._hecke_image_of_ith_basis_vector(4, 0)
            7*(1,0)
            sage: ModularForms(Gamma0(3))._hecke_image_of_ith_basis_vector(4, 0)
            7 + 84*q + 252*q^2 + 84*q^3 + 588*q^4 + 504*q^5 + O(q^6)
        """
        T = self.hecke_operator(n)
        return T.apply_sparse(self.gen(i))

    def _element_eigenvalue(self, x, name='alpha'):
        r"""
        Return the dot product of self with the eigenvector returned by dual_eigenvector.

        EXAMPLES::

            sage: M = ModularSymbols(11)[0]
            sage: M._element_eigenvalue(M.0)
            1
        """
        if not element.is_HeckeModuleElement(x):
            raise TypeError("x must be a Hecke module element.")
        if not x in self.ambient_hecke_module():
            raise ArithmeticError("x must be in the ambient Hecke module.")
        v = self.dual_eigenvector(names=name)
        return v.dot_product(x.element())

    def _is_hecke_equivariant_free_module(self, submodule):
        """
        Returns True if the given free submodule of the ambient free module
        is invariant under all Hecke operators.

        EXAMPLES::

            sage: M = ModularSymbols(11); V = M.free_module()
            sage: M._is_hecke_equivariant_free_module(V.span([V.0]))
            False
            sage: M._is_hecke_equivariant_free_module(V)
            True
            sage: M._is_hecke_equivariant_free_module(M.cuspidal_submodule().free_module())
            True

        We do the same as above, but with a modular forms space::

            sage: M = ModularForms(11); V = M.free_module()
            sage: M._is_hecke_equivariant_free_module(V.span([V.0 + V.1]))
            False
            sage: M._is_hecke_equivariant_free_module(V)
            True
            sage: M._is_hecke_equivariant_free_module(M.cuspidal_submodule().free_module())
            True
        """
        misc.verbose("Determining if free module is Hecke equivariant.")
        bound = self.hecke_bound()
        for p in arith.primes(bound+1):
            try:
                self.T(p).matrix().restrict(submodule, check=True)
            except ArithmeticError:
                return False
        return True

    def _set_factor_number(self, i):
        r"""
        For internal use. If this Hecke module was computed via a decomposition of another
        Hecke module, this method stores the index of this space in that decomposition.

        EXAMPLES::

            sage: ModularSymbols(Gamma0(3))[0].factor_number() # indirect doctest
            0
        """
        self.__factor_number = i

    def ambient(self):
        r"""
        Synonym for ambient_hecke_module. Return the ambient module associated to this module.

        EXAMPLES::

            sage: CuspForms(1, 12).ambient()
            Modular Forms space of dimension 2 for Modular Group SL(2,Z) of weight 12 over Rational Field
        """
        return self.ambient_hecke_module()

    def ambient_module(self):
        r"""
        Synonym for ambient_hecke_module. Return the ambient module associated to this module.

        EXAMPLES::

            sage: CuspForms(1, 12).ambient_module()
            Modular Forms space of dimension 2 for Modular Group SL(2,Z) of weight 12 over Rational Field
            sage: sage.modular.hecke.module.HeckeModule_free_module(QQ, 10, 3).ambient_module()
            Traceback (most recent call last):
            ...
            NotImplementedError
        """
        return self.ambient_hecke_module()

    def ambient_hecke_module(self):
        r"""
        Return the ambient module associated to this module. As this is an
        abstract base class, return NotImplementedError.

        EXAMPLES::

            sage: sage.modular.hecke.module.HeckeModule_free_module(QQ, 10, 3).ambient_hecke_module()
            Traceback (most recent call last):
            ...
            NotImplementedError
        """
        raise NotImplementedError

    def atkin_lehner_operator(self, d=None):
        """
        Return the Atkin-Lehner operator `W_d` on this space, if
        defined, where `d` is a divisor of the level `N`
        such that `N/d` and `d` are coprime.

        EXAMPLES::

            sage: M = ModularSymbols(11)
            sage: w = M.atkin_lehner_operator()
            sage: w
            Hecke module morphism Atkin-Lehner operator W_11 defined by the matrix
            [-1  0  0]
            [ 0 -1  0]
            [ 0  0 -1]
            Domain: Modular Symbols space of dimension 3 for Gamma_0(11) of weight ...
            Codomain: Modular Symbols space of dimension 3 for Gamma_0(11) of weight ...
            sage: M = ModularSymbols(Gamma1(13))
            sage: w = M.atkin_lehner_operator()
            sage: w.fcp('x')
            (x - 1)^7 * (x + 1)^8

        ::

            sage: M = ModularSymbols(33)
            sage: S = M.cuspidal_submodule()
            sage: S.atkin_lehner_operator()
            Hecke module morphism Atkin-Lehner operator W_33 defined by the matrix
            [ 0 -1  0  1 -1  0]
            [ 0 -1  0  0  0  0]
            [ 0 -1  0  0 -1  1]
            [ 1 -1  0  0 -1  0]
            [ 0  0  0  0 -1  0]
            [ 0 -1  1  0 -1  0]
            Domain: Modular Symbols subspace of dimension 6 of Modular Symbols space ...
            Codomain: Modular Symbols subspace of dimension 6 of Modular Symbols space ...

        ::

            sage: S.atkin_lehner_operator(3)
            Hecke module morphism Atkin-Lehner operator W_3 defined by the matrix
            [ 0  1  0 -1  1  0]
            [ 0  1  0  0  0  0]
            [ 0  1  0  0  1 -1]
            [-1  1  0  0  1  0]
            [ 0  0  0  0  1  0]
            [ 0  1 -1  0  1  0]
            Domain: Modular Symbols subspace of dimension 6 of Modular Symbols space ...
            Codomain: Modular Symbols subspace of dimension 6 of Modular Symbols space ...

        ::

            sage: N = M.new_submodule()
            sage: N.atkin_lehner_operator()
            Hecke module morphism Atkin-Lehner operator W_33 defined by the matrix
            [  1 2/5 4/5]
            [  0  -1   0]
            [  0   0  -1]
            Domain: Modular Symbols subspace of dimension 3 of Modular Symbols space ...
            Codomain: Modular Symbols subspace of dimension 3 of Modular Symbols space ...
        """
        if d is None:
            d = self.level()
        d = int(d)
        if self.level() % d != 0:
            raise ArithmeticError("d (=%s) must be a divisor of the level (=%s)"%(d,self.level()))

        N = self.level()
        for p, e in arith.factor(d):
            v = arith.valuation(N, p)
            if e < v:
                d *= p**(v-e)
        d = int(d)
        try:
            return self.__atkin_lehner_operator[d]
        except AttributeError:
            self.__atkin_lehner_operator = {}
        except KeyError:
            pass
        Wmat = self._compute_atkin_lehner_matrix(d)
        H = self.endomorphism_ring()
        W = H(Wmat, "Atkin-Lehner operator W_%s"%d)
        self.__atkin_lehner_operator[d] = W
        return W

    def basis(self):
        """
        Returns a basis for self.

        EXAMPLES::

            sage: m = ModularSymbols(43)
            sage: m.basis()
            ((1,0), (1,31), (1,32), (1,38), (1,39), (1,40), (1,41))
        """
        try:
            return self.__basis
        except AttributeError:
            self.__basis = self.gens()
        return self.__basis

    def basis_matrix(self):
        r"""
        Return the matrix of the basis vectors of self (as vectors in some
        ambient module)

        EXAMPLES::

            sage: CuspForms(1, 12).basis_matrix()
            [1 0]
        """
        return self.free_module().basis_matrix()

    def coordinate_vector(self, x):
        """
        Write x as a vector with respect to the basis given by
        self.basis().

        EXAMPLES::

            sage: S = ModularSymbols(11,2).cuspidal_submodule()
            sage: S.0
            (1,8)
            sage: S.basis()
            ((1,8), (1,9))
            sage: S.coordinate_vector(S.0)
            (1, 0)
        """
        return self.free_module().coordinate_vector(x.element())

    def decomposition(self, bound=None, anemic=True, height_guess=1, sort_by_basis = False,
                      proof=None):
        """
        Returns the maximal decomposition of this Hecke module under the
        action of Hecke operators of index coprime to the level. This is
        the finest decomposition of self that we can obtain using factors
        obtained by taking kernels of Hecke operators.

        Each factor in the decomposition is a Hecke submodule obtained as
        the kernel of `f(T_n)^r` acting on self, where n is
        coprime to the level and `r=1`. If anemic is False, instead
        choose `r` so that `f(X)^r` exactly divides the
        characteristic polynomial.

        INPUT:


        -  ``anemic`` - bool (default: True), if True, use only
           Hecke operators of index coprime to the level.

        -  ``bound`` - int or None, (default: None). If None,
           use all Hecke operators up to the Sturm bound, and hence obtain the
           same result as one would obtain by using every element of the Hecke
           ring. If a fixed integer, decompose using only Hecke operators
           `T_p`, with `p` prime, up to bound.
        -  ``sort_by_basis`` - bool (default: ``False``); If True the resulting
           decomposition will be sorted as if it was free modules, ignoring the
           Hecke module structure. This will save a lot of time.


        OUTPUT:


        -  ``list`` - a list of subspaces of self.


        EXAMPLES::

            sage: ModularSymbols(17,2).decomposition()
            [
            Modular Symbols subspace of dimension 1 of Modular Symbols space of dimension 3 for Gamma_0(17) of weight 2 with sign 0 over Rational Field,
            Modular Symbols subspace of dimension 2 of Modular Symbols space of dimension 3 for Gamma_0(17) of weight 2 with sign 0 over Rational Field
            ]
            sage: ModularSymbols(Gamma1(10),4).decomposition()
            [
            Modular Symbols subspace of dimension 2 of Modular Symbols space of dimension 18 for Gamma_1(10) of weight 4 with sign 0 and over Rational Field,
            Modular Symbols subspace of dimension 2 of Modular Symbols space of dimension 18 for Gamma_1(10) of weight 4 with sign 0 and over Rational Field,
            Modular Symbols subspace of dimension 2 of Modular Symbols space of dimension 18 for Gamma_1(10) of weight 4 with sign 0 and over Rational Field,
            Modular Symbols subspace of dimension 4 of Modular Symbols space of dimension 18 for Gamma_1(10) of weight 4 with sign 0 and over Rational Field,
            Modular Symbols subspace of dimension 4 of Modular Symbols space of dimension 18 for Gamma_1(10) of weight 4 with sign 0 and over Rational Field,
            Modular Symbols subspace of dimension 4 of Modular Symbols space of dimension 18 for Gamma_1(10) of weight 4 with sign 0 and over Rational Field
            ]
            sage: ModularSymbols(GammaH(12, [11])).decomposition()
            [
            Modular Symbols subspace of dimension 1 of Modular Symbols space of dimension 9 for Congruence Subgroup Gamma_H(12) with H generated by [11] of weight 2 with sign 0 and over Rational Field,
            Modular Symbols subspace of dimension 1 of Modular Symbols space of dimension 9 for Congruence Subgroup Gamma_H(12) with H generated by [11] of weight 2 with sign 0 and over Rational Field,
            Modular Symbols subspace of dimension 1 of Modular Symbols space of dimension 9 for Congruence Subgroup Gamma_H(12) with H generated by [11] of weight 2 with sign 0 and over Rational Field,
            Modular Symbols subspace of dimension 1 of Modular Symbols space of dimension 9 for Congruence Subgroup Gamma_H(12) with H generated by [11] of weight 2 with sign 0 and over Rational Field,
            Modular Symbols subspace of dimension 5 of Modular Symbols space of dimension 9 for Congruence Subgroup Gamma_H(12) with H generated by [11] of weight 2 with sign 0 and over Rational Field
            ]

        TESTS::

            sage: M = ModularSymbols(1000,2,sign=1).new_subspace().cuspidal_subspace()
            sage: M.decomposition(3, sort_by_basis = True)
            [
            Modular Symbols subspace of dimension 4 of Modular Symbols space of dimension 154 for Gamma_0(1000) of weight 2 with sign 1 over Rational Field,
            Modular Symbols subspace of dimension 4 of Modular Symbols space of dimension 154 for Gamma_0(1000) of weight 2 with sign 1 over Rational Field,
            Modular Symbols subspace of dimension 4 of Modular Symbols space of dimension 154 for Gamma_0(1000) of weight 2 with sign 1 over Rational Field,
            Modular Symbols subspace of dimension 4 of Modular Symbols space of dimension 154 for Gamma_0(1000) of weight 2 with sign 1 over Rational Field,
            Modular Symbols subspace of dimension 4 of Modular Symbols space of dimension 154 for Gamma_0(1000) of weight 2 with sign 1 over Rational Field,
            Modular Symbols subspace of dimension 4 of Modular Symbols space of dimension 154 for Gamma_0(1000) of weight 2 with sign 1 over Rational Field
            ]
        """
        if not isinstance(anemic, bool):
            raise TypeError("anemic must be of type bool.")

        key = (bound, anemic)

        try:
            if self.__decomposition[key] is not None:
                return self.__decomposition[key]
        except AttributeError:
            self.__decomposition = {}
        except KeyError:
            pass
        if self.rank() == 0:
            self.__decomposition[key] = Sequence([], immutable=True, cr=True)
            return self.__decomposition[key]

        is_rational = self.base_ring() == sage.rings.all.QQ

        time = misc.verbose("Decomposing %s"%self)
        T = self.ambient_hecke_module().hecke_algebra()
        if bound is None:
            bound = self.ambient_hecke_module().hecke_bound()
        D = Sequence([], cr=True)
        U = [self.free_module()]
        p = 2
        while len(U) > 0 and p <= bound:
            misc.verbose(mesg="p=%s"%p,t=time)
            if anemic:
                while arith.GCD(p, self.level()) != 1:
                    p = arith.next_prime(p)
            misc.verbose("Decomposition using p=%s"%p)
            t = T.hecke_operator(p).matrix()
            Uprime = []
            for i in range(len(U)):
                if self.base_ring().characteristic() == 0 and self.level()%p != 0:
                    is_diagonalizable = True
                else:
                    is_diagonalizable = False
                if is_rational:
                    X = t.decomposition_of_subspace(U[i], check_restrict = False,
                                                    algorithm='multimodular',
                                                    height_guess=height_guess, proof=proof)
                else:
                    X = t.decomposition_of_subspace(U[i], check_restrict = False,
                                                    is_diagonalizable=is_diagonalizable)
                for i in range(len(X)):
                    W, is_irred = X[i]
                    if is_irred:
                        A = self.submodule(W, check=False)
                        D.append(A)
                    else:
                        Uprime.append(W)
            # end for
            p = arith.next_prime(p)
            U = Uprime
        #end while
        for i in range(len(U)):
            A = self.submodule(U[i], check=False)
            D.append(A)
        for A in D:
            if anemic:
                A.__is_splittable_anemic = False
                A.__is_splittable = False
            else:
                A.__is_splittable = False
        self.__is_splittable = len(D) > 1
        if anemic:
            self.__is_splittable_anemic = len(D) > 1

        D.sort(key = None if not sort_by_basis else lambda ss: ss.free_module())
        D.set_immutable()
        self.__decomposition[key] = D
        for i in range(len(D)):
            self.__decomposition[key][i]._set_factor_number(i)
        return self.__decomposition[key]

    def degree(self):
        r"""
        The degree of this Hecke module (i.e. the rank of the ambient free
        module)

        EXAMPLES::

            sage: CuspForms(1, 12).degree()
            2
        """
        return self.free_module().degree()

    def dual_eigenvector(self, names='alpha', lift=True, nz=None):
        """
        Return an eigenvector for the Hecke operators acting on the linear
        dual of this space. This eigenvector will have entries in an
        extension of the base ring of degree equal to the dimension of this
        space.

        .. warning:

           The input space must be simple.

        INPUT:


        -  ``name`` - print name of generator for eigenvalue
           field.

        -  ``lift`` - bool (default: True)

        -  ``nz`` - if not None, then normalize vector so dot
           product with this basis vector of ambient space is 1.


        OUTPUT: A vector with entries possibly in an extension of the base
        ring. This vector is an eigenvector for all Hecke operators acting
        via their transpose.

        If lift = False, instead return an eigenvector in the subspace for
        the Hecke operators on the dual space. I.e., this is an eigenvector
        for the restrictions of Hecke operators to the dual space.

        .. note::

           #. The answer is cached so subsequent calls always return
              the same vector. However, the algorithm is randomized,
              so calls during another session may yield a different
              eigenvector. This function is used mainly for computing
              systems of Hecke eigenvalues.

           #. One can also view a dual eigenvector as defining (via
              dot product) a functional phi from the ambient space of
              modular symbols to a field. This functional phi is an
              eigenvector for the dual action of Hecke operators on
              functionals.

        EXAMPLES::

            sage: SF = ModularSymbols(14).cuspidal_subspace().simple_factors()
            sage: sorted([u.dual_eigenvector() for u in SF])
            [(0, 1, 0, 0, 0), (1, 0, -3, 2, -1)]
        """
        # TODO -- optimize by computing the answer for i not None in terms
        # of the answer for a given i if known !!
        try:
            w, w_lift = self.__dual_eigenvector[(names,nz)]
            if lift:
                return w_lift
            else:
                return w
        except KeyError:
            pass
        except AttributeError:
            self.__dual_eigenvector = {}

        if not self.is_simple():
            raise ArithmeticError("self must be simple")

        # Find a Hecke operator that acts irreducibly on this space:
        p = 2
        t = self.dual_hecke_matrix(p)
        while True:
            f = t.charpoly('x')
            if f.is_irreducible():
                break
            p = arith.next_prime(p)
            t += random.choice([-2,-1,1,2]) * self.dual_hecke_matrix(p)

        # Write down the eigenvector.
        # Write f(x) = (x-alpha)*g(x), where alpha is a root
        # of f(x).
        n = f.degree()
        if n > 1:
            R = f.parent()
            K = R.base_ring().extension(f, names=names)
            alpha = K.gen()
            beta = ~alpha   # multiplicative inverse of alpha
            c = [-f[0]*beta]
            for i in range(1,n-1):
                c.append((c[i-1] - f[i])*beta)
            c.append( K(1) )
        else:
            K = self.base_ring()
            c = [1]

        # The entries of c are the coefficients of g (as stated in
        # William Stein's Ph.D. thesis, Section 3.5.3).  We compute
        # g(t)v for a some vector v, and get an eigenvector.
        V = FreeModule(K, n)
        t = t.change_ring(K)      # coerce t to be over K.
        for j in range(n):
            v = V.gen(j)
            I = t.iterates(v, n)  # iterates v, v*t, v*t^2, ...
            w = V(0)
            for i in range(n):
                w += c[i]*V(I.row(i).list())
            if w != 0:
                break

        # Now w is an eigenvector for the action of the Hecke
        # operators on the subspace.  We need an eigenvector
        # in the original space, so we take the linear combination
        # of the basis for the embedded dual vector space given
        # by the entries of w.
        Vdual = self.dual_free_module().change_ring(K)
        w_lift = Vdual.linear_combination_of_basis(w)

        # Finally rescale so the dot product of this vector and
        # the _eigen_nonzero_element is 1.
        if nz is not None:
            x = self.ambient().gen(nz)
        else:
            x = self._eigen_nonzero_element()
        alpha = w_lift.dot_product(x.element())
        beta = ~alpha
        w_lift = w_lift * beta
        w = w * beta

        self.__dual_eigenvector[(names,nz)] = (w, w_lift)
        if lift:
            return w_lift
        else:
            return w

    def dual_hecke_matrix(self, n):
        """
        The matrix of the `n^{th}` Hecke operator acting on the dual
        embedded representation of self.

        EXAMPLES::

            sage: CuspForms(1, 24).dual_hecke_matrix(5)
            [     79345647584250/2796203 50530996976060416/763363419]
            [    195556757760000/2796203     124970165346810/2796203]
        """
        n = int(n)
        try:
            self._dual_hecke_matrices
        except AttributeError:
            self._dual_hecke_matrices = {}
        if n not in self._dual_hecke_matrices:
            T = self._compute_dual_hecke_matrix(n)
            self._dual_hecke_matrices[n] = T
        return self._dual_hecke_matrices[n]

    def eigenvalue(self, n, name='alpha'):
        """
        Assuming that self is a simple space, return the eigenvalue of the
        `n^{th}` Hecke operator on self.

        INPUT:


        -  ``n`` - index of Hecke operator

        -  ``name`` - print representation of generator of
           eigenvalue field


        EXAMPLES::

            sage: A = ModularSymbols(125,sign=1).new_subspace()[0]
            sage: A.eigenvalue(7)
            -3
            sage: A.eigenvalue(3)
            -alpha - 2
            sage: A.eigenvalue(3,'w')
            -w - 2
            sage: A.eigenvalue(3,'z').charpoly('x')
            x^2 + 3*x + 1
            sage: A.hecke_polynomial(3)
            x^2 + 3*x + 1

        ::

            sage: M = ModularSymbols(Gamma1(17)).decomposition()[8].plus_submodule()
            sage: M.eigenvalue(2,'a')
            a
            sage: M.eigenvalue(4,'a')
            4/3*a^3 + 17/3*a^2 + 28/3*a + 8/3

        .. note::

           #. In fact there are `d` systems of eigenvalues
              associated to self, where `d` is the rank of
              self. Each of the systems of eigenvalues is conjugate
              over the base field. This function chooses one of the
              systems and consistently returns eigenvalues from that
              system. Thus these are the coefficients `a_n` for
              `n\geq 1` of a modular eigenform attached to self.

           #. This function works even for Eisenstein subspaces,
              though it will not give the constant coefficient of one
              of the corresponding Eisenstein series (i.e., the
              generalized Bernoulli number).

        TESTS:

        This checks that :trac:`15201` is fixed::

            sage: M = ModularSymbols(5, 6, sign=1)
            sage: f = M.decomposition()[0]
            sage: f.eigenvalue(10)
            50
        """
        if not self.is_simple():
            raise ArithmeticError("self must be simple")
        n = int(n)
        try:
            return self.__eigenvalues[n][name]
        except AttributeError:
            self.__eigenvalues = {}
        except KeyError:
            pass
        if n <= 0:
            raise IndexError("n must be a positive integer")

        ev = self.__eigenvalues

        if (arith.is_prime(n) or n==1):
            Tn_e = self._eigen_nonzero_element(n)
            an = self._element_eigenvalue(Tn_e, name=name)
            _dict_set(ev, n, name, an)
            return an

        # Now use the Hecke eigenvalue recurrence, since arithmetic in
        # a field is faster than computing Heilbronn matrices for
        # non-prime n and doing some big sum (i.e., computing T_n(e)).
        # Also by computing using the recurrence on eigenvalues
        # we use information about divisors.
        F = arith.factor(n)
        prod = None
        for p, r in F:
            (p, r) = (int(p), int(r))
            pow = p**r
            if not (pow in ev and name in ev[pow]):
                # TODO: Optimization -- do something much more
                # intelligent in case character is not defined.  For
                # example, compute it using the diamond operators <d>
                eps = self.character()
                if eps is None:
                    Tn_e = self._eigen_nonzero_element(pow)
                    _dict_set(ev, pow, name, self._element_eigenvalue(Tn_e, name=name))
                else:
                    # a_{p^r} := a_p * a_{p^{r-1}} - eps(p)p^{k-1} a_{p^{r-2}}
                    ap = self.eigenvalue(p, name=name)
                    if r == 1:
                        apow = ap
                    else:
                        apr1 = self.eigenvalue(pow//p, name=name)
                        k = self.weight()
                        apr2 = self.eigenvalue(pow//(p*p), name=name)
                        apow = ap*apr1 - eps(p)*(p**(k-1)) * apr2
                    _dict_set(ev, pow, name, apow)
            if prod is None:
                prod = ev[pow][name]
            else:
                prod *= ev[pow][name]
        _dict_set(ev, n, name, prod)
        return prod

    def factor_number(self):
        """
        If this Hecke module was computed via a decomposition of another
        Hecke module, this is the corresponding number. Otherwise return
        -1.

        EXAMPLES::

            sage: ModularSymbols(23)[0].factor_number()
            0
            sage: ModularSymbols(23).factor_number()
            -1
        """
        try:
            return self.__factor_number
        except AttributeError:
            return -1

    def gens(self):
        """
        Return a tuple of basis elements of ``self``.

        EXAMPLES::

            sage: ModularSymbols(23).gens()
            ((1,0), (1,17), (1,19), (1,20), (1,21))
        """
        return tuple(self(x) for x in self.free_module().gens())

    def gen(self, n):
        r"""
        Return the nth basis vector of the space.

        EXAMPLES::

            sage: ModularSymbols(23).gen(1)
            (1,17)
        """
        return self(self.free_module().gen(n))

    def hecke_matrix(self, n):
        """
        The matrix of the `n^{th}` Hecke operator acting on given
        basis.

        EXAMPLES::

            sage: C = CuspForms(1, 16)
            sage: C.hecke_matrix(3)
            [-3348]
        """
        n = int(n)
        if n <= 0:
            raise IndexError("n must be positive.")
        if n not in self._hecke_matrices:
            T = self._compute_hecke_matrix(n)
            T.set_immutable()
            self._hecke_matrices[n] = T
        return self._hecke_matrices[n]

    def hecke_operator(self, n):
        """
        Returns the `n`-th Hecke operator `T_n`.

        INPUT:


        -  ``ModularSymbols self`` - Hecke equivariant space of
           modular symbols

        -  ``int n`` - an integer at least 1.


        EXAMPLES::

            sage: M = ModularSymbols(11,2)
            sage: T = M.hecke_operator(3) ; T
            Hecke operator T_3 on Modular Symbols space of dimension 3 for Gamma_0(11) of weight 2 with sign 0 over Rational Field
            sage: T.matrix()
            [ 4  0 -1]
            [ 0 -1  0]
            [ 0  0 -1]
            sage: T(M.0)
            4*(1,0) - (1,9)
            sage: S = M.cuspidal_submodule()
            sage: T = S.hecke_operator(3) ; T
            Hecke operator T_3 on Modular Symbols subspace of dimension 2 of Modular Symbols space of dimension 3 for Gamma_0(11) of weight 2 with sign 0 over Rational Field
            sage: T.matrix()
            [-1  0]
            [ 0 -1]
            sage: T(S.0)
            -(1,8)
        """
        return self.hecke_algebra().hecke_operator(n)

    def diamond_bracket_matrix(self, d):
        r"""
        Return the matrix of the diamond bracket operator `\langle d \rangle` on self.

        EXAMPLES::

            sage: M = ModularSymbols(DirichletGroup(5).0, 3)
            sage: M.diamond_bracket_matrix(3)
            [-zeta4      0]
            [     0 -zeta4]
            sage: ModularSymbols(Gamma1(5), 3).diamond_bracket_matrix(3)
            [ 0 -1  0  0]
            [ 1  0  0  0]
            [ 0  0  0  1]
            [ 0  0 -1  0]
        """
        d = int(d) % self.level()
        if d not in self._diamond_matrices:
            if self.character() is not None:
                D = matrix_space.MatrixSpace(self.base_ring(),self.rank())(self.character()(d))
            else:
                D = self._compute_diamond_matrix(d)
            D.set_immutable()
            self._diamond_matrices[d] = D
        return self._diamond_matrices[d]

    def diamond_bracket_operator(self, d):
        r"""
        Return the diamond bracket operator `\langle d \rangle` on self.

        EXAMPLES::

            sage: M = ModularSymbols(DirichletGroup(5).0, 3)
            sage: M.diamond_bracket_operator(3)
            Diamond bracket operator <3> on Modular Symbols space of dimension 2 and level 5, weight 3, character [zeta4], sign 0, over Cyclotomic Field of order 4 and degree 2
        """
        return self.hecke_algebra().diamond_bracket_operator(d)

    def T(self, n):
        r"""
        Returns the `n^{th}` Hecke operator `T_n`. This
        function is a synonym for :meth:`.hecke_operator`.

        EXAMPLES::

            sage: M = ModularSymbols(11,2)
            sage: M.T(3)
            Hecke operator T_3 on Modular Symbols ...
        """
        return self.hecke_operator(n)

    def hecke_polynomial(self, n, var='x'):
        """
        Return the characteristic polynomial of the `n^{th}` Hecke operator
        acting on this space.

        INPUT:


        -  ``n`` - integer


        OUTPUT: a polynomial

        EXAMPLES::

            sage: ModularSymbols(11,2).hecke_polynomial(3)
            x^3 - 2*x^2 - 7*x - 4
        """
        return self.hecke_operator(n).charpoly(var)

    def is_simple(self):
        r"""
        Return True if this space is simple as a module for the corresponding
        Hecke algebra. Raises NotImplementedError, as this is an abstract base
        class.

        EXAMPLES::

            sage: sage.modular.hecke.module.HeckeModule_free_module(QQ, 10, 3).is_simple()
            Traceback (most recent call last):
            ...
            NotImplementedError
        """
        raise NotImplementedError

    def is_splittable(self):
        """
        Returns True if and only if only it is possible to split off a
        nontrivial generalized eigenspace of self as the kernel of some Hecke
        operator (not necessarily prime to the level). Note that the direct sum
        of several copies of the same simple module is not splittable in this
        sense.

        EXAMPLES::

            sage: M = ModularSymbols(Gamma0(64)).cuspidal_subspace()
            sage: M.is_splittable()
            True
            sage: M.simple_factors()[0].is_splittable()
            False
        """
        if not hasattr(self, "__is_splittable"):
            self.decomposition(anemic=False)
        return self.__is_splittable

    def is_submodule(self, other):
        r"""
        Return True if self is a submodule of other.

        EXAMPLES::

            sage: M = ModularSymbols(Gamma0(64))
            sage: M[0].is_submodule(M)
            True
            sage: CuspForms(1, 24).is_submodule(ModularForms(1, 24))
            True
            sage: CuspForms(1, 12).is_submodule(CuspForms(3, 12))
            False
        """
        if not isinstance(other, HeckeModule_free_module):
            return False
        return self.ambient_free_module() == other.ambient_free_module() and \
               self.free_module().is_submodule(other.free_module())

    def is_splittable_anemic(self):
        """
        Returns true if and only if only it is possible to split off a
        nontrivial generalized eigenspace of self as the kernel of some
        Hecke operator of index coprime to the level. Note that the direct sum
        of several copies of the same simple module is not splittable in this
        sense.

           EXAMPLES::

            sage: M = ModularSymbols(Gamma0(64)).cuspidal_subspace()
            sage: M.is_splittable_anemic()
            True
            sage: M.simple_factors()[0].is_splittable_anemic()
            False
        """
        if not hasattr(self,"__is_splittable_anemic"):
            self.decomposition(anemic=True)
        return self.__is_splittable_anemic

    def ngens(self):
        r"""
        Number of generators of self (equal to the rank).

        EXAMPLES::

            sage: ModularForms(1, 12).ngens()
            2
        """
        return self.rank()

    def projection(self):
        r"""
        Return the projection map from the ambient space to self.

        ALGORITHM: Let `B` be the matrix whose columns are obtained
        by concatenating together a basis for the factors of the ambient
        space. Then the projection matrix onto self is the submatrix of
        `B^{-1}` obtained from the rows corresponding to self,
        i.e., if the basis vectors for self appear as columns `n`
        through `m` of `B`, then the projection matrix is
        got from rows `n` through `m` of `B^{-1}`.
        This is because projection with respect to the B basis is just
        given by an `m-n+1` row slice `P` of a diagonal
        matrix D with 1's in the `n` through `m` positions,
        so projection with respect to the standard basis is given by
        `P\cdot B^{-1}`, which is just rows `n`
        through `m` of `B^{-1}`.

        EXAMPLES::

            sage: e = EllipticCurve('34a')
            sage: m = ModularSymbols(34); s = m.cuspidal_submodule()
            sage: d = s.decomposition(7)
            sage: d
            [
            Modular Symbols subspace of dimension 2 of Modular Symbols space of dimension 9 for Gamma_0(34) of weight 2 with sign 0 over Rational Field,
            Modular Symbols subspace of dimension 4 of Modular Symbols space of dimension 9 for Gamma_0(34) of weight 2 with sign 0 over Rational Field
            ]
            sage: a = d[0]; a
            Modular Symbols subspace of dimension 2 of Modular Symbols space of dimension 9 for Gamma_0(34) of weight 2 with sign 0 over Rational Field
            sage: pi = a.projection()
            sage: pi(m([0,oo]))
            -1/6*(2,7) + 1/6*(2,13) - 1/6*(2,31) + 1/6*(2,33)
            sage: M = ModularSymbols(53,sign=1)
            sage: S = M.cuspidal_subspace()[1] ; S
            Modular Symbols subspace of dimension 3 of Modular Symbols space of dimension 5 for Gamma_0(53) of weight 2 with sign 1 over Rational Field
            sage: p = S.projection()
            sage: S.basis()
            ((1,33) - (1,37), (1,35), (1,49))
            sage: [ p(x) for x in S.basis() ]
            [(1,33) - (1,37), (1,35), (1,49)]
        """

        # Compute the Hecke-stable projection map pi from the ambient
        # space of M to M.  Computing the projection map is the same
        # as writing the ambient space as a direct sum of M and its
        # Hecke-stable complement, which is the old subspace plus the
        # other new factors, then *inverting*.  With the projection
        # map in hand, we can compute Hecke operators directly on M
        # fairly quickly without having to compute them on the whole
        # ambient space.  Of course, computing this inverse is way too
        # much work to be useful in general (!).  (I sort of learned
        # this trick from Joe Wetherell, or at least he was aware of
        # it when I mentioned it to him in an airport once.  It's also
        # sort of like a trick Cremona uses in his book for elliptic
        # curves.)  It's not a very good trick though.

        try:
            return self.__projection
        except AttributeError:
            i = self.factor_number()
            if i == -1:
                raise NotImplementedError("Computation of projection only implemented "+\
                      "for decomposition factors.")
            A = self.ambient_hecke_module()
            B = A.decomposition_matrix_inverse()
            i = (A.decomposition()).index(self)
            n = sum([A[j].rank() for j in range(i)])
            C = B.matrix_from_columns(range(n,n+self.rank()))
            H = A.Hom(self)
            pi = H(C, "Projection"%self)
            self.__projection = pi
            return self.__projection



    def system_of_eigenvalues(self, n, name='alpha'):
        r"""
        Assuming that self is a simple space of modular symbols, return the
        eigenvalues `[a_1, \ldots, a_nmax]` of the Hecke
        operators on self. See ``self.eigenvalue(n)`` for more
        details.

        INPUT:


        -  ``n`` - number of eigenvalues

        -  ``alpha`` - name of generate for eigenvalue field


        EXAMPLES: These computations use pseudo-random numbers, so we set
        the seed for reproducible testing.

        ::

            sage: set_random_seed(0)

        The computations also use cached results from other computations,
        so we clear the caches for reproducible testing.

        ::

            sage: ModularSymbols_clear_cache()

        We compute eigenvalues for newforms of level 62.

        ::

            sage: M = ModularSymbols(62,2,sign=-1)
            sage: S = M.cuspidal_submodule().new_submodule()
            sage: [[o.minpoly() for o in A.system_of_eigenvalues(3)] for A in S.decomposition()]
            [[x - 1, x - 1, x], [x - 1, x + 1, x^2 - 2*x - 2]]

        Next we define a function that does the above::

            sage: def b(N,k=2):
            ....:    t=cputime()
            ....:    S = ModularSymbols(N,k,sign=-1).cuspidal_submodule().new_submodule()
            ....:    for A in S.decomposition():
            ....:        print("{} {}".format(N, A.system_of_eigenvalues(5)))

        ::

            sage: b(63)
            63 [1, 1, 0, -1, 2]
            63 [1, alpha, 0, 1, -2*alpha]

        This example illustrates finding field over which the eigenvalues
        are defined::

            sage: M = ModularSymbols(23,2,sign=1).cuspidal_submodule().new_submodule()
            sage: v = M.system_of_eigenvalues(10); v
            [1, alpha, -2*alpha - 1, -alpha - 1, 2*alpha, alpha - 2, 2*alpha + 2, -2*alpha - 1, 2, -2*alpha + 2]
            sage: v[0].parent()
            Number Field in alpha with defining polynomial x^2 + x - 1

        This example illustrates setting the print name of the eigenvalue
        field.

        ::

            sage: A = ModularSymbols(125,sign=1).new_subspace()[0]
            sage: A.system_of_eigenvalues(10)
            [1, alpha, -alpha - 2, -alpha - 1, 0, -alpha - 1, -3, -2*alpha - 1, 3*alpha + 2, 0]
            sage: A.system_of_eigenvalues(10,'x')
            [1, x, -x - 2, -x - 1, 0, -x - 1, -3, -2*x - 1, 3*x + 2, 0]
        """
        return [self.eigenvalue(m, name=name) for m in range(1,n+1)]

    def weight(self):
        """
        Returns the weight of this Hecke module.

        INPUT:


        -  ``self`` - an arbitrary Hecke module


        OUTPUT:


        -  ``int`` - the weight


        EXAMPLES::

            sage: m = ModularSymbols(20, weight=2)
            sage: m.weight()
            2
        """
        return self.__weight

    def zero_submodule(self):
        """
        Return the zero submodule of self.

        EXAMPLES::

            sage: ModularSymbols(11,4).zero_submodule()
            Modular Symbols subspace of dimension 0 of Modular Symbols space of dimension 6 for Gamma_0(11) of weight 4 with sign 0 over Rational Field
            sage: CuspForms(11,4).zero_submodule()
            Modular Forms subspace of dimension 0 of Modular Forms space of dimension 4 for Congruence Subgroup Gamma0(11) of weight 4 over Rational Field
        """
        return self.submodule(self.free_module().zero_submodule(), check=False)

def _dict_set(v, n, key, val):
    r"""
    Rough-and-ready implementation of a two-layer-deep dictionary.

    EXAMPLES::

        sage: from sage.modular.hecke.module import _dict_set
        sage: v = {}
        sage: _dict_set(v, 1, 2, 3)
        sage: v
        {1: {2: 3}}
        sage: _dict_set(v, 1, 3, 4); v
        {1: {2: 3, 3: 4}}
    """
    if n in v:
        v[n][key] = val
    else:
        v[n] = {key:val}
<|MERGE_RESOLUTION|>--- conflicted
+++ resolved
@@ -94,23 +94,6 @@
         self._hecke_matrices = {}
         self._diamond_matrices = {}
 
-<<<<<<< HEAD
-=======
-    def __setstate__(self, state):
-        r"""
-        Ensure that the category is initialized correctly on unpickling.
-
-        EXAMPLES::
-
-            sage: loads(dumps(ModularSymbols(11))).category() # indirect doctest
-            Category of Hecke modules over Rational Field
-        """
-        if not self._is_category_initialized():
-            from sage.categories.hecke_modules import HeckeModules
-            self._init_category_(HeckeModules(state['_base']))
-        sage.modules.module.Module.__setstate__(self, state)
-
->>>>>>> 74b03027
     def __hash__(self):
         r"""
         The hash is determined by the base ring and the level.
