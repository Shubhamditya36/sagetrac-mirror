from quatalg.all import *

from modsym.all import *

from modform.all import *

from ssmod.all import *

from abvar.all import *

from dirichlet import (DirichletGroup,
                       kronecker_character, kronecker_character_upside_down,
                       trivial_character)

from arithgroup.all import (Gamma0, Gamma1, GammaH, Gamma, SL2Z,
                            ArithmeticSubgroup_Permutation,
                            CongruenceSubgroup, FareySymbol)

from cusps import Cusp, Cusps

from dims import (dimension_cusp_forms,
                  dimension_new_cusp_forms,
                  dimension_eis,
                  dimension_modular_forms,
                  sturm_bound)

from buzzard import buzzard_tpslopes

from etaproducts import *

from overconvergent.all import *

from local_comp.all import *

from cusps_nf import NFCusp, NFCusps, NFCusps_clear_cache, Gamma0_NFCusps

<<<<<<< HEAD
from btquotients.all import *

from pollack_stevens.all import *
=======
from siegel.all import *
>>>>>>> 35c9ac94
<|MERGE_RESOLUTION|>--- conflicted
+++ resolved
@@ -34,10 +34,8 @@
 
 from cusps_nf import NFCusp, NFCusps, NFCusps_clear_cache, Gamma0_NFCusps
 
-<<<<<<< HEAD
 from btquotients.all import *
 
 from pollack_stevens.all import *
-=======
-from siegel.all import *
->>>>>>> 35c9ac94
+
+from siegel.all import *