r"""
Interface to Macaulay2

.. NOTE::

    You must have ``Macaulay2`` installed on your computer
    for this interface to work. Macaulay2 is not included with Sage,
    but you can obtain it from https://faculty.math.illinois.edu/Macaulay2/.
    No additional optional Sage packages are required.

Sage provides an interface to the Macaulay2 computational algebra
system. This system provides extensive functionality for commutative
algebra. You do not have to install any optional packages.

The Macaulay2 interface offers three pieces of functionality:

- ``macaulay2_console()`` -- A function that dumps you
  into an interactive command-line Macaulay2 session.

- ``macaulay2.eval(expr)`` -- Evaluation of arbitrary Macaulay2
  expressions, with the result returned as a string.

- ``macaulay2(expr)`` -- Creation of a Sage object that wraps a
  Macaulay2 object.  This provides a Pythonic interface to Macaulay2.  For
  example, if ``f = macaulay2(10)``, then ``f.gcd(25)`` returns the
  GCD of `10` and `25` computed using Macaulay2.

EXAMPLES::

    sage: macaulay2('3/5 + 7/11')       # optional - macaulay2
    68
    --
    55
    sage: f = macaulay2('f = i -> i^3') # optional - macaulay2
    sage: f                             # optional - macaulay2
    f
    sage: f(5)                          # optional - macaulay2
    125

    sage: R = macaulay2('ZZ/5[x,y,z]')  # optional - macaulay2
    sage: R                             # optional - macaulay2
    ZZ
    --[x, y, z]
     5
    sage: x = macaulay2('x')            # optional - macaulay2
    sage: y = macaulay2('y')            # optional - macaulay2
    sage: (x+y)^5                       # optional - macaulay2
     5    5
    x  + y
    sage: parent((x+y)^5)               # optional - macaulay2
    Macaulay2

The name of the variable to which a Macaulay2 element is assigned internally
can be passed as an argument. This is useful for types like polynomial rings
which acquire that name in Macaulay2::

    sage: R = macaulay2('QQ[x,y,z,w]', 'R')  # optional - macaulay2
    sage: R                                  # optional - macaulay2
    R

    sage: f = macaulay2('x^4 + 2*x*y^3 + x*y^2*w + x*y*z*w + x*y*w^2'    # optional - macaulay2
    ....:               '+ 2*x*z*w^2 + y^4 + y^3*w + 2*y^2*z*w + z^4 + w^4')
    sage: f                             # optional - macaulay2
     4       3    4    4      2     3                2           2         2    4
    x  + 2x*y  + y  + z  + x*y w + y w + x*y*z*w + 2y z*w + x*y*w  + 2x*z*w  + w
    sage: g = f * macaulay2('x+y^5')    # optional - macaulay2
    sage: print(g.factor())             # optional - macaulay2
      4       3    4    4      2     3                2           2         2    4   5
    (x  + 2x*y  + y  + z  + x*y w + y w + x*y*z*w + 2y z*w + x*y*w  + 2x*z*w  + w )(y  + x)

Use :meth:`eval` for explicit control over what is sent to the interpreter.
The argument is evaluated in Macaulay2 as is::

    sage: macaulay2.eval('compactMatrixForm')           # optional - macaulay2
    true
    sage: macaulay2.eval('compactMatrixForm = false;')  # optional - macaulay2
    sage: macaulay2.eval('matrix {{1, x^2+y}}')         # optional - macaulay2
    |     2     |
    | 1  x  + y |
    <BLANKLINE>
            1       2
    Matrix R  <--- R
    sage: macaulay2.eval('compactMatrixForm = true;')   # optional - macaulay2


AUTHORS:

- Kiran Kedlaya and David Roe (2006-02-05, during Sage coding sprint)
- William Stein (2006-02-09): inclusion in Sage; prompt uses regexp,
  calling of Macaulay2 functions via __call__.
- William Stein (2006-02-09): fixed bug in reading from file and
  improved output cleaning.
- Kiran Kedlaya (2006-02-12): added ring and ideal constructors,
  list delimiters, is_Macaulay2Element, sage_polystring,
  __floordiv__, __mod__, __iter__, __len__; stripped extra
  leading space and trailing newline from output.

.. TODO::

    Get rid of all numbers in output, e.g., in ideal function below.
"""

# ****************************************************************************
#       Copyright (C) 2006 Kiran S. Kedlaya <kedlaya@mit.edu>
#                          David Roe <roed@mit.edu>
#                          William Stein <wstein@gmail.com>
#
#  Distributed under the terms of the GNU General Public License (GPL)
#
#    This code is distributed in the hope that it will be useful,
#    but WITHOUT ANY WARRANTY; without even the implied warranty of
#    MERCHANTABILITY or FITNESS FOR A PARTICULAR PURPOSE.  See the GNU
#    General Public License for more details.
#
#  The full text of the GPL is available at:
#
#                  https://www.gnu.org/licenses/
# ****************************************************************************
from __future__ import print_function
from six import string_types

import os
import re

from sage.interfaces.expect import Expect, ExpectElement, ExpectFunction
from sage.interfaces.interface import AsciiArtString
from sage.misc.multireplace import multiple_replace
from sage.interfaces.tab_completion import ExtraTabCompletion
from sage.docs.instancedoc import instancedoc
from sage.cpython.string import bytes_to_str


def remove_output_labels(s):
    r"""
    Remove output labels of Macaulay2 from a string.

    - s: output of Macaulay2

    - s: string

    Returns: the input string with `n` symbols removed from the beginning of
    each line, where `n` is the minimal number of spaces or symbols of
    Macaulay2 output labels (looking like 'o39 = ') present on every non-empty
    line.

    Return type: string

    .. note::

        If ``s`` consists of several outputs and their lables have
        different width, it is possible that some strings will have leading
        spaces (or maybe even pieces of output labels). However, this
        function will try not cut any messages.

    EXAMPLES::

        sage: from sage.interfaces.macaulay2 import remove_output_labels
        sage: output = 'o1 = QQ [x, y]\n\no1 : PolynomialRing\n'
        sage: remove_output_labels(output)
        'QQ [x, y]\n\nPolynomialRing\n'
    """
    label = re.compile("^o[0-9]+ (=|:) |^ *")
    lines = s.split("\n")
    matches = [label.match(l) for l in lines if l != ""]
    if not matches:
        return s
    else:
        n = min(m.end() - m.start() for m in matches)
        return "\n".join(l[n:] for l in lines)


PROMPT = "_EGAS_ : "


class Macaulay2(ExtraTabCompletion, Expect):
    """
    Interface to the Macaulay2 interpreter.
    """
    def __init__(self, maxread=None, script_subdirectory=None,
                 logfile=None, server=None,server_tmpdir=None):
        """
        Initialize a Macaulay2 interface instance.

        We replace the standard input prompt with a strange one, so that
        we do not catch input prompts inside the documentation.

        We replace the standard input continuation prompt, which is
        just a bunch of spaces and cannot be automatically detected in a
        reliable way. This is necessary for allowing commands that occupy
        several strings.

        We also change the starting line number to make all the output
        labels to be of the same length. This allows correct stripping of
        the output of several commands.

        TESTS::

            sage: macaulay2 == loads(dumps(macaulay2))
            True
        """
        init_str = (
            # Prompt changing commands
            """ZZ#{Standard,Core#"private dictionary"#"InputPrompt"} = lineno -> "%s";""" % PROMPT +
            """ZZ#{Standard,Core#"private dictionary"#"InputContinuationPrompt"} = lineno -> "%s";""" % PROMPT +
            # Also prevent line wrapping in Macaulay2
            "printWidth = 0;" +
            # And make all output labels to be of the same width
            "lineNumber = 10^9;"
            # Assignment of internal expect variables.
            'sageAssign = (k, v) -> (if not instance(v, Sequence) then use v; k <- v);'
            )
        Expect.__init__(self,
                        name = 'macaulay2',
                        prompt = PROMPT,
                        command = "M2 --no-debug --no-readline --silent -e '%s'" % init_str,
                        server = server,
                        server_tmpdir = server_tmpdir,
                        script_subdirectory = script_subdirectory,
                        verbose_start = False,
                        logfile = logfile,
                        eval_using_file_cutoff=500)

    # Macaulay2 provides no "clear" function. However, Macaulay2 does provide
    # garbage collection; since expect automatically reuses variable names,
    # garbage collection in Sage properly sets up garbage collection in
    # Macaulay2.

    def __reduce__(self):
        """
        Used in serializing an Macaulay2 interface.

        EXAMPLES::

            sage: rlm2, t = macaulay2.__reduce__()
            sage: rlm2(*t)
            Macaulay2
        """
        return reduce_load_macaulay2, tuple([])

    def _read_in_file_command(self, filename):
        """
        Load and *execute* the content of ``filename`` in Macaulay2.

        INPUT:

        - filename: the name of the file to be loaded and executed
          (type: string)

        OUTPUT:

        Returns Macaulay2 command loading and executing commands in
        ``filename``, that is, ``'load "filename"'``.
        Return type: string

        TESTS::

            sage: filename = tmp_filename()
            sage: f = open(filename, "w")
            sage: _ = f.write("sage_test = 7;")
            sage: f.close()
            sage: command = macaulay2._read_in_file_command(filename)
            sage: macaulay2.eval(command)  # optional - macaulay2
            sage: macaulay2.eval("sage_test")  # optional - macaulay2
            7
            sage: import os
            sage: os.unlink(filename)
            sage: macaulay2._read_in_file_command("test")
            'load "test"'
            sage: macaulay2(10^10000) == 10^10000  # optional - macaulay2
            True
        """
        return 'load "%s"' % filename

    def __getattr__(self, attrname):
        """
        EXAMPLES::

            sage: gb = macaulay2.gb  # optional - macaulay2
            sage: type(gb)           # optional - macaulay2
            <class 'sage.interfaces.macaulay2.Macaulay2Function'>
            sage: gb._name           # optional - macaulay2
            'gb'
        """
        if attrname[:1] == "_":
            raise AttributeError
        return Macaulay2Function(self, attrname)

    def eval(self, code, strip=True, **kwds):
        """
        Send the code x to the Macaulay2 interpreter and return the output
        as a string suitable for input back into Macaulay2, if possible.

        INPUT:

        - code -- str
        - strip -- ignored

        EXAMPLES::

            sage: macaulay2.eval("2+2") # optional - macaulay2
            4
        """
        code = code.strip()
        # TODO: in some cases change toExternalString to toString??
        ans = Expect.eval(self, code, strip=strip, **kwds).strip('\n')
        if strip:
            ans = remove_output_labels(ans)
        return AsciiArtString(ans)

    def restart(self):
        r"""
        Restart Macaulay2 interpreter.

        TESTS::

            sage: macaulay2.restart()  # optional - macaulay2
        """
        # If we allow restart to be called as a function, there will be
        # parasitic output
        self.eval("restart")

    def set_seed(self, seed=None):
        r"""
        Set the seed for Macaulay2 interpreter.

        INPUT:

        - ``seed`` -- number (default: ``None``). If ``None``, it
          is set to a random number.

        OUTPUT: the new seed

        EXAMPLES::

            sage: m = Macaulay2()                     # optional - macaulay2
            sage: m.set_seed(123456)                  # optional - macaulay2
            123456
            sage: [m.random(100) for _ in range(11)]  # optional - macaulay2
            [8, 29, 5, 22, 4, 32, 35, 57, 3, 95, 36]
        """
        if seed is None:
            seed = self.rand_seed()
        self.eval('setRandomSeed(%d)' % seed)
        self._seed = seed
        return seed

    def get(self, var):
        """
        Get the value of the variable ``var``.

        INPUT:

        - ``var`` - string; the name of the variable in Macaulay2

        OUTPUT: a string of the textual representation of the variable in
        Macaulay2

        EXAMPLES::

            sage: macaulay2.set("a", "2") # optional - macaulay2
            sage: macaulay2.get("a")      # optional - macaulay2
            2

        Note that the following syntax is used to obtain a
        ``Macaulay2Element`` instead::

            sage: a = macaulay2('2'); a   # optional - macaulay2
            2
            sage: type(a)                 # optional - macaulay2
            <class 'sage.interfaces.macaulay2.Macaulay2Element'>
        """
        return self.eval('print(%s)' % var, strip=False)

    def set(self, var, value):
        """
        Set the variable ``var`` to the given value.

        INPUT:

        - ``var`` - string; the name of the variable in Macaulay2
        - ``value`` - a string to evaluate

        EXAMPLES::

            sage: macaulay2.set("a", "1+1")  # optional - macaulay2
            sage: macaulay2.get("a")         # optional - macaulay2
            2

        TESTS:

        Check that internal expect variables do not acquire their global
        variable name and that ``use`` is invoked (:trac:`28303`)::

            sage: R = macaulay2('QQ[x, y]')  # indirect doctest, optional - macaulay2
            sage: R.net()                    # optional - macaulay2
            QQ[x, y]
            sage: S = R / macaulay2('ideal {x^2 - y}')         # optional - macaulay2
            sage: macaulay2.eval('class x === %s' % S.name())  # optional - macaulay2
            true
        """
        if re.match(r'sage\d+$', var):
            cmd = 'sageAssign(symbol %s,(%s));' % (var, value)
        else:
            cmd = '%s=(%s);' % (var,value)
        ans = Expect.eval(self, cmd, strip=False)
        if ans.find("stdio:") != -1:
            raise RuntimeError("Error evaluating Macaulay2 code.\nIN:%s\nOUT:%s" % (cmd, ans))

    def clear(self, var):
        """
        Clear the variable named ``var``.

        The interface automatically clears Macaulay2 elements when they fall
        out of use, so calling this method is usually not necessary.

        EXAMPLES::

            sage: macaulay2.eval('R = QQ[x,y];')  # optional - macaulay2
            sage: macaulay2.eval('net class R')   # optional - macaulay2
            PolynomialRing
            sage: macaulay2.clear('R')            # optional - macaulay2
            sage: macaulay2.eval('net class R')   # optional - macaulay2
            Symbol

        TESTS:

        Check that only internal variables get reused by the interface::

            sage: all(s.startswith('sage') for s in macaulay2._available_vars)  # optional - macaulay2
            True
        """
        if re.match(r'sage\d+$', var):
            self._available_vars.append(var)
        else:
            # this approach is also used by Macaulay2 itself in clearAll
            cmd = 'globalAssign(symbol {0},symbol {0});'.format(var)
            Expect.eval(self, cmd, strip=False)

    def _contains(self, v1, v2):
        """
        EXAMPLES::

            sage: a = macaulay2([3,4,5])  # optional - macaulay2
            sage: 0 in a, 2 in a, 3 in a  # optional - macaulay2, indirect doctest
            (True, True, False)
            sage: b = macaulay2('hashTable {"x" => 1, "y" => 2}')  # optional - macaulay2
            sage: 'x' in b, '"x"' in b    # optional - macaulay2, indirect doctest
            (False, True)
        """
        return self.eval("%s#?%s" % (v2, v1)) == self._true_symbol()

    def _object_class(self):
        """
        Returns the class of Macaulay2 elements.

        EXAMPLES::

            sage: macaulay2._object_class()
            <class 'sage.interfaces.macaulay2.Macaulay2Element'>

        """
        return Macaulay2Element

    def console(self):
        """
        Spawn a new M2 command-line session.

        EXAMPLES::

            sage: macaulay2.console()                    # not tested
            Macaulay 2, version 1.1
            with packages: Classic, Core, Elimination, IntegralClosure, LLLBases, Parsing, PrimaryDecomposition, SchurRings, TangentCone
            ...

        """
        macaulay2_console()

    def _left_list_delim(self):
        """
        Returns the Macaulay2 left delimiter for lists.

        EXAMPLES::

            sage: macaulay2._left_list_delim()
            '{'
        """
        return '{'

    def _right_list_delim(self):
        """
        Returns the Macaulay2 right delimiter for lists.

        EXAMPLES::

            sage: macaulay2._right_list_delim()
            '}'
        """
        return '}'

    def _true_symbol(self):
        """
        Returns the Macaulay2 symbol for True.

        EXAMPLES::

            sage: macaulay2._true_symbol()
            'true'
        """
        return 'true'

    def _false_symbol(self):
        """
        Returns the Macaulay2 symbol for False.

        EXAMPLES::

            sage: macaulay2._false_symbol()
            'false'
        """
        return 'false'

    def _equality_symbol(self):
        """
        Returns the Macaulay2 symbol for equality.

        EXAMPLES::

            sage: macaulay2._false_symbol()
            'false'
        """
        return '=='

    def cputime(self, t=None):
        """
        EXAMPLES::

            sage: R = macaulay2("QQ[x,y]")  # optional - macaulay2
            sage: x,y = R.gens()            # optional - macaulay2
            sage: a = (x+y+1)^20            # optional - macaulay2
            sage: macaulay2.cputime()       # optional - macaulay2; random
            0.48393700000000001
        """
        _t = float(self.cpuTime()._sage_())
        if t:
            return _t - t
        else:
            return _t

    def version(self):
        """
        Returns the version of Macaulay2.

        EXAMPLES::

            sage: macaulay2.version() # optional - macaulay2
            (1, 1...
        """
        s = self.eval("version")
        r = re.compile("VERSION => (.*?)\n")
        s = r.search(s).groups()[0]
        return tuple(int(i) for i in s.split("."))

### Constructors

    def ideal(self, *gens):
        """
        Return the ideal generated by gens.

        INPUT:

        - gens -- list or tuple of Macaulay2 objects (or objects that can be
          made into Macaulay2 objects via evaluation)

        OUTPUT:

        the Macaulay2 ideal generated by the given list of gens

        EXAMPLES::

            sage: R2 = macaulay2.ring('QQ', '[x, y]'); R2            # optional - macaulay2
            QQ[x, y]
            sage: I = macaulay2.ideal( ('y^2 - x^3', 'x - y') ); I   # optional - macaulay2
                      3    2
            ideal (- x  + y , x - y)
            sage: J = I^3; J.gb().gens().transpose()                 # optional - macaulay2
            {-9} | y9-3y8+3y7-y6             |
            {-7} | xy6-2xy5+xy4-y7+2y6-y5    |
            {-5} | x2y3-x2y2-2xy4+2xy3+y5-y4 |
            {-3} | x3-3x2y+3xy2-y3           |

        """
        if len(gens) == 1 and isinstance(gens[0], (list, tuple)):
            gens = gens[0]
        gens2 = []
        for g in gens:
            if not isinstance(g, Macaulay2Element):
                gens2.append(self(g))
            else:
                gens2.append(g)
        return self('ideal {%s}'%(",".join([g.name() for g in gens2])))

    def ring(self, base_ring='ZZ', vars='[x]', order='Lex'):
        r"""
        Create a Macaulay2 polynomial ring.

        INPUT:

        - ``base_ring`` -- base ring (see examples below)
        - ``vars`` -- a tuple or string that defines the variable names
        - ``order`` -- string (default: 'Lex'); the monomial order

        OUTPUT: a Macaulay2 ring

        EXAMPLES:

        This is a ring in variables named ``a`` through ``d`` over the finite
        field of order 7, with graded reverse lex ordering::

            sage: R1 = macaulay2.ring('ZZ/7', '[a..d]', 'GRevLex')  # optional - macaulay2
            sage: R1.describe()  # optional - macaulay2
            ZZ
            --[a..d, Degrees => {4:1}, Heft => {1}, MonomialOrder => {MonomialSize => 16},
             7                                                       {GRevLex => {4:1}  }
                                                                     {Position => Up    }
            --------------------------------------------------------------------------------
            DegreeRank => 1]
            sage: R1.char()  # optional - macaulay2
            7

        This is a polynomial ring over the rational numbers::

            sage: R2 = macaulay2.ring('QQ', '[x, y]')  # optional - macaulay2
            sage: R2.describe()  # optional - macaulay2
            QQ[x..y, Degrees => {2:1}, Heft => {1}, MonomialOrder => {MonomialSize => 16},
                                                                     {Lex => 2          }
                                                                     {Position => Up    }
            --------------------------------------------------------------------------------
            DegreeRank => 1]

        TESTS::

            sage: macaulay2.ring('QQ', '[a_0..a_2,b..<d,f]').vars()     # optional - macaulay2
            | a_0 a_1 a_2 b c f |
        """
        return self.new(self._macaulay2_input_ring(base_ring, vars, order))

    def help(self, s):
        """
        EXAMPLES::

            sage: macaulay2.help("load")  # optional - macaulay2
            load...
            ****...
            ...
              * "input" -- read Macaulay2 commands and echo
              * "notify" -- whether to notify the user when a file is loaded
        """
        r = self.eval("help %s" % s)
        end = r.rfind("\n\nDIV")
        if end != -1:
            r = r[:end]
        return AsciiArtString(r)

    def _tab_completion(self):
        """
        Return a list of tab completions for Macaulay2.

        Returns dynamically built sorted list of commands obtained using
        Macaulay2 "apropos" command.
        Return type: list of strings

        TESTS::

            sage: names = macaulay2._tab_completion() # optional - macaulay2
            sage: 'ring' in names                 # optional - macaulay2
            True
            sage: macaulay2.eval("abcabc = 4")    # optional - macaulay2
            4
            sage: names = macaulay2._tab_completion() # optional - macaulay2
            sage: "abcabc" in names               # optional - macaulay2
            True
        """
        # Get all the names from Macaulay2 except numbered outputs like
        # o1, o2, etc. and automatic Sage variable names sage0, sage1, etc.
        # It is faster to get it back as a string.
        r = macaulay2.eval(r"""
            print toString select(
                apply(apropos "^[[:alnum:]]+$", toString),
                s -> not match("^(o|sage)[0-9]+$", s))
            """)
        # Now split this string into separate names
        r = sorted(r[1:-1].split(", "))
        # Macaulay2 sorts things like A, a, B, b, ...
        return r

    def use(self, R):
        """
        Use the Macaulay2 ring R.

        EXAMPLES::

            sage: R = macaulay2("QQ[x,y]")                  # optional - macaulay2
            sage: P = macaulay2("ZZ/7[symbol x, symbol y]") # optional - macaulay2
            sage: macaulay2("x").cls()._operator('===', P)  # optional - macaulay2
            true
            sage: macaulay2.use(R)                          # optional - macaulay2
            sage: macaulay2("x").cls()._operator('===', R)  # optional - macaulay2
            true
        """
        R = self(R)
        self.eval("use %s;" % R.name(), strip=False)

    def new_from(self, type, value):
        """
        Return a new ``Macaulay2Element`` of type ``type`` constructed from
        ``value``.

        EXAMPLES::

            sage: l = macaulay2.new_from("MutableList", [1,2,3]) # optional - macaulay2
            sage: l                                              # optional - macaulay2
            MutableList{...3...}
            sage: list(l)                                        # optional - macaulay2
            [1, 2, 3]

        """
        type = self(type)
        value = self(value)
        return self.new("new %s from %s"%(type.name(), value.name()))

    def _macaulay2_input_ring(self, base_ring, vars, order='GRevLex'):
        """
        Build a string representation of a polynomial ring which can be used as
        Macaulay2 input.

        TESTS::

            sage: R = GF(101)['x']
            sage: macaulay2._macaulay2_input_ring(R.base_ring(), R.gens(), 'Lex')   # optional - macaulay2
            'sage...[symbol x, MonomialSize=>16, MonomialOrder=>Lex]'
        """
        if not isinstance(base_ring, string_types):
            base_ring = self(base_ring).name()

        varstr = str(vars)[1:-1].rstrip(',')
        r = re.compile(r"(?<=,)|(?<=\.\.<)|(?<=\.\.)(?!<)")
        varstr = "symbol " + r.sub("symbol ", varstr)
        return '%s[%s, MonomialSize=>16, MonomialOrder=>%s]' % (base_ring, varstr,
                                                                order)


@instancedoc
class Macaulay2Element(ExtraTabCompletion, ExpectElement):
    """
    Instances of this class represent objects in Macaulay2.

    Using the method :meth:`sage` we can translate some of them to
    SageMath objects:

    .. automethod:: _sage_
    """
    def _latex_(self):
        r"""
        EXAMPLES::

            sage: m = macaulay2('matrix {{1,2},{3,4}}') # optional - macaulay2
            sage: m                                     # optional - macaulay2
            | 1 2 |
            | 3 4 |
            sage: latex(m) # optional - macaulay2
            \begin{pmatrix}...1...2...3...4...\end{pmatrix}
        """
        s = self.tex().external_string().strip('"').strip('$').replace('\\\\','\\')
        s = s.replace(r"\bgroup","").replace(r"\egroup","")
        return s

    def __iter__(self):
        """
        EXAMPLES::

            sage: l = macaulay2([1,2,3]) # optional - macaulay2
            sage: list(iter(l))          # optional - macaulay2
            [1, 2, 3]
        """
        for i in range(len(self)):  # zero-indexed!
            yield self[i]

    def __str__(self):
        """
        EXAMPLES::

            sage: R = macaulay2("QQ[x,y,z]/(x^3-y^3-z^3)") # optional - macaulay2
            sage: x = macaulay2('x')                       # optional - macaulay2
            sage: y = macaulay2('y')                       # optional - macaulay2
            sage: str(x+y)                                 # optional - macaulay2
            x + y
            sage: str(macaulay2("QQ[x,y,z]"))              # optional - macaulay2
            QQ[x, y, z]
            sage: str(macaulay2("QQ[x,y,z]/(x+y+z)"))      # optional - macaulay2
            QQ[x, y, z]
            -----------
             x + y + z
        """
        P = self._check_valid()
        return P.get(self._name)

    def _repr_(self):
        """
        EXAMPLES::

            sage: repr(macaulay2('1..25'))  # optional - macaulay2
            (1, 2, 3, 4, 5, 6, 7, 8, 9, 10, 11, 12, 13, 14, 15, 16, 17, 18, 19, 20, 21, 22,
            --------------------------------------------------------------------------------
            23, 24, 25)
            sage: str(macaulay2('1..25'))  # optional - macaulay2
            (1, 2, 3, 4, 5, 6, 7, 8, 9, 10, 11, 12, 13, 14, 15, 16, 17, 18, 19, 20, 21, 22, 23, 24, 25)
        """
        from sage.typeset.ascii_art import empty_ascii_art
        P = self.parent()
        return P.eval('print(wrap(%d,"-",net %s))'
                      % (empty_ascii_art._terminal_width(), self._name),
                      strip=False)

    def external_string(self):
        """
        EXAMPLES::

           sage: R = macaulay2("QQ[symbol x, symbol y]")  # optional - macaulay2
           sage: R.external_string()                      # optional - macaulay2
           'QQ(monoid[x..y, Degrees => {2:1}, Heft => {1}, MonomialOrder => VerticalList{MonomialSize => 32, GRevLex => {2:1}, Position => Up}, DegreeRank => 1])'
        """
        P = self._check_valid()
        code = 'toExternalString(%s)'%self.name()
        X = P.eval(code, strip=True)

        if 'stdio:' in X:
            if 'to external string' in X:
                return P.eval('%s'%self.name())
            raise RuntimeError("Error evaluating Macaulay2 code.\nIN:%s\nOUT:%s"%(code, X))

        s = multiple_replace({'\r':'', '\n':' '}, X)
        return s

    def name(self, new_name=None):
        """
        Get or change the name of this Macaulay2 element.

        INPUT:

        - ``new_name`` -- string (default: ``None``). If ``None``, return the
          name of this element; else return a new object identical to ``self``
          whose name is ``new_name``.

        Note that this can overwrite existing variables in the system.

        EXAMPLES::

            sage: S = macaulay2(QQ['x,y'])          # optional - macaulay2
            sage: S.name()                          # optional - macaulay2
            'sage...'
            sage: R = S.name("R")                   # optional - macaulay2
            sage: R.name()                          # optional - macaulay2
            'R'
            sage: R.vars().cokernel().resolution()  # optional - macaulay2
             1      2      1
            R  <-- R  <-- R  <-- 0
            <BLANKLINE>
            0      1      2      3

        The name can also be given at definition::

            sage: A = macaulay2(ZZ['x,y,z'], name='A')  # optional - macaulay2
            sage: A.name()                              # optional - macaulay2
            'A'
            sage: A^1                                   # optional - macaulay2
             1
            A
        """
        if new_name is None:
            return self._name
        if not isinstance(new_name, string_types):
            raise TypeError("new_name must be a string")

        P = self.parent()
        # First release self, so that new_name becomes the initial reference to
        # its value.  This is needed to change the name of a PolynomialRing.
        # NOTE: This does not work if self._name is not the initial reference.
        cmd = """(() -> (
            m := lookup(GlobalReleaseHook, class {0});
            if m =!= null then m(symbol {0}, {0});
            {1} = {0};
            ))()""".format(self._name, new_name)
        ans = P.eval(cmd)
        if ans.find("stdio:") != -1:
            raise RuntimeError("Error evaluating Macaulay2 code.\n"
                               "IN:%s\nOUT:%s" % (cmd, ans))
        return P._object_class()(P, new_name, is_name=True)

    def __len__(self):
        """
        EXAMPLES::

            sage: l = macaulay2([1,2,3])  # optional - macaulay2
            sage: len(l)                  # optional - macaulay2
            3
            sage: type(_)                 # optional - macaulay2
            <... 'int'>
        """
        self._check_valid()
        return int(self.parent()("#%s"%self.name()))

    def __getitem__(self, n):
        """
        EXAMPLES::

            sage: l = macaulay2([1,2,3])  # optional - macaulay2
            sage: l[0]                    # optional - macaulay2
            1
        """
        self._check_valid()
        n = self.parent()(n)
        return self.parent().new('%s # %s'%(self.name(), n.name()))

    def __setitem__(self, index, value):
        """
        EXAMPLES::

            sage: l = macaulay2.new_from("MutableList", [1,2,3]) # optional - macaulay2
            sage: l[0] = 4               # optional - macaulay2
            sage: list(l)                # optional - macaulay2
            [4, 2, 3]

        """
        P = self.parent()
        index = P(index)
        value = P(value)
        res = P.eval("%s # %s = %s"%(self.name(), index.name(), value.name()))
        if "assignment attempted to element of immutable list" in res:
            raise TypeError("item assignment not supported")

    def __call__(self, x):
        """
        EXAMPLES::

            sage: R = macaulay2("QQ[x, y]")     # optional - macaulay2
            sage: x,y = R.gens()                # optional - macaulay2
            sage: I = macaulay2.ideal(x*y, x+y) # optional - macaulay2
            sage: gb = macaulay2.gb             # optional - macaulay2
            sage: gb(I)                         # optional - macaulay2
            GroebnerBasis[status: done; S-pairs encountered up to degree 1]
        """
        self._check_valid()
        P = self.parent()
        r = P(x)
        return P('%s %s'%(self.name(), r.name()))

    def __floordiv__(self, x):
        """
        Quotient of division of self by other.  This is denoted //.

        EXAMPLES::

            sage: R.<x,y> = GF(7)[]

        Now make the M2 version of R, so we can coerce elements of R to M2::

            sage: _ = macaulay2(R)                       # optional - macaulay2
            sage: h = macaulay2((x^3 + 2*y^2*x)^7); h    # optional - macaulay2
             21     7 14
            x   + 2x y
            sage: h1 = macaulay2(x^2 + 2*y*x)            # optional - macaulay2
            sage: h2 = macaulay2(x^3 + 2*y*x)            # optional - macaulay2
            sage: u = h // [h1,h2]                       # optional - macaulay2
            sage: h == u[0]*h1 + u[1]*h2 + (h % [h1,h2]) # optional - macaulay2
            True
        """
        if isinstance(x, (list, tuple)):
            y = self.parent(x)
            z = self.parent().new('%s // matrix{%s}'%(self.name(), y.name()))
            return list(z.entries().flatten())
        else:
            return self.parent().new('%s // %s'%(self.name(), x.name()))

    def __mod__(self, x):
        """
        Remainder of division of self by other.  This is denoted %.

        EXAMPLES::

            sage: R.<x,y> = GF(7)[]

        Now make the M2 version of R, so we can coerce elements of R to M2::

            sage: _ = macaulay2(R)                          # optional - macaulay2
            sage: h = macaulay2((x^3 + 2*y^2*x)^7); h       # optional - macaulay2
             21     7 14
            x   + 2x y
            sage: h1 = macaulay2(x^2 + 2*y*x)               # optional - macaulay2
            sage: h2 = macaulay2(x^3 + 2*y*x)               # optional - macaulay2
            sage: h % [h1,h2]                               # optional - macaulay2
            -3x*y
            sage: u = h // [h1,h2]                          # optional - macaulay2
            sage: h == u[0]*h1 + u[1]*h2 + (h % [h1,h2])    # optional - macaulay2
            True
        """
        if isinstance(x, (list, tuple)):
            y = self.parent(x)
            return self.parent().new('%s %% matrix{%s}'%(self.name(), y.name()))
        if not isinstance(x, Macaulay2Element):
            x = self.parent(x)
        return self.parent().new('%s %% %s'%(self.name(), x.name()))

    def __bool__(self):
        """
        EXAMPLES::

            sage: a = macaulay2(0)  # optional - macaulay2
            sage: a == 0            # optional - macaulay2
            True
            sage: bool(a)           # optional - macaulay2
            False
        """
        P = self.parent()
        return P.eval('%s == 0'%self.name()) == 'false'

    __nonzero__ = __bool__

    def sage_polystring(self):
        """
        If this Macaulay2 element is a polynomial, return a string
        representation of this polynomial that is suitable for
        evaluation in Python.  Thus ``*`` is used for multiplication
        and ``**`` for exponentiation.   This function is primarily
        used internally.

        EXAMPLES::

            sage: R = macaulay2.ring('QQ','(x,y)')               # optional - macaulay2
            sage: f = macaulay2('x^3 + 3*y^11 + 5')              # optional - macaulay2
            sage: print(f)                                       # optional - macaulay2
             3     11
            x  + 3y   + 5
            sage: f.sage_polystring()                            # optional - macaulay2
            'x**3+3*y**11+5'
        """
        return self.external_string().replace('^','**')

    def structure_sheaf(self):
        """
        EXAMPLES::

            sage: S = macaulay2('QQ[a..d]')                     # optional - macaulay2
            sage: R = S / macaulay2('a^3 + b^3 + c^3 + d^3')    # optional - macaulay2
            sage: X = R.Proj().name('X')                        # optional - macaulay2
            sage: X.structure_sheaf()                           # optional - macaulay2
            doctest:...: DeprecationWarning: The function `structure_sheaf` is deprecated. Use `self.sheaf()` instead.
            See https://trac.sagemath.org/27848 for details.
            OO
              X
            sage: X.sheaf()                                     # optional - macaulay2
            OO
              X
        """
        from sage.misc.superseded import deprecation
        deprecation(27848, 'The function `structure_sheaf` is deprecated. Use `self.sheaf()` instead.')
        return self.parent()('OO_%s'%self.name())

    def substitute(self, *args, **kwds):
        """
        Note that we have to override the substitute method so that we get
        the default one from Macaulay2 instead of the one provided by Element.

        EXAMPLES::

            sage: R = macaulay2("QQ[x]")            # optional - macaulay2
            sage: P = macaulay2("ZZ/7[symbol x]")   # optional - macaulay2
            sage: x, = R.gens()                     # optional - macaulay2
            sage: a = x^2 + 1                       # optional - macaulay2
            sage: a = a.substitute(P)               # optional - macaulay2
            sage: a.sage().parent()                 # optional - macaulay2
            Univariate Polynomial Ring in x over Finite Field of size 7

        """
        return self.__getattr__("substitute")(*args, **kwds)

    subs = substitute

    def _tab_completion(self):
        """
        Return a list of tab completions for ``self``.

        Returns dynamically built sorted list of commands obtained using
        Macaulay2 "methods" command. All returned functions can take ``self``
        as their first argument

        Return type: list of strings

        TESTS::

            sage: a = macaulay2("QQ[x,y]")      # optional - macaulay2
            sage: traits = a._tab_completion()  # optional - macaulay2
            sage: "generators" in traits        # optional - macaulay2
            True

        The implementation of this function does not set or change global
        variables::

            sage: a.dictionary()._operator('#?', '"r"')  # optional - macaulay2
            false
        """
        # It is possible, that these are not all possible methods, but
        # there are still plenty and at least there are no definitely
        # wrong ones...
        r = self.parent().eval(
            """(() -> (
            currentClass := class %s;
            total := {};
            while true do (
                -- Select methods with first argument of the given class
                r := select(methods currentClass, s -> s_1 === currentClass);
                -- Get their names as strings
                r = apply(r, s -> toString s_0);
                -- Keep only alpha-numeric ones
                r = select(r, s -> match("^[[:alnum:]]+$", s));
                -- Add to existing ones
                total = total | select(r, s -> not any(total, e -> e == s));
                if parent currentClass === currentClass then break;
                currentClass = parent currentClass;
                );
            print toString total
            ))()""" % self.name())
        r = sorted(r[1:-1].split(", "))
        return r

    def cls(self):
        """
        Since class is a keyword in Python, we have to use cls to call
        Macaulay2's class.  In Macaulay2, class corresponds to Sage's
        notion of parent.

        EXAMPLES::

            sage: macaulay2(ZZ).cls()  # optional - macaulay2
            Ring

        """
        return self.parent()("class %s"%self.name())

    ##########################
    #Aliases for M2 operators#
    ##########################
    def dot(self, x):
        """
        EXAMPLES::

            sage: d = macaulay2.new("MutableHashTable") # optional - macaulay2
            sage: d["k"] = 4                            # optional - macaulay2
            sage: d.dot("k")                            # optional - macaulay2
            4
        """
        parent = self.parent()
        x = parent(x)
        return parent("%s.%s" % (self.name(), x))

    def _operator(self, opstr, x):
        """
        Returns the infix binary operation specified by opstr applied
        to self and x.

        EXAMPLES::

            sage: a = macaulay2("3")     # optional - macaulay2
            sage: a._operator("+", a)    # optional - macaulay2
            6
            sage: a._operator("*", a)    # optional - macaulay2
            9
        """
        parent = self.parent()
        x = parent(x)
        return parent("%s%s%s"%(self.name(), opstr, x.name()))

    def sharp(self, x):
        """
        EXAMPLES::

            sage: a = macaulay2([1,2,3]) # optional - macaulay2
            sage: a.sharp(0)             # optional - macaulay2
            1
        """
        return self._operator("#", x)

    def starstar(self, x):
        """
        The binary operator ``**`` in Macaulay2 is usually used for tensor
        or Cartesian power.

        EXAMPLES::

            sage: a = macaulay2([1,2]).set()  # optional - macaulay2
            sage: a.starstar(a)               # optional - macaulay2
            set {(1, 1), (1, 2), (2, 1), (2, 2)}

        """
        return self._operator("**", x)

    def underscore(self, x):
        """
        EXAMPLES::

            sage: a = macaulay2([1,2,3])  # optional - macaulay2
            sage: a.underscore(0)         # optional - macaulay2
            1
        """
        return self._operator("_", x)

    ####################
    #Conversion to Sage#
    ####################
    def _sage_(self):
        """
        EXAMPLES::

            sage: macaulay2(ZZ).sage()         # optional - macaulay2, indirect doctest
            Integer Ring
            sage: macaulay2(QQ).sage()         # optional - macaulay2
            Rational Field

            sage: macaulay2(2).sage()          # optional - macaulay2
            2
            sage: macaulay2(1/2).sage()        # optional - macaulay2
            1/2
            sage: macaulay2(2/1).sage()        # optional - macaulay2
            2
            sage: _.parent()                   # optional - macaulay2
            Rational Field
            sage: macaulay2([1,2,3]).sage()    # optional - macaulay2
            [1, 2, 3]

            sage: m = matrix([[1,2],[3,4]])
            sage: macaulay2(m).sage()          # optional - macaulay2
            [1 2]
            [3 4]

            sage: D = macaulay2('hashTable {4 => 1, 2 => 3}')  # optional - macaulay2
            sage: D.pairs()                    # optional - macaulay2
            {(4, 1), (2, 3)}
            sage: D.sage() == {4: 1, 2: 3}    # optional - macaulay2
            True

            sage: macaulay2(QQ['x,y']).sage()       # optional - macaulay2
            Multivariate Polynomial Ring in x, y over Rational Field
            sage: macaulay2(QQ['x']).sage()         # optional - macaulay2
            Univariate Polynomial Ring in x over Rational Field
            sage: macaulay2(GF(7)['x,y']).sage()    # optional - macaulay2
            Multivariate Polynomial Ring in x, y over Finite Field of size 7

            sage: macaulay2(GF(7)).sage()          # optional - macaulay2
            Finite Field of size 7
            sage: macaulay2(GF(49, 'a')).sage()    # optional - macaulay2
            Finite Field in a of size 7^2

            sage: R.<x,y> = QQ[]
            sage: macaulay2(x^2+y^2+1).sage()      # optional - macaulay2
            x^2 + y^2 + 1

            sage: R = macaulay2("QQ[x,y]")         # optional - macaulay2
            sage: I = macaulay2("ideal (x,y)")     # optional - macaulay2
            sage: I.sage()                         # optional - macaulay2
            Ideal (x, y) of Multivariate Polynomial Ring in x, y over Rational Field

            sage: macaulay2("x = symbol x")           # optional - macaulay2
            x
            sage: macaulay2("QQ[x_0..x_25]").sage()    # optional - macaulay2
            Multivariate Polynomial Ring in x_0, x_1,..., x_25 over Rational Field

            sage: S = ZZ['x,y'].quotient('x^2-y')
            sage: macaulay2(S).sage() == S         # optional - macaulay2
            True
            sage: S = GF(101)['x,y'].quotient('x^2-y')
            sage: macaulay2(S).sage() == S         # optional - macaulay2
            True

            sage: R = GF(13)['a,b']['c,d']
            sage: macaulay2(R).sage() == R  # optional - macaulay2
            True
            sage: macaulay2('a^2 + c').sage() == R('a^2 + c')  # optional - macaulay2
            True
            sage: macaulay2.substitute('a', R).sage().parent() is R  # optional - macaulay2
            True

            sage: R = macaulay2("QQ^2")  # optional - macaulay2
            sage: R.sage()               # optional - macaulay2
            Vector space of dimension 2 over Rational Field

            sage: macaulay2("vector {4_QQ, 2}").sage()  # optional - macaulay2
            (4, 2)
            sage: _.parent()                            # optional - macaulay2
            Vector space of dimension 2 over Rational Field

            sage: m = macaulay2('"hello"')  # optional - macaulay2
            sage: m.sage()                  # optional - macaulay2
            'hello'

        Quotient rings in Macaulay2 inherit variable names from the ambient
        ring, so we mimic this behaviour in Sage::

            sage: R = macaulay2("ZZ/7[x,y]")            # optional - macaulay2
            sage: I = macaulay2("ideal (x^3 - y^2)")    # optional - macaulay2
            sage: (R/I).gens()                          # optional - macaulay2
            {x, y}
            sage: (R/I).sage().gens()                   # optional - macaulay2
            (x, y)

        Elements of quotient rings::

            sage: x, y = (R/I).gens()                   # optional - macaulay2
            sage: f = ((x^3 + 2*y^2*x)^7).sage(); f     # optional - macaulay2
            2*x*y^18 + y^14
            sage: f.parent()                            # optional - macaulay2
            Quotient of Multivariate Polynomial Ring in x, y over Finite Field of size 7 by the ideal (x^3 - y^2)

        """
        repr_str = str(self)
        cls_str = str(self.cls())
        cls_cls_str = str(self.cls().cls())

        if repr_str == "ZZ":
            from sage.rings.all import ZZ
            return ZZ
        elif repr_str == "QQ":
            from sage.rings.all import QQ
            return QQ

        if cls_cls_str == "Type":
            if cls_str == "List":
                return [entry._sage_() for entry in self]
            elif cls_str == "Matrix":
                base_ring = self.ring()._sage_()
                return self._matrix_(base_ring)
            elif cls_str == 'HashTable':
                return {x._sage_(): y._sage_() for (x, y) in self.pairs()}
            elif cls_str == "Ideal":
                parent = self.ring()._sage_()
                gens = self.gens().entries().flatten()._sage_()
                return parent.ideal(*gens)
            elif cls_str == "QuotientRing":
                #Handle the ZZ/n case
                ambient = self.ambient()
                if ambient.external_string() == 'ZZ':
                    from sage.rings.all import ZZ, GF
                    external_string = self.external_string()
                    zz, n = external_string.split("/")

                    #Note that n must be prime since it is
                    #coming from Macaulay 2
                    return GF(ZZ(n))
                else:
                    ambient_ring = ambient._sage_()
                    ideal = self.ideal()._sage_()
                    return ambient_ring.quotient(ideal, names=ambient_ring.variable_names())
            elif cls_str == "PolynomialRing":
                from sage.rings.all import PolynomialRing
                from sage.rings.polynomial.term_order import inv_macaulay2_name_mapping

                #Get the base ring
                base_ring = self.coefficientRing()._sage_()

                #Get a string list of generators
                gens = str(self.gens().toString())[1:-1]

                # Check that we are dealing with default degrees, i.e. 1's.
                if self.options().sharp("Degrees").any("x -> x != {1}")._sage_():
                    raise ValueError("cannot convert Macaulay2 polynomial ring with non-default degrees to Sage")
                #Handle the term order
                external_string = self.external_string()
                order = None
                if "MonomialOrder" not in external_string:
                    order = "degrevlex"
                else:
                    for order_name in inv_macaulay2_name_mapping:
                        if order_name in external_string:
                            order = inv_macaulay2_name_mapping[order_name]
                if len(gens) > 1 and order is None:
                    raise ValueError("cannot convert Macaulay2's term order to a Sage term order")

                return PolynomialRing(base_ring, order=order, names=gens)
            elif cls_str == "GaloisField":
                from sage.rings.all import ZZ, GF
                gf, n = repr_str.split(" ")
                n = ZZ(n)
                if n.is_prime():
                    return GF(n)
                else:
                    gen = str(self.gens())[1:-1]
                    return GF(n, gen)
            elif cls_str == "Boolean":
                if repr_str == "true":
                    return True
                elif repr_str == "false":
                    return False
            elif cls_str == "String":
                return str(repr_str)
            elif cls_str == "Module":
                from sage.modules.all import FreeModule
                if self.isFreeModule()._sage_():
                    ring = self.ring()._sage_()
                    rank = self.rank()._sage_()
                    return FreeModule(ring, rank)
        else:
            #Handle the integers and rationals separately
            if cls_str == "ZZ":
                from sage.rings.all import ZZ
                return ZZ(repr_str)
            elif cls_str == "QQ":
                from sage.rings.all import QQ
                repr_str = self.external_string()
                if "/" not in repr_str:
                    repr_str = repr_str + "/1"
                return QQ(repr_str)

            m2_parent = self.cls()
            parent = m2_parent._sage_()

<<<<<<< HEAD
            if cls_cls_str == "PolynomialRing":
                return parent(self.external_string())
            elif cls_cls_str == "Module":
                entries = self.entries()._sage_()
                return parent._element_constructor_(entries)
=======
            if cls_cls_str in ("PolynomialRing", "QuotientRing"):
                from sage.misc.sage_eval import sage_eval
                gens_dict = parent.gens_dict()
                return sage_eval(self.external_string(), gens_dict)
>>>>>>> 15d35e3a

        from sage.misc.sage_eval import sage_eval
        try:
            return sage_eval(repr_str)
        except Exception:
            raise NotImplementedError("cannot convert %s to a Sage object"%repr_str)

    from sage.misc.superseded import deprecated_function_alias
    to_sage = deprecated_function_alias(27848, ExpectElement.sage)

    def _matrix_(self, R):
        r"""
        If ``self`` is a Macaulay2 matrix, return the corresponding Sage matrix
        over the Sage ring ``R``.

        INPUT:

        - ``R`` - ring to coerce into

        OUTPUT: matrix

        EXAMPLES::

            sage: A = macaulay2('matrix {{1,2},{3,4}}')  # optional - macaulay2
            sage: matrix(QQ, A)                          # optional - macaulay2, indirect doctest
            [1 2]
            [3 4]
        """
        from sage.matrix.all import matrix
        return matrix(R, self.entries()._sage_())


@instancedoc
class Macaulay2Function(ExpectFunction):
    def _instancedoc_(self):
        """
        EXAMPLES::

            sage: print(macaulay2.load.__doc__)  # optional - macaulay2
            load...
            ****...
            ...
              * "input" -- read Macaulay2 commands and echo
              * "notify" -- whether to notify the user when a file is loaded
        """
        return self._parent.help(self._name)

    def _sage_src_(self):
        """
        EXAMPLES::

            sage: print(macaulay2.gb._sage_src_())  # optional - macaulay2
            code(methods gb)
            ...
        """
        if self._parent._expect is None:
            self._parent._start()
        E = self._parent._expect
        E.sendline("code(methods %s)"%self._name)
        E.expect(self._parent._prompt)
        s = E.before
        self._parent.eval("2+2")
        return bytes_to_str(s)

def is_Macaulay2Element(x):
    """
    EXAMPLES::

        sage: from sage.interfaces.macaulay2 import is_Macaulay2Element
        sage: is_Macaulay2Element(2)              # optional - macaulay2
        False
        sage: is_Macaulay2Element(macaulay2(2))   # optional - macaulay2
        True
    """
    return isinstance(x, Macaulay2Element)

# An instance
macaulay2 = Macaulay2()


def macaulay2_console():
    """
    Spawn a new M2 command-line session.

    EXAMPLES::

        sage: macaulay2_console()                    # not tested
        Macaulay 2, version 1.1
        with packages: Classic, Core, Elimination, IntegralClosure, LLLBases, Parsing, PrimaryDecomposition, SchurRings, TangentCone
        ...

    """
    from sage.repl.rich_output.display_manager import get_display_manager
    if not get_display_manager().is_in_terminal():
        raise RuntimeError('Can use the console only in the terminal. Try %%macaulay2 magics instead.')
    os.system('M2')



def reduce_load_macaulay2():
    """
    Used for reconstructing a copy of the Macaulay2 interpreter from a pickle.

    EXAMPLES::

        sage: from sage.interfaces.macaulay2 import reduce_load_macaulay2
        sage: reduce_load_macaulay2()
        Macaulay2
    """
    return macaulay2
<|MERGE_RESOLUTION|>--- conflicted
+++ resolved
@@ -1421,18 +1421,11 @@
             m2_parent = self.cls()
             parent = m2_parent._sage_()
 
-<<<<<<< HEAD
-            if cls_cls_str == "PolynomialRing":
+            if cls_cls_str in ("PolynomialRing", "QuotientRing"):
                 return parent(self.external_string())
             elif cls_cls_str == "Module":
                 entries = self.entries()._sage_()
                 return parent._element_constructor_(entries)
-=======
-            if cls_cls_str in ("PolynomialRing", "QuotientRing"):
-                from sage.misc.sage_eval import sage_eval
-                gens_dict = parent.gens_dict()
-                return sage_eval(self.external_string(), gens_dict)
->>>>>>> 15d35e3a
 
         from sage.misc.sage_eval import sage_eval
         try:
