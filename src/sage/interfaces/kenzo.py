r"""
Library interface to Kenzo

Kenzo is a set of lisp functions to compute homology and
homotopy groups of topological spaces.

AUTHORS:

- Miguel Marco, Ana Romero (2019-01): Initial version


For this interface, Kenzo is loaded into ECL which is itself loaded
as a C library in Sage. Kenzo objects in this interface are nothing
but wrappers around ECL objects.
"""
# ****************************************************************************
#       Copyright (C) 2019 Miguel Marco <mmarco@unizar.es>
#                      and Ana Romero <ana.romero@unirioja.es>
#
# This program is free software: you can redistribute it and/or modify
# it under the terms of the GNU General Public License as published by
# the Free Software Foundation, either version 2 of the License, or
# (at your option) any later version.
#                  https://www.gnu.org/licenses/
# ****************************************************************************
from __future__ import print_function, absolute_import
<<<<<<< HEAD


=======


>>>>>>> 8d0cedd4
from sage.structure.sage_object import SageObject
from sage.homology.homology_group import HomologyGroup
from sage.rings.integer_ring import ZZ
from sage.groups.abelian_gps.abelian_group import AbelianGroup
from sage.categories.commutative_additive_groups import CommutativeAdditiveGroups

from sage.matrix.all import matrix
from sage.homology.chain_complex import ChainComplex
from sage.homology.simplicial_set import AbstractSimplex, SimplicialSet

from sage.libs.ecl import EclObject, ecl_eval, EclListIterator

from sage.env import SAGE_LOCAL
from sys import version

# Redirection of ECL and Maxima stdout to /dev/null
# This is also done in the Maxima library, but we
# also do it here for redundancy.
ecl_eval(r"""(defparameter *dev-null* (make-two-way-stream
              (make-concatenated-stream) (make-broadcast-stream)))""")
ecl_eval("(setf original-standard-output *standard-output*)")
ecl_eval("(setf *standard-output* *dev-null*)")

# Loading and initialization of Kenzo
# Note that it will load kenzo.fas file from $SAGE_LOCAL/lib/ecl/
ecl_eval("(require :kenzo)")
ecl_eval("(in-package :cat)")
ecl_eval("(setf *HOMOLOGY-VERBOSE* nil)")


# defining the auxiliary functions as wrappers over the kenzo ones
chcm_mat = EclObject("chcm-mat")
homologie = EclObject("homologie")
sphere = EclObject("sphere")
crts_prdc = EclObject("crts-prdc")
moore = EclObject("moore")
k_z = EclObject("k-z")
k_z2 = EclObject("k-z2")
k_zp = EclObject("k-zp")
echcm = EclObject("echcm")
loop_space = EclObject("loop-space")
tnsr_prdc = EclObject("tnsr-prdc")
typep = EclObject("typep")
classifying_space = EclObject("classifying-space")
suspension = EclObject("suspension")
homotopy_list = EclObject("homotopy-list")
nth = EclObject("nth")
entry = EclObject("entry")
nlig = EclObject("nlig")
ncol = EclObject("ncol")
array_dimensions = EclObject("array-dimensions")
convertmatrice = EclObject("convertmatrice")
make_array_to_lists = EclObject("make-array-to-lists")
make_array_from_lists = EclObject("make-array-from-lists")
chcm_mat2 = EclObject("chcm-mat2")
build_finite_ss2 = EclObject("build-finite-ss2")
gmsm = EclObject("gmsm")
dgop = EclObject("dgop")
dgop_ext_int = EclObject("dgop-ext-int")
dgop_int_ext = EclObject("dgop-int-ext")
basis_aux1 = EclObject("basis_aux1")
orgn_aux1 = EclObject("orgn_aux1")
dffr_aux1 = EclObject("dffr_aux1")
kabstractsimplex_aux1 = EclObject("kabstractsimplex_aux1")
kchaincomplex_aux1 = EclObject("kchaincomplex_aux1")
sfinitesimplicialset_aux1 = EclObject("sfinitesimplicialset_aux1")
spectral_sequence_group = EclObject("spectral-sequence-group")
spectral_sequence_differential_matrix = EclObject("spectral-sequence-differential-matrix")
eilenberg_moore_spectral_sequence = EclObject("eilenberg-moore-spectral-sequence")


def Sphere(n):
    r"""
    Return the ``n`` dimensional sphere as a Kenzo simplicial set.

    INPUT:

    - ``n`` -- the dimension of the sphere

    OUTPUT:

    - A :class:`KenzoSimplicialSet`

    EXAMPLES::

        sage: from sage.interfaces.kenzo import Sphere # optional - kenzo
        sage: s2 = Sphere(2)                           # optional - kenzo
        sage: s2                                       # optional - kenzo
        [K1 Simplicial-Set]
        sage: [s2.homology(i) for i in range(8)]       # optional - kenzo
        [Z, 0, Z, 0, 0, 0, 0, 0]
    """
    kenzosphere = sphere(n)
    return KenzoSimplicialSet(kenzosphere)


def MooreSpace(m, n):
    r"""
    Return the Moore space ``M(m, n)`` as a Kenzo simplicial set.

    The Moore space ``M(m, n)`` is the space whose n'th homology group
    is isomorphic to the cyclic group of order ``m``, and the rest of the
    homology groups are trivial.

    INPUT:

    - ``m`` - A positive integer. The order of the nontrivial homology group.

    - ``n`` - The dimension in which the homology is not trivial


    OUTPUT:

    - A KenzoSimplicialSet

    EXAMPLES::

        sage: from sage.interfaces.kenzo import MooreSpace   # optional - kenzo
        sage: m24 = MooreSpace(2,4)                          # optional - kenzo
        sage: m24                                            # optional - kenzo
        [K10 Simplicial-Set]
        sage: [m24.homology(i) for i in range(8)]            # optional - kenzo
        [Z, 0, 0, 0, C2, 0, 0, 0]
    """
    kenzomoore = moore(m, n)
    return KenzoSimplicialSet(kenzomoore)


def EilenbergMacLaneSpace(G, n):
    r"""
    Return the Eilenberg-MacLane space ``K(G, n)`` as a Kenzo simplicial group.

    The Eilenberg-MacLane space ``K(G, n)`` is the space whose has n'th homotopy
    group isomorphic to ``G``, and the rest of the homotopy groups are trivial.

    INPUT:

    - ``G`` -- group. Currently only ``ZZ`` and the additive group of two
      elements are supported.

    - ``n`` -- the dimension in which the homotopy is not trivial


    OUTPUT:

    - A :class:`KenzoSimplicialGroup`

    EXAMPLES::

        sage: from sage.interfaces.kenzo import EilenbergMacLaneSpace    # optional - kenzo
        sage: e3 = EilenbergMacLaneSpace(ZZ, 3)                          # optional - kenzo
        sage: [e3.homology(i) for i in range(8)]                         # optional - kenzo
        [Z, 0, 0, Z, 0, C2, 0, C3]
        sage: f3 = EilenbergMacLaneSpace(AdditiveAbelianGroup([2]), 3)   # optional - kenzo
        sage: [f3.homology(i) for i in range(8)]                         # optional - kenzo
        [Z, 0, 0, C2, 0, C2, C2, C2]
    """
    if G == ZZ:
        kenzospace = k_z(n)
        return KenzoSimplicialGroup(kenzospace)
    elif G == AdditiveAbelianGroup([2]):
        kenzospace = k_z2(n)
        return KenzoSimplicialGroup(kenzospace)
    elif G in CommutativeAdditiveGroups() and G.is_cyclic():
        kenzospace = k_zp(G.cardinality(), n)
        return KenzoSimplicialGroup(kenzospace)
    else:
        raise NotImplementedError("Eilenberg-MacLane spaces are only supported over ZZ and ZZ_n")



class KenzoObject(SageObject):
    r"""
    Wrapper to Kenzo objects

    INPUT:

    - ``kenzo_object`` -- a wrapper around a Kenzo object
      (which is an ecl object).
    """

    def __init__(self, kenzo_object):
        r"""
        Construct the chain complex.

        TESTS::

            sage: from sage.interfaces.kenzo import KenzoObject  # optional -kenzo
            sage: from sage.interfaces.kenzo import sphere       # optional -kenzo
            sage: ks = sphere(2)                                 # optional -kenzo
            sage: ks                                             # optional -kenzo
            <ECL: [K1 Simplicial-Set]>
            sage: s2 = KenzoObject(ks)                           # optional -kenzo
            sage: s2                                             # optional -kenzo
            [K1 Simplicial-Set]
            sage: TestSuite(s2).run(skip='_test_pickling')       # optional -kenzo

        """
        self._kenzo = kenzo_object

    def _repr_(self):
        r"""
        Represent the object.

        It just uses the ecl representation, removing the
        ecl decoration.

        EXAMPLES::

            sage: from sage.interfaces.kenzo import MooreSpace    # optional - kenzo
            sage: m2 = MooreSpace(2,4)                            # optional - kenzo
            sage: m2._repr_()                                     # optional - kenzo
            '[K10 Simplicial-Set]'
        """
        kenzo_string = repr(self._kenzo)
        return kenzo_string[6:-1]

class KenzoSpectralSequence(KenzoObject):
    r"""
    Wrapper around Kenzo spectral sequences
    """
    def group(self, p, i, j):
        r"""
        Return the ``i,j``'th group of the ``p`` page.

        INPUT:

        - ``p`` -- the page to take the group from.

        - ``i`` -- the column where the group is taken from.

        - ``j`` -- the row where the group is taken from.

        EXAMPLES::

            sage: from sage.interfaces.kenzo import Sphere
            sage: S2 = Sphere(2)
            sage: EMS = S2.em_spectral_sequence()
            sage: EMS.group(0, -1, 2)
            Additive abelian group isomorphic to Z
            sage: EMS.group(0, -1, 3)
            Trivial group
        """
        invs = spectral_sequence_group(self._kenzo, p, i ,j).python()
        if not invs:
            invs = []
        return AdditiveAbelianGroup(invs)
    def matrix(self, p, i, j):
        r"""
        Return the matrix that determines the differential from the
        ``i,j``'th group of the ``p``'th page.

        INPUT:

        - ``p`` -- the page.

        - ``i`` -- the column of the differential domain.

        - ``j`` -- the row of the differential domain.
        """
        return spectral_sequence_differential_matrix(self._kenzo, p, j, j)
    def table(self, p, i1, i2, j1, j2):
        r"""
        Return a table printing the groups in the ``p`` page.

        INPUT:

        - ``p`` -- the page to print.

        -- ``i1`` -- the first column to print.

        -- ``i2`` -- the last column to print.

        -- ``j1`` -- the first row to print.

        -- ``j2`` -- the last row to print.

        EXAMPLES::

            sage: from sage.interfaces.kenzo import Sphere
            sage: S2 = Sphere(2)
            sage: EMS = S2.em_spectral_sequence()
            sage: EMS.table(0, -2, 2, -2, 2)
              0   Z   0   0   0
              0   0   0   0   0
              0   0   Z   0   0
              0   0   0   0   0
              0   0   0   0   0
        """
        from sage.misc.table import table
        groups = []
        for j in range(j2-j1+1):
            row = []
            for i in range(i1, i2+1):
                group = self.group(p,i,j2-j)
                if group.invariants():
                    row.append(group.short_name())
                else:
                    row.append('0')
            groups.append(row)
        return table(groups)


class KenzoChainComplex(KenzoObject):
    r"""
    Wrapper to Kenzo chain complexes.
    """
    def homology(self, n):
        r"""
        Return the ``n``'th homology group of the kenzo chain complex

        INPUT:

        - ``n`` -- the dimension in which compute the homology

        OUTPUT:

        - An homology group.

        EXAMPLES::

                sage: from sage.interfaces.kenzo import Sphere   # optional - kenzo
                sage: s2 = Sphere(2)                             # optional - kenzo
                sage: s2                                         # optional - kenzo
                [K1 Simplicial-Set]
                sage: s2.homology(2)                             # optional - kenzo
                Z
        """
        echcm1 = echcm(self._kenzo)
        m1 = chcm_mat(echcm1, n)
        m2 = chcm_mat(echcm1, n+1)
        homology = homologie(m1, m2)
        lhomomology = [i for i in EclListIterator(homology)]
        res = []
        for component in lhomomology:
            pair = [i for i in EclListIterator(component)]
            res.append(pair[0].python())
        return HomologyGroup(len(res), ZZ, res)

    def tensor_product(self, other):
        r"""
        Return the tensor product of ``self`` and ``other``.

        INPUT:

        - ``other`` --  The Kenzo object with which to compute the tensor product

        OUTPUT:

        - A :class:`KenzoChainComplex`

        sage: from sage.interfaces.kenzo import Sphere    # optional - kenzo
        sage: s2 = Sphere(2)                              # optional - kenzo
        sage: s3 = Sphere(3)                              # optional - kenzo
        sage: p = s2.tensor_product(s3)                   # optional - kenzo
        sage: type(p)                                     # optional - kenzo
        <class 'sage.interfaces.kenzo.KenzoChainComplex'>
        sage: [p.homology(i) for i in range(8)]           # optional - kenzo
        [Z, 0, Z, Z, 0, Z, 0, 0]
        """
        return KenzoChainComplex(tnsr_prdc(self._kenzo, other._kenzo))

    def basis(self, dim):
        r"""
        Return the list of generators of the Kenzo chain complex ``self`` in dimension ``dim``.

        INPUT:

        - ``dim``- An integer number

        OUTPUT:

        - A list of the form ['G"dim"G0', 'G"dim"G1', 'G"dim"G2', ...].

        EXAMPLES::

            sage: from sage.interfaces.kenzo import KChainComplex                      # optional - kenzo
            sage: m1 = matrix(ZZ, 3, 2, [-1, 1, 3, -4, 5, 6])
            sage: m4 = matrix(ZZ, 2, 2, [1, 2, 3, 6])
            sage: m5 = matrix(ZZ, 2, 3, [2, 2, 2, -1, -1, -1])
            sage: sage_chcm = ChainComplex({1: m1, 4: m4, 5: m5}, degree = -1)         # optional - kenzo
            sage: kenzo_chcm = KChainComplex(sage_chcm)                                # optional - kenzo
            sage: kenzo_chcm                                                           # optional - kenzo
            [K589 Chain-Complex]
            sage: for i in range(6):                                                   # optional - kenzo
            ....:     print("Basis in dimension %i: %s" % (i, kenzo_chcm.basis(i)))    # optional - kenzo
            Basis in dimension 0: ['G0G0', 'G0G1', 'G0G2']
            Basis in dimension 1: ['G1G0', 'G1G1']
            Basis in dimension 2: None
            Basis in dimension 3: ['G3G0', 'G3G1']
            Basis in dimension 4: ['G4G0', 'G4G1']
            Basis in dimension 5: ['G5G0', 'G5G1', 'G5G2']

        """
        return basis_aux1(self._kenzo, dim).python()

    def differential(self, dim, comb):
        r"""
        Return the differential of a combination.

        INPUT:

        - ``dim``- An integer number

        - ``comb``- A list representing a formal sum of generators in the module
        of dimension ``dim``. For example, to represent G7G12 + 3*G7G0 - 5*G7G3
        we use the list [3, 'G7G0', -5, 'G7G3', 1, 'G7G12']. Note that the
        generators must be in ascending order respect to the number after the
        second G in their representation; the parameter
        ``comb`` = [1, 'G7G12', 3, 'G7G0', -5, 'G7G3'] will produce an error in
        Kenzo.

        OUTPUT:

        - A Kenzo combination representing the differential of the formal
        combination represented by ``comb`` in the chain complex ``self`` in
        dimension ``dim``.

        EXAMPLES::

            sage: from sage.interfaces.kenzo import KChainComplex                 # optional - kenzo
            sage: m1 = matrix(ZZ, 3, 2, [-1, 1, 3, -4, 5, 6])
            sage: m4 = matrix(ZZ, 2, 2, [1, 2, 3, 6])
            sage: m5 = matrix(ZZ, 2, 3, [2, 2, 2, -1, -1, -1])
            sage: sage_chcm = ChainComplex({1: m1, 4: m4, 5: m5}, degree = -1)
            sage: kenzo_chcm = KChainComplex(sage_chcm)                           # optional - kenzo
            sage: kenzo_chcm                                                      # optional - kenzo
            [K... Chain-Complex]
            sage: kenzo_chcm.basis(4)                                             # optional - kenzo
            ['G4G0', 'G4G1']
            sage: kenzo_chcm.differential(4, [1, 'G4G0'])                                 # optional - kenzo
            <BLANKLINE>
            ----------------------------------------------------------------------{CMBN 3}
            <1 * G3G0>
            <3 * G3G1>
            ------------------------------------------------------------------------------
            <BLANKLINE>
            sage: kenzo_chcm.basis(5)                                             # optional - kenzo
            ['G5G0', 'G5G1', 'G5G2']
            sage: kenzo_chcm.differential(5, [1, 'G5G0', 2, 'G5G2'])                      # optional - kenzo
            <BLANKLINE>
            ----------------------------------------------------------------------{CMBN 4}
            <6 * G4G0>
            <-3 * G4G1>
            ------------------------------------------------------------------------------
            <BLANKLINE>
        """
        cmbn_list = pairing(comb)
        return KenzoObject(dffr_aux1(self._kenzo, dim, cmbn_list))

    def orgn(self):
        return str(orgn_aux1(self._kenzo))


class KenzoSimplicialSet(KenzoChainComplex):
    r"""
    Wrapper to Kenzo simplicial sets.
    """

    def loop_space(self, n=1):
        r"""
        Return the ``n`` th iterated loop space.

        INPUT:

        - ``n`` -- (default: 1) the number of times to iterate the loop space
          construction

        OUTPUT:

        - A :class:`KenzoSimplicialGroup`

        EXAMPLES::

            sage: from sage.interfaces.kenzo import Sphere    # optional - kenzo
            sage: s2 = Sphere(2)                              # optional - kenzo
            sage: l2 = s2.loop_space()                        # optional - kenzo
            sage: type(l2)                                    # optional - kenzo
            <class 'sage.interfaces.kenzo.KenzoSimplicialGroup'>
            sage: l2 = s2.loop_space()                        # optional - kenzo
            sage: [l2.homology(i) for i in range(8)]          # optional - kenzo
            [Z, Z, Z, Z, Z, Z, Z, Z]
        """
        return KenzoSimplicialGroup(loop_space(self._kenzo, n))

    def cartesian_product(self, other):
        r"""
        Return the cartesian product of ``self`` and ``other``.

        INPUT:

        - ``other`` -- the Kenzo simplicial set with which the product is made

        OUTPUT:

        - A :class:`KenzoSimplicialSet`

        EXAMPLES::

            sage: from sage.interfaces.kenzo import Sphere    # optional - kenzo
            sage: s2 = Sphere(2)                              # optional - kenzo
            sage: s3 = Sphere(3)                              # optional - kenzo
            sage: p = s2.cartesian_product(s3)                # optional - kenzo
            sage: type(p)                                     # optional - kenzo
            <class 'sage.interfaces.kenzo.KenzoSimplicialSet'>
            sage: [p.homology(i) for i in range(6)]           # optional - kenzo
            [Z, 0, Z, Z, 0, Z]
        """
        prod_kenzo = crts_prdc(self._kenzo, other._kenzo)
        return KenzoSimplicialSet(prod_kenzo)

    def suspension(self):
        r"""
        Return the suspension of the simplicial set.

        OUTPUT:

        - A :class:`KenzoSimplicialSet`

        EXAMPLES::

            sage: from sage.interfaces.kenzo import EilenbergMacLaneSpace    # optional - kenzo
            sage: e3 = EilenbergMacLaneSpace(ZZ, 3)                          # optional - kenzo
            sage: s = e3.suspension()                                        # optional - kenzo
            sage: type(s)                                                    # optional - kenzo
            <class 'sage.interfaces.kenzo.KenzoSimplicialSet'>
            sage: [s.homology(i) for i in range(6)]                          # optional - kenzo
            [Z, 0, 0, 0, Z, 0]
        """
        return KenzoSimplicialSet(suspension(self._kenzo))

    def homotopy_group(self, n):
        """
        Return the n'th homotopy group of ``self``
        INPUT:
        - ``n`` - the dimension of the homotopy group to be computed
        EXAMPLES::
            sage: from sage.interfaces.kenzo import Sphere      # optional - kenzo
            sage: s2 = Sphere(2)                                # optional - kenzo
            sage: p = s2.cartesian_product(s2)                  # optional - kenzo
            sage: p.homotopy_group(3)                           # optional - kenzo
            Multiplicative Abelian group isomorphic to Z x Z
        """
        if n not in ZZ or n < 2:
            raise ValueError("homotopy groups can only be computed for dimensions greater than 1")
        lgens = homotopy_list(self._kenzo, n).python()
        if lgens is not None:
            trgens = [0 if i == 1 else i for i in sorted(lgens)]
            return AbelianGroup(trgens)
        else:
            return AbelianGroup([])
    def em_spectral_sequence(self):
        r"""
        Return the Eilenberg-Moore spectral sequence of self
        """
        if self.homology(1).invariants():
            raise ValueError("Eilenberg-Moore spectral sequence can only be computed from 1-reduced simplicial sets")
        return KenzoSpectralSequence(eilenberg_moore_spectral_sequence(self._kenzo))


class KenzoSimplicialGroup(KenzoSimplicialSet):
    r"""
    Wrapper around Kenzo simplicial groups.
    """

    def classifying_space(self):
        r"""
        Return the classifying space.

        OUTPUT:

        - A :class:`KenzoSimplicialGroup`

        EXAMPLES::

            sage: from sage.interfaces.kenzo import MooreSpace      # optional - kenzo
            sage: m2 = MooreSpace(2,4)                              # optional - kenzo
            sage: l2 = m2.loop_space()                              # optional - kenzo
            sage: c = l2.classifying_space()                        # optional - kenzo
            sage: type(c)                                           # optional - kenzo
            <class 'sage.interfaces.kenzo.KenzoSimplicialGroup'>
            sage: [c.homology(i) for i in range(8)]                 # optional - kenzo
            [Z, 0, 0, 0, C2, 0, 0, 0]
        """
        return KenzoSimplicialGroup(classifying_space(self._kenzo))


def k2s_matrix(kmatrix):
    r"""
    Convert an array of ECL to a matrix of Sage.
    """
    dimensions = array_dimensions(kmatrix).python()
    kmatrix_list = make_array_to_lists(kmatrix).python()
    return matrix(dimensions[0], dimensions[1], kmatrix_list)


def s2k_matrix(smatrix):
    r"""
    Convert a matrix of Sage to an array of ECL.
    """
    initcontents = []
    dimensions = smatrix.dimensions()
    for i in smatrix.rows():
        initcontents.append(i.list())
    return make_array_from_lists(dimensions[0], dimensions[1], initcontents)


def s2k_dictmat(sdictmat):
    r"""
    Convert a dictionary in Sage, whose values are matrices, to an assoc list
    in ECL.
    """
    rslt = EclObject([])
    for k in sdictmat.keys():
        rslt = EclObject(k).cons(s2k_matrix(sdictmat[k])).cons(rslt)
    return rslt


def pairing(slist):
    r"""
    Convert a list of Sage (which has an even length) to an assoc list in ECL.
    """
    rslt = EclObject([])
    for k in range(len(slist) - 1, 0, -2):
        rslt = EclObject(slist[k - 1]).cons(EclObject(slist[k])).cons(rslt)
    return rslt


def KChainComplex(chain_complex):
    r"""
    Construct a KenzoChainComplex from a ChainComplex of degree = -1 in
    Sage.

    INPUT:

    - ``chain_complex`` - A ChainComplex of degree = -1

    OUTPUT:

    - A KenzoChainComplex

    EXAMPLES::

        sage: from sage.interfaces.kenzo import KChainComplex                 # optional - kenzo
        sage: m1 = matrix(ZZ, 3, 2, [-1, 1, 3, -4, 5, 6])
        sage: m4 = matrix(ZZ, 2, 2, [1, 2, 3, 6])
        sage: m5 = matrix(ZZ, 2, 3, [2, 2, 2, -1, -1, -1])
        sage: sage_chcm = ChainComplex({1: m1, 4: m4, 5: m5}, degree = -1)    # optional - kenzo
        sage: kenzo_chcm = KChainComplex(sage_chcm)                           # optional - kenzo
        sage: kenzo_chcm                                                      # optional - kenzo
        [K... Chain-Complex]
        sage: kenzo_chcm.homology(5)                                          # optional - kenzo
        Z x Z
    """
    d = chain_complex.differential()
    chcm = s2k_dictmat(d)
    str_orgn = str(d)[1:-1].replace(":", " ").replace(" ", ".").replace("\n", "").replace(",", "")
    return KenzoChainComplex(kchaincomplex_aux1(chcm, str_orgn))


def SChainComplex(kchaincomplex, start=0, end=15):
    r"""
    Convert the KenzoChainComplex ``kchcm`` (between dimensions ``start`` and
    ``end``) to a ChainComplex.

    INPUT:

    - ``kchaincomplex``- A KenzoChainComplex

    - ``start``- An integer number (optional, default 0)

    - ``end``- An integer number greater than or equal to ``start`` (optional, default 15)

    OUTPUT:

    - A ChainComplex

    EXAMPLES::

        sage: from sage.interfaces.kenzo import KChainComplex, SChainComplex    # optional - kenzo
        sage: m1 = matrix(ZZ, 3, 2, [-1, 1, 3, -4, 5, 6])
        sage: m4 = matrix(ZZ, 2, 2, [1, 2, 3, 6])
        sage: m5 = matrix(ZZ, 2, 3, [2, 2, 2, -1, -1, -1])
        sage: sage_chcm = ChainComplex({1: m1, 4: m4, 5: m5}, degree = -1)     # optional - kenzo
        sage: SChainComplex(KChainComplex(sage_chcm)) == sage_chcm             # optional - kenzo
        True
    """
    matrices = {}
    for i in range(start, end):
        dffr_i = chcm_mat2(kchaincomplex._kenzo, i)
        if ((nlig(dffr_i).python() != 0) and (ncol(dffr_i).python() != 0)):
            matrices[i] = k2s_matrix(convertmatrice(dffr_i))
    return ChainComplex(matrices, degree=-1)


def SAbstractSimplex(simplex, dim):
    r"""
    Convert an abstract simplex of Kenzo to an AbstractSimplex.
    INPUT:

    - ``simplex``- An abstract simplex of Kenzo.

    - ``dim``- The dimension of ``simplex``.

    OUTPUT:

    - An AbstractSimplex.

    EXAMPLES::

        sage: from sage.libs.ecl import EclObject, ecl_eval
        sage: from sage.interfaces.kenzo import KenzoObject, SAbstractSimplex    # optional - kenzo
        sage: KAbSm = KenzoObject(ecl_eval("(ABSM 15 'K)"))                      # optional - kenzo
        sage: SAbSm1 = SAbstractSimplex(KAbSm, 2)                                # optional - kenzo
        sage: SAbSm2 = SAbstractSimplex(KAbSm, 7)                                # optional - kenzo
        sage: SAbSm1.degeneracies()                                              # optional - kenzo
        [3, 2, 1, 0]
        sage: SAbSm1.dimension()                                                 # optional - kenzo
        6
        sage: SAbSm2.dimension()                                                 # optional - kenzo
        11
    """
    degeneracies = dgop_int_ext(dgop(simplex._kenzo)).python()
    if degeneracies is None:
        degeneracies = []
    else:
        degeneracies = tuple(degeneracies)
    name = gmsm(simplex._kenzo).python()
    return AbstractSimplex(dim, degeneracies, name=name)


def KAbstractSimplex(simplex):
    r"""
    Convert an AbstractSimplex in Sage to an abstract simplex of Kenzo.
    INPUT:

    - ``simplex``- An AbstractSimplex.

    OUTPUT:

    - An abstract simplex of Kenzo.

    EXAMPLES::

        sage: from sage.homology.simplicial_set import AbstractSimplex
        sage: from sage.interfaces.kenzo import KAbstractSimplex, SAbstractSimplex    # optional - kenzo
        sage: SAbSm = AbstractSimplex(1, (2,0,3,2,1), name = 'SAbSm')                 # optional - kenzo
        sage: KAbSm = KAbstractSimplex(SAbSm)                                         # optional - kenzo
        sage: SAbSm2 = SAbstractSimplex(KAbSm, 1)                                     # optional - kenzo
        sage: SAbSm.degeneracies() == SAbSm2.degeneracies()                           # optional - kenzo
        True
        sage: SAbSm.dimension() == SAbSm2.dimension()                                 # optional - kenzo
        True
    """
    return KenzoObject(kabstractsimplex_aux1(simplex.degeneracies(), 's'+str(hash(simplex))))


def KFiniteSimplicialSet(sset):
    r"""
    Convert a finite SimplicialSet in Sage to a finite simplicial set of Kenzo.

    INPUT:

    - ``sset``- A finite SimplicialSet.

    OUTPUT:

    - A finite simplicial set of Kenzo.

    EXAMPLES::

        sage: from sage.homology.simplicial_set import AbstractSimplex, SimplicialSet
        sage: from sage.interfaces.kenzo import KFiniteSimplicialSet    # optional - kenzo
        sage: s0 = AbstractSimplex(0, name='s0')
        sage: s1 = AbstractSimplex(0, name='s1')
        sage: s2 = AbstractSimplex(0, name='s2')
        sage: s01 = AbstractSimplex(1, name='s01')
        sage: s02 = AbstractSimplex(1, name='s02')
        sage: s12 = AbstractSimplex(1, name='s12')
        sage: s012 = AbstractSimplex(2, name='s012')
        sage: Triangle = SimplicialSet({s01: (s1, s0), s02: (s2, s0), s12: (s2, s1)}, base_point = s0)
        sage: KTriangle = KFiniteSimplicialSet(Triangle)                # optional - kenzo
        sage: KTriangle.homology(1)                                     # optional - kenzo
        Z
        sage: KTriangle.basis(1)                                        # optional - kenzo
        ['CELL_1_0', 'CELL_1_1', 'CELL_1_2']
        sage: S1 = simplicial_sets.Sphere(1)
        sage: S3 = simplicial_sets.Sphere(3)
        sage: KS1vS3 = KFiniteSimplicialSet(S1.wedge(S3))               # optional - kenzo
        sage: KS1vS3.homology(3)                                        # optional - kenzo
        Z
    """
    from sage.homology.simplicial_set_constructions import ProductOfSimplicialSets
    if isinstance(sset, ProductOfSimplicialSets):
        f0 = KFiniteSimplicialSet(sset.factor(0))
        for f1 in sset.factors()[1:]:
            f0 = f0.cartesian_product(KFiniteSimplicialSet(f1))
        return f0
    else:
        allcells = sset.cells()
        namecells = {c:'cell_{}_{}'.format(d, allcells[d].index(c)) for d in allcells for c in allcells[d]}
        dim = sset.dimension()
        list_rslt = [namecells[i] for i in sset.n_cells(0)]
        if (dim > 0):
            for k in range(1, dim + 1):
                k_cells = sset.n_cells(k)
                if k_cells:
                    list_rslt.append(k)
                    for x in k_cells:
                        list_rslt.append(namecells[x])
                        auxiliar_list = []
                        for z in sset.faces(x):
                            degen_z = z.degeneracies()
                            name = namecells[z.nondegenerate()]
                            degen_z.append(name)
                            auxiliar_list.append(degen_z)
                        list_rslt.append(auxiliar_list)
        return KenzoSimplicialSet(build_finite_ss2(list_rslt))


def SFiniteSimplicialSet(ksimpset, limit):
    r"""Convert the ``limit``-skeleton of a finite simplicial set in Kenzo to a
    finite SimplicialSet in Sage.

    INPUT:

    - ``ksimpset``- A finite simplicial set in Kenzo.

    - ``limit``- A natural number.

    OUTPUT:

    - A finite SimplicialSet.

    EXAMPLES::

        sage: from sage.homology.simplicial_set import SimplicialSet
        sage: from sage.interfaces.kenzo import AbstractSimplex, \
        ....: KFiniteSimplicialSet, SFiniteSimplicialSet, Sphere    # optional - kenzo
        sage: s0 = AbstractSimplex(0, name='s0')                    # optional - kenzo
        sage: s1 = AbstractSimplex(0, name='s1')                    # optional - kenzo
        sage: s2 = AbstractSimplex(0, name='s2')                    # optional - kenzo
        sage: s01 = AbstractSimplex(1, name='s01')                  # optional - kenzo
        sage: s02 = AbstractSimplex(1, name='s02')                  # optional - kenzo
        sage: s12 = AbstractSimplex(1, name='s12')                  # optional - kenzo
        sage: s012 = AbstractSimplex(2, name='s012')                # optional - kenzo
        sage: Triangle = SimplicialSet({s01: (s1, s0), s02: (s2, s0), s12: (s2, s1)}, base_point = s0)
        sage: KTriangle = KFiniteSimplicialSet(Triangle)            # optional - kenzo
        sage: STriangle = SFiniteSimplicialSet(KTriangle, 1)        # optional - kenzo
        sage: STriangle.homology()                                  # optional - kenzo
        {0: 0, 1: Z}
        sage: S1 = simplicial_sets.Sphere(1)
        sage: S3 = simplicial_sets.Sphere(3)
        sage: KS1vS3 = KFiniteSimplicialSet(S1.wedge(S3))           # optional - kenzo
        sage: SS1vS3 = SFiniteSimplicialSet(KS1vS3, 3)              # optional - kenzo
        sage: SS1vS3.homology()                                     # optional - kenzo
        {0: 0, 1: Z, 2: 0, 3: Z}
    """

    list_orgn = orgn_aux1(ksimpset._kenzo).python()
    if nth(0, list_orgn).python()[0] == 'CRTS-PRDC':
        return SFiniteSimplicialSet(KenzoSimplicialSet(nth(1, list_orgn)),
                                    limit).cartesian_product(SFiniteSimplicialSet(KenzoSimplicialSet(nth(2, list_orgn)), limit))
    rslt = {}
    simplices = []
    faces = []
    bases = []
    names = []
    for k in range(limit + 1):
        basis_k = basis_aux1(ksimpset._kenzo, k)
        names_k = ksimpset.basis(k)
        lbasis_k = [AbstractSimplex(k, name=i) for i in EclListIterator(basis_k)]
        bases.append(lbasis_k)
        names.append(names_k)
    all_simplices = sfinitesimplicialset_aux1(ksimpset._kenzo, limit)
    lall_simplices = [i for i in EclListIterator(all_simplices)]
    dim = 1
    for Kdim in lall_simplices:
        for simp in Kdim:
            index1 = names[dim].index(str(simp.car()))
            lKdim_cdr = []
            for i in EclListIterator(simp.cdr()):
                degenop = dgop_int_ext(dgop(i)).python()
                if degenop is None:
                    degenop = []
                index2 = names[dim - len(degenop) - 1].index(str(gmsm(i)))
                lKdim_cdr.append(bases[dim - len(degenop) - 1][index2].apply_degeneracies(*degenop))
            simplices.append(bases[dim][index1])
            faces.append(tuple(lKdim_cdr))
        dim += 1
    for i in range(len(simplices)):
        rslt[simplices[i]] = faces[i]
    return SimplicialSet(rslt)<|MERGE_RESOLUTION|>--- conflicted
+++ resolved
@@ -24,13 +24,8 @@
 #                  https://www.gnu.org/licenses/
 # ****************************************************************************
 from __future__ import print_function, absolute_import
-<<<<<<< HEAD
-
-
-=======
-
-
->>>>>>> 8d0cedd4
+
+
 from sage.structure.sage_object import SageObject
 from sage.homology.homology_group import HomologyGroup
 from sage.rings.integer_ring import ZZ
