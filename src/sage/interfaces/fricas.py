--- conflicted
+++ resolved
@@ -1173,8 +1173,6 @@
             sage: dilog(1.0)
             1.64493406684823
 
-<<<<<<< HEAD
-
         Check that :trac:`25838` is fixed::
 
             sage: F = function('f'); f = SR.var('f')
@@ -1184,7 +1182,7 @@
             diff(f(f), f)
             sage: bool(FF.D(f).integrate(f).sage() == F(f))                     # optional - fricas
             True
-=======
+
         Check that :trac:`25602` is fixed::
 
             sage: r = fricas.integrate(72000/(1+x^5),x).sage()                  # optional - fricas
@@ -1195,7 +1193,6 @@
             a
             sage: n(r.subs(a=1, x=5)-r.subs(a=1, x=3))                          # optional - fricas tol 0.1
             193.020947266268 - 8.73114913702011e-11*I
->>>>>>> 8b4f9a08
 
         """
         from sage.calculus.calculus import symbolic_expression_from_string
