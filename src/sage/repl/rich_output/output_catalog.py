# -*- encoding: utf-8 -*-
r"""
Catalog of all available output container types.

If you define another output type then you must add it to the imports here.
"""

#*****************************************************************************
#       Copyright (C) 2015 Volker Braun <vbraun.name@gmail.com>
#
#  Distributed under the terms of the GNU General Public License (GPL)
#  as published by the Free Software Foundation; either version 2 of
#  the License, or (at your option) any later version.
#                  http://www.gnu.org/licenses/
#*****************************************************************************


from .output_basic import (
    OutputPlainText,
    OutputAsciiArt,
    OutputUnicodeArt,
    OutputLatex,
)

from .output_browser import (
    OutputHtml,
)

from .output_graphics import (
    OutputImagePng,
    OutputImageGif,
    OutputImageJpg,
    OutputImageSvg,
    OutputImagePdf,
    OutputImageDvi,
)

from .output_graphics3d import (
    OutputSceneJmol,
    OutputSceneWavefront,
    OutputSceneCanvas3d,
)

<<<<<<< HEAD
from .output_special import (
    OutputSavedFile,
=======
from .output_video import (
    OutputVideoOgg,
    OutputVideoWebM,
    OutputVideoMp4,
    OutputVideoFlash,
    OutputVideoMatroska,
    OutputVideoAvi,
    OutputVideoWmv,
    OutputVideoQuicktime,
>>>>>>> 94635cc5
)<|MERGE_RESOLUTION|>--- conflicted
+++ resolved
@@ -41,10 +41,10 @@
     OutputSceneCanvas3d,
 )
 
-<<<<<<< HEAD
 from .output_special import (
     OutputSavedFile,
-=======
+)
+
 from .output_video import (
     OutputVideoOgg,
     OutputVideoWebM,
@@ -54,5 +54,4 @@
     OutputVideoAvi,
     OutputVideoWmv,
     OutputVideoQuicktime,
->>>>>>> 94635cc5
 )