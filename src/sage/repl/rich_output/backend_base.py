--- conflicted
+++ resolved
@@ -338,10 +338,6 @@
             sage: out.ascii_art
             buffer containing 114 bytes
             sage: print(out.ascii_art.get())
-<<<<<<< HEAD
-            [
-=======
->>>>>>> 06dbbffb
             [ 0, 1, 2, 3, 4, 5, 6, 7, 8, 9, 10, 11, 12, 13, 14, 15, 16, 17, 18, 19, 20, 21,
             <BLANKLINE>
              22, 23, 24, 25, 26, 27, 28, 29 ]
@@ -388,18 +384,6 @@
             sage: out
             OutputUnicodeArt container
             sage: out.unicode_art
-<<<<<<< HEAD
-            buffer containing 236 bytes
-            sage: print(out.unicode_art.get())
-            ⎡
-            ⎣ 0, 1, 2, 3, 4, 5, 6, 7, 8, 9, 10, 11, 12, 13, 14, 15, 16, 17, 18, 19, 20, 21,
-            <BLANKLINE>
-                                           ⎤
-            22, 23, 24, 25, 26, 27, 28, 29 ⎦
-
-            sage: backend.unicode_art_formatter([1,2,3], concatenate=False).unicode_art.get()
-            '\xe2\x8e\xa1         \xe2\x8e\xa4\n\xe2\x8e\xa3 1, 2, 3 \xe2\x8e\xa6'
-=======
             buffer containing 114 bytes
             sage: print(out.unicode_art.get())
             [ 0, 1, 2, 3, 4, 5, 6, 7, 8, 9, 10, 11, 12, 13, 14, 15, 16, 17, 18, 19, 20, 21,
@@ -408,7 +392,6 @@
 
             sage: backend.unicode_art_formatter([1,2,3], concatenate=False).unicode_art.get()
             '[ 1, 2, 3 ]'
->>>>>>> 06dbbffb
             sage: backend.unicode_art_formatter([1,2,3], concatenate=True ).unicode_art.get()
             '1 2 3'
         """
