--- conflicted
+++ resolved
@@ -398,11 +398,8 @@
             OutputPlainText, OutputAsciiArt, OutputLatex,
             OutputImagePng, OutputImageJpg,
             OutputImageSvg, OutputImagePdf,
-<<<<<<< HEAD
+            OutputSceneJmol,
             OutputSavedFile,
-=======
-            OutputSceneJmol,
->>>>>>> 9b1e0985
         ])
 
     def displayhook(self, plain_text, rich_output):
@@ -463,19 +460,17 @@
             return ({u'image/png':  rich_output.png.get(),
                      u'text/plain': plain_text.text.get(),
             }, {})
-<<<<<<< HEAD
-        elif isinstance(rich_output, OutputSavedFile):
-            url = self._make_temporary_serving_url(rich_output.filename)
-            return ({u'text/html':  rich_output.html(url),
-                     u'text/plain': rich_output.filename,
-=======
         elif isinstance(rich_output, OutputSceneJmol):
             from sage.repl.display.jsmol_iframe import JSMolHtml
             jsmol = JSMolHtml(rich_output, height=500)
             return ({u'text/html':  jsmol.iframe(),
                      u'text/plain': plain_text.text.get(),
->>>>>>> 9b1e0985
-            }, {})            
+            }, {})
+        elif isinstance(rich_output, OutputSavedFile):
+            url = self._make_temporary_serving_url(rich_output.filename)
+            return ({u'text/html':  rich_output.html(url),
+                     u'text/plain': rich_output.filename,
+            }, {})
         else:
             raise TypeError('rich_output type not supported')
         
