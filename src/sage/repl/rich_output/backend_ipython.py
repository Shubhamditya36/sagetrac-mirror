# -*- coding: utf-8 -*-
"""
IPython Backend for the Sage Rich Output System

This module defines the IPython backends for
:mod:`sage.repl.rich_output`.
"""

#*****************************************************************************
#       Copyright (C) 2015 Volker Braun <vbraun.name@gmail.com>
#
#  Distributed under the terms of the GNU General Public License (GPL)
#  as published by the Free Software Foundation; either version 2 of
#  the License, or (at your option) any later version.
#                  http://www.gnu.org/licenses/
#*****************************************************************************

import os
import sys
from IPython.display import publish_display_data
from sage.repl.rich_output.backend_base import BackendBase
from sage.repl.rich_output.output_catalog import *


class BackendIPython(BackendBase):
    """
    Common base for the IPython UIs

    EXAMPLES::

        sage: from sage.repl.rich_output.backend_ipython import BackendIPython
        sage: BackendIPython()._repr_()
        Traceback (most recent call last):
        NotImplementedError: derived classes must implement this method
    """

    def install(self, **kwds):
        """
        Switch the Sage rich output to the IPython backend

        INPUT:

        - ``shell`` -- keyword argument. The IPython shell.

        No tests since switching away from the doctest rich output
        backend will break the doctests.

        EXAMPLES::

            sage: from sage.repl.interpreter import get_test_shell
            sage: from sage.repl.rich_output.backend_ipython import BackendIPython
            sage: backend = BackendIPython()
            sage: shell = get_test_shell()
            sage: backend.install(shell=shell)
            sage: shell.run_cell('1+1')
            2
        """
        shell = kwds['shell']
        from sage.repl.display.formatter import SageDisplayFormatter
        shell.display_formatter = SageDisplayFormatter(parent=shell)
        shell.configurables.append(shell.display_formatter)

    def set_underscore_variable(self, obj):
        """
        Set the ``_`` builtin variable.

        Since IPython handles the history itself, this does nothing.

        INPUT:

        - ``obj`` -- anything.

        EXAMPLES::

            sage: from sage.repl.interpreter import get_test_shell
            sage: from sage.repl.rich_output.backend_ipython import BackendIPython
            sage: backend = BackendIPython()
            sage: backend.set_underscore_variable(123)
            sage: _
            0
        """
        pass

    def display_immediately(self, plain_text, rich_output):
        """
        Show output immediately.

        This method is similar to the rich output :meth:`displayhook`,
        except that it can be invoked at any time.

        INPUT:

        Same as :meth:`displayhook`.

        OUTPUT:

        This method does not return anything.

        EXAMPLES::

            sage: from sage.repl.rich_output.output_basic import OutputPlainText
            sage: plain_text = OutputPlainText.example()
            sage: from sage.repl.rich_output.backend_ipython import BackendIPythonNotebook
            sage: backend = BackendIPythonNotebook()
            sage: _ = backend.display_immediately(plain_text, plain_text)
            Example plain text output
        """
        formatted, metadata = self.displayhook(plain_text, rich_output)
        if not formatted:
            return
        publish_display_data(data=formatted, metadata=metadata)


class BackendIPythonCommandline(BackendIPython):
    """
    Backend for the IPython Command Line

    EXAMPLES::

        sage: from sage.repl.rich_output.backend_ipython import BackendIPythonCommandline
        sage: BackendIPythonCommandline()
        IPython command line
    """

    def default_preferences(self):
        """
        Return the backend's display preferences

        The default for the commandline is to not plot graphs since
        the launching of an external viewer is considered too
        disruptive.

        OUTPUT:

        Instance of
        :class:`~sage.repl.rich_output.preferences.DisplayPreferences`.

        EXAMPLES::

            sage: from sage.repl.rich_output.backend_ipython import BackendIPythonCommandline
            sage: backend = BackendIPythonCommandline()
            sage: backend.default_preferences()
            Display preferences:
            * graphics is not specified
            * supplemental_plot = never
            * text is not specified
        """
        from sage.repl.rich_output.preferences import DisplayPreferences
        return DisplayPreferences(supplemental_plot='never')

    def _repr_(self):
        """
        Return a string representation

        OUTPUT:

        String.

        EXAMPLES::

            sage: from sage.repl.rich_output.backend_ipython import BackendIPythonCommandline
            sage: backend = BackendIPythonCommandline()
            sage: backend._repr_()
            'IPython command line'
        """
        return 'IPython command line'

    def supported_output(self):
        """
        Return the outputs that are supported by the IPython commandline backend.

        OUTPUT:

        Iterable of output container classes, that is, subclass of
        :class:`~sage.repl.rich_output.output_basic.OutputBase`).
        The order is ignored.

        EXAMPLES::

            sage: from sage.repl.rich_output.backend_ipython import BackendIPythonCommandline
            sage: backend = BackendIPythonCommandline()
            sage: supp = backend.supported_output();  supp     # random output
            set([<class 'sage.repl.rich_output.output_graphics.OutputImageGif'>,
                 ...,
                 <class 'sage.repl.rich_output.output_graphics.OutputImagePng'>])
            sage: from sage.repl.rich_output.output_basic import OutputLatex
            sage: OutputLatex in supp
            True
        """
        return set([
            OutputPlainText, OutputAsciiArt, OutputUnicodeArt, OutputLatex,
            OutputImagePng, OutputImageGif,
            OutputImagePdf, OutputImageDvi,
            OutputSceneJmol, OutputSceneWavefront, OutputSceneThreejs,
        ])

    def displayhook(self, plain_text, rich_output):
        """
        Backend implementation of the displayhook

        INPUT:

        - ``plain_text`` -- instance of
          :class:`~sage.repl.rich_output.output_basic.OutputPlainText`. The
          plain text version of the output.

        - ``rich_output`` -- instance of an output container class
          (subclass of
          :class:`~sage.repl.rich_output.output_basic.OutputBase`). Guaranteed
          to be one of the output containers returned from
          :meth:`supported_output`, possibly the same as
          ``plain_text``.

        OUTPUT:

        The IPython commandline display hook returns the IPython
        display data, a pair of dictionaries. The first dictionary
        contains mime types as keys and the respective output as
        value. The second dictionary is metadata.

        EXAMPLES::

            sage: from sage.repl.rich_output.output_basic import OutputPlainText
            sage: plain_text = OutputPlainText.example()
            sage: from sage.repl.rich_output.backend_ipython import BackendIPythonCommandline
            sage: backend = BackendIPythonCommandline()
            sage: backend.displayhook(plain_text, plain_text)
            ({u'text/plain': u'Example plain text output'}, {})

        TESTS:

        We verify that unicode strings work::

            sage: class Foo(sage.structure.sage_object.SageObject):
            ....:     def _rich_repr_(self, dm):
            ....:         return dm.types.OutputPlainText(u'Motörhead')
            sage: from sage.repl.rich_output import get_display_manager
            sage: dm = get_display_manager()
            sage: dm.displayhook(Foo())
            ({u'text/plain': u'Mot\xf6rhead'}, {})
        """
        if isinstance(rich_output, OutputPlainText):
            return ({u'text/plain': rich_output.text.get_unicode()}, {})
        elif isinstance(rich_output, OutputAsciiArt):
            return ({u'text/plain': rich_output.ascii_art.get_unicode()}, {})
        elif isinstance(rich_output, OutputUnicodeArt):
            return ({u'text/plain': rich_output.unicode_art.get_unicode()}, {})
        elif isinstance(rich_output, OutputLatex):
            return ({u'text/plain': rich_output.latex.get_unicode()}, {})
        elif isinstance(rich_output, OutputImagePng):
            msg = self.launch_viewer(
                rich_output.png.filename(ext='png'), plain_text.text.get_unicode())
            return ({u'text/plain': msg}, {})
        elif isinstance(rich_output, OutputImageGif):
            msg = self.launch_viewer(
                rich_output.gif.filename(ext='gif'), plain_text.text.get_unicode())
            return ({u'text/plain': msg}, {})
        elif isinstance(rich_output, OutputImagePdf):
            msg = self.launch_viewer(
                rich_output.pdf.filename(ext='pdf'), plain_text.text.get_unicode())
            return ({u'text/plain': msg}, {})
        elif isinstance(rich_output, OutputImageDvi):
            msg = self.launch_viewer(
                rich_output.dvi.filename(ext='dvi'), plain_text.text.get_unicode())
            return ({u'text/plain': msg}, {})
        elif isinstance(rich_output, OutputSceneJmol):
            msg = self.launch_jmol(rich_output, plain_text.text.get_unicode())
            return ({u'text/plain': msg}, {})
        elif isinstance(rich_output, OutputSceneWavefront):
            msg = self.launch_sage3d(rich_output, plain_text.text.get_unicode())
            return ({u'text/plain': msg}, {})
        elif isinstance(rich_output, OutputSceneThreejs):
            msg = self.launch_viewer(
                rich_output.html.filename(ext='html'), plain_text.text.get_unicode())
            return ({u'text/plain': msg}, {})
        else:
            raise TypeError('rich_output type not supported')

    def display_immediately(self, plain_text, rich_output):
        """
        Show output without going back to the command line prompt.

        This method is similar to the rich output :meth:`displayhook`,
        except that it can be invoked at any time. On the Sage command
        line it launches viewers just like :meth:`displayhook`.

        INPUT:

        Same as :meth:`displayhook`.

        OUTPUT:

        This method does not return anything.

        EXAMPLES::

            sage: from sage.repl.rich_output.output_basic import OutputPlainText
            sage: plain_text = OutputPlainText.example()
            sage: from sage.repl.rich_output.backend_ipython import BackendIPythonCommandline
            sage: backend = BackendIPythonCommandline()
            sage: backend.display_immediately(plain_text, plain_text)
            Example plain text output
        """
        formatdata, metadata = self.displayhook(plain_text, rich_output)
        print(formatdata[u'text/plain'])

    def launch_viewer(self, image_file, plain_text):
        """
        Launch external viewer for the graphics file.

        INPUT:

        - ``image_file`` -- string. File name of the image file.

        - ``plain_text`` -- string. The plain text representation of
          the image file.

        OUTPUT:

        String. Human-readable message indicating whether the viewer
        was launched successfully.

        EXAMPLES::

            sage: from sage.repl.rich_output.backend_ipython import BackendIPythonCommandline
            sage: backend = BackendIPythonCommandline()
            sage: backend.launch_viewer('/path/to/foo.bar', 'Graphics object')
            'Launched bar viewer for Graphics object'
        """
        base, dot_ext = os.path.splitext(image_file)
        ext = dot_ext.lstrip(os.path.extsep)
        from sage.misc.viewer import viewer
        command = viewer(ext)
        if not command:
            command = viewer.browser()
        from sage.doctest import DOCTEST_MODE
        if not DOCTEST_MODE:
            os.system('{0} {1} 2>/dev/null 1>/dev/null &'
                      .format(command, image_file))
        return 'Launched {0} viewer for {1}'.format(ext, plain_text)

    def launch_jmol(self, output_jmol, plain_text):
        """
        Launch the stand-alone jmol viewer

        INPUT:

        - ``output_jmol`` --
          :class:`~sage.repl.rich_output.output_graphics3d.OutputSceneJmol`. The
          scene to launch Jmol with.

        - ``plain_text`` -- string. The plain text representation.

        OUTPUT:

        String. Human-readable message indicating that the viewer was launched.

        EXAMPLES::

            sage: from sage.repl.rich_output.backend_ipython import BackendIPythonCommandline
            sage: backend = BackendIPythonCommandline()
            sage: from sage.repl.rich_output.output_graphics3d import OutputSceneJmol
            sage: backend.launch_jmol(OutputSceneJmol.example(), 'Graphics3d object')
            'Launched jmol viewer for Graphics3d object'
        """
        from sage.doctest import DOCTEST_MODE
        from sage.interfaces.jmoldata import JmolData
        jdata = JmolData()
        if not jdata.is_jvm_available() and not DOCTEST_MODE:
            raise RuntimeError('jmol cannot run, no suitable java version found')
        launch_script = output_jmol.launch_script_filename()
        jmol_cmd = 'jmol'
        if not DOCTEST_MODE:
            os.system('{0} {1} 2>/dev/null 1>/dev/null &'
                      .format(jmol_cmd, launch_script))
        return 'Launched jmol viewer for {0}'.format(plain_text)

    def is_in_terminal(self):
        """
        Test whether the UI is meant to run in a terminal

        See
        :meth:`sage.repl.rich_output.display_manager.DisplayManager.is_in_terminal`
        for details.

        OUTPUT:

        ``True`` for the IPython commandline.

        EXAMPLES::

            sage: from sage.repl.rich_output.backend_ipython import BackendIPythonCommandline
            sage: backend = BackendIPythonCommandline()
            sage: backend.is_in_terminal()
            True
        """
        return True


IFRAME_TEMPLATE = \
"""
<iframe srcdoc="{escaped_html}"
        width="{width}"
        height="{height}"
        style="border: 0;">
</iframe>
"""


class BackendIPythonNotebook(BackendIPython):
    """
    Backend for the IPython Notebook

    EXAMPLES::

        sage: from sage.repl.rich_output.backend_ipython import BackendIPythonNotebook
        sage: BackendIPythonNotebook()
        IPython notebook
    """

    def _repr_(self):
        """
        Return string representation of the backend

        OUTPUT:

        String.

        EXAMPLES::

            sage: from sage.repl.rich_output.backend_ipython import BackendIPythonNotebook
            sage: backend = BackendIPythonNotebook()
            sage: backend._repr_()
            'IPython notebook'
        """
        return 'IPython notebook'

    def supported_output(self):
        """
        Return the outputs that are supported by the IPython notebook backend.

        OUTPUT:

        Iterable of output container classes, that is, subclass of
        :class:`~sage.repl.rich_output.output_basic.OutputBase`).
        The order is ignored.

        EXAMPLES::

            sage: from sage.repl.rich_output.backend_ipython import BackendIPythonNotebook
            sage: backend = BackendIPythonNotebook()
            sage: supp = backend.supported_output();  supp     # random output
            set([<class 'sage.repl.rich_output.output_graphics.OutputPlainText'>,
                 ...,
                 <class 'sage.repl.rich_output.output_graphics.OutputImagePdf'>])
            sage: from sage.repl.rich_output.output_basic import OutputLatex
            sage: OutputLatex in supp
            True
            sage: from sage.repl.rich_output.output_graphics import OutputImageGif
            sage: OutputImageGif in supp
            True
        """
        return set([
            OutputPlainText, OutputAsciiArt, OutputUnicodeArt, OutputLatex,
            OutputHtml,
            OutputImagePng, OutputImageGif, OutputImageJpg,
            OutputImageSvg, OutputImagePdf,
            OutputSceneJmol, OutputSceneThreejs,
        ])

    def displayhook(self, plain_text, rich_output):
        """
        Backend implementation of the displayhook

        INPUT:

        - ``plain_text`` -- instance of
          :class:`~sage.repl.rich_output.output_basic.OutputPlainText`. The
          plain text version of the output.

        - ``rich_output`` -- instance of an output container class
          (subclass of
          :class:`~sage.repl.rich_output.output_basic.OutputBase`). Guaranteed
          to be one of the output containers returned from
          :meth:`supported_output`, possibly the same as
          ``plain_text``.

        OUTPUT:

        The IPython notebook display hook returns the IPython
        display data, a pair of dictionaries. The first dictionary
        contains mime types as keys and the respective output as
        value. The second dictionary is metadata.

        EXAMPLES::

            sage: from sage.repl.rich_output.output_basic import OutputPlainText
            sage: plain_text = OutputPlainText.example()
            sage: from sage.repl.rich_output.backend_ipython import BackendIPythonNotebook
            sage: backend = BackendIPythonNotebook()
            sage: backend.displayhook(plain_text, plain_text)
            ({u'text/plain': u'Example plain text output'}, {})
        """
        if isinstance(rich_output, OutputPlainText):
            return ({u'text/plain': rich_output.text.get_unicode()}, {})
        elif isinstance(rich_output, OutputAsciiArt):
            return ({u'text/plain': rich_output.ascii_art.get_unicode()}, {})
        elif isinstance(rich_output, OutputUnicodeArt):
            return ({u'text/plain': rich_output.unicode_art.get_unicode()}, {})
        elif isinstance(rich_output, OutputLatex):
            return ({u'text/html':  rich_output.mathjax(),
                     u'text/plain': plain_text.text.get_unicode(),
            }, {})
        elif isinstance(rich_output, OutputHtml):
            return ({u'text/html':  rich_output.html.get_unicode(),
                     u'text/plain': plain_text.text.get_unicode(),
            }, {})
        elif isinstance(rich_output, OutputImagePng):
            return ({u'image/png':  rich_output.png.get(),
                     u'text/plain': plain_text.text.get_unicode(),
            }, {})
        elif isinstance(rich_output, OutputImageGif):
            return ({u'text/html':  rich_output.html_fragment(),
                     u'text/plain': plain_text.text.get_unicode(),
            }, {})
        elif isinstance(rich_output, OutputImageJpg):
            return ({u'image/jpeg':  rich_output.jpg.get(),
                     u'text/plain':  plain_text.text.get_unicode(),
            }, {})
        elif isinstance(rich_output, OutputImageSvg):
            return ({u'image/svg+xml': rich_output.svg.get(),
                     u'text/plain':    plain_text.text.get_unicode(),
            }, {})
        elif isinstance(rich_output, OutputImagePdf):
            return ({u'image/png':  rich_output.png.get(),
                     u'text/plain': plain_text.text.get_unicode(),
            }, {})
        elif isinstance(rich_output, OutputSceneJmol):
            from sage.repl.display.jsmol_iframe import JSMolHtml
            jsmol = JSMolHtml(rich_output, height=500)
            return ({u'text/html':  jsmol.iframe(),
                     u'text/plain': plain_text.text.get_unicode(),
            }, {})
        elif isinstance(rich_output, OutputSceneThreejs):
            escaped_html = rich_output.html.get_unicode().replace('"', '&quot;')
            iframe = IFRAME_TEMPLATE.format(
                escaped_html=escaped_html,
                width='100%',
                height=400,
            )
            return ({u'text/html':  iframe,
                     u'text/plain': plain_text.text.get_unicode(),
            }, {})
        else:
<<<<<<< HEAD
            raise TypeError('rich_output type not supported')
=======
            raise TypeError('rich_output type not supported')

    def threejs_offline_scripts(self):
        """
        Three.js scripts for the IPython notebook

        OUTPUT:

        String containing script tags

        EXAMPLES::

            sage: from sage.repl.rich_output.backend_ipython import BackendIPythonNotebook
            sage: backend = BackendIPythonNotebook()
            sage: backend.threejs_offline_scripts()
            '...<script src="/nbextensions/threejs/three.min...<\\/script>...'
        """
        from sage.repl.rich_output import get_display_manager
        CDN_scripts = get_display_manager().threejs_scripts(online=True)
        return """
<script src="/nbextensions/threejs/three.min.js"></script>
<script src="/nbextensions/threejs/OrbitControls.js"></script>
<script>
  if ( !window.THREE ) document.write('{}');
</script>
        """.format(CDN_scripts.replace('</script>', r'<\/script>').replace('\n', ' \\\n'))
>>>>>>> 8df690fd
<|MERGE_RESOLUTION|>--- conflicted
+++ resolved
@@ -552,33 +552,4 @@
                      u'text/plain': plain_text.text.get_unicode(),
             }, {})
         else:
-<<<<<<< HEAD
-            raise TypeError('rich_output type not supported')
-=======
-            raise TypeError('rich_output type not supported')
-
-    def threejs_offline_scripts(self):
-        """
-        Three.js scripts for the IPython notebook
-
-        OUTPUT:
-
-        String containing script tags
-
-        EXAMPLES::
-
-            sage: from sage.repl.rich_output.backend_ipython import BackendIPythonNotebook
-            sage: backend = BackendIPythonNotebook()
-            sage: backend.threejs_offline_scripts()
-            '...<script src="/nbextensions/threejs/three.min...<\\/script>...'
-        """
-        from sage.repl.rich_output import get_display_manager
-        CDN_scripts = get_display_manager().threejs_scripts(online=True)
-        return """
-<script src="/nbextensions/threejs/three.min.js"></script>
-<script src="/nbextensions/threejs/OrbitControls.js"></script>
-<script>
-  if ( !window.THREE ) document.write('{}');
-</script>
-        """.format(CDN_scripts.replace('</script>', r'<\/script>').replace('\n', ' \\\n'))
->>>>>>> 8df690fd
+            raise TypeError('rich_output type not supported')