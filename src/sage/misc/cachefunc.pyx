--- conflicted
+++ resolved
@@ -741,7 +741,6 @@
         """
         Return the key in the cache to be used when ``args`` and
         ``kwds`` are passed in as parameters.
-<<<<<<< HEAD
 
         See ``get_key`` for the Python interface and tests.
         """
@@ -753,19 +752,6 @@
 
         return self.fix_args_kwds(args, kwds)
 
-=======
-
-        See ``get_key`` for the Python interface and tests.
-        """
-        # The key for "no arguments" is cached in empty_key
-        if not args and not kwds:
-            if self.empty_key is None:
-                self.empty_key = self.fix_args_kwds(args, kwds)
-            return self.empty_key
-
-        return self.fix_args_kwds(args, kwds)
-
->>>>>>> d941d8d0
     cdef int argfix_init(self) except -1:
         """
         TESTS::
@@ -988,8 +974,6 @@
             self.cache[k] = w
             return w
 
-<<<<<<< HEAD
-=======
     def cached(self, *args, **kwds):
         """
         Return the result from the cache if available. If the value is
@@ -1017,7 +1001,6 @@
             k = dict_key(k)
             return self.cache[k]
 
->>>>>>> d941d8d0
     def get_cache(self):
         """
         Returns the cache dictionary.
@@ -1927,8 +1910,6 @@
             cache[k] = w
             return w
 
-<<<<<<< HEAD
-=======
     def cached(self, *args, **kwds):
         """
         Return the result from the cache if available. If the value is
@@ -1970,7 +1951,6 @@
             k = dict_key(k)
             return self.cache[k]
 
->>>>>>> d941d8d0
     def __get__(self, inst, cls):
         r"""
         Get a :class:`CachedMethodCaller` bound to a specific
