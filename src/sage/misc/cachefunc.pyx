r"""
Cached Functions and Methods

AUTHORS:

- William Stein: initial version, (inspired by conversation with Justin Walker)
- Mike Hansen: added doctests and made it work with class methods.
- Willem Jan Palenstijn: add CachedMethodCaller for binding cached methods to
  instances.
- Tom Boothby: added DiskCachedFunction.
- Simon King: improved performance, more doctests, cython version,
  CachedMethodCallerNoArgs, weak cached function, cached special methods.
- Julian Rueth (2014-03-19, 2014-05-09): added ``key`` parameter, allow caching
  for unhashable elements

EXAMPLES:

By :trac:`11115`, cached functions and methods are now also
available in Cython code. The following examples cover various ways
of usage.

Python functions::

    sage: @cached_function
    ....: def test_pfunc(x):
    ....:     '''
    ....:     Some documentation
    ....:     '''
    ....:     return -x
    sage: test_pfunc(5) is test_pfunc(5)
    True

In some cases, one would only want to keep the result in cache as long
as there is any other reference to the result. By :trac:`12215`, this is
enabled for :class:`~sage.structure.unique_representation.UniqueRepresentation`,
which is used to create unique parents: If an algebraic structure, such
as a finite field, is only temporarily used, then it will not stay in
cache forever. That behaviour is implemented using ``weak_cached_function``,
that behaves the same as ``cached_function``, except that it uses a
:class:`~sage.misc.weak_dict.WeakValueDictionary` for storing the results.
::

    sage: from sage.misc.cachefunc import weak_cached_function
    sage: class A: pass
    sage: @weak_cached_function
    ....: def f():
    ....:     print "doing a computation"
    ....:     return A()
    sage: a = f()
    doing a computation

The result is cached::

    sage: b = f()
    sage: a is b
    True

However, if there are no strong references left, the result
may be garbage collected, and thus a new computation would
take place::

    sage: del a
    sage: del b
    sage: import gc
    sage: n = gc.collect()
    sage: a = f()
    doing a computation

Cython cdef functions do not allow arbitrary decorators.
However, one can wrap a Cython function and turn it into
a cached function, by :trac:`11115`. We need to provide
the name that the wrapped method or function should have,
since otherwise the name of the original function would
be used::

    sage: cython('''cpdef test_funct(x): return -x''')
    sage: wrapped_funct = cached_function(test_funct, name='wrapped_funct')
    sage: wrapped_funct
    Cached version of <built-in function test_funct>
    sage: wrapped_funct.__name__
    'wrapped_funct'
    sage: wrapped_funct(5)
    -5
    sage: wrapped_funct(5) is wrapped_funct(5)
    True

We can proceed similarly for cached methods of Cython classes,
provided that they allow attribute assignment or have a public
attribute ``__cached_methods`` of type ``<dict>``. Since
:trac:`11115`, this is the case for all classes inheriting from
:class:`~sage.structure.parent.Parent`. See below for a more explicit
example. By :trac:`12951`, cached methods of extension classes can
be defined by simply using the decorater. However, an indirect
approach is still needed for cpdef methods::

    sage: cython_code = ['cpdef test_meth(self,x):',
    ....: '    "some doc for a wrapped cython method"',
    ....: '    return -x',
    ....: 'from sage.all import cached_method',
    ....: 'from sage.structure.parent cimport Parent',
    ....: 'cdef class MyClass(Parent):',
    ....: '    @cached_method',
    ....: '    def direct_method(self, x):',
    ....: '        "Some doc for direct method"',
    ....: '        return 2*x',
    ....: '    wrapped_method = cached_method(test_meth,name="wrapped_method")']
    sage: cython(os.linesep.join(cython_code))
    sage: O = MyClass()
    sage: O.direct_method
    Cached version of <method 'direct_method' of '...MyClass' objects>
    sage: O.wrapped_method
    Cached version of <built-in function test_meth>
    sage: O.wrapped_method.__name__
    'wrapped_method'
    sage: O.wrapped_method(5)
    -5
    sage: O.wrapped_method(5) is O.wrapped_method(5)
    True
    sage: O.direct_method(5)
    10
    sage: O.direct_method(5) is O.direct_method(5)
    True

In some cases, one would only want to keep the result in cache as long
as there is any other reference to the result. By :trac:`12215`, this is
enabled for :class:`~sage.structure.unique_representation.UniqueRepresentation`,
which is used to create unique parents: If an algebraic structure, such
as a finite field, is only temporarily used, then it will not stay in
cache forever. That behaviour is implemented using ``weak_cached_function``,
that behaves the same as ``cached_function``, except that it uses a
:class:`~sage.misc.weak_dict.WeakValueDictionary` for storing the results.
::

    sage: from sage.misc.cachefunc import weak_cached_function
    sage: class A: pass
    sage: @weak_cached_function
    ....: def f():
    ....:     print "doing a computation"
    ....:     return A()
    sage: a = f()
    doing a computation

The result is cached::

    sage: b = f()
    sage: a is b
    True

However, if there are no strong references left, the result
may be garbage collected, and thus a new computation would
take place::

    sage: del a
    sage: del b
    sage: import gc
    sage: n = gc.collect()
    sage: a = f()
    doing a computation

By :trac:`11115`, even if a parent does not allow attribute
assignment, it can inherit a cached method from the parent class of a
category (previously, the cache would have been broken)::

    sage: cython_code = ["from sage.all import cached_method, cached_in_parent_method, Category, Objects",
    ....: "class MyCategory(Category):",
    ....: "    @cached_method",
    ....: "    def super_categories(self):",
    ....: "        return [Objects()]",
    ....: "    class ElementMethods:",
    ....: "        @cached_method",
    ....: "        def element_cache_test(self):",
    ....: "            return -self",
    ....: "        @cached_in_parent_method",
    ....: "        def element_via_parent_test(self):",
    ....: "            return -self",
    ....: "    class ParentMethods:",
    ....: "        @cached_method",
    ....: "        def one(self):",
    ....: "            return self.element_class(self,1)",
    ....: "        @cached_method",
    ....: "        def invert(self, x):",
    ....: "            return -x"]
    sage: cython('\n'.join(cython_code))
    sage: C = MyCategory()

In order to keep the memory footprint of elements small, it was
decided to not support the same freedom of using cached methods
for elements: If an instance of a class derived from
:class:`~sage.structure.element.Element` does not allow attribute
assignment, then a cached method inherited from the category of
its parent will break, as in the class ``MyBrokenElement`` below.

However, there is a class :class:`~sage.structure.element.ElementWithCachedMethod`
that has generally a slower attribute access, but fully supports
cached methods. We remark, however, that cached methods are
*much* faster if attribute access works. So, we expect that
:class:`~sage.structure.element.ElementWithCachedMethod` will
hardly by used.
::

    sage: cython_code = ["from sage.structure.element cimport Element, ElementWithCachedMethod",
    ....: "cdef class MyBrokenElement(Element):",
    ....: "    cdef public object x",
    ....: "    def __init__(self,P,x):",
    ....: "        self.x=x",
    ....: "        Element.__init__(self,P)",
    ....: "    def __neg__(self):",
    ....: "        return MyBrokenElement(self.parent(),-self.x)",
    ....: "    def _repr_(self):",
    ....: "        return '<%s>'%self.x",
    ....: "    def __hash__(self):",
    ....: "        return hash(self.x)",
    ....: "    def __cmp__(left, right):",
    ....: "        return (<Element>left)._cmp(right)",
    ....: "    def __richcmp__(left, right, op):",
    ....: "        return (<Element>left)._richcmp(right,op)",
    ....: "    cdef int _cmp_c_impl(left, Element right) except -2:",
    ....: "        return cmp(left.x,right.x)",
    ....: "    def raw_test(self):",
    ....: "        return -self",
    ....: "cdef class MyElement(ElementWithCachedMethod):",
    ....: "    cdef public object x",
    ....: "    def __init__(self,P,x):",
    ....: "        self.x=x",
    ....: "        ElementWithCachedMethod.__init__(self,P)",
    ....: "    def __neg__(self):",
    ....: "        return MyElement(self.parent(),-self.x)",
    ....: "    def _repr_(self):",
    ....: "        return '<%s>'%self.x",
    ....: "    def __hash__(self):",
    ....: "        return hash(self.x)",
    ....: "    def __cmp__(left, right):",
    ....: "        return (<Element>left)._cmp(right)",
    ....: "    def __richcmp__(left, right, op):",
    ....: "        return (<Element>left)._richcmp(right,op)",
    ....: "    cdef int _cmp_c_impl(left, Element right) except -2:",
    ....: "        return cmp(left.x,right.x)",
    ....: "    def raw_test(self):",
    ....: "        return -self",
    ....: "from sage.structure.parent cimport Parent",
    ....: "cdef class MyParent(Parent):",
    ....: "    Element = MyElement"]
    sage: cython('\n'.join(cython_code))
    sage: P = MyParent(category=C)
    sage: ebroken = MyBrokenElement(P,5)
    sage: e = MyElement(P,5)

The cached methods inherited by the parent works::

    sage: P.one()
    <1>
    sage: P.one() is P.one()
    True
    sage: P.invert(e)
    <-5>
    sage: P.invert(e) is P.invert(e)
    True

The cached methods inherited by ``MyElement`` works::

    sage: e.element_cache_test()
    <-5>
    sage: e.element_cache_test() is e.element_cache_test()
    True
    sage: e.element_via_parent_test()
    <-5>
    sage: e.element_via_parent_test() is e.element_via_parent_test()
    True

The other element class can only inherit a ``cached_in_parent_method``, since
the cache is stored in the parent. In fact, equal elements share the cache,
even if they are of different types::

    sage: e == ebroken
    True
    sage: type(e) == type(ebroken)
    False
    sage: ebroken.element_via_parent_test() is e.element_via_parent_test()
    True

However, the cache of the other inherited method breaks, although the method
as such works::

    sage: ebroken.element_cache_test()
    <-5>
    sage: ebroken.element_cache_test() is ebroken.element_cache_test()
    False

The cache can be emptied::

    sage: a = test_pfunc(5)
    sage: test_pfunc.clear_cache()
    sage: a is test_pfunc(5)
    False
    sage: a = P.one()
    sage: P.one.clear_cache()
    sage: a is P.one()
    False

Since ``e`` and ``ebroken`` share the cache, when we empty it for one element
it is empty for the other as well::

    sage: b = ebroken.element_via_parent_test()
    sage: e.element_via_parent_test.clear_cache()
    sage: b is ebroken.element_via_parent_test()
    False

Introspection works::

    sage: from sage.misc.edit_module import file_and_line
    sage: from sage.misc.sageinspect import sage_getdoc, sage_getfile, sage_getsource
    sage: print sage_getdoc(test_pfunc)
       Some documentation
    sage: print sage_getdoc(O.wrapped_method)
    some doc for a wrapped cython method
    <BLANKLINE>
    sage: print sage_getdoc(O.direct_method)
    Some doc for direct method
    <BLANKLINE>
    sage: print sage_getsource(O.wrapped_method)
    cpdef test_meth(self,x):
        "some doc for a wrapped cython method"
        return -x
    sage: print sage_getsource(O.direct_method)
    def direct_method(self, x):
        "Some doc for direct method"
        return 2*x

It is a very common special case to cache a method that has no
arguments. In that special case, the time needed to access the cache
can be drastically reduced by using a special implementation. The
cached method decorator automatically determines which implementation
ought to be chosen. A typical example is
:meth:`sage.rings.polynomial.multi_polynomial_ideal.MPolynomialIdeal.gens`
(no arguments) versus
:meth:`sage.rings.polynomial.multi_polynomial_ideal.MPolynomialIdeal.groebner_basis`
(several arguments)::

    sage: P.<a,b,c,d> = QQ[]
    sage: I = P*[a,b]
    sage: I.gens()
    [a, b]
    sage: I.gens() is I.gens()
    True
    sage: I.groebner_basis()
    [a, b]
    sage: I.groebner_basis() is I.groebner_basis()
    True
    sage: type(I.gens)
    <type 'sage.misc.cachefunc.CachedMethodCallerNoArgs'>
    sage: type(I.groebner_basis)
    <type 'sage.misc.cachefunc.CachedMethodCaller'>

By :trac:`12951`, the cached_method decorator is also supported on non-c(p)def
methods of extension classes, as long as they either support attribute assignment
or have a public attribute of type ``<dict>`` called ``__cached_methods``. The
latter is easy::

    sage: cython_code = [
    ....: "from sage.misc.cachefunc import cached_method",
    ....: "cdef class MyClass:",
    ....: "    cdef public dict __cached_methods",
    ....: "    @cached_method",
    ....: "    def f(self, a,b):",
    ....: "        return a*b"]
    sage: cython(os.linesep.join(cython_code))
    sage: P = MyClass()
    sage: P.f(2,3)
    6
    sage: P.f(2,3) is P.f(2,3)
    True

Providing attribute access is a bit more tricky, since it is needed that
an attribute inherited by the instance from its class can be overridden
on the instance. That is why providing a ``__getattr__`` would not be
enough in the following example::

    sage: cython_code = [
    ....: "from sage.misc.cachefunc import cached_method",
    ....: "cdef class MyOtherClass:",
    ....: "    cdef dict D",
    ....: "    def __init__(self):",
    ....: "        self.D = {}",
    ....: "    def __setattr__(self, n,v):",
    ....: "        self.D[n] = v",
    ....: "    def __getattribute__(self, n):",
    ....: "        try:",
    ....: "            return self.D[n]",
    ....: "        except KeyError:",
    ....: "            pass",
    ....: "        return getattr(type(self),n).__get__(self)",
    ....: "    @cached_method",
    ....: "    def f(self, a,b):",
    ....: "        return a+b"]
    sage: cython(os.linesep.join(cython_code))
    sage: Q = MyOtherClass()
    sage: Q.f(2,3)
    5
    sage: Q.f(2,3) is Q.f(2,3)
    True

Note that supporting attribute access is somehow faster than the
easier method::

    sage: timeit("a = P.f(2,3)")   # random
    625 loops, best of 3: 1.3 µs per loop
    sage: timeit("a = Q.f(2,3)")   # random
    625 loops, best of 3: 931 ns per loop

Some immutable objects (such as `p`-adic numbers) cannot implement a
reasonable hash function because their ``==`` operator has been
modified to return ``True`` for objects which might behave differently
in some computations::

    sage: K.<a> = Qq(9)
    sage: b = a.add_bigoh(1)
    sage: c = a + 3
    sage: b
    a + O(3)
    sage: c
    a + 3 + O(3^20)
    sage: b == c
    True
    sage: b == a
    True
    sage: c == a
    False

If such objects defined a non-trivial hash function, this would break
caching in many places. However, such objects should still be usable
in caches. This can be achieved by defining an appropriate method
``_cache_key``.

    sage: hash(b)
    Traceback (most recent call last):
    ...
    TypeError: unhashable type: 'sage.rings.padics.padic_ZZ_pX_CR_element.pAdicZZpXCRElement'
    sage: @cached_method
    ....: def f(x): return x==a
    sage: f(b)
    True
    sage: f(c) # if b and c were hashable, this would return True
    False

    sage: b._cache_key()
    (..., ((0, 1),), 0, 1)
    sage: c._cache_key()
    (..., ((0, 1), (1,)), 0, 20)

.. NOTE::

    This attribute will only be accessed if the object itself
    is not hashable.

An implementation must make sure that for elements ``a`` and ``b``,
if ``a != b``, then also ``a._cache_key() != b._cache_key()``.
In practice this means that the ``_cache_key`` should always include
the parent as its first argument::

    sage: S.<a> = Qq(4)
    sage: d = a.add_bigoh(1)
    sage: b._cache_key() == d._cache_key() # this would be True if the parents were not included
    False
"""
########################################################################
#       Copyright (C) 2008 William Stein <wstein@gmail.com>
#                          Mike Hansen <mhansen@gmail.com>
#                     2011 Simon King <simon.king@uni-jena.de>
#                     2014 Julian Rueth <julian.rueth@fsfe.org>
#
#  Distributed under the terms of the GNU General Public License (GPL)
#
#                  http://www.gnu.org/licenses/
########################################################################
from function_mangling import ArgumentFixer
import os
from sage.misc.sageinspect import sage_getfile, sage_getsourcelines, sage_getargspec

import sage.misc.weak_dict
from sage.misc.weak_dict import WeakValueDictionary
from sage.misc.decorators import decorator_keywords

cdef frozenset special_method_names = frozenset(['__abs__', '__add__',
            '__and__', '__call__', '__cmp__', '__coerce__', '__complex__', '__contains__', '__del__',
            '__delattr__', '__delete__', '__delitem__', '__delslice__', '__dir__', '__div__',
            '__eq__', '__float__', '__floordiv__', '__format__', '__ge__', '__get__', '__getattr__',
            '__getattribute__', '__getitem__', '__getslice__', '__gt__', '__hash__', '__hex__',
            '__iadd__', '__iand__', '__idiv__', '__ifloordiv__', '__ilshift__', '__imod__', '__imul__',
            '__index__', '__init__', '__instancecheck__', '__int__', '__invert__', '__ior__', '__ipow__',
            '__irshift__', '__isub__', '__iter__', '__itruediv__', '__ixor__', '__le__', '__len__',
            '__length_hint__', '__long__', '__lshift__', '__lt__', '__missing__', '__mod__', '__mul__',
            '__ne__', '__neg__', '__new__', '__nonzero__', '__oct__', '__or__', '__pos__', '__pow__',
            '__radd__', '__rand__', '__rdiv__', '__repr__', '__reversed__', '__rfloordiv__', '__rlshift__',
            '__rmod__', '__rmul__', '__ror__', '__rpow__', '__rrshift__', '__rshift__', '__rsub__',
            '__rtruediv__', '__rxor__', '__set__', '__setattr__', '__setitem__', '__setslice__', '__sizeof__',
            '__str__', '__sub__', '__subclasscheck__', '__truediv__', '__unicode__', '__xor__', 'next'])

def _cached_function_unpickle(module,name):
    """
    Unpickling of cached functions.

    NOTE:

    Pickling and unpickling of cached functions is by importing
    from the module in which the function is defined.

    INPUT:

    - ``module``: A string, describing the module to import the
      function from.
    - ``name``: A string, name of the to-be-imported cached function.

    EXAMPLE::

        sage: type(cunningham_prime_factors)
        <type 'sage.misc.cachefunc.CachedFunction'>
        sage: loads(dumps(cunningham_prime_factors)) is cunningham_prime_factors #indirect doctest
        True

    """
    return getattr(__import__(module, fromlist=['']),name)

def _cache_key(o):
    r"""
    Helper function to return a hashable key for ``o`` which can be used for
    caching.

    This function is intended for objects which are not hashable such as
    `p`-adic numbers. The difference from calling an object's ``_cache_key``
    attribute directly, is that it also works for tuples and unpacks them
    recursively (if necessary, i.e., if they are not hashable).

    EXAMPLES::

        sage: from sage.misc.cachefunc import _cache_key
        sage: K.<u> = Qq(9)
        sage: a = K(1); a
        1 + O(3^20)
        sage: _cache_key(a)
        (..., ((1,),), 0, 20)

    This function works if ``o`` is a tuple. In this case it unpacks its
    entries recursively::

        sage: o = (1, 2, (3, a))
        sage: _cache_key(o)
        (1, 2, (3, (..., ((1,),), 0, 20)))

    Note that tuples are only partially unpacked if some of its entries are
    hashable::

        sage: o = (1/2, a)
        sage: _cache_key(o)
        (1/2, (..., ((1,),), 0, 20))
    """
    try:
        hash(o)
        return o
    except TypeError:
        if isinstance(o, sage.structure.sage_object.SageObject):
            o = o._cache_key()
        if isinstance(o,tuple):
            return tuple(_cache_key(item) for item in o)
        else:
            return o

cdef class CachedFunction(object):
    """
    Create a cached version of a function, which only recomputes
    values it hasn't already computed. Synonyme: ``cached_function``

    INPUT:

    - ``f`` -- a function
    - ``name`` -- (optional string) name that the cached version
      of ``f`` should be provided with
    - ``key`` -- (optional callable) takes the input and returns a
      key for the cache, typically one would use this to normalize input

    If ``f`` is a function, do either ``g = CachedFunction(f)``
    or ``g = cached_function(f)`` to make a cached version of ``f``,
    or put ``@cached_function`` right before the definition of ``f``
    (i.e., use Python decorators)::

        @cached_function
        def f(...):
            ....

    The inputs to the function must be hashable or they must define
    :meth:`sage.structure.sage_object.SageObject._cache_key`.

    EXAMPLES::

        sage: @cached_function
        ....: def mul(x, y=2):
        ....:     return x*y
        sage: mul(3)
        6

    We demonstrate that the result is cached, and that, moreover,
    the cache takes into account the various ways of providing
    default arguments::

        sage: mul(3) is mul(3,2)
        True
        sage: mul(3,y=2) is mul(3,2)
        True

    The user can clear the cache::

        sage: a = mul(4)
        sage: mul.clear_cache()
        sage: a is mul(4)
        False

    It is also possible to explicitly override the cache with
    a different value::

        sage: mul.set_cache('foo',5)
        sage: mul(5,2)
        'foo'

    The parameter ``key`` can be used to ignore parameters for
    caching. In this example we ignore the parameter ``algorithm``::

        sage: @cached_function(key=lambda x,y,algorithm: (x,y))
        ....: def mul(x, y, algorithm="default"):
        ....:     return x*y
        sage: mul(1,1,algorithm="default") is mul(1,1,algorithm="algorithm") is mul(1,1) is mul(1,1,'default')
        True
    """
    def __init__(self, f, classmethod=False, name=None, key=None):
        """
        Create a cached version of a function, which only recomputes
        values it hasn't already computed. A custom name can be
        provided by an optional argument "name".

        If ``f`` is a function, do either ``g = CachedFunction(f)``
        to make a cached version of ``f``, or put ``@CachedFunction``
        right before the definition of ``f`` (i.e., use Python decorators)::

            @CachedFunction
            def f(...):
                ....

        The inputs to the function must be hashable or they must define
        :meth:`sage.structure.sage_object.SageObject._cache_key`.

        TESTS::

            sage: g = CachedFunction(number_of_partitions)
            sage: g.__name__
            'number_of_partitions'
            sage: 'partitions' in sage.misc.sageinspect.sage_getdoc(g)
            True
            sage: g(5)
            7
            sage: g.cache
            {((5, 'default'), ()): 7}
            sage: def f(t=1): print(t)
            sage: h = CachedFunction(f)
            sage: w = walltime()
            sage: h(); h(1); h(t=1)
            1
            sage: walltime(w) < 2
            True

        """
        self.is_classmethod = classmethod
        self._common_init(f, None, name=name, key=key)
        self.cache = {}

    def _common_init(self, f, argument_fixer, name=None, key=None):
        """
        Perform initialization common to CachedFunction and CachedMethodCaller.

        TESTS::

            sage: @cached_function
            ....: def test_cache(x):
            ....:     return -x
            sage: test_cache.__name__  # indirect doctest
            'test_cache'
        """
        self.f = f
        self.key = key
        if name is not None:
            self.__name__ = name
        elif hasattr(f, "__name__"):
            self.__name__ = f.__name__
        else:
            self.__name__ = f.__name__
        try:
            self.__module__ = f.__module__
        except AttributeError:
            self.__module__ = f.__objclass__.__module__
        if argument_fixer is not None: # it is None unless the argument fixer
                                       # was known previously. See #15038.
            self._argument_fixer = argument_fixer
            if self.key is None:
                self._fix_to_pos = argument_fixer.fix_to_pos
            else:
                self._fix_to_pos = self._fix_to_pos_and_create_key

    cdef argfix_init(self):
        """
        Perform initialization common to CachedFunction and CachedMethodCaller.

        TESTS::

            sage: @cached_function
            ....: def test_cache(x):
            ....:     return -x
            sage: test_cache(1)
            -1
            sage: test_cache._fix_to_pos is not None  # indirect doctest
            True

        """
        A = ArgumentFixer(self.f,classmethod=self.is_classmethod)
        self._argument_fixer = A
        if self.key:
            self._fix_to_pos = self._fix_to_pos_and_create_key
        else:
            self._fix_to_pos = A.fix_to_pos

    def _fix_to_pos_and_create_key(self, *args, **kwargs):
        r"""
        Normalize parameters to obtain a key for the cache.

        For performance reasons, this method is only called if a ``create_key`` has been passed in
        the constructor.

        TESTS::

            sage: @cached_function(key=lambda x,y,algorithm: (x,y))
            ....: def mul(x, y, algorithm="default"):
            ....:     return x*y
            sage: mul(2,3) # this initializes _argument_fixer
            6
            sage: mul._fix_to_pos_and_create_key(1,1,"default")
            (1, 1)
        """
        args, kwargs = self._argument_fixer.fix_to_pos(*args, **kwargs)
        return self.key(*args, **dict(kwargs))

    def __reduce__(self):
        """
        Pickling of cached functions.

        TEST::

            sage: type(cunningham_prime_factors)
            <type 'sage.misc.cachefunc.CachedFunction'>
            sage: loads(dumps(cunningham_prime_factors)) is cunningham_prime_factors #indirect doctest
            True

        """
        return _cached_function_unpickle, (self.__module__, self.__name__)

    #########
    ## Introspection
    ##
    ## We provide some methods explicitly, and
    ## forward other questions to the cached function.

    def _sage_doc_(self):
        """
        Provide documentation for the cached function.

        A cached function shall inherit the documentation
        from the function that is wrapped, not from the
        documentation of the wrapper.

        TEST::

            sage: P.<x,y> = QQ[]
            sage: I = P*[x,y]
            sage: from sage.misc.sageinspect import sage_getdoc
            sage: print sage_getdoc(I.groebner_basis) # indirect doctest
               Return the reduced Groebner basis of this ideal.
            ...
               ALGORITHM: Uses Singular, Magma (if available), Macaulay2 (if
               available), or a toy implementation.

        """
        from sage.misc.sageinspect import _extract_embedded_position
        f = self.f
        doc = f.__doc__ or ''
        if _extract_embedded_position(doc.splitlines()[0]) is None:
            try:
                sourcelines = sage_getsourcelines(f)
                from sage.env import SAGE_SRC, SAGE_LIB
                filename = sage_getfile(f)
                # The following is a heuristics to get
                # the file name of the cached function
                # or method
                if filename.startswith(SAGE_SRC):
                    filename = filename[len(SAGE_SRC):]
                elif filename.startswith(SAGE_LIB):
                    filename = filename[len(SAGE_LIB):]
                file_info = "File: %s (starting at line %d)\n"%(filename,sourcelines[1])
                doc = file_info+doc
            except IOError:
                pass
        return doc

    def _sage_src_(self):
        """
        Returns the source code for the wrapped function.

        TESTS::

            sage: from sage.misc.sageinspect import sage_getsource
            sage: g = CachedFunction(number_of_partitions)
            sage: 'bober' in sage_getsource(g)  # indirect doctest
            True

        """
        from sage.misc.sageinspect import sage_getsource
        return sage_getsource(self.f)

    def _sage_src_lines_(self):
        r"""
        Returns the list of source lines and the first line number
        of the wrapped function.

        TEST::

            sage: P.<x,y> = QQ[]
            sage: I = P*[x,y]
            sage: from sage.misc.sageinspect import sage_getsourcelines
            sage: l = "        elif algorithm == 'macaulay2:gb':\n"
            sage: l in sage_getsourcelines(I.groebner_basis)[0] # indirect doctest
            True

        """
        from sage.misc.sageinspect import sage_getsourcelines
        return sage_getsourcelines(self.f)

    def _sage_argspec_(self):
        """
        Return the argspec of the wrapped function or method.

        This was implemented in trac ticket #11115.

        EXAMPLE::

            sage: P.<x,y> = QQ[]
            sage: I = P*[x,y]
            sage: from sage.misc.sageinspect import sage_getargspec
            sage: sage_getargspec(I.groebner_basis)   # indirect doctest
            ArgSpec(args=['self', 'algorithm', 'deg_bound', 'mult_bound', 'prot'],
            varargs='args', keywords='kwds', defaults=('', None, None,
            False))

        """
        return sage_getargspec(self.f)

    def __call__(self, *args, **kwds):
        """
        Return value from cache or call the wrapped function,
        caching the output.

        TESTS::

            sage: g = CachedFunction(number_of_partitions)
            sage: a = g(5)
            sage: g.get_cache()
            {((5, 'default'), ()): 7}
            sage: a = g(10^5)   # indirect doctest
            sage: a == number_of_partitions(10^5)
            True
            sage: a is g(10^5)
            True
            sage: a is number_of_partitions(10^5)
            True

        Check that :trac:`16316` has been fixed, i.e., caching works for
        immutable unhashable objects which define
        :meth:`sage.structure.sage_object.SageObject._cache_key`.

            sage: @cached_function
            ....: def f(x): return x+x
            sage: K.<u> = Qq(4)
            sage: x = K(1,1); x
            1 + O(2)
            sage: y = K(1,2); y
            1 + O(2^2)
            sage: x==y
            True
            sage: f(x) is f(x)
            True
            sage: f(y) is not f(x)
            True

        """
        # We shortcut a common case of no arguments
        if args or kwds:
            if self._argument_fixer is None:
                self.argfix_init()
            k = self._fix_to_pos(*args, **kwds)
        else:
            if self._default_key is not None:
                k = self._default_key
            else:
                if self._argument_fixer is None:
                    self.argfix_init()
                k = self._default_key = self._fix_to_pos()

        try:
            try:
                return (<dict>self.cache)[k]
            except TypeError: # k is not hashable
                k = (_cache_key,_cache_key(k))
                return (<dict>self.cache)[k]
        except KeyError:
            w = self.f(*args, **kwds)
            self.cache[k] = w
            return w

    cpdef get_cache(self):
        """
        Returns the cache dictionary.

        EXAMPLES::

            sage: g = CachedFunction(number_of_partitions)
            sage: a = g(5)
            sage: g.get_cache()
            {((5, 'default'), ()): 7}
        """
        return self.cache

    def is_in_cache(self, *args, **kwds):
        """
        Checks if the argument list is in the cache.

        EXAMPLES::

            sage: class Foo:
            ....:     def __init__(self, x):
            ....:         self._x = x
            ....:     @cached_method
            ....:     def f(self, z, y=0):
            ....:         return self._x*z+y
            sage: a = Foo(2)
            sage: a.f.is_in_cache(3)
            False
            sage: a.f(3)
            6
            sage: a.f.is_in_cache(3,y=0)
            True

        TESTS:

        Check that :trac:`16316` has been fixed, i.e., caching works for
        immutable unhashable objects which define
        :meth:`sage.structure.sage_object.SageObject._cache_key`.

            sage: @cached_function
            ....: def f(x): return x
            sage: K.<u> = Qq(4)
            sage: x = K(1,1); x
            1 + O(2)
            sage: f.is_in_cache(x)
            False
            sage: f(x)
            1 + O(2)
            sage: f.is_in_cache(x)
            True

        """
        if self._argument_fixer is None:
            self.argfix_init()
        k = self._fix_to_pos(*args, **kwds)
        try:
            return k in (<dict>self.cache)
        except TypeError: # k is not hashable
            k = (_cache_key,_cache_key(k))
            return k in <dict>self.cache

    def set_cache(self, value, *args, **kwds):
        """
        Set the value for those args and keyword args
        Mind the unintuitive syntax (value first).
        Any idea on how to improve that welcome!

        EXAMPLES::

            sage: g = CachedFunction(number_of_partitions)
            sage: a = g(5)
            sage: g.get_cache()
            {((5, 'default'), ()): 7}
            sage: g.set_cache(17, 5)
            sage: g.get_cache()
            {((5, 'default'), ()): 17}
            sage: g(5)
            17

        TESTS:

        Check that :trac:`16316` has been fixed, i.e., caching works for
        immutable unhashable objects which define
        :meth:`sage.structure.sage_object.SageObject._cache_key`.

            sage: @cached_function
            ....: def f(x): return x
            sage: K.<u> = Qq(4)
            sage: x = K(1,1); x
            1 + O(2)
            sage: f.set_cache(x,x)
            sage: f.is_in_cache(x)
            True

        DEVELOPER NOTE:

        Is there a way to use the following intuitive syntax?

        ::

            sage: g(5) = 19    # todo: not implemented
            sage: g(5)         # todo: not implemented
            19
        """
        if self._argument_fixer is None:
            self.argfix_init()
        k = self._fix_to_pos(*args, **kwds)
        try:
            (<dict>self.cache)[k] = value
        except TypeError: # k is not hashable
            k = (_cache_key, _cache_key(k))
            # to make sure that this key does not get confused with the key of
            # a hashable object, such keys include _cache_key which is
            # certainly not stored in the dictionary otherwise.
            (<dict>self.cache)[k] = value

    def unset_cache(self, *args, **kwds):
        r"""
        Remove the entry for the given arguments and keyword arguments from the
        cache. A ``KeyError`` is raised if no such entry is present in the cache.

        EXAMPLES::

            sage: g = CachedFunction(number_of_partitions)
            sage: g(5)
            7
            sage: g.get_cache()
            {((5, 'default'), ()): 7}
            sage: g.unset_cache(5)
            sage: g.get_cache()
            {}
            sage: g.unset_cache(5)
            Traceback (most recent call last):
            ...
            KeyError: ((5, 'default'), ())
            sage: g(5)
            7

        """
        del (<dict>self.cache)[self.get_key(*args, **kwds)]

    def get_key(self, *args, **kwds):
        """
        Return the key in the cache to be used when ``args``
        and ``kwds`` are passed in as parameters.

        EXAMPLES::

            sage: @cached_function
            ....: def foo(x):
            ....:     return x^2
            sage: foo(2)
            4
            sage: foo.get_key(2)
            ((2,), ())
            sage: foo.get_key(x=3)
            ((3,), ())
        """
        if self._argument_fixer is None:
            self.argfix_init()
        return self._fix_to_pos(*args, **kwds)

    def __repr__(self):
        """
        EXAMPLES::

            sage: g = CachedFunction(number_of_partitions)
            sage: g     # indirect doctest
            Cached version of <function number_of_partitions at 0x...>
        """
        try:
            return "Cached version of {}".format(self.f)
        except AttributeError:
            return "Cached version of a method (pending reassignment)"

    cpdef clear_cache(self):
        """
        Clear the cache dictionary.

        EXAMPLES::

            sage: g = CachedFunction(number_of_partitions)
            sage: a = g(5)
            sage: g.get_cache()
            {((5, 'default'), ()): 7}
            sage: g.clear_cache()
            sage: g.get_cache()
            {}
        """
        cdef object cache = self.cache
        for key in cache.keys():
            del cache[key]

    def precompute(self, arglist, num_processes=1):
        """
        Cache values for a number of inputs.  Do the computation
        in parallel, and only bother to compute values that we
        haven't already cached.

        EXAMPLES::

            sage: @cached_function
            ....: def oddprime_factors(n):
            ....:     l = [p for p,e in factor(n) if p != 2]
            ....:     return len(l)
            sage: oddprime_factors.precompute(range(1,100), 4)
            sage: oddprime_factors.cache[(25,),()]
            1
        """
        from sage.parallel.decorate import parallel, normalize_input
        P = parallel(num_processes)(self.f)
        has_key = self.cache.has_key
        if self._argument_fixer is None:
            self.argfix_init()
        get_key = self._fix_to_pos
        new = lambda x: not has_key(get_key(*x[0],**x[1]))
        arglist = filter(new, map(normalize_input, arglist))
        for ((args,kwargs), val) in P(arglist):
            self.set_cache(val, *args, **kwargs)

cached_function = decorator_keywords(CachedFunction)

cdef class WeakCachedFunction(CachedFunction):
    """
    A version of :class:`CachedFunction` using weak references on the values.

    If ``f`` is a function, do either ``g = weak_cached_function(f)`` to make
    a cached version of ``f``, or put ``@weak_cached_function`` right before
    the definition of ``f`` (i.e., use Python decorators)::

        @weak_cached_function
        def f(...):
            ...

    EXAMPLES::

        sage: from sage.misc.cachefunc import weak_cached_function
        sage: class A: pass
        sage: @weak_cached_function
        ....: def f():
        ....:     print "doing a computation"
        ....:     return A()
        sage: a = f()
        doing a computation

    The result is cached::

        sage: b = f()
        sage: a is b
        True

    However, if there are no strong references left, the result
    may be garbage collected, and thus a new computation would
    take place::

        sage: del a
        sage: del b
        sage: import gc
        sage: n = gc.collect()
        sage: a = f()
        doing a computation

    The parameter ``key`` can be used to ignore parameters for
    caching. In this example we ignore the parameter ``algorithm``::

        sage: @weak_cached_function(key=lambda x,algorithm: x)
        ....: def mod_ring(x, algorithm="default"):
        ....:     return IntegerModRing(x)
        sage: mod_ring(1,algorithm="default") is mod_ring(1,algorithm="algorithm") is mod_ring(1) is mod_ring(1,'default')
        True
    """
    def __init__(self, f, classmethod=False, name=None, key=None):
        """
        The inputs to the function must be hashable or they must define
        :meth:`sage.structure.sage_object.SageObject._cache_key`.
        The outputs to the function must be weakly referenceable.

        TESTS::

            sage: from sage.misc.cachefunc import weak_cached_function
            sage: class A: pass
            sage: @weak_cached_function
            ....: def f():
            ....:     return A()
            sage: f
            Cached version of <function f at ...>

        We demonstrate that pickling works, provided the uncached function
        is available::

            sage: import __main__
            sage: __main__.f = f
            sage: loads(dumps(f))
            Cached version of <function f at ...>
            sage: str(f.cache)
            '<WeakValueDictionary at 0x...>'

        """
        self._common_init(f, None, name=name, key=key)
        self.cache = WeakValueDictionary()

    def __call__(self, *args, **kwds):
        """
        Return value from cache or call the wrapped function,
        caching the output.

        TESTS::

            sage: from sage.misc.cachefunc import weak_cached_function
            sage: class A: pass
            sage: @weak_cached_function
            ....: def f():
            ....:     print "doing a computation"
            ....:     return A()
            sage: a = f()    # indirect doctest
            doing a computation

        The result is cached::

            sage: b = f()
            sage: a is b
            True

        However, if there are no strong references left, the result
        may be garbage collected, and thus a new computation would
        take place::

            sage: del a
            sage: del b
            sage: import gc
            sage: n = gc.collect()
            sage: a = f()
            doing a computation

        Check that :trac:`16316` has been fixed, i.e., caching works for
        immutable unhashable objects which define
        :meth:`sage.structure.sage_object.SageObject._cache_key`.

            sage: from sage.misc.cachefunc import weak_cached_function
            sage: @weak_cached_function
            ....: def f(x): return x+x
            sage: K.<u> = Qq(4)
            sage: R.<t> = K[]
            sage: x = t + K(1,1); x
            (1 + O(2^20))*t + 1 + O(2)
            sage: y = t + K(1,2); y
            (1 + O(2^20))*t + 1 + O(2^2)
            sage: x==y
            True
            sage: f(x) is f(x)
            True
            sage: f(y) is not f(x)
            True

        """
        # We shortcut a common case of no arguments
        if args or kwds:
            if self._argument_fixer is None:
                self.argfix_init()
            k = self._fix_to_pos(*args, **kwds)
        else:
            if self._default_key is not None:
                k = self._default_key
            else:
                if self._argument_fixer is None:
                    self.argfix_init()
                k = self._default_key = self._fix_to_pos()

        try:
            try:
                return self.cache[k]
            except TypeError: # k is not hashable
                k = (_cache_key,_cache_key(k))
                return self.cache[k]
        except KeyError:
            w = self.f(*args, **kwds)
            self.cache[k] = w
            return w

    def is_in_cache(self, *args, **kwds):
        """
        Check if the argument list is in the cache.

        EXAMPLES::

            sage: from sage.misc.cachefunc import weak_cached_function
            sage: class A:
            ....:     def __init__(self, x):
            ....:         self.x = x
            sage: @weak_cached_function
            ....: def f(n):
            ....:    return A(n)
            sage: a = f(5)

        The key 5 is in the cache, as long as there is a strong
        reference to the corresponding value::

            sage: f.is_in_cache(5)
            True

        However, if there are no strong references left, the cached
        item is removed from cache after garbage collection::

            sage: del a
            sage: import gc
            sage: n = gc.collect()
            sage: f.is_in_cache(5)
            False

        TESTS:

        Check that :trac:`16316` has been fixed, i.e., caching works for
        immutable unhashable objects which define
        :meth:`sage.structure.sage_object.SageObject._cache_key`.

            sage: from sage.misc.cachefunc import weak_cached_function
            sage: @weak_cached_function
            ....: def f(x): return x
            sage: K.<u> = Qq(4)
            sage: R.<t> = K[]
            sage: f.is_in_cache(t)
            False
            sage: f(t)
            (1 + O(2^20))*t
            sage: f.is_in_cache(t)
            True

        """
        if self._argument_fixer is None:
            self.argfix_init()
        k = self._fix_to_pos(*args, **kwds)
        try:
            return k in self.cache
        except TypeError: # k is not hashable
            k = (_cache_key,_cache_key(k))
            return k in self.cache

    def set_cache(self, value, *args, **kwds):
        """
        Set the value for those args and keyword args
        Mind the unintuitive syntax (value first).
        Any idea on how to improve that welcome!

        It is required that the given value is weak
        referenceable. The item will be removed from
        cache if the value is garbage collected.

        EXAMPLES::

            sage: from sage.misc.cachefunc import weak_cached_function
            sage: @weak_cached_function
            ....: def f(n):
            ....:     raise RuntimeError
            sage: f.set_cache(ZZ, 5)
            sage: f(5)
            Integer Ring

        TESTS:

        Check that :trac:`16316` has been fixed, i.e., caching works for
        immutable unhashable objects which define
        :meth:`sage.structure.sage_object.SageObject._cache_key`.

            sage: from sage.misc.cachefunc import weak_cached_function
            sage: @weak_cached_function
            ....: def f(x): return x
            sage: K.<u> = Qq(4)
            sage: R.<t> = K[]
            sage: f.set_cache(t,t)
            sage: f.is_in_cache(t)
            True

        """
        if self._argument_fixer is None:
            self.argfix_init()
<<<<<<< HEAD
        self.cache[self._fix_to_pos(*args, **kwds)] = value

    def unset_cache(self, *args, **kwds):
        r"""
        Remove the entry for the given arguments and keyword arguments from the
        cache. A ``KeyError` is raised if no such entry is present in the
        cache.

        EXAMPLES::

            sage: from sage.misc.cachefunc import weak_cached_function
            sage: @weak_cached_function
            ....: def f(n): return ZZ
            sage: f(5)
            Integer Ring
            sage: f.unset_cache(5)
            sage: f.get_cache().items()
            []
            sage: f.unset_cache(5)
            Traceback (most recent call last):
            ...
            KeyError: ((5,), ())

        """
        del self.cache[self.get_key(*args, **kwds)]
=======
        k = self._fix_to_pos(*args, **kwds)
        try:
            self.cache[k] = value
        except TypeError: # k is not hashable
            k = (_cache_key,_cache_key(k))
            # to make sure that this key does not get confused with the key of
            # a hashable object, such keys include _cache_key which is
            # certainly not stored in the dictionary otherwise.
            self.cache[k] = value
>>>>>>> 169b80c8

weak_cached_function = decorator_keywords(WeakCachedFunction)

class CachedMethodPickle(object):
    """
    This class helps to unpickle cached methods.

    .. NOTE::

        Since :trac:`8611`, a cached method is an attribute
        of the instance (provided that it has a ``__dict__``).
        Hence, when pickling the instance, it would be attempted
        to pickle that attribute as well, but this is a problem,
        since functions can not be pickled, currently. Therefore,
        we replace the actual cached method by a place holder,
        that kills itself as soon as any attribute is requested.
        Then, the original cached attribute is reinstated. But the
        cached values are in fact saved.

    EXAMPLES::

        sage: R.<x, y, z> = PolynomialRing(QQ, 3)
        sage: I = R*(x^3 + y^3 + z^3,x^4-y^4)
        sage: I.groebner_basis()
        [y^5*z^3 - 1/4*x^2*z^6 + 1/2*x*y*z^6 + 1/4*y^2*z^6,
         x^2*y*z^3 - x*y^2*z^3 + 2*y^3*z^3 + z^6,
         x*y^3 + y^4 + x*z^3, x^3 + y^3 + z^3]
        sage: I.groebner_basis
        Cached version of <function groebner_basis at 0x...>

    We now pickle and unpickle the ideal. The cached method
    ``groebner_basis`` is replaced by a placeholder::

        sage: J = loads(dumps(I))
        sage: J.groebner_basis
        Pickle of the cached method "groebner_basis"

    But as soon as any other attribute is requested from the
    placeholder, it replaces itself by the cached method, and
    the entries of the cache are actually preserved::

        sage: J.groebner_basis.is_in_cache()
        True
        sage: J.groebner_basis
        Cached version of <function groebner_basis at 0x...>
        sage: J.groebner_basis() == I.groebner_basis()
        True

    TESTS:

    Since :trac:`11115`, there is a special implementation for
    cached methods that don't take arguments::

        sage: P.<a,b,c,d> = QQ[]
        sage: I = P*[a,b]
        sage: type(I.gens)
        <type 'sage.misc.cachefunc.CachedMethodCallerNoArgs'>
        sage: type(I.groebner_basis)
        <type 'sage.misc.cachefunc.CachedMethodCaller'>

    We demonstrate that both implementations can be pickled and
    preserve the cache. For that purpose, we assign nonsense to the
    cache. Of course, it is a very bad idea to override the cache in
    that way.  So, please don't try this at home::

        sage: I.groebner_basis.set_cache('foo',algorithm='singular')
        sage: I.groebner_basis(algorithm='singular')
        'foo'
        sage: I.gens.set_cache('bar')
        sage: I.gens()
        'bar'
        sage: J = loads(dumps(I))
        sage: J.gens()
        'bar'
        sage: J.groebner_basis(algorithm='singular')
        'foo'

    Anyway, the cache will be automatically reconstructed after
    clearing it::

        sage: J.gens.clear_cache()
        sage: J.gens()
        [a, b]
        sage: J.groebner_basis.clear_cache()
        sage: J.groebner_basis(algorithm='singular')
        [a, b]

    AUTHOR:

    - Simon King (2011-01)
    """
    def __init__(self, inst, name, cache=None):
        """
        INPUT:

        - ``inst`` - some instance.
        - ``name`` (string) - usually the name of an attribute
          of ``inst`` to which ``self`` is assigned.

        TEST::

            sage: from sage.misc.cachefunc import CachedMethodPickle
            sage: P = CachedMethodPickle(1, 'foo')
            sage: P
            Pickle of the cached method "foo"

        """
        self._instance = inst
        self._name = name
        self._cache = cache

    def __repr__(self):
        """
        TEST::

            sage: R.<x, y, z> = PolynomialRing(QQ, 3)
            sage: I = R*(x^3 + y^3 + z^3,x^4-y^4)
            sage: G = I.groebner_basis()
            sage: J = loads(dumps(I))
            sage: J.groebner_basis  #indirect doctest
            Pickle of the cached method "groebner_basis"
        """
        return 'Pickle of the cached method "{}"'.format(self._name)

    def __reduce__(self):
        """
        This class is a pickle. However, sometimes, pickles
        need to be pickled another time.

        TEST::

            sage: R.<x, y, z> = PolynomialRing(QQ, 3)
            sage: I = R*(x^3 + y^3 + z^3,x^4-y^4)
            sage: I.groebner_basis()
            [y^5*z^3 - 1/4*x^2*z^6 + 1/2*x*y*z^6 + 1/4*y^2*z^6,
             x^2*y*z^3 - x*y^2*z^3 + 2*y^3*z^3 + z^6,
             x*y^3 + y^4 + x*z^3, x^3 + y^3 + z^3]
            sage: J = loads(dumps(I))
            sage: J.groebner_basis
            Pickle of the cached method "groebner_basis"

        When we now pickle ``J``, the pickle of the cached method
        needs to be taken care of::

            sage: K = loads(dumps(J))  # indirect doctest
            sage: K.groebner_basis
            Pickle of the cached method "groebner_basis"
            sage: K.groebner_basis.cache
            {(('', None, None, False), ()):
            [y^5*z^3 - 1/4*x^2*z^6 + 1/2*x*y*z^6 + 1/4*y^2*z^6,
             x^2*y*z^3 - x*y^2*z^3 + 2*y^3*z^3 + z^6,
             x*y^3 + y^4 + x*z^3, x^3 + y^3 + z^3]}
        """
        return CachedMethodPickle,(self._instance,self._name,self._cache)

    def __call__(self,*args,**kwds):
        """
        The purpose of this call method is to kill ``self`` and to
        replace it by an actual :class:`CachedMethodCaller`. The last
        thing that ``self`` does before disappearing is to call the
        :class:`CachedMethodCaller` and return the result.

        EXAMPLE::

            sage: P.<a,b,c,d> = QQ[]
            sage: I = P*[a,b]
            sage: I.gens
            Cached version of <function gens at 0x...>
            sage: J = loads(dumps(I))
            sage: J.gens
            Pickle of the cached method "gens"
            sage: J.gens()   # indirect doctest
            [a, b]
            sage: J.gens
            Cached version of <function gens at 0x...>

        """
        self._instance.__dict__.__delitem__(self._name)
        CM = getattr(self._instance,self._name)
        if self._cache is not None:
            if isinstance(CM, CachedMethodCallerNoArgs):
                CM.cache = self._cache
            else:
                for k,v in self._cache:
                    CM.cache[k] = v
        return CM(*args,**kwds)

    def __getattr__(self,s):
        """
        TEST::

            sage: R.<x, y, z> = PolynomialRing(QQ, 3)
            sage: I = R*(x^3 + y^3 + z^3,x^4-y^4)
            sage: G = I.groebner_basis()
            sage: J = loads(dumps(I))
            sage: J.groebner_basis
            Pickle of the cached method "groebner_basis"

        If an attribute of name ``s`` is requested (say,
        ``is_in_cache``), the attribute ``self._name`` of
        ``self._instance`` is deleted. Then, the attribute
        of name ``s`` of the attribute ``self._name`` of
        ``self._instance`` is requested. Since ``self._name``
        is a cached method defined for the class of
        ``self._instance``, retrieving the just-deleted
        attribute ``self._name`` succeeds.

        In that way, the unpickling of the cached method is
        finally accomplished::

            sage: J.groebner_basis.is_in_cache()  #indirect doctest
            True
            sage: J.groebner_basis
            Cached version of <function groebner_basis at 0x...>

        """
        self._instance.__dict__.__delitem__(self._name)
        CM = getattr(self._instance,self._name)
        if self._cache is not None:
            if isinstance(CM, CachedMethodCallerNoArgs):
                CM.cache = self._cache
            else:
                for k,v in self._cache:
                    CM.cache[k] = v
        return getattr(CM,s)

cdef class CachedMethodCaller(CachedFunction):
    """
    Utility class that is used by :class:`CachedMethod` to bind a
    cached method to an instance.

    .. NOTE::

        Since :trac:`11115`, there is a special implementation
        :class:`CachedMethodCallerNoArgs` for methods that do not take
        arguments.

    EXAMPLE::

        sage: class A:
        ....:    @cached_method
        ....:    def bar(self,x):
        ....:        return x^2
        sage: a = A()
        sage: a.bar
        Cached version of <function bar at 0x...>
        sage: type(a.bar)
        <type 'sage.misc.cachefunc.CachedMethodCaller'>
        sage: a.bar(2) is a.bar(x=2)
        True
    """
    def __init__(self, CachedMethod cachedmethod, inst, cache=None, inst_in_key=False, name=None, key=None):
        """
        EXAMPLES::

            sage: class Foo:
            ....:     def __init__(self, x):
            ....:         self._x = x
            ....:     @cached_method
            ....:     def f(self,*args):
            ....:         return self._x^2
            sage: a = Foo(2)
            sage: a.f.get_cache()
            {}
            sage: a.f()
            4
            sage: a.f.get_cache()
            {((), ()): 4}
        """
        # initialize CachedFunction. Since the cached method is actually bound
        # to an instance, it now makes sense to initialise the ArgumentFixer
        # and re-use it for all bound cached method callers of the unbound
        # cached method.
        if cachedmethod._cachedfunc._argument_fixer is None:
            cachedmethod._cachedfunc.argfix_init()
        self._common_init(cachedmethod._cachedfunc.f,
                          cachedmethod._cachedfunc._argument_fixer,
                          name=name,
                          key=key)
        self.cache = {} if cache is None else cache
        self._instance = inst
        self._inst_in_key = inst_in_key
        self._cachedmethod = cachedmethod

    def __reduce__(self):
        """
        The pickle of a :class:`CachedMethodCaller` unpickles
        to a :class:`CachedMethodPickle`, that is able to replace
        itself by a copy of the original :class:`CachedMethodCaller`.

        TEST::

            sage: R.<x, y, z> = PolynomialRing(QQ, 3)
            sage: I = R*(x^3 + y^3 + z^3,x^4-y^4)
            sage: G = I.groebner_basis()
            sage: J = loads(dumps(I))  #indirect doctest
            sage: J.groebner_basis
            Pickle of the cached method "groebner_basis"
            sage: J.groebner_basis.is_in_cache()
            True
            sage: J.groebner_basis
            Cached version of <function groebner_basis at 0x...>
        """
        if isinstance(self._cachedmethod, CachedInParentMethod) or hasattr(self._instance,self._cachedmethod._cache_name):
            return CachedMethodPickle,(self._instance,self.__name__)
        return CachedMethodPickle,(self._instance,self.__name__,self.cache.items())

    def _instance_call(self, *args, **kwds):
        """
        Call the cached method without using the cache.

        EXAMPLE::

            sage: P.<a,b,c,d> = QQ[]
            sage: I = P*[a,b]
            sage: I.groebner_basis()
            [a, b]
            sage: I.groebner_basis._instance_call() is I.groebner_basis()
            False
            sage: I.groebner_basis._instance_call() == I.groebner_basis()
            True

        """
        return self._cachedmethod._instance_call(self._instance, *args, **kwds)

    def _fix_to_pos_and_create_key(self, *args, **kwargs):
        r"""
        Normalize parameters to obtain a key for the cache.

        For performance reasons, this method is only called if a
        ``create_key`` has been passed in the constructor.

        TESTS::

            sage: class A(object):
            ....:     def _f_normalize(self, x, algorithm): return x
            ....:     @cached_method(key=_f_normalize)
            ....:     def f(self, x, algorithm='default'): return x
            sage: a = A()
            sage: a.f(1, algorithm="default") is a.f(1) is a.f(1, algorithm="algorithm")
            True
        """
        args, kwargs = self._argument_fixer.fix_to_pos(*args, **kwargs)
        ret = self.key(self._instance, *args, **dict(kwargs))
        return ret

    def __call__(self, *args, **kwds):
        """
        Call the cached method.

        TESTS::

            sage: from sage.misc.superseded import deprecated_function_alias
            sage: class Foo:
            ....:     @cached_method
            ....:     def f(self, x,y=1):
            ....:         return x+y
            ....:     g = deprecated_function_alias(57, f)
            sage: a = Foo()
            sage: a.f(1)  #indirect doctest
            2

        The result is cached, taking into account
        the three ways of providing (named) arguments::

            sage: a.f(5) is a.f(5,1)
            True
            sage: a.f(5) is a.f(5,y=1)
            True
            sage: a.f(5) is a.f(y=1,x=5)
            True

        The method can be called as a bound function using the same cache::

            sage: a.f(5) is Foo.f(a, 5)
            True
            sage: a.f(5) is Foo.f(a,5,1)
            True
            sage: a.f(5) is Foo.f(a, 5,y=1)
            True
            sage: a.f(5) is Foo.f(a, y=1,x=5)
            True

        Cached methods are compatible with
        :meth:`sage.misc.superseded.deprecated_function_alias`::

            sage: a.g(5) is a.f(5)
            doctest:...: DeprecationWarning: g is deprecated. Please use f instead.
            See http://trac.sagemath.org/57 for details.
            True
            sage: Foo.g(a, 5) is a.f(5)
            True
            sage: Foo.g(a, y=1,x=5) is a.f(5)
            True

        We test that :trac:`5843` is fixed::

            sage: class Foo:
            ....:     def __init__(self, x):
            ....:         self._x = x
            ....:     @cached_method
            ....:     def f(self, y):
            ....:         return self._x
            sage: a = Foo(2)
            sage: b = Foo(3)
            sage: a.f(b.f)
            2

        Check that :trac:`16316` has been fixed, i.e., caching works for
        immutable unhashable objects which define
        :meth:`sage.structure.sage_object.SageObject._cache_key`.

            sage: K.<u> = Qq(4)
            sage: class A(object):
            ....:   @cached_method
            ....:   def f(self, x): return x+x
            sage: a=A()
            sage: x = K(1,1); x
            1 + O(2)
            sage: y = K(1,2); y
            1 + O(2^2)
            sage: x==y
            True
            sage: a.f(x) is a.f(x)
            True
            sage: a.f(y) is not a.f(x)
            True

        """
        if self._instance is None:
            # cached method bound to a class
            instance = args[0]
            args = args[1:]
            return self._cachedmethod.__get__(instance)(*args, **kwds)

        # We shortcut a common case of no arguments
        # and we avoid calling another python function,
        # although that means to duplicate code.
        cdef int lenargs
        cdef int nargs
        cdef object k
        cdef dict cache = self.cache
        if kwds or self.key is not None:
            if self._argument_fixer is None:
                self.argfix_init()
            if self._inst_in_key:
                k = (self._instance,self._fix_to_pos(*args, **kwds))
            else:
                k = self._fix_to_pos(*args, **kwds)
        else:
            if args:
                lenargs = len(args)
                nargs = self._argument_fixer._nargs
                if lenargs >= nargs:
                    k = (args,())
                else:
                    k = (<tuple>args+(<tuple>self._argument_fixer._default_tuple)[-nargs+lenargs:],())
                if self._inst_in_key:
                    k = (self._instance, k)
            elif self._default_key is not None:
                k = self._default_key
            else:
                if self._argument_fixer is None:
                    self.argfix_init()
                if self._inst_in_key:
                    k = self._default_key = (self._instance,self._fix_to_pos())
                else:
                    k = self._default_key = self._fix_to_pos()
        try:
            try:
                return cache[k]
            except TypeError: # k is not hashable
                k = (_cache_key,_cache_key(k))
                return cache[k]
        except KeyError:
            w = self._cachedmethod._instance_call(self._instance, *args, **kwds)
            cache[k] = w
            return w

    def get_key(self, *args, **kwds):
        """
        Convert arguments to the key for this instance's cache.

        EXAMPLES::

            sage: class Foo:
            ....:     def __init__(self, x):
            ....:         self._x = x
            ....:     @cached_method
            ....:     def f(self, y, z=0):
            ....:         return self._x * y + z
            sage: a = Foo(2)
            sage: z = a.f(37)
            sage: k = a.f.get_key(37); k
            ((37, 0), ())
            sage: a.f.get_cache()[k] is z
            True

        Note that the method does not test whether there are
        too many arguments, or wrong argument names::

            sage: a.f.get_key(1,2,3,x=4,y=5,z=6)
            ((1, 2, 3), (('x', 4), ('y', 5), ('z', 6)))

        It does, however, take into account the different
        ways of providing named arguments, possibly with a
        default value::

            sage: a.f.get_key(5)
            ((5, 0), ())
            sage: a.f.get_key(y=5)
            ((5, 0), ())
            sage: a.f.get_key(5,0)
            ((5, 0), ())
            sage: a.f.get_key(5,z=0)
            ((5, 0), ())
            sage: a.f.get_key(y=5,z=0)
            ((5, 0), ())

        """
        if self._argument_fixer is None:
            self.argfix_init()
        if self._inst_in_key:
            return (self._instance,self._fix_to_pos(*args,**kwds))
        return self._fix_to_pos(*args,**kwds)

    def __get__(self, inst, cls): #cls=None):
        r"""
        Get a :class:`CachedMethodCaller` bound to a specific
        instance of the class of the cached method.

        NOTE:

        :class:`CachedMethodCaller` has a separate ``__get__``
        since the categories framework creates and caches the
        return value of ``CachedMethod.__get__`` with
        ``inst==None``.

        This getter attempts to assign a bound method as an
        attribute to the given instance. If this is not
        possible (for example, for some extension classes),
        it is attempted to find an attribute ``__cached_methods``,
        and store/retrieve the bound method there. In that
        way, cached methods can be implemented for extension
        classes deriving from :class:`~sage.structure.parent.Parent`
        and :class:`~sage.structure.element.Element`.

        TESTS:

        Due to the separate ``__get__`` method, it is possible
        to define a cached method in one class and use it as
        an attribute of another class. ::

            sage: class Foo:
            ....:     @cached_method
            ....:     def f(self, y):
            ....:         return y - 1
            sage: class Bar:
            ....:     f = Foo.f
            sage: b1 = Bar()
            sage: b2 = Bar()

        The :class:`CachedMethod` is replaced by an instance
        of :class:`CachedMethodCaller` that (by trac ticket
        #8611) is set as an attribute. Hence, we have::

            sage: b1.f is b1.f
            True

        Any instance of ``Bar`` gets its own instance of
        :class:`CachedMethodCaller``::

            sage: b1.f is b2.f
            False

        The method caller knows the instance that it belongs
        to::

            sage: Foo.f._instance is None
            True
            sage: b1.f._instance is b1
            True
            sage: b2.f._instance is b2
            True

        An extension class can inherit a cached method from the
        parent or element class of a category (:trac:`11115`).
        See :class:`CachedMethodCaller` for examples.

        Verify that :trac:`16337` has been resolved::

            sage: class Foo:
            ....:     @cached_method(key=lambda self,y: y+1)
            ....:     def f(self, y):
            ....:         return y - 1
            sage: class Bar:
            ....:     f = Foo.f

            sage: b = Bar()
            sage: b.f(0)
            -1
            sage: b.f.cache
            {1: -1}

        """
        # This is for Parents or Elements that do not allow attribute assignment
        try:
            return (<dict>inst.__cached_methods)[self._cachedmethod._cachedfunc.__name__]
        except (AttributeError,TypeError,KeyError):
            pass
        Caller = CachedMethodCaller(self._cachedmethod, inst, cache=self._cachedmethod._get_instance_cache(inst), inst_in_key=self._inst_in_key, name=self._cachedmethod._cachedfunc.__name__, key=self.key)
        try:
            setattr(inst,self._cachedmethod._cachedfunc.__name__, Caller)
            return Caller
        except AttributeError as msg:
            pass
        try:
            if inst.__cached_methods is None:
                inst.__cached_methods = {self._cachedmethod._cachedfunc.__name__ : Caller}
            else:
                (<dict>inst.__cached_methods)[self._cachedmethod._cachedfunc.__name__] = Caller
        except AttributeError as msg:
            pass
        return Caller

cdef class CachedMethodCallerNoArgs(CachedFunction):
    """
    Utility class that is used by :class:`CachedMethod` to bind a
    cached method to an instance, in the case of a method that does
    not accept any arguments except ``self``.

    .. NOTE::

        The return value ``None`` would not be cached. So, if you have
        a method that does not accept arguments and may return ``None``
        after a lengthy computation, then ``@cached_method`` should not
        be used.

    EXAMPLE::

        sage: P.<a,b,c,d> = QQ[]
        sage: I = P*[a,b]
        sage: I.gens
        Cached version of <function gens at 0x...>
        sage: type(I.gens)
        <type 'sage.misc.cachefunc.CachedMethodCallerNoArgs'>
        sage: I.gens is I.gens
        True
        sage: I.gens() is I.gens()
        True

    AUTHOR:

    - Simon King (2011-04)
    """
    def __init__(self, inst, f, cache=None, name=None):
        """
        EXAMPLES::

            sage: class Foo:
            ....:     def __init__(self, x):
            ....:         self._x = x
            ....:     @cached_method
            ....:     def f(self):
            ....:         return self._x^2
            sage: a = Foo(2)
            sage: print a.f.get_cache()
            None
            sage: a.f()
            4
            sage: a.f.get_cache()
            4

        """
        # initialize CachedFunction
        if isinstance(f,basestring):
            try:
                F = getattr(inst.__class__,f)
            except AttributeError:
                 F = getattr(inst,f)
            if isinstance(F,CachedFunction):
                f = F.f
            else:
                f = F
        self._common_init(f, None, name=name)
        # This is for unpickling a CachedMethodCallerNoArgs out
        # of an old CachedMethodCaller:
        cachename = '_cache__' + self.__name__
        if hasattr(inst, cachename):
            # This is for data that are pickled in an old format
            CACHE = getattr(inst, cachename)
            if len(CACHE) > 1:
                raise TypeError("Apparently you are opening a pickle in which '{}' was a method accepting arguments".format(name))
            if len(CACHE) == 1:
                self.cache = CACHE.values()[0]
            else:
                self.cache = cache
            delattr(inst, cachename)
        else:
            self.cache = cache  # None means: the underlying method will be called
        self._instance = inst

    def __reduce__(self):
        """
        Since functions can not be pickled, the cached method caller
        is pickled by a :class:`CachedMethodPickle`, that replaces
        itself by an actual :class:`CachedMethodCallerNoArgs` as soon
        as it is asked to do anything.

        TEST::

            sage: P.<a,b,c,d> = QQ[]
            sage: I = P*[a,b]
            sage: I.gens()
            [a, b]
            sage: I.gens
            Cached version of <function gens at 0x...>
            sage: J = loads(dumps(I))
            sage: J.gens
            Pickle of the cached method "gens"
            sage: J.gens.cache
            [a, b]
            sage: J.gens
            Cached version of <function gens at 0x...>

        """
        return CachedMethodPickle,(self._instance,self.__name__,self.cache)

    def _instance_call(self):
        """
        Call the cached method without using the cache.

        EXAMPLE::

            sage: P.<a,b,c,d> = QQ[]
            sage: I = P*[a,b]
            sage: I.gens()
            [a, b]
            sage: I.gens._instance_call() is I.gens()
            False
            sage: I.gens._instance_call() == I.gens()
            True

        """
        return self.f(self._instance)

    def __call__(self):
        """
        Call the cached method.

        EXAMPLE::

            sage: P.<a,b,c,d> = QQ[]
            sage: I = P*[a,b]
            sage: I.gens()    # indirect doctest
            [a, b]
            sage: I.gens() is I.gens()
            True

        """
        if self.cache is None:
            f = self.f
            self.cache = f(self._instance)
        return self.cache

    def set_cache(self, value):
        """
        Override the cache with a specific value.

        .. NOTE::

            ``None`` is not suitable for a cached value. It would be
            interpreted as an empty cache, forcing a new computation.

        EXAMPLES::

            sage: P.<a,b,c,d> = QQ[]
            sage: I = P*[a,b]
            sage: I.gens()
            [a, b]
            sage: I.gens.set_cache('bar')
            sage: I.gens()
            'bar'

        The cache can be emptied and thus the original value will
        be reconstructed::

            sage: I.gens.clear_cache()
            sage: I.gens()
            [a, b]

        The attempt to assign ``None`` to the cache fails::

            sage: I.gens.set_cache(None)
            sage: I.gens()
            [a, b]

        """
        self.cache = value

    cpdef clear_cache(self):
        r"""
        Clear the cache dictionary.

        EXAMPLES::

            sage: P.<a,b,c,d> = QQ[]
            sage: I = P*[a,b]
            sage: I.gens()
            [a, b]
            sage: I.gens.set_cache('bar')
            sage: I.gens()
            'bar'

        The cache can be emptied and thus the original value will
        be reconstructed::

            sage: I.gens.clear_cache()
            sage: I.gens()
            [a, b]

        """
        self.cache = None

    def is_in_cache(self):
        """
        Answers whether the return value is already in the cache.

        .. NOTE::

            Recall that a cached method without arguments can not cache
            the return value ``None``.

        EXAMPLE::

            sage: P.<x,y> = QQ[]
            sage: I = P*[x,y]
            sage: I.gens.is_in_cache()
            False
            sage: I.gens()
            [x, y]
            sage: I.gens.is_in_cache()
            True

        """
        return self.cache is not None

    def __get__(self, inst, cls): #cls=None):
        """
        Get a :class:`CachedMethodCallerNoArgs` bound to a specific
        instance of the class of the cached method.

        NOTE:

        :class:`CachedMethodCallerNoArgs` has a separate ``__get__``
        since the categories framework creates and caches the
        return value of ``CachedMethod.__get__`` with
        ``inst==None``.

        This getter attempts to assign a bound method as an
        attribute to the given instance. If this is not
        possible (for example, for some extension classes),
        it is attempted to find an attribute ``__cached_methods``,
        and store/retrieve the bound method there. In that
        way, cached methods can be implemented for extension
        classes deriving from :class:`~sage.structure.parent.Parent`
        and :class:`~sage.structure.element.Element`.

        TESTS:

        Due to the separate ``__get__`` method, it is possible
        to define a cached method in one class and use it as
        an attribute of another class. ::

            sage: class Foo:
            ....:     def __init__(self, n):
            ....:         self.__n = n
            ....:     @cached_method
            ....:     def f(self):
            ....:         return self.__n^2
            sage: class Bar:
            ....:     f = Foo.f
            sage: b1 = Bar()
            sage: b2 = Bar()

        The :class:`CachedMethod` is replaced by an instance of
        :class:`CachedMethodCallerNoArgs` that is set as an
        attribute. Hence, we have::

            sage: b1.f is b1.f
            True
            sage: type(b1.f)
            <type 'sage.misc.cachefunc.CachedMethodCallerNoArgs'>

        Any instance of ``Bar`` gets its own instance of
        :class:`CachedMethodCaller``::

            sage: b1.f is b2.f
            False

        The method caller knows the instance that it belongs
        to::

            sage: Foo.f._instance is None
            True
            sage: b1.f._instance is b1
            True
            sage: b2.f._instance is b2
            True

        """
        # This is for Parents or Elements that do not allow attribute assignment
        try:
            return (<dict>inst.__cached_methods)[self.__name__]
        except (AttributeError,TypeError,KeyError) as msg:
            pass
        Caller = CachedMethodCallerNoArgs(inst, self.f, name=self.__name__)
        try:
            setattr(inst,self.__name__, Caller)
            return Caller
        except AttributeError:
            pass
        try:
            if inst.__cached_methods is None:
                inst.__cached_methods = {self.__name__ : Caller}
            else:
                (<dict>inst.__cached_methods)[self.__name__] = Caller
        except AttributeError as msg:
            pass
        return Caller

cdef class CachedMethod(object):
    """
    A decorator that creates a cached version of an instance
    method of a class.

    .. NOTE::

        For proper behavior, the method must be a pure function (no side
        effects). Arguments to the method must be hashable or transformed into
        something hashable using ``key`` or they must define
        :meth:`sage.structure.sage_object.SageObject._cache_key`.

    EXAMPLES::

        sage: class Foo(object):
        ....:     @cached_method
        ....:     def f(self, t, x=2):
        ....:         print 'computing'
        ....:         return t**x
        sage: a = Foo()

    The example shows that the actual computation
    takes place only once, and that the result is
    identical for equivalent input::

        sage: res = a.f(3, 2); res
        computing
        9
        sage: a.f(t = 3, x = 2) is res
        True
        sage: a.f(3) is res
        True

    Note, however, that the :class:`CachedMethod` is replaced by a
    :class:`CachedMethodCaller` or :class:`CachedMethodCallerNoArgs`
    as soon as it is bound to an instance or class::

        sage: P.<a,b,c,d> = QQ[]
        sage: I = P*[a,b]
        sage: type(I.__class__.gens)
        <type 'sage.misc.cachefunc.CachedMethodCallerNoArgs'>

    So, you would hardly ever see an instance of this class alive.

    The parameter ``key`` can be used to pass a function which creates a
    custom cache key for inputs. In the following example, this parameter is
    used to ignore the ``algorithm`` keyword for caching::

        sage: class A(object):
        ....:     def _f_normalize(self, x, algorithm): return x
        ....:     @cached_method(key=_f_normalize)
        ....:     def f(self, x, algorithm='default'): return x
        sage: a = A()
        sage: a.f(1, algorithm="default") is a.f(1) is a.f(1, algorithm="algorithm")
        True
    """
    def __init__(self, f, name=None, key=None):
        """
        EXAMPLES::

            sage: class Foo:
            ....:     def __init__(self, x):
            ....:         self._x = x
            ....:     @cached_method
            ....:     def f(self,n):
            ....:         return self._x^n
            ....:     @cached_method
            ....:     def f0(self):
            ....:         return self._x^2
            sage: a = Foo(2)
            sage: a.f(2)
            4
            sage: a.f0()
            4

        The computations in method ``f`` are tried to store in a
        dictionary assigned to the instance ``a``::

            sage: hasattr(a, '_cache__f')
            True
            sage: a._cache__f
            {((2,), ()): 4}

        As a shortcut, useful to speed up internal computations,
        the same dictionary is also available as an attribute
        of the ``CachedMethodCaller``::

            sage: type(a.f)
            <type 'sage.misc.cachefunc.CachedMethodCaller'>
            sage: a.f.cache is a._cache__f
            True

        Note that if the instance ``a`` would not accept attribute
        assignment, the computations would still be cached in
        ``a.f.cache``, and they would in fact be preserved when
        pickling.

        The cached method ``f0`` accepts no arguments, which allows
        for an improved way of caching: By an attribute of the cached
        method itsel. This cache is *only* available in that way, i.e.,
        it is not additionally stored as an attribute of ``a``::

            sage: type(a.f0)
            <type 'sage.misc.cachefunc.CachedMethodCallerNoArgs'>
            sage: a.f0.cache
            4
            sage: sorted(dir(a))
            ['__doc__', '__init__', '__module__', '_cache__f', '_x', 'f', 'f0']

        The cached method has its name and module set::

            sage: f = Foo.__dict__["f"]
            sage: f.__name__
            'f'
            sage: f.__module__
            '__main__'
        """
        self._cache_name = '_cache__' + (name or f.__name__)
        self._cachedfunc = CachedFunction(f, classmethod=True, name=name, key=key)
        self.__name__ = self._cachedfunc.__name__
        self.__module__ = self._cachedfunc.__module__

    def _instance_call(self, inst, *args, **kwds):
        """
        Call the cached method *without* using the cache.

        INPUT:

        - ``inst`` -- an instance at which the method is to be called
        - Further positional or named arguments.

        EXAMPLES::

            sage: class Foo(object):
            ....:     def __init__(self, x):
            ....:         self._x = x
            ....:     @cached_method
            ....:     def f(self,n=2):
            ....:         return self._x^n
            sage: a = Foo(2)
            sage: a.f()
            4

        Usually, a cached method is indeed cached::

            sage: a.f() is a.f()
            True

        However, when it becomes necessary, one can call it without
        using the cache. Note that ``a.f`` is an instance of
        :class:`CachedMethodCaller`.  But its
        :meth:`CachedMethodCaller._instance_call` relies on this
        method, so, we have an indirect doctest::

            sage: a.f._instance_call() is a.f() # indirect doctest
            False
            sage: a.f._instance_call() == a.f()
            True

        """
        return self._cachedfunc.f(inst, *args, **kwds)

    def __call__(self, inst, *args, **kwds):
        """
        Call the cached method as a function on an instance

        INPUT:

        - ``inst`` -- an instance on which the method is to be called
        - Further positional or named arguments.

        EXAMPLES::


            sage: from sage.misc.superseded import deprecated_function_alias
            sage: class Foo(object):
            ...       def __init__(self, x):
            ...           self._x = x
            ...       @cached_method
            ...       def f(self,n=2):
            ...           return self._x^n
            ...       g = deprecated_function_alias(57, f)
            sage: a = Foo(2)
            sage: Foo.__dict__['f'](a)
            4

        This uses the cache as usual::

            sage: Foo.__dict__['f'](a) is a.f()
            True

        This feature makes cached methods compatible with
        :meth:`sage.misc.superseded.deprecated_function_alias`::

            sage: a.g() is a.f()
            doctest:...: DeprecationWarning: g is deprecated. Please use f instead.
            See http://trac.sagemath.org/57 for details.
            True
            sage: Foo.g(a) is a.f()
            True
        """
        return self.__get__(inst)(*args, **kwds)

    cpdef dict _get_instance_cache(self, inst):
        """
        Return the cache dictionary.

        TESTS::

            sage: class Foo:
            ....:     def __init__(self, x):
            ....:         self._x = x
            ....:     @cached_method
            ....:     def f(self,n=2):
            ....:         return self._x^n
            sage: a = Foo(2)
            sage: a.f()
            4

        Note that we can not provide a direct test, since ``a.f`` is
        an instance of :class:`CachedMethodCaller`.  But during its
        initialisation, this method was called in order to provide the
        cached method caller with its cache, and, if possible, assign
        it to an attribute of ``a``.  So, the following is an indirect
        doctest::

            sage: a.f.get_cache()    # indirect doctest
            {((2,), ()): 4}
            sage: a._cache__f
            {((2,), ()): 4}

        """
        try:
            return inst.__dict__.setdefault(self._cache_name, {})
        except AttributeError:
            return {}

    def __get__(self, object inst, cls): #cls=None):
        """
        Get a CachedMethodCaller bound to this specific instance of
        the class of the cached method.

        TESTS::

            sage: class Foo:
            ....:     @cached_method
            ....:     def f(self):
            ....:         return 1
            ....:     @cached_method
            ....:     def g(self, x,n=3):
            ....:         return x^n
            sage: a = Foo()
            sage: type(a.f)
            <type 'sage.misc.cachefunc.CachedMethodCallerNoArgs'>
            sage: type(a.g)
            <type 'sage.misc.cachefunc.CachedMethodCaller'>

        By trac ticket #8611, it is attempted to set the
        CachedMethodCaller as an attribute of the instance ``a``,
        replacing the original cached attribute. Therefore, the
        ``__get__`` method will be used only once, which saves much
        time. Hence, we have::

            sage: a.f is a.f
            True
            sage: a.g is a.g
            True

        Verify that :trac:`16337` has been resolved::

            sage: class Foo:
            ....:     @cached_method(key=lambda self, x:x+1)
            ....:     def f(self, x=0):
            ....:         return x

            sage: a = Foo()
            sage: a.f(0)
            0
            sage: a.f.cache
            {1: 0}

        """
        # This is for Parents or Elements that do not allow attribute assignment:
        cdef str name
        try:
            name = self._cachedfunc.__name__
        except AttributeError:
            name = self.__name__
        try:
            return (<dict>inst.__cached_methods)[name]
        except (AttributeError,TypeError,KeyError) as msg:
            pass
        # Apparently we need to construct the caller.
        # Since we have an optimized version for functions that do not accept arguments,
        # we need to analyse the argspec
        f = (<CachedFunction>self._cachedfunc).f
        if self.nargs==0:
            args, varargs, keywords, defaults = sage_getargspec(f)
            if varargs is None and keywords is None and len(args)<=1:
                self.nargs = 1
                Caller = CachedMethodCallerNoArgs(inst, f, name=name)
            else:
                self.nargs = 2 # don't need the exact number
                Caller = CachedMethodCaller(self, inst,
                                            cache=self._get_instance_cache(inst),
                                            name=name,
                                            key=self._cachedfunc.key)
        elif self.nargs==1:
            Caller = CachedMethodCallerNoArgs(inst, f, name=name)
        else:
            Caller = CachedMethodCaller(self, inst,
                                        cache=self._get_instance_cache(inst),
                                        name=name,
                                        key=self._cachedfunc.key)
        try:
            setattr(inst, name, Caller)
            return Caller
        except AttributeError:
            pass
        try:
            if inst.__cached_methods is None:
                inst.__cached_methods = {name : Caller}
            else:
                (<dict>inst.__cached_methods)[name] = Caller
        except AttributeError:
            pass
        return Caller

        # Note: a simpler approach to this would be
        # def caller(*args, **kwds):
        #     return self._instance_call(inst, *args, **kwds)
        # return caller
        # The disadvantage to this is that it does not provide
        # is_in_cache(), set_cache(), clear_cache(), ... methods.

cdef class CachedSpecialMethod(CachedMethod):
    """
    Cached version of *special* python methods.

    IMPLEMENTATION:

    For new style classes ``C``, it is not possible to override a special
    method, such as ``__hash__``, in the ``__dict__`` of an instance ``c`` of
    ``C``, because Python will for efficiency reasons always use what is
    provided by the class, not by the instance.

    By consequence, if ``__hash__`` would be wrapped by using
    :class:`CachedMethod`, then ``hash(c)`` will access ``C.__hash__`` and bind
    it to ``c``, which means that the ``__get__`` method of
    :class:`CachedMethod` will be called. But there, we assume that Python has
    already inspected ``__dict__``, and thus a :class:`CachedMethodCaller`
    will be created over and over again.

    Here, the ``__get__`` method will explicitly access the ``__dict__``, so that
    ``hash(c)`` will rely on a single :class:`CachedMethodCaller` stored in
    the ``__dict__``.

    EXAMPLES::

        sage: class C:
        ....:     @cached_method
        ....:     def __hash__(self):
        ....:         print "compute hash"
        ....:         return int(5)
        ....:
        sage: c = C()
        sage: type(C.__hash__)
        <type 'sage.misc.cachefunc.CachedMethodCallerNoArgs'>

    The hash is computed only once, subsequent calls will use the value from
    the cache. This was implemented in :trac:`12601`.

    ::

        sage: hash(c)       # indirect doctest
        compute hash
        5
        sage: hash(c)
        5

    """
    def __get__(self, object inst, cls):
        """
        Bind a :class:`CachedMethodCaller` to a specific instance, using ``__dict__``.

        EXAMPLES::

            sage: class C:
            ....:     @cached_method
            ....:     def __hash__(self):
            ....:         print "compute hash"
            ....:         return int(5)
            sage: c = C()
            sage: type(C.__hash__)
            <type 'sage.misc.cachefunc.CachedMethodCallerNoArgs'>
            sage: hash(c)       # indirect doctest
            compute hash
            5
            sage: hash(c)
            5

        Verify that :trac:`16337` has been resolved::

            sage: class Foo:
            ....:     @cached_method(key=lambda self, x:x+1)
            ....:     def __hash__(self, x=0):
            ....:         return x

            sage: a = Foo()
            sage: a.__hash__(0)
            0
            sage: a.__hash__.cache
            {1: 0}

        """
        # This is for Parents or Elements that do not allow attribute assignment:
        cdef str name
        try:
            name = self._cachedfunc.__name__
        except AttributeError:
            name = self.__name__
        cdef dict D = None
        if inst is not None:
            try:
                D = inst.__dict__
            except (TypeError, AttributeError):
                try:
                    D = inst.__cached_methods
                except (TypeError, AttributeError):
                    raise TypeError("For a cached special method, either attribute assignment or a public '__cached_methods' attribute of type <dict> is needed")
            if D is None:
                # This can only happen in the case of __cached_methods
                D = inst.__cached_methods = {}
            else:
                try:
                    return D[name]
                except KeyError:
                    pass
        # Apparently we need to construct the caller.
        # Since we have an optimized version for functions that do not accept arguments,
        # we need to analyse the argspec
        f = (<CachedFunction>self._cachedfunc).f
        if self.nargs == 0:
            args, varargs, keywords, defaults = sage_getargspec(f)
            if varargs is None and keywords is None and len(args)<=1:
                self.nargs = 1
                Caller = CachedMethodCallerNoArgs(inst, f, name=name)
            else:
                self.nargs = 2 # don't need the exact number
                Caller = CachedMethodCaller(self, inst,
                                            cache=self._get_instance_cache(inst),
                                            name=name,
                                            key=self._cachedfunc.key)
        elif self.nargs == 1:
            Caller = CachedMethodCallerNoArgs(inst, f, name=name)
        else:
            Caller = CachedMethodCaller(self, inst,
                                        cache=self._get_instance_cache(inst),
                                        name=name,
                                        key=self._cachedfunc.key)
        if inst is not None:
            try:
                setattr(inst,name, Caller)
                return Caller
            except AttributeError:
                pass
            D[name] = Caller
        return Caller

@decorator_keywords
def cached_method(f, name=None, key=None):
    """
    A decorator for cached methods.

    EXAMPLES:

    In the following examples, one can see how a cached method works
    in application. Below, we demonstrate what is done behind the scenes::

        sage: class C:
        ....:     @cached_method
        ....:     def __hash__(self):
        ....:         print "compute hash"
        ....:         return int(5)
        ....:     @cached_method
        ....:     def f(self, x):
        ....:         print "computing cached method"
        ....:         return x*2
        sage: c = C()
        sage: type(C.__hash__)
        <type 'sage.misc.cachefunc.CachedMethodCallerNoArgs'>
        sage: hash(c)
        compute hash
        5

    When calling a cached method for the second time with the same arguments,
    the value is gotten from the cache, so that a new computation is not
    needed::

        sage: hash(c)
        5
        sage: c.f(4)
        computing cached method
        8
        sage: c.f(4) is c.f(4)
        True

    Different instances have distinct caches::

        sage: d = C()
        sage: d.f(4) is c.f(4)
        computing cached method
        False
        sage: d.f.clear_cache()
        sage: c.f(4)
        8
        sage: d.f(4)
        computing cached method
        8

    Using cached methods for the hash and other special methods was
    implemented in :trac:`12601`, by means of :class:`CachedSpecialMethod`. We
    show that it is used behind the scenes::

        sage: cached_method(c.__hash__)
        <sage.misc.cachefunc.CachedSpecialMethod object at ...>
        sage: cached_method(c.f)
        <sage.misc.cachefunc.CachedMethod object at ...>

    """
    cdef str fname = name or f.__name__
    if fname in special_method_names:
        return CachedSpecialMethod(f, name, key=key)
    return CachedMethod(f, name, key=key)

cdef class CachedInParentMethod(CachedMethod):
    r"""
    A decorator that creates a cached version of an instance
    method of a class.

    In contrast to :class:`CachedMethod`,
    the cache dictionary is an attribute of the parent of
    the instance to which the method belongs.

    ASSUMPTION:

    This way of caching works only if

    - the instances *have* a parent, and
    - the instances are hashable (they are part of the cache key) or they
      define :meth:`sage.structure.sage_object.SageObject._cache_key`

    NOTE:

    For proper behavior, the method must be a pure function (no side effects).
    If this decorator is used on a method, it will have identical output on
    equal elements. This is since the element is part of the hash key.
    Arguments to the method must be hashable or define
    :meth:`sage.structure.sage_object.SageObject._cache_key`.  The instance it
    is assigned to must be hashable.

    Examples can be found at :mod:`~sage.misc.cachefunc`.

    """

    def __init__(self, f, name=None, key=None):
        """
        Constructs a new method with cache stored in the parent of the instance.

        See also ``cached_method`` and ``cached_function``.

        EXAMPLES::

            sage: class MyParent(Parent):
            ....:     pass
            sage: class Foo:
            ....:     def __init__(self, x):
            ....:         self._x = x
            ....:     _parent = MyParent()
            ....:     def parent(self):
            ....:         return self._parent
            ....:     @cached_in_parent_method  #indirect doctest
            ....:     def f(self):
            ....:         return self._x^2
            sage: a = Foo(2)
            sage: a.f()
            4
            sage: hasattr(a.parent(), '_cache__element_f')
            True

        For speeding up internal computations, this dictionary
        is also accessible as an attribute of the CachedMethodCaller
        (by trac ticket #8611)::

            sage: a.parent()._cache__element_f is a.f.cache
            True

        Test that ``key`` works::

            sage: class A(object):
            ....:     _parent = MyParent()
            ....:     def parent(self): return self._parent
            ....:     def _f_normalize(self, x, algorithm): return x
            ....:     @cached_in_parent_method(key=_f_normalize)
            ....:     def f(self, x, algorithm='default'): return x
            sage: a = A()
            sage: a.f(1, algorithm="default") is a.f(1) is a.f(1, algorithm="algorithm")
            True
        """
        self._cache_name = '_cache__' + 'element_' + (name or f.__name__)
        self._cachedfunc = CachedFunction(f, classmethod=True, name=name, key=key)

    cpdef dict _get_instance_cache(self, inst):
        """
        Return the cache dictionary, which is stored in the parent.

        EXAMPLES::

            sage: class MyParent(Parent):
            ....:     pass
            sage: class Foo:
            ....:     def __init__(self, x):
            ....:         self._x = x
            ....:     _parent = MyParent()
            ....:     def parent(self):
            ....:         return self._parent
            ....:     def __eq__(self, other):
            ....:         return self._x^2 == other._x^2
            ....:     def __hash__(self):
            ....:         return hash(self._x^2)
            ....:     def __repr__(self):
            ....:         return 'My %s'%self._x
            ....:     @cached_in_parent_method
            ....:     def f(self):
            ....:         return self._x^3
            sage: a = Foo(2)
            sage: a.f()
            8
            sage: a.f.get_cache()   #indirect doctest
            {(My 2, ((), ())): 8}

        Since the key for the cache depends on equality of
        the instances, we obtain *identical* result for
        *equal* instance - even though in this particular
        example the result is wrong::

            sage: b = Foo(-2)
            sage: a is not b
            True
            sage: a == b
            True
            sage: b.f() is a.f()
            True

        Non-equal instances do not share the result of
        the cached method, but they do share the cache::

            sage: c = Foo(3)
            sage: c.f()
            27
            sage: c.f.get_cache() is a.f.get_cache() #indirect doctest
            True

        Note that the cache is also available as an
        attribute of the cached method, which speeds
        up internal computations::

            sage: a.f.cache is b.f.get_cache() is c.f._cachedmethod._get_instance_cache(c)
            True

        """
        if inst is None:
            return {}
        try:
            P = inst.parent()
            return P.__dict__.setdefault(self._cache_name, {})
        except AttributeError:
            pass
        if not hasattr(P,'__cached_methods'):
            raise TypeError("The parent of this element does not allow attribute assignment\n" +
                            "    and does not descend from the Parent base class.\n" +
                            "    Can not use CachedInParentMethod.")
        if P.__cached_methods is None:
            P.__cached_methods = {}
        return (<dict>P.__cached_methods).setdefault(self._cache_name, {})

    def __get__(self, inst, cls): #cls=None):
        """
        Get a CachedMethodCaller bound to this specific instance of
        the class of the cached-in-parent method.
        """
        Caller = CachedMethodCaller(self, inst, cache=self._get_instance_cache(inst), inst_in_key=True, key=self._cachedfunc.key)
        try:
            setattr(inst,self._cachedfunc.__name__, Caller)
        except AttributeError:
            pass
        return Caller

cached_in_parent_method = decorator_keywords(CachedInParentMethod)

class FileCache:
    """
    :class:`FileCache` is a dictionary-like class which stores keys
    and values on disk.  The keys take the form of a tuple ``(A,K)``

    - ``A`` is a tuple of objects ``t`` where each ``t`` is an
      exact object which is uniquely identified by a short string.

    - ``K`` is a tuple of tuples ``(s,v)`` where ``s`` is a valid
      variable name and ``v`` is an exact object which is uniquely
      identified by a short string with letters [a-zA-Z0-9-._]

    The primary use case is the :class:`DiskCachedFunction`.  If
    ``memory_cache == True``, we maintain a cache of objects seen
    during this session in memory -- but we don't load them from
    disk until necessary.  The keys and values are stored in a
    pair of files:

    - ``prefix-argstring.key.sobj`` contains the ``key`` only,
    - ``prefix-argstring.sobj`` contains the tuple ``(key,val)``

    where ``self[key] == val``.

    .. NOTE::

        We assume that each :class:`FileCache` lives in its own directory.
        Use **extreme** caution if you wish to break that assumption.
    """
    def __init__(self, dir, prefix='', memory_cache=False):
        """
        EXAMPLES::

            sage: from sage.misc.cachefunc import FileCache
            sage: dir = tmp_dir()
            sage: FC = FileCache(dir, memory_cache = True)
            sage: FC[((),())] = 1
            sage: FC[((1,2),())] = 2
            sage: FC[((),())]
            1
        """
        from sage.misc.misc import sage_makedirs
        if len(dir) == 0 or dir[-1] != '/':
            dir += '/'
        self._dir = dir
        sage_makedirs(dir)

        self._prefix = prefix + '-'

        if memory_cache:
            self._cache = {}
        else:
            self._cache = None

    def file_list(self):
        """
        Return the list of files corresponding to ``self``.

        EXAMPLES::

            sage: from sage.misc.cachefunc import FileCache
            sage: dir = tmp_dir()
            sage: FC = FileCache(dir, memory_cache = True, prefix='t')
            sage: FC[((),())] = 1
            sage: FC[((1,2),())] = 2
            sage: FC[((1,),(('a',1),))] = 3
            sage: for f in sorted(FC.file_list()): print f[len(dir):]
            t-.key.sobj
            t-.sobj
            t-1_2.key.sobj
            t-1_2.sobj
            t-a-1.1.key.sobj
            t-a-1.1.sobj
        """
        files = []
        prefix = self._prefix
        dir = self._dir
        l = len(prefix)
        for f in os.listdir(dir):
            if f[:l] == prefix:
                files.append( dir + f )
        return files

    def items(self):
        """
        Return a list of tuples ``(k,v)`` where ``self[k] = v``.

        EXAMPLES::

            sage: from sage.misc.cachefunc import FileCache
            sage: dir = tmp_dir()
            sage: FC = FileCache(dir, memory_cache = False)
            sage: FC[((),())] = 1
            sage: FC[((1,2),())] = 2
            sage: FC[((1,),(('a',1),))] = 3
            sage: I = FC.items()
            sage: I.sort(); print I
            [(((), ()), 1), (((1,), (('a', 1),)), 3), (((1, 2), ()), 2)]
        """
        return [(k,self[k]) for k in self]

    def values(self):
        """
        Return a list of values that are stored in ``self``.

        EXAMPLES::

            sage: from sage.misc.cachefunc import FileCache
            sage: dir = tmp_dir()
            sage: FC = FileCache(dir, memory_cache = False)
            sage: FC[((),())] = 1
            sage: FC[((1,2),())] = 2
            sage: FC[((1,),(('a',1),))] = 3
            sage: FC[((),(('a',1),))] = 4
            sage: v = FC.values()
            sage: v.sort(); print v
            [1, 2, 3, 4]
        """
        return [self[k] for k in self]

    def __iter__(self):
        """
        Return a list of keys of ``self``.

        EXAMPLES::

            sage: from sage.misc.cachefunc import FileCache
            sage: dir = tmp_dir()
            sage: FC = FileCache(dir, memory_cache = False)
            sage: FC[((),())] = 1
            sage: FC[((1,2),())] = 2
            sage: FC[((1,),(('a',1),))] = 3
            sage: for k in sorted(FC): print k
            ((), ())
            ((1,), (('a', 1),))
            ((1, 2), ())
        """
        return self.keys().__iter__()

    def keys(self):
        """
        Return a list of keys ``k`` where ``self[k]`` is defined.

        EXAMPLES::

            sage: from sage.misc.cachefunc import FileCache
            sage: dir = tmp_dir()
            sage: FC = FileCache(dir, memory_cache = False)
            sage: FC[((),())] = 1
            sage: FC[((1,2),())] = 2
            sage: FC[((1,),(('a',1),))] = 3
            sage: K = FC.keys()
            sage: K.sort(); print K
            [((), ()), ((1,), (('a', 1),)), ((1, 2), ())]
        """
        cdef list K = []
        from sage.structure.sage_object import load
        for f in self.file_list():
            if f[-9:] == '.key.sobj':
                K.append(load(f))
        return K

    def _filename(self, key):
        """
        Compute the filename associated with a certain key.

        EXAMPLES::

            sage: from sage.misc.cachefunc import FileCache
            sage: dir = tmp_dir()
            sage: FC = FileCache(dir, memory_cache = False, prefix='foo')
            sage: N = FC._filename(((1,2), (('a',1),('b',2))))
            sage: print N[len(dir):]
            foo-a-1_b-2.1_2
            sage: N = FC._filename(((), (('a',1),('b',2))))
            sage: print N[len(dir):]
            foo-a-1_b-2
            sage: N = FC._filename(((1,2), ()))
            sage: print N[len(dir):]
            foo-1_2
        """
        a,k = key
        kwdstr = '_'.join(['%s-%s'%x for x in k])
        argstr = '_'.join(['%s'%x for x in a])
        if kwdstr and argstr:
            keystr = kwdstr + '.' + argstr
        else:
            keystr = kwdstr + argstr
        return self._dir + self._prefix + keystr

    def __contains__(self, key):
        """
        Return ``True`` if ``self[key]`` is defined and ``False`` otherwise.

        EXAMPLES::

            sage: from sage.misc.cachefunc import FileCache
            sage: dir = tmp_dir()
            sage: FC = FileCache(dir, memory_cache = False, prefix='foo')
            sage: k = ((),(('a',1),))
            sage: FC[k] = True
            sage: k in FC
            True
            sage: ((),()) in FC
            False
        """
        return os.path.exists(self._filename(key) + '.key.sobj')

    def __getitem__(self, key):
        """
        Return the value set by ``self[key] = val``, in this session
        or a previous one.

        EXAMPLES::

            sage: from sage.misc.cachefunc import FileCache
            sage: dir = tmp_dir()
            sage: FC1 = FileCache(dir, memory_cache = False, prefix='foo')
            sage: FC2 = FileCache(dir, memory_cache = False, prefix='foo')
            sage: k = ((),(('a',1),))
            sage: t = randint(0, 1000)
            sage: FC1[k] = t
            sage: FC2[k] == FC1[k] == t
            True
            sage: FC1[(1,2),(('a',4),('b',2))]
            Traceback (most recent call last):
            ...
            KeyError: ((1, 2), (('a', 4), ('b', 2)))

        """
        from sage.structure.sage_object import load

        cache = self._cache
        if cache is not None:
            if key in cache:
                return cache[key]

        f = self._filename(key) + '.sobj'
        try:
            k,v = load(f)
        except IOError:
            raise KeyError, key
        if k != key:
            raise RuntimeError, "cache corrupted"

        if cache is not None:
            cache[key] = v
        return v

    def __setitem__(self, key, value):
        """
        Sets ``self[key] = value`` and stores both key and value on
        disk.

        EXAMPLES::

            sage: from sage.misc.cachefunc import FileCache
            sage: dir = tmp_dir()
            sage: FC1 = FileCache(dir, memory_cache = False, prefix='foo')
            sage: FC2 = FileCache(dir, memory_cache = False, prefix='foo')
            sage: k = ((),(('a',1),))
            sage: t = randint(0, 1000)
            sage: FC1[k] = t
            sage: FC2[k] == t
            True
            sage: FC1[k] = 2000
            sage: FC2[k]!= t
            True
        """
        from sage.structure.sage_object import save

        f = self._filename(key)

        save(key, f+'.key.sobj')
        save((key,value), f + '.sobj')
        if self._cache is not None:
            self._cache[key] = value

    def __delitem__(self, key):
        """
        Delete the key,value pair from self and unlink the associated
        files from the file cache.

        EXAMPLES::

            sage: from sage.misc.cachefunc import FileCache
            sage: dir = tmp_dir()
            sage: FC1 = FileCache(dir, memory_cache = False, prefix='foo')
            sage: FC2 = FileCache(dir, memory_cache = False, prefix='foo')
            sage: k = ((),(('a',1),))
            sage: t = randint(0, 1000)
            sage: FC1[k] = t
            sage: del FC2[k]
            sage: k in FC1
            False
       """
        f = self._filename(key)
        cache = self._cache
        if cache is not None and key in cache:
            del self._cache[key]
        if os.path.exists(f + '.sobj'):
            os.remove(f + '.sobj')
        if  os.path.exists(f + '.key.sobj'):
           os.remove(f + '.key.sobj')


class DiskCachedFunction(CachedFunction):
    """
    Works similar to CachedFunction, but instead, we keep the
    cache on disk (optionally, we keep it in memory too).

    EXAMPLES::

        sage: from sage.misc.cachefunc import DiskCachedFunction
        sage: dir = tmp_dir()
        sage: factor = DiskCachedFunction(factor, dir, memory_cache=True)
        sage: f = factor(2775); f
        3 * 5^2 * 37
        sage: f is factor(2775)
        True
    """
    def __init__(self, f, dir, memory_cache=False, key=None):
        """
        EXAMPLES::

            sage: from sage.misc.cachefunc import DiskCachedFunction
            sage: def foo(x): sleep(x)
            sage: dir = tmp_dir()
            sage: bar = DiskCachedFunction(foo, dir, memory_cache = False)
            sage: w = walltime()
            sage: for i in range(10): bar(1)
            sage: walltime(w) < 2
            True
        """
        CachedFunction.__init__(self, f, key=key)
        prefix = f.__name__
        self.cache = FileCache(dir, prefix=prefix, memory_cache = memory_cache)


class disk_cached_function:
    """
    Decorator for :class:`DiskCachedFunction`.

    EXAMPLES::

        sage: dir = tmp_dir()
        sage: @disk_cached_function(dir)
        ....: def foo(x): return next_prime(2^x)%x
        sage: x = foo(200);x
        11
        sage: @disk_cached_function(dir)
        ....: def foo(x): return 1/x
        sage: foo(200)
        11
        sage: foo.clear_cache()
        sage: foo(200)
        1/200
    """
    def __init__(self, dir, memory_cache = False, key=None):
        """
        EXAMPLES::

            sage: dir = tmp_dir()
            sage: @disk_cached_function(dir, memory_cache=True)
            ....: def foo(x): return next_prime(2^x)
            sage: x = foo(200)
            sage: x is foo(200)
            True
            sage: @disk_cached_function(dir, memory_cache=False)
            ....: def foo(x): return next_prime(2^x)
            sage: x is foo(200)
            False
        """
        self._dir = dir
        self._memory_cache = memory_cache
        self._key = key

    def __call__(self, f):
        """
        EXAMPLES::

            sage: dir = tmp_dir()
            sage: @disk_cached_function(dir)
            ....: def foo(x): return ModularSymbols(x)
            sage: foo(389)
            Modular Symbols space of dimension 65 for Gamma_0(389) of weight 2 with sign 0 over Rational Field
        """
        return DiskCachedFunction(f, self._dir, memory_cache=self._memory_cache, key=self._key)

class ClearCacheOnPickle(object):
    r"""
    This class implements an appropriate ``__getstate__`` method that
    clears the cache of the methods (see @cached_method) before
    passing them on to the caller, typically the pickle and copy modules.

    The implemented ``__getstate__`` method calls the ``__getstate__``
    methods of classes later in the method resolution
    order. Therefore, classes which want this behaviour should inherit
    first from this one.

    EXAMPLE:

    In the following example, we create a Python class that inherits
    from multivariate polynomial ideals, but does not pickle cached
    values.  We provide the definition in Cython, however, since
    interactive Cython definitions provide introspection by
    :trac:`9976`, whereas Python definitions don't.
    ::

        sage: P.<a,b,c,d> = QQ[]
        sage: I = P*[a,b]
        sage: classdef = ['from sage.misc.cachefunc import ClearCacheOnPickle',
        ....:    'from sage.all import QQ',
        ....:    'P = QQ["a","b","c","d"]; I = P*[P.gen(0),P.gen(1)]',
        ....:    'class MyClass(ClearCacheOnPickle,I.__class__):',
        ....:    '    def __init__(self,ring,gens):',
        ....:    '        I.__class__.__init__(self,ring,gens)',
        ....:    '    def __getnewargs__(self):',
        ....:    '        return (self._Ideal_generic__ring,self._Ideal_generic__gens)']
        sage: cython('\n'.join(classdef))

    We destroy the cache of two methods of ``I`` on purpose
    (demonstrating that the two different implementations of cached
    methods are correctly dealt with).  Pickling ``I`` preserves the
    cache::

        sage: I.gens.set_cache('bar')
        sage: I.groebner_basis.set_cache('foo',algorithm='singular')
        sage: J = loads(dumps(I))
        sage: J.gens()
        'bar'
        sage: J.groebner_basis(algorithm='singular')
        'foo'

    However, if we have an ideal that additionally descends from
    :class:`ClearCacheOnPickle`, the carefully corrupted cache is not
    pickled::

        sage: A = MyClass(P,[a,b])
        sage: A
        Ideal (a, b) of Multivariate Polynomial Ring in a, b, c, d over Rational Field
        sage: A.gens.set_cache('foo')
        sage: A.groebner_basis.set_cache('bar',algorithm='singular')
        sage: A.gens()
        'foo'
        sage: A.groebner_basis(algorithm='singular')
        'bar'
        sage: B = loads(dumps(A))
        sage: B.gens()
        [a, b]
        sage: B.groebner_basis(algorithm='singular')
        [a, b]
        sage: A.gens()
        'foo'

    """
    def __getstate__(self):
        r"""
        The idea is to remove that might provide a cache to some cached method
        from the return value of the ``__getstate__`` method.

        EXAMPLE:

        In the following example, we create a Python class that
        inherits from multivariate polynomial ideals, but clears the
        cache as well.

            sage: P.<a,b,c,d> = QQ[]
            sage: I = P*[a,b]

        We destroy the cache of two methods if ``I`` on purpose
        (demonstrating that the two different implementations of cached
        methods are correctly dealt with).  Pickling ``I`` preserves the
        cache::

            sage: I.gens.set_cache('bar')
            sage: I.groebner_basis.set_cache('foo',algorithm='singular')
            sage: J = loads(dumps(I))
            sage: J.gens()
            'bar'
            sage: J.groebner_basis(algorithm='singular')
            'foo'

        However, if we do the same with a class that additionally
        descends from :class:`ClearCacheOnPickle`, the cache is not
        pickled. We provide the definition in Cython, however, since
        interactive Cython definitions provide introspection by
        :trac:`9976`, whereas Python definitions don't.
        ::

            sage: classdef = ['from sage.misc.cachefunc import ClearCacheOnPickle',
            ....:     'from sage.all import QQ',
            ....:     'from sage.rings.polynomial.multi_polynomial_ideal import MPolynomialIdeal',
            ....:     'class MyClass(ClearCacheOnPickle,MPolynomialIdeal):',
            ....:     '    def __init__(self,ring,gens):',
            ....:     '        MPolynomialIdeal.__init__(self,ring,gens)',
            ....:     '    def __getnewargs__(self):',
            ....:     '        return (self._Ideal_generic__ring,self._Ideal_generic__gens)']
            sage: cython('\n'.join(classdef))
            sage: A = MyClass(P,[a,b])
            sage: A
            Ideal (a, b) of Multivariate Polynomial Ring in a, b, c, d over Rational Field
            sage: A.gens.set_cache('foo')
            sage: A.groebner_basis.set_cache('bar',algorithm='singular')
            sage: A.gens()
            'foo'
            sage: A.groebner_basis(algorithm='singular')
            'bar'
            sage: B = loads(dumps(A))
            sage: B.gens()
            [a, b]
            sage: B.groebner_basis(algorithm='singular')
            [a, b]
            sage: A.gens()
            'foo'

        And here is why the example works::

            sage: ST = I.__getstate__(); ST[0],sorted(ST[1].items())
            (Monoid of ideals of Multivariate Polynomial Ring in a, b, c, d over Rational Field, [('_Ideal_generic__gens', (a, b)), ('_Ideal_generic__ring', Multivariate Polynomial Ring in a, b, c, d over Rational Field), ('_cache__groebner_basis', {(('singular', None, None, False), ()): 'foo'}), ('_gb_by_ordering', {}), ('gens', Cached version of <function gens at 0x...>), ('groebner_basis', Cached version of <function groebner_basis at 0x...>)])
            sage: ST = A.__getstate__(); ST[0],sorted(ST[1].items())
            (Monoid of ideals of Multivariate Polynomial Ring in a, b, c, d over Rational Field, [('_Ideal_generic__gens', (a, b)), ('_Ideal_generic__ring', Multivariate Polynomial Ring in a, b, c, d over Rational Field), ('_gb_by_ordering', {})])

        """
        OrigState = super(ClearCacheOnPickle, self).__getstate__()
        def clear_list(T):
            L = []
            for x in T:
                if isinstance(x, list):
                    L.append(clear_list(x))
                elif isinstance(x, tuple):
                    L.append(clear_tuple(x))
                elif isinstance(x, dict):
                    L.append(clear_dict(x))
                elif not isinstance(x, CachedFunction):
                    L.append(x)
            return L
        def clear_tuple(T):
            return tuple(clear_list(T))
        def clear_dict(T):
            D = {}
            for key,value in T.iteritems():
                if not ((isinstance(key, str) and key[0:8] == '_cache__') or
                            isinstance(value, CachedFunction)):
                    if isinstance(value, list):
                        D[key] = clear_list(value)
                    elif isinstance(value, tuple):
                        D[key] = clear_tuple(value)
                    elif isinstance(value, dict):
                        D[key] = clear_dict(value)
                    else:
                        D[key] = value
            return D
        if isinstance(OrigState, tuple):
            return clear_tuple(OrigState)
        if isinstance(OrigState, list):
            return clear_list(OrigState)
        if isinstance(OrigState, dict):
            return clear_dict(OrigState)
        return OrigState<|MERGE_RESOLUTION|>--- conflicted
+++ resolved
@@ -1394,7 +1394,15 @@
         """
         if self._argument_fixer is None:
             self.argfix_init()
-<<<<<<< HEAD
+        k = self._fix_to_pos(*args, **kwds)
+        try:
+            self.cache[k] = value
+        except TypeError: # k is not hashable
+            k = (_cache_key,_cache_key(k))
+            # to make sure that this key does not get confused with the key of
+            # a hashable object, such keys include _cache_key which is
+            # certainly not stored in the dictionary otherwise.
+            self.cache[k] = value
         self.cache[self._fix_to_pos(*args, **kwds)] = value
 
     def unset_cache(self, *args, **kwds):
@@ -1420,17 +1428,6 @@
 
         """
         del self.cache[self.get_key(*args, **kwds)]
-=======
-        k = self._fix_to_pos(*args, **kwds)
-        try:
-            self.cache[k] = value
-        except TypeError: # k is not hashable
-            k = (_cache_key,_cache_key(k))
-            # to make sure that this key does not get confused with the key of
-            # a hashable object, such keys include _cache_key which is
-            # certainly not stored in the dictionary otherwise.
-            self.cache[k] = value
->>>>>>> 169b80c8
 
 weak_cached_function = decorator_keywords(WeakCachedFunction)
 
