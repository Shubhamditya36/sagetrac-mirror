--- conflicted
+++ resolved
@@ -197,32 +197,6 @@
          ...
          'zn_poly',
          'zope_interface']
-<<<<<<< HEAD
-        sage: L['ppl']  # optional - build
-        {'name': 'ppl',
-         'type': 'standard',
-         'source': 'normal',
-         'installed_version': '...',
-         'installed': True,
-         'remote_version': '...'}
-
-        sage: L = list_packages(pkg_sources=['pip'], local=True)  # optional - build
-        sage: L['beautifulsoup4']                    # optional - build
-        {'name': 'beautifulsoup4',
-         'type': 'optional',
-         'source': 'pip',
-         'installed_version': ...,
-         'installed': False,
-         'remote_version': None}
-
-        sage: L = list_packages(pkg_sources=['pip'])   # optional - build internet
-        sage: L['beautifulsoup4']         # optional - build internet
-        {'installed': ...,
-         'installed_version': ...,
-         'remote_version': u'...',
-         'source': 'pip',
-         'type': 'optional'}
-=======
         sage: sage_conf_info = L['sage_conf']  # optional - build
         sage: sage_conf_info['type'] # optional - build
         'standard'
@@ -237,7 +211,6 @@
         'optional'
         sage: bs4_info['source'] # optional - build internet
         'pip'
->>>>>>> bfbaddcc
 
     Check the option ``exclude_pip``::
 
