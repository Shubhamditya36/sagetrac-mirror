"""
Cython -- C-Extensions for Python

AUTHORS:

- William Stein (2006-01-18): initial version
- William Stein (2007-07-28): update from sagex to cython
- Martin Albrecht & William Stein (2011-08): cfile & cargs
"""
#*****************************************************************************
#       Copyright (C) 2006 William Stein <wstein@gmail.com>
#
#  Distributed under the terms of the GNU General Public License (GPL)
#
#                  http://www.gnu.org/licenses/
#*****************************************************************************

from __future__ import print_function

import os, sys

from sage.env import SAGE_LOCAL, SAGE_SRC, UNAME, SAGE_CFLAGS
from misc import SPYX_TMP

def cblas():
    """
    Return the name of the cblas library on this system. If the environment
    variable :envvar:`$SAGE_CBLAS` is set, just return its value. If not,
    return ``'cblas'`` if :file:`/usr/lib/libcblas.so` or
    :file:`/usr/lib/libcblas.dylib` exists, return ``'blas'`` if
    :file:`/usr/lib/libblas.dll.a` exists, and return ``'gslcblas'`` otherwise.

    EXAMPLES::

        sage: sage.misc.cython.cblas() # random -- depends on OS, etc.
        'cblas'
    """
    if os.environ.has_key('SAGE_CBLAS'):
        return os.environ['SAGE_CBLAS']
    elif os.path.exists('/usr/lib/libcblas.dylib') or \
         os.path.exists('/usr/lib/libcblas.so'):
        return 'cblas'
    elif os.path.exists('/usr/lib/libblas.dll.a'):   # untested.
        return 'blas'
    else:
        # This is very slow (?), but *guaranteed* to be available.
        return 'gslcblas'

# In case of ATLAS we need to link against cblas as well as atlas
# In the other cases we just return the same library name as cblas()
# which is fine for the linker
#
# We should be using the Accelerate FrameWork on OS X, but that requires
# some magic due to distutils having ridden on the short bus :)
def atlas():
    """
    Returns the name of the ATLAS library to use. On Darwin or Cygwin, this is
    ``'blas'``, and otherwise it is ``'atlas'``.

    EXAMPLES::

        sage: sage.misc.cython.atlas() # random -- depends on OS
        'atlas'
    """
    if UNAME == "Darwin" or "CYGWIN" in UNAME:
        return 'blas'
    else:
        return 'atlas'

from sage.env import CSAGE_INCLUDEDIRS, LOCAL_INCLUDEDIR, PYTHON_INCLUDEDIR, NUMPY_INCLUDEDIR

include_dirs = CSAGE_INCLUDEDIRS + \
               [LOCAL_INCLUDEDIR, \
                PYTHON_INCLUDEDIR, \
                NUMPY_INCLUDEDIR, \
                os.path.join(SAGE_SRC,'sage','ext'), \
                os.path.join(SAGE_SRC), \
                os.path.join(SAGE_SRC,'sage','gsl')]


standard_libs = ['mpfr', 'gmp', 'gmpxx', 'stdc++', 'pari', 'm', \
                 'ec', 'gsl', cblas(), atlas(), 'ntl', 'csage']

offset = 0

def parse_keywords(kwd, s):
    r"""
    Given a keyword ``kwd`` and a string ``s``, return a list of all arguments
    on the same line as that keyword in ``s``, as well as a new copy of ``s``
    in which each occurrence of ``kwd`` is in a comment. If a comment already
    occurs on the line containing ``kwd``, no words after the ``#`` are added
    to the list.

    EXAMPLES::

        sage: sage.misc.cython.parse_keywords('clib', " clib foo bar baz\n #cinclude bar\n")
        (['foo', 'bar', 'baz'], ' #clib foo bar baz\n #cinclude bar\n')

        sage: sage.misc.cython.parse_keywords('clib', "# qux clib foo bar baz\n #cinclude bar\n")
        (['foo', 'bar', 'baz'], '# qux clib foo bar baz\n #cinclude bar\n')
        sage: sage.misc.cython.parse_keywords('clib', "# clib foo bar # baz\n #cinclude bar\n")
        (['foo', 'bar'], '# clib foo bar # baz\n #cinclude bar\n')
    """
    j = 0
    v = []
    while True:
        # see if kwd occurs
        i = s[j:].find(kwd)
        if i == -1: break
        j = i + j

        # add a hash, if necessary
        last_hash = s[:j].rfind('#')
        last_newline = s[:j].rfind('\n')
        if last_hash > last_newline:
            j += len(kwd)
        else:
            s = s[:j] + '#' + s[j:]
            j += len(kwd) + 1

        # find all other words on this line
        k = s[j:].find('\n')
        if k == -1:
            k = len(s)

        # add them to our list, until we find a comment
        for X in s[j:j+k].split():
            if X[0] == '#':   # skip rest of line
                break
            v.append(X)

    return v, s

def environ_parse(s):
    r"""
    Given a string s, find each substring of the form ``'\$ABC'``. If the
    environment variable :envvar:`$ABC` is set, replace ``'\$ABC'`` with its
    value and move on to the next such substring. If it is not set, stop
    parsing there.

    EXAMPLES::

        sage: from sage.misc.cython import environ_parse
        sage: from sage.env import SAGE_SRC
        sage: environ_parse('$SAGE_SRC') == SAGE_SRC
        True
        sage: environ_parse('$THIS_IS_NOT_DEFINED_ANYWHERE')
        '$THIS_IS_NOT_DEFINED_ANYWHERE'
        sage: os.environ['DEFINE_THIS'] = 'hello'
        sage: environ_parse('$DEFINE_THIS/$THIS_IS_NOT_DEFINED_ANYWHERE/$DEFINE_THIS')
        'hello/$THIS_IS_NOT_DEFINED_ANYWHERE/$DEFINE_THIS'
    """
    i = s.find('$')
    if i == -1:
        return s
    j = s[i:].find('/')
    if j == -1:
        j = len(s)
    else:
        j = i + j
    name = s[i+1:j]
    if os.environ.has_key(name):
        s = s[:i] + os.environ[name] + s[j:]
    else:
        return s
    return environ_parse(s)

def pyx_preparse(s):
    r"""
    Preparse a pyx file:

    * include ``cdefs.pxi``, ``interrupt.pxi``, ``stdsage.pxi``
    * parse ``clang`` pragma (c or c++)
    * parse ``clib`` pragma (additional libraries to link in)
    * parse ``cinclude`` (additional include directories)
    * parse ``cfile`` (additional files to be included)
    * parse ``cargs`` (additional parameters passed to the compiler)

    The pragmas:

    - ``clang`` - may be either ``'c'`` or ``'c++'`` indicating whether a C or
      C++ compiler should be used

    - ``clib`` - additional libraries to be linked in, the space separated list
      is split and passed to distutils.

    - ``cinclude`` - additional directories to search for header files. The
      space separated list is split and passed to distutils.

    - ``cfile`` - additional C or C++ files to be compiled. Also,
      :envvar:`$SAGE_SRC` and :envvar:`$SAGE_LOCAL` are expanded, but other
      environment variables are not.

    - ``cargs`` - additional parameters passed to the compiler

    OUTPUT: preamble, libs, includes, language, files, args

    EXAMPLES::

        sage: from sage.misc.cython import pyx_preparse
        sage: pyx_preparse("")
        ('\ninclude "interrupt.pxi"  # ctrl-c interrupt block support\ninclude "stdsage.pxi"  # ctrl-c interrupt block support\n\ninclude "cdefs.pxi"\n',
        ['mpfr',
        'gmp',
        'gmpxx',
        'stdc++',
        'pari',
        'm',
        'ec',
        'gsl',
        '...blas',
        ...,
        'ntl',
        'csage'],
<<<<<<< HEAD
        ['.../include',
        '.../include',
=======
        [...
>>>>>>> 88a44789
        '.../include',
        '.../include/python2.7',
        '.../lib/python/site-packages/numpy/core/include',
        '.../sage/ext',
        '...',
        '.../sage/gsl'],
        'c',
        [], ['-w', '-O2'...])
        sage: s, libs, inc, lang, f, args = pyx_preparse("# clang c++\n #clib foo\n # cinclude bar\n")
        sage: lang
        'c++'

        sage: libs
        ['foo', 'mpfr',
        'gmp', 'gmpxx',
        'stdc++',
        'pari',
        'm',
        'ec',
        'gsl', '...blas', ...,
        'ntl',
        'csage']
        sage: libs[1:] == sage.misc.cython.standard_libs
        True

        sage: inc[0]
        'bar'
        sage: inc
<<<<<<< HEAD
        ['bar',
        '.../include',
=======
        [...,
>>>>>>> 88a44789
        '.../include',
        '.../include',
        '.../include/python2.7',
        '.../lib/python/site-packages/numpy/core/include',
        '.../sage/ext',
        '...',
        '.../sage/gsl']

        sage: s, libs, inc, lang, f, args = pyx_preparse("# cargs -O3 -ggdb\n")
        sage: args
        ['-w', '-O2',..., '-O3', '-ggdb']

    TESTS::

        sage: module = sage.misc.cython.import_test("trac11680")  # long time (7s on sage.math, 2012)
        sage: R.<x> = QQ[]
        sage: module.evaluate_at_power_of_gen(x^3 + x - 7, 5)  # long time
        x^15 + x^5 - 7
    """
    lang, s = parse_keywords('clang', s)
    if lang:
        lang = lang[0].lower() # this allows both C++ and c++
    else:
        lang = "c"

    v, s = parse_keywords('clib', s)
    libs = v + standard_libs

    additional_source_files, s = parse_keywords('cfile', s)

    v, s = parse_keywords('cinclude', s)
    inc = [environ_parse(x.replace('"','').replace("'","")) for x in v] + include_dirs
    s = """\ninclude "cdefs.pxi"\n""" + s
    if lang != "c++": # has issues with init_csage()
        s = """\ninclude "interrupt.pxi"  # ctrl-c interrupt block support\ninclude "stdsage.pxi"  # ctrl-c interrupt block support\n""" + s
    args, s = parse_keywords('cargs', s)
    args = SAGE_CFLAGS.split() + args

    return s, libs, inc, lang, additional_source_files, args

################################################################
# If the user attaches a .spyx file and changes it, we have
# to reload an .so.
#
# PROBLEM: Python does not allow one to reload an .so extension module.
# Solution, we create a different .so file and load that one,
# overwriting the definitions of everything in the original .so file.
#
# HOW: By using a sequence_number for each .spyx file; we keep
# these sequence numbers in a dict.
#
################################################################

sequence_number = {}

def cython(filename, verbose=False, compile_message=False,
           use_cache=False, create_local_c_file=False, annotate=True, sage_namespace=True,
           create_local_so_file=False):
    """
    Compile a Cython file. This converts a Cython file to a C (or C++ file),
    and then compiles that. The .c file and the .so file are
    created in a temporary directory.

    INPUTS:

    - ``filename`` - the name of the file to be compiled. Should end with
      'pyx'.

    - ``verbose`` (bool, default False) - if True, print debugging
      information.

    - ``compile_message`` (bool, default False) - if True, print
      ``'Compiling <filename>...'`` to the standard error.

    - ``use_cache`` (bool, default False) - if True, check the
      temporary build directory to see if there is already a
      corresponding .so file. If so, and if the .so file is newer than the
      Cython file, don't recompile, just reuse the .so file.

    - ``create_local_c_file`` (bool, default False) - if True, save a
      copy of the .c file in the current directory.

    - ``annotate`` (bool, default True) - if True, create an html file which
      annotates the conversion from .pyx to .c. By default this is only created
      in the temporary directory, but if ``create_local_c_file`` is also True,
      then save a copy of the .html file in the current directory.

    - ``sage_namespace`` (bool, default True) - if True, import
      ``sage.all``.

    - ``create_local_so_file`` (bool, default False) - if True, save a
      copy of the compiled .so file in the current directory.

    TESTS:

    Before :trac:`12975`, it would have beeen needed to write ``#clang c++``,
    but upper case ``C++`` has resulted in an error::

        sage: from sage.env import SINGULAR_INCLUDEDIR, FACTORY_INCLUDEDIR
        sage: code = [
        ... "#clang C++",
        ... "#cinclude %s %s"%(SINGULAR_INCLUDEDIR, FACTORY_INCLUDEDIR),
        ... "#clib m readline singular givaro ntl gmpxx gmp",
        ... "from sage.rings.polynomial.multi_polynomial_libsingular cimport MPolynomial_libsingular",
        ... "from sage.libs.singular.polynomial cimport singular_polynomial_pow",
        ... "def test(MPolynomial_libsingular p):",
        ... "    singular_polynomial_pow(&p._poly, p._poly, 2, p._parent_ring)"]
        sage: cython(os.linesep.join(code))

    The function ``test`` now manipulates internal C data of polynomials,
    squaring them::

        sage: P.<x,y>=QQ[]
        sage: test(x)
        sage: x
        x^2

    """
    if not filename.endswith('pyx'):
        print("Warning: file (={}) should have extension .pyx".format(filename), file=sys.stderr)

    # base is the name of the .so module that we create. If we are
    # creating a local shared object file, we use a more natural
    # naming convention. If we are not creating a local shared object
    # file, the main constraint is that it is unique and determined by
    # the file that we're running Cython on, so that in some cases we
    # can cache the result (e.g., recompiling the same pyx file during
    # the same session).
    if create_local_so_file:
        base, ext = os.path.splitext(os.path.basename(filename))
        base = sanitize(base)
    else:
        base = sanitize(os.path.abspath(filename))

    # This is the *temporary* directory where we build the pyx file.
    # This is deleted when sage exits, which means pyx files must be
    # rebuilt every time Sage is restarted at present.
    build_dir = os.path.join(SPYX_TMP, base)

    if os.path.exists(build_dir):
        # There is already a module here. Maybe we do not have to rebuild?
        # Find the name.
        if use_cache:
            prev_so = [F for F in os.listdir(build_dir) if F[-3:] == '.so']
            if len(prev_so) > 0:
                prev_so = prev_so[0]     # should have length 1 because of deletes below
                if os.path.getmtime(filename) <= os.path.getmtime('%s/%s'%(build_dir, prev_so)):
                    # We do not have to rebuild.
                    return prev_so[:-3], build_dir
    else:
        os.makedirs(build_dir)
    for F in os.listdir(build_dir):
        G = '%s/%s'%(build_dir,F)
        try:
            if not os.path.isdir(G):
                os.unlink(G)
        except OSError:
            pass

    # Get the absolute path to the directory that contains the pyx file.
    # We will use this only to make some convenient symbolic links.
    abs_base = os.path.split(os.path.abspath(filename))[0]

    # bad things happen if the current directory is devel/sage-*
    if not os.path.exists("%s/sage" % abs_base) and not os.path.exists("%s/c_lib" % abs_base):
        cmd = 'cd "%s"; ln -sf "%s"/* .'%(build_dir, abs_base)
        os.system(cmd)
        if os.path.exists("%s/setup.py" % build_dir):
            os.unlink("%s/setup.py" % build_dir)

    if compile_message:
        print("Compiling {}...".format(filename), file=sys.stderr)

    F = open(filename).read()

    F, libs, includes, language, additional_source_files, extra_args = pyx_preparse(F)

    # add the working directory to the includes so custom headers etc. work
    includes.append(os.path.split(os.path.splitext(filename)[0])[0])

    if language == 'c++':
        extension = "cpp"
    else:
        extension = "c"

    if create_local_so_file:
        name = base
    else:
        global sequence_number
        if not sequence_number.has_key(base):
            sequence_number[base] = 0
        name = '%s_%s'%(base, sequence_number[base])

        # increment the sequence number so will use a different one next time.
        sequence_number[base] += 1

    file_list = []
    for fname in additional_source_files:
        fname = fname.replace("$SAGE_SRC", SAGE_SRC)
        fname = fname.replace("$SAGE_LOCAL", SAGE_LOCAL)
        if fname.startswith(os.path.sep):
            file_list.append("'"+fname+"'")
        else:
            file_list.append("'"+os.path.abspath(os.curdir)+"/"+fname+"'")
    additional_source_files = ",".join(file_list)

    pyx = '%s/%s.pyx'%(build_dir, name)
    open(pyx,'w').write(F)
    setup="""
# Build using 'python setup.py'
import distutils.sysconfig, os, sys
from distutils.core import setup, Extension

from sage.env import SAGE_LIBDIRS

extra_link_args = ['-L' + x for x in SAGE_LIBDIRS]
extra_compile_args = %s

ext_modules = [Extension('%s', sources=['%s.%s', %s],
                     libraries=%s,
                     library_dirs=SAGE_LIBDIRS,
                     extra_compile_args = extra_compile_args,
                     extra_link_args = extra_link_args,
                     language = '%s' )]

setup(ext_modules = ext_modules,
      include_dirs = %s)
    """%(extra_args, name, name, extension, additional_source_files, libs, language, includes)
    open('%s/setup.py'%build_dir,'w').write(setup)

    cython_include = ' '.join(["-I '%s'"%x for x in includes if len(x.strip()) > 0 ])

    options = ['-p']
    if annotate:
        options.append('-a')
    if sage_namespace:
        options.append('--pre-import sage.all')

    cmd = "cd '%s' && cython %s %s '%s.pyx' 1>log 2>err " % (build_dir, ' '.join(options), cython_include, name)

    if create_local_c_file:
        target_c = '%s/_%s.c'%(os.path.abspath(os.curdir), base)
        if language == 'c++':
            target_c = target_c + "pp"
        cmd += " && cp '%s.c' '%s'"%(name, target_c)
        if annotate:
            target_html = '%s/_%s.html'%(os.path.abspath(os.curdir), base)
            cmd += " && cp '%s.html' '%s'"%(name, target_html)

    if verbose:
        print(cmd)
    if os.system(cmd):
        log = open('%s/log'%build_dir).read()
        err = subtract_from_line_numbers(open('%s/err'%build_dir).read(), offset)
        raise RuntimeError, "Error converting %s to C:\n%s\n%s"%(filename, log, err)

    if language=='c++':
        os.system("cd '%s' && mv '%s.c' '%s.cpp'"%(build_dir,name,name))

##     if make_c_file_nice and os.path.exists(target_c):
##         R = open(target_c).read()
##         R = "/* THIS IS A PARSED TO MAKE READABLE VERSION OF THE C FILE. */" + R

##         # 1. Get rid of the annoying __pyx_'s before variable names.
##         # R = R.replace('__pyx_v_','').replace('__pyx','')
##         # 2. Replace the line number references by the actual code from the file,
##         #    since it is very painful to go back and forth, and the philosophy
##         #    of Sage is that everything that can be very easy *is*.

##         pyx_file = os.path.abspath('%s/%s.pyx'%(build_dir,name))
##         S = '/* "%s":'%pyx_file
##         n = len(S)
##         last_i = -1
##         X = F.split('\n')
##         stars = '*'*80
##         while True:
##             i = R.find(S)
##             if i == -1 or i == last_i: break
##             last_i = i
##             j = R[i:].find('\n')
##             if j == -1: break
##             line_number = int(R[i+n: i+j])
##             try:
##                 line = X[line_number-1]
##             except IndexError:
##                 line = '(missing code)'
##             R = R[:i+2] + '%s\n\n Line %s: %s\n\n%s'%(stars, line_number, line, stars) + R[i+j:]

##         open(target_c,'w').write(R)


    cmd = 'cd %s && python setup.py build 1>log 2>err'%build_dir
    if verbose:
        print(cmd)
    if os.system(cmd):
        log = open('%s/log'%build_dir).read()
        err = open('%s/err'%build_dir).read()
        raise RuntimeError, "Error compiling %s:\n%s\n%s"%(filename, log, err)

    # Move from lib directory.
    cmd = 'mv %s/build/lib.*/* %s'%(build_dir, build_dir)
    if verbose:
        print(cmd)
    if os.system(cmd):
        raise RuntimeError, "Error copying extension module for %s"%filename

    if create_local_so_file:
        # Copy from lib directory into local directory
        libext = 'so'
        UNAME = os.uname()[0].lower()
        if UNAME[:6] == 'cygwin':
            libext = 'dll'
        cmd = 'cp %s/%s.%s %s'%(build_dir, name, libext, os.path.abspath(os.curdir))
        if os.system(cmd):
            raise RuntimeError, "Error making local copy of shared object library for %s"%filename

    return name, build_dir



def subtract_from_line_numbers(s, n):
    r"""
    Given a string ``s`` and an integer ``n``, for any line of ``s`` which has
    the form ``'text:NUM:text'`` subtract ``n`` from NUM and return
    ``'text:(NUM-n):text'``. Return other lines of ``s`` without change.

    EXAMPLES::

        sage: from sage.misc.cython import subtract_from_line_numbers
        sage: subtract_from_line_numbers('hello:1234:hello', 3)
        'hello:1231:hello\n'
        sage: subtract_from_line_numbers('text:123\nhello:1234:', 3)
        'text:123\nhello:1231:\n'
    """
    ans = []
    for X in s.split('\n'):
        i = X.find(':')
        j = i+1 + X[i+1:].find(':')
        try:
            ans.append('%s:%s:%s\n'%(X[:i], int(X[i+1:j]) - n, X[j+1:]))
        except ValueError:
            ans.append(X)
    return '\n'.join(ans)


################################################################
# COMPILE
################################################################
def cython_lambda(vars, expr,
                 verbose=False,
                 compile_message=False,
                 use_cache=False):
    """
    Create a compiled function which evaluates ``expr`` assuming machine values
    for ``vars``.

    INPUT:

    - ``vars`` - list of pairs (variable name, c-data type), where the variable
      names and data types are strings, OR a string such as ``'double x, int y,
      int z'``

    - ``expr`` - an expression involving the vars and constants; you can access
      objects defined in the current module scope ``globals()`` using
      ``sage.object_name``.

    .. warning::

        Accessing ``globals()`` doesn't actually work, see :trac:`12446`.

    EXAMPLES:

    We create a Lambda function in pure Python (using the r to make sure the 3.2
    is viewed as a Python float)::

        sage: f = lambda x,y: x*x + y*y + x + y + 17r*x + 3.2r

    We make the same Lambda function, but in a compiled form. ::

        sage: g = cython_lambda('double x, double y', 'x*x + y*y + x + y + 17*x + 3.2')
        sage: g(2,3)
        55.2
        sage: g(0,0)
        3.2

    The following should work but doesn't, see :trac:`12446`::

        sage: a = 25
        sage: f = cython_lambda('double x', 'sage.math.sin(x) + sage.a')
        sage: f(10)  # known bug
        24.455978889110629
        sage: a = 50
        sage: f(10)  # known bug
        49.455978889110632
    """
    if isinstance(vars, str):
        v = vars
    else:
        v = ', '.join(['%s %s'%(typ,var) for typ, var in vars])

    s = """
class _s:
   def __getattr__(self, x):
       return globals()[x]

sage = _s()

def f(%s):
 return %s
    """%(v, expr)
    if verbose:
        print(s)
    import sage.misc.misc
    tmpfile = sage.misc.temporary_file.tmp_filename(ext=".spyx")
    open(tmpfile,'w').write(s)

    import sage.server.support
    d = {}
    sage.server.support.cython_import_all(tmpfile, d,
                                         verbose=verbose, compile_message=compile_message,
                                         use_cache=use_cache,
                                         create_local_c_file=False)
    return d['f']

def cython_create_local_so(filename):
    r"""
    Compile filename and make it available as a loadable shared object file.

    INPUT:

    - ``filename`` - string: a Cython (.spyx) file

    OUTPUT: None

    EFFECT: A compiled, python "importable" loadable shared object file is created.

    .. note::

        Shared object files are *not* reloadable. The intent is for
        imports in other scripts. A possible development cycle might
        go thus:

        - Attach a .spyx file
        - Interactively test and edit it to your satisfaction
        - Use ``cython_create_local_so`` to create the shared object file
        - Import the .so file in other scripts

    EXAMPLES::

        sage: curdir = os.path.abspath(os.curdir)
        sage: dir = tmp_dir(); os.chdir(dir)
        sage: f = file('hello.spyx', 'w')
        sage: s = "def hello():\n  print 'hello'\n"
        sage: f.write(s)
        sage: f.close()
        sage: cython_create_local_so('hello.spyx')
        Compiling hello.spyx...
        sage: sys.path.append('.')
        sage: import hello
        sage: hello.hello()
        hello
        sage: os.chdir(curdir)

    AUTHORS:

    - David Fu (2008-04-09): initial version
    """
    cython(filename, compile_message=True, use_cache=False, create_local_so_file=True)

def sanitize(f):
    """
    Given a filename ``f``, replace it by a filename that is a valid Python
    module name.

    This means that the characters are all alphanumeric or ``_``'s and doesn't
    begin with a numeral.

    EXAMPLES::

        sage: from sage.misc.cython import sanitize
        sage: sanitize('abc')
        'abc'
        sage: sanitize('abc/def')
        'abc_def'
        sage: sanitize('123/def-hij/file.py')
        '_123_def_hij_file_py'
    """
    s = ''
    if f[0].isdigit():
        s += '_'
    for a in f:
        if a.isalnum():
            s += a
        else:
            s += '_'
    return s


def compile_and_load(code):
    r"""
    INPUT:

    - ``code`` -- string containing code that could be in a .pyx file
      that is attached or put in a %cython block in the notebook.

    OUTPUT: a module, which results from compiling the given code and
    importing it

    EXAMPLES::

        sage: module = sage.misc.cython.compile_and_load("def f(int n):\n    return n*n")
        sage: module.f(10)
        100
    """
    from sage.misc.temporary_file import tmp_filename
    file = tmp_filename(ext=".pyx")
    open(file,'w').write(code)
    from sage.server.support import cython_import
    return cython_import(file, create_local_c_file=False)


TESTS = {
'trac11680':"""
#cargs -std=c99 -O3 -ggdb
#cinclude $SAGE_SRC/sage/libs/flint $SAGE_LOCAL/include/FLINT
#clib flint

from sage.rings.rational cimport Rational
from sage.rings.polynomial.polynomial_rational_flint cimport Polynomial_rational_flint
from sage.libs.flint.fmpq_poly cimport (fmpq_poly_get_coeff_mpq, fmpq_poly_set_coeff_mpq,
                                        fmpq_poly_length)

def evaluate_at_power_of_gen(Polynomial_rational_flint f, unsigned long n):
    assert n >= 1
    cdef Polynomial_rational_flint res = f._new()
    cdef unsigned long k
    cdef Rational z = Rational(0)
    for k in range(fmpq_poly_length(f.__poly)):
        fmpq_poly_get_coeff_mpq(z.value, f.__poly, k)
        fmpq_poly_set_coeff_mpq(res.__poly, n*k, z.value)
    return res
""",

'trac11680b':"""
def f(int a, int b, int c):
    return a+b+c
"""
}

def import_test(name):
    """
    This is used by the testing infrastructure to test building
    Cython programs.

    INPUT:

    - ``name`` -- string; name of a key to the TESTS dictionary above

    OUTPUT: a module, which results from compiling the given code and importing it

    EXAMPLES::

        sage: module = sage.misc.cython.import_test("trac11680b")
        sage: module.f(2,3,4)
        9
    """
    return compile_and_load(TESTS[name])
<|MERGE_RESOLUTION|>--- conflicted
+++ resolved
@@ -212,12 +212,7 @@
         ...,
         'ntl',
         'csage'],
-<<<<<<< HEAD
-        ['.../include',
-        '.../include',
-=======
         [...
->>>>>>> 88a44789
         '.../include',
         '.../include/python2.7',
         '.../lib/python/site-packages/numpy/core/include',
@@ -246,12 +241,7 @@
         sage: inc[0]
         'bar'
         sage: inc
-<<<<<<< HEAD
-        ['bar',
-        '.../include',
-=======
         [...,
->>>>>>> 88a44789
         '.../include',
         '.../include',
         '.../include/python2.7',
