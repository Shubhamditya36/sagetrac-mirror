# -*- coding: utf-8 -*-
"""
Functional notation

These are functions so that you can write foo(x) instead of x.foo()
in certain common cases.

AUTHORS:

- William Stein: Initial version

- David Joyner (2005-12-20): More Examples
"""
#*****************************************************************************
#       Copyright (C) 2004 William Stein <wstein@gmail.com>
#
# This program is free software: you can redistribute it and/or modify
# it under the terms of the GNU General Public License as published by
# the Free Software Foundation, either version 2 of the License, or
# (at your option) any later version.
#                  http://www.gnu.org/licenses/
#*****************************************************************************
from __future__ import absolute_import
from six.moves import range, builtins
from six import integer_types

from sage.rings.complex_double import CDF
from sage.rings.real_double import RDF, RealDoubleElement
from sage.rings.integer_ring import ZZ
from sage.rings.integer import Integer

##############################################################################
# There are many functions on elements of a ring, which mathematicians
# usually write f(x), e.g., it is weird to write x.log() and natural
# to write log(x).  The functions below allow for the more familiar syntax.
##############################################################################


def additive_order(x):
    """
    Return the additive order of ``x``.

    EXAMPLES::

        sage: additive_order(5)
        +Infinity
        sage: additive_order(Mod(5,11))
        11
        sage: additive_order(Mod(4,12))
        3
    """
    return x.additive_order()


def base_ring(x):
    """
    Return the base ring over which ``x`` is defined.

    EXAMPLES::

        sage: R = PolynomialRing(GF(7), 'x')
        sage: base_ring(R)
        Finite Field of size 7
    """
    return x.base_ring()


def base_field(x):
    """
    Return the base field over which ``x`` is defined.

    EXAMPLES::

        sage: R = PolynomialRing(GF(7), 'x')
        sage: base_ring(R)
        Finite Field of size 7
        sage: base_field(R)
        Finite Field of size 7

    This catches base rings which are fields as well, but does
    not implement a ``base_field`` method for objects which do
    not have one::

        sage: R.base_field()
        Traceback (most recent call last):
        ...
        AttributeError: 'PolynomialRing_dense_mod_p_with_category' object has no attribute 'base_field'
    """
    try:
        return x.base_field()
    except AttributeError:
        y = x.base_ring()
        if is_field(y):
            return y
        else:
            raise AttributeError("The base ring of %s is not a field" % x)


def basis(x):
    """
    Return the fixed basis of ``x``.

    EXAMPLES::

        sage: V = VectorSpace(QQ,3)
        sage: S = V.subspace([[1,2,0],[2,2,-1]])
        sage: basis(S)
        [
        (1, 0, -1),
        (0, 1, 1/2)
        ]
    """
    return x.basis()


def category(x):
    """
    Return the category of ``x``.

    EXAMPLES::

        sage: V = VectorSpace(QQ,3)
        sage: category(V)
        Category of finite dimensional vector spaces with basis over
         (quotient fields and metric spaces)
    """
    try:
        return x.category()
    except AttributeError:
        import sage.categories.all
        return sage.categories.all.Objects()


def characteristic_polynomial(x, var='x'):
    """
    Return the characteristic polynomial of ``x`` in the given variable.

    EXAMPLES::

        sage: M = MatrixSpace(QQ,3,3)
        sage: A = M([1,2,3,4,5,6,7,8,9])
        sage: charpoly(A)
        x^3 - 15*x^2 - 18*x
        sage: charpoly(A, 't')
        t^3 - 15*t^2 - 18*t

        sage: k.<alpha> = GF(7^10); k
        Finite Field in alpha of size 7^10
        sage: alpha.charpoly('T')
        T^10 + T^6 + T^5 + 4*T^4 + T^3 + 2*T^2 + 3*T + 3
        sage: characteristic_polynomial(alpha, 'T')
        T^10 + T^6 + T^5 + 4*T^4 + T^3 + 2*T^2 + 3*T + 3

    Ensure the variable name of the polynomial does not conflict with
    variables used within the matrix, and that non-integral powers of
    variables do not confuse the computation (:trac:`14403`)::

        sage: y = var('y')
        sage: a = matrix([[x,0,0,0],[0,1,0,0],[0,0,1,0],[0,0,0,1]])
        sage: characteristic_polynomial(a).list()
        [x, -3*x - 1, 3*x + 3, -x - 3, 1]
        sage: b = matrix([[y^(1/2),0,0,0],[0,1,0,0],[0,0,1,0],[0,0,0,1]])
        sage: charpoly(b).list()
        [sqrt(y), -3*sqrt(y) - 1, 3*sqrt(y) + 3, -sqrt(y) - 3, 1]
    """
    try:
        return x.charpoly(var)
    except AttributeError:
        raise NotImplementedError("computation of charpoly of M (={}) not implemented".format(x))


charpoly = characteristic_polynomial


def coerce(P, x):
    """
    Coerce ``x`` to type ``P`` if possible.

    EXAMPLES::

        sage: type(5)
        <type 'sage.rings.integer.Integer'>
        sage: type(coerce(QQ,5))
        <type 'sage.rings.rational.Rational'>
    """
    try:
        return P._coerce_(x)
    except AttributeError:
        return P(x)


def cyclotomic_polynomial(n, var='x'):
    """
    Return the `n^{th}` cyclotomic polynomial.

    EXAMPLES::

        sage: cyclotomic_polynomial(3)
        x^2 + x + 1
        sage: cyclotomic_polynomial(4)
        x^2 + 1
        sage: cyclotomic_polynomial(9)
        x^6 + x^3 + 1
        sage: cyclotomic_polynomial(10)
        x^4 - x^3 + x^2 - x + 1
        sage: cyclotomic_polynomial(11)
        x^10 + x^9 + x^8 + x^7 + x^6 + x^5 + x^4 + x^3 + x^2 + x + 1
    """
    return ZZ[var].cyclotomic_polynomial(n)


def decomposition(x):
    """
    Return the decomposition of ``x``.

    EXAMPLES::

        sage: M = matrix([[2, 3], [3, 4]])
        sage: M.decomposition()
        [
        (Ambient free module of rank 2 over the principal ideal domain Integer Ring, True)
        ]

        sage: G.<a,b> = DirichletGroup(20)
        sage: c = a*b
        sage: d = c.decomposition(); d
        [Dirichlet character modulo 4 of conductor 4 mapping 3 |--> -1,
        Dirichlet character modulo 5 of conductor 5 mapping 2 |--> zeta4]
        sage: d[0].parent()
        Group of Dirichlet characters modulo 4 with values in Cyclotomic Field of order 4 and degree 2
    """
    return x.decomposition()


def denominator(x):
    """
    Return the denominator of ``x``.

    EXAMPLES::

        sage: denominator(17/11111)
        11111
        sage: R.<x> = PolynomialRing(QQ)
        sage: F = FractionField(R)
        sage: r = (x+1)/(x-1)
        sage: denominator(r)
        x - 1
    """
    if isinstance(x, integer_types):
        return 1
    return x.denominator()


def det(x):
    """
    Return the determinant of ``x``.

    EXAMPLES::

        sage: M = MatrixSpace(QQ,3,3)
        sage: A = M([1,2,3,4,5,6,7,8,9])
        sage: det(A)
        0
    """
    return x.det()


def dimension(x):
    """
    Return the dimension of ``x``.

    EXAMPLES::

        sage: V = VectorSpace(QQ,3)
        sage: S = V.subspace([[1,2,0],[2,2,-1]])
        sage: dimension(S)
        2
    """
    return x.dimension()


dim = dimension


def discriminant(x):
    """
    Return the discriminant of ``x``.

    EXAMPLES::

        sage: R.<x> = PolynomialRing(QQ)
        sage: S = R.quotient(x^29 - 17*x - 1, 'alpha')
        sage: K = S.number_field()
        sage: discriminant(K)
        -15975100446626038280218213241591829458737190477345113376757479850566957249523
    """
    return x.discriminant()


disc = discriminant


def eta(x):
    r"""
    Return the value of the `\eta` function at ``x``, which must be
    in the upper half plane.

    The `\eta` function is

    .. MATH::

        \eta(z) = e^{\pi i z / 12} \prod_{n=1}^{\infty}(1-e^{2\pi inz})

    EXAMPLES::

        sage: eta(1+I)
        0.7420487758365647 + 0.1988313702299107*I
    """
    try:
        return x.eta()
    except AttributeError:
        return CDF(x).eta()


def fcp(x, var='x'):
    """
    Return the factorization of the characteristic polynomial of ``x``.

    EXAMPLES::

        sage: M = MatrixSpace(QQ,3,3)
        sage: A = M([1,2,3,4,5,6,7,8,9])
        sage: fcp(A, 'x')
        x * (x^2 - 15*x - 18)
    """
    try:
        return x.fcp(var)
    except AttributeError:
        return charpoly(x, var).factor()


def gen(x):
    """
    Return the generator of ``x``.

    EXAMPLES::

        sage: R.<x> = QQ[]; R
        Univariate Polynomial Ring in x over Rational Field
        sage: gen(R)
        x
        sage: gen(GF(7))
        1
        sage: A = AbelianGroup(1, [23])
        sage: gen(A)
        f
    """
    return x.gen()


def gens(x):
    """
    Return the generators of ``x``.

    EXAMPLES::

        sage: R.<x,y> = SR[]
        sage: R
        Multivariate Polynomial Ring in x, y over Symbolic Ring
        sage: gens(R)
        (x, y)
        sage: A = AbelianGroup(5, [5,5,7,8,9])
        sage: gens(A)
        (f0, f1, f2, f3, f4)
    """
    return x.gens()


def hecke_operator(x, n):
    r"""
    Return the `n`-th Hecke operator `T_n` acting on ``x``.

    EXAMPLES::

        sage: M = ModularSymbols(1,12)
        sage: hecke_operator(M,5)
        Hecke operator T_5 on Modular Symbols space of dimension 3 for Gamma_0(1) of weight 12 with sign 0 over Rational Field
    """
    return x.hecke_operator(n)


def image(x):
    """
    Return the image of ``x``.

    EXAMPLES::

        sage: M = MatrixSpace(QQ,3,3)
        sage: A = M([1,2,3,4,5,6,7,8,9])
        sage: image(A)
        Vector space of degree 3 and dimension 2 over Rational Field
        Basis matrix:
        [ 1  0 -1]
        [ 0  1  2]
    """
    return x.image()


def symbolic_sum(expression, *args, **kwds):
    r"""
    Return the symbolic sum `\sum_{v = a}^b expression` with respect
    to the variable `v` with endpoints `a` and `b`.

    INPUT:

    - ``expression`` - a symbolic expression

    - ``v`` - a variable or variable name

    - ``a`` - lower endpoint of the sum

    - ``b`` - upper endpoint of the sum

    - ``algorithm`` - (default: ``'maxima'``)  one of

      - ``'maxima'`` - use Maxima (the default)

      - ``'maple'`` - (optional) use Maple

      - ``'mathematica'`` - (optional) use Mathematica

      - ``'giac'`` - (optional) use Giac

      - ``'sympy'`` - use SymPy

    EXAMPLES::

        sage: k, n = var('k,n')
        sage: sum(k, k, 1, n).factor()
        1/2*(n + 1)*n

    ::

        sage: sum(1/k^4, k, 1, oo)
        1/90*pi^4

    ::

        sage: sum(1/k^5, k, 1, oo)
        zeta(5)

    .. WARNING::

        This function only works with symbolic expressions. To sum any
        other objects like list elements or function return values,
        please use python summation, see
        http://docs.python.org/library/functions.html#sum

        In particular, this does not work::

            sage: n = var('n')
            sage: mylist = [1,2,3,4,5]
            sage: sum(mylist[n], n, 0, 3)
            Traceback (most recent call last):
            ...
            TypeError: unable to convert n to an integer

        Use python ``sum()`` instead::

            sage: sum(mylist[n] for n in range(4))
            10

        Also, only a limited number of functions are recognized in symbolic sums::

            sage: sum(valuation(n,2),n,1,5)
            Traceback (most recent call last):
            ...
            TypeError: unable to convert n to an integer

        Again, use python ``sum()``::

            sage: sum(valuation(n+1,2) for n in range(5))
            3

        (now back to the Sage ``sum`` examples)

    A well known binomial identity::

        sage: sum(binomial(n,k), k, 0, n)
        2^n

    The binomial theorem::

        sage: x, y = var('x, y')
        sage: sum(binomial(n,k) * x^k * y^(n-k), k, 0, n)
        (x + y)^n

    ::

        sage: sum(k * binomial(n, k), k, 1, n)
        2^(n - 1)*n

    ::

        sage: sum((-1)^k*binomial(n,k), k, 0, n)
        0

    ::

        sage: sum(2^(-k)/(k*(k+1)), k, 1, oo)
        -log(2) + 1

    Another binomial identity (:trac:`7952`)::

        sage: t,k,i = var('t,k,i')
        sage: sum(binomial(i+t,t),i,0,k)
        binomial(k + t + 1, t + 1)

    Summing a hypergeometric term::

        sage: sum(binomial(n, k) * factorial(k) / factorial(n+1+k), k, 0, n)
        1/2*sqrt(pi)/factorial(n + 1/2)

    We check a well known identity::

        sage: bool(sum(k^3, k, 1, n) == sum(k, k, 1, n)^2)
        True

    A geometric sum::

        sage: a, q = var('a, q')
        sage: sum(a*q^k, k, 0, n)
        (a*q^(n + 1) - a)/(q - 1)

    The geometric series::

        sage: assume(abs(q) < 1)
        sage: sum(a*q^k, k, 0, oo)
        -a/(q - 1)

    A divergent geometric series.  Don't forget
    to forget your assumptions::

        sage: forget()
        sage: assume(q > 1)
        sage: sum(a*q^k, k, 0, oo)
        Traceback (most recent call last):
        ...
        ValueError: Sum is divergent.

    This summation only Mathematica can perform::

        sage: sum(1/(1+k^2), k, -oo, oo, algorithm = 'mathematica')     # optional - mathematica
        pi*coth(pi)

    Use Maple as a backend for summation::

        sage: sum(binomial(n,k)*x^k, k, 0, n, algorithm = 'maple')      # optional - maple
        (x + 1)^n

    Python ints should work as limits of summation (:trac:`9393`)::

        sage: sum(x, x, 1r, 5r)
        15

    .. note::

       #. Sage can currently only understand a subset of the output of Maxima, Maple and
          Mathematica, so even if the chosen backend can perform the summation the
          result might not be convertable into a Sage expression.

    """
    if hasattr(expression, 'sum'):
        return expression.sum(*args, **kwds)
    elif len(args) <= 1:
        return sum(expression, *args)
    else:
        from sage.symbolic.ring import SR
        return SR(expression).sum(*args, **kwds)


def symbolic_prod(expression, *args, **kwds):
    r"""
    Return the symbolic product `\prod_{v = a}^b expression` with respect
    to the variable `v` with endpoints `a` and `b`.

    INPUT:

    - ``expression`` - a symbolic expression

    - ``v`` - a variable or variable name

    - ``a`` - lower endpoint of the product

    - ``b`` - upper endpoint of the prduct

    - ``algorithm`` - (default: ``'maxima'``)  one of

      - ``'maxima'`` - use Maxima (the default)

      - ``'giac'`` - (optional) use Giac

      - ``'sympy'`` - use SymPy

    - ``hold`` - (default: ``False``) if ``True`` don't evaluate

    EXAMPLES::

        sage: i, k, n = var('i,k,n')
        sage: product(k,k,1,n)
        factorial(n)
        sage: product(x + i*(i+1)/2, i, 1, 4)
        x^4 + 20*x^3 + 127*x^2 + 288*x + 180
        sage: product(i^2, i, 1, 7)
        25401600
        sage: f = function('f')
        sage: product(f(i), i, 1, 7)
        f(7)*f(6)*f(5)*f(4)*f(3)*f(2)*f(1)
        sage: product(f(i), i, 1, n)
        product(f(i), i, 1, n)
        sage: assume(k>0)
        sage: product(integrate (x^k, x, 0, 1), k, 1, n)
        1/factorial(n + 1)
        sage: product(f(i), i, 1, n).log().log_expand()
        sum(log(f(i)), i, 1, n)

    """
    from .misc_c import prod as c_prod
    if hasattr(expression, 'prod'):
        return expression.prod(*args, **kwds)
    elif len(args) <= 1:
        return c_prod(expression, *args)
    else:
        from sage.symbolic.ring import SR
        return SR(expression).prod(*args, **kwds)


def integral(x, *args, **kwds):
    """
    Return an indefinite or definite integral of an object ``x``.

    First call ``x.integral()`` and if that fails make an object and
    integrate it using Maxima, maple, etc, as specified by algorithm.

    For symbolic expression calls
    :func:`sage.calculus.calculus.integral` - see this function for
    available options.

    EXAMPLES::

        sage: f = cyclotomic_polynomial(10)
        sage: integral(f)
        1/5*x^5 - 1/4*x^4 + 1/3*x^3 - 1/2*x^2 + x

    ::

        sage: integral(sin(x),x)
        -cos(x)

    ::

        sage: y = var('y')
        sage: integral(sin(x),y)
        y*sin(x)

    ::

        sage: integral(sin(x), x, 0, pi/2)
        1
        sage: sin(x).integral(x, 0,pi/2)
        1
        sage: integral(exp(-x), (x, 1, oo))
        e^(-1)

    Numerical approximation::

        sage: h = integral(tan(x)/x, (x, 1, pi/3)); h
        integrate(tan(x)/x, x, 1, 1/3*pi)
        sage: h.n()
        0.07571599101...

    Specific algorithm can be used for integration::

        sage: integral(sin(x)^2, x, algorithm='maxima')
        1/2*x - 1/4*sin(2*x)
        sage: integral(sin(x)^2, x, algorithm='sympy')
        -1/2*cos(x)*sin(x) + 1/2*x

    TESTS:

    A symbolic integral from :trac:`11445` that was incorrect in
    earlier versions of Maxima::

        sage: f = abs(x - 1) + abs(x + 1) - 2*abs(x)
        sage: integrate(f, (x, -Infinity, Infinity))
        2

    Another symbolic integral, from :trac:`11238`, that used to return
    zero incorrectly; with Maxima 5.26.0 one gets
    ``1/2*sqrt(pi)*e^(1/4)``, whereas with 5.29.1, and even more so
    with 5.33.0, the expression is less pleasant, but still has the
    same value.  Unfortunately, the computation takes a very long time
    with the default settings, so we temporarily use the Maxima
    setting ``domain: real``::

        sage: sage.calculus.calculus.maxima('domain: real')
        real
        sage: f = exp(-x) * sinh(sqrt(x))
        sage: t = integrate(f, x, 0, Infinity); t            # long time
        1/4*sqrt(pi)*(erf(1) - 1)*e^(1/4) - 1/4*(sqrt(pi)*(erf(1) - 1) - sqrt(pi) + 2*e^(-1) - 2)*e^(1/4) + 1/4*sqrt(pi)*e^(1/4) - 1/2*e^(1/4) + 1/2*e^(-3/4)
        sage: t.canonicalize_radical()  # long time
        1/2*sqrt(pi)*e^(1/4)
        sage: sage.calculus.calculus.maxima('domain: complex')
        complex

    An integral which used to return -1 before maxima 5.28. See :trac:`12842`::

        sage: f = e^(-2*x)/sqrt(1-e^(-2*x))
        sage: integrate(f, x, 0, infinity)
        1

    This integral would cause a stack overflow in earlier versions of
    Maxima, crashing sage. See :trac:`12377`. We don't care about the
    result here, just that the computation completes successfully::

        sage: y = (x^2)*exp(x) / (1 + exp(x))^2
        sage: _ = integrate(y, x, -1000, 1000)

    """
    if hasattr(x, 'integral'):
        return x.integral(*args, **kwds)
    else:
        from sage.symbolic.ring import SR
        return SR(x).integral(*args, **kwds)


integrate = integral


def integral_closure(x):
    """
    Return the integral closure of ``x``.

    EXAMPLES::

        sage: integral_closure(QQ)
        Rational Field
        sage: K.<a> = QuadraticField(5)
        sage: O2 = K.order(2*a); O2
        Order in Number Field in a with defining polynomial x^2 - 5
        sage: integral_closure(O2)
        Maximal Order in Number Field in a with defining polynomial x^2 - 5
    """
    return x.integral_closure()


def interval(a, b):
    r"""
    Integers between `a` and `b` *inclusive* (`a` and `b` integers).

    EXAMPLES::

        sage: I = interval(1,3)
        sage: 2 in I
        True
        sage: 1 in I
        True
        sage: 4 in I
        False
    """
    return list(range(a, b + 1))


def xinterval(a, b):
    r"""
    Iterator over the integers between `a` and `b`, *inclusive*.

    EXAMPLES::

        sage: I = xinterval(2,5); I
        xrange(2, 6)
        sage: 5 in I
        True
        sage: 6 in I
        False
    """
    return range(a, b + 1)


def is_commutative(x):
    """
    Return whether or not ``x`` is commutative.

    EXAMPLES::

        sage: R = PolynomialRing(QQ, 'x')
        sage: is_commutative(R)
        True
    """
    return x.is_commutative()


def is_even(x):
    """
    Return whether or not an integer ``x`` is even, e.g., divisible by 2.

    EXAMPLES::

        sage: is_even(-1)
        False
        sage: is_even(4)
        True
        sage: is_even(-2)
        True
    """
    try:
        return x.is_even()
    except AttributeError:
        return x % 2 == 0


def is_integrally_closed(x):
    """
    Return whether ``x`` is integrally closed.

    EXAMPLES::

        sage: is_integrally_closed(QQ)
        True
        sage: K.<a> = NumberField(x^2 + 189*x + 394)
        sage: R = K.order(2*a)
        sage: is_integrally_closed(R)
        False
    """
    return x.is_integrally_closed()


def is_field(x):
    """
    Return whether or not ``x`` is a field.

    Alternatively, one can use ``x in Fields()``.

    EXAMPLES::

        sage: R = PolynomialRing(QQ, 'x')
        sage: F = FractionField(R)
        sage: is_field(F)
        True
    """
    return x.is_field()


def is_odd(x):
    """
    Return whether or not ``x`` is odd.

    This is by definition the complement of :func:`is_even`.

    EXAMPLES::

        sage: is_odd(-2)
        False
        sage: is_odd(-3)
        True
        sage: is_odd(0)
        False
        sage: is_odd(1)
        True
    """
    return not is_even(x)


def kernel(x):
    """
    Return the left kernel of ``x``.

    EXAMPLES::

        sage: M = MatrixSpace(QQ,3,2)
        sage: A = M([1,2,3,4,5,6])
        sage: kernel(A)
        Vector space of degree 3 and dimension 1 over Rational Field
        Basis matrix:
        [ 1 -2  1]
        sage: kernel(A.transpose())
        Vector space of degree 2 and dimension 0 over Rational Field
        Basis matrix:
        []

    Here are two corner cases::

        sage: M = MatrixSpace(QQ,0,3)
        sage: A = M([])
        sage: kernel(A)
        Vector space of degree 0 and dimension 0 over Rational Field
        Basis matrix:
        []
        sage: kernel(A.transpose()).basis()
        [
        (1, 0, 0),
        (0, 1, 0),
        (0, 0, 1)
        ]
    """
    return x.kernel()


def krull_dimension(x):
    """
    Return the Krull dimension of ``x``.

    EXAMPLES::

        sage: krull_dimension(QQ)
        0
        sage: krull_dimension(ZZ)
        1
        sage: krull_dimension(ZZ[sqrt(5)])
        1
        sage: U.<x,y,z> = PolynomialRing(ZZ,3); U
        Multivariate Polynomial Ring in x, y, z over Integer Ring
        sage: U.krull_dimension()
        4
    """
    return x.krull_dimension()


def lift(x):
    """
    Lift an object of a quotient ring `R/I` to `R`.

    EXAMPLES:

    We lift an integer modulo `3`::

        sage: Mod(2,3).lift()
        2

    We lift an element of a quotient polynomial ring::

        sage: R.<x> = QQ['x']
        sage: S.<xmod> = R.quo(x^2 + 1)
        sage: lift(xmod-7)
        x - 7
    """
    try:
        return x.lift()
    except AttributeError:
        raise ArithmeticError("no lift defined.")


def log(x, b=None):
    r"""
    Return the log of ``x`` to the base `b`. The default base is `e`.

    INPUT:

    - ``x`` -- number

    - `b` -- base (default: ``None``, which means natural log)

    OUTPUT: number

    .. NOTE::

        In Magma, the order of arguments is reversed from in Sage,
        i.e., the base is given first. We use the opposite ordering, so
        the base can be viewed as an optional second argument.

    EXAMPLES::

        sage: log(e^2)
        2
        sage: log(16,2)
        4
        sage: log(3.)
        1.09861228866811
    """
    if b is None:
        if hasattr(x, 'log'):
            return x.log()
        return RDF(x)._log_base(1)
    else:
        if hasattr(x, 'log'):
            return x.log(b)
        return RDF(x).log(b)


def minimal_polynomial(x, var='x'):
    """
    Return the minimal polynomial of ``x``.

    EXAMPLES::

        sage: a = matrix(ZZ, 2, [1..4])
        sage: minpoly(a)
        x^2 - 5*x - 2
        sage: minpoly(a,'t')
        t^2 - 5*t - 2
        sage: minimal_polynomial(a)
        x^2 - 5*x - 2
        sage: minimal_polynomial(a,'theta')
        theta^2 - 5*theta - 2
    """
    try:
        return x.minpoly(var=var)
    except AttributeError:
        return x.minimal_polynomial(var=var)


minpoly = minimal_polynomial


def multiplicative_order(x):
    r"""
    Return the multiplicative order of ``x``, if ``x`` is a unit, or
    raise ``ArithmeticError`` otherwise.

    EXAMPLES::

        sage: a = mod(5,11)
        sage: multiplicative_order(a)
        5
        sage: multiplicative_order(mod(2,11))
        10
        sage: multiplicative_order(mod(2,12))
        Traceback (most recent call last):
        ...
        ArithmeticError: multiplicative order of 2 not defined since it is not a unit modulo 12
    """
    return x.multiplicative_order()


def ngens(x):
    """
    Return the number of generators of ``x``.

    EXAMPLES::

        sage: R.<x,y> = SR[]; R
        Multivariate Polynomial Ring in x, y over Symbolic Ring
        sage: ngens(R)
        2
        sage: A = AbelianGroup(5, [5,5,7,8,9])
        sage: ngens(A)
        5
        sage: ngens(ZZ)
        1
    """
    return x.ngens()


def norm(x):
    r"""
    Return the norm of ``x``.

    For matrices and vectors, this returns the L2-norm. The L2-norm of a
    vector `\textbf{v} = (v_1, v_2, \dots, v_n)`, also called the Euclidean
    norm, is defined as

    .. MATH::

        |\textbf{v}|
        =
        \sqrt{\sum_{i=1}^n |v_i|^2}

    where `|v_i|` is the complex modulus of `v_i`. The Euclidean norm is often
    used for determining the distance between two points in two- or
    three-dimensional space.

    For complex numbers, the function returns the field norm. If
    `c = a + bi` is a complex number, then the norm of `c` is defined as the
    product of `c` and its complex conjugate

    .. MATH::

        \text{norm}(c)
        =
        \text{norm}(a + bi)
        =
        c \cdot \overline{c}
        =
        a^2 + b^2.

    The norm of a complex number is different from its absolute value.
    The absolute value of a complex number is defined to be the square
    root of its norm. A typical use of the complex norm is in the
    integral domain `\ZZ[i]` of Gaussian integers, where the norm of
    each Gaussian integer `c = a + bi` is defined as its complex norm.

    .. SEEALSO::

        - :meth:`sage.matrix.matrix2.Matrix.norm`

        - :meth:`sage.modules.free_module_element.FreeModuleElement.norm`

        - :meth:`sage.rings.complex_double.ComplexDoubleElement.norm`

        - :meth:`sage.rings.complex_number.ComplexNumber.norm`

        - :meth:`sage.symbolic.expression.Expression.norm`

    EXAMPLES:

    The norm of vectors::

        sage: z = 1 + 2*I
        sage: norm(vector([z]))
        sqrt(5)
        sage: v = vector([-1,2,3])
        sage: norm(v)
        sqrt(14)
        sage: _ = var("a b c d", domain='real')
        sage: v = vector([a, b, c, d])
        sage: norm(v)
        sqrt(a^2 + b^2 + c^2 + d^2)

    The norm of matrices::

        sage: z = 1 + 2*I
        sage: norm(matrix([[z]]))
        2.23606797749979
        sage: M = matrix(ZZ, [[1,2,4,3], [-1,0,3,-10]])
        sage: norm(M)  # abs tol 1e-14
        10.690331129154467
        sage: norm(CDF(z))
        5.0
        sage: norm(CC(z))
        5.00000000000000

    The norm of complex numbers::

        sage: z = 2 - 3*I
        sage: norm(z)
        13
        sage: a = randint(-10^10, 100^10)
        sage: b = randint(-10^10, 100^10)
        sage: z = a + b*I
        sage: bool(norm(z) == a^2 + b^2)
        True

    The complex norm of symbolic expressions::

        sage: a, b, c = var("a, b, c")
        sage: assume((a, 'real'), (b, 'real'), (c, 'real'))
        sage: z = a + b*I
        sage: bool(norm(z).simplify() == a^2 + b^2)
        True
        sage: norm(a + b).simplify()
        a^2 + 2*a*b + b^2
        sage: v = vector([a, b, c])
        sage: bool(norm(v).simplify() == sqrt(a^2 + b^2 + c^2))
        True
        sage: forget()
    """
    return x.norm()


def numerator(x):
    """
    Return the numerator of ``x``.

    EXAMPLES::

        sage: R.<x> = PolynomialRing(QQ)
        sage: F = FractionField(R)
        sage: r = (x+1)/(x-1)
        sage: numerator(r)
        x + 1
        sage: numerator(17/11111)
        17
    """
    if isinstance(x, integer_types):
        return x
    return x.numerator()


def numerical_approx(x, prec=None, digits=None, algorithm=None):
    r"""
    Return a numerical approximation of ``self`` with ``prec`` bits
    (or decimal ``digits``) of precision.

    No guarantee is made about the accuracy of the result.

    .. NOTE::

        Lower case :func:`n` is an alias for :func:`numerical_approx`
        and may be used as a method.

    INPUT:

    - ``prec`` -- precision in bits

    - ``digits`` -- precision in decimal digits (only used if
      ``prec`` is not given)

    - ``algorithm`` -- which algorithm to use to compute this
      approximation (the accepted algorithms depend on the object)

    If neither ``prec`` nor ``digits`` is given, the default
    precision is 53 bits (roughly 16 digits).

    EXAMPLES::

        sage: numerical_approx(pi, 10)
        3.1
        sage: numerical_approx(pi, digits=10)
        3.141592654
        sage: numerical_approx(pi^2 + e, digits=20)
        12.587886229548403854
        sage: n(pi^2 + e)
        12.5878862295484
        sage: N(pi^2 + e)
        12.5878862295484
        sage: n(pi^2 + e, digits=50)
        12.587886229548403854194778471228813633070946500941
        sage: a = CC(-5).n(prec=40)
        sage: b = ComplexField(40)(-5)
        sage: a == b
        True
        sage: parent(a) is parent(b)
        True
        sage: numerical_approx(9)
        9.00000000000000

    You can also usually use method notation::

        sage: (pi^2 + e).n()
        12.5878862295484
        sage: (pi^2 + e).numerical_approx()
        12.5878862295484

    Vectors and matrices may also have their entries approximated::

        sage: v = vector(RDF, [1,2,3])
        sage: v.n()
        (1.00000000000000, 2.00000000000000, 3.00000000000000)

        sage: v = vector(CDF, [1,2,3])
        sage: v.n()
        (1.00000000000000, 2.00000000000000, 3.00000000000000)
        sage: _.parent()
        Vector space of dimension 3 over Complex Field with 53 bits of precision
        sage: v.n(prec=20)
        (1.0000, 2.0000, 3.0000)

        sage: u = vector(QQ, [1/2, 1/3, 1/4])
        sage: n(u, prec=15)
        (0.5000, 0.3333, 0.2500)
        sage: n(u, digits=5)
        (0.50000, 0.33333, 0.25000)

        sage: v = vector(QQ, [1/2, 0, 0, 1/3, 0, 0, 0, 1/4], sparse=True)
        sage: u = v.numerical_approx(digits=4)
        sage: u.is_sparse()
        True
        sage: u
        (0.5000, 0.0000, 0.0000, 0.3333, 0.0000, 0.0000, 0.0000, 0.2500)

        sage: A = matrix(QQ, 2, 3, range(6))
        sage: A.n()
        [0.000000000000000  1.00000000000000  2.00000000000000]
        [ 3.00000000000000  4.00000000000000  5.00000000000000]

        sage: B = matrix(Integers(12), 3, 8, srange(24))
        sage: N(B, digits=2)
        [0.00  1.0  2.0  3.0  4.0  5.0  6.0  7.0]
        [ 8.0  9.0  10.  11. 0.00  1.0  2.0  3.0]
        [ 4.0  5.0  6.0  7.0  8.0  9.0  10.  11.]

    Internally, numerical approximations of real numbers are stored in base-2.
    Therefore, numbers which look the same in their decimal expansion might be
    different::

        sage: x=N(pi, digits=3); x
        3.14
        sage: y=N(3.14, digits=3); y
        3.14
        sage: x==y
        False
        sage: x.str(base=2)
        '11.001001000100'
        sage: y.str(base=2)
        '11.001000111101'

    Increasing the precision of a floating point number is not allowed::

        sage: CC(-5).n(prec=100)
        Traceback (most recent call last):
        ...
        TypeError: cannot approximate to a precision of 100 bits, use at most 53 bits
        sage: n(1.3r, digits=20)
        Traceback (most recent call last):
        ...
        TypeError: cannot approximate to a precision of 70 bits, use at most 53 bits
        sage: RealField(24).pi().n()
        Traceback (most recent call last):
        ...
        TypeError: cannot approximate to a precision of 53 bits, use at most 24 bits

    As an exceptional case, ``digits=1`` usually leads to 2 digits (one
    significant) in the decimal output (see :trac:`11647`)::

        sage: N(pi, digits=1)
        3.2
        sage: N(pi, digits=2)
        3.1
        sage: N(100*pi, digits=1)
        320.
        sage: N(100*pi, digits=2)
        310.

    In the following example, ``pi`` and ``3`` are both approximated to two
    bits of precision and then subtracted, which kills two bits of precision::

        sage: N(pi, prec=2)
        3.0
        sage: N(3, prec=2)
        3.0
        sage: N(pi - 3, prec=2)
        0.00

    TESTS::

        sage: numerical_approx(I)
        1.00000000000000*I
        sage: x = QQ['x'].gen()
        sage: F.<k> = NumberField(x^2+2, embedding=sqrt(CC(2))*CC.0)
        sage: numerical_approx(k)
        1.41421356237309*I

        sage: type(numerical_approx(CC(1/2)))
        <type 'sage.rings.complex_number.ComplexNumber'>

    The following tests :trac:`10761`, in which ``n()`` would break when
    called on complex-valued algebraic numbers.  ::

        sage: E = matrix(3, [3,1,6,5,2,9,7,3,13]).eigenvalues(); E
        [18.16815365088822?, -0.08407682544410650? - 0.2190261484802906?*I, -0.08407682544410650? + 0.2190261484802906?*I]
        sage: E[1].parent()
        Algebraic Field
        sage: [a.n() for a in E]
        [18.1681536508882, -0.0840768254441065 - 0.219026148480291*I, -0.0840768254441065 + 0.219026148480291*I]

    Make sure we've rounded up log(10,2) enough to guarantee
    sufficient precision (:trac:`10164`)::

        sage: ks = 4*10**5, 10**6
        sage: check_str_length = lambda k: len(str(numerical_approx(1+10**-k,digits=k+1)))-1 >= k+1
        sage: check_precision = lambda k: numerical_approx(1+10**-k,digits=k+1)-1 > 0
        sage: all(check_str_length(k) and check_precision(k) for k in ks)
        True

    Testing we have sufficient precision for the golden ratio (:trac:`12163`), note
    that the decimal point adds 1 to the string length::

        sage: len(str(n(golden_ratio, digits=5000)))
        5001
        sage: len(str(n(golden_ratio, digits=5000000)))  # long time (4s on sage.math, 2012)
        5000001

    Check that :trac:`14778` is fixed::

        sage: n(0, algorithm='foo')
        0.000000000000000
    """
    if prec is None:
        from sage.arith.numerical_approx import digits_to_bits
        prec = digits_to_bits(digits)
    try:
        n = x.numerical_approx
    except AttributeError:
        from sage.arith.numerical_approx import numerical_approx_generic
        return numerical_approx_generic(x, prec)
    else:
        return n(prec, algorithm=algorithm)

n = numerical_approx
N = numerical_approx


def objgens(x):
    """
    EXAMPLES::

        sage: R, x = objgens(PolynomialRing(QQ,3, 'x'))
        sage: R
        Multivariate Polynomial Ring in x0, x1, x2 over Rational Field
        sage: x
        (x0, x1, x2)
    """
    return x.objgens()


def objgen(x):
    """
    EXAMPLES::

        sage: R, x = objgen(FractionField(QQ['x']))
        sage: R
        Fraction Field of Univariate Polynomial Ring in x over Rational Field
        sage: x
        x
    """
    return x.objgen()


def order(x):
    """
    Return the order of ``x``.

    If ``x`` is a ring or module element, this is
    the additive order of ``x``.

    EXAMPLES::

        sage: C = CyclicPermutationGroup(10)
        sage: order(C)
        10
        sage: F = GF(7)
        sage: order(F)
        7
    """
    return x.order()


def rank(x):
    """
    Return the rank of ``x``.

    EXAMPLES:

    We compute the rank of a matrix::

        sage: M = MatrixSpace(QQ,3,3)
        sage: A = M([1,2,3,4,5,6,7,8,9])
        sage: rank(A)
        2

    We compute the rank of an elliptic curve::

        sage: E = EllipticCurve([0,0,1,-1,0])
        sage: rank(E)
        1
    """
    return x.rank()


def regulator(x):
    """
    Return the regulator of ``x``.

    EXAMPLES::

        sage: regulator(NumberField(x^2-2, 'a'))
        0.881373587019543
        sage: regulator(EllipticCurve('11a'))
        1.00000000000000
    """
    return x.regulator()


def round(x, ndigits=0):
    """
    round(number[, ndigits]) - double-precision real number

    Round a number to a given precision in decimal digits (default 0
    digits). If no precision is specified this just calls the element's
    .round() method.

    EXAMPLES::

        sage: round(sqrt(2),2)
        1.41
        sage: q = round(sqrt(2),5); q
        1.41421
        sage: type(q)
        <type 'sage.rings.real_double.RealDoubleElement'>
        sage: q = round(sqrt(2)); q
        1
        sage: type(q)
        <type 'sage.rings.integer.Integer'>
        sage: round(pi)
        3
        sage: b = 5.4999999999999999
        sage: round(b)
        5


    Since we use floating-point with a limited range, some roundings can't
    be performed::

        sage: round(sqrt(Integer('1'*1000)),2)
        +infinity

    IMPLEMENTATION: If ndigits is specified, it calls Python's builtin
    round function, and converts the result to a real double field
    element. Otherwise, it tries the argument's .round() method; if
    that fails, it reverts to the builtin round function, converted to
    a real double field element.

    .. NOTE::

        This is currently slower than the builtin round function, since
        it does more work - i.e., allocating an RDF element and
        initializing it. To access the builtin version do
        ``from six.moves import builtins; builtins.round``.
    """
    try:
        if ndigits:
            return RealDoubleElement(builtins.round(x, ndigits))
        else:
            try:
                return x.round()
            except AttributeError:
                return RealDoubleElement(builtins.round(x, 0))
    except ArithmeticError:
        if not isinstance(x, RealDoubleElement):
            return round(RDF(x), ndigits)
        else:
            raise


def quotient(x, y, *args, **kwds):
    """
    Return the quotient object x/y, e.g., a quotient of numbers or of a
    polynomial ring x by the ideal generated by y, etc.

    EXAMPLES::

        sage: quotient(5,6)
        5/6
        sage: quotient(5.,6.)
        0.833333333333333
        sage: R.<x> = ZZ[]; R
        Univariate Polynomial Ring in x over Integer Ring
        sage: I = Ideal(R, x^2+1)
        sage: quotient(R, I)
        Univariate Quotient Polynomial Ring in xbar over Integer Ring with modulus x^2 + 1
    """
    try:
        return x.quotient(y, *args, **kwds)
    except AttributeError:
        return x / y


quo = quotient


def isqrt(x):
    """
    Return an integer square root, i.e., the floor of a square root.

    EXAMPLES::

        sage: isqrt(10)
        3
        sage: isqrt(10r)
        3
    """
    try:
        return x.isqrt()
    except AttributeError:
        from sage.functions.all import floor
        n = Integer(floor(x))
        return n.isqrt()


def squarefree_part(x):
    """
    Return the square free part of ``x``, i.e., a divisor
    `z` such that `x = z y^2`, for a perfect square
    `y^2`.

    EXAMPLES::

        sage: squarefree_part(100)
        1
        sage: squarefree_part(12)
        3
        sage: squarefree_part(10)
        10
        sage: squarefree_part(216r) # see #8976
        6

    ::

        sage: x = QQ['x'].0
        sage: S = squarefree_part(-9*x*(x-6)^7*(x-3)^2); S
        -9*x^2 + 54*x
        sage: S.factor()
        (-9) * (x - 6) * x

    ::

        sage: f = (x^3 + x + 1)^3*(x-1); f
        x^10 - x^9 + 3*x^8 + 3*x^5 - 2*x^4 - x^3 - 2*x - 1
        sage: g = squarefree_part(f); g
        x^4 - x^3 + x^2 - 1
        sage: g.factor()
        (x - 1) * (x^3 + x + 1)
    """
    try:
        return x.squarefree_part()
    except AttributeError:
        pass
    from sage.arith.all import factor
    from sage.structure.all import parent
    F = factor(x)
    n = parent(x)(1)
    for p, e in F:
        if e % 2:
            n *= p
    return n * F.unit()

def tr(x):
    """
    Return the trace of x.

    EXAMPLES::

        sage: M = MatrixSpace(QQ,3,3)
        sage: A = M([1,2,3,4,5,6,7,8,9])
        sage: tr(A)
        15
    """
    return x.trace()  

def transpose(x):
    """
<<<<<<< HEAD
    Return the transpose of x.
=======
    Return the transpose of ``x``.
>>>>>>> 38f662fc

    EXAMPLES::

        sage: M = MatrixSpace(QQ,3,3)
        sage: A = M([1,2,3,4,5,6,7,8,9])
        sage: transpose(A)
        [1 4 7]
        [2 5 8]
        [3 6 9]
    """
<<<<<<< HEAD
    return x.transpose()

def zero(R):
    """
    Returns the zero element of the ring R.

    EXAMPLES::

        sage: zero(RR)
        doctest:...: DeprecationWarning: zero(R) is deprecated, use R.zero() or R(0) instead
        See http://trac.sagemath.org/17158 for details.
        0.000000000000000
        sage: R.<x> = PolynomialRing(QQ)
        sage: zero(R) in R
        True
        sage: zero(R)*x == zero(R)
        True
    """
    from sage.misc.superseded import deprecation
    deprecation(17158, 'zero(R) is deprecated, use R.zero() or R(0) instead')
    return R(0)
=======
    return x.transpose()
>>>>>>> 38f662fc
<|MERGE_RESOLUTION|>--- conflicted
+++ resolved
@@ -1614,26 +1614,9 @@
             n *= p
     return n * F.unit()
 
-def tr(x):
-    """
-    Return the trace of x.
-
-    EXAMPLES::
-
-        sage: M = MatrixSpace(QQ,3,3)
-        sage: A = M([1,2,3,4,5,6,7,8,9])
-        sage: tr(A)
-        15
-    """
-    return x.trace()  
-
 def transpose(x):
     """
-<<<<<<< HEAD
-    Return the transpose of x.
-=======
     Return the transpose of ``x``.
->>>>>>> 38f662fc
 
     EXAMPLES::
 
@@ -1644,28 +1627,4 @@
         [2 5 8]
         [3 6 9]
     """
-<<<<<<< HEAD
-    return x.transpose()
-
-def zero(R):
-    """
-    Returns the zero element of the ring R.
-
-    EXAMPLES::
-
-        sage: zero(RR)
-        doctest:...: DeprecationWarning: zero(R) is deprecated, use R.zero() or R(0) instead
-        See http://trac.sagemath.org/17158 for details.
-        0.000000000000000
-        sage: R.<x> = PolynomialRing(QQ)
-        sage: zero(R) in R
-        True
-        sage: zero(R)*x == zero(R)
-        True
-    """
-    from sage.misc.superseded import deprecation
-    deprecation(17158, 'zero(R) is deprecated, use R.zero() or R(0) instead')
-    return R(0)
-=======
-    return x.transpose()
->>>>>>> 38f662fc
+    return x.transpose()