"""
Integer Range

AUTHORS:

 - Nicolas Borie  (2010-03): First release.
 - Florent Hivert (2010-03): Added a class factory + cardinality method.
 - Vincent Delecroix (2012-02): add methods rank/unrank, make it complient with
   Python int.
"""
#*****************************************************************************
#  Copyright (C) 2010 Nicolas Borie <nicolas.borie@math.u-psud.fr>
#
#  Distributed under the terms of the GNU General Public License (GPL)
#                  http://www.gnu.org/licenses/
#*****************************************************************************

from sage.structure.parent import Parent
from sage.categories.infinite_enumerated_sets import InfiniteEnumeratedSets
from sage.categories.finite_enumerated_sets import FiniteEnumeratedSets
from sage.structure.unique_representation import UniqueRepresentation
from sage.sets.finite_enumerated_set import FiniteEnumeratedSet
from sage.rings.integer import Integer
from sage.rings.integer_ring import IntegerRing
from sage.rings.infinity import Infinity, MinusInfinity, PlusInfinity

class IntegerRange(UniqueRepresentation, Parent):
    r"""
    The class of :class:`Integer <sage.rings.integer.Integer>` ranges

    Returns an enumerated set containing an arithmetic progression of integers.

    INPUT:

    - ``begin``        -- an integer, Infinity or -Infinity
    - ``end``          -- an integer, Infinity or -Infinity
    - ``step``         -- a non zero integer (default to 1)
    - ``middle_point`` -- an integer inside the set (default to ``None``)

    OUTPUT:

    A parent in the category :class:`FiniteEnumeratedSets()
    <sage.categories.finite_enumerated_sets.FiniteEnumeratedSets>` or
    :class:`InfiniteEnumeratedSets()
    <sage.categories.infinite_enumerated_sets.InfiniteEnumeratedSets>`
    depending on the arguments defining ``self``.

    ``IntegerRange(i, j)`` returns the set of `\{i, i+1, i+2, \dots , j-1\}`.
    ``start`` (!) defaults to 0. When ``step`` is given, it specifies the
    increment. The default increment is `1`. IntegerRange allows ``begin`` and
    ``end`` to be infinite.

    ``IntegerRange`` is designed to have similar interface Python
    range. However, whereas ``range`` accept and returns Python ``int``,
    ``IntegerRange`` deals with :class:`Integer <sage.rings.integer.Integer>`.

    If ``middle_point`` is given, then the elements are generated starting
    from it, in a alternating way: `\{m, m+1, m-2, m+2, m-2 \dots \}`.

    EXAMPLES::

        sage: list(IntegerRange(5))
        [0, 1, 2, 3, 4]
        sage: list(IntegerRange(2,5))
        [2, 3, 4]
        sage: I = IntegerRange(2,100,5); I
        {2, 7, ..., 97}
        sage: list(I)
        [2, 7, 12, 17, 22, 27, 32, 37, 42, 47, 52, 57, 62, 67, 72, 77, 82, 87, 92, 97]
        sage: I.category()
        Category of facade finite enumerated sets
        sage: I[1].parent()
        Integer Ring

    When ``begin`` and ``end`` are both finite, ``IntegerRange(begin, end,
    step)`` is the set whose list of elements is equivalent to the python
    construction ``range(begin, end, step)``::

        sage: list(IntegerRange(4,105,3)) == list(range(4,105,3))
        True
        sage: list(IntegerRange(-54,13,12)) == list(range(-54,13,12))
        True

    Except for the type of the numbers::

        sage: type(IntegerRange(-54,13,12)[0]), type(list(range(-54,13,12))[0])
        (<type 'sage.rings.integer.Integer'>, <type 'int'>)

    When ``begin`` is finite and ``end`` is +Infinity, ``self`` is the infinite
    arithmetic progression starting from the ``begin`` by step ``step``::

        sage: I = IntegerRange(54,Infinity,3); I
        {54, 57, ...}
        sage: I.category()
        Category of facade infinite enumerated sets
        sage: p = iter(I)
        sage: (next(p), next(p), next(p), next(p), next(p), next(p))
        (54, 57, 60, 63, 66, 69)

        sage: I = IntegerRange(54,-Infinity,-3); I
        {54, 51, ...}
        sage: I.category()
        Category of facade infinite enumerated sets
        sage: p = iter(I)
        sage: (next(p), next(p), next(p), next(p), next(p), next(p))
        (54, 51, 48, 45, 42, 39)

    When ``begin`` and ``end`` are both infinite, you will have to specify the
    extra argument ``middle_point``. ``self`` is then defined by a point
    and a progression/regression setting by ``step``. The enumeration
    is done this way: (let us call `m` the ``middle_point``)
    `\{m, m+step, m-step, m+2step, m-2step, m+3step, \dots \}`::

        sage: I = IntegerRange(-Infinity,Infinity,37,-12); I
        Integer progression containing -12 with increment 37 and bounded with -Infinity and +Infinity
        sage: I.category()
        Category of facade infinite enumerated sets
        sage: -12 in I
        True
        sage: -15 in I
        False
        sage: p = iter(I)
        sage: (next(p), next(p), next(p), next(p), next(p), next(p), next(p), next(p))
        (-12, 25, -49, 62, -86, 99, -123, 136)

    It is also possible to use the argument ``middle_point`` for other cases, finite
    or infinite. The set will be the same as if you didn't give this extra argument
    but the enumeration will begin with this ``middle_point``::

        sage: I = IntegerRange(123,-12,-14); I
        {123, 109, ..., -3}
        sage: list(I)
        [123, 109, 95, 81, 67, 53, 39, 25, 11, -3]
        sage: J = IntegerRange(123,-12,-14,25); J
        Integer progression containing 25 with increment -14 and bounded with 123 and -12
        sage: list(J)
        [25, 11, 39, -3, 53, 67, 81, 95, 109, 123]

    Remember that, like for range, if you define a non empty set, ``begin`` is
    supposed to be included and ``end`` is supposed to be excluded. In the same
    way, when you define a set with a ``middle_point``, the ``begin`` bound will
    be supposed to be included and the ``end`` bound supposed to be excluded::

        sage: I = IntegerRange(-100,100,10,0)
        sage: J = list(range(-100,100,10))
        sage: 100 in I
        False
        sage: 100 in J
        False
        sage: -100 in I
        True
        sage: -100 in J
        True
        sage: list(I)
        [0, 10, -10, 20, -20, 30, -30, 40, -40, 50, -50, 60, -60, 70, -70, 80, -80, 90, -90, -100]


    .. note::

       The input is normalized so that::

        sage: IntegerRange(1, 6, 2) is IntegerRange(1, 7, 2)
        True
        sage: IntegerRange(1, 8, 3) is IntegerRange(1, 10, 3)
        True

    TESTS::

        sage: # Some category automatic tests
        sage: TestSuite(IntegerRange(2,100,3)).run()
        sage: TestSuite(IntegerRange(564,-12,-46)).run()
        sage: TestSuite(IntegerRange(2,Infinity,3)).run()
        sage: TestSuite(IntegerRange(732,-Infinity,-13)).run()
        sage: TestSuite(IntegerRange(-Infinity,Infinity,3,2)).run()
        sage: TestSuite(IntegerRange(56,Infinity,12,80)).run()
        sage: TestSuite(IntegerRange(732,-12,-2743,732)).run()
        sage: # 20 random tests: range and IntegerRange give the same set for finite cases
        sage: for i in range(20):
        ....:     begin = Integer(randint(-300,300))
        ....:     end = Integer(randint(-300,300))
        ....:     step = Integer(randint(-20,20))
        ....:     if step == 0:
        ....:         step = Integer(1)
<<<<<<< HEAD
        ....:     assert list(IntegerRange(begin, end, step)) == range(begin, end, step)
=======
        ....:     assert list(IntegerRange(begin, end, step)) == list(range(begin, end, step))
>>>>>>> 6350602c
        sage: # 20 random tests: range and IntegerRange with middle point for finite cases
        sage: for i in range(20):
        ....:     begin = Integer(randint(-300,300))
        ....:     end = Integer(randint(-300,300))
        ....:     step = Integer(randint(-15,15))
        ....:     if step == 0:
        ....:         step = Integer(-3)
        ....:     I = IntegerRange(begin, end, step)
        ....:     if I.cardinality() == 0:
        ....:         assert len(range(begin, end, step)) == 0
        ....:     else:
        ....:         TestSuite(I).run()
        ....:         L1 = list(IntegerRange(begin, end, step, I.an_element()))
<<<<<<< HEAD
        ....:         L2 = range(begin, end, step)
=======
        ....:         L2 = list(range(begin, end, step))
>>>>>>> 6350602c
        ....:         L1.sort()
        ....:         L2.sort()
        ....:         assert L1 == L2

    Thanks to :trac:`8543` empty integer range are allowed::

        sage: TestSuite(IntegerRange(0, 5, -1)).run()
    """

    @staticmethod
    def __classcall_private__(cls, begin, end=None, step=Integer(1), middle_point=None):
        """
        TESTS::

            sage: IntegerRange(2,5,0)
            Traceback (most recent call last):
            ...
            ValueError: IntegerRange() step argument must not be zero
            sage: IntegerRange(2) is IntegerRange(0, 2)
            True
            sage: IntegerRange(1.0)
            Traceback (most recent call last):
            ...
            TypeError: end must be Integer or Infinity, not <type 'sage.rings.real_mpfr.RealLiteral'>
        """
        if isinstance(begin, int): begin = Integer(begin)
        if isinstance(end, int): end = Integer(end)
        if isinstance(step,int): step = Integer(step)

        if end is None:
            end = begin
            begin = Integer(0)
        # check of the arguments
        if not isinstance(begin, (Integer, MinusInfinity, PlusInfinity)):
            raise TypeError("begin must be Integer or Infinity, not %r" % type(begin))
        if not isinstance(end, (Integer, MinusInfinity, PlusInfinity)):
            raise TypeError("end must be Integer or Infinity, not %r" % type(end))
        if not isinstance(step, Integer):
            raise TypeError("step must be Integer, not %r" % type(step))
        if step.is_zero():
            raise ValueError("IntegerRange() step argument must not be zero")

        # If begin and end are infinite, middle_point and step will defined the set.
        if begin == -Infinity and end == Infinity:
            if middle_point is None:
                raise ValueError("Can't iterate over this set, please provide middle_point")

        # If we have a middle point, we go on the special enumeration way...
        if middle_point is not None:
            return IntegerRangeFromMiddle(begin, end, step, middle_point)

        if (begin == -Infinity) or (begin == Infinity):
            raise ValueError("Can't iterate over this set: It is impossible to begin an enumeration with plus/minus Infinity")

        # Check for empty sets
        if step > 0 and begin >= end or step < 0 and begin <= end:
            return IntegerRangeEmpty()

        if end != Infinity and end != -Infinity:
            # Normalize the input
            sgn = 1 if step > 0 else -1
            end = begin+((end-begin-sgn)//(step)+1)*step
            return IntegerRangeFinite(begin, end, step)
        else:
            return IntegerRangeInfinite(begin, step)

    def _element_constructor_(self, el):
        """
        TESTS::

            sage: S = IntegerRange(1, 10, 2)
            sage: S(1)      #indirect doctest
            1
            sage: S(0)      #indirect doctest
            Traceback (most recent call last):
            ...
            ValueError: 0 not in {1, 3, 5, 7, 9}
        """
        if el in self:
            if not isinstance(el,Integer):
                return Integer(el)
            return el
        else:
            raise ValueError("%s not in %s"%(el, self))

    element_class = Integer

class IntegerRangeEmpty(IntegerRange, FiniteEnumeratedSet):
    r"""
    A singleton class for empty integer ranges

    See :class:`IntegerRange` for more details.
    """

    # Needed because FiniteEnumeratedSet.__classcall__ takes an argument.
    @staticmethod
    def __classcall__(cls, *args):
        """
        TESTS::

            sage: from sage.sets.integer_range import IntegerRangeEmpty
            sage: I = IntegerRangeEmpty(); I
            {}
            sage: I.category()
            Category of facade finite enumerated sets
            sage: TestSuite(I).run()
            sage: I(0)
            Traceback (most recent call last):
            ...
            ValueError: 0 not in {}
        """
        return FiniteEnumeratedSet.__classcall__(cls, ())

class IntegerRangeFinite(IntegerRange):
    r"""
    The class of finite enumerated sets of integers defined by finite
    arithmetic progressions

    See :class:`IntegerRange` for more details.
    """
    def __init__(self, begin, end, step=Integer(1)):
        r"""
        TESTS::

            sage: I = IntegerRange(123,12,-4)
            sage: I.category()
            Category of facade finite enumerated sets
            sage: TestSuite(I).run()
        """
        self._begin = begin
        self._end = end
        self._step = step
        Parent.__init__(self, facade = IntegerRing(), category = FiniteEnumeratedSets())

    def __contains__(self, elt):
        r"""
        Returns True if ``elt`` is in ``self``.

        EXAMPLES::

            sage: I = IntegerRange(123,12,-4)
            sage: 123 in I
            True
            sage: 127 in I
            False
            sage: 12 in I
            False
            sage: 13 in I
            False
            sage: 14 in I
            False
            sage: 15 in I
            True
            sage: 11 in I
            False
        """
        if not isinstance(elt, Integer):
            try:
                x = Integer(elt)
                if x != elt:
                    return False
                elt = x
            except (ValueError, TypeError):
                return False
        if abs(self._step).divides(Integer(elt)-self._begin):
            return (self._begin <= elt < self._end and self._step > 0) or \
                   (self._begin >= elt > self._end and self._step < 0)
        return False

    def cardinality(self):
        """
        Return the cardinality of ``self``

        EXAMPLES::

            sage: IntegerRange(123,12,-4).cardinality()
            28
            sage: IntegerRange(-57,12,8).cardinality()
            9
            sage: IntegerRange(123,12,4).cardinality()
            0
        """
        return (abs((self._end+self._step-self._begin))-1) // abs(self._step)

    def _repr_(self):
        """
        EXAMPLES::

            sage: IntegerRange(1,2)        #indirect doctest
            {1}
            sage: IntegerRange(1,3)        #indirect doctest
            {1, 2}
            sage: IntegerRange(1,5)        #indirect doctest
            {1, 2, 3, 4}
            sage: IntegerRange(1,6)        #indirect doctest
            {1, ..., 5}
            sage: IntegerRange(123,12,-4)  #indirect doctest
            {123, 119, ..., 15}
            sage: IntegerRange(-57,1,3)    #indirect doctest
            {-57, -54, ..., 0}
        """
        if self.cardinality() < 6:
            return "{" + ", ".join(str(x) for x in self) + "}"
        elif self._step == 1:
            return "{%s, ..., %s}"%(self._begin, self._end-self._step)
        else:
            return "{%s, %s, ..., %s}"%(self._begin, self._begin+self._step,
                                     self._end-self._step)

    def rank(self,x):
        r"""
        EXAMPLES::

            sage: I = IntegerRange(-57,36,8)
            sage: I.rank(23)
            10
            sage: I.unrank(10)
            23
            sage: I.rank(22)
            Traceback (most recent call last):
            ...
            IndexError: 22 not in self
            sage: I.rank(87)
            Traceback (most recent call last):
            ...
            IndexError: 87 not in self
        """
        if x not in self:
            raise IndexError("%s not in self"%x)
        return Integer((x - self._begin)/self._step)

    def __getitem__(self, i):
        r"""
        Return the i-th element of this integer range.

        EXAMPLES::

            sage: I = IntegerRange(1,13,5)
            sage: I[0], I[1], I[2]
            (1, 6, 11)
            sage: I[3]
            Traceback (most recent call last):
            ...
            IndexError: out of range
            sage: I[-1]
            11
            sage: I[-4]
            Traceback (most recent call last):
            ...
            IndexError: out of range

            sage: I = IntegerRange(13,1,-1)
            sage: l = I.list()
            sage: [I[i] for i in range(I.cardinality())] == l
            True
            sage: l.reverse()
            sage: [I[i] for i in range(-1,-I.cardinality()-1,-1)] == l
            True
        """
        if isinstance(i,slice):
            raise NotImplementedError("not yet")

        if isinstance(i, int):
            i = Integer(i)
        elif not isinstance(i,Integer):
            raise ValueError("argument should be an integer")

        if i < 0:
            if i < -self.cardinality():
                raise IndexError("out of range")
            n = (self._end - self._begin)//(self._step)
            return self._begin + (n+i)*self._step
        else:
            if i >= self.cardinality():
                raise IndexError("out of range")
            return self._begin + i * self._step

    unrank = __getitem__

    def __iter__(self):
        r"""
        Returns an iterator over the elements of ``self``

        EXAMPLES::

            sage: I = IntegerRange(123,12,-4)
            sage: p = iter(I)
            sage: [next(p) for i in range(8)]
            [123, 119, 115, 111, 107, 103, 99, 95]
            sage: I = IntegerRange(-57,12,8)
            sage: p = iter(I)
            sage: [next(p) for i in range(8)]
            [-57, -49, -41, -33, -25, -17, -9, -1]
        """
        n = self._begin
        if self._step > 0:
            while n < self._end:
                yield n
                n += self._step
        else:
            while n > self._end:
                yield n
                n += self._step

    def _an_element_(self):
        r"""
        Returns an element of ``self``.

        EXAMPLES::

            sage: I = IntegerRange(123,12,-4)
            sage: I.an_element()   #indirect doctest
            115
            sage: I = IntegerRange(-57,12,8)
            sage: I.an_element()   #indirect doctest
            -41
        """
        p = (self._begin + 2*self._step)
        if p in self:
            return p
        else:
            return self._begin

class IntegerRangeInfinite(IntegerRange):
    r""" The class of infinite enumerated sets of integers defined by infinite
    arithmetic progressions.

    See :class:`IntegerRange` for more details.
    """
    def __init__(self, begin, step=Integer(1)):
        r"""
        TESTS::

            sage: I = IntegerRange(-57,Infinity,8)
            sage: I.category()
            Category of facade infinite enumerated sets
            sage: TestSuite(I).run()
        """
        if not isinstance(begin, Integer):
            raise TypeError("begin should be Integer, not %r" % type(begin))
        self._begin = begin
        self._step = step
        Parent.__init__(self, facade = IntegerRing(), category = InfiniteEnumeratedSets())

    def _repr_(self):
        r"""
        TESTS::

            sage: IntegerRange(123,12,-4)            #indirect doctest
            {123, 119, ..., 15}
            sage: IntegerRange(-57,1,3)              #indirect doctest
            {-57, -54, ..., 0}

            sage: IntegerRange(-57,Infinity,8)       #indirect doctest
            {-57, -49, ...}
            sage: IntegerRange(-112,-Infinity,-13)   #indirect doctest
            {-112, -125, ...}
        """
        return "{%s, %s, ...}"%(self._begin, self._begin+self._step)

    def __contains__(self, elt):
        r"""
        Returns True if ``elt`` is in ``self``.

        EXAMPLES::

            sage: I = IntegerRange(-57,Infinity,8)
            sage: -57 in I
            True
            sage: -65 in I
            False
            sage: -49 in I
            True
            sage: 743 in I
            True
        """
        if not isinstance(elt, Integer):
            try:
                elt = Integer(elt)
            except (TypeError, ValueError):
                return False
        if abs(self._step).divides(Integer(elt)-self._begin):
            return (self._step > 0 and elt >= self._begin) or \
                   (self._step < 0 and elt <= self._begin)
        return False

    def rank(self, x):
        r"""
        EXAMPLES::

            sage: I = IntegerRange(-57,Infinity,8)
            sage: I.rank(23)
            10
            sage: I.unrank(10)
            23
            sage: I.rank(22)
            Traceback (most recent call last):
            ...
            IndexError: 22 not in self
        """
        if x not in self:
            raise IndexError("%s not in self"%x)
        return Integer((x - self._begin)/self._step)

    def __getitem__(self, i):
        r"""
        Returns the ``i``-th element of self.

        EXAMPLES::

            sage: I = IntegerRange(-8,Infinity,3)
            sage: I.unrank(1)
            -5
        """
        if isinstance(i,slice):
            raise NotImplementedError("not yet")

        if isinstance(i, int):
            i = Integer(i)
        elif not isinstance(i,Integer):
            raise ValueError

        if i < 0:
            raise IndexError("out of range")
        else:
            return self._begin + i * self._step

    unrank = __getitem__

    def __iter__(self):
        r"""
        Returns an iterator over the elements of ``self``.

        EXAMPLES::

            sage: I = IntegerRange(-57,Infinity,8)
            sage: p = iter(I)
            sage: [next(p) for i in range(8)]
            [-57, -49, -41, -33, -25, -17, -9, -1]

            sage: I = IntegerRange(-112,-Infinity,-13)
            sage: p = iter(I)
            sage: [next(p) for i in range(8)]
            [-112, -125, -138, -151, -164, -177, -190, -203]
        """
        n = self._begin
        while True:
            yield n
            n += self._step

    def _an_element_(self):
        r"""
        Returns an element of ``self``.

        EXAMPLES::

            sage: I = IntegerRange(-57,Infinity,8)
            sage: I.an_element()     #indirect doctest
            191

            sage: I = IntegerRange(-112,-Infinity,-13)
            sage: I.an_element()     #indirect doctest
            -515
        """
        return self._begin + 31*self._step

class IntegerRangeFromMiddle(IntegerRange):
    r"""
    The class of finite or infinite enumerated sets defined with
    an inside point, a progression and two limits.

    See :class:`IntegerRange` for more details.
    """
    def __init__(self, begin, end, step=Integer(1), middle_point=Integer(1)):
        r"""
        TESTS::

            sage: from sage.sets.integer_range import IntegerRangeFromMiddle
            sage: I = IntegerRangeFromMiddle(-100,100,10,0)
            sage: I.category()
            Category of facade finite enumerated sets
            sage: TestSuite(I).run()
            sage: I = IntegerRangeFromMiddle(Infinity,-Infinity,-37,0)
            sage: I.category()
            Category of facade infinite enumerated sets
            sage: TestSuite(I).run()

            sage: IntegerRange(0, 5, 1, -3)
            Traceback (most recent call last):
            ...
            ValueError: middle_point is not in the interval
        """
        self._begin = begin
        self._end = end
        self._step = step
        self._middle_point = middle_point
        if not middle_point in self:
            raise ValueError("middle_point is not in the interval")

        if (begin != Infinity and begin != -Infinity) and \
             (end != Infinity and end != -Infinity):
            Parent.__init__(self, facade = IntegerRing(), category = FiniteEnumeratedSets())
        else:
            Parent.__init__(self, facade = IntegerRing(), category = InfiniteEnumeratedSets())

    def _repr_(self):
        r"""
        TESTS::

            sage: from sage.sets.integer_range import IntegerRangeFromMiddle
            sage: IntegerRangeFromMiddle(Infinity,-Infinity,-37,0)   #indirect doctest
            Integer progression containing 0 with increment -37 and bounded with +Infinity and -Infinity
            sage: IntegerRangeFromMiddle(-100,100,10,0)              #indirect doctest
            Integer progression containing 0 with increment 10 and bounded with -100 and 100
        """
        return "Integer progression containing %s with increment %s and bounded with %s and %s"%(self._middle_point,self._step,self._begin,self._end)

    def __contains__(self, elt):
        r"""
        Returns True if ``elt`` is in ``self``.

        EXAMPLES::

            sage: from sage.sets.integer_range import IntegerRangeFromMiddle
            sage: I = IntegerRangeFromMiddle(-100,100,10,0)
            sage: -110 in I
            False
            sage: -100 in I
            True
            sage: 30 in I
            True
            sage: 90 in I
            True
            sage: 100 in I
            False
        """
        if not isinstance(elt, Integer):
            try:
                elt = Integer(elt)
            except (TypeError, ValueError):
                return False
        if abs(self._step).divides(Integer(elt)-self._middle_point):
            return (self._begin <= elt and elt < self._end) or \
                   (self._begin >= elt and elt > self._end)
        return False

    def next(self, elt):
        r"""
        Return the next element of ``elt`` in ``self``.

        EXAMPLES::

            sage: from sage.sets.integer_range import IntegerRangeFromMiddle
            sage: I = IntegerRangeFromMiddle(-100,100,10,0)
            sage: (I.next(0), I.next(10), I.next(-10), I.next(20), I.next(-100))
            (10, -10, 20, -20, None)
            sage: I = IntegerRangeFromMiddle(-Infinity,Infinity,10,0)
            sage: (I.next(0), I.next(10), I.next(-10), I.next(20), I.next(-100))
            (10, -10, 20, -20, 110)
            sage: I.next(1)
            Traceback (most recent call last):
            ...
            LookupError: 1 not in Integer progression containing 0 with increment 10 and bounded with -Infinity and +Infinity
        """
        if not elt in self:
            raise LookupError('%r not in %r' % (elt,self))
        n = self._middle_point
        if (elt <= n and self._step > 0) or (elt >= n and self._step < 0):
            right = 2*n-elt+self._step
            if right in self:
                return right
            else:
                left = elt-self._step
                if left in self:
                    return left
        else:
            left = 2*n-elt
            if left in self:
                return left
            else:
                right = elt+self._step
                if right in self:
                    return right

    def __iter__(self):
        r"""
        Returns an iterator over the elements of ``self``.

        EXAMPLES::

            sage: from sage.sets.integer_range import IntegerRangeFromMiddle
            sage: I = IntegerRangeFromMiddle(Infinity,-Infinity,-37,0)
            sage: p = iter(I)
            sage: (next(p), next(p), next(p), next(p), next(p), next(p), next(p), next(p))
            (0, -37, 37, -74, 74, -111, 111, -148)
            sage: I = IntegerRangeFromMiddle(-12,214,10,0)
            sage: p = iter(I)
            sage: (next(p), next(p), next(p), next(p), next(p), next(p), next(p), next(p))
            (0, 10, -10, 20, 30, 40, 50, 60)
        """
        n = self._middle_point
        while n is not None:
            yield n
            n = self.next(n)

    def _an_element_(self):
        r"""
        Returns an element of ``self``.

        EXAMPLES::

           sage: from sage.sets.integer_range import IntegerRangeFromMiddle
           sage: I = IntegerRangeFromMiddle(Infinity,-Infinity,-37,0)
           sage: I.an_element()    #indirect doctest
           0
           sage: I = IntegerRangeFromMiddle(-12,214,10,0)
           sage: I.an_element()    #indirect doctest
           0
        """
        return self._middle_point<|MERGE_RESOLUTION|>--- conflicted
+++ resolved
@@ -181,11 +181,7 @@
         ....:     step = Integer(randint(-20,20))
         ....:     if step == 0:
         ....:         step = Integer(1)
-<<<<<<< HEAD
-        ....:     assert list(IntegerRange(begin, end, step)) == range(begin, end, step)
-=======
         ....:     assert list(IntegerRange(begin, end, step)) == list(range(begin, end, step))
->>>>>>> 6350602c
         sage: # 20 random tests: range and IntegerRange with middle point for finite cases
         sage: for i in range(20):
         ....:     begin = Integer(randint(-300,300))
@@ -199,11 +195,7 @@
         ....:     else:
         ....:         TestSuite(I).run()
         ....:         L1 = list(IntegerRange(begin, end, step, I.an_element()))
-<<<<<<< HEAD
-        ....:         L2 = range(begin, end, step)
-=======
         ....:         L2 = list(range(begin, end, step))
->>>>>>> 6350602c
         ....:         L1.sort()
         ....:         L2.sort()
         ....:         assert L1 == L2
