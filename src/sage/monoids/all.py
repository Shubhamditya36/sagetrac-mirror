from free_monoid import FreeMonoid
from string_monoid import (BinaryStrings, OctalStrings, HexadecimalStrings,
                           Radix64Strings, AlphabeticStrings)

from free_abelian_monoid import FreeAbelianMonoid

from string_ops import (
    strip_encoding,
    frequency_distribution,
    coincidence_index,
<<<<<<< HEAD
    coincidence_discriminant)

from string_monoid_element import (
    is_BinaryStringMonoidElement,
    is_OctalStringMonoidElement,
    is_HexadecimalStringMonoidElement,
    is_Radix64StringMonoidElement)

from free_abelian_monoid_element import is_FreeAbelianMonoidElement

from beta_adic_monoid import BetaAdicMonoid

=======
    coincidence_discriminant)
>>>>>>> e00f17b3
<|MERGE_RESOLUTION|>--- conflicted
+++ resolved
@@ -8,19 +8,6 @@
     strip_encoding,
     frequency_distribution,
     coincidence_index,
-<<<<<<< HEAD
     coincidence_discriminant)
 
-from string_monoid_element import (
-    is_BinaryStringMonoidElement,
-    is_OctalStringMonoidElement,
-    is_HexadecimalStringMonoidElement,
-    is_Radix64StringMonoidElement)
-
-from free_abelian_monoid_element import is_FreeAbelianMonoidElement
-
-from beta_adic_monoid import BetaAdicMonoid
-
-=======
-    coincidence_discriminant)
->>>>>>> e00f17b3
+from beta_adic_monoid import BetaAdicMonoid