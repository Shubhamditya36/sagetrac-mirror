r"""
Tensors on free modules

The class :class:`FreeModuleTensor` implements tensors on a free module `M`
of finite rank over a commutative ring. A *tensor of type* `(k,l)` on `M`
is a multilinear map:

.. MATH::

    \underbrace{M^*\times\cdots\times M^*}_{k\ \; \mbox{times}}
    \times \underbrace{M\times\cdots\times M}_{l\ \; \mbox{times}}
    \longrightarrow R

where `R` is the commutative ring over which the free module `M` is defined
and `M^* = \mathrm{Hom}_R(M,R)` is the dual of `M`. The integer `k + l` is
called the *tensor rank*. The set `T^{(k,l)}(M)` of tensors of type `(k,l)`
on `M` is a free module of finite rank over `R`, described by the
class :class:`~sage.tensor.modules.tensor_free_module.TensorFreeModule`.

Various derived classes of :class:`FreeModuleTensor` are devoted to specific
tensors:

* :class:`~sage.tensor.modules.alternating_contr_tensor.AlternatingContrTensor`
  for fully antisymmetric type-`(k, 0)` tensors *(alternating contravariant
  tensors)*;

  - :class:`~sage.tensor.modules.free_module_element.FiniteRankFreeModuleElement`
    for elements of `M`, considered as type-`(1,0)` tensors thanks to the
    canonical identification `M^{**}=M` (which holds since `M` is a free module
    of finite rank);

* :class:`~sage.tensor.modules.free_module_alt_form.FreeModuleAltForm` for
  fully antisymmetric type-`(0, l)` tensors *(alternating forms)*;

* :class:`~sage.tensor.modules.free_module_automorphism.FreeModuleAutomorphism`
  for type-`(1,1)` tensors representing invertible endomorphisms.

Each of these classes is a Sage *element* class, the corresponding *parent*
class being:

* :class:`~sage.tensor.modules.tensor_free_module.TensorFreeModule` for
  :class:`FreeModuleTensor`;
* :class:`~sage.tensor.modules.finite_rank_free_module.FiniteRankFreeModule`
  for :class:`~sage.tensor.modules.free_module_element.FiniteRankFreeModuleElement`;
* :class:`~sage.tensor.modules.ext_pow_free_module.ExtPowerFreeModule` for
  :class:`~sage.tensor.modules.alternating_contr_tensor.AlternatingContrTensor`;
* :class:`~sage.tensor.modules.ext_pow_free_module.ExtPowerDualFreeModule` for
  :class:`~sage.tensor.modules.free_module_alt_form.FreeModuleAltForm`;
* :class:`~sage.tensor.modules.free_module_linear_group.FreeModuleLinearGroup`
  for
  :class:`~sage.tensor.modules.free_module_automorphism.FreeModuleAutomorphism`.


AUTHORS:

- Eric Gourgoulhon, Michal Bejger (2014-2015): initial version

REFERENCES:

- Chap. 21 of R. Godement : *Algebra* [God1968]_
- Chap. 12 of J. M. Lee: *Introduction to Smooth Manifolds* [Lee2013]_ (only
  when the free module is a vector space)
- Chap. 2 of B. O'Neill: *Semi-Riemannian Geometry* [ONe1983]_

EXAMPLES:

A tensor of type `(1, 1)` on a rank-3 free module over `\ZZ`::

    sage: M = FiniteRankFreeModule(ZZ, 3, name='M')
    sage: t = M.tensor((1,1), name='t') ; t
    Type-(1,1) tensor t on the Rank-3 free module M over the Integer Ring
    sage: t.parent()
    Free module of type-(1,1) tensors on the Rank-3 free module M
     over the Integer Ring
    sage: t.parent() is M.tensor_module(1,1)
    True
    sage: t in M.tensor_module(1,1)
    True

Setting some component of the tensor in a given basis::

    sage: e = M.basis('e') ; e
    Basis (e_0,e_1,e_2) on the Rank-3 free module M over the Integer Ring
    sage: t.set_comp(e)[0,0] = -3  # the component [0,0] w.r.t. basis e is set to -3

The unset components are assumed to be zero::

    sage: t.comp(e)[:]  # list of all components w.r.t. basis e
    [-3  0  0]
    [ 0  0  0]
    [ 0  0  0]
    sage: t.display(e)  # displays the expansion of t on the basis e_i*e^j of T^(1,1)(M)
    t = -3 e_0*e^0

The commands ``t.set_comp(e)`` and ``t.comp(e)`` can be abridged by providing
the basis as the first argument in the square brackets::

    sage: t[e,0,0] = -3
    sage: t[e,:]
    [-3  0  0]
    [ 0  0  0]
    [ 0  0  0]

Actually, since ``e`` is ``M``'s default basis, the mention of ``e``
can be omitted::

    sage: t[0,0] = -3
    sage: t[:]
    [-3  0  0]
    [ 0  0  0]
    [ 0  0  0]

For tensors of rank 2, the matrix of components w.r.t. a given basis is
obtained via the function ``matrix``::

    sage: matrix(t.comp(e))
    [-3  0  0]
    [ 0  0  0]
    [ 0  0  0]
    sage: matrix(t.comp(e)).parent()
    Full MatrixSpace of 3 by 3 dense matrices over Integer Ring

Tensor components can be modified (reset) at any time::

    sage: t[0,0] = 0
    sage: t[:]
    [0 0 0]
    [0 0 0]
    [0 0 0]

Checking that ``t`` is zero::

    sage: t.is_zero()
    True
    sage: t == 0
    True
    sage: t == M.tensor_module(1,1).zero()  # the zero element of the module of all type-(1,1) tensors on M
    True

The components are managed by the class
:class:`~sage.tensor.modules.comp.Components`::

    sage: type(t.comp(e))
    <class 'sage.tensor.modules.comp.Components'>

Only non-zero components are actually stored, in the dictionary :attr:`_comp`
of class :class:`~sage.tensor.modules.comp.Components`, whose keys are
the indices::

    sage: t.comp(e)._comp
    {}
    sage: t.set_comp(e)[0,0] = -3 ; t.set_comp(e)[1,2] = 2
    sage: t.comp(e)._comp  # random output order (dictionary)
    {(0, 0): -3, (1, 2): 2}
    sage: t.display(e)
    t = -3 e_0*e^0 + 2 e_1*e^2

Further tests of the comparison operator::

    sage: t.is_zero()
    False
    sage: t == 0
    False
    sage: t == M.tensor_module(1,1).zero()
    False
    sage: t1 = t.copy()
    sage: t1 == t
    True
    sage: t1[2,0] = 4
    sage: t1 == t
    False

As a multilinear map `M^* \times M \rightarrow \ZZ`, the type-`(1,1)`
tensor ``t`` acts on pairs formed by a linear form and a module element::

    sage: a = M.linear_form(name='a') ; a[:] = (2, 1, -3) ; a
    Linear form a on the Rank-3 free module M over the Integer Ring
    sage: b = M([1,-6,2], name='b') ; b
    Element b of the Rank-3 free module M over the Integer Ring
    sage: t(a,b)
    -2

"""
# *****************************************************************************
#       Copyright (C) 2015 Eric Gourgoulhon <eric.gourgoulhon@obspm.fr>
#       Copyright (C) 2015 Michal Bejger <bejger@camk.edu.pl>
#
#  Distributed under the terms of the GNU General Public License (GPL)
#  as published by the Free Software Foundation; either version 2 of
#  the License, or (at your option) any later version.
#                  https://www.gnu.org/licenses/
# *****************************************************************************
from __future__ import absolute_import

from sage.misc.cachefunc import cached_method
from sage.rings.integer import Integer
from sage.structure.element import ModuleElement
from sage.tensor.modules.comp import (Components, CompWithSym, CompFullySym,
                                      CompFullyAntiSym)
from sage.tensor.modules.tensor_with_indices import TensorWithIndices
from sage.parallel.decorate import parallel
from sage.parallel.parallelism import Parallelism
from sage.manifolds.chart import Chart

# TODO: remove the import of Chart after _preparse_display has been redefined
# in tensor fields

class FreeModuleTensor(ModuleElement):
    r"""
    Tensor over a free module of finite rank over a commutative ring.

    This is a Sage *element* class, the corresponding *parent* class being
    :class:`~sage.tensor.modules.tensor_free_module.TensorFreeModule`.

    INPUT:

    - ``fmodule`` -- free module `M` of finite rank over a commutative ring
      `R`, as an instance of
      :class:`~sage.tensor.modules.finite_rank_free_module.FiniteRankFreeModule`
    - ``tensor_type`` -- pair ``(k, l)`` with ``k`` being the contravariant
      rank and ``l`` the covariant rank
    - ``name`` -- (default: ``None``) name given to the tensor
    - ``latex_name`` -- (default: ``None``) LaTeX symbol to denote the tensor;
      if none is provided, the LaTeX symbol is set to ``name``
    - ``sym`` -- (default: ``None``) a symmetry or a list of symmetries among
      the tensor arguments: each symmetry is described by a tuple containing
      the positions of the involved arguments, with the convention
      ``position=0`` for the first argument. For instance:

      * ``sym = (0,1)`` for a symmetry between the 1st and 2nd arguments;
      * ``sym = [(0,2), (1,3,4)]`` for a symmetry between the 1st and 3rd
        arguments and a symmetry between the 2nd, 4th and 5th arguments.

    - ``antisym`` -- (default: ``None``) antisymmetry or list of antisymmetries
      among the arguments, with the same convention as for ``sym``
    - ``parent`` -- (default: ``None``) some specific parent (e.g. exterior
      power for alternating forms); if ``None``, ``fmodule.tensor_module(k,l)``
      is used

    EXAMPLES:

    A tensor of type `(1,1)` on a rank-3 free module over `\ZZ`::

        sage: M = FiniteRankFreeModule(ZZ, 3, name='M')
        sage: t = M.tensor((1,1), name='t') ; t
        Type-(1,1) tensor t on the Rank-3 free module M over the Integer Ring

    Tensors are *Element* objects whose parents are tensor free modules::

        sage: t.parent()
        Free module of type-(1,1) tensors on the
         Rank-3 free module M over the Integer Ring
        sage: t.parent() is M.tensor_module(1,1)
        True

    """
    def __init__(self, fmodule, tensor_type, name=None, latex_name=None,
                 sym=None, antisym=None, parent=None):
        r"""
        TESTS::

            sage: from sage.tensor.modules.free_module_tensor import FreeModuleTensor
            sage: M = FiniteRankFreeModule(ZZ, 3, name='M')
            sage: e = M.basis('e')
            sage: t = FreeModuleTensor(M, (2,1), name='t', latex_name=r'\tau', sym=(0,1))
            sage: t[e,0,0,0] = -3
            sage: TestSuite(t).run(skip="_test_category") # see below

        In the above test suite, _test_category fails because t is not an
        instance of t.parent().category().element_class. Actually tensors
        must be constructed via TensorFreeModule.element_class and
        not by a direct call to FreeModuleTensor::

            sage: t1 = M.tensor_module(2,1).element_class(M, (2,1), name='t',
            ....:                                         latex_name=r'\tau',
            ....:                                         sym=(0,1))
            sage: t1[e,0,0,0] = -3
            sage: TestSuite(t1).run()

        """
        if parent is None:
            parent = fmodule.tensor_module(*tensor_type)
        ModuleElement.__init__(self, parent)
        self._fmodule = fmodule
        self._tensor_type = tuple(tensor_type)
        self._tensor_rank = self._tensor_type[0] + self._tensor_type[1]
        self._is_zero = False # a priori, may be changed below or via
                              # method __bool__()
        self._name = name
        if latex_name is None:
            self._latex_name = self._name
        else:
            self._latex_name = latex_name
        self._components = {}  # dict. of the sets of components on various
                              # bases, with the bases as keys (initially empty)

        # Treatment of symmetry declarations:
        self._sym = []
        if sym is not None and sym != []:
            if isinstance(sym[0], (int, Integer)):
                # a single symmetry is provided as a tuple -> 1-item list:
                sym = [tuple(sym)]
            for isym in sym:
                if len(isym) > 1:
                    for i in isym:
                        if i<0 or i>self._tensor_rank-1:
                            raise IndexError("invalid position: " + str(i) +
                                " not in [0," + str(self._tensor_rank-1) + "]")
                    self._sym.append(tuple(isym))
        self._antisym = []
        if antisym is not None and antisym != []:
            if isinstance(antisym[0], (int, Integer)):
                # a single antisymmetry is provided as a tuple -> 1-item list:
                antisym = [tuple(antisym)]
            for isym in antisym:
                if len(isym) > 1:
                    for i in isym:
                        if i<0 or i>self._tensor_rank-1:
                            raise IndexError("invalid position: " + str(i) +
                                " not in [0," + str(self._tensor_rank-1) + "]")
                    self._antisym.append(tuple(isym))

        # Final consistency check:
        index_list = []
        for isym in self._sym:
            index_list += isym
        for isym in self._antisym:
            index_list += isym
        if len(index_list) != len(set(index_list)):
            # There is a repeated index position:
            raise IndexError("incompatible lists of symmetries: the same " +
                             "position appears more than once")

        # Initialization of derived quantities:
        FreeModuleTensor._init_derived(self)

    ####### Required methods for ModuleElement (beside arithmetic) #######

    def __bool__(self):
        r"""
        Return ``True`` if ``self`` is nonzero and ``False`` otherwise.

        This method is called by ``self.is_zero()``.

        EXAMPLES::

            sage: M = FiniteRankFreeModule(ZZ, 3, name='M')
            sage: e = M.basis('e')
            sage: t = M.tensor((2,1))
            sage: t.add_comp(e)
            3-indices components w.r.t. Basis (e_0,e_1,e_2) on the
             Rank-3 free module M over the Integer Ring
            sage: bool(t)  # unitialized components are zero
            False
            sage: t == 0
            True
            sage: t[e,1,0,2] = 4  # setting a non-zero component in basis e
            sage: t.display()
            4 e_1*e_0*e^2
            sage: bool(t)
            True
            sage: t == 0
            False
            sage: t[e,1,0,2] = 0
            sage: t.display()
            0
            sage: bool(t)
            False
            sage: t == 0
            True
        """
        basis = self.pick_a_basis()
        if not self._components[basis].is_zero():
            self._is_zero = False
            return True
        self._is_zero = True
        return False

    __nonzero__ = __bool__

    ##### End of required methods for ModuleElement (beside arithmetic) #####

    def _repr_(self):
        r"""
        Return a string representation of ``self``.

        EXAMPLES::

            sage: M = FiniteRankFreeModule(ZZ, 3, name='M')
            sage: t = M.tensor((2,1), name='t')
            sage: t
            Type-(2,1) tensor t on the Rank-3 free module M over the Integer Ring

        """
        # Special cases
        if self._tensor_type == (0,2) and self._sym == [(0,1)]:
            description = "Symmetric bilinear form "
        else:
            # Generic case
            description = "Type-({},{}) tensor".format(
                            self._tensor_type[0], self._tensor_type[1])
        if self._name is not None:
            description += " " + self._name
        description += " on the {}".format(self._fmodule)
        return description

    def _latex_(self):
        r"""
        LaTeX representation of the object.

        EXAMPLES::

            sage: M = FiniteRankFreeModule(ZZ, 3, name='M')
            sage: t = M.tensor((2,1), name='t')
            sage: t._latex_()
            't'
            sage: latex(t)
            t
            sage: t = M.tensor((2,1), name='t', latex_name=r'\tau')
            sage: t._latex_()
            '\\tau'
            sage: latex(t)
            \tau
            sage: t = M.tensor((2,1))  # unnamed tensor
            sage: t._latex_()
            '\\mbox{Type-(2,1) tensor on the Rank-3 free module M over the Integer Ring}'

        """
        if self._latex_name is None:
            return r'\mbox{' + str(self) + r'}'
        return self._latex_name

    def _init_derived(self):
        r"""
        Initialize the derived quantities

        EXAMPLES::

            sage: M = FiniteRankFreeModule(ZZ, 3, name='M')
            sage: t = M.tensor((2,1), name='t')
            sage: t._init_derived()

        """
        pass # no derived quantities

    def _del_derived(self):
        r"""
        Delete the derived quantities

        EXAMPLES::

            sage: M = FiniteRankFreeModule(ZZ, 3, name='M')
            sage: t = M.tensor((2,1), name='t')
            sage: t._del_derived()

        """
        pass # no derived quantities

    #### Simple accessors ####

    def tensor_type(self):
        r"""
        Return the tensor type of ``self``.

        OUTPUT:

        - pair ``(k, l)``, where ``k`` is the contravariant rank and ``l``
          is the covariant rank

        EXAMPLES::

            sage: M = FiniteRankFreeModule(ZZ, 3)
            sage: M.an_element().tensor_type()
            (1, 0)
            sage: t = M.tensor((2,1))
            sage: t.tensor_type()
            (2, 1)

        """
        return self._tensor_type

    def tensor_rank(self):
        r"""
        Return the tensor rank of ``self``.

        OUTPUT:

        - integer ``k+l``, where ``k`` is the contravariant rank and ``l``
          is the covariant rank

        EXAMPLES::

            sage: M = FiniteRankFreeModule(ZZ, 3)
            sage: M.an_element().tensor_rank()
            1
            sage: t = M.tensor((2,1))
            sage: t.tensor_rank()
            3

        """
        return self._tensor_rank

    def base_module(self):
        r"""
        Return the module on which ``self`` is defined.

        OUTPUT:

        - instance of :class:`FiniteRankFreeModule` representing the free
          module on which the tensor is defined.

        EXAMPLES::

            sage: M = FiniteRankFreeModule(ZZ, 3, name='M')
            sage: M.an_element().base_module()
            Rank-3 free module M over the Integer Ring
            sage: t = M.tensor((2,1))
            sage: t.base_module()
            Rank-3 free module M over the Integer Ring
            sage: t.base_module() is M
            True

        """
        return self._fmodule

    def symmetries(self):
        r"""
        Print the list of symmetries and antisymmetries of ``self``.

        EXAMPLES:

        Various symmetries / antisymmetries for a rank-4 tensor::

            sage: M = FiniteRankFreeModule(ZZ, 3, name='M')
            sage: t = M.tensor((4,0), name='T') # no symmetry declared
            sage: t.symmetries()
            no symmetry;  no antisymmetry
            sage: t = M.tensor((4,0), name='T', sym=(0,1))
            sage: t.symmetries()
            symmetry: (0, 1);  no antisymmetry
            sage: t = M.tensor((4,0), name='T', sym=[(0,1), (2,3)])
            sage: t.symmetries()
            symmetries: [(0, 1), (2, 3)];  no antisymmetry
            sage: t = M.tensor((4,0), name='T', sym=(0,1), antisym=(2,3))
            sage: t.symmetries()
            symmetry: (0, 1);  antisymmetry: (2, 3)

        """
        if len(self._sym) == 0:
            s = "no symmetry; "
        elif len(self._sym) == 1:
            s = "symmetry: {}; ".format(self._sym[0])
        else:
            s = "symmetries: {}; ".format(self._sym)
        if len(self._antisym) == 0:
            a = "no antisymmetry"
        elif len(self._antisym) == 1:
            a = "antisymmetry: {}".format(self._antisym[0])
        else:
            a = "antisymmetries: {}".format(self._antisym)
        print(s+a)

    #### End of simple accessors #####

    def _preparse_display(self, basis=None, format_spec=None):
        r"""
        Helper function for display (to be used in the derived classes
        FreeModuleAltForm and AlternatingContrTensor as well)

        TESTS::

            sage: M = FiniteRankFreeModule(ZZ, 2, name='M')
            sage: e = M.basis('e')
            sage: f = M.basis('f')
            sage: v = M([1,-2])
            sage: v._preparse_display()
            (Basis (e_0,e_1) on the Rank-2 free module M over the Integer Ring, None)
            sage: v._preparse_display(f)
            (Basis (f_0,f_1) on the Rank-2 free module M over the Integer Ring, None)
            sage: v._preparse_display(e, 10)
            (Basis (e_0,e_1) on the Rank-2 free module M over the Integer Ring, 10)
            sage: v._preparse_display(format_spec=10)
            (Basis (e_0,e_1) on the Rank-2 free module M over the Integer Ring, 10)

        """
        if basis is None:
            basis = self._fmodule._def_basis
        elif isinstance(basis, Chart):
             # a coordinate chart has been passed instead of a basis;
             # the basis is then assumed to be the coordinate frame
             # associated to the chart:
            if format_spec is None:
                format_spec = basis
            basis = basis.frame()
        return (basis, format_spec)

    def display(self, basis=None, format_spec=None):
        r"""
        Display ``self`` in terms of its expansion w.r.t. a given module basis.

        The expansion is actually performed onto tensor products of elements
        of the given basis and of elements of its dual basis (see examples
        below).
        The output is either text-formatted (console mode) or LaTeX-formatted
        (notebook mode).

        INPUT:

        - ``basis`` -- (default: ``None``) basis of the free module with
          respect to which the tensor is expanded; if none is provided,
          the module's default basis is assumed
        - ``format_spec`` -- (default: ``None``) format specification passed
          to ``self._fmodule._output_formatter`` to format the output

        EXAMPLES:

        Display of a module element (type-`(1,0)` tensor)::

            sage: M = FiniteRankFreeModule(QQ, 2, name='M', start_index=1)
            sage: e = M.basis('e') ; e
            Basis (e_1,e_2) on the 2-dimensional vector space M over the
             Rational Field
            sage: v = M([1/3,-2], name='v')
            sage: v.display(e)
            v = 1/3 e_1 - 2 e_2
            sage: v.display()  # a shortcut since e is M's default basis
            v = 1/3 e_1 - 2 e_2
            sage: latex(v.display())  # display in the notebook
            v = \frac{1}{3} e_{1} -2 e_{2}

        A shortcut is ``disp()``::

            sage: v.disp()
            v = 1/3 e_1 - 2 e_2

        Display of a linear form (type-`(0,1)` tensor)::

            sage: de = e.dual_basis() ; de
            Dual basis (e^1,e^2) on the 2-dimensional vector space M over the
             Rational Field
            sage: w = - 3/4 * de[1] + de[2] ; w
            Linear form on the 2-dimensional vector space M over the Rational
             Field
            sage: w.set_name('w', latex_name='\\omega')
            sage: w.display()
            w = -3/4 e^1 + e^2
            sage: latex(w.display())  # display in the notebook
            \omega = -\frac{3}{4} e^{1} +e^{2}

        Display of a type-`(1,1)` tensor::

            sage: t = v*w ; t  # the type-(1,1) is formed as the tensor product of v by w
            Type-(1,1) tensor v*w on the 2-dimensional vector space M over the
             Rational Field
            sage: t.display()
            v*w = -1/4 e_1*e^1 + 1/3 e_1*e^2 + 3/2 e_2*e^1 - 2 e_2*e^2
            sage: latex(t.display())  # display in the notebook
            v\otimes \omega = -\frac{1}{4} e_{1}\otimes e^{1} +
             \frac{1}{3} e_{1}\otimes e^{2} + \frac{3}{2} e_{2}\otimes e^{1}
             -2 e_{2}\otimes e^{2}

        Display in a basis which is not the default one::

            sage: a = M.automorphism(matrix=[[1,2],[3,4]], basis=e)
            sage: f = e.new_basis(a, 'f')
            sage: v.display(f) # the components w.r.t basis f are first computed via the change-of-basis formula defined by a
            v = -8/3 f_1 + 3/2 f_2
            sage: w.display(f)
            w = 9/4 f^1 + 5/2 f^2
            sage: t.display(f)
            v*w = -6 f_1*f^1 - 20/3 f_1*f^2 + 27/8 f_2*f^1 + 15/4 f_2*f^2

        Parallel computation::

            sage: Parallelism().set('tensor', nproc=2)
            sage: t2 = v*w
            sage: t2.display(f)
            v*w = -6 f_1*f^1 - 20/3 f_1*f^2 + 27/8 f_2*f^1 + 15/4 f_2*f^2
            sage: t2[f,:] == t[f,:]  # check of the parallel computation
            True
            sage: Parallelism().set('tensor', nproc=1)  # switch off parallelization

        The output format can be set via the argument ``output_formatter``
        passed at the module construction::

            sage: N = FiniteRankFreeModule(QQ, 2, name='N', start_index=1,
            ....:                   output_formatter=Rational.numerical_approx)
            sage: e = N.basis('e')
            sage: v = N([1/3,-2], name='v')
            sage: v.display()  # default format (53 bits of precision)
            v = 0.333333333333333 e_1 - 2.00000000000000 e_2
            sage: latex(v.display())
            v = 0.333333333333333 e_{1} -2.00000000000000 e_{2}

        The output format is then controlled by the argument ``format_spec`` of
        the method :meth:`display`::

            sage: v.display(format_spec=10)  # 10 bits of precision
            v = 0.33 e_1 - 2.0 e_2

        Check that the bug reported in :trac:`22520` is fixed::

            sage: M = FiniteRankFreeModule(SR, 3, name='M')
            sage: e = M.basis('e')
            sage: t = SR.var('t', domain='real')
            sage: (t*e[0]).display()
            t e_0

        """
        from sage.misc.latex import latex
        from sage.tensor.modules.format_utilities import (is_atomic,
                                                          FormattedExpansion)
        basis, format_spec = self._preparse_display(basis=basis,
                                                    format_spec=format_spec)
        cobasis = basis.dual_basis()
        comp = self.comp(basis)
        terms_txt = []
        terms_latex = []
        n_con = self._tensor_type[0]
        for ind in comp.index_generator():
            ind_arg = ind + (format_spec,)
            coef = comp[ind_arg]
            # Check whether the coefficient is zero, preferably via
            # the fast method is_trivial_zero():
            if hasattr(coef, 'is_trivial_zero'):
                zero_coef = coef.is_trivial_zero()
            else:
                zero_coef = coef == 0
            if not zero_coef:
                bases_txt = []
                bases_latex = []
                for k in range(n_con):
                    bases_txt.append(basis[ind[k]]._name)
                    bases_latex.append(latex(basis[ind[k]]))
                for k in range(n_con, self._tensor_rank):
                    bases_txt.append(cobasis[ind[k]]._name)
                    bases_latex.append(latex(cobasis[ind[k]]))
                basis_term_txt = "*".join(bases_txt)
                basis_term_latex = r"\otimes ".join(bases_latex)
                coef_txt = repr(coef)
                if coef_txt == "1":
                    terms_txt.append(basis_term_txt)
                    terms_latex.append(basis_term_latex)
                elif coef_txt == "-1":
                    terms_txt.append("-" + basis_term_txt)
                    terms_latex.append("-" + basis_term_latex)
                else:
                    coef_latex = latex(coef)
                    if is_atomic(coef_txt):
                        terms_txt.append(coef_txt + " " + basis_term_txt)
                    else:
                        terms_txt.append("(" + coef_txt + ") " +
                                         basis_term_txt)
                    if is_atomic(coef_latex):
                        terms_latex.append(coef_latex + basis_term_latex)
                    else:
                        terms_latex.append(r"\left(" + coef_latex +
                                           r"\right)" + basis_term_latex)
        if terms_txt == []:
            expansion_txt = "0"
        else:
            expansion_txt = terms_txt[0]
            for term in terms_txt[1:]:
                if term[0] == "-":
                    expansion_txt += " - " + term[1:]
                else:
                    expansion_txt += " + " + term
        if terms_latex == []:
            expansion_latex = "0"
        else:
            expansion_latex = terms_latex[0]
            for term in terms_latex[1:]:
                if term[0] == "-":
                    expansion_latex += term
                else:
                    expansion_latex += "+" + term
        if self._name is None:
            resu_txt = expansion_txt
        else:
            resu_txt = self._name + " = " + expansion_txt
        if self._latex_name is None:
            resu_latex = expansion_latex
        else:
            resu_latex = latex(self) + " = " + expansion_latex
        return FormattedExpansion(resu_txt, resu_latex)

    disp = display

    def display_comp(self, basis=None, format_spec=None, symbol=None,
                     latex_symbol=None, index_labels=None,
                     index_latex_labels=None, only_nonzero=True,
                     only_nonredundant=False):
        r"""
        Display the tensor components with respect to a given module
        basis, one per line.

        The output is either text-formatted (console mode) or LaTeX-formatted
        (notebook mode).

        INPUT:

        - ``basis`` -- (default: ``None``) basis of the free module with
          respect to which the tensor components are defined; if ``None``,
          the module's default basis is assumed
        - ``format_spec`` -- (default: ``None``) format specification passed
          to ``self._fmodule._output_formatter`` to format the output
        - ``symbol`` -- (default: ``None``) string (typically a single letter)
          specifying the symbol for the components; if ``None``, the tensor
          name is used if it has been set, otherwise ``'X'`` is used
        - ``latex_symbol`` -- (default: ``None``) string specifying the LaTeX
          symbol for the components; if ``None``, the tensor LaTeX name
          is used if it has been set, otherwise ``'X'`` is used
        - ``index_labels`` -- (default: ``None``) list of strings representing
          the labels of each of the individual indices; if ``None``, integer
          labels are used
        - ``index_latex_labels`` -- (default: ``None``) list of strings
          representing the LaTeX labels of each of the individual indices; if
          ``None``, integers labels are used
        - ``only_nonzero`` -- (default: ``True``) boolean; if ``True``, only
          nonzero components are displayed
        - ``only_nonredundant`` -- (default: ``False``) boolean; if ``True``,
          only nonredundant components are displayed in case of symmetries

        EXAMPLES:

        Display of the components of a type-`(2,1)` tensor on a rank 2
        vector space over `\QQ`::

            sage: FiniteRankFreeModule._clear_cache_() # for doctests only
            sage: M = FiniteRankFreeModule(QQ, 2, name='M', start_index=1)
            sage: e = M.basis('e')
            sage: t = M.tensor((2,1), name='T', sym=(0,1))
            sage: t[1,2,1], t[1,2,2], t[2,2,2] = 2/3, -1/4, 3
            sage: t.display()
            T = 2/3 e_1*e_2*e^1 - 1/4 e_1*e_2*e^2 + 2/3 e_2*e_1*e^1
                - 1/4 e_2*e_1*e^2 + 3 e_2*e_2*e^2
            sage: t.display_comp()
            T^12_1 = 2/3
            T^12_2 = -1/4
            T^21_1 = 2/3
            T^21_2 = -1/4
            T^22_2 = 3

        The LaTeX output for the notebook::

            sage: latex(t.display_comp())
            \begin{array}{lcl} T_{\phantom{\, 1}\phantom{\, 2}\,1}^{\,1\,2\phantom{\, 1}}
             & = & \frac{2}{3} \\ T_{\phantom{\, 1}\phantom{\, 2}\,2}^{\,1\,2\phantom{\, 2}}
             & = & -\frac{1}{4} \\ T_{\phantom{\, 2}\phantom{\, 1}\,1}^{\,2\,1\phantom{\, 1}}
             & = & \frac{2}{3} \\ T_{\phantom{\, 2}\phantom{\, 1}\,2}^{\,2\,1\phantom{\, 2}}
             & = & -\frac{1}{4} \\ T_{\phantom{\, 2}\phantom{\, 2}\,2}^{\,2\,2\phantom{\, 2}}
             & = & 3 \end{array}

        By default, only the non-vanishing components are displayed; to see
        all the components, the argument ``only_nonzero`` must be set to
        ``False``::

            sage: t.display_comp(only_nonzero=False)
            T^11_1 = 0
            T^11_2 = 0
            T^12_1 = 2/3
            T^12_2 = -1/4
            T^21_1 = 2/3
            T^21_2 = -1/4
            T^22_1 = 0
            T^22_2 = 3

        ``t`` being symmetric w.r.t. to its first two indices, one may ask to
        skip the components that can be deduced by symmetry::

            sage: t.display_comp(only_nonredundant=True)
            T^12_1 = 2/3
            T^12_2 = -1/4
            T^22_2 = 3

        The index symbols can be customized::

            sage: t.display_comp(index_labels=['x', 'y'])
            T^xy_x = 2/3
            T^xy_y = -1/4
            T^yx_x = 2/3
            T^yx_y = -1/4
            T^yy_y = 3

        Display of the components w.r.t. a basis different from the
        default one::

            sage: f = M.basis('f', from_family=(-e[1]+e[2], e[1]+e[2]))
            sage: t.display_comp(basis=f)
            T^11_1 = 29/24
            T^11_2 = 13/24
            T^12_1 = 3/4
            T^12_2 = 3/4
            T^21_1 = 3/4
            T^21_2 = 3/4
            T^22_1 = 7/24
            T^22_2 = 23/24

        """
        if basis is None:
            basis = self._fmodule._def_basis
        if symbol is None:
            if self._name is not None:
                symbol = self._name
            else:
                symbol = 'X'
        if latex_symbol is None:
            if self._latex_name is not None:
                latex_symbol = self._latex_name
            else:
                latex_symbol = 'X'
        index_positions = self._tensor_type[0]*'u' + self._tensor_type[1]*'d'
        return self.comp(basis).display(symbol,
                                        latex_symbol=latex_symbol,
                                        index_positions=index_positions,
                                        index_labels=index_labels,
                                        index_latex_labels=index_latex_labels,
                                        format_spec=format_spec,
                                        only_nonzero=only_nonzero,
                                        only_nonredundant=only_nonredundant)

    def set_name(self, name=None, latex_name=None):
        r"""
        Set (or change) the text name and LaTeX name of ``self``.

        INPUT:

        - ``name`` -- (default: ``None``) string; name given to the tensor
        - ``latex_name`` -- (default: ``None``) string; LaTeX symbol to denote
          the tensor; if None while ``name`` is provided, the LaTeX symbol
          is set to ``name``

        EXAMPLES::

            sage: M = FiniteRankFreeModule(ZZ, 3, name='M')
            sage: t = M.tensor((2,1)) ; t
            Type-(2,1) tensor on the Rank-3 free module M over the Integer Ring
            sage: t.set_name('t') ; t
            Type-(2,1) tensor t on the Rank-3 free module M over the Integer Ring
            sage: latex(t)
            t
            sage: t.set_name(latex_name=r'\tau') ; t
            Type-(2,1) tensor t on the Rank-3 free module M over the Integer Ring
            sage: latex(t)
            \tau

        """
        if name is not None:
            self._name = name
            if latex_name is None:
                self._latex_name = self._name
        if latex_name is not None:
            self._latex_name = latex_name

    def _new_instance(self):
        r"""
        Create a tensor of the same tensor type and with the same symmetries
        as ``self``.

        EXAMPLES::

            sage: M = FiniteRankFreeModule(ZZ, 3, name='M')
            sage: t = M.tensor((2,1), name='t')
            sage: t._new_instance()
            Type-(2,1) tensor on the Rank-3 free module M over the Integer Ring
            sage: t._new_instance().parent() is t.parent()
            True

        """
        return self.__class__(self._fmodule, self._tensor_type, sym=self._sym,
                              antisym=self._antisym)

    def _new_comp(self, basis):
        r"""
        Create some (uninitialized) components of ``self`` w.r.t a given
        module basis.

        This method, to be called by :meth:`comp`, must be redefined by derived
        classes to adapt the output to the relevant subclass of
        :class:`~sage.tensor.modules.comp.Components`.

        INPUT:

        - ``basis`` -- basis of the free module on which ``self`` is defined

        OUTPUT:

        - an instance of :class:`~sage.tensor.modules.comp.Components`
          (or of one of its subclasses)

        EXAMPLES::

            sage: M = FiniteRankFreeModule(ZZ, 3, name='M')
            sage: t = M.tensor((2,1), name='t')
            sage: e = M.basis('e')
            sage: t._new_comp(e)
            3-indices components w.r.t. Basis (e_0,e_1,e_2) on the
             Rank-3 free module M over the Integer Ring
            sage: a = M.tensor((2,1), name='a', sym=(0,1))
            sage: a._new_comp(e)
            3-indices components w.r.t. Basis (e_0,e_1,e_2) on the
             Rank-3 free module M over the Integer Ring,
             with symmetry on the index positions (0, 1)

        """
        fmodule = self._fmodule  # the base free module
        if not self._sym and not self._antisym:
            return Components(fmodule._ring, basis, self._tensor_rank,
                              start_index=fmodule._sindex,
                              output_formatter=fmodule._output_formatter)
        for isym in self._sym:
            if len(isym) == self._tensor_rank:
                return CompFullySym(fmodule._ring, basis, self._tensor_rank,
                                    start_index=fmodule._sindex,
                                    output_formatter=fmodule._output_formatter)
        for isym in self._antisym:
            if len(isym) == self._tensor_rank:
                return CompFullyAntiSym(fmodule._ring, basis, self._tensor_rank,
                                        start_index=fmodule._sindex,
                                     output_formatter=fmodule._output_formatter)
        return CompWithSym(fmodule._ring, basis, self._tensor_rank,
                           start_index=fmodule._sindex,
                           output_formatter=fmodule._output_formatter,
                           sym=self._sym, antisym=self._antisym)

    def components(self, basis=None, from_basis=None):
        r"""
        Return the components of ``self`` w.r.t to a given module basis.

        If the components are not known already, they are computed by the
        tensor change-of-basis formula from components in another basis.

        INPUT:

        - ``basis`` -- (default: ``None``) basis in which the components are
          required; if none is provided, the components are assumed to refer
          to the module's default basis
        - ``from_basis`` -- (default: ``None``) basis from which the
          required components are computed, via the tensor change-of-basis
          formula, if they are not known already in the basis ``basis``;
          if none, a basis from which both the components and a change-of-basis
          to ``basis`` are known is selected.

        OUTPUT:

        - components in the basis ``basis``, as an instance of the
          class :class:`~sage.tensor.modules.comp.Components`

        EXAMPLES:

        Components of a tensor of type-`(1,1)`::

            sage: M = FiniteRankFreeModule(ZZ, 3, name='M', start_index=1)
            sage: e = M.basis('e')
            sage: t = M.tensor((1,1), name='t')
            sage: t[1,2] = -3 ; t[3,3] = 2
            sage: t.components()
            2-indices components w.r.t. Basis (e_1,e_2,e_3)
             on the Rank-3 free module M over the Integer Ring
            sage: t.components() is t.components(e)  # since e is M's default basis
            True
            sage: t.components()[:]
            [ 0 -3  0]
            [ 0  0  0]
            [ 0  0  2]

        A shortcut is ``t.comp()``::

            sage: t.comp() is t.components()
            True

        A direct access to the components w.r.t. the module's default basis is
        provided by the square brackets applied to the tensor itself::

            sage: t[1,2] is t.comp(e)[1,2]
            True
            sage: t[:]
            [ 0 -3  0]
            [ 0  0  0]
            [ 0  0  2]

        Components computed via a change-of-basis formula::

            sage: a = M.automorphism()
            sage: a[:] = [[0,0,1], [1,0,0], [0,-1,0]]
            sage: f = e.new_basis(a, 'f')
            sage: t.comp(f)
            2-indices components w.r.t. Basis (f_1,f_2,f_3)
             on the Rank-3 free module M over the Integer Ring
            sage: t.comp(f)[:]
            [ 0  0  0]
            [ 0  2  0]
            [-3  0  0]

        """
        fmodule = self._fmodule
        if basis is None:
            basis = fmodule._def_basis
        if basis not in self._components:
            # The components must be computed from
            # those in the basis from_basis
            if from_basis is None:
                for known_basis in self._components:
                    if (known_basis, basis) in self._fmodule._basis_changes \
                      and (basis, known_basis) in self._fmodule._basis_changes:
                        from_basis = known_basis
                        break
                if from_basis is None:
                    raise ValueError("no basis could be found for computing " +
                                     "the components in the {}".format(basis))
            elif from_basis not in self._components:
                raise ValueError("the tensor components are not known in " +
                                 "the {}".format(from_basis))
            (n_con, n_cov) = self._tensor_type
            pp = None
            if n_cov > 0:
                if (from_basis, basis) not in fmodule._basis_changes:
                    raise ValueError("the change-of-basis matrix from the " +
                                     "{} to the {}".format(from_basis, basis)
                                     + " has not been set")
                pp = \
                  fmodule._basis_changes[(from_basis, basis)].comp(from_basis)
                # pp not used if n_cov = 0 (pure contravariant tensor)
            ppinv = None
            if n_con > 0:
                if (basis, from_basis) not in fmodule._basis_changes:
                    raise ValueError("the change-of-basis matrix from the " +
                                     "{} to the {}".format(basis, from_basis) +
                                     " has not been set")
                ppinv = \
                  fmodule._basis_changes[(basis, from_basis)].comp(from_basis)
                # ppinv not used if n_con = 0 (pure covariant tensor)
            old_comp = self._components[from_basis]
            new_comp = self._new_comp(basis)
            rank = self._tensor_rank
            # loop on the new components:
            nproc = Parallelism().get('tensor')

            if nproc != 1 :
                # Parallel computation
                lol = lambda lst, sz: [lst[i:i+sz] for i in range(0, len(lst), sz)]
                ind_list = [ind for ind in new_comp.non_redundant_index_generator()]
                ind_step = max(1, int(len(ind_list)/nproc/2))
                local_list = lol(ind_list, ind_step)
                # list of input parameters
                listParalInput = [(old_comp, ppinv, pp, n_con, rank, ii) for ii in local_list]
                @parallel(p_iter='multiprocessing', ncpus=nproc)
                def paral_newcomp(old_comp, ppinv, pp, n_con, rank, local_list_ind):
                    partial = []
                    for ind in local_list_ind:
                        res = 0
                        # Summation on the old components multiplied by the proper
                        # change-of-basis matrix elements (tensor formula):
                        for ind_old in old_comp.index_generator():
                            t = old_comp[[ind_old]]
                            for i in range(n_con): # loop on contravariant indices
                                t *= ppinv[[ind[i], ind_old[i]]]
                            for i in range(n_con,rank):  # loop on covariant indices
                                t *= pp[[ind_old[i], ind[i]]]
                            res += t
                        partial.append([ind,res])
                    return partial

                for ii,val in paral_newcomp(listParalInput):
                    for jj in val:
                        new_comp[[jj[0]]] = jj[1]


            else:
                # Sequential computation
                for ind_new in new_comp.non_redundant_index_generator():
                    # Summation on the old components multiplied by the proper
                    # change-of-basis matrix elements (tensor formula):
                    res = 0
                    for ind_old in old_comp.index_generator():
                        t = old_comp[[ind_old]]
                        for i in range(n_con): # loop on contravariant indices
                            t *= ppinv[[ind_new[i], ind_old[i]]]
                        for i in range(n_con,rank):  # loop on covariant indices
                            t *= pp[[ind_old[i], ind_new[i]]]
                        res += t
                    new_comp[ind_new] = res

            self._components[basis] = new_comp
            # end of case where the computation was necessary
        return self._components[basis]

    comp = components

    def _set_comp_unsafe(self, basis=None):
        r"""
        Return the components of ``self`` w.r.t. a given module basis for
        assignment. This private method invokes no security check. Use
        this method at your own risk.

        The components with respect to other bases are deleted, in order to
        avoid any inconsistency. To keep them, use the method
        :meth:`_add_comp_unsafe` instead.

        INPUT:

        - ``basis`` -- (default: ``None``) basis in which the components are
          defined; if none is provided, the components are assumed to refer to
          the module's default basis

        OUTPUT:

        - components in the given basis, as an instance of the
          class :class:`~sage.tensor.modules.comp.Components`; if such
          components did not exist previously, they are created.

        TESTS:

        Setting components of a type-`(1,1)` tensor::

            sage: M = FiniteRankFreeModule(ZZ, 3, name='M')
            sage: e = M.basis('e')
            sage: t = M.tensor((1,1), name='t')
            sage: t._set_comp_unsafe()[0,1] = -3
            sage: t.display()
            t = -3 e_0*e^1
            sage: t._set_comp_unsafe()[1,2] = 2
            sage: t.display()
            t = -3 e_0*e^1 + 2 e_1*e^2
            sage: t._set_comp_unsafe(e)
            2-indices components w.r.t. Basis (e_0,e_1,e_2) on the
             Rank-3 free module M over the Integer Ring

        Setting components in a new basis::

            sage: f =  M.basis('f')
            sage: t._set_comp_unsafe(f)[0,1] = 4
            sage: list(t._components) # the components w.r.t. basis e have been deleted
            [Basis (f_0,f_1,f_2) on the Rank-3 free module M over the Integer Ring]
            sage: t.display(f)
            t = 4 f_0*f^1

        The components w.r.t. basis e can be deduced from those w.r.t. basis f,
        once a relation between the two bases has been set::

            sage: a = M.automorphism()
            sage: a[:] = [[0,0,1], [1,0,0], [0,-1,0]]
            sage: M.set_change_of_basis(e, f, a)
            sage: t.display(e)
            t = -4 e_1*e^2
            sage: sorted(t._components, key=repr)
            [Basis (e_0,e_1,e_2) on the Rank-3 free module M over the Integer Ring,
             Basis (f_0,f_1,f_2) on the Rank-3 free module M over the Integer Ring]

        """
        if basis is None:
            basis = self._fmodule._def_basis
        if basis not in self._components:
            if basis not in self._fmodule._known_bases:
                raise ValueError("the {} has not been ".format(basis) +
                                 "defined on the {}".format(self._fmodule))
            self._components[basis] = self._new_comp(basis)
        self._del_derived() # deletes the derived quantities
        self.del_other_comp(basis)
        return self._components[basis]

    def set_comp(self, basis=None):
        r"""
        Return the components of ``self`` w.r.t. a given module basis for
        assignment.

        The components with respect to other bases are deleted, in order to
        avoid any inconsistency. To keep them, use the method :meth:`add_comp`
        instead.

        INPUT:

        - ``basis`` -- (default: ``None``) basis in which the components are
          defined; if none is provided, the components are assumed to refer to
          the module's default basis

        OUTPUT:

        - components in the given basis, as an instance of the
          class :class:`~sage.tensor.modules.comp.Components`; if such
          components did not exist previously, they are created.

        EXAMPLES:

        Setting components of a type-`(1,1)` tensor::

            sage: M = FiniteRankFreeModule(ZZ, 3, name='M')
            sage: e = M.basis('e')
            sage: t = M.tensor((1,1), name='t')
            sage: t.set_comp()[0,1] = -3
            sage: t.display()
            t = -3 e_0*e^1
            sage: t.set_comp()[1,2] = 2
            sage: t.display()
            t = -3 e_0*e^1 + 2 e_1*e^2
            sage: t.set_comp(e)
            2-indices components w.r.t. Basis (e_0,e_1,e_2) on the
             Rank-3 free module M over the Integer Ring

        Setting components in a new basis::

            sage: f =  M.basis('f')
            sage: t.set_comp(f)[0,1] = 4
            sage: list(t._components) # the components w.r.t. basis e have been deleted
            [Basis (f_0,f_1,f_2) on the Rank-3 free module M over the Integer Ring]
            sage: t.display(f)
            t = 4 f_0*f^1

        The components w.r.t. basis e can be deduced from those w.r.t. basis f,
        once a relation between the two bases has been set::

            sage: a = M.automorphism()
            sage: a[:] = [[0,0,1], [1,0,0], [0,-1,0]]
            sage: M.set_change_of_basis(e, f, a)
            sage: t.display(e)
            t = -4 e_1*e^2
            sage: sorted(t._components, key=repr)
            [Basis (e_0,e_1,e_2) on the Rank-3 free module M over the Integer Ring,
             Basis (f_0,f_1,f_2) on the Rank-3 free module M over the Integer Ring]

        Since zero is a special element, its components cannot be changed::

            sage: z = M.tensor_module(1, 1).zero()
            sage: z.set_comp(e)[0,1] = 1
            Traceback (most recent call last):
            ...
            AssertionError: the components of the zero element cannot be changed

        """
        if self is self.parent().zero():
            raise AssertionError("the components of the zero element "
                                 "cannot be changed")
        self._is_zero = False  # a priori
        return self._set_comp_unsafe(basis)

    def _add_comp_unsafe(self, basis=None):
        r"""
        Return the components of ``self`` w.r.t. a given module basis for
        assignment, keeping the components w.r.t. other bases. This private
        method invokes no security check. Use this method at your own risk.

        To delete the components w.r.t. other bases, use the method
        :meth:`_set_comp_unsafe` instead.

        INPUT:

        - ``basis`` -- (default: ``None``) basis in which the components are
          defined; if none is provided, the components are assumed to refer to
          the module's default basis

        OUTPUT:

        - components in the given basis, as an instance of the
          class :class:`~sage.tensor.modules.comp.Components`;
          if such components did not exist previously, they are created

        TESTS:

        Setting components of a type-`(1,1)` tensor::

            sage: M = FiniteRankFreeModule(ZZ, 3, name='M')
            sage: e = M.basis('e')
            sage: t = M.tensor((1,1), name='t')
            sage: t._add_comp_unsafe()[0,1] = -3
            sage: t.display()
            t = -3 e_0*e^1
            sage: t._add_comp_unsafe()[1,2] = 2
            sage: t.display()
            t = -3 e_0*e^1 + 2 e_1*e^2
            sage: t._add_comp_unsafe(e)
            2-indices components w.r.t. Basis (e_0,e_1,e_2) on the
             Rank-3 free module M over the Integer Ring

        Adding components in a new basis::

            sage: f =  M.basis('f')
            sage: t._add_comp_unsafe(f)[0,1] = 4

        The components w.r.t. basis e have been kept::

            sage: sorted(t._components, key=repr)
            [Basis (e_0,e_1,e_2) on the Rank-3 free module M over the Integer Ring,
             Basis (f_0,f_1,f_2) on the Rank-3 free module M over the Integer Ring]
            sage: t.display(f)
            t = 4 f_0*f^1
            sage: t.display(e)
            t = -3 e_0*e^1 + 2 e_1*e^2

        """
        if basis is None:
            basis = self._fmodule._def_basis
        if basis not in self._components:
            if basis not in self._fmodule._known_bases:
                raise ValueError("the {} has not been ".format(basis) +
                                 "defined on the {}".format(self._fmodule))
            self._components[basis] = self._new_comp(basis)
        self._del_derived() # deletes the derived quantities
        return self._components[basis]

    def add_comp(self, basis=None):
        r"""
        Return the components of ``self`` w.r.t. a given module basis for
        assignment, keeping the components w.r.t. other bases.

        To delete the components w.r.t. other bases, use the method
        :meth:`set_comp` instead.

        INPUT:

        - ``basis`` -- (default: ``None``) basis in which the components are
          defined; if none is provided, the components are assumed to refer to
          the module's default basis

        .. WARNING::

            If the tensor has already components in other bases, it
            is the user's responsibility to make sure that the components
            to be added are consistent with them.

        OUTPUT:

        - components in the given basis, as an instance of the
          class :class:`~sage.tensor.modules.comp.Components`;
          if such components did not exist previously, they are created

        EXAMPLES:

        Setting components of a type-`(1,1)` tensor::

            sage: M = FiniteRankFreeModule(ZZ, 3, name='M')
            sage: e = M.basis('e')
            sage: t = M.tensor((1,1), name='t')
            sage: t.add_comp()[0,1] = -3
            sage: t.display()
            t = -3 e_0*e^1
            sage: t.add_comp()[1,2] = 2
            sage: t.display()
            t = -3 e_0*e^1 + 2 e_1*e^2
            sage: t.add_comp(e)
            2-indices components w.r.t. Basis (e_0,e_1,e_2) on the
             Rank-3 free module M over the Integer Ring

        Adding components in a new basis::

            sage: f =  M.basis('f')
            sage: t.add_comp(f)[0,1] = 4

        The components w.r.t. basis e have been kept::

            sage: sorted(t._components, key=repr)
            [Basis (e_0,e_1,e_2) on the Rank-3 free module M over the Integer Ring,
             Basis (f_0,f_1,f_2) on the Rank-3 free module M over the Integer Ring]
            sage: t.display(f)
            t = 4 f_0*f^1
            sage: t.display(e)
            t = -3 e_0*e^1 + 2 e_1*e^2

        Since zero is a special element, its components cannot be changed::
<<<<<<< HEAD

            sage: z = M.tensor_module(1, 1).zero()
            sage: z.add_comp(e)[0,1] = 1
            Traceback (most recent call last):
            ...
            AssertionError: the components of the zero element cannot be changed

=======

            sage: z = M.tensor_module(1, 1).zero()
            sage: z.add_comp(e)[0,1] = 1
            Traceback (most recent call last):
            ...
            AssertionError: the components of the zero element cannot be changed

>>>>>>> f2928f88
        """
        if self is self.parent().zero():
            raise AssertionError("the components of the zero element "
                                 "cannot be changed")
        self._is_zero = False  # a priori
        return self._add_comp_unsafe(basis)

    def del_other_comp(self, basis=None):
        r"""
        Delete all the components but those corresponding to ``basis``.

        INPUT:

        - ``basis`` -- (default: ``None``) basis in which the components are
          kept; if none the module's default basis is assumed

        EXAMPLES:

        Deleting components of a module element::

            sage: M = FiniteRankFreeModule(ZZ, 3, name='M', start_index=1)
            sage: e = M.basis('e')
            sage: u = M([2,1,-5])
            sage: f = M.basis('f')
            sage: u.add_comp(f)[:] = [0,4,2]
            sage: sorted(u._components, key=repr)
            [Basis (e_1,e_2,e_3) on the Rank-3 free module M over the Integer Ring,
             Basis (f_1,f_2,f_3) on the Rank-3 free module M over the Integer Ring]
            sage: u.del_other_comp(f)
            sage: list(u._components)
            [Basis (f_1,f_2,f_3) on the Rank-3 free module M over the Integer Ring]

        Let us restore the components w.r.t. e and delete those w.r.t. f::

            sage: u.add_comp(e)[:] = [2,1,-5]
            sage: sorted(u._components, key=repr)
            [Basis (e_1,e_2,e_3) on the Rank-3 free module M over the Integer Ring,
             Basis (f_1,f_2,f_3) on the Rank-3 free module M over the Integer Ring]
            sage: u.del_other_comp()  # default argument: basis = e
            sage: list(u._components)
            [Basis (e_1,e_2,e_3) on the Rank-3 free module M over the Integer Ring]

        """
        if basis is None: basis = self._fmodule._def_basis
        if basis not in self._components:
            raise ValueError("the components w.r.t. the {}".format(basis) +
                             " have not been defined")
        to_be_deleted = []
        for other_basis in self._components:
            if other_basis != basis:
                to_be_deleted.append(other_basis)
        for other_basis in to_be_deleted:
            del self._components[other_basis]

    def __getitem__(self, args):
        r"""
        Return a component w.r.t. some basis.

        NB: if ``args`` is a string, this method acts as a shortcut for
        tensor contractions and symmetrizations, the string containing
        abstract indices.

        INPUT:

        - ``args`` -- list of indices defining the component; if ``[:]`` is
          provided, all the components are returned. The basis can be passed
          as the first item of ``args``; if not, the free module's default
          basis is assumed.

        EXAMPLES::

            sage: M = FiniteRankFreeModule(ZZ, 3, name='M')
            sage: t = M.tensor((2,1), name='t')
            sage: e = M.basis('e')
            sage: t.add_comp(e)
            3-indices components w.r.t. Basis (e_0,e_1,e_2) on the
             Rank-3 free module M over the Integer Ring
            sage: t.__getitem__((1,2,0)) # uninitialized components are zero
            0
            sage: t.__getitem__((e,1,2,0)) # same as above since e in the default basis
            0
            sage: t[1,2,0] = -4
            sage: t.__getitem__((e,1,2,0))
            -4
            sage: v = M([3,-5,2])
            sage: v.__getitem__(slice(None))
            [3, -5, 2]
            sage: v.__getitem__(slice(None)) == v[:]
            True
            sage: v.__getitem__((e, slice(None)))
            [3, -5, 2]

        """
        if isinstance(args, str): # tensor with specified indices
            return TensorWithIndices(self, args).update()
        if isinstance(args, list):  # case of [[...]] syntax
            if isinstance(args[0], (int, Integer, slice)):
                basis = self._fmodule._def_basis
            else:
                basis = args[0]
                args = args[1:]
        else:
            if isinstance(args, (int, Integer, slice)):
                basis = self._fmodule._def_basis
            elif not isinstance(args[0], (int, Integer, slice)):
                basis = args[0]
                args = args[1:]
                if len(args) == 1:
                    args = args[0]  # to accommodate for [e,:] syntax
            else:
                basis = self._fmodule._def_basis
        return self.comp(basis)[args]


    def __setitem__(self, args, value):
        r"""
        Set a component w.r.t. some basis.

        INPUT:

        - ``args`` -- list of indices defining the component; if ``[:]`` is
          provided, all the components are set. The basis can be passed
          as the first item of ``args``; if not, the free module's default
          basis is assumed
        - ``value`` -- the value to be set or a list of values if
          ``args = [:]``

        EXAMPLES::

            sage: M = FiniteRankFreeModule(ZZ, 3, name='M')
            sage: t = M.tensor((0,2), name='t')
            sage: e = M.basis('e')
            sage: t.__setitem__((e,0,1), 5)
            sage: t.display()
            t = 5 e^0*e^1
            sage: t.__setitem__((0,1), 5)  # equivalent to above since e is the default basis
            sage: t.display()
            t = 5 e^0*e^1
            sage: t[0,1] = 5  # end-user usage
            sage: t.display()
            t = 5 e^0*e^1
            sage: t.__setitem__(slice(None), [[1,-2,3], [-4,5,-6], [7,-8,9]])
            sage: t[:]
            [ 1 -2  3]
            [-4  5 -6]
            [ 7 -8  9]

        """
        if isinstance(args, list):  # case of [[...]] syntax
            if isinstance(args[0], (int, Integer, slice, tuple)):
                basis = self._fmodule._def_basis
            else:
                basis = args[0]
                args = args[1:]
        else:
            if isinstance(args, (int, Integer, slice)):
                basis = self._fmodule._def_basis
            elif not isinstance(args[0], (int, Integer, slice)):
                basis = args[0]
                args = args[1:]
                if len(args)==1:
                    args = args[0]  # to accommodate for [e,:] syntax
            else:
                basis = self._fmodule._def_basis
        self.set_comp(basis)[args] = value


    def copy(self):
        r"""
        Return an exact copy of ``self``.

        The name and the derived quantities are copied, too.

        EXAMPLES:

        Copy of a tensor of type `(1,1)`::

            sage: M = FiniteRankFreeModule(ZZ, 3, name='M', start_index=1)
            sage: e = M.basis('e')
            sage: t = M.tensor((1,1), name='t')
            sage: t[1,2] = -3 ; t[3,3] = 2
            sage: t1 = t.copy()
            sage: t1[:]
            [ 0 -3  0]
            [ 0  0  0]
            [ 0  0  2]
            sage: t1 == t
            True

        If the original tensor is modified, the copy is not::

            sage: t[2,2] = 4
            sage: t1[:]
            [ 0 -3  0]
            [ 0  0  0]
            [ 0  0  2]
            sage: t1 == t
            False

        """
        resu = self._new_instance()
        resu.set_name(name=self._name, latex_name=self._latex_name)
        for basis, comp in self._components.items():
             resu._components[basis] = comp.copy()
        resu._is_zero = self._is_zero
        return resu

    def common_basis(self, other):
        r"""
        Find a common basis for the components of ``self`` and ``other``.

        In case of multiple common bases, the free module's default basis is
        privileged. If the current components of ``self`` and ``other``
        are all relative to different bases, a common basis is searched
        by performing a component transformation, via the transformations
        listed in ``self._fmodule._basis_changes``, still privileging
        transformations to the free module's default basis.

        INPUT:

        - ``other`` -- a tensor (instance of :class:`FreeModuleTensor`)

        OUTPUT:

        - instance of
          :class:`~sage.tensor.modules.free_module_basis.FreeModuleBasis`
          representing the common basis; if no common basis is found, ``None``
          is returned

        EXAMPLES:

        Common basis for the components of two module elements::

            sage: M = FiniteRankFreeModule(ZZ, 3, name='M', start_index=1)
            sage: e = M.basis('e')
            sage: u = M([2,1,-5])
            sage: f = M.basis('f')
            sage: M._basis_changes.clear() # to ensure that bases e and f are unrelated at this stage
            sage: v = M([0,4,2], basis=f)
            sage: u.common_basis(v)

        The above result is ``None`` since ``u`` and ``v`` have been defined
        on different bases and no connection between these bases have
        been set::

            sage: list(u._components)
            [Basis (e_1,e_2,e_3) on the Rank-3 free module M over the Integer Ring]
            sage: list(v._components)
            [Basis (f_1,f_2,f_3) on the Rank-3 free module M over the Integer Ring]

        Linking bases ``e`` and ``f`` changes the result::

            sage: a = M.automorphism()
            sage: a[:] = [[0,0,1], [1,0,0], [0,-1,0]]
            sage: M.set_change_of_basis(e, f, a)
            sage: u.common_basis(v)
            Basis (e_1,e_2,e_3) on the Rank-3 free module M over the Integer Ring

        Indeed, v is now known in basis e::

            sage: sorted(v._components, key=repr)
            [Basis (e_1,e_2,e_3) on the Rank-3 free module M over the Integer Ring,
             Basis (f_1,f_2,f_3) on the Rank-3 free module M over the Integer Ring]

        """
        # Compatibility checks:
        if not isinstance(other, FreeModuleTensor):
            raise TypeError("the argument must be a tensor on a free module")
        fmodule = self._fmodule
        if other._fmodule != fmodule:
            raise TypeError("the two tensors are not defined on the same " +
                            "free module")
        def_basis = fmodule._def_basis

        # 1/ Search for a common basis among the existing components, i.e.
        #    without performing any component transformation.
        #    -------------------------------------------------------------
        if def_basis in self._components and def_basis in other._components:
            return def_basis # the module's default basis is privileged
        for basis1 in self._components:
            if basis1 in other._components:
                return basis1

        # 2/ Search for a common basis via one component transformation
        #    ----------------------------------------------------------
        # If this point is reached, it is indeed necessary to perform at least
        # one component transformation to get a common basis
        if def_basis in self._components:
            for obasis in other._components:
                if (obasis, def_basis) in fmodule._basis_changes:
                    other.comp(def_basis, from_basis=obasis)
                    return def_basis
        if def_basis in other._components:
            for sbasis in self._components:
                if (sbasis, def_basis) in fmodule._basis_changes:
                    self.comp(def_basis, from_basis=sbasis)
                    return def_basis
        # If this point is reached, then def_basis cannot be a common basis
        # via a single component transformation
        for sbasis in self._components:
            for obasis in other._components:
                if (obasis, sbasis) in fmodule._basis_changes:
                    other.comp(sbasis, from_basis=obasis)
                    return sbasis
                if (sbasis, obasis) in fmodule._basis_changes:
                    self.comp(obasis, from_basis=sbasis)
                    return obasis

        # 3/ Search for a common basis via two component transformations
        #    -----------------------------------------------------------
        # If this point is reached, it is indeed necessary to perform at two
        # component transformation to get a common basis
        for sbasis in self._components:
            for obasis in other._components:
                if (sbasis, def_basis) in fmodule._basis_changes and \
                   (obasis, def_basis) in fmodule._basis_changes:
                    self.comp(def_basis, from_basis=sbasis)
                    other.comp(def_basis, from_basis=obasis)
                    return def_basis
                for basis in fmodule._known_bases:
                    if (sbasis, basis) in fmodule._basis_changes and \
                       (obasis, basis) in fmodule._basis_changes:
                        self.comp(basis, from_basis=sbasis)
                        other.comp(basis, from_basis=obasis)
                        return basis

        # If this point is reached, no common basis could be found, even at
        # the price of component transformations:
        return None

    def pick_a_basis(self):
        r"""
        Return a basis in which the tensor components are defined.

        The free module's default basis is privileged.

        OUTPUT:

        - instance of
          :class:`~sage.tensor.modules.free_module_basis.FreeModuleBasis`
          representing the basis

        EXAMPLES::

            sage: M = FiniteRankFreeModule(ZZ, 3, name='M')
            sage: t = M.tensor((2,0), name='t')
            sage: e = M.basis('e')
            sage: t[0,1] = 4  # component set in the default basis (e)
            sage: t.pick_a_basis()
            Basis (e_0,e_1,e_2) on the Rank-3 free module M over the Integer Ring
            sage: f = M.basis('f')
            sage: t.add_comp(f)[2,1] = -4  # the components in basis e are not erased
            sage: t.pick_a_basis()
            Basis (e_0,e_1,e_2) on the Rank-3 free module M over the Integer Ring
            sage: t.set_comp(f)[2,1] = -4  # the components in basis e not erased
            sage: t.pick_a_basis()
            Basis (f_0,f_1,f_2) on the Rank-3 free module M over the Integer Ring

        """
        if self._fmodule._def_basis in self._components:
            return self._fmodule._def_basis  # the default basis is privileged
        else:
            # a basis is picked arbitrarily:
            return next(iter(self._components.items()))[0]

    def __eq__(self, other):
        r"""
        Comparison (equality) operator.

        INPUT:

        - ``other`` -- a tensor or 0

        OUTPUT:

        - ``True`` if ``self`` is equal to ``other`` and ``False`` otherwise

        EXAMPLES::

            sage: M = FiniteRankFreeModule(ZZ, 3, name='M')
            sage: t = M.tensor((2,0), name='t')
            sage: e = M.basis('e')
            sage: t[0,1] = 7
            sage: t.__eq__(0)
            False
            sage: t[0,1] = 0
            sage: t.__eq__(0)
            True
            sage: a = M.tensor((0,2), name='a')
            sage: a[0,1] = 7
            sage: t[0,1] = 7
            sage: a[:], t[:]
            (
            [0 7 0]  [0 7 0]
            [0 0 0]  [0 0 0]
            [0 0 0], [0 0 0]
            )
            sage: t.__eq__(a)  # False since t and a do not have the same tensor type
            False
            sage: a = M.tensor((2,0), name='a') # same tensor type as t
            sage: a[0,1] = 7
            sage: t.__eq__(a)
            True

        """
        if self is other:
            return True

        if self._tensor_rank == 0:
            raise NotImplementedError("scalar comparison not implemented")
        if isinstance(other, (int, Integer)): # other should be 0
            if other == 0:
                return self.is_zero()
            else:
                return False
        elif not isinstance(other, FreeModuleTensor):
            return False
        else: # other is another tensor
            if other._fmodule != self._fmodule:
                return False
            if other._tensor_type != self._tensor_type:
                return False
            basis = self.common_basis(other)
            if basis is None:
                raise ValueError("no common basis for the comparison")
            return bool(self._components[basis] == other._components[basis])

    def __ne__(self, other):
        r"""
        Inequality operator.

        INPUT:

        - ``other`` -- a tensor or 0

        OUTPUT:

        - ``True`` if ``self`` is different from ``other`` and ``False``
          otherwise

        EXAMPLES::

            sage: M = FiniteRankFreeModule(ZZ, 3, name='M')
            sage: t = M.tensor((2,0), name='t')
            sage: e = M.basis('e')
            sage: t[0,1] = 7
            sage: t.__ne__(0)
            True
            sage: t[0,1] = 0
            sage: t.__ne__(0)
            False
            sage: a = M.tensor((2,0), name='a') # same tensor type as t
            sage: a[0,1] = 7
            sage: t.__ne__(a)
            True
            sage: t[0,1] = 7
            sage: t.__ne__(a)
            False

        """
        return not self == other

    def __pos__(self):
        r"""
        Unary plus operator.

        OUTPUT:

        - an exact copy of ``self``

        EXAMPLES::

            sage: M = FiniteRankFreeModule(ZZ, 3, name='M')
            sage: t = M.tensor((2,0), name='t')
            sage: e = M.basis('e')
            sage: t[0,1] = 7
            sage: p = t.__pos__() ; p
            Type-(2,0) tensor +t on the Rank-3 free module M over the Integer Ring
            sage: p.display()
            +t = 7 e_0*e_1
            sage: p == t
            True
            sage: p is t
            False

        """
        result = self._new_instance()
        for basis in self._components:
            result._components[basis] = + self._components[basis]
        if self._name is not None:
            result._name = '+' + self._name
        if self._latex_name is not None:
            result._latex_name = '+' + self._latex_name
        return result

    def __neg__(self):
        r"""
        Unary minus operator.

        OUTPUT:

        - the tensor `-T`, where `T` is ``self``

        EXAMPLES::

            sage: M = FiniteRankFreeModule(ZZ, 3, name='M')
            sage: t = M.tensor((2,0), name='t')
            sage: e = M.basis('e')
            sage: t[0,1], t[1,2] = 7, -4
            sage: t.display()
            t = 7 e_0*e_1 - 4 e_1*e_2
            sage: a = t.__neg__() ; a
            Type-(2,0) tensor -t on the Rank-3 free module M over the Integer Ring
            sage: a.display()
            -t = -7 e_0*e_1 + 4 e_1*e_2
            sage: a == -t
            True

        """
        result = self._new_instance()
        for basis in self._components:
            result._components[basis] = - self._components[basis]
        if self._name is not None:
            result._name = '-' + self._name
        if self._latex_name is not None:
            result._latex_name = '-' + self._latex_name
        return result

    ######### ModuleElement arithmetic operators ########

    def _add_(self, other):
        r"""
        Tensor addition.

        INPUT:

        - ``other`` -- a tensor, of the same type as ``self``

        OUTPUT:

        - the tensor resulting from the addition of ``self`` and ``other``

        EXAMPLES::

            sage: M = FiniteRankFreeModule(ZZ, 2, name='M')
            sage: e = M.basis('e')
            sage: a = M.tensor((2,0), name='a')
            sage: a[:] = [[4,0], [-2,5]]
            sage: b = M.tensor((2,0), name='b')
            sage: b[:] = [[0,1], [2,3]]
            sage: s = a._add_(b) ; s
            Type-(2,0) tensor a+b on the Rank-2 free module M over the Integer Ring
            sage: s[:]
            [4 1]
            [0 8]
            sage: a._add_(-a) == 0
            True
            sage: a._add_(a) == 2*a
            True

        """
        # No need for consistency check since self and other are guaranteed
        # to belong to the same tensor module
<<<<<<< HEAD
        ###
=======
        #
>>>>>>> f2928f88
        # Case zero:
        if self._is_zero:
            return other
        if other._is_zero:
            return self
<<<<<<< HEAD
        ###
=======
>>>>>>> f2928f88
        # Generic case:
        basis = self.common_basis(other)
        if basis is None:
            raise ValueError("no common basis for the addition")
        comp_result = self._components[basis] + other._components[basis]
        result = self._fmodule.tensor_from_comp(self._tensor_type, comp_result)
        if self._name is not None and other._name is not None:
            result._name = self._name + '+' + other._name
        if self._latex_name is not None and other._latex_name is not None:
            result._latex_name = self._latex_name + '+' + other._latex_name
        return result

    def _sub_(self, other):
        r"""
        Tensor subtraction.

        INPUT:

        - ``other`` -- a tensor, of the same type as ``self``

        OUTPUT:

        - the tensor resulting from the subtraction of ``other`` from ``self``

        EXAMPLES::

            sage: M = FiniteRankFreeModule(ZZ, 2, name='M')
            sage: e = M.basis('e')
            sage: a = M.tensor((2,0), name='a')
            sage: a[:] = [[4,0], [-2,5]]
            sage: b = M.tensor((2,0), name='b')
            sage: b[:] = [[0,1], [2,3]]
            sage: s = a._sub_(b) ; s
            Type-(2,0) tensor a-b on the Rank-2 free module M over the Integer Ring
            sage: s[:]
            [ 4 -1]
            [-4  2]
            sage: b._sub_(a) == -s
            True
            sage: a._sub_(a) == 0
            True
            sage: a._sub_(-a) == 2*a
            True

        TESTS:

        Check for when there is not a basis, but the same object::

            sage: M = FiniteRankFreeModule(QQ, 3, name='M')
            sage: t = M.tensor((2,1), name='t')
            sage: t == t
            True

        """
        # No need for consistency check since self and other are guaranted
        # to belong to the same tensor module
        #
        # Case zero:
        if self._is_zero:
            return -other
        if other._is_zero:
            return self
        # Generic case:
        basis = self.common_basis(other)
        if basis is None:
            raise ValueError("no common basis for the subtraction")
        comp_result = self._components[basis] - other._components[basis]
        result = self._fmodule.tensor_from_comp(self._tensor_type, comp_result)
        if self._name is not None and other._name is not None:
            result._name = self._name + '-' + other._name
        if self._latex_name is not None and other._latex_name is not None:
            result._latex_name = self._latex_name + '-' + other._latex_name
        return result

    def _rmul_(self, other):
        r"""
        Multiplication on the left by ``other``.

        EXAMPLES::

            sage: M = FiniteRankFreeModule(ZZ, 2, name='M')
            sage: e = M.basis('e')
            sage: a = M.tensor((2,0), name='a')
            sage: a[:] = [[4,0], [-2,5]]
            sage: s = a._rmul_(2) ; s
            Type-(2,0) tensor on the Rank-2 free module M over the Integer Ring
            sage: s[:]
            [ 8  0]
            [-4 10]
            sage: s == a + a
            True
            sage: a._rmul_(0)
            Type-(2,0) tensor on the Rank-2 free module M over the Integer Ring
            sage: a._rmul_(0) == 0
            True
            sage: a._rmul_(1) == a
            True
            sage: a._rmul_(-1) == -a
            True

        """
        #!# The following test is probably not necessary:
        if isinstance(other, FreeModuleTensor):
            raise NotImplementedError("left tensor product not implemented")
        # Left multiplication by a scalar:
        result = self._new_instance()
        for basis in self._components:
            result._components[basis] = other * self._components[basis]
        ###
        # If other has a name, set the name of the result:
        try:
            from .format_utilities import format_mul_txt, format_mul_latex
            result_name = format_mul_txt(other._name, '*', self._name)
            result_latex = format_mul_latex(other._latex_name, r' \cdot ',
                                            self._latex_name)
            result.set_name(name=result_name, latex_name=result_latex)
        except AttributeError:
            pass
        return result

    ######### End of ModuleElement arithmetic operators ########

    def __mul__(self, other):
        r"""
        Tensor product.

        EXAMPLES::

            sage: M = FiniteRankFreeModule(ZZ, 2, name='M')
            sage: e = M.basis('e')
            sage: a = M.tensor((2,0), name='a')
            sage: a[:] = [[4,0], [-2,5]]
            sage: b = M.tensor((0,2), name='b', antisym=(0,1))
            sage: b[0,1] = 3
            sage: s = a.__mul__(b) ; s
            Type-(2,2) tensor a*b on the Rank-2 free module M over the Integer Ring
            sage: s.symmetries()
            no symmetry;  antisymmetry: (2, 3)
            sage: s[:]
            [[[[0, 12], [-12, 0]], [[0, 0], [0, 0]]],
             [[[0, -6], [6, 0]], [[0, 15], [-15, 0]]]]

        """
        from .format_utilities import format_mul_txt, format_mul_latex
        if isinstance(other, FreeModuleTensor):
            basis = self.common_basis(other)
            if basis is None:
                raise ValueError("no common basis for the tensor product")
            comp_prov = self._components[basis] * other._components[basis]
            # Reordering of the contravariant and covariant indices:
            k1, l1 = self._tensor_type
            k2, l2 = other._tensor_type
            if l1 != 0:
                comp_result = comp_prov.swap_adjacent_indices(k1,
                                                          self._tensor_rank,
                                                          self._tensor_rank+k2)
            else:
                comp_result = comp_prov  # no reordering is necessary
            result = self._fmodule.tensor_from_comp((k1+k2, l1+l2),
                                                    comp_result)
            result._name = format_mul_txt(self._name, '*', other._name)
            result._latex_name = format_mul_latex(self._latex_name,
                                                r'\otimes ', other._latex_name)
            return result

        # multiplication by a scalar:
        return FreeModuleTensor._rmul_(self, other)

    def __truediv__(self, other):
        r"""
        Division (by a scalar).

        EXAMPLES::

            sage: M = FiniteRankFreeModule(QQ, 2, name='M')
            sage: e = M.basis('e')
            sage: a = M.tensor((2,0), name='a')
            sage: a[:] = [[4,0], [-2,5]]
            sage: s = a.__div__(4) ; s
            Type-(2,0) tensor on the 2-dimensional vector space M over the
             Rational Field
            sage: s[:]
            [   1    0]
            [-1/2  5/4]
            sage: 4*s == a
            True
            sage: s == a/4
            True

        """
        result = self._new_instance()
        for basis in self._components:
            result._components[basis] = self._components[basis] / other
        return result

    __div__ = __truediv__

    def __call__(self, *args):
        r"""
        The tensor acting on linear forms and module elements as a multilinear
        map.

        INPUT:

        - ``*args`` -- list of `k` linear forms and `l` module elements
          with ``self`` being a tensor of type `(k, l)`

        EXAMPLES:

        Action of a type-`(2,1)` tensor::

            sage: M = FiniteRankFreeModule(ZZ, 2, name='M')
            sage: e = M.basis('e')
            sage: t = M.tensor((2,1), name='t', antisym=(0,1))
            sage: t[0,1,0], t[0,1,1] = 3, 2
            sage: t.display()
            t = 3 e_0*e_1*e^0 + 2 e_0*e_1*e^1 - 3 e_1*e_0*e^0 - 2 e_1*e_0*e^1
            sage: a = M.linear_form()
            sage: a[:] = 1, 2
            sage: b = M.linear_form()
            sage: b[:] = 3, -1
            sage: v = M([-2,1])
            sage: t.__call__(a,b,v)
            28
            sage: t(a,b,v) == t.__call__(a,b,v)
            True
            sage: t(a,b,v) == t.contract(v).contract(b).contract(a)
            True

        Action of a linear form on a vector::

            sage: a.__call__(v)
            0
            sage: a.__call__(v) == a(v)
            True
            sage: a(v) == a.contract(v)
            True
            sage: b.__call__(v)
            -7
            sage: b.__call__(v) == b(v)
            True
            sage: b(v) == b.contract(v)
            True

        Action of a vector on a linear form::

            sage: v.__call__(a)
            0
            sage: v.__call__(b)
            -7

        """
        # Consistency checks:
        p = len(args)
        if p != self._tensor_rank:
            raise TypeError(str(self._tensor_rank) +
                            " arguments must be provided")
        for i in range(self._tensor_type[0]):
            if not isinstance(args[i], FreeModuleTensor):
                raise TypeError("the argument no. " + str(i+1) +
                                " must be a linear form")
            if args[i]._tensor_type != (0,1):
                raise TypeError("the argument no. " + str(i+1) +
                                " must be a linear form")
        for i in range(self._tensor_type[0], p):
            if not isinstance(args[i], FreeModuleTensor):
                raise TypeError("the argument no. " + str(i+1) +
                                " must be a module element")
            if args[i]._tensor_type != (1,0):
                raise TypeError("the argument no. " + str(i+1) +
                                " must be a module element")
        fmodule = self._fmodule
        #
        # Specific case of a linear form acting on a vector (for efficiency):
        #
        if self._tensor_type == (0,1):
            vector = args[0]
            basis = self.common_basis(vector)
            if basis is None:
                raise ValueError("no common basis for the components")
            omega = self._components[basis]
            vv = vector._components[basis]
            resu = 0
            for i in fmodule.irange():
                resu += omega[[i]]*vv[[i]]
            # Name and LaTeX symbol of the output:
            if hasattr(resu, '_name'):
                if self._name is not None and vector._name is not None:
                    resu._name = self._name + "(" + vector._name + ")"
            if hasattr(resu, '_latex_name'):
                if self._latex_name is not None and \
                                                vector._latex_name is not None:
                    resu._latex_name = self._latex_name + r"\left(" + \
                                       vector._latex_name + r"\right)"
            return resu
        #
        # Generic case
        #
        # Search for a common basis
        basis = None
        # First try with the module's default basis
        def_basis = fmodule._def_basis
        if def_basis in self._components:
            basis = def_basis
            for arg in args:
                if def_basis not in arg._components:
                    basis = None
                    break
        if basis is None:
            # Search for another basis:
            for bas in self._components:
                basis = bas
                for arg in args:
                    if bas not in arg._components:
                        basis = None
                        break
                if basis is not None: # common basis found !
                    break
        if basis is None:
            # A last attempt to find a common basis, possibly via a
            # change-of-components transformation
            for arg in args:
                self.common_basis(arg) # to trigger some change of components
            for bas in self._components:
                basis = bas
                for arg in args:
                    if bas not in arg._components:
                        basis = None
                        break
                if basis is not None: # common basis found !
                    break
        if basis is None:
            raise ValueError("no common basis for the components")
        t = self._components[basis]
        v = [args[i]._components[basis] for i in range(p)]
        res = 0
        for ind in t.index_generator():
            prod = t[[ind]]
            for i in range(p):
                prod *= v[i][[ind[i]]]
            res += prod
        # Name of the output:
        if hasattr(res, '_name'):
            res_name = None
            if self._name is not None:
                res_name = self._name + "("
                for i in range(p-1):
                    if args[i]._name is not None:
                        res_name += args[i]._name + ","
                    else:
                        res_name = None
                        break
                if res_name is not None:
                    if args[p-1]._name is not None:
                        res_name += args[p-1]._name + ")"
                    else:
                        res_name = None
            res._name = res_name
        # LaTeX symbol of the output:
        if hasattr(res, '_latex_name'):
            res_latex = None
            if self._latex_name is not None:
                res_latex = self._latex_name + r"\left("
                for i in range(p-1):
                    if args[i]._latex_name is not None:
                        res_latex += args[i]._latex_name + ","
                    else:
                        res_latex = None
                        break
                if res_latex is not None:
                    if args[p-1]._latex_name is not None:
                        res_latex += args[p-1]._latex_name + r"\right)"
                    else:
                        res_latex = None
            res._latex_name = res_latex
        return res

    def trace(self, pos1=0, pos2=1):
        r"""
        Trace (contraction) on two slots of the tensor.

        INPUT:

        - ``pos1`` -- (default: 0) position of the first index for the
          contraction, with the convention ``pos1=0`` for the first slot

        - ``pos2`` -- (default: 1) position of the second index for the
          contraction, with the same convention as for ``pos1``; the variance
          type of ``pos2`` must be opposite to that of ``pos1``

        OUTPUT:

        - tensor or scalar resulting from the ``(pos1, pos2)`` contraction

        EXAMPLES:

        Trace of a type-`(1,1)` tensor::

            sage: M = FiniteRankFreeModule(ZZ, 3, name='M')
            sage: e = M.basis('e') ; e
            Basis (e_0,e_1,e_2) on the Rank-3 free module M over the Integer Ring
            sage: a = M.tensor((1,1), name='a') ; a
            Type-(1,1) tensor a on the Rank-3 free module M over the Integer Ring
            sage: a[:] = [[1,2,3], [4,5,6], [7,8,9]]
            sage: a.trace()
            15
            sage: a.trace(0,1)  # equivalent to above (contraction of slot 0 with slot 1)
            15
            sage: a.trace(1,0)  # the order of the slots does not matter
            15

        Instead of the explicit call to the method :meth:`trace`, one
        may use the index notation with Einstein convention (summation over
        repeated indices); it suffices to pass the indices as a string inside
        square brackets::

            sage: a['^i_i']
            15

        The letter 'i' to denote the repeated index can be replaced by any
        other letter::

            sage: a['^s_s']
            15

        Moreover, the symbol ``^`` can be omitted::

            sage: a['i_i']
            15

        The contraction on two slots having the same tensor type cannot occur::

            sage: b =  M.tensor((2,0), name='b') ; b
            Type-(2,0) tensor b on the Rank-3 free module M over the Integer Ring
            sage: b[:] = [[1,2,3], [4,5,6], [7,8,9]]
            sage: b.trace(0,1)
            Traceback (most recent call last):
            ...
            IndexError: contraction on two contravariant indices is not allowed

        The contraction either preserves or destroys the symmetries::

            sage: b = M.alternating_form(2, 'b') ; b
            Alternating form b of degree 2 on the Rank-3 free module M
             over the Integer Ring
            sage: b[0,1], b[0,2], b[1,2] = 3, 2, 1
            sage: t = a*b ; t
            Type-(1,3) tensor a*b on the Rank-3 free module M
             over the Integer Ring

        By construction, ``t`` is a tensor field antisymmetric w.r.t. its
        last two slots::

            sage: t.symmetries()
            no symmetry;  antisymmetry: (2, 3)
            sage: s = t.trace(0,1) ; s   # contraction on the first two slots
            Alternating form of degree 2 on the
             Rank-3 free module M over the Integer Ring
            sage: s.symmetries()    # the antisymmetry is preserved
            no symmetry;  antisymmetry: (0, 1)
            sage: s[:]
            [  0  45  30]
            [-45   0  15]
            [-30 -15   0]
            sage: s == 15*b  # check
            True
            sage: s = t.trace(0,2) ; s   # contraction on the first and third slots
            Type-(0,2) tensor on the Rank-3 free module M over the Integer Ring
            sage: s.symmetries()  # the antisymmetry has been destroyed by the above contraction:
            no symmetry;  no antisymmetry
            sage: s[:]  # indeed:
            [-26  -4   6]
            [-31  -2   9]
            [-36   0  12]
            sage: s[:] == matrix( [[sum(t[k,i,k,j] for k in M.irange())
            ....:          for j in M.irange()] for i in M.irange()] )  # check
            True

        Use of index notation instead of :meth:`trace`::

            sage: t['^k_kij'] == t.trace(0,1)
            True
            sage: t['^k_{kij}'] == t.trace(0,1) # LaTeX notation
            True
            sage: t['^k_ikj'] == t.trace(0,2)
            True
            sage: t['^k_ijk'] == t.trace(0,3)
            True

        Index symbols not involved in the contraction may be replaced by
        dots::

            sage: t['^k_k..'] == t.trace(0,1)
            True
            sage: t['^k_.k.'] == t.trace(0,2)
            True
            sage: t['^k_..k'] == t.trace(0,3)
            True

        """
        # The indices at pos1 and pos2 must be of different types:
        k_con = self._tensor_type[0]
        l_cov = self._tensor_type[1]
        if pos1 < k_con and pos2 < k_con:
            raise IndexError("contraction on two contravariant indices is " +
                             "not allowed")
        if pos1 >= k_con and pos2 >= k_con:
            raise IndexError("contraction on two covariant indices is " +
                             "not allowed")
        # Frame selection for the computation:
        if self._fmodule._def_basis in self._components:
            basis = self._fmodule._def_basis
        else: # a basis is picked arbitrarily:
            basis = self.pick_a_basis()
        resu_comp = self._components[basis].trace(pos1, pos2)
        if self._tensor_rank == 2:  # result is a scalar
            return resu_comp
        else:
            return self._fmodule.tensor_from_comp((k_con-1, l_cov-1),
                                                  resu_comp)

    def contract(self, *args):
        r"""
        Contraction on one or more indices with another tensor.

        INPUT:

        - ``pos1`` -- positions of the indices in ``self`` involved in the
          contraction; ``pos1`` must be a sequence of integers, with 0 standing
          for the first index position, 1 for the second one, etc; if ``pos1``
          is not provided, a single contraction on the last index position of
          ``self`` is assumed
        - ``other`` -- the tensor to contract with
        - ``pos2`` -- positions of the indices in ``other`` involved in the
          contraction, with the same conventions as for ``pos1``; if ``pos2``
          is not provided, a single contraction on the first index position of
          ``other`` is assumed

        OUTPUT:

        - tensor resulting from the contraction at the positions ``pos1`` and
          ``pos2`` of ``self`` with ``other``

        EXAMPLES:

        Contraction of a tensor of type `(0,1)` with a tensor of type `(1,0)`::

            sage: M = FiniteRankFreeModule(ZZ, 3, name='M')
            sage: e = M.basis('e')
            sage: a = M.linear_form()  # tensor of type (0,1) is a linear form
            sage: a[:] = [-3,2,1]
            sage: b = M([2,5,-2])  # tensor of type (1,0) is a module element
            sage: s = a.contract(b) ; s
            2
            sage: s in M.base_ring()
            True
            sage: s == a[0]*b[0] + a[1]*b[1] + a[2]*b[2]  # check of the computation
            True

        The positions of the contraction indices can be set explicitely::

            sage: s == a.contract(0, b, 0)
            True
            sage: s == a.contract(0, b)
            True
            sage: s == a.contract(b, 0)
            True

        Instead of the explicit call to the method :meth:`contract`, the index
        notation can be used to specify the contraction, via Einstein
        convention (summation on repeated indices); it suffices to pass the
        indices as a string inside square brackets::

            sage: s1 = a['_i']*b['^i'] ; s1
            2
            sage: s1 == s
            True

        In the present case, performing the contraction is identical to
        applying the linear form to the module element::

            sage: a.contract(b) == a(b)
            True

        or to applying the module element, considered as a tensor of type
        `(1,0)`, to the linear form::

            sage: a.contract(b) == b(a)
            True

        We have also::

            sage: a.contract(b) == b.contract(a)
            True

        Contraction of a tensor of type `(1,1)` with a tensor of type `(1,0)`::

            sage: a = M.tensor((1,1))
            sage: a[:] = [[-1,2,3],[4,-5,6],[7,8,9]]
            sage: s = a.contract(b) ; s
            Element of the Rank-3 free module M over the Integer Ring
            sage: s.display()
            2 e_0 - 29 e_1 + 36 e_2

        Since the index positions have not been specified, the contraction
        takes place on the last position of a (i.e. no. 1) and the first
        position of ``b`` (i.e. no. 0)::

            sage: a.contract(b) == a.contract(1, b, 0)
            True
            sage: a.contract(b) == b.contract(0, a, 1)
            True
            sage: a.contract(b) == b.contract(a, 1)
            True

        Using the index notation with Einstein convention::

            sage: a['^i_j']*b['^j'] == a.contract(b)
            True

        The index ``i`` can be replaced by a dot::

            sage: a['^._j']*b['^j'] == a.contract(b)
            True

        and the symbol ``^`` may be omitted, the distinction between
        contravariant and covariant indices being the position with respect to
        the symbol ``_``::

            sage: a['._j']*b['j'] == a.contract(b)
            True

        Contraction is possible only between a contravariant index and a
        covariant one::

            sage: a.contract(0, b)
            Traceback (most recent call last):
            ...
            TypeError: contraction on two contravariant indices not permitted

        Contraction of a tensor of type `(2,1)` with a tensor of type `(0,2)`::

            sage: a = a*b ; a
            Type-(2,1) tensor on the Rank-3 free module M over the Integer Ring
            sage: b = M.tensor((0,2))
            sage: b[:] = [[-2,3,1], [0,-2,3], [4,-7,6]]
            sage: s = a.contract(1, b, 1) ; s
            Type-(1,2) tensor on the Rank-3 free module M over the Integer Ring
            sage: s[:]
            [[[-9, 16, 39], [18, -32, -78], [27, -48, -117]],
             [[36, -64, -156], [-45, 80, 195], [54, -96, -234]],
             [[63, -112, -273], [72, -128, -312], [81, -144, -351]]]

        Check of the computation::

            sage: all(s[i,j,k] == a[i,0,j]*b[k,0]+a[i,1,j]*b[k,1]+a[i,2,j]*b[k,2]
            ....:     for i in range(3) for j in range(3) for k in range(3))
            True

        Using index notation::

            sage: a['il_j']*b['_kl'] == a.contract(1, b, 1)
            True

        LaTeX notation are allowed::

            sage: a['^{il}_j']*b['_{kl}'] == a.contract(1, b, 1)
            True

        Indices not involved in the contraction may be replaced by dots::

            sage: a['.l_.']*b['_.l'] == a.contract(1, b, 1)
            True

        The two tensors do not have to be defined on the same basis for the
        contraction to take place, reflecting the fact that the contraction is
        basis-independent::

            sage: A = M.automorphism()
            sage: A[:] =  [[0,0,1], [1,0,0], [0,-1,0]]
            sage: h = e.new_basis(A, 'h')
            sage: b.comp(h)[:]  # forces the computation of b's components w.r.t. basis h
            [-2 -3  0]
            [ 7  6 -4]
            [ 3 -1 -2]
            sage: b.del_other_comp(h)  # deletes components w.r.t. basis e
            sage: list(b._components)  # indeed:
            [Basis (h_0,h_1,h_2) on the Rank-3 free module M over the Integer Ring]
            sage: list(a._components)  # while a is known only in basis e:
            [Basis (e_0,e_1,e_2) on the Rank-3 free module M over the Integer Ring]
            sage: s1 = a.contract(1, b, 1) ; s1  # yet the computation is possible
            Type-(1,2) tensor on the Rank-3 free module M over the Integer Ring
            sage: s1 == s  # ... and yields the same result as previously:
            True

        The contraction can be performed on more than a single index; for
        instance a `2`-indices contraction of a type-`(2,1)` tensor with a
        type-`(1,2)` one is::

            sage: a  # a is a tensor of type-(2,1)
            Type-(2,1) tensor on the Rank-3 free module M over the Integer Ring
            sage: b = M([1,-1,2])*b ; b # a tensor of type (1,2)
            Type-(1,2) tensor on the Rank-3 free module M over the Integer Ring
            sage: s = a.contract(1,2,b,1,0) ; s # the double contraction
            Type-(1,1) tensor on the Rank-3 free module M over the Integer Ring
            sage: s[:]
            [ -36   30   15]
            [-252  210  105]
            [-204  170   85]
            sage: s == a['^.k_l']*b['^l_k.']  # the same thing in index notation
            True

        """
        #
        # Treatment of the input
        #
        nargs = len(args)
        for i, arg in enumerate(args):
            if isinstance(arg, FreeModuleTensor):
                other = arg
                it = i
                break
        else:
            raise TypeError("a tensor must be provided in the argument list")
        if it == 0:
            pos1 = (self._tensor_rank - 1,)
        else:
            pos1 = args[:it]
        if it == nargs-1:
            pos2 = (0,)
        else:
            pos2 = args[it+1:]
        ncontr = len(pos1) # number of contractions
        if len(pos2) != ncontr:
            raise TypeError("different number of indices for the contraction")
        k1, l1 = self._tensor_type
        k2, l2 = other._tensor_type
        for i in range(ncontr):
            p1 = pos1[i]
            p2 = pos2[i]
            if p1 < k1 and p2 < k2:
                raise TypeError("contraction on two contravariant indices " +
                                "not permitted")
            if p1 >= k1 and p2 >= k2:
                raise TypeError("contraction on two covariant indices " +
                                "not permitted")
        #
        # Contraction at the component level
        #
        basis = self.common_basis(other)
        if basis is None:
            raise ValueError("no common basis for the contraction")
        args = pos1 + (other._components[basis],) + pos2
        cmp_res = self._components[basis].contract(*args)
        if self._tensor_rank + other._tensor_rank - 2*ncontr == 0:
            # Case of scalar output:
            return cmp_res
        #
        # Reordering of the indices to have all contravariant indices first:
        #
        nb_cov_s = 0  # Number of covariant indices of self not involved in the
                      # contraction
        for pos in range(k1,k1+l1):
            if pos not in pos1:
                nb_cov_s += 1
        nb_con_o = 0  # Number of contravariant indices of other not involved
                      # in the contraction
        for pos in range(0,k2):
            if pos not in pos2:
                nb_con_o += 1
        if nb_cov_s != 0 and nb_con_o != 0:
            # some reordering is necessary:
            p2 = k1 + l1 - ncontr
            p1 = p2 - nb_cov_s
            p3 = p2 + nb_con_o
            cmp_res = cmp_res.swap_adjacent_indices(p1, p2, p3)
        type_res = (k1+k2-ncontr, l1+l2-ncontr)
        return self._fmodule.tensor_from_comp(type_res, cmp_res)

    def symmetrize(self, *pos, **kwargs):
        r"""
        Symmetrization over some arguments.

        INPUT:

        - ``pos`` -- list of argument positions involved in the
          symmetrization (with the convention ``position=0`` for the first
          argument); if none, the symmetrization is performed over all the
          arguments
        - ``basis`` -- (default: ``None``) module basis with respect to which
          the component computation is to be performed; if none, the module's
          default basis is used if the tensor field has already components
          in it; otherwise another basis w.r.t. which the tensor has
          components will be picked

        OUTPUT:

        - the symmetrized tensor (instance of :class:`FreeModuleTensor`)

        EXAMPLES:

        Symmetrization of a tensor of type `(2,0)`::

            sage: M = FiniteRankFreeModule(QQ, 3, name='M')
            sage: e = M.basis('e')
            sage: t = M.tensor((2,0))
            sage: t[:] = [[2,1,-3],[0,-4,5],[-1,4,2]]
            sage: s = t.symmetrize() ; s
            Type-(2,0) tensor on the 3-dimensional vector space M over the
             Rational Field
            sage: t[:], s[:]
            (
            [ 2  1 -3]  [  2 1/2  -2]
            [ 0 -4  5]  [1/2  -4 9/2]
            [-1  4  2], [ -2 9/2   2]
            )
            sage: s.symmetries()
            symmetry: (0, 1);  no antisymmetry
            sage: all(s[i,j] == 1/2*(t[i,j]+t[j,i])   # check:
            ....:     for i in range(3) for j in range(3))
            True

        Instead of invoking the method :meth:`symmetrize`, one may use the
        index notation with parentheses to denote the symmetrization; it
        suffices to pass the indices as a string inside square brackets::

            sage: t['(ij)']
            Type-(2,0) tensor on the 3-dimensional vector space M over the
             Rational Field
            sage: t['(ij)'].symmetries()
            symmetry: (0, 1);  no antisymmetry
            sage: t['(ij)'] == t.symmetrize()
            True

        The indices names are not significant; they can even be replaced by
        dots::

            sage: t['(..)'] == t.symmetrize()
            True

        The LaTeX notation can be used as well::

            sage: t['^{(ij)}'] == t.symmetrize()
            True

        Symmetrization of a tensor of type `(0,3)` on the first two arguments::

            sage: t = M.tensor((0,3))
            sage: t[:] = [[[1,2,3], [-4,5,6], [7,8,-9]],
            ....:         [[10,-11,12], [13,14,-15], [16,17,18]],
            ....:         [[19,-20,-21], [-22,23,24], [25,26,-27]]]
            sage: s = t.symmetrize(0,1) ; s  # (0,1) = the first two arguments
            Type-(0,3) tensor on the 3-dimensional vector space M over the
             Rational Field
            sage: s.symmetries()
            symmetry: (0, 1);  no antisymmetry
            sage: s[:]
            [[[1, 2, 3], [3, -3, 9], [13, -6, -15]],
             [[3, -3, 9], [13, 14, -15], [-3, 20, 21]],
             [[13, -6, -15], [-3, 20, 21], [25, 26, -27]]]
            sage: all(s[i,j,k] == 1/2*(t[i,j,k]+t[j,i,k])   # Check:
            ....:     for i in range(3) for j in range(3) for k in range(3))
            True
            sage: s.symmetrize(0,1) == s  # another test
            True

        Again the index notation can be used::

            sage: t['_(ij)k'] == t.symmetrize(0,1)
            True
            sage: t['_(..).'] == t.symmetrize(0,1)  # no index name
            True
            sage: t['_{(ij)k}'] == t.symmetrize(0,1)  # LaTeX notation
            True
            sage: t['_{(..).}'] == t.symmetrize(0,1)  # this also allowed
            True

        Symmetrization of a tensor of type `(0,3)` on the first and
        last arguments::

            sage: s = t.symmetrize(0,2) ; s  # (0,2) = first and last arguments
            Type-(0,3) tensor on the 3-dimensional vector space M over the
             Rational Field
            sage: s.symmetries()
            symmetry: (0, 2);  no antisymmetry
            sage: s[:]
            [[[1, 6, 11], [-4, 9, -8], [7, 12, 8]],
             [[6, -11, -4], [9, 14, 4], [12, 17, 22]],
             [[11, -4, -21], [-8, 4, 24], [8, 22, -27]]]
            sage: all(s[i,j,k] == 1/2*(t[i,j,k]+t[k,j,i])
            ....:     for i in range(3) for j in range(3) for k in range(3))
            True
            sage: s.symmetrize(0,2) == s  # another test
            True

        Symmetrization of a tensor of type `(0,3)` on the last two arguments::

            sage: s = t.symmetrize(1,2) ; s  # (1,2) = the last two arguments
            Type-(0,3) tensor on the 3-dimensional vector space M over the
             Rational Field
            sage: s.symmetries()
            symmetry: (1, 2);  no antisymmetry
            sage: s[:]
            [[[1, -1, 5], [-1, 5, 7], [5, 7, -9]],
             [[10, 1, 14], [1, 14, 1], [14, 1, 18]],
             [[19, -21, 2], [-21, 23, 25], [2, 25, -27]]]
            sage: all(s[i,j,k] == 1/2*(t[i,j,k]+t[i,k,j])   # Check:
            ....:     for i in range(3) for j in range(3) for k in range(3))
            True
            sage: s.symmetrize(1,2) == s  # another test
            True

        Use of the index notation::

            sage: t['_i(jk)'] == t.symmetrize(1,2)
            True
            sage: t['_.(..)'] == t.symmetrize(1,2)
            True
            sage: t['_{i(jk)}'] == t.symmetrize(1,2)  # LaTeX notation
            True

        Full symmetrization of a tensor of type `(0,3)`::

            sage: s = t.symmetrize() ; s
            Type-(0,3) tensor on the 3-dimensional vector space M over the
             Rational Field
            sage: s.symmetries()
            symmetry: (0, 1, 2);  no antisymmetry
            sage: s[:]
            [[[1, 8/3, 29/3], [8/3, 7/3, 0], [29/3, 0, -5/3]],
             [[8/3, 7/3, 0], [7/3, 14, 25/3], [0, 25/3, 68/3]],
             [[29/3, 0, -5/3], [0, 25/3, 68/3], [-5/3, 68/3, -27]]]
            sage: all(s[i,j,k] == 1/6*(t[i,j,k]+t[i,k,j]+t[j,k,i]+t[j,i,k]+t[k,i,j]+t[k,j,i])  # Check:
            ....:     for i in range(3) for j in range(3) for k in range(3))
            True
            sage: s.symmetrize() == s  # another test
            True

        Index notation for the full symmetrization::

            sage: t['_(ijk)'] == t.symmetrize()
            True
            sage: t['_{(ijk)}'] == t.symmetrize()  # LaTeX notation
            True

        Symmetrization can be performed only on arguments on the same type::

            sage: t = M.tensor((1,2))
            sage: t[:] = [[[1,2,3], [-4,5,6], [7,8,-9]],
            ....:         [[10,-11,12], [13,14,-15], [16,17,18]],
            ....:         [[19,-20,-21], [-22,23,24], [25,26,-27]]]
            sage: s = t.symmetrize(0,1)
            Traceback (most recent call last):
            ...
            TypeError: 0 is a contravariant position, while 1 is a covariant position;
            symmetrization is meaningfull only on tensor arguments of the same type
            sage: s = t.symmetrize(1,2) # OK: both 1 and 2 are covariant positions

        The order of positions does not matter::

            sage: t.symmetrize(2,1) == t.symmetrize(1,2)
            True

        Use of the index notation::

            sage: t['^i_(jk)'] == t.symmetrize(1,2)
            True
            sage: t['^._(..)'] ==  t.symmetrize(1,2)
            True

        The character ``^`` can be skipped, the character ``_`` being
        sufficient to separate contravariant indices from covariant ones::

            sage: t['i_(jk)'] == t.symmetrize(1,2)
            True

        The LaTeX notation can be employed::

            sage: t['^{i}_{(jk)}'] == t.symmetrize(1,2)
            True

        """
        if not pos:
            pos = range(self._tensor_rank)
        # check whether the symmetrization is possible:
        pos_cov = self._tensor_type[0]   # first covariant position
        pos0 = pos[0]
        if pos0 < pos_cov:  # pos0 is a contravariant position
            for k in range(1,len(pos)):
                if pos[k] >= pos_cov:
                    raise TypeError(
                        str(pos[0]) + " is a contravariant position, while " +
                        str(pos[k]) + " is a covariant position; \n"
                        "symmetrization is meaningfull only on tensor " +
                        "arguments of the same type")
        else:  # pos0 is a covariant position
            for k in range(1,len(pos)):
                if pos[k] < pos_cov:
                    raise TypeError(
                        str(pos[0]) + " is a covariant position, while " + \
                        str(pos[k]) + " is a contravariant position; \n"
                        "symmetrization is meaningfull only on tensor " +
                        "arguments of the same type")
        if 'basis' in kwargs:
            basis = kwargs['basis']
        else:
            basis = self.pick_a_basis()
        res_comp = self._components[basis].symmetrize(*pos)
        return self._fmodule.tensor_from_comp(self._tensor_type, res_comp)


    def antisymmetrize(self, *pos, **kwargs):
        r"""
        Antisymmetrization over some arguments.

        INPUT:

        - ``pos`` -- list of argument positions involved in the
          antisymmetrization (with the convention ``position=0`` for the first
          argument); if none, the antisymmetrization is performed over all the
          arguments
        - ``basis`` -- (default: ``None``) module basis with respect to which
          the component computation is to be performed; if none, the module's
          default basis is used if the tensor field has already components
          in it; otherwise another basis w.r.t. which the tensor has
          components will be picked

        OUTPUT:

        - the antisymmetrized tensor (instance of :class:`FreeModuleTensor`)

        EXAMPLES:

        Antisymmetrization of a tensor of type `(2,0)`::

            sage: M = FiniteRankFreeModule(QQ, 3, name='M')
            sage: e = M.basis('e')
            sage: t = M.tensor((2,0))
            sage: t[:] = [[1,-2,3], [4,5,6], [7,8,-9]]
            sage: s = t.antisymmetrize() ; s
            Alternating contravariant tensor of degree 2 on the 3-dimensional
             vector space M over the Rational Field
            sage: s.symmetries()
            no symmetry;  antisymmetry: (0, 1)
            sage: t[:], s[:]
            (
            [ 1 -2  3]  [ 0 -3 -2]
            [ 4  5  6]  [ 3  0 -1]
            [ 7  8 -9], [ 2  1  0]
            )
            sage: all(s[i,j] == 1/2*(t[i,j]-t[j,i])   # Check:
            ....:     for i in range(3) for j in range(3))
            True
            sage: s.antisymmetrize() == s  # another test
            True
            sage: t.antisymmetrize() == t.antisymmetrize(0,1)
            True

        Antisymmetrization of a tensor of type `(0, 3)` over the first two
        arguments::

            sage: t = M.tensor((0,3))
            sage: t[:] = [[[1,2,3], [-4,5,6], [7,8,-9]],
            ....:         [[10,-11,12], [13,14,-15], [16,17,18]],
            ....:         [[19,-20,-21], [-22,23,24], [25,26,-27]]]
            sage: s = t.antisymmetrize(0,1) ; s  # (0,1) = the first two arguments
            Type-(0,3) tensor on the 3-dimensional vector space M over the
             Rational Field
            sage: s.symmetries()
            no symmetry;  antisymmetry: (0, 1)
            sage: s[:]
            [[[0, 0, 0], [-7, 8, -3], [-6, 14, 6]],
             [[7, -8, 3], [0, 0, 0], [19, -3, -3]],
             [[6, -14, -6], [-19, 3, 3], [0, 0, 0]]]
            sage: all(s[i,j,k] == 1/2*(t[i,j,k]-t[j,i,k])   # Check:
            ....:     for i in range(3) for j in range(3) for k in range(3))
            True
            sage: s.antisymmetrize(0,1) == s  # another test
            True
            sage: s.symmetrize(0,1) == 0  # of course
            True

        Instead of invoking the method :meth:`antisymmetrize`, one can use
        the index notation with square brackets denoting the
        antisymmetrization; it suffices to pass the indices as a string
        inside square brackets::

            sage: s1 = t['_[ij]k'] ; s1
            Type-(0,3) tensor on the 3-dimensional vector space M over the
             Rational Field
            sage: s1.symmetries()
            no symmetry;  antisymmetry: (0, 1)
            sage: s1 == s
            True

        The LaTeX notation is recognized::

            sage: t['_{[ij]k}'] == s
            True

        Note that in the index notation, the name of the indices is irrelevant;
        they can even be replaced by dots::

            sage: t['_[..].'] == s
            True

        Antisymmetrization of a tensor of type `(0,3)` over the first and last
        arguments::

            sage: s = t.antisymmetrize(0,2) ; s  # (0,2) = first and last arguments
            Type-(0,3) tensor on the 3-dimensional vector space M over the
             Rational Field
            sage: s.symmetries()
            no symmetry;  antisymmetry: (0, 2)
            sage: s[:]
            [[[0, -4, -8], [0, -4, 14], [0, -4, -17]],
             [[4, 0, 16], [4, 0, -19], [4, 0, -4]],
             [[8, -16, 0], [-14, 19, 0], [17, 4, 0]]]
            sage: all(s[i,j,k] == 1/2*(t[i,j,k]-t[k,j,i])   # Check:
            ....:     for i in range(3) for j in range(3) for k in range(3))
            True
            sage: s.antisymmetrize(0,2) == s  # another test
            True
            sage: s.symmetrize(0,2) == 0  # of course
            True
            sage: s.symmetrize(0,1) == 0  # no reason for this to hold
            False

        Antisymmetrization of a tensor of type `(0,3)` over the last two
        arguments::

            sage: s = t.antisymmetrize(1,2) ; s  # (1,2) = the last two arguments
            Type-(0,3) tensor on the 3-dimensional vector space M over the
             Rational Field
            sage: s.symmetries()
            no symmetry;  antisymmetry: (1, 2)
            sage: s[:]
            [[[0, 3, -2], [-3, 0, -1], [2, 1, 0]],
             [[0, -12, -2], [12, 0, -16], [2, 16, 0]],
             [[0, 1, -23], [-1, 0, -1], [23, 1, 0]]]
            sage: all(s[i,j,k] == 1/2*(t[i,j,k]-t[i,k,j])   # Check:
            ....:     for i in range(3) for j in range(3) for k in range(3))
            True
            sage: s.antisymmetrize(1,2) == s  # another test
            True
            sage: s.symmetrize(1,2) == 0  # of course
            True

        The index notation can be used instead of the explicit call to
        :meth:`antisymmetrize`::

            sage: t['_i[jk]'] == t.antisymmetrize(1,2)
            True

        Full antisymmetrization of a tensor of type `(0,3)`::

            sage: s = t.antisymmetrize() ; s
            Alternating form of degree 3 on the 3-dimensional vector space M
             over the Rational Field
            sage: s.symmetries()
            no symmetry;  antisymmetry: (0, 1, 2)
            sage: s[:]
            [[[0, 0, 0], [0, 0, 2/3], [0, -2/3, 0]],
             [[0, 0, -2/3], [0, 0, 0], [2/3, 0, 0]],
             [[0, 2/3, 0], [-2/3, 0, 0], [0, 0, 0]]]
            sage: all(s[i,j,k] == 1/6*(t[i,j,k]-t[i,k,j]+t[j,k,i]-t[j,i,k]
            ....:                      +t[k,i,j]-t[k,j,i])
            ....:     for i in range(3) for j in range(3) for k in range(3))
            True
            sage: s.antisymmetrize() == s  # another test
            True
            sage: s.symmetrize(0,1) == 0  # of course
            True
            sage: s.symmetrize(0,2) == 0  # of course
            True
            sage: s.symmetrize(1,2) == 0  # of course
            True
            sage: t.antisymmetrize() == t.antisymmetrize(0,1,2)
            True

        The index notation can be used instead of the explicit call to
        :meth:`antisymmetrize`::

            sage: t['_[ijk]'] == t.antisymmetrize()
            True
            sage: t['_[abc]'] == t.antisymmetrize()
            True
            sage: t['_[...]'] == t.antisymmetrize()
            True
            sage: t['_{[ijk]}'] == t.antisymmetrize() # LaTeX notation
            True

        Antisymmetrization can be performed only on arguments on the same type::

            sage: t = M.tensor((1,2))
            sage: t[:] = [[[1,2,3], [-4,5,6], [7,8,-9]],
            ....:         [[10,-11,12], [13,14,-15], [16,17,18]],
            ....:         [[19,-20,-21], [-22,23,24], [25,26,-27]]]
            sage: s = t.antisymmetrize(0,1)
            Traceback (most recent call last):
            ...
            TypeError: 0 is a contravariant position, while 1 is a covariant position;
            antisymmetrization is meaningfull only on tensor arguments of the same type
            sage: s = t.antisymmetrize(1,2) # OK: both 1 and 2 are covariant positions

        The order of positions does not matter::

            sage: t.antisymmetrize(2,1) == t.antisymmetrize(1,2)
            True

        Again, the index notation can be used::

            sage: t['^i_[jk]'] == t.antisymmetrize(1,2)
            True
            sage: t['^i_{[jk]}'] == t.antisymmetrize(1,2)  # LaTeX notation
            True

        The character '^' can be skipped::

            sage: t['i_[jk]'] == t.antisymmetrize(1,2)
            True

        """
        if not pos:
            pos = range(self._tensor_rank)
        # check whether the antisymmetrization is possible:
        pos_cov = self._tensor_type[0]   # first covariant position
        pos0 = pos[0]
        if pos0 < pos_cov:  # pos0 is a contravariant position
            for k in range(1,len(pos)):
                if pos[k] >= pos_cov:
                    raise TypeError(
                        str(pos[0]) + " is a contravariant position, while " +
                        str(pos[k]) + " is a covariant position; \n"
                        "antisymmetrization is meaningfull only on tensor " +
                        "arguments of the same type")
        else:  # pos0 is a covariant position
            for k in range(1,len(pos)):
                if pos[k] < pos_cov:
                    raise TypeError(
                        str(pos[0]) + " is a covariant position, while " + \
                        str(pos[k]) + " is a contravariant position; \n"
                        "antisymmetrization is meaningfull only on tensor " +
                        "arguments of the same type")
        if 'basis' in kwargs:
            basis = kwargs['basis']
        else:
            basis = self.pick_a_basis()
        res_comp = self._components[basis].antisymmetrize(*pos)
        return self._fmodule.tensor_from_comp(self._tensor_type, res_comp)<|MERGE_RESOLUTION|>--- conflicted
+++ resolved
@@ -192,7 +192,6 @@
 # *****************************************************************************
 from __future__ import absolute_import
 
-from sage.misc.cachefunc import cached_method
 from sage.rings.integer import Integer
 from sage.structure.element import ModuleElement
 from sage.tensor.modules.comp import (Components, CompWithSym, CompFullySym,
@@ -1456,7 +1455,6 @@
             t = -3 e_0*e^1 + 2 e_1*e^2
 
         Since zero is a special element, its components cannot be changed::
-<<<<<<< HEAD
 
             sage: z = M.tensor_module(1, 1).zero()
             sage: z.add_comp(e)[0,1] = 1
@@ -1464,15 +1462,6 @@
             ...
             AssertionError: the components of the zero element cannot be changed
 
-=======
-
-            sage: z = M.tensor_module(1, 1).zero()
-            sage: z.add_comp(e)[0,1] = 1
-            Traceback (most recent call last):
-            ...
-            AssertionError: the components of the zero element cannot be changed
-
->>>>>>> f2928f88
         """
         if self is self.parent().zero():
             raise AssertionError("the components of the zero element "
@@ -2036,20 +2025,12 @@
         """
         # No need for consistency check since self and other are guaranteed
         # to belong to the same tensor module
-<<<<<<< HEAD
-        ###
-=======
         #
->>>>>>> f2928f88
         # Case zero:
         if self._is_zero:
             return other
         if other._is_zero:
             return self
-<<<<<<< HEAD
-        ###
-=======
->>>>>>> f2928f88
         # Generic case:
         basis = self.common_basis(other)
         if basis is None:
