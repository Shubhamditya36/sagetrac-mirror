--- conflicted
+++ resolved
@@ -601,35 +601,21 @@
         # base module itself, since it is considered as a type-(1,0) tensor
         # module):
         for t in fmodule._tensor_modules.values():
-<<<<<<< HEAD
-            t(0)._add_comp_unsafe(self)
-=======
             t.zero()._add_comp_unsafe(self)
->>>>>>> f2928f88
             # (since new components are initialized to zero)
         # Initialization of the components w.r.t the current basis of the zero
         # elements of all exterior powers of the module and its dual
         # constructed up to now:
         for t in fmodule._exterior_powers.values():
-<<<<<<< HEAD
-            t(0)._add_comp_unsafe(self)
-        for t in fmodule._dual_exterior_powers.values():
-            t(0)._add_comp_unsafe(self)
-=======
             t.zero()._add_comp_unsafe(self)
         for t in fmodule._dual_exterior_powers.values():
             t.zero()._add_comp_unsafe(self)
->>>>>>> f2928f88
         # Initialization of the components w.r.t. the current basis of the
         # identity map of the general linear group:
         if fmodule._general_linear_group is not None:
             from .comp import KroneckerDelta
             gl = fmodule._general_linear_group
-<<<<<<< HEAD
-            gl(1)._components[self] = KroneckerDelta(fmodule._ring, self,
-=======
             gl.one()._components[self] = KroneckerDelta(fmodule._ring, self,
->>>>>>> f2928f88
                                     start_index=fmodule._sindex,
                                     output_formatter=fmodule._output_formatter)
         # The dual basis:
