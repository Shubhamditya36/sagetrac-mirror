--- conflicted
+++ resolved
@@ -231,11 +231,7 @@
             sage: trac._username # user is prompted for a username
             Trac username: doctest2
             #  Your trac username has been written to a configuration file for future
-<<<<<<< HEAD
-            #  sessions. To reset your username, use "dev.trac.reset_username()".
-=======
             sessions. To reset your username, use "dev.trac.reset_username()".
->>>>>>> 12622621
             'doctest2'
             sage: config['trac']['username']
             'doctest2'
@@ -267,11 +263,7 @@
             sage: trac._username
             Trac username: doctest2
             #  Your trac username has been written to a configuration file for future
-<<<<<<< HEAD
-            #  sessions. To reset your username, use "dev.trac.reset_username()".
-=======
             sessions. To reset your username, use "dev.trac.reset_username()".
->>>>>>> 12622621
             'doctest2'
         """
         self.__username = None
@@ -317,11 +309,7 @@
             readable by privileged users on this system.
             Save password in file? [yes/No] y
             #  Your trac password has been written to a configuration file. To reset your
-<<<<<<< HEAD
-            #  password, use "dev.trac.reset_password()".
-=======
             password, use "dev.trac.reset_password()".
->>>>>>> 12622621
             'secret'
             sage: config['trac']['password']
             'secret'
@@ -372,11 +360,7 @@
             readable by privileged users on this system.
             Save password in file? [yes/No] y
             #  Your trac password has been written to a configuration file. To reset your
-<<<<<<< HEAD
-            #  password, use "dev.trac.reset_password()".
-=======
             password, use "dev.trac.reset_password()".
->>>>>>> 12622621
             'secret'
             sage: config['trac']['password']
             'secret'
@@ -429,11 +413,7 @@
             readable by privileged users on this system.
             Save password in file? [yes/No] y
             #  Your trac password has been written to a configuration file. To reset your
-<<<<<<< HEAD
-            #  password, use "dev.trac.reset_password()".
-=======
             password, use "dev.trac.reset_password()".
->>>>>>> 12622621
             'secret'
 
         The timeout has no effect if the password can be read from the
@@ -564,19 +544,9 @@
                 try:
                     proxy.system.listMethods()
                     break
-<<<<<<< HEAD
-                except urllib2.HTTPError as error:
-                    if error.code == 401:
-                        self._UI.show("Invalid username/password")
-                        self.reset_username()
-                    else:
-                        self._UI.show("Could not verify password, will try to proceed.")
-                        break
-=======
                 except TracAuthenticationError:
                     self._UI.error("Invalid username/password")
                     self.reset_username()
->>>>>>> 12622621
             self.__authenticated_server_proxy = proxy
         self._postpone_password_timeout()
         return self.__authenticated_server_proxy
@@ -750,11 +720,7 @@
         for time, author, field, oldvalue, newvalue, permanent in changelog:
             if field == 'comment' and newvalue and not (ignore_git_user and author == 'git'):
                 comments.append((_timerep(datetime.datetime(*(time.timetuple()[:6]))), author, newvalue))
-<<<<<<< HEAD
-        self._UI.show('\n'.join(['====================\n{0} ({1})\n{2}'.format(author, time, comment) 
-=======
         self._UI.show('\n'.join(['====================\n{0} ({1})\n{2}'.format(author, time, comment)
->>>>>>> 12622621
                                  for time, author, comment in reversed(comments)]))
 
     def query(self, qstr):
@@ -1165,11 +1131,7 @@
                                             .format(display_field, i+1))
                 if field in fields:
                     raise TicketSyntaxError('only one value for "{0}" allowed on line {1}'
-<<<<<<< HEAD
-                                            .format(display_field, i+1))                                            
-=======
                                             .format(display_field, i+1))
->>>>>>> 12622621
                 else:
                     value = m.groups()[1].strip()
                     if field in RESTRICTED_FIELDS and not ALLOWED_VALUES[field].match(value):
