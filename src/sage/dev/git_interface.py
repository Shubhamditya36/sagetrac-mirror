r"""
Git Interface

This module provides a python interface to Sage's git repository.

AUTHORS:

- David Roe, Julian Rueth, Keshav Kini, Nicolas M. Thiery, Robert Bradshaw:
  initial version

"""
#*****************************************************************************
#       Copyright (C) 2013 David Roe <roed.math@gmail.com>
#                          Julian Rueth <julian.rueth@fsfe.org>
#                          Keshav Kini <keshav.kini@gmail.com>
#                          Nicolas M. Thiery <Nicolas.Thiery@u-psud.fr>
#                          Robert Bradshaw <robertwb@gmail.com>
#
#  Distributed under the terms of the GNU General Public License (GPL)
#  as published by the Free Software Foundation; either version 2 of
#  the License, or (at your option) any later version.
#                  http://www.gnu.org/licenses/
#*****************************************************************************

import os

from sage.env import (
<<<<<<< HEAD
    SAGE_DOT_GIT, SAGE_REPO_AUTHENTICATED, SAGE_ROOT, 
=======
    SAGE_DOT_GIT, SAGE_REPO_AUTHENTICATED, SAGE_ROOT,
>>>>>>> 12622621
    SAGE_REPO_ANONYMOUS
)

from git_error import GitError, DetachedHeadError

class GitProxy(object):
    r"""
    A proxy object to wrap actual calls to git.

    EXAMPLES::

        sage: from sage.dev.git_interface import GitProxy
        sage: from sage.dev.test.config import DoctestConfig
        sage: from sage.dev.test.user_interface import DoctestUserInterface
        sage: config = DoctestConfig()
        sage: GitProxy(config['git'], DoctestUserInterface(config['UI']))
        <sage.dev.git_interface.GitProxy object at 0x...>
    """
    def __init__(self, config, UI):
        r"""
        Initialization.

        TESTS::

            sage: from sage.dev.git_interface import GitProxy
            sage: from sage.dev.test.config import DoctestConfig
            sage: from sage.dev.test.user_interface import DoctestUserInterface
            sage: config = DoctestConfig()
            sage: type(GitProxy(config['git'], DoctestUserInterface(config['UI'])))
            <class 'sage.dev.git_interface.GitProxy'>
        """
        self._config = config
        self._UI = UI

        self._src = self._config.get('src', SAGE_ROOT)
        self._dot_git = self._config.get('dot_git', SAGE_DOT_GIT)
        self._gitcmd = self._config.get('gitcmd', 'git')
        self._repository = self._config.get('repository', SAGE_REPO_AUTHENTICATED)
        self._repository_anonymous = self._config.get('repository_anonymous', SAGE_REPO_ANONYMOUS)

        if not os.path.isabs(self._src):
            raise ValueError("`%s` is not an absolute path."%self._src)
        if not os.path.exists(self._src):
            raise ValueError("`%s` does not point to an existing directory."%self._src)
        if not os.path.isabs(self._dot_git):
            raise ValueError("`%s` is not an absolute path."%self._dot_git)
        if not os.path.exists(self._dot_git):
            raise ValueError("`%s` does not point to an existing directory."%self._dot_git)

    def _run_git(self, cmd, args, git_kwds, popen_kwds=dict()):
        r"""
        Common implementation for :meth:`_execute`, :meth:`_execute_silent`,
        :meth:`_execute_supersilent`, and :meth:`_read_output`

        INPUT:

        - ``cmd`` - git command run

        - ``args`` - extra arguments for git

        - ``git_kwds`` - extra keywords for git

        - ``popen_kwds`` - extra keywords passed to Popen

        .. WARNING::

            This method does not raise an exception if the git call returns a
            non-zero exit code.

        EXAMPLES::

            sage: from sage.dev.git_interface import GitInterface
            sage: from sage.dev.test.config import DoctestConfig
            sage: from sage.dev.test.user_interface import DoctestUserInterface
            sage: config = DoctestConfig()
            sage: git = GitInterface(config["git"], DoctestUserInterface(config["UI"]))
            sage: os.chdir(config['git']['src'])

            sage: git._run_git('status', (), {})
            (0,
             '# On branch master\n#\n# Initial commit\n#\nnothing to commit
              (create/copy files and use "git add" to track)\n',
             '',
             'git -c user.email=doc@test.test -c user.name=doctest status')

        TESTS:

        Check that we refuse to touch the live source code in doctests::

            sage: git_config = config['git']
            sage: git_config['dot_git'] = sage.env.DOT_SAGE
            sage: git_config['src'] = sage.env.SAGE_ROOT
            sage: git = GitInterface(git_config, DoctestUserInterface(config["UI"]))
            sage: git.status()
            Traceback (most recent call last):
            ...
            AssertionError: working with the sage repository in a doctest
        """
        from sage.doctest import DOCTEST_MODE
        if DOCTEST_MODE:
            from sage.misc.misc import SAGE_TMP
            SAGE_TMP = str(SAGE_TMP)
            error = "working with the sage repository in a doctest"
            assert self._dot_git != SAGE_DOT_GIT, error
            assert self._repository != SAGE_REPO_AUTHENTICATED, error
            assert os.path.abspath(self._src).startswith(SAGE_TMP), error

        # not sure which commands could possibly create a commit object with
        # unless there are some crazy flags set - these commands should be safe
        if cmd not in [
                "config", "diff", "grep", "log", "ls_remote", "remote", "reset",
                "show", "show_ref", "status", "symbolic_ref" ]:
            self._check_user_email()

        s = [self._gitcmd, "--git-dir=%s"%self._dot_git, "--work-tree=%s"%self._src, cmd]
        if 'user.name' in self._config:
            s.insert(3, '-c')
            s.insert(4, 'user.name='+self._config['user.name'])
        if 'user.email' in self._config:
            s.insert(3, '-c')
            s.insert(4, 'user.email='+self._config['user.email'])

<<<<<<< HEAD
        env = ckwds.setdefault('env', dict(os.environ))
        env.update(kwds.pop('env', {}))
=======
        env = popen_kwds.setdefault('env', dict(os.environ))
        env.update(git_kwds.pop('env', {}))
>>>>>>> 12622621
        env['LC_ALL'] = 'POSIX'   # do not translate git messages

        for k, v in git_kwds.iteritems():
            if len(k) == 1:
                k = '-' + k
            else:
                k = '--' + k.replace('_', '-')
            if v is True:
                s.append(k)
            elif v is not False:
                s.extend((k, v))
        if args:
            s.extend(a for a in args if a is not None)
        s = [str(arg) for arg in s]

        # drop --git-dir, --work-tree from debug output
        complete_cmd = " ".join(s[0:1] + s[3:])
        self._UI.debug("[git] %s"%complete_cmd)

        if popen_kwds.get('dryrun', False):
            return s

        import subprocess
<<<<<<< HEAD
        drop_stdout = ckwds.get('stdout') is False
        read_stdout = ckwds.get('stdout') is str
        drop_stderr = ckwds.get('stderr') is False
        read_stderr = ckwds.get('stderr') is str
        if drop_stdout or read_stdout:
            ckwds['stdout'] = subprocess.PIPE
        if drop_stderr or read_stderr:
            ckwds['stderr'] = subprocess.PIPE
        process = subprocess.Popen(s, **ckwds)
=======
        popen_kwds['stdout'] = subprocess.PIPE
        popen_kwds['stderr'] = subprocess.PIPE
        process = subprocess.Popen(s, **popen_kwds)
>>>>>>> 12622621
        stdout, stderr = process.communicate()
        retcode = process.poll()
        return retcode, stdout, stderr, complete_cmd

    def _execute(self, cmd, *args, **kwds):
        r"""
        Run git.

        Raises an exception if git has non-zero exit code.

        INPUT:

        - ``cmd`` -- string. git command run

        - ``args`` -- extra arguments for git

        - ``kwds`` -- extra keywords for git

        EXAMPLES::

            sage: from sage.dev.git_interface import GitInterface
            sage: from sage.dev.test.config import DoctestConfig
            sage: from sage.dev.test.user_interface import DoctestUserInterface
            sage: config = DoctestConfig()
            sage: git = GitInterface(config["git"], DoctestUserInterface(config["UI"]))
            sage: os.chdir(config['git']['src'])

            sage: git._execute('status')
            # On branch master
            #
            # Initial commit
            #
            nothing to commit (create/copy files and use "git add" to track)
            sage: git._execute('status',foo=True) # --foo is not a valid parameter
            Traceback (most recent call last):
            ...
            GitError: git returned with non-zero exit code (129) for
            "git -c user.email=doc@test.test -c user.name=doctest status --foo".
<<<<<<< HEAD
=======
            output to stderr: error: unknown option `foo'
             usage: git status [options] [--] ...
            <BLANKLINE>
                 -v, --verbose         be verbose
                 -s, --short           show status concisely
                 -b, --branch          show branch information
                 --porcelain           machine-readable output
            ...
>>>>>>> 12622621
        """
        exit_code, stdout, stderr, cmd = self._run_git(cmd, args, kwds)
        if exit_code:
            raise GitError(exit_code, cmd, stdout, stderr)
        if stdout:
            print(stdout.strip())
        if stderr:
            print(stderr.strip())

    def _execute_silent(self, cmd, *args, **kwds):
        r"""
        Run git and supress its output to stdout.

        Same input as :meth:`execute`.

        Raises an error if git returns a non-zero exit code.

        EXAMPLES::

            sage: from sage.dev.git_interface import GitInterface
            sage: from sage.dev.test.config import DoctestConfig
            sage: from sage.dev.test.user_interface import DoctestUserInterface
            sage: config = DoctestConfig()
            sage: git = GitInterface(config["git"], DoctestUserInterface(config["UI"]))
            sage: os.chdir(config['git']['src'])

            sage: git._execute_silent('status')
            sage: git._execute_silent('status',foo=True) # --foo is not a valid parameter
            Traceback (most recent call last):
            ...
            GitError: git returned with non-zero exit code (129) for
            "git -c user.email=doc@test.test -c user.name=doctest status --foo".
<<<<<<< HEAD
=======
            output to stderr: error: unknown option `foo'
             usage: git status [options] [--] ...
            <BLANKLINE>
                 -v, --verbose         be verbose
                 -s, --short           show status concisely
                 -b, --branch          show branch information
                 --porcelain           machine-readable output
            ...
>>>>>>> 12622621
        """
        exit_code, stdout, stderr, cmd = self._run_git(cmd, args, kwds)
        if exit_code:
            raise GitError(exit_code, cmd, stdout, stderr)
        if stderr:
            print(stderr.strip())

    def _execute_supersilent(self, cmd, *args, **kwds):
        r"""
        Run git and supress its output to stdout and stderr.

        Same input as :meth:`execute`.

        Raises an error if git returns a non-zero exit code.

        EXAMPLES::

            sage: from sage.dev.git_interface import GitInterface
            sage: from sage.dev.test.config import DoctestConfig
            sage: from sage.dev.test.user_interface import DoctestUserInterface
            sage: config = DoctestConfig()
            sage: git = GitInterface(config["git"], DoctestUserInterface(config["UI"]))
            sage: os.chdir(config['git']['src'])

            sage: git._execute_supersilent('status')
            sage: git._execute_supersilent('status',foo=True) # --foo is not a valid parameter
            Traceback (most recent call last):
            ...
            GitError: git returned with non-zero exit code (129) for
            "git -c user.email=doc@test.test -c user.name=doctest status --foo".
            ...
        """
        exit_code, stdout, stderr, cmd = self._run_git(cmd, args, kwds)
        if exit_code:
            raise GitError(exit_code, cmd, stdout, stderr)

    def _read_output(self, cmd, *args, **kwds):
        r"""
        Run git and return its output to stdout.

        Same input as :meth:`execute`.

        Raises an error if git returns a non-zero exit code.

        EXAMPLES::

            sage: import os
            sage: from sage.dev.git_interface import GitInterface
            sage: from sage.dev.test.config import DoctestConfig
            sage: from sage.dev.test.user_interface import DoctestUserInterface
            sage: config = DoctestConfig()
            sage: git = GitInterface(config["git"], DoctestUserInterface(config["UI"]))
            sage: os.chdir(config['git']['src'])

            sage: git._read_output('status')
            '# On branch master\n#\n# Initial commit\n#\nnothing to
            commit (create/copy files and use "git add" to track)\n'
            sage: git._read_output('status',foo=True) # --foo is not a valid parameter
            Traceback (most recent call last):
            ...
            GitError: git returned with non-zero exit code (129) for
            "git -c user.email=doc@test.test -c user.name=doctest status --foo".
            ...
        """
        exit_code, stdout, stderr, cmd = self._run_git(cmd, args, kwds)
        if exit_code:
            raise GitError(exit_code, cmd, stdout, stderr)
        return stdout

    def _check_user_email(self):
        r"""
        Make sure that a real name and an email are set for git. These will
        show up next to any commit that user creates.

        TESTS::

            sage: import os
            sage: from sage.dev.git_interface import GitInterface
            sage: from sage.dev.test.config import DoctestConfig
            sage: from sage.dev.test.user_interface import DoctestUserInterface
            sage: config = DoctestConfig()
            sage: del config['git']['user.name']
            sage: del config['git']['user.email']
            sage: UI = DoctestUserInterface(config["UI"])
            sage: git = GitInterface(config["git"], UI)
            sage: os.chdir(config['git']['src'])
            sage: UI.append("Doc Test")
            sage: UI.append("doc@test")

        The following depends on whether the user has set
        ``user.name`` and ``user.email`` in its ``.gitconfig`` ::

            sage: git._check_user_email() # random output
        """
        if self._config.get('user_email_set', False):
            return
        if 'user.name' not in self._config:
            try:
                self._execute_supersilent("config","user.name")
            except GitError as e:
                if e.exit_code == 1:
                    name = self._UI.get_input("No real name has been set for git. This name"
                                              " shows up as the author for any commits you contribute"
                                              " to sage. Your real name:")
                    self._execute("config","user.name",name,local=True,add=True)
                    self._UI.info("Your real name has been saved.")
                else:
                    raise
        if 'user.email' not in self._config:
            try:
                self._execute_supersilent("config", "user.email")
            except GitError as e:
                if e.exit_code == 1:
                    email = self._UI._get_input("No email address has been set for git. This email"
                                                " shows up as the author for any commits you contribute"
                                                " to sage. Your email address:")
                    self._execute("config","user.email",email,local=True,add=True)
                    self._UI.info("Your email has been saved.")
                else:
                    raise
        self._config['user_email_set'] = "True"


class ReadStdoutGitProxy(GitProxy):
    r"""
    A proxy object to wrap calls to git.

    Calls to git return the stdout of git and raise an error on a non-zero exit
    code. Output to stderr is supressed.

    EXAMPLES::

        sage: dev.git.status() # not tested
    """
    __call__ = GitProxy._read_output


class SilentGitProxy(GitProxy):
    r"""
    A proxy object to wrap calls to git.

    Calls to git do not show any output to stdout and raise an error on a
    non-zero exit code. Output to stderr is printed.

    EXAMPLES::

        sage: dev.git.silent.status() # not tested
    """
    __call__ = GitProxy._execute_silent


class EchoGitProxy(GitProxy):
    r"""
    A proxy object to wrap calls to git.

    Calls to git show output to stdout and stderr as if the command was
    executed directly and raise an error on a non-zero exit code.

    EXAMPLES::

        sage: dev.git.echo.status() # not tested
    """
    __call__ = GitProxy._execute


class SuperSilentGitProxy(GitProxy):
    r"""
    A proxy object to wrap calls to git.

    Calls to git do not show any output to stderr or stdout and raise an error
    on a non-zero exit code.

    EXAMPLES::

        sage: dev.git.super_silent.status() # not tested
    """
    __call__ = GitProxy._execute_supersilent


class GitInterface(ReadStdoutGitProxy):
    r"""
    A wrapper around the ``git`` command line tool.

    Most methods of this class correspond to actual git commands. Some add
    functionality which is not directly available in git. However, all of the
    methods should be non-interactive. If interaction is required the method
    should live in :class:`saged.dev.sagedev.SageDev`.

    EXAMPLES::

        sage: from sage.dev.test.config import DoctestConfig
        sage: from sage.dev.user_interface import UserInterface
        sage: from sage.dev.git_interface import GitInterface
        sage: config = DoctestConfig()
        sage: GitInterface(config['git'], UserInterface(config['UI']))
        GitInterface()
    """
    def __init__(self, config, UI):
        r"""
        Initialization.

        TESTS::

            sage: from sage.dev.test.config import DoctestConfig
            sage: from sage.dev.user_interface import UserInterface
            sage: from sage.dev.git_interface import GitInterface
            sage: config = DoctestConfig()
            sage: type(GitInterface(config['git'], UserInterface(config['UI'])))
            <class 'sage.dev.git_interface.GitInterface'>
        """
        ReadStdoutGitProxy.__init__(self, config, UI)

        self.silent = SilentGitProxy(config, UI)
        self.super_silent = SuperSilentGitProxy(config, UI)
        self.echo = EchoGitProxy(config, UI)

    def __repr__(self):
        r"""
        Return a printable representation of this object.

        TESTS::

            sage: from sage.dev.test.config import DoctestConfig
            sage: from sage.dev.user_interface import UserInterface
            sage: from sage.dev.git_interface import GitInterface
            sage: config = DoctestConfig()
            sage: repr(GitInterface(config['git'], UserInterface(config['UI'])))
            'GitInterface()'
        """
        return "GitInterface()"

    def get_state(self):
        r"""
        Get the current state of merge/rebase/am/etc operations.

        OUTPUT:

        A tuple of strings which consists of any of the following:
        ``'rebase'``, ``'am'``, ``'rebase-i'``, ``'rebase-m'``, ``'merge'``,
        ``'bisect'``, ``'cherry-seq'``, ``'cherry'``.

        EXAMPLES:

        Create a :class:`GitInterface` for doctesting::

            sage: import os
            sage: from sage.dev.git_interface import GitInterface
            sage: from sage.dev.test.config import DoctestConfig
            sage: from sage.dev.test.user_interface import DoctestUserInterface
            sage: config = DoctestConfig()
            sage: git = GitInterface(config["git"], DoctestUserInterface(config["UI"]))

        Create two conflicting branches::

            sage: os.chdir(config['git']['src'])
            sage: with open("file","w") as f: f.write("version 0")
            sage: git.silent.add("file")
            sage: git.silent.commit("-m","initial commit")
            sage: git.super_silent.checkout("-b","branch1")
            sage: with open("file","w") as f: f.write("version 1")
            sage: git.silent.commit("-am","second commit")
            sage: git.super_silent.checkout("master")
            sage: git.super_silent.checkout("-b","branch2")
            sage: with open("file","w") as f: f.write("version 2")
            sage: git.silent.commit("-am","conflicting commit")

        A ``merge`` state::

            sage: git.super_silent.checkout("branch1")
            sage: git.silent.merge('branch2')
            Traceback (most recent call last):
            ...
            GitError: git returned with non-zero exit code (1) for
            "git -c user.email=doc@test.test -c user.name=doctest merge branch2".
            ...
            sage: git.get_state()
            ('merge',)
            sage: git.silent.merge(abort=True)
            sage: git.get_state()
            ()

        A ``rebase`` state::

            sage: git._execute_supersilent('rebase', 'branch2')
            Traceback (most recent call last):
            ...
            GitError: git returned with non-zero exit code (1) for
            "git -c user.email=doc@test.test -c user.name=doctest rebase branch2".
            ...
            sage: git.get_state()
            ('rebase',)
            sage: git.super_silent.rebase(abort=True)
            sage: git.get_state()
            ()
        """
        # logic based on zsh's git backend for vcs_info
        opj = os.path.join
        p = lambda x: opj(self._dot_git, x)
        ret = []
        for d in map(p,("rebase-apply", "rebase", opj("..",".dotest"))):
            if os.path.isdir(d):
                if os.path.isfile(opj(d, 'rebasing')) and 'rebase' not in ret:
                    ret.append('rebase')
                if os.path.isfile(opj(d, 'applying')) and 'am' not in ret:
                    ret.append('am')
        for f in map(p, (opj('rebase-merge', 'interactive'),
                         opj('.dotest-merge', 'interactive'))):
            if os.path.isfile(f):
                ret.append('rebase-i')
                break
        else:
            for d in map(p, ('rebase-merge', '.dotest-merge')):
                if os.path.isdir(d):
                    ret.append('rebase-m')
                    break
        if os.path.isfile(p('MERGE_HEAD')):
            ret.append('merge')
        if os.path.isfile(p('BISECT_LOG')):
            ret.append('bisect')
        if os.path.isfile(p('CHERRY_PICK_HEAD')):
            if os.path.isdir(p('sequencer')):
                ret.append('cherry-seq')
            else:
                ret.append('cherry')
        # return in reverse order so reset operations are correctly ordered
        return tuple(reversed(ret))

    def reset_to_clean_state(self):
        r"""
        Get out of a merge/am/rebase/etc state.

        EXAMPLES:

        Create a :class:`GitInterface` for doctesting::

            sage: import os
            sage: from sage.dev.git_interface import GitInterface
            sage: from sage.dev.test.config import DoctestConfig
            sage: from sage.dev.test.user_interface import DoctestUserInterface
            sage: config = DoctestConfig()
            sage: git = GitInterface(config["git"], DoctestUserInterface(config["UI"]))

        Create two conflicting branches::

            sage: os.chdir(config['git']['src'])
            sage: with open("file","w") as f: f.write("version 0")
            sage: git.silent.add("file")
            sage: git.silent.commit("-m","initial commit")
            sage: git.super_silent.checkout("-b","branch1")
            sage: with open("file","w") as f: f.write("version 1")
            sage: git.silent.commit("-am","second commit")
            sage: git.super_silent.checkout("master")
            sage: git.super_silent.checkout("-b","branch2")
            sage: with open("file","w") as f: f.write("version 2")
            sage: git.silent.commit("-am","conflicting commit")

        A merge::

            sage: git.silent.merge('branch1')
            Traceback (most recent call last):
            ...
            GitError: git returned with non-zero exit code (1) for
            "git -c user.email=doc@test.test -c user.name=doctest merge branch1".
            ...
            sage: git.get_state()
            ('merge',)

        Get out of this state::

            sage: git.reset_to_clean_state()
            sage: git.get_state()
            ()
        """
        states = self.get_state()
        if not states:
            return

        state = states[0]
        if state.startswith('rebase'):
            self.silent.rebase(abort=True)
        elif state == 'am':
            self.silent.am(abort=True)
        elif state == 'merge':
            self.silent.merge(abort=True)
        elif state == 'bisect':
            self.silent.bisect(reset=True)
        elif state.startswith('cherry'):
            self.silent.cherry_pick(abort=True)
        else:
            raise RuntimeError("'%s' is not a valid state"%state)

        return self.reset_to_clean_state()

    def clean_wrapper(self, remove_untracked_files=False,
                      remove_untracked_directories=False,
                      remove_ignored=False):
        r"""
        Clean the working directory.

        This is a convenience wrapper for ``git clean``

        INPUT:

        - ``remove_untracked_files`` -- a boolean (default: ``False``), whether
          to remove files which are not tracked by git

        - ``remove_untracked_directories`` -- a boolean (default: ``False``),
          whether to remove directories which are not tracked by git

        - ``remove_ignored`` -- a boolean (default: ``False``), whether to
          remove files directories which are ignored by git

        EXAMPLES:

        Create a :class:`GitInterface` for doctesting::

            sage: from sage.dev.git_interface import GitInterface
            sage: from sage.dev.test.config import DoctestConfig
            sage: from sage.dev.test.user_interface import DoctestUserInterface
            sage: config = DoctestConfig()
            sage: git = GitInterface(config["git"], DoctestUserInterface(config["UI"]))

        Set up some files/directories::

            sage: os.chdir(config['git']['src'])
            sage: open('tracked','w').close()
            sage: git.silent.add('tracked')
            sage: with open('.gitignore','w') as f: f.write('ignored\nignored_dir')
            sage: git.silent.add('.gitignore')
            sage: git.silent.commit('-m', 'initial commit')

            sage: os.mkdir('untracked_dir')
            sage: open('untracked_dir/untracked','w').close()
            sage: open('untracked','w').close()
            sage: open('ignored','w').close()
            sage: os.mkdir('ignored_dir')
            sage: open('ignored_dir/untracked','w').close()
            sage: with open('tracked','w') as f: f.write('version 0')
            sage: git.echo.status()
            # On branch master
            # Changes not staged for commit:
            #   (use "git add <file>..." to update what will be committed)
            #   (use "git checkout -- <file>..." to discard changes in working directory)
            #
            #   modified:   tracked
            #
            # Untracked files:
            #   (use "git add <file>..." to include in what will be committed)
            #
            #   untracked
            #   untracked_dir/
            no changes added to commit (use "git add" and/or "git commit -a")

        Some invalid combinations of flags::

            sage: git.clean_wrapper(
            ....:     remove_untracked_files=False, remove_untracked_directories=True)
            Traceback (most recent call last):
            ...
            ValueError: remove_untracked_directories only valid if remove_untracked_files is set
            sage: git.clean_wrapper(remove_untracked_files = False, remove_ignored = True)
            Traceback (most recent call last):
            ...
            ValueError: remove_ignored only valid if remove_untracked_files is set

        Per default only the tracked modified files are reset to a clean
        state::

            sage: git.clean_wrapper()
            sage: git.echo.status()
            # On branch master
            # Untracked files:
            #   (use "git add <file>..." to include in what will be committed)
            #
            #   untracked
            #   untracked_dir/
            nothing added to commit but untracked files present (use "git add" to track)

        Untracked items can be removed by setting the parameters::

            sage: git.clean_wrapper(remove_untracked_files=True)
            Removing untracked
<<<<<<< HEAD
            Not removing untracked_dir/
=======
>>>>>>> 12622621
            sage: git.clean_wrapper(
            ....:     remove_untracked_files=True, remove_untracked_directories=True)
            Removing untracked_dir/
            sage: git.clean_wrapper(
            ....:     remove_untracked_files=True, remove_ignored=True)
            Removing ignored
<<<<<<< HEAD
            Not removing ignored_dir/
=======
>>>>>>> 12622621
            sage: git.clean_wrapper(
            ....:     remove_untracked_files=True,
            ....:     remove_untracked_directories=True,
            ....:     remove_ignored=True)
            Removing ignored_dir/
        """
        if remove_untracked_directories and not remove_untracked_files:
            raise ValueError("remove_untracked_directories only valid if remove_untracked_files is set")
        if remove_ignored and not remove_untracked_files:
            raise ValueError("remove_ignored only valid if remove_untracked_files is set")

        self.silent.reset(hard=True)
        if remove_untracked_files:
            switches = ['-f']
            if remove_untracked_directories: switches.append("-d")
            if remove_ignored: switches.append("-x")
            self.echo.clean(*switches)

    def is_child_of(self, a, b):
        r"""
        Return whether ``a`` is a child of ``b``.

        EXAMPLES:

        Create a :class:`GitInterface` for doctesting::

            sage: import os
            sage: from sage.dev.git_interface import GitInterface
            sage: from sage.dev.test.config import DoctestConfig
            sage: from sage.dev.test.user_interface import DoctestUserInterface
            sage: config = DoctestConfig()
            sage: git = GitInterface(config["git"], DoctestUserInterface(config["UI"]))

        Create two conflicting branches::

            sage: os.chdir(config['git']['src'])
            sage: with open("file","w") as f: f.write("version 0")
            sage: git.silent.add("file")
            sage: git.silent.commit("-m","initial commit")
            sage: git.super_silent.checkout("-b","branch1")
            sage: with open("file","w") as f: f.write("version 1")
            sage: git.silent.commit("-am","second commit")
            sage: git.super_silent.checkout("master")
            sage: git.super_silent.checkout("-b","branch2")
            sage: with open("file","w") as f: f.write("version 2")
            sage: git.silent.commit("-am","conflicting commit")

            sage: git.is_child_of('master', 'branch2')
            False
            sage: git.is_child_of('branch2', 'master')
            True
            sage: git.is_child_of('branch1', 'branch2')
            False
            sage: git.is_child_of('master', 'master')
            True
        """
        return self.is_ancestor_of(b, a)

    def is_ancestor_of(self, a, b):
        r"""
        Return whether ``a`` is an ancestor of ``b``.

        EXAMPLES:

        Create a :class:`GitInterface` for doctesting::

            sage: import os
            sage: from sage.dev.git_interface import GitInterface
            sage: from sage.dev.test.config import DoctestConfig
            sage: from sage.dev.test.user_interface import DoctestUserInterface
            sage: config = DoctestConfig()
            sage: git = GitInterface(config["git"], DoctestUserInterface(config["UI"]))

        Create two conflicting branches::

            sage: os.chdir(config['git']['src'])
            sage: with open("file","w") as f: f.write("version 0")
            sage: git.silent.add("file")
            sage: git.silent.commit("-m","initial commit")
            sage: git.super_silent.checkout("-b","branch1")
            sage: with open("file","w") as f: f.write("version 1")
            sage: git.silent.commit("-am","second commit")
            sage: git.super_silent.checkout("master")
            sage: git.super_silent.checkout("-b","branch2")
            sage: with open("file","w") as f: f.write("version 2")
            sage: git.silent.commit("-am","conflicting commit")

            sage: git.is_ancestor_of('master', 'branch2')
            True
            sage: git.is_ancestor_of('branch2', 'master')
            False
            sage: git.is_ancestor_of('branch1', 'branch2')
            False
            sage: git.is_ancestor_of('master', 'master')
            True
        """
        return self.merge_base(a, b) == self.rev_parse(a)

    def has_uncommitted_changes(self):
        r"""
        Return whether there are uncommitted changes, i.e., whether there are
        modified files which are tracked by git.

        EXAMPLES:

        Create a :class:`GitInterface` for doctesting::

            sage: import os
            sage: from sage.dev.git_interface import GitInterface
            sage: from sage.dev.test.config import DoctestConfig
            sage: from sage.dev.test.user_interface import DoctestUserInterface
            sage: config = DoctestConfig()
            sage: git = GitInterface(config["git"], DoctestUserInterface(config["UI"]))

        An untracked file does not count towards uncommited changes::

            sage: os.chdir(config['git']['src'])
            sage: open('untracked','w').close()
            sage: git.has_uncommitted_changes()
            False

        Once added to the index it does::

            sage: git.silent.add('untracked')
            sage: git.has_uncommitted_changes()
            True
            sage: git.silent.commit('-m', 'tracking untracked')
            sage: git.has_uncommitted_changes()
            False
            sage: with open('untracked','w') as f: f.write('version 0')
            sage: git.has_uncommitted_changes()
            True
        """
        return bool([line for line in self.status(porcelain=True).splitlines()
                     if not line.startswith('?')])

    def untracked_files(self):
        r"""
        Return a list of file names for files that are not tracked by git and
        not ignored.

        EXAMPLES:

        Create a :class:`GitInterface` for doctesting::

            sage: import os
            sage: from sage.dev.git_interface import GitInterface
            sage: from sage.dev.test.config import DoctestConfig
            sage: from sage.dev.test.user_interface import DoctestUserInterface
            sage: config = DoctestConfig()
            sage: git = GitInterface(config["git"], DoctestUserInterface(config["UI"]))

        An untracked file::

            sage: os.chdir(config['git']['src'])
            sage: git.untracked_files()
            []
            sage: open('untracked','w').close()
            sage: git.untracked_files()
            ['untracked']

         Directories are not displayed here::

            sage: os.mkdir('untracked_dir')
            sage: git.untracked_files()
            ['untracked']
            sage: open('untracked_dir/untracked','w').close()
            sage: git.untracked_files()
            ['untracked', 'untracked_dir/untracked']
        """
        import os
        old_cwd = os.getcwd()
        if 'src' in self._config:
            os.chdir(self._config['src'])
        else:
            from sage.env import SAGE_ROOT
            os.chdir(SAGE_ROOT)
        try:
            fnames = self.ls_files(other=True, exclude_standard=True).splitlines()
            fnames = [ os.path.abspath(fname) for fname in fnames ]
            return [ os.path.relpath(fname, old_cwd) for fname in fnames ]
        finally:
            os.chdir(old_cwd)

    def local_branches(self):
        r"""
        Return a list of local branches sorted by last commit time.

        EXAMPLES:

        Create a :class:`GitInterface` for doctesting::

            sage: import os, time
            sage: from sage.dev.git_interface import GitInterface
            sage: from sage.dev.test.config import DoctestConfig
            sage: from sage.dev.test.user_interface import DoctestUserInterface
            sage: config = DoctestConfig()
            sage: git = GitInterface(config["git"], DoctestUserInterface(config["UI"]))

        Create some branches::

            sage: os.chdir(config['git']['src'])
<<<<<<< HEAD
            sage: git.silent.commit('-m','initial commit','--allow-empty')
            sage: git.super_silent.checkout('-b', 'branch')
            sage: time.sleep(1)
            sage: git.silent.commit('-m','second commit','--allow-empty')
            sage: git.super_silent.checkout('-b', 'other', 'master')
            sage: time.sleep(1)
            sage: git.silent.commit('-m','third commit','--allow-empty')
=======
            sage: env = {'GIT_COMMITTER_DATE': time.strftime("%Y-%m-%dT%H:%M:10")}
            sage: git.silent.commit('-m','initial commit','--allow-empty', env=env)
            sage: git.super_silent.checkout('-b', 'branch')
            sage: env['GIT_COMMITTER_DATE'] = time.strftime("%Y-%m-%dT%H:%M:20")
            sage: git.silent.commit('-m','second commit','--allow-empty', env=env)
            sage: git.super_silent.checkout('-b', 'other', 'master')
            sage: env['GIT_COMMITTER_DATE'] = time.strftime("%Y-%m-%dT%H:%M:30")
            sage: git.silent.commit('-m','third commit','--allow-empty', env=env)
>>>>>>> 12622621

        Use this repository as a remote repository::

            sage: config2 = DoctestConfig()
            sage: git2 = GitInterface(config2["git"], DoctestUserInterface(config["UI"]))
            sage: os.chdir(config2['git']['src'])
<<<<<<< HEAD
            sage: time.sleep(1)
            sage: git2.silent.commit('-m','initial commit','--allow-empty')
=======
            sage: env['GIT_COMMITTER_DATE'] = time.strftime("%Y-%m-%dT%H:%M:40")
            sage: git2.silent.commit('-m','initial commit','--allow-empty', env=env)
>>>>>>> 12622621
            sage: git2.silent.remote('add', 'git', config['git']['src'])
            sage: git2.super_silent.fetch('git')
            sage: git2.super_silent.checkout("branch")
            sage: git2.echo.branch("-a")
            * branch
              master
              remotes/git/branch
              remotes/git/master
              remotes/git/other

            sage: git2.local_branches()
            ['master', 'branch']
            sage: os.chdir(config['git']['src'])
            sage: git.local_branches()
            ['other', 'branch', 'master']
        """
        result = self.for_each_ref('refs/heads/', sort='-committerdate', format="%(refname)")
        return [head[11:] for head in result.splitlines()]

    def current_branch(self):
        r"""
        Return the current branch

        EXAMPLES:

        Create a :class:`GitInterface` for doctesting::

            sage: import os
            sage: from sage.dev.git_interface import GitInterface
            sage: from sage.dev.test.config import DoctestConfig
            sage: from sage.dev.test.user_interface import DoctestUserInterface
            sage: config = DoctestConfig()
            sage: git = GitInterface(config["git"], DoctestUserInterface(config["UI"]))

        Create some branches::

            sage: os.chdir(config['git']['src'])
            sage: git.silent.commit('-m','initial commit','--allow-empty')
            sage: git.silent.commit('-m','second commit','--allow-empty')
            sage: git.silent.branch('branch1')
            sage: git.silent.branch('branch2')

            sage: git.current_branch()
            'master'
            sage: git.super_silent.checkout('branch1')
            sage: git.current_branch()
            'branch1'

        If ``HEAD`` is detached::

            sage: git.super_silent.checkout('master~')
            sage: git.current_branch()
            Traceback (most recent call last):
            ...
            DetachedHeadError: unexpectedly, git is in a detached HEAD state
        """
        try:
            return self.symbolic_ref('HEAD', short=True, quiet=True).strip()
        except GitError as e:
            if e.exit_code == 1:
               raise DetachedHeadError()
            raise

    def commit_for_branch(self, branch):
        r"""
        Return the commit id of the local ``branch``, or ``None`` if the branch
        does not exist

        EXAMPLES:

        Create a :class:`GitInterface` for doctesting::

            sage: import os
            sage: from sage.dev.git_interface import GitInterface
            sage: from sage.dev.test.config import DoctestConfig
            sage: from sage.dev.test.user_interface import DoctestUserInterface
            sage: config = DoctestConfig()
            sage: git = GitInterface(config["git"], DoctestUserInterface(config["UI"]))

        Create some branches::

            sage: os.chdir(config['git']['src'])
            sage: git.silent.commit('-m','initial commit','--allow-empty')
            sage: git.silent.branch('branch1')
            sage: git.silent.branch('branch2')

        Check existence of branches::

            sage: git.commit_for_branch('branch1') # random output
            '087e1fdd0fe6f4c596f5db22bc54567b032f5d2b'
            sage: git.commit_for_branch('branch2') is not None
            True
            sage: git.commit_for_branch('branch3') is not None
            False
        """
        return self.commit_for_ref("refs/heads/%s"%branch)

    def commit_for_ref(self, ref):
        r"""
        Return the commit id of the ``ref``, or ``None`` if the ``ref`` does
        not exist.

        EXAMPLES:

        Create a :class:`GitInterface` for doctesting::

            sage: import os
            sage: from sage.dev.git_interface import GitInterface
            sage: from sage.dev.test.config import DoctestConfig
            sage: from sage.dev.test.user_interface import DoctestUserInterface
            sage: config = DoctestConfig()
            sage: git = GitInterface(config["git"], DoctestUserInterface(config["UI"]))

        Create some branches::

            sage: os.chdir(config['git']['src'])
            sage: git.silent.commit('-m','initial commit','--allow-empty')
            sage: git.silent.branch('branch1')
            sage: git.silent.branch('branch2')

        Check existence of branches::

            sage: git.commit_for_ref('refs/heads/branch1') # random output
            '087e1fdd0fe6f4c596f5db22bc54567b032f5d2b'
            sage: git.commit_for_ref('refs/heads/branch2') is not None
            True
            sage: git.commit_for_ref('refs/heads/branch3') is not None
            False
        """
        try:
            return self.rev_parse(ref, verify=True).strip()
        except GitError:
            return None

    def rename_branch(self, oldname, newname):
        r"""
        Rename ``oldname`` to ``newname``.

        EXAMPLES:

        Create a :class:`GitInterface` for doctesting::

            sage: from sage.dev.git_interface import GitInterface
            sage: from sage.dev.test.config import DoctestConfig
            sage: from sage.dev.test.user_interface import DoctestUserInterface
            sage: config = DoctestConfig()
            sage: git = GitInterface(config["git"], DoctestUserInterface(config["UI"]))

        Create some branches::

            sage: os.chdir(config['git']['src'])
            sage: git.silent.commit('-m','initial commit','--allow-empty')
            sage: git.silent.branch('branch1')
            sage: git.silent.branch('branch2')

        Rename some branches::

            sage: git.rename_branch('branch1', 'branch3')
            sage: git.rename_branch('branch2', 'branch3')
            Traceback (most recent call last):
            ...
            GitError: git returned with non-zero exit code (128) for
            "git -c user.email=doc@test.test -c user.name=doctest branch --move branch2 branch3".
            output to stderr: fatal: A branch named 'branch3' already exists.
        """
        self.branch(oldname, newname, move=True)

for git_cmd_ in (
        "add",
        "am",
        "apply",
        "bisect",
        "branch",
        "config",
        "checkout",
        "cherry_pick",
        "clean",
        "clone",
        "commit",
        "diff",
        "fetch",
        "for_each_ref",
        "format_patch",
        "grep",
        "init",
        "log",
        "ls_files",
        "ls_remote",
        "merge",
        "merge_base",
        "mv",
        "pull",
        "push",
        "rebase",
        "remote",
        "reset",
        "rev_list",
        "rev_parse",
        "rm",
        "show",
        "show_ref",
        "stash",
        "status",
        "symbolic_ref",
        "tag"
        ):
    def create_wrapper(git_cmd__):
        r"""
        Create a wrapper for ``git_cmd__``.

        EXAMPLES::

            sage: import os
            sage: from sage.dev.git_interface import GitInterface
            sage: from sage.dev.test.config import DoctestConfig
            sage: from sage.dev.test.user_interface import DoctestUserInterface
            sage: config = DoctestConfig()
            sage: git = GitInterface(config["git"], DoctestUserInterface(config["UI"]))
            sage: os.chdir(config['git']['src'])
            sage: git.echo.status() # indirect doctest
            # On branch master
            #
            # Initial commit
            #
            nothing to commit (create/copy files and use "git add" to track)
        """
        git_cmd = git_cmd__.replace("_","-")
        def meth(self, *args, **kwds):
            return self(git_cmd, *args, **kwds)
        meth.__doc__ = r"""
        Call ``git {0}``.

        OUTPUT:

        See the docstring of ``__call__`` for more information.

        EXAMPLES:

            sage: dev.git.{1}() # not tested
        """.format(git_cmd, git_cmd__)
        return meth
    setattr(GitProxy, git_cmd_, create_wrapper(git_cmd_))
<|MERGE_RESOLUTION|>--- conflicted
+++ resolved
@@ -25,11 +25,7 @@
 import os
 
 from sage.env import (
-<<<<<<< HEAD
-    SAGE_DOT_GIT, SAGE_REPO_AUTHENTICATED, SAGE_ROOT, 
-=======
     SAGE_DOT_GIT, SAGE_REPO_AUTHENTICATED, SAGE_ROOT,
->>>>>>> 12622621
     SAGE_REPO_ANONYMOUS
 )
 
@@ -152,13 +148,8 @@
             s.insert(3, '-c')
             s.insert(4, 'user.email='+self._config['user.email'])
 
-<<<<<<< HEAD
-        env = ckwds.setdefault('env', dict(os.environ))
-        env.update(kwds.pop('env', {}))
-=======
         env = popen_kwds.setdefault('env', dict(os.environ))
         env.update(git_kwds.pop('env', {}))
->>>>>>> 12622621
         env['LC_ALL'] = 'POSIX'   # do not translate git messages
 
         for k, v in git_kwds.iteritems():
@@ -182,21 +173,9 @@
             return s
 
         import subprocess
-<<<<<<< HEAD
-        drop_stdout = ckwds.get('stdout') is False
-        read_stdout = ckwds.get('stdout') is str
-        drop_stderr = ckwds.get('stderr') is False
-        read_stderr = ckwds.get('stderr') is str
-        if drop_stdout or read_stdout:
-            ckwds['stdout'] = subprocess.PIPE
-        if drop_stderr or read_stderr:
-            ckwds['stderr'] = subprocess.PIPE
-        process = subprocess.Popen(s, **ckwds)
-=======
         popen_kwds['stdout'] = subprocess.PIPE
         popen_kwds['stderr'] = subprocess.PIPE
         process = subprocess.Popen(s, **popen_kwds)
->>>>>>> 12622621
         stdout, stderr = process.communicate()
         retcode = process.poll()
         return retcode, stdout, stderr, complete_cmd
@@ -235,8 +214,6 @@
             ...
             GitError: git returned with non-zero exit code (129) for
             "git -c user.email=doc@test.test -c user.name=doctest status --foo".
-<<<<<<< HEAD
-=======
             output to stderr: error: unknown option `foo'
              usage: git status [options] [--] ...
             <BLANKLINE>
@@ -245,7 +222,6 @@
                  -b, --branch          show branch information
                  --porcelain           machine-readable output
             ...
->>>>>>> 12622621
         """
         exit_code, stdout, stderr, cmd = self._run_git(cmd, args, kwds)
         if exit_code:
@@ -278,8 +254,6 @@
             ...
             GitError: git returned with non-zero exit code (129) for
             "git -c user.email=doc@test.test -c user.name=doctest status --foo".
-<<<<<<< HEAD
-=======
             output to stderr: error: unknown option `foo'
              usage: git status [options] [--] ...
             <BLANKLINE>
@@ -288,7 +262,6 @@
                  -b, --branch          show branch information
                  --porcelain           machine-readable output
             ...
->>>>>>> 12622621
         """
         exit_code, stdout, stderr, cmd = self._run_git(cmd, args, kwds)
         if exit_code:
@@ -771,20 +744,12 @@
 
             sage: git.clean_wrapper(remove_untracked_files=True)
             Removing untracked
-<<<<<<< HEAD
-            Not removing untracked_dir/
-=======
->>>>>>> 12622621
             sage: git.clean_wrapper(
             ....:     remove_untracked_files=True, remove_untracked_directories=True)
             Removing untracked_dir/
             sage: git.clean_wrapper(
             ....:     remove_untracked_files=True, remove_ignored=True)
             Removing ignored
-<<<<<<< HEAD
-            Not removing ignored_dir/
-=======
->>>>>>> 12622621
             sage: git.clean_wrapper(
             ....:     remove_untracked_files=True,
             ....:     remove_untracked_directories=True,
@@ -987,15 +952,6 @@
         Create some branches::
 
             sage: os.chdir(config['git']['src'])
-<<<<<<< HEAD
-            sage: git.silent.commit('-m','initial commit','--allow-empty')
-            sage: git.super_silent.checkout('-b', 'branch')
-            sage: time.sleep(1)
-            sage: git.silent.commit('-m','second commit','--allow-empty')
-            sage: git.super_silent.checkout('-b', 'other', 'master')
-            sage: time.sleep(1)
-            sage: git.silent.commit('-m','third commit','--allow-empty')
-=======
             sage: env = {'GIT_COMMITTER_DATE': time.strftime("%Y-%m-%dT%H:%M:10")}
             sage: git.silent.commit('-m','initial commit','--allow-empty', env=env)
             sage: git.super_silent.checkout('-b', 'branch')
@@ -1004,20 +960,14 @@
             sage: git.super_silent.checkout('-b', 'other', 'master')
             sage: env['GIT_COMMITTER_DATE'] = time.strftime("%Y-%m-%dT%H:%M:30")
             sage: git.silent.commit('-m','third commit','--allow-empty', env=env)
->>>>>>> 12622621
 
         Use this repository as a remote repository::
 
             sage: config2 = DoctestConfig()
             sage: git2 = GitInterface(config2["git"], DoctestUserInterface(config["UI"]))
             sage: os.chdir(config2['git']['src'])
-<<<<<<< HEAD
-            sage: time.sleep(1)
-            sage: git2.silent.commit('-m','initial commit','--allow-empty')
-=======
             sage: env['GIT_COMMITTER_DATE'] = time.strftime("%Y-%m-%dT%H:%M:40")
             sage: git2.silent.commit('-m','initial commit','--allow-empty', env=env)
->>>>>>> 12622621
             sage: git2.silent.remote('add', 'git', config['git']['src'])
             sage: git2.super_silent.fetch('git')
             sage: git2.super_silent.checkout("branch")
