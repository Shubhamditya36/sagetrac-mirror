r"""
Normal form games with N players.

This module implements a class for normal form games (strategic form games)
[NN2007]_. At present 4 algorithms are implemented to compute equilibria
of these games (``'lh-*'`` - which is an implementation of the Lemke Howson algorithm within Sage,
``'lrs'`` - interfaced with the 'lrslib' library, ``'LCP'`` interfaced
with the 'gambit' library and support enumeration built in Sage). The architecture
for the class is based on the gambit architecture to ensure an easy transition
between gambit and Sage.  At present the algorithms for the computation of equilibria
only solve 2 player games.

A very simple and well known example of normal form game is referred
to as the 'Battle of the Sexes' in which two players Amy and Bob
are modeled.  Amy prefers to play video games and Bob prefers to
watch a movie.  They both however want to spend their evening together.
This can be modeled using the following two matrices:

.. MATH::

    A = \begin{pmatrix}
        3&1\\
        0&2\\
        \end{pmatrix}


    B = \begin{pmatrix}
        2&1\\
        0&3\\
        \end{pmatrix}

Matrix `A` represents the utilities of Amy and matrix `B` represents the
utility of Bob. The choices of Amy correspond to the rows of the matrices:

* The first row corresponds to video games.

* The second row corresponds to movies.

Similarly Bob's choices are represented by the columns:

* The first column corresponds to video games.

* The second column corresponds to movies.

Thus, if both Amy and Bob choose to play video games: Amy receives a
utility of 3 and Bob a utility of 2. If Amy is indeed going to stick
with video games Bob has no incentive to deviate (and vice versa).

This situation repeats itself if both Amy and Bob choose to watch a movie:
neither has an incentive to deviate.

This loosely described situation is referred to as a Nash Equilibrium.
We can use Sage to find them, and more importantly, see if there is any
other situation where Amy and Bob have no reason to change their choice
of action:

Here is how we create the game in Sage::

    sage: A = matrix([[3, 1], [0, 2]])
    sage: B = matrix([[2, 1], [0, 3]])
    sage: battle_of_the_sexes = NormalFormGame([A, B])
    sage: battle_of_the_sexes
    Normal Form Game with the following utilities: {(0, 1): [1, 1], (1, 0): [0, 0], (0, 0): [3, 2], (1, 1): [2, 3]}

To obtain the Nash equilibria we run the ``obtain_nash()`` method. In the
first few examples, we will use the 'support enumeration' algorithm.
A discussion about the different algorithms will be given later::

    sage: battle_of_the_sexes.obtain_nash(algorithm='enumeration')
    [[(0, 1), (0, 1)], [(3/4, 1/4), (1/4, 3/4)], [(1, 0), (1, 0)]]

If we look a bit closer at our output we see that a list of three
pairs of tuples have been returned. Each of these correspond to a
Nash Equilibrium, represented as a probability distribution over the
available strategies:

* `[(1, 0), (1, 0)]` corresponds to the first player only
  playing their first strategy and the second player also only playing
  their first strategy. In other words Amy and Bob both play video games.

* `[(0, 1), (0, 1)]` corresponds to the first player only
  playing their second strategy and the second player also only playing
  their second strategy. In other words Amy and Bob both watch movies.

* `[(3/4, 1/4), (1/4, 3/4)]` corresponds to players `mixing` their
  strategies. Amy plays video games 75% of the time and Bob watches
  movies 75% of the time. At this equilibrium point Amy and Bob will
  only ever do the same activity `3/8` of the time.

We can use Sage to compute the expected utility for any mixed strategy
pair `(\sigma_1, \sigma_2)`. The payoff to player 1 is given by the
vector/matrix multiplication:

.. MATH::

    \sigma_1 A \sigma_2

The payoff to player 2 is given by:

.. MATH::

    \sigma_1 B \sigma_2

To compute this in Sage we have::

    sage: for ne in battle_of_the_sexes.obtain_nash(algorithm='enumeration'):
    ....:     print "Utility for {}: ".format(ne)
    ....:     print vector(ne[0]) * A * vector(ne[1]), vector(ne[0]) * B * vector(ne[1])
    Utility for [(0, 1), (0, 1)]:
    2 3
    Utility for [(3/4, 1/4), (1/4, 3/4)]:
    3/2 3/2
    Utility for [(1, 0), (1, 0)]:
    3 2

Allowing players to play mixed strategies ensures that there will always
be a Nash Equilibrium for a normal form game. This result is called Nash's
Theorem ([N1950]_).

Let us consider the game called 'matching pennies' where two players each
present a coin with either HEADS or TAILS showing. If the coins show the
same side then player 1 wins, otherwise player 2 wins:


.. MATH::

    A = \begin{pmatrix}
        1&-1\\
        -1&1\\
        \end{pmatrix}


    B = \begin{pmatrix}
        -1&1\\
        1&-1\\
        \end{pmatrix}

It should be relatively straightforward to observe, that there is no
situation, where both players always do the same thing, and have no
incentive to deviate.

We can plot the utility of player 1 when player 2 is playing a mixed
strategy `\sigma_2 = (y, 1-y)` (so that the utility to player 1 for
playing strategy number `i` is given by the matrix/vector multiplication
`(Ay)_i`, ie element in position `i` of the matrix/vector multiplication
`Ay`) ::

    sage: y = var('y')
    sage: A = matrix([[1, -1], [-1, 1]])
    sage: p = plot((A * vector([y, 1 - y]))[0], y, 0, 1, color='blue', legend_label='$u_1(r_1, (y, 1-y))$', axes_labels=['$y$', ''])
    sage: p += plot((A * vector([y, 1 - y]))[1], y, 0, 1, color='red', legend_label='$u_1(r_2, (y, 1-y))$'); p
    Graphics object consisting of 2 graphics primitives

We see that the only point at which player 1 is indifferent amongst
the available strategies is when `y = 1/2`.

If we compute the Nash equilibria we see that this corresponds to a point
at which both players are indifferent::

    sage: A = matrix([[1, -1], [-1, 1]])
    sage: B = matrix([[-1, 1], [1, -1]])
    sage: matching_pennies = NormalFormGame([A, B])
    sage: matching_pennies.obtain_nash(algorithm='enumeration')
    [[(1/2, 1/2), (1/2, 1/2)]]

The utilities to both players at this Nash equilibrium
is easily computed::

    sage: [vector([1/2, 1/2]) * M * vector([1/2, 1/2])
    ....:  for M in matching_pennies.payoff_matrices()]
    [0, 0]

Note that the above uses the ``payoff_matrices`` method
which returns the payoff matrices for a 2 player game::

    sage: matching_pennies.payoff_matrices()
    (
    [ 1 -1]  [-1  1]
    [-1  1], [ 1 -1]
    )

One can also input a single matrix and then a zero sum game is constructed.
Here is an instance of `Rock-Paper-Scissors-Lizard-Spock
<http://www.samkass.com/theories/RPSSL.html>`_::

    sage: A = matrix([[0, -1, 1, 1, -1],
    ....:             [1, 0, -1, -1, 1],
    ....:             [-1, 1, 0, 1 , -1],
    ....:             [-1, 1, -1, 0, 1],
    ....:             [1, -1, 1, -1, 0]])
    sage: g = NormalFormGame([A])
    sage: g.obtain_nash(algorithm='enumeration')
    [[(1/5, 1/5, 1/5, 1/5, 1/5), (1/5, 1/5, 1/5, 1/5, 1/5)]]

We can also study games where players aim to minimize their utility.
Here is the Prisoner's Dilemma (where players are aiming to reduce
time spent in prison)::

    sage: A = matrix([[2, 5], [0, 4]])
    sage: B = matrix([[2, 0], [5, 4]])
    sage: prisoners_dilemma = NormalFormGame([A, B])
    sage: prisoners_dilemma.obtain_nash(algorithm='enumeration', maximization=False)
    [[(0, 1), (0, 1)]]

When obtaining Nash equilibrium there are 4 algorithms currently available:

* ``'lh-*'``:This is an implementation of the Lemke-Howson algorithm which solves 2 player games.
  This algorithm is a complementary pivoting algorithm on a pair of best response polytopes for both
  players. This solver option starts with the string ``'lh-'``, and is followed by either
  ``'single'``, ``'all'`` or ``'bipartite'``, each of which returns a single Nash equilibrium, all
  Nash equilibria which the algorithm can find, and a :mod:`BipartiteGraph
  <sage.graphs.bipartite_graph>` along with all Nash equilibria found.

* ``'lrs'``: Reverse search vertex enumeration for 2 player games. This
  algorithm uses the optional 'lrslib' package. To install it type ``sage -i
  lrslib`` at the command line. For more information see [A2000]_.

* ``'LCP'``: Linear complementarity program algorithm for 2 player games.
  This algorithm uses the open source game theory package:
  `Gambit <http://gambit.sourceforge.net/>`_ [MMAT2014]_. At present this is
  the only gambit algorithm available in sage but further development will
  hope to implement more algorithms
  (in particular for games with more than 2 players). To install it
  type ``sage -i gambit`` at the command line.

* ``'enumeration'``: Support enumeration for 2 player games. This
  algorithm is hard coded in Sage and checks through all potential
  supports of a strategy. Supports of a given size with a conditionally
  dominated strategy are ignored. Note: this is not the preferred
  algorithm. The algorithm implemented is a combination of a basic
  algorithm described in [NN2007]_ and a pruning component described
  in [SLB2008]_.

Below we show how the algorithms are called::

    sage: matching_pennies.obtain_nash(algorithm='lrs')  # optional - lrslib
    [[(1/2, 1/2), (1/2, 1/2)]]
    sage: matching_pennies.obtain_nash(algorithm='LCP')  # optional - gambit
    [[(0.5, 0.5), (0.5, 0.5)]]
    sage: matching_pennies.obtain_nash(algorithm='enumeration')
    [[(1/2, 1/2), (1/2, 1/2)]]
    sage: ne = matching_pennies.obtain_nash(algorithm='lh-single')
    sage: [[[round(el, 3) for el in v] for v in eq] for eq in ne] 
    [[[0.5, 0.5], [0.5, 0.5]]]
    sage: matching_pennies.obtain_nash(algorithm='lh-single', ring=QQ)
    [[(1/2, 1/2), (1/2, 1/2)]]
    sage: matching_pennies.obtain_nash(algorithm='lh-all', ring=QQ)
    ([Equ [(0, 0), (0, 0)] Labels[0, 0, 0, 0]],
     [Equ [(1/2, 1/2), (1/2, 1/2)] Labels[0, 0, 0, 0]])
    sage: matching_pennies.obtain_nash(algorithm='lh-bipartite', ring=QQ)
    (Bipartite graph on 2 vertices,
     [Equ [(0, 0), (0, 0)] Labels[0, 0, 0, 0]],
     [Equ [(1/2, 1/2), (1/2, 1/2)] Labels[0, 0, 0, 0]])

Note that there is a difference in the output format of ``'lh-all'`` and ``'lh-bipartite'``. This is
due to ``'lh-all'`` trying all possible ``'missing'`` labels for all equilibria found. The two lists
which are returned by these methods are lists of equilibria with positive and negative indeces
respectively. For each element `e` in each list, the first property ``e.eq`` represents the equilibrium,
and the second ``e.labels`` shows that starting from that equilibrium with missing label `i`, you
would find the equilibrium in the opposite list indexed by the element ``e.labels[i]``.

If no algorithm argument is passed then the default will be
selected according to the following order (if the corresponding package is
installed):

1. ``'lrs'`` (requires 'lrslib')
2. ``'enumeration'``

Here is a game being constructed using gambit syntax (note that a
``NormalFormGame`` object acts like a dictionary with pure strategy tuples as
keys and payoffs as their values)::

    sage: f = NormalFormGame()
    sage: f.add_player(2)  # Adding first player with 2 strategies
    sage: f.add_player(2)  # Adding second player with 2 strategies
    sage: f[0,0][0] = 1
    sage: f[0,0][1] = 3
    sage: f[0,1][0] = 2
    sage: f[0,1][1] = 3
    sage: f[1,0][0] = 3
    sage: f[1,0][1] = 1
    sage: f[1,1][0] = 4
    sage: f[1,1][1] = 4
    sage: f
    Normal Form Game with the following utilities: {(0, 1): [2, 3], (1, 0): [3, 1], (0, 0): [1, 3], (1, 1): [4, 4]}

Once this game is constructed we can view the payoff matrices and solve the
game::

    sage: f.payoff_matrices()
    (
    [1 2]  [3 3]
    [3 4], [1 4]
    )
    sage: f.obtain_nash(algorithm='enumeration')
    [[(0, 1), (0, 1)]]

We can add an extra strategy to the first player::

    sage: f.add_strategy(0)
    sage: f
    Normal Form Game with the following utilities: {(0, 1): [2, 3], (0, 0): [1, 3], (2, 1): [False, False], (2, 0): [False, False], (1, 0): [3, 1], (1, 1): [4, 4]}

If we do this and try and obtain the Nash equilibrium or view the payoff
matrices(without specifying the utilities), an error is returned::

    sage: f.obtain_nash()
    Traceback (most recent call last):
    ...
    ValueError: utilities have not been populated
    sage: f.payoff_matrices()
    Traceback (most recent call last):
    ...
    ValueError: utilities have not been populated

Here we populate the missing utilities::

    sage: f[2, 1] = [5, 3]
    sage: f[2, 0] = [2, 1]
    sage: f.payoff_matrices()
    (
    [1 2]  [3 3]
    [3 4]  [1 4]
    [2 5], [1 3]
    )
    sage: f.obtain_nash()
    [[(0, 0, 1), (0, 1)]]

We can use the same syntax as above to create games with
more than 2 players::

    sage: threegame = NormalFormGame()
    sage: threegame.add_player(2)  # Adding first player with 2 strategies
    sage: threegame.add_player(2)  # Adding second player with 2 strategies
    sage: threegame.add_player(2)  # Adding third player with 2 strategies
    sage: threegame[0, 0, 0][0] = 3
    sage: threegame[0, 0, 0][1] = 1
    sage: threegame[0, 0, 0][2] = 4
    sage: threegame[0, 0, 1][0] = 1
    sage: threegame[0, 0, 1][1] = 5
    sage: threegame[0, 0, 1][2] = 9
    sage: threegame[0, 1, 0][0] = 2
    sage: threegame[0, 1, 0][1] = 6
    sage: threegame[0, 1, 0][2] = 5
    sage: threegame[0, 1, 1][0] = 3
    sage: threegame[0, 1, 1][1] = 5
    sage: threegame[0, 1, 1][2] = 8
    sage: threegame[1, 0, 0][0] = 9
    sage: threegame[1, 0, 0][1] = 7
    sage: threegame[1, 0, 0][2] = 9
    sage: threegame[1, 0, 1][0] = 3
    sage: threegame[1, 0, 1][1] = 2
    sage: threegame[1, 0, 1][2] = 3
    sage: threegame[1, 1, 0][0] = 8
    sage: threegame[1, 1, 0][1] = 4
    sage: threegame[1, 1, 0][2] = 6
    sage: threegame[1, 1, 1][0] = 2
    sage: threegame[1, 1, 1][1] = 6
    sage: threegame[1, 1, 1][2] = 4
    sage: threegame
    Normal Form Game with the following utilities: {(0, 1, 1): [3, 5, 8], (1, 1, 0): [8, 4, 6], (1, 0, 0): [9, 7, 9], (0, 0, 1): [1, 5, 9], (1, 0, 1): [3, 2, 3], (0, 0, 0): [3, 1, 4], (0, 1, 0): [2, 6, 5], (1, 1, 1): [2, 6, 4]}

The above requires a lot of input that could be simplified if there is
another data structure with our utilities and/or a structure to the
utilities.  The following example creates a game with a relatively strange
utility function::

    sage: def utility(strategy_triplet, player):
    ....:     return sum(strategy_triplet) * player
    sage: threegame = NormalFormGame()
    sage: threegame.add_player(2)  # Adding first player with 2 strategies
    sage: threegame.add_player(2)  # Adding second player with 2 strategies
    sage: threegame.add_player(2)  # Adding third player with 2 strategies
    sage: for i, j, k in [(i, j, k) for i in [0,1] for j in [0,1] for k in [0,1]]:
    ....:     for p in range(3):
    ....:          threegame[i, j, k][p] = utility([i, j, k], p)
    sage: threegame
    Normal Form Game with the following utilities: {(0, 1, 1): [0, 2, 4], (1, 1, 0): [0, 2, 4], (1, 0, 0): [0, 1, 2], (0, 0, 1): [0, 1, 2], (1, 0, 1): [0, 2, 4], (0, 0, 0): [0, 0, 0], (0, 1, 0): [0, 1, 2], (1, 1, 1): [0, 3, 6]}

At present no algorithm has been implemented in Sage for games with
more than 2 players::

    sage: threegame.obtain_nash()
    Traceback (most recent call last):
    ...
    NotImplementedError: Nash equilibrium for games with more than 2 players have not been implemented yet. Please see the gambit website (http://gambit.sourceforge.net/) that has a variety of available algorithms

There are however a variety of such algorithms available in gambit,
further compatibility between Sage and gambit is actively being developed:
https://github.com/tturocy/gambit/tree/sage_integration.

Note that the Gambit implementation of ``LCP`` can only handle integer
payoffs. If a non integer payoff is used an error will be raised::

    sage: A = matrix([[2, 1], [1, 2.5]])
    sage: B = matrix([[-1, 3], [2, 1]])
    sage: g = NormalFormGame([A, B])
    sage: g.obtain_nash(algorithm='LCP')  # optional - gambit
    Traceback (most recent call last):
    ...
    ValueError: The Gambit implementation of LCP only allows for integer valued payoffs. Please scale your payoff matrices.

Other algorithms can handle these payoffs::

    sage: g.obtain_nash(algorithm='enumeration')
    [[(1/5, 4/5), (3/5, 2/5)]]
    sage: g.obtain_nash(algorithm='lrs') # optional - lrslib
    [[(1/5, 4/5), (3/5, 2/5)]]

It can be shown that linear scaling of the payoff matrices conserves the
equilibrium values::

    sage: A = 2 * A
    sage: g = NormalFormGame([A, B])
    sage: g.obtain_nash(algorithm='LCP')  # optional - gambit
    [[(0.2, 0.8), (0.6, 0.4)]]

It is also possible to generate a Normal form game from a gambit Game::

    sage: from gambit import Game  # optional - gambit
    sage: gambitgame= Game.new_table([2, 2])  # optional - gambit
    sage: gambitgame[int(0), int(0)][int(0)] = int(8)  # optional - gambit
    sage: gambitgame[int(0), int(0)][int(1)] = int(8)  # optional - gambit
    sage: gambitgame[int(0), int(1)][int(0)] = int(2)  # optional - gambit
    sage: gambitgame[int(0), int(1)][int(1)] = int(10)  # optional - gambit
    sage: gambitgame[int(1), int(0)][int(0)] = int(10)  # optional - gambit
    sage: gambitgame[int(1), int(0)][int(1)] = int(2)  # optional - gambit
    sage: gambitgame[int(1), int(1)][int(0)] = int(5)  # optional - gambit
    sage: gambitgame[int(1), int(1)][int(1)] = int(5)  # optional - gambit
    sage: g = NormalFormGame(gambitgame)  # optional - gambit
    sage: g  # optional - gambit
    Normal Form Game with the following utilities: {(0, 1): [2.0, 10.0], (1, 0): [10.0, 2.0], (0, 0): [8.0, 8.0], (1, 1): [5.0, 5.0]}

For more information on using Gambit in Sage see: :mod:`Using Gambit in
Sage<sage.game_theory.gambit_docs>`. This includes how to access Gambit
directly using the version of iPython shipped with Sage and an explanation
as to why the ``int`` calls are needed to handle the Sage preparser.

Here is a slightly longer game that would take too long to solve with
``'enumeration'``. Consider the following:

An airline loses two suitcases belonging to two different travelers. Both
suitcases happen to be identical and contain identical antiques. An
airline manager tasked to settle the claims of both travelers explains
that the airline is liable for a maximum of 10 per suitcase, and in order
to determine an honest appraised value of the antiques the manager
separates both travelers so they can't confer, and asks them to write down
the amount of their value at no less than 2 and no larger than 10. He
also tells them that if both write down the same number, he will treat
that number as the true dollar value of both suitcases and reimburse both
travelers that amount.

However, if one writes down a smaller number than the other, this smaller
number will be taken as the true dollar value, and both travelers will
receive that amount along with a bonus/malus: 2 extra will be paid to the
traveler who wrote down the lower value and a 2 deduction will be taken
from the person who wrote down the higher amount. The challenge is: what
strategy should both travelers follow to decide the value they should
write down?

In the following we create the game (with a max value of 10) and solve it::

    sage: K = 10  # Modifying this value lets us play with games of any size
    sage: A = matrix([[min(i,j) + 2 * sign(j-i)  for j in range(K, 1, -1)]
    ....:             for i in range(K, 1, -1)])
    sage: B = matrix([[min(i,j) + 2 * sign(i-j)  for j in range(K, 1, -1)]
    ....:             for i in range(K, 1, -1)])
    sage: g = NormalFormGame([A, B])
    sage: g.obtain_nash(algorithm='lrs') # optional - lrslib
    [[(0, 0, 0, 0, 0, 0, 0, 0, 1), (0, 0, 0, 0, 0, 0, 0, 0, 1)]]
    sage: g.obtain_nash(algorithm='LCP') # optional - gambit
    [[(0.0, 0.0, 0.0, 0.0, 0.0, 0.0, 0.0, 0.0, 1.0),
      (0.0, 0.0, 0.0, 0.0, 0.0, 0.0, 0.0, 0.0, 1.0)]]

The output is a pair of vectors (as before) showing the Nash equilibrium.
In particular it here shows that out of the 10 possible strategies both
players should choose the last. Recall that the above considers a reduced
version of the game where individuals can claim integer values from 10
to 2.  The equilibrium strategy is thus for both players to state that
the value of their suitcase is 2.

Several standard Normal Form Games have also been implemented.
For more information on how to access these, see:
:mod:`Game Theory Catalog<sage.game_theory.catalog>`.
Included is information on the situation each Game models.
For example::

    sage: g = game_theory.normal_form_games.PrisonersDilemma()
    sage: g
    Prisoners dilemma - Normal Form Game with the following utilities: ...
    sage: d = {(0, 1): [-5, 0], (1, 0): [0, -5],
    ....:      (0, 0): [-2, -2], (1, 1): [-4, -4]}
    sage: g == d
    True
    sage: g.obtain_nash()
    [[(0, 1), (0, 1)]]

We can easily obtain the best response for a player to a given strategy.  In
this example we obtain the best responses for Player 1, when Player 2 uses two
different strategies::

    sage: A = matrix([[3, 0], [0, 3], [1.5, 1.5]])
    sage: B = matrix([[4, 3], [2, 6], [3, 1]])
    sage: g = NormalFormGame([A, B])
    sage: g.best_responses((1/2, 1/2), player=0)
    [0, 1, 2]
    sage: g.best_responses((3/4, 1/4), player=0)
    [0]

Here we do the same for player 2::

    sage: g.best_responses((4/5, 1/5, 0), player=1)
    [0, 1]

We see that for the game `Rock-Paper-Scissors-Lizard-Spock
<http://www.samkass.com/theories/RPSSL.html>`_ any pure strategy has two best
responses::

    sage: g = game_theory.normal_form_games.RPSLS()
    sage: A, B = g.payoff_matrices()
    sage: A, B
    (
    [ 0 -1  1  1 -1]  [ 0  1 -1 -1  1]
    [ 1  0 -1 -1  1]  [-1  0  1  1 -1]
    [-1  1  0  1 -1]  [ 1 -1  0 -1  1]
    [-1  1 -1  0  1]  [ 1 -1  1  0 -1]
    [ 1 -1  1 -1  0], [-1  1 -1  1  0]
    )
    sage: g.best_responses((1, 0, 0, 0, 0), player=0)
    [1, 4]
    sage: g.best_responses((0, 1, 0, 0, 0), player=0)
    [2, 3]
    sage: g.best_responses((0, 0, 1, 0, 0), player=0)
    [0, 4]
    sage: g.best_responses((0, 0, 0, 1, 0), player=0)
    [0, 2]
    sage: g.best_responses((0, 0, 0, 0, 1), player=0)
    [1, 3]
    sage: g.best_responses((1, 0, 0, 0, 0), player=1)
    [1, 4]
    sage: g.best_responses((0, 1, 0, 0, 0), player=1)
    [2, 3]
    sage: g.best_responses((0, 0, 1, 0, 0), player=1)
    [0, 4]
    sage: g.best_responses((0, 0, 0, 1, 0), player=1)
    [0, 2]
    sage: g.best_responses((0, 0, 0, 0, 1), player=1)
    [1, 3]

Note that degenerate games can cause problems for most algorithms.
The following example in fact has an infinite quantity of equilibria which
is evidenced by the various algorithms returning different solutions::

    sage: A = matrix([[3,3],[2,5],[0,6]])
    sage: B = matrix([[3,3],[2,6],[3,1]])
    sage: degenerate_game = NormalFormGame([A,B])
    sage: degenerate_game.obtain_nash(algorithm='lrs') # optional - lrslib
    [[(0, 1/3, 2/3), (1/3, 2/3)], [(1, 0, 0), (2/3, 1/3)], [(1, 0, 0), (1, 0)]]
    sage: degenerate_game.obtain_nash(algorithm='LCP') # optional - gambit
    [[(0.0, 0.3333333333, 0.6666666667), (0.3333333333, 0.6666666667)],
     [(1.0, -0.0, 0.0), (0.6666666667, 0.3333333333)],
     [(1.0, 0.0, 0.0), (1.0, 0.0)]]
    sage: degenerate_game.obtain_nash(algorithm='lh-all', ring=QQ)
    ([Equ [(0, 0, 0), (0, 0)] Labels[0, 0, 0, 0, 0]],
     [Equ [(0.0, 1/3, 2/3), (1/3, 2/3)] Labels[0, 0, 0, 0, 0]])
    sage: degenerate_game.obtain_nash(algorithm='enumeration')
    [[(0, 1/3, 2/3), (1/3, 2/3)], [(1, 0, 0), (1, 0)]]

We can check the cause of this by using ``is_degenerate()``::

    sage: degenerate_game.is_degenerate()
    True

Note the 'negative' `-0.0` output by gambit. This is due to the numerical
nature of the algorithm used. Note that although the gambit's ``'LCP'`` algorithm is an
implementation of the Lemke-Howson algorithm, the difference in output is due to different
degeneracy resolution methods used.

Here is an example with the trivial game where all payoffs are 0::

    sage: g = NormalFormGame()
    sage: g.add_player(3)  # Adding first player with 3 strategies
    sage: g.add_player(3)  # Adding second player with 3 strategies
    sage: for key in g:
    ....:     g[key] = [0, 0]
    sage: g.payoff_matrices()
    (
    [0 0 0]  [0 0 0]
    [0 0 0]  [0 0 0]
    [0 0 0], [0 0 0]
    )
    sage: g.obtain_nash(algorithm='enumeration')
    [[(0, 0, 1), (0, 0, 1)], [(0, 0, 1), (0, 1, 0)], [(0, 0, 1), (1, 0, 0)],
     [(0, 1, 0), (0, 0, 1)], [(0, 1, 0), (0, 1, 0)], [(0, 1, 0), (1, 0, 0)],
     [(1, 0, 0), (0, 0, 1)], [(1, 0, 0), (0, 1, 0)], [(1, 0, 0), (1, 0, 0)]]

A good description of degenerate games can be found in [NN2007]_.

REFERENCES:

.. [N1950] John Nash.
   *Equilibrium points in n-person games.*
   Proceedings of the National Academy of Sciences 36.1 (1950): 48-49.

.. [NN2007] Nisan, Noam, et al., eds.
   *Algorithmic game theory.*
   Cambridge University Press, 2007.

.. [A2000] Avis, David.
   *A revised implementation of the reverse search vertex enumeration algorithm.*
   Polytopes-combinatorics and computation
   Birkhauser Basel, 2000.

.. [MMAT2014] McKelvey, Richard D., McLennan, Andrew M., and Turocy, Theodore L.
   *Gambit: Software Tools for Game Theory, Version 13.1.2.*
   http://www.gambit-project.org (2014).

.. [SLB2008] Shoham, Yoav, and Kevin Leyton-Brown.
   *Multiagent systems: Algorithmic, game-theoretic, and logical foundations.*
   Cambridge University Press, 2008.

.. [LH1964] C.E. Lemke and J. Howson.
   *Equilibrium points of bimatrix games.*
   Journal of the Society for Industrial and Applied Mathematics, 1964.

.. [CRP2008] B. Codenotti, S. D. Rossi and M. Pagan.
   *An experimental analysis of Lemke-Howson algorithm*
   CoRR, abs/0811.3247, 2008.

.. [SS2008] A. von Schemde and B. von Stengel.
   *Strategic Characterization of the Index of an Equilibrium*
   Algorithmic Game Theory, LNCS, 2008.

AUTHOR:

- James Campbell and Vince Knight (06-2014): Original version

"""

#*****************************************************************************
#       Copyright (C) 2014 James Campbell james.campbell@tanti.org.uk
#
# This program is free software: you can redistribute it and/or modify
# it under the terms of the GNU General Public License as published by
# the Free Software Foundation, either version 3 of the License, or
# (at your option) any later version.
#                  http://www.gnu.org/licenses/
#*****************************************************************************

from collections import MutableMapping
from itertools import product
from parser import Parser
from sage.combinat.cartesian_product import CartesianProduct
from sage.misc.latex import latex
from sage.misc.misc import powerset
from sage.rings.all import QQ, RR
from sage.structure.sage_object import SageObject
from sage.matrix.constructor import matrix
from sage.matrix.constructor import vector
from sage.misc.package import is_package_installed
from sage.misc.temporary_file import tmp_filename
from sage.graphs.bipartite_graph import BipartiteGraph
from copy import copy
import sys


try:
    from gambit import Game
except ImportError:
    Game = None

class NormalFormGame(SageObject, MutableMapping):
    r"""
    An object representing a Normal Form Game. Primarily used to compute the
    Nash Equilibria.

    INPUT:

    - ``generator`` -- can be a list of 2 matrices, a single matrix or left
      blank

    """

    def __init__(self, generator=None):
        r"""
        Initializes a Normal Form game and checks the inputs.

        EXAMPLES:

        Can have games with more than 2 players::

            sage: threegame = NormalFormGame()
            sage: threegame.add_player(2)  # Adding first player with 2 strategies
            sage: threegame.add_player(2)  # Adding second player with 2 strategies
            sage: threegame.add_player(2)  # Adding third player with 2 strategies
            sage: threegame[0, 0, 0][0] = 3
            sage: threegame[0, 0, 0][1] = 1
            sage: threegame[0, 0, 0][2] = 4
            sage: threegame[0, 0, 1][0] = 1
            sage: threegame[0, 0, 1][1] = 5
            sage: threegame[0, 0, 1][2] = 9
            sage: threegame[0, 1, 0][0] = 2
            sage: threegame[0, 1, 0][1] = 6
            sage: threegame[0, 1, 0][2] = 5
            sage: threegame[0, 1, 1][0] = 3
            sage: threegame[0, 1, 1][1] = 5
            sage: threegame[0, 1, 1][2] = 8
            sage: threegame[1, 0, 0][0] = 9
            sage: threegame[1, 0, 0][1] = 7
            sage: threegame[1, 0, 0][2] = 9
            sage: threegame[1, 0, 1][0] = 3
            sage: threegame[1, 0, 1][1] = 2
            sage: threegame[1, 0, 1][2] = 3
            sage: threegame[1, 1, 0][0] = 8
            sage: threegame[1, 1, 0][1] = 4
            sage: threegame[1, 1, 0][2] = 6
            sage: threegame[1, 1, 1][0] = 2
            sage: threegame[1, 1, 1][1] = 6
            sage: threegame[1, 1, 1][2] = 4
            sage: threegame.obtain_nash()
            Traceback (most recent call last):
            ...
            NotImplementedError: Nash equilibrium for games with more than 2 players have not been implemented yet. Please see the gambit website (http://gambit.sourceforge.net/) that has a variety of available algorithms

        Can initialise a game from a gambit game object::

            sage: from gambit import Game  # optional - gambit
            sage: gambitgame= Game.new_table([2, 2])  # optional - gambit
            sage: gambitgame[int(0), int(0)][int(0)] = int(5)  # optional - gambit
            sage: gambitgame[int(0), int(0)][int(1)] = int(8)  # optional - gambit
            sage: gambitgame[int(0), int(1)][int(0)] = int(2)  # optional - gambit
            sage: gambitgame[int(0), int(1)][int(1)] = int(11)  # optional - gambit
            sage: gambitgame[int(1), int(0)][int(0)] = int(10)  # optional - gambit
            sage: gambitgame[int(1), int(0)][int(1)] = int(7)  # optional - gambit
            sage: gambitgame[int(1), int(1)][int(0)] = int(5)  # optional - gambit
            sage: gambitgame[int(1), int(1)][int(1)] = int(5)  # optional - gambit
            sage: g = NormalFormGame(gambitgame)  # optional - gambit
            sage: g  # optional - gambit
            Normal Form Game with the following utilities: {(0, 1): [2.0, 11.0], (1, 0): [10.0, 7.0], (0, 0): [5.0, 8.0], (1, 1): [5.0, 5.0]}

        TESTS:

        Raise error if matrices aren't the same size::

            sage: p1 = matrix([[1, 2], [3, 4]])
            sage: p2 = matrix([[3, 3], [1, 4], [6, 6]])
            sage: error = NormalFormGame([p1, p2])
            Traceback (most recent call last):
            ...
            ValueError: matrices must be the same size

        Note that when initializing, a single argument must be passed::

            sage: p1 = matrix([[1, 2], [3, 4]])
            sage: p2 = matrix([[3, 3], [1, 4], [6, 6]])
            sage: error = NormalFormGame(p1, p2)
            Traceback (most recent call last):
            ...
            TypeError: __init__() takes at most 2 arguments (3 given)

        When initiating, argument passed must be a list or nothing::

            sage: error = NormalFormGame({4:6, 6:9})
            Traceback (most recent call last):
            ...
            TypeError: Generator function must be a list, gambit game or nothing

        When passing nothing, the utilities then need to be entered manually::

            sage: game = NormalFormGame()
            sage: game
            Normal Form Game with the following utilities: {}

        """
        self.players = []
        self.utilities = {}
        matrices = []
        if generator is not None:
            if type(generator) is not list and type(generator) is not Game:
                raise TypeError("Generator function must be a list, gambit game or nothing")

        if type(generator) is list:
            if len(generator) == 1:
                generator.append(-generator[-1])
            matrices = generator
            if matrices[0].dimensions() != matrices[1].dimensions():
                raise ValueError("matrices must be the same size")
            self._two_matrix_game(matrices)
        elif type(generator) is Game:
            game = generator
            self._gambit_game(game)

    def __delitem__(self, key):
        r"""
        This method is one of a collection that aims to make a game
        instance behave like a dictionary which can be used if a game
        is to be generated without using a matrix.

        Here we set up deleting an element of the utilities dictionary::

            sage: A = matrix([[2, 5], [0, 4]])
            sage: B = matrix([[2, 0], [5, 4]])
            sage: prisoners_dilemma = NormalFormGame([A, B])
            sage: prisoners_dilemma
            Normal Form Game with the following utilities: {(0, 1): [5, 0], (1, 0): [0, 5], (0, 0): [2, 2], (1, 1): [4, 4]}
            sage: del(prisoners_dilemma[(0,1)])
            sage: prisoners_dilemma
            Normal Form Game with the following utilities: {(1, 0): [0, 5], (0, 0): [2, 2], (1, 1): [4, 4]}
        """
        self.utilities.pop(key, None)

    def __getitem__(self, key):
        r"""
        This method is one of a collection that aims to make a game
        instance behave like a dictionary which can be used if a game
        is to be generated without using a matrix.

        Here we allow for querying a key::

            sage: A = matrix([[2, 5], [0, 4]])
            sage: B = matrix([[2, 0], [5, 4]])
            sage: prisoners_dilemma = NormalFormGame([A, B])
            sage: prisoners_dilemma[(0, 1)]
            [5, 0]
            sage: del(prisoners_dilemma[(0,1)])
            sage: prisoners_dilemma[(0, 1)]
            Traceback (most recent call last):
            ...
            KeyError: (0, 1)
        """

        return self.utilities[key]

    def __iter__(self):
        r"""
        This method is one of a collection that aims to make a game
        instance behave like a dictionary which can be used if a game
        is to be generated without using a matrix.

        Here we allow for iteration over the game to correspond to
        iteration over keys of the utility dictionary::

            sage: A = matrix([[2, 5], [0, 4]])
            sage: B = matrix([[2, 0], [5, 4]])
            sage: prisoners_dilemma = NormalFormGame([A, B])
            sage: for key in prisoners_dilemma:
            ....:     print "The strategy pair {} gives utilities {}".format(key, prisoners_dilemma[key])
            The strategy pair (0, 1) gives utilities [5, 0]
            The strategy pair (1, 0) gives utilities [0, 5]
            The strategy pair (0, 0) gives utilities [2, 2]
            The strategy pair (1, 1) gives utilities [4, 4]
        """
        return iter(self.utilities)

    def __setitem__(self, key, value):
        r"""
        This method is one of a collection that aims to make a game
        instance behave like a dictionary which can be used if a game
        is to be generated without using a matrix.

        Here we set up setting the value of a key::

            sage: A = matrix([[2, 5], [0, 4]])
            sage: B = matrix([[2, 0], [5, 4]])
            sage: prisoners_dilemma = NormalFormGame([A, B])
            sage: del(prisoners_dilemma[(0,1)])
            sage: prisoners_dilemma[(0,1)] = [5,6]
            sage: prisoners_dilemma.payoff_matrices()
            (
            [2 5]  [2 6]
            [0 4], [5 4]
            )

        We can use the dictionary-like interface to overwrite a strategy
        profile::

            sage: prisoners_dilemma[(0,1)] = [-3,-30]
            sage: prisoners_dilemma.payoff_matrices()
            (
            [ 2 -3]  [  2 -30]
            [ 0  4], [  5   4]
            )
        """
        self.utilities[key] = value

    def __len__(self):
        r"""
        Return the length of the game to be the length of the utilities.

        EXAMPLES::

            sage: A = matrix([[2, 5], [0, 4]])
            sage: B = matrix([[2, 0], [5, 4]])
            sage: prisoners_dilemma = NormalFormGame([A, B])
            sage: len(prisoners_dilemma)
            4
        """
        return len(self.utilities)

    def _repr_(self):
        r"""
        Return the strategy_profiles of the game.

        EXAMPLES:

        Basic description of the game shown when calling the game instance::

            sage: p1 = matrix([[1, 2], [3, 4]])
            sage: p2 = matrix([[3, 3], [1, 4]])
            sage: g = NormalFormGame([p1, p2])
            sage: g
            Normal Form Game with the following utilities: {(0, 1): [2, 3], (1, 0): [3, 1], (0, 0): [1, 3], (1, 1): [4, 4]}
        """
        base_str = "Normal Form Game with the following utilities: {}"
        return base_str.format(self.utilities)

    def _latex_(self):
        r"""
        Return the LaTeX code representing the ``NormalFormGame``.

        EXAMPLES:

        LaTeX method shows the two payoff matrices for a two player game::

            sage: A = matrix([[-1, -2], [-12, 2]])
            sage: B = matrix([[1, 0], [1, -1]])
            sage: g = NormalFormGame([A, B])
            sage: latex(g)
            \left(\left(\begin{array}{rr}
            -1 & -2 \\
            -12 & 2
            \end{array}\right), \left(\begin{array}{rr}
            1 & 0 \\
            1 & -1
            \end{array}\right)\right)

        LaTeX method shows nothing interesting for games with more players::

            sage: g = NormalFormGame()
            sage: g.add_player(2)  # Adding first player with 2 strategies
            sage: g.add_player(2)  # Adding second player with 2 strategies
            sage: g.add_player(2)  # Creating a game with three players
            sage: latex(g)
            \text{\texttt{Normal{ }Form{ }Game{ }...[False,{ }False,{ }False]{\char`\}}}}
        """
        if len(self.players) == 2:
            M1, M2 = self.payoff_matrices()
            return "\left(%s, %s\\right)" % (M1._latex_(), M2._latex_())
        return latex(self.__str__())

    def _two_matrix_game(self, matrices):
        r"""
        Populate ``self.utilities`` with the values from 2 matrices.

        EXAMPLES:

        A small example game::

            sage: A = matrix([[1, 0], [-2, 3]])
            sage: B = matrix([[3, 2], [-1, 0]])
            sage: two_game = NormalFormGame()
            sage: two_game._two_matrix_game([A, B])
        """
        self.players = []
        self.utilities = {}
        self.add_player(matrices[0].dimensions()[0])
        self.add_player(matrices[1].dimensions()[1])
        for strategy_profile in self.utilities:
            self.utilities[strategy_profile] = [matrices[0][strategy_profile],
                                                matrices[1][strategy_profile]]

    def _gambit_game(self, game):
        r"""
        Creates a ``NormalFormGame`` object from a Gambit game.

        TESTS::

            sage: from gambit import Game  # optional - gambit
            sage: testgame = Game.new_table([2, 2])  # optional - gambit
            sage: testgame[int(0), int(0)][int(0)] = int(8)  # optional - gambit
            sage: testgame[int(0), int(0)][int(1)] = int(8)  # optional - gambit
            sage: testgame[int(0), int(1)][int(0)] = int(2)  # optional - gambit
            sage: testgame[int(0), int(1)][int(1)] = int(10)  # optional - gambit
            sage: testgame[int(1), int(0)][int(0)] = int(10)  # optional - gambit
            sage: testgame[int(1), int(0)][int(1)] = int(2)  # optional - gambit
            sage: testgame[int(1), int(1)][int(0)] = int(5)  # optional - gambit
            sage: testgame[int(1), int(1)][int(1)] = int(5)  # optional - gambit
            sage: g = NormalFormGame()  # optional - gambit
            sage: g._gambit_game(testgame)  # optional - gambit
            sage: g  # optional - gambit
            Normal Form Game with the following utilities:
             {(0, 1): [2.0, 10.0], (1, 0): [10.0, 2.0],
              (0, 0): [8.0, 8.0], (1, 1): [5.0, 5.0]}
        """
        self.players = []
        self.utilities = {}
        for player in game.players:
            num_strategies = len(player.strategies)
            self.add_player(num_strategies)
        for strategy_profile in self.utilities:
            utility_vector = [float(game[strategy_profile][i]) for i in range(len(self.players))]
            self.utilities[strategy_profile] = utility_vector

    def payoff_matrices(self):
        r"""
        Return 2 matrices representing the payoffs for each player.

        EXAMPLES::

            sage: p1 = matrix([[1, 2], [3, 4]])
            sage: p2 = matrix([[3, 3], [1, 4]])
            sage: g = NormalFormGame([p1, p2])
            sage: g.payoff_matrices()
            (
            [1 2]  [3 3]
            [3 4], [1 4]
            )

        If we create a game with 3 players we will not be able to
        obtain payoff matrices::

            sage: g = NormalFormGame()
            sage: g.add_player(2)  # adding first player with 2 strategies
            sage: g.add_player(2)  # adding second player with 2 strategies
            sage: g.add_player(2)  # adding third player with 2 strategies
            sage: g.payoff_matrices()
            Traceback (most recent call last):
            ...
            ValueError: Only available for 2 player games

        If we do create a two player game but it is not complete
        then an error is also raised::

            sage: g = NormalFormGame()
            sage: g.add_player(1)  # Adding first player with 1 strategy
            sage: g.add_player(1)  # Adding second player with 1 strategy
            sage: g.payoff_matrices()
            Traceback (most recent call last):
            ...
            ValueError: utilities have not been populated

        The above creates a 2 player game where each player has
        a single strategy. Here we populate the strategies and
        can then view the payoff matrices::

            sage: g[0, 0] = [1,2]
            sage: g.payoff_matrices()
            ([1], [2])
        """
        if len(self.players) != 2:
            raise ValueError("Only available for 2 player games")

        if not self._is_complete():
            raise ValueError("utilities have not been populated")

        m1 = matrix(QQ, self.players[0].num_strategies, self.players[1].num_strategies)
        m2 = matrix(QQ, self.players[0].num_strategies, self.players[1].num_strategies)
        for strategy_profile in self.utilities:
            m1[strategy_profile] = self[strategy_profile][0]
            m2[strategy_profile] = self[strategy_profile][1]
        return m1, m2

    def add_player(self, num_strategies):
        r"""
        Add a player to a NormalFormGame.

        INPUT:

        - ``num_strategies`` -- the number of strategies the player should have

        EXAMPLES::

            sage: g = NormalFormGame()
            sage: g.add_player(2)  # Adding first player with 2 strategies
            sage: g.add_player(1)  # Adding second player with 1 strategy
            sage: g.add_player(1)  # Adding third player with 1 strategy
            sage: g
            Normal Form Game with the following utilities: {(1, 0, 0): [False, False, False], (0, 0, 0): [False, False, False]}
        """
        self.players.append(_Player(num_strategies))
        self._generate_utilities(True)

    def _generate_utilities(self, replacement):
        r"""
        Create all the required keys for ``self.utilities``.

        This is used when generating players and/or adding strategies.

        INPUT:

        - ``replacement`` -- Boolean value of whether previously created
          profiles should be replaced or not

        TESTS::

            sage: from sage.game_theory.normal_form_game import _Player
            sage: g = NormalFormGame()
            sage: g.players.append(_Player(2))
            sage: g.players.append(_Player(2))
            sage: g
            Normal Form Game with the following utilities: {}

            sage: g._generate_utilities(True)
            sage: g
            Normal Form Game with the following utilities:
             {(0, 1): [False, False], (1, 0): [False, False],
              (0, 0): [False, False], (1, 1): [False, False]}

            sage: g[(0,1)] = [2, 3]
            sage: g.add_strategy(1)
            sage: g._generate_utilities(False)
            sage: g
            Normal Form Game with the following utilities:
             {(0, 1): [2, 3], (1, 2): [False, False],
              (0, 0): [False, False], (0, 2): [False, False],
              (1, 0): [False, False], (1, 1): [False, False]}

            sage: g._generate_utilities(True)
            sage: g
            Normal Form Game with the following utilities:
             {(0, 1): [False, False], (1, 2): [False, False],
              (0, 0): [False, False], (1, 1): [False, False],
              (1, 0): [False, False], (0, 2): [False, False]}
        """
        strategy_sizes = [range(p.num_strategies) for p in self.players]
        if replacement is True:
            self.utilities = {}
        for profile in product(*strategy_sizes):
            if profile not in self.utilities.keys():
                self.utilities[profile] = [False]*len(self.players)

    def add_strategy(self, player):
        r"""
        Add a strategy to a player, will not affect already completed
        strategy profiles.

        INPUT:

        - ``player`` -- the index of the player

        EXAMPLES:

        A simple example::

            sage: s = matrix([[1, 0], [-2, 3]])
            sage: t = matrix([[3, 2], [-1, 0]])
            sage: example = NormalFormGame([s, t])
            sage: example
            Normal Form Game with the following utilities: {(0, 1): [0, 2], (1, 0): [-2, -1], (0, 0): [1, 3], (1, 1): [3, 0]}
            sage: example.add_strategy(0)
            sage: example
            Normal Form Game with the following utilities: {(0, 1): [0, 2], (0, 0): [1, 3], (2, 1): [False, False], (2, 0): [False, False], (1, 0): [-2, -1], (1, 1): [3, 0]}

        """
        self.players[player].add_strategy()
        self._generate_utilities(False)

    def _is_complete(self):
        r"""
        Check if ``utilities`` has been completed and return a
        boolean.

        EXAMPLES:

        A simple example::

            sage: s = matrix([[1, 0], [-2, 3]])
            sage: t = matrix([[3, 2], [-1, 0]])
            sage: example = NormalFormGame([s, t])
            sage: example.add_strategy(0)
            sage: example._is_complete()
            False
        """
        results = []
        for profile in self.utilities.values():
            results.append(all(type(i) is not bool for i in profile))
        return all(results)

    def obtain_nash(self, algorithm=False, maximization=True, missing=1, ring = RR):
        r"""
        A function to return the Nash equilibrium for the game.
        Optional arguments can be used to specify the algorithm used.
        If no algorithm is passed then an attempt is made to use the most
        appropriate algorithm.

        INPUT:

        - ``algorithm`` - the following algorithms should be available through
          this function:

          * ``'lrs'`` - This algorithm is only suited for 2 player games.
            See the lrs web site (http://cgm.cs.mcgill.ca/~avis/C/lrs.html).

          * ``'LCP'`` - This algorithm is only suited for 2 player games.
            See the gambit web site (http://gambit.sourceforge.net/). Note
            that the output differs from the other algorithms: floats are
            returned.

          * ``'lh-*'`` - This is an implementation of the Lemke-Howson algorithm which is a
            complementary pivoting algorithm on a pair of best response polytopes for both players
            [LH1964]_. Given a bimatrix game `(A, B)`, the pair of best response polytopes can be
            represented by `P` and `Q`.

            .. MATH::

                \begin{equation*}
                P = { x \in R^M | x \ge \mathbf{0}, B^T x \le 1 }
                Q = { y \in R^N | y \ge \mathbf{0}, Ay \le 1}
                \end{equation*}

            - ``lh-single``
                The algorithm starts from a pair of vertices on the polytopes which represent an
                equilibrium of the game, and takes a variable `k` from the tableau as parameter
                also known as the ``missing`` label. As no equilibrium might not be known for the game,
                the common starting point for the algorithm is the artificial equilibrium, where both
                players don't participate in the game i.e. they both play the zero vector. This point
                can be represented as a tableau shown below

                .. MATH ::

                    \begin{equation*}
                    s = 1 - B^Tx \qquad r = 1 - Ay
                    \end{equation*}
                    where
                    $x \ge 0, y \ge 0, r \ge 0, s \ge 0$

                In this tableau, $r$ is the complementary slack of $x$, likewise for $s$ and y.

                In its first step, either variable `k` or its
                corresponding slack variable enters the basis of one of the tableaus, resulting in
                variable `l` leaving the basis. Following this, the complementary variable to `l` then
                enters the basis of the other tableau. This procedure then continues until either the
                missing label or its complementary leaves the basis. Upon termination, this tableau
                represents an equilibrium point in the polytope.

                This method returns a list with a single element representing the equilibrium found
                when the given ``missing`` label is used.

            - ``'lh-all'``
                Using the property that the LH algorithm starts from a Nash equilibrium, it is possible
                to find multiple Nash equilibria in a game (although not all). This method involves
                starting from the artificial equilibrium and finding all Nash equilibria which can
                be found by using all possible `m + n` missing labels in a `m \times n` bimatrix
                game. Once these have all been found, we then start from all of the equilibria which
                were found and for each equilibrium, we use only the missing labels which weren't
                used to find the current equilibrium (i.e. labels which if LH is run from a previous
                equilibrium will result in the current equilibrium). This process continues until no
                new equilibria is found.

                This returns two lists of equilibria, where each equilibrium not only contains the
                equilibrium strategy, but also a list showing how an equilibrium in one list is
                connected to the equilibria of the second list.

            - ``'lh-bipartite'``
                The relationship between equilibria found by the LH algorithm can be represented as
                a bipartite graph, where the nodes of the graph are the equilibria in the game, and
                the edges of the graph represent the labels connecting the two equilibria together.
                For instance, if there is an edge `(u, v)` with labels `l, k`, then starting LH from
                either `u, v`, with either missing label `l` or `k`, you would be able to find the
                other equilibrium.

                This returns a bipartite graph which shows the connections between the different
                equilibria in the game, as well as returning two lists containing the equilibria in
                the game.

          * ``'enumeration'`` - This is a very inefficient
            algorithm (in essence a brute force approach).

            1. For each k in 1...min(size of strategy sets)
            2. For each I,J supports of size k
            3. Prune: check if supports are dominated
            4. Solve indifference conditions and check that have Nash Equilibrium.

            Solving the indifference conditions is done by building the
            corresponding linear system.  If  `\rho_1, \rho_2` are the
            supports player 1 and 2 respectively.  Then, indifference implies:

            .. MATH::

                u_1(s_1,\rho_2) = u_1(s_2, \rho_2)

            for all `s_1, s_2` in the support of `\rho_1`. This corresponds to:

            .. MATH::

                \sum_{j\in S(\rho_2)}A_{s_1,j}{\rho_2}_j = \sum_{j\in S(\rho_2)}A_{s_2,j}{\rho_2}_j

            for all `s_1, s_2` in the support of `\rho_1` where `A` is the payoff
            matrix of player 1. Equivalently we can consider consecutive rows of
            `A` (instead of all pairs of strategies). Thus the corresponding
            linear system can be written as:

            .. MATH::

                \left(\sum_{j \in S(\rho_2)}A_{i,j} - A_{i+1,j}\right){\rho_2}_j

            for all `1\leq i \leq |S(\rho_1)|` (where `A` has been modified to only
            contain the rows corresponding to `S(\rho_1)`). We also require all
            elements of `\rho_2` to sum to 1:

            .. MATH::

                \sum_{j\in S(\rho_1)}{\rho_2}_j = 1

        - ``maximization`` -- Whether a player is trying to maximize their
          utility or minimize it.

          * When set to ``True`` (default) it is assumed that players
            aim to maximise their utility.

          * When set to ``False`` it is assumed that players aim to
            minimise their utility.

        - ``ring`` -- This determines the ring which would be used for performing the computations
          for the LH algorithm. Note only ``QQ`` and ``RR`` are supported.

        - ``missing`` -- When running ``'lh-single'``, this is the missing label which would be
          entering the basis.

        EXAMPLES:

        A game with 1 equilibrium when ``maximization`` is ``True`` and 3 when
        ``maximization`` is ``False``::

            sage: A = matrix([[10, 500, 44],
            ....:       [15, 10, 105],
            ....:       [19, 204, 55],
            ....:       [20, 200, 590]])
            sage: B = matrix([[2, 1, 2],
            ....:             [0, 5, 6],
            ....:             [3, 4, 1],
            ....:             [4, 1, 20]])
            sage: g=NormalFormGame([A, B])
            sage: g.obtain_nash(algorithm='lrs') # optional - lrslib
            [[(0, 0, 0, 1), (0, 0, 1)]]
            sage: g.obtain_nash(algorithm='lrs', maximization=False) # optional - lrslib
            [[(2/3, 1/12, 1/4, 0), (6333/8045, 247/8045, 293/1609)], [(3/4, 0, 1/4, 0), (0, 11/307, 296/307)], [(5/6, 1/6, 0, 0), (98/99, 1/99, 0)]]

        This particular game has 3 Nash equilibria::

            sage: A = matrix([[3,3],
            ....:             [2,5],
            ....:             [0,6]])
            sage: B = matrix([[3,2],
            ....:             [2,6],
            ....:             [3,1]])
            sage: g = NormalFormGame([A, B])
            sage: g.obtain_nash(algorithm='enumeration')
            [[(0, 1/3, 2/3), (1/3, 2/3)], [(4/5, 1/5, 0), (2/3, 1/3)], [(1, 0, 0), (1, 0)]]

        Here is a slightly larger game::

            sage: A = matrix([[160, 205, 44],
            ....:             [175, 180, 45],
            ....:             [201, 204, 50],
            ....:             [120, 207, 49]])
            sage: B = matrix([[2, 2, 2],
            ....:             [1, 0, 0],
            ....:             [3, 4, 1],
            ....:             [4, 1, 2]])
            sage: g=NormalFormGame([A, B])
            sage: g.obtain_nash(algorithm='enumeration')
            [[(0, 0, 3/4, 1/4), (1/28, 27/28, 0)]]
            sage: g.obtain_nash(algorithm='lrs')  # optional - lrslib
            [[(0, 0, 3/4, 1/4), (1/28, 27/28, 0)]]
            sage: g.obtain_nash(algorithm='LCP')  # optional - gambit
            [[(0.0, 0.0, 0.75, 0.25), (0.0357142857, 0.9642857143, 0.0)]]

        2 random matrices::

            sage: player1 = matrix([[2, 8, -1, 1, 0],
            ....:                   [1, 1, 2, 1, 80],
            ....:                   [0, 2, 15, 0, -12],
            ....:                   [-2, -2, 1, -20, -1],
            ....:                   [1, -2, -1, -2, 1]])
            sage: player2 = matrix([[0, 8, 4, 2, -1],
            ....:                   [6, 14, -5, 1, 0],
            ....:                   [0, -2, -1, 8, -1],
            ....:                   [1, -1, 3, -3, 2],
            ....:                   [8, -4, 1, 1, -17]])
            sage: fivegame = NormalFormGame([player1, player2])
            sage: fivegame.obtain_nash(algorithm='enumeration')
            [[(1, 0, 0, 0, 0), (0, 1, 0, 0, 0)]]
            sage: fivegame.obtain_nash(algorithm='lrs') # optional - lrslib
            [[(1, 0, 0, 0, 0), (0, 1, 0, 0, 0)]]
            sage: fivegame.obtain_nash(algorithm='LCP') # optional - gambit
            [[(1.0, 0.0, 0.0, 0.0, 0.0), (0.0, 1.0, 0.0, 0.0, 0.0)]]

        Here is an example of a 3 by 2 game with 3 Nash equilibrium::

            sage: A = matrix([[3,3],
            ....:             [2,5],
            ....:             [0,6]])
            sage: B = matrix([[3,2],
            ....:             [2,6],
            ....:             [3,1]])
            sage: g = NormalFormGame([A, B])
            sage: g.obtain_nash(algorithm='enumeration')
            [[(0, 1/3, 2/3), (1/3, 2/3)], [(4/5, 1/5, 0), (2/3, 1/3)], [(1, 0, 0), (1, 0)]]

        Note that outputs for most algorithms are as lists of lists of
        tuples and the equilibria have been sorted so that all algorithms give
        a comparable output (although ``'LCP'`` returns floats)::

            sage: enumeration_eqs = g.obtain_nash(algorithm='enumeration')
            sage: [[type(s) for s in eq] for eq in enumeration_eqs]
            [[<type 'tuple'>, <type 'tuple'>], [<type 'tuple'>, <type 'tuple'>], [<type 'tuple'>, <type 'tuple'>]]
            sage: lrs_eqs = g.obtain_nash(algorithm='lrs')  # optional - lrslib
            sage: [[type(s) for s in eq] for eq in lrs_eqs]  # optional - lrslib
            [[<type 'tuple'>, <type 'tuple'>], [<type 'tuple'>, <type 'tuple'>], [<type 'tuple'>, <type 'tuple'>]]
            sage: LCP_eqs = g.obtain_nash(algorithm='LCP')  # optional - gambit
            sage: [[type(s) for s in eq] for eq in LCP_eqs]  # optional - gambit
            [[<type 'tuple'>, <type 'tuple'>], [<type 'tuple'>, <type 'tuple'>], [<type 'tuple'>, <type 'tuple'>]]
            sage: enumeration_eqs == sorted(enumeration_eqs)
            True
            sage: lrs_eqs == sorted(lrs_eqs)  # optional - lrslib
            True
            sage: LCP_eqs == sorted(LCP_eqs)  # optional - gambit
            True
            sage: lrs_eqs == enumeration_eqs  # optional - lrslib
            True
            sage: enumeration_eqs == LCP_eqs  # optional - gambit
            False
            sage: [[[round(float(p), 6) for p in str] for str in eq] for eq in enumeration_eqs] == [[[round(float(p), 6) for p in str] for str in eq] for eq in LCP_eqs]  # optional - gambit
            True

        When running the Lemke-Howson algorithm to find a single Nash equilibrium, you can pass
        as a parameter which variable should be used as a missing label, otherwise this defaults
        to ``1``::

            sage: g = NormalFormGame([matrix.identity(3),matrix.identity(3)])
            sage: res = g.obtain_nash(algorithm='lh-single')
            sage: [[[round(el, 6) for el in v] for v in eq] for eq in res]
            [[[1.0, 0.0, 0.0], [1.0, 0.0, 0.0]]]
            sage: res = g.obtain_nash(algorithm='lh-single', missing=1)
            sage: [[[round(el, 6) for el in v] for v in eq] for eq in res]
            [[[1.0, 0.0, 0.0], [1.0, 0.0, 0.0]]]
            sage: res = g.obtain_nash(algorithm='lh-single', missing=2)
            sage: [[[round(el, 6) for el in v] for v in eq] for eq in res]
            [[[0.0, 1.0, 0.0], [0.0, 1.0, 0.0]]]
            sage: A = matrix([[10, 500, 44],
            ....:       [15, 10, 105],
            ....:       [19, 204, 55],
            ....:       [20, 200, 590]])
            sage: B = matrix([[2, 1, 2],
            ....:             [0, 5, 6],
            ....:             [3, 4, 1],
            ....:             [4, 1, 20]])
            sage: g=NormalFormGame([A, B])
            sage: res = g.obtain_nash(algorithm='lh-single')
            sage: [[[round(el, 6) for el in v] for v in eq] for eq in res]
            [[[0.0, 0.0, 0.0, 1.0], [0.0, 0.0, 1.0]]]
            sage: res =g.obtain_nash(algorithm='lh-single', missing=1)
            sage: [[[round(el, 6) for el in v] for v in eq] for eq in res]
            [[[0.0, 0.0, 0.0, 1.0], [0.0, 0.0, 1.0]]]
            sage: res = g.obtain_nash(algorithm='lh-single', missing=2)
            sage: [[[round(el, 6) for el in v] for v in eq] for eq in res]
            [[[0.0, 0.0, 0.0, 1.0], [0.0, 0.0, 1.0]]]

        Note that this has to be a valid strategy of either the row or column player, i.e. within
        the range `[1, m + n]`, for a game of size `m \times n`::

            sage: g.obtain_nash(algorithm='lh-single', missing=-1)
            Traceback (most recent call last):
            ...
            ValueError: The ``missing`` variable should be within the range [1, dim1 + dim2]
            sage: g.obtain_nash(algorithm='lh-single', missing=0)
            Traceback (most recent call last):
            ...
            ValueError: The ``missing`` variable should be within the range [1, dim1 + dim2]
            sage: g.obtain_nash(algorithm='lh-single', missing=8)
            Traceback (most recent call last):
            ...
            ValueError: The ``missing`` variable should be within the range [1, dim1 + dim2]

        The computation of the LH algorithm, by default, is done using the ``RR`` ring, however this
        can be modified to allow for exact computations using the ``QQ`` ring::

            sage: A = matrix.identity(3)
            sage: g = NormalFormGame([A])
            sage: res = g.obtain_nash(algorithm='lh-single')
            sage: [[[round(el, 6) for el in v] for v in eq] for eq in res]
            [[[0.333333, 0.333333, 0.333333], [0.333333, 0.333333, 0.333333]]]
            sage: g.obtain_nash(algorithm='lh-single', ring = QQ)
            [[(1/3, 1/3, 1/3), (1/3, 1/3, 1/3)]]

        Multiple equilibria in a game can be computed using the LH algorithm::

            sage: neq, peq = g.obtain_nash(algorithm='lh-all', ring=QQ)
            sage: neq
            [Equ [(0, 0, 0), (0, 0, 0)] Labels[0, 0, 0, 0, 0, 0]]
            sage: peq
            [Equ [(1/3, 1/3, 1/3), (1/3, 1/3, 1/3)] Labels[0, 0, 0, 0, 0, 0]]
            sage: g = NormalFormGame([matrix.identity(2), matrix.identity(2)])
            sage: neq, peq = g.obtain_nash(algorithm='lh-all', ring=QQ)
            sage: neq
            [Equ [(0, 0), (0, 0)] Labels[0, 1, 0, 1],
             Equ [(1/2, 1/2), (1/2, 1/2)] Labels[1, 0, 1, 0]]
            sage: peq
            [Equ [(1, 0.0), (1, 0.0)] Labels[0, 1, 0, 1],
             Equ [(0.0, 1), (0.0, 1)] Labels[1, 0, 1, 0]]

        Each element in the list has two properties, the first which is the equilibrium, and the
        second represents how the labels connect the different equilibria. Taking a look at the
        first element in the `neq` list, we have the aritificial equilibrium, and based on the
        labels, we know that label `1, 3` would lead us to ``peq[0]``, `2, 4` would lead us to
        ``peq[1]``. We can follow a similar process to see the relationship between the two
        equilibria::

            sage: neq[0].eq
            [(0, 0), (0, 0)]
            sage: neq[0].labels
            [0, 1, 0, 1]
            sage: peq[0].eq
            [(1, 0.0), (1, 0.0)]
            sage: peq[0].labels
            [0, 1, 0, 1]
            sage: peq[1].eq
            [(0.0, 1), (0.0, 1)]
            sage: peq[1].labels
            [1, 0, 1, 0]
            sage: neq[1].eq
            [(1/2, 1/2), (1/2, 1/2)]
            sage: neq[1].labels
            [1, 0, 1, 0]

        The relationship between the two equilibria can be shown by obtaining and plotting a
        bipartite graph which shows this relationship. This can be done by using the
        ``'lh-bipartite'`` option, which outputs a three tuple. The first of which is a bipartite
        graph, the second and third are both lists of equilibria (results of running ``'lh-all'``)
        which form the two partitions of the graph::

            sage: b, neq, peq = g.obtain_nash(algorithm='lh-bipartite', ring=QQ)
            sage: b
            Bipartite graph on 4 vertices
            sage: neq
            [Equ [(0, 0), (0, 0)] Labels[0, 1, 0, 1],
             Equ [(1/2, 1/2), (1/2, 1/2)] Labels[1, 0, 1, 0]]
            sage: peq
            [Equ [(1, 0.0), (1, 0.0)] Labels[0, 1, 0, 1],
             Equ [(0.0, 1), (0.0, 1)] Labels[1, 0, 1, 0]]

        Note that nodes on the left partition of the bipartite graph correspond to equilibria in the first list
        and the nodes on the right partition are equilibria in the second list of equilibria.

        .. PLOT::
            :width: 500px

            g = NormalFormGame([matrix.identity(2), matrix.identity(2)])
            b, _, _ = g.obtain_nash(algorithm='lh-bipartite', ring=QQ)
            sphinx_plot(b.plot(edge_labels=True))

        """
        if len(self.players) > 2:
            raise NotImplementedError("Nash equilibrium for games with more "
                                      "than 2 players have not been "
                                      "implemented yet. Please see the gambit "
                                      "website (http://gambit.sourceforge.net/) that has a variety of "
                                      "available algorithms")

        if not self._is_complete():
            raise ValueError("utilities have not been populated")

        if not algorithm:
            if is_package_installed('lrslib'):
                algorithm = "lrs"
            else:
                algorithm = "enumeration"

        if algorithm == "lrs":
            if not is_package_installed('lrslib'):
                raise NotImplementedError("lrslib is not installed")

            return self._solve_lrs(maximization)

        if algorithm == "LCP":
            if Game is None:
                raise NotImplementedError("gambit is not installed")
            for strategy_profile in self.utilities:
                payoffs = self.utilities[strategy_profile]
                if payoffs != [int(payoffs[0]), int(payoffs[1])]:
                    raise ValueError("""The Gambit implementation of LCP only
                                     allows for integer valued payoffs.
                                     Please scale your payoff matrices.""")
            return self._solve_LCP(maximization)

        if algorithm.startswith('lh-'):
            if algorithm[3:] == 'single':
                return self._solve_lh(missing=missing, ring=ring)
            if algorithm[3:] == 'all':
                return self._lh_find_all(ring=ring)
            if algorithm[3:] == 'bipartite':
                return self._lh_bipartite_graph(ring=ring)
            raise ValueError("""'solver' is not a valid lh-* option. Options include 'single', 'all',
                and 'bipartite'.""")

        if algorithm == "enumeration":
            return self._solve_enumeration(maximization)

    def _solve_lrs(self, maximization=True):
        r"""
        EXAMPLES:

        A simple game::

            sage: A = matrix([[1, 2], [3, 4]])
            sage: B = matrix([[3, 3], [1, 4]])
            sage: C = NormalFormGame([A, B])
            sage: C._solve_lrs() # optional - lrslib
            [[(0, 1), (0, 1)]]

        2 random matrices::

            sage: p1 = matrix([[-1, 4, 0, 2, 0],
            ....:              [-17, 246, -5, 1, -2],
            ....:              [0, 1, 1, -4, -4],
            ....:              [1, -3, 9, 6, -1],
            ....:              [2, 53, 0, -5, 0]])
            sage: p2 = matrix([[0, 1, 1, 3, 1],
            ....:              [3, 9, 44, -1, -1],
            ....:              [1, -4, -1, -3, 1],
            ....:              [1, 0, 0, 0, 0,],
            ....:              [1, -3, 1, 21, -2]])
            sage: biggame = NormalFormGame([p1, p2])
            sage: biggame._solve_lrs() # optional - lrslib
            [[(0, 0, 0, 20/21, 1/21), (11/12, 0, 0, 1/12, 0)]]

        Another test::

            sage: p1 = matrix([[-7, -5, 5],
            ....:              [5, 5, 3],
            ....:              [1, -6, 1]])
            sage: p2 = matrix([[-9, 7, 9],
            ....:              [6, -2, -3],
            ....:              [-4, 6, -10]])
            sage: biggame = NormalFormGame([p1, p2])
            sage: biggame._solve_lrs() # optional - lrslib
            [[(0, 1, 0), (1, 0, 0)], [(1/3, 2/3, 0), (0, 1/6, 5/6)], [(1/3, 2/3, 0), (1/7, 0, 6/7)], [(1, 0, 0), (0, 0, 1)]]
        """
        from subprocess import PIPE, Popen
        m1, m2 = self.payoff_matrices()
        if maximization is False:
            m1 = - m1
            m2 = - m2
        game1_str, game2_str = self._Hrepresentation(m1, m2)

        g1_name = tmp_filename()
        g2_name = tmp_filename()
        g1_file = file(g1_name, 'w')
        g2_file = file(g2_name, 'w')
        g1_file.write(game1_str)
        g1_file.close()
        g2_file.write(game2_str)
        g2_file.close()

        process = Popen(['nash', g1_name, g2_name], stdout=PIPE)
        lrs_output = [row for row in process.stdout]
        nasheq = Parser(lrs_output).format_lrs()
        return sorted(nasheq)

    def _solve_LCP(self, maximization):
        r"""
        Solve a :class:`NormalFormGame` using Gambit's LCP algorithm.

        EXAMPLES::

            sage: a = matrix([[1, 0], [1, 4]])
            sage: b = matrix([[2, 3], [2, 4]])
            sage: c = NormalFormGame([a, b])
            sage: c._solve_LCP(maximization=True) # optional - gambit
            [[(0.0, 1.0), (0.0, 1.0)]]
        """
        from gambit.nash import ExternalLCPSolver
        strategy_sizes = [p.num_strategies for p in self.players]
        g = Game.new_table(strategy_sizes)
        scalar = 1
        if maximization is False:
            scalar *= -1
        for strategy_profile in self.utilities:
            g[strategy_profile][0] = int(scalar *
                                            self.utilities[strategy_profile][0])
            g[strategy_profile][1] = int(scalar *
                                            self.utilities[strategy_profile][1])
        output = ExternalLCPSolver().solve(g)
        nasheq = Parser(output).format_gambit(g)
        return sorted(nasheq)

    def _solve_enumeration(self, maximization=True):
        r"""
        Obtain the Nash equilibria using support enumeration.

        Algorithm implemented here is Algorithm 3.4 of [NN2007]_
        with an aspect of pruning from [SLB2008]_.

        1. For each k in 1...min(size of strategy sets)
        2. For each I,J supports of size k
        3. Prune: check if supports are dominated
        4. Solve indifference conditions and check that have Nash Equilibrium.

        EXAMPLES:

        A Game::

            sage: A = matrix([[160, 205, 44],
            ....:       [175, 180, 45],
            ....:       [201, 204, 50],
            ....:       [120, 207, 49]])
            sage: B = matrix([[2, 2, 2],
            ....:             [1, 0, 0],
            ....:             [3, 4, 1],
            ....:             [4, 1, 2]])
            sage: g=NormalFormGame([A, B])
            sage: g._solve_enumeration()
            [[(0, 0, 3/4, 1/4), (1/28, 27/28, 0)]]

        A game with 3 equilibria::

            sage: A = matrix([[3,3],
            ....:             [2,5],
            ....:             [0,6]])
            sage: B = matrix([[3,2],
            ....:             [2,6],
            ....:             [3,1]])
            sage: g = NormalFormGame([A, B])
            sage: g._solve_enumeration(maximization=False)
            [[(1, 0, 0), (0, 1)]]

        A simple example::

            sage: s = matrix([[1, 0], [-2, 3]])
            sage: t = matrix([[3, 2], [-1, 0]])
            sage: example = NormalFormGame([s, t])
            sage: example._solve_enumeration()
            [[(0, 1), (0, 1)], [(1/2, 1/2), (1/2, 1/2)], [(1, 0), (1, 0)]]

        Another::

            sage: A = matrix([[0, 1, 7, 1],
            ....:             [2, 1, 3, 1],
            ....:             [3, 1, 3, 5],
            ....:             [6, 4, 2, 7]])
            sage: B = matrix([[3, 2, 8, 4],
            ....:             [6, 2, 0, 3],
            ....:             [1, 3, -1, 1],
            ....:             [3, 2, 1, 1]])
            sage: C = NormalFormGame([A, B])
            sage: C._solve_enumeration()
            [[(0, 0, 0, 1), (1, 0, 0, 0)], [(2/7, 0, 0, 5/7), (5/11, 0, 6/11, 0)], [(1, 0, 0, 0), (0, 0, 1, 0)]]

        Again::

            sage: X = matrix([[1, 4, 2],
            ....:             [4, 0, 3],
            ....:             [2, 3, 5]])
            sage: Y = matrix([[3, 9, 2],
            ....:             [0, 3, 1],
            ....:             [5, 4, 6]])
            sage: Z = NormalFormGame([X, Y])
            sage: Z._solve_enumeration()
            [[(0, 0, 1), (0, 0, 1)], [(2/9, 0, 7/9), (0, 3/4, 1/4)], [(1, 0, 0), (0, 1, 0)]]

        TESTS:

        Due to the nature of the linear equations solved in this algorithm
        some negative vectors can be returned. Here is a test that ensures
        this doesn't happen (the particular payoff matrices chosen give a
        linear system that would have negative valued vectors as solution)::

            sage: a = matrix([[-13, 59],
            ....:             [27, 86]])
            sage: b = matrix([[14, 6],
            ....:             [58, -14]])
            sage: c = NormalFormGame([a, b])
            sage: c._solve_enumeration()
            [[(0, 1), (1, 0)]]

        Testing against an error in `_is_NE`.  Note that 1 equilibrium is
        missing: ``[(2/3, 1/3), (0, 1)]``, however this equilibrium has
        supports of different sizes. This only occurs in degenerate games
        and is not supported in the `enumeration` algorithm::

            sage: N = NormalFormGame([matrix(2,[0,-1,-2,-1]),matrix(2,[1,0,0,2])])
            sage: N._solve_enumeration()
            [[(0, 1), (0, 1)], [(1, 0), (1, 0)]]

        In this instance the `lrs` algorithm is able to find all
        three equilibria::

            sage: N = NormalFormGame([matrix(2,[0,-1,-2,-1]),matrix(2,[1,0,0,2])])
            sage: N.obtain_nash(algorithm='lrs')  # optional - lrslib
            [[(0, 1), (0, 1)], [(2/3, 1/3), (0, 1)], [(1, 0), (1, 0)]]

        Here is another::

            sage: N = NormalFormGame([matrix(2,[7,-8,-4,-8,7,0]),matrix(2,[-9,-1,-8,3,2,3])])
            sage: N._solve_enumeration()
            [[(0, 1), (0, 0, 1)]]
        """

        M1, M2 = self.payoff_matrices()
        if maximization is False:
            M1 = -M1
            M2 = -M2

        potential_supports = [[tuple(support) for support in
                               powerset(range(player.num_strategies))]
                              for player in self.players]

        potential_support_pairs = [pair for pair in CartesianProduct(*potential_supports) if len(pair[0]) == len(pair[1])]

        equilibria = []
        for pair in potential_support_pairs:
            # Check if any supports are dominated for row player
            if (self._row_cond_dominance(pair[0], pair[1], M1)
                # Check if any supports are dominated for col player
               and self._row_cond_dominance(pair[1], pair[0], M2.transpose())):
                a = self._solve_indifference(pair[0], pair[1], M2)
                b = self._solve_indifference(pair[1], pair[0], M1.transpose())
                if a and b and self._is_NE(a, b, pair[0], pair[1], M1, M2):
                    equilibria.append([tuple(a), tuple(b)])

        return sorted(equilibria)

    def _row_cond_dominance(self, p1_sup, p2_sup, matrix):
        r"""
        Check if any row strategies of a sub matrix defined
        by a given pair of supports are conditionally dominated.
        Return ``False`` if a row is conditionally dominated.

        TESTS:

        A matrix that depending on the support for the column player
        has a dominated row::

            sage: g = NormalFormGame()
            sage: A = matrix([[1, 1, 5], [2, 2, 0]])
            sage: g._row_cond_dominance((0, 1), (0, 1), A)
            False

        or does not have a dominated row::

            sage: g._row_cond_dominance((0, 1), (0, 2), A)
            True
        """
        subm = matrix.matrix_from_rows_and_columns(list(p1_sup), list(p2_sup))
        nbr_rows = subm.nrows()
        nbr_cols = subm.ncols()
        for s in range(nbr_rows):
            strategy = subm.rows()[s]
            for r in range(s, nbr_rows):
                row = subm.rows()[r]
                if strategy != row:
                    if all(strategy[i] < row[i] for i in range(nbr_cols)):
                        return False
                    if all(row[i] < strategy[i] for i in range(nbr_cols)):
                        return False
        return True

    def _solve_indifference(self, support1, support2, M):
        r"""
        For support1, retrns the strategy with support: support2 that makes the
        column player indifferent for the utilities given by M.

        This is done by building the corresponding linear system.
        If  `\rho_1, \rho_2` are the supports of player 1 and 2 respectively.
        Then, indifference for player 1 implies:

        .. MATH::

            u_1(s_1,\rho_2) = u_1(s_2, \rho_2)

        for all `s_1, s_2` in the support of `\rho_1`. This corresponds to:

        .. MATH::

            \sum_{j\in S(\rho_2)}A_{s_1,j}{\rho_2}_j =
            \sum_{j\in S(\rho_2)}A_{s_2,j}{\rho_2}_j

        for all `s_1, s_2` in the support of `\rho_1` where `A` is the payoff
        matrix of player 1. Equivalently we can consider consecutive rows of
        `A` (instead of all pairs of strategies). Thus the corresponding
        linear system can be written as:

        .. MATH::

            \left(\sum_{j \in S(\rho_2)}^{A_{i,j} - A_{i+1,j}\right){\rho_2}_j

        for all `1\leq i \leq |S(\rho_1)|` (where `A` has been modified to only
        contain the row corresponding to `S(\rho_1)`). We also require all
        elements of `\rho_2` to sum to 1:

        .. MATH::

            \sum_{j\in S(\rho_1)}{\rho_2}_j = 1.

        TESTS:

        Find the indifference vector for a support pair that has
        no dominated strategies::

            sage: A = matrix([[1, 1, 5], [2, 2, 0]])
            sage: g = NormalFormGame([A])
            sage: g._solve_indifference((0, 1), (0, 2), A)
            (1/3, 2/3)
            sage: g._solve_indifference((0, 2), (0, 1), -A.transpose())
            (5/6, 0, 1/6)

        When a support pair has a dominated strategy there is no
        solution to the indifference equation::

            sage: g._solve_indifference((0, 1), (0, 1), -A.transpose())
            <BLANKLINE>

        Particular case of a game with 1 strategy for each for each player::

            sage: A = matrix([[10]])
            sage: g = NormalFormGame([A])
            sage: g._solve_indifference((0,), (0,), -A.transpose())
            (1)
        """
        linearsystem = matrix(QQ, len(support2)+1, M.nrows())

        # Build linear system for player 1
        for strategy1 in support1:
            # Checking particular case of supports of pure strategies
            if len(support2) == 1:
                for strategy2 in range(M.ncols()):
                    if M[strategy1][support2[0]] < \
                            M[strategy1][strategy2]:
                        return False
            else:
                for strategy_pair2 in range(len(support2)):
                    # Coefficients of linear system that ensure indifference
                    # between two consecutive strategies of the support
                    linearsystem[strategy_pair2, strategy1] = \
                        M[strategy1][support2[strategy_pair2]] -\
                        M[strategy1][support2[strategy_pair2 - 1]]
            # Coefficients of linear system that ensure the vector is
            # a probability vecotor. ie. sum to 1
            linearsystem[-1, strategy1] = 1
        # Create rhs of linear systems
        linearsystem_rhs = vector([0 for i in range(len(support2))] + [1])

        # Solve both linear systems
        try:
            result = linearsystem.solve_right(linearsystem_rhs)
        except ValueError:
            return None

        return result

    def _is_NE(self, a, b, p1_support, p2_support, M1, M2):
        r"""
        For vectors that obey indifference for a given support pair,
        checks if it corresponds to a Nash equilibria (support is obeyed and
        no negative values, also that no player has incentive to deviate
        out of supports).

        TESTS::

            sage: X = matrix([[1, 4, 2],
            ....:             [4, 0, 3],
            ....:             [2, 3, 5]])
            sage: Y = matrix([[3, 9, 2],
            ....:             [0, 3, 1],
            ....:             [5, 4, 6]])
            sage: Z = NormalFormGame([X, Y])
            sage: Z._is_NE([0, 1/4, 3/4], [3/5, 2/5, 0], (1, 2,), (0, 1,), X, Y)
            False

            sage: Z._is_NE([2/9, 0, 7/9], [0, 3/4, 1/4], (0, 2), (1, 2), X, Y)
            True

        Checking pure strategies are not forgotten::

            sage: A = matrix(2, [0, -1, -2, -1])
            sage: B = matrix(2, [1, 0, 0, 2])
            sage: N = NormalFormGame([A, B])
            sage: N._is_NE([1, 0], [1, 0], (0,), (0,), A, B)
            True
            sage: N._is_NE([0, 1], [0, 1], (1,), (1,), A, B)
            True
            sage: N._is_NE([1, 0], [0, 1], (0,), (1,), A, B)
            False
            sage: N._is_NE([0, 1], [1, 0], (1,), (0,), A, B)
            False

            sage: A = matrix(3, [-7, -5,  5, 5,  5,  3,  1, -6,  1])
            sage: B = matrix(3, [-9, 7, 9, 6, -2, -3, -4, 6, -10])
            sage: N = NormalFormGame([A, B])
            sage: N._is_NE([1, 0, 0], [0, 0, 1], (0,), (2,), A, B)
            True
            sage: N._is_NE([0, 1, 0], [1, 0, 0], (1,), (0,), A, B)
            True
            sage: N._is_NE([0, 1, 0], [0, 1, 0], (1,), (1,), A, B)
            False
            sage: N._is_NE([0, 0, 1], [0, 1, 0], (2,), (1,), A, B)
            False
            sage: N._is_NE([0, 0, 1], [0, 0, 1], (2,), (2,), A, B)
            False
        """
        # Check that supports are obeyed
        if not (all([a[i] > 0 for i in p1_support]) and
            all([b[j] > 0 for j in p2_support]) and
            all([a[i] == 0 for i in range(len(a)) if i not in p1_support]) and
            all([b[j] == 0 for j in range(len(b)) if j not in p2_support])):
            return False

        # Check that have pair of best responses

        p1_payoffs = [sum(v * row[i] for i, v in enumerate(b)) for row
                                                                  in M1.rows()]
        p2_payoffs = [sum(v * col[j] for j, v in enumerate(a)) for col
                                                               in M2.columns()]

        #if p1_payoffs.index(max(p1_payoffs)) not in p1_support:
        if not any(i in p1_support for i, x in enumerate(p1_payoffs) if x == max(p1_payoffs)):
            return False
        if not any(i in p2_support for i, x in enumerate(p2_payoffs) if x == max(p2_payoffs)):
            return False

        return True

    def _Hrepresentation(self, m1, m2):
        r"""
        Create the H-representation strings required to use lrs nash.

        EXAMPLES::

            sage: A = matrix([[1, 2], [3, 4]])
            sage: B = matrix([[3, 3], [1, 4]])
            sage: C = NormalFormGame([A, B])
            sage: print C._Hrepresentation(A, B)[0]
            H-representation
            linearity 1 5
            begin
            5 4 rational
            0 1 0 0
            0 0 1 0
            0 -3 -1 1
            0 -3 -4 1
            -1 1 1 0
            end
            <BLANKLINE>
            sage: print C._Hrepresentation(A, B)[1]
            H-representation
            linearity 1 5
            begin
            5 4 rational
            0 -1 -2 1
            0 -3 -4 1
            0 1 0 0
            0 0 1 0
            -1 1 1 0
            end
            <BLANKLINE>

        """
        from sage.geometry.polyhedron.misc import _to_space_separated_string
        m = self.players[0].num_strategies
        n = self.players[1].num_strategies
        midentity = list(matrix.identity(m))
        nidentity = list(matrix.identity(n))

        s = 'H-representation\n'
        s += 'linearity 1 ' + str(m + n + 1) + '\n'
        s += 'begin\n'
        s += str(m + n + 1) + ' ' + str(m + 2) + ' rational\n'
        for f in list(midentity):
            s += '0 ' + _to_space_separated_string(f) + ' 0 \n'
        for e in list(m2.transpose()):
            s += '0 ' + _to_space_separated_string(-e) + '  1 \n'
        s += '-1 '
        for g in range(m):
            s += '1 '
        s += '0 \n'
        s += 'end\n'

        t = 'H-representation\n'
        t += 'linearity 1 ' + str(m + n + 1) + '\n'
        t += 'begin\n'
        t += str(m + n + 1) + ' ' + str(n + 2) + ' rational\n'
        for e in list(m1):
            t += '0 ' + _to_space_separated_string(-e) + '  1 \n'
        for f in list(nidentity):
            t += '0 ' + _to_space_separated_string(f) + ' 0 \n'
        t += '-1 '
        for g in range(n):
            t += '1 '
        t += '0 \n'
        t += 'end\n'
        return s, t

<<<<<<< HEAD
    def _lh_is_column_basic(self, dim1, dim2, tab, ntab, column):
        r"""
        Given a tableau, this function checks to see if a given column is basic.

        INPUT:

        - ``dim1`` -- Number of rows of the first tableau
        - ``dim2`` -- Number of rows of the second tableau
        - ``tab`` -- A list containing two tableaus
        - ``ntab`` -- An integer (either 0 or 1) representing which of the tableaus being conisdered
        - ``column`` -- An integer representing which of the columns in the tableau being considered

        OUTPUT:

        A boolean value stating whether or not the column is basic.

        TESTS::

            sage: A = matrix.identity(3)
            sage: g = NormalFormGame([A, A])
            sage: t = g._init_lh_tableau(A, A)
            sage: g._lh_is_column_basic(3, 3, t[2], 0, 0)
            False
            sage: g._lh_is_column_basic(3, 3, t[2], 0, 1)
            False
            sage: g._lh_is_column_basic(3, 3, t[2], 0, 2)
            True
            sage: g._lh_is_column_basic(3, 3, t[2], 0, 3)
            True
            sage: g._lh_is_column_basic(3, 3, t[2], 0, 4)
            True
            sage: g._lh_is_column_basic(3, 3, t[2], 0, 5)
            False
            sage: g._lh_is_column_basic(3, 3, t[2], 0, 6)
            False
            sage: g._lh_is_column_basic(3, 3, t[2], 0, 7)
            False
            sage: g._lh_is_column_basic(3, 3, t[2], 0, 8)
            False
            sage: g._lh_is_column_basic(3, 3, t[2], 0, 2)
            True
            sage: g._lh_is_column_basic(3, 3, t[2], 1, 3)
            True
            sage: g._lh_is_column_basic(3, 3, t[2], 1, 4)
            True
            sage: g._lh_is_column_basic(3, 3, t[2], 1, 5)
            False
            sage: g._lh_is_column_basic(3, 3, t[2], 1, 6)
            False
            sage: g._lh_is_column_basic(3, 3, t[2], 1, 7)
            False
            sage: g._lh_is_column_basic(3, 3, t[2], 1, 8)
            False
        """
        if ntab == 0:
            nlines = dim1
        else:
            nlines = dim2

        if column < 2 or column >= 2 + dim1 + dim2:
            return False

        for i in range(nlines):
            val = int(tab[ntab][i,0])
            if column == self._get_column(dim1, dim2, val) and ntab == self._get_tableau(dim1, dim2, val):
                return True

        return False

    def _lh_lexicographic_min_ratio(self, dim1, dim2, tab, ntab, column):
        r"""
        Given a tableau and the column of the variable entering the basis, this method returns the
        row of the leaving variable by calculating the lexicographic minimum ratio.

        .. NOTE::
            Due to floating point errors caused due to the pivoting process, it is possible that
            this method might not find a variable which is fit to leave the basis, or could produce
            a row which has a min ratio but is not the lexicographical minimum.

        .. NOTE::
            This implementation is an adaptation of the implementation within the LCP solver written
            by B. von Stengel https://github.com/stengel/ecta2002

        INPUT:

        - ``dim1`` -- Number of rows of the first tableau
        - ``dim2`` -- Number of rows of the second tableau
        - ``tab`` -- A list containing two tableaus
        - ``ntab`` -- An integer (either 0 or 1) representing which of the tableaus being conisdered
        - ``column`` -- An integer representing the column of the entering variable within the range
          ``[2, 2 + dim1 + dim2)``

        OUTPUT:

        A non-negative integer showing the index of the leaving variable in the tableau, or -1 if an
        error occurred.

        TESTS:
            sage: g = NormalFormGame([matrix(3)])
            sage: tab = g._init_lh_tableau(matrix.identity(3), matrix.identity(3))
            sage: g._lh_lexicographic_min_ratio(3, 3, tab[2], 0, 0)
            Traceback (most recent call last):
            ...
            ValueError: valid column indexes should be within the range [2, 2 + dim1 + dim2)
            sage: g._lh_lexicographic_min_ratio(3, 3, tab[2], 0, 1)
            Traceback (most recent call last):
            ...
            ValueError: valid column indexes should be within the range [2, 2 + dim1 + dim2)
            sage: g._lh_lexicographic_min_ratio(3, 3, tab[2], 0, 8)
            Traceback (most recent call last):
            ...
            ValueError: valid column indexes should be within the range [2, 2 + dim1 + dim2)
            sage: g._lh_lexicographic_min_ratio(3, 3, tab[2], 0, 2)
            -1
            sage: g._lh_lexicographic_min_ratio(3, 3, tab[2], 0, 5)
            0
            sage: g._lh_lexicographic_min_ratio(3, 3, tab[2], 1, 2)
            -1
            sage: g._lh_lexicographic_min_ratio(3, 3, tab[2], 1, 5)
            0
            sage: tab = g._init_lh_tableau(matrix(3), matrix(3))
            sage: g._lh_lexicographic_min_ratio(3, 3, tab[2], 0, 5)
            2
            sage: g._lh_lexicographic_min_ratio(3, 3, tab[2], 0, 6)
            2
            sage: g._lh_lexicographic_min_ratio(3, 3, tab[2], 1, 5)
            2
            sage: g._lh_lexicographic_min_ratio(3, 3, tab[2], 1, 6)
            2
        """
        if column < 2 or column >= 2 + dim1 + dim2:
            raise ValueError("valid column indexes should be within the range [2, 2 + dim1 + dim2)")
        if ntab == 0:
            nlines = dim1
        else:
            nlines = dim2

        epsilon = sys.float_info.epsilon
        if tab[0][0,0] in QQ:
            epsilon = QQ(0)

        numcand = 0
        ncols = 2 + dim1 + dim2

        leavecand = []

        for i in range(nlines):
            if tab[ntab][i,column] < -epsilon :
                leavecand.append(i)
                numcand += 1

        if numcand == 0:
            return -1

        if numcand == 1:
            return leavecand[0]

        j = 1
        while numcand > 1 :
            t_col = j

            if t_col == column:
                continue

            if self._lh_is_column_basic(dim1, dim2, tab, ntab, t_col) :
                i = 0
                while i < numcand :
                    b = int(tab[ntab][leavecand[i],0])
                    if self._get_column(dim1, dim2, b) == t_col :
                        numcand -= 1
                        leavecand[i] = leavecand[numcand]
                        break
                    i += 1
            else:
                newnum = 0
                updated = False
                i = 0
                while i < numcand :
                    if t_col == 1:
                        val = -tab[ntab][leavecand[i],t_col]
                    else :
                        val = tab[ntab][leavecand[i],t_col]
                    val /= tab[ntab][leavecand[i],column]

                    if not updated or val < min - epsilon :
                        min = val
                        updated = True
                        newnum = 0
                        leavecand[newnum] = leavecand[i]
                    elif val >= min - epsilon and val <= min + epsilon:
                        newnum += 1
                        leavecand[newnum] = leavecand[i]
                    i += 1
                numcand = newnum + 1

            j += 1

        if not updated :
            return -1

        return leavecand[0]

    def _init_lh_tableau(self, A, B, ring = RR):
        r"""
        Creates the set of tableaus representing the best response polytopes for the two players
        given their payoff matrices. Given the payoff matrices ``A, B``, the tableaus representing
        the best response polytopes for the players can be represented by the following systems

        .. MATH ::

            \begin{equation*}
            s = 1 - B^Tx \qquad r = 1 - Ay
            \end{equation*}
            where
            $x \ge 0, y \ge 0, r \ge 0, s \ge 0$

        EXAMPLES::

        Consider the following game with payoff matrices (A, B)

        sage: A = matrix([[1, 2], [3, 4], [5, 6]])
        sage: B = matrix([[1, 2], [3, 4], [5, 6]])
        sage: g = NormalFormGame([A, B])

        .. MATH ::

            \begin{equation*}
            \left\{
              \begin{array}{llllll}
                r_1 = 1 & { } & { } & { } & -y_4 & -2y_5\\
                r_2 = 1 & { } & { } & { } & -3y_4 & -4y_5\\
                r_3 = 1 & { } & { } & { } & -5y_4 & -6y_5\\
                s_4 = 1 & -1x_1 & -3x_2 & -5x_3 & { } & { }\\
                s_5 = 1 & -2x_1 & -4x_2 & -6x_3 & { } & { }
              \end{array}
            \right.
            \end{equation*}

        And is represented within sage as shown below.

        sage: t = g._init_lh_tableau(A, B, QQ)
        sage: t[2][0]
        [-1  1  0  0  0 -1 -2]
        [-2  1  0  0  0 -3 -4]
        [-3  1  0  0  0 -5 -6]
        sage: t[2][1]
        [-4  1  0  0 -1 -3 -5]
        [-5  1  0  0 -2 -4 -6]

        In the representation used, the first column represents the basic variable for the
        individual rows, while the second column represents the constant in the RHS. The next set of
        columns represent the columns of the slack variables r, s, followed by the columns for the
        variables y, x for the first and second tableaus respectively.

        INPUT:

        - ``A`` -- The payoff matrix for the row player
        - ``B`` -- The payoff matrix for the column player
        - ``ring`` -- This is used to dictate whether the computation is done using rationals ``QQ``
          or floating point ``RR``. All computations done by the algorithm are carried out using
          this ring type.

        OUTPUT:

        Returns a 3-tuple

        1. Number of rows in the first tableau
        2. Number of rows in the second tableau
        3. A list containing the two tableaus

        TESTS:

            sage: g = NormalFormGame([matrix(3)])
            sage: tab = g._init_lh_tableau(matrix.identity(3), matrix.identity(3))
            sage: tab[0]
            3
            sage: tab[1]
            3
            sage: print tab[2][0].str(rep_mapping=lambda x: str(x.n(digits=3)))
            [-1.00  1.00 0.000 0.000 0.000 -2.00 -1.00 -1.00]
            [-2.00  1.00 0.000 0.000 0.000 -1.00 -2.00 -1.00]
            [-3.00  1.00 0.000 0.000 0.000 -1.00 -1.00 -2.00]
            sage: print tab[2][1].str(rep_mapping=lambda x: str(x.n(digits=3)))
            [-4.00  1.00 0.000 0.000 0.000 -2.00 -1.00 -1.00]
            [-5.00  1.00 0.000 0.000 0.000 -1.00 -2.00 -1.00]
            [-6.00  1.00 0.000 0.000 0.000 -1.00 -1.00 -2.00]
            sage: A = matrix([[160, 205, 44],
            ....:       [175, 180, 45],
            ....:       [201, 204, 50],
            ....:       [120, 207, 49]])
            sage: B = matrix([[2, 2, 2],
            ....:             [1, 0, 0],
            ....:             [3, 4, 1],
            ....:             [4, 1, 2]])
            sage: tab = g._init_lh_tableau(A, B)
            sage: tab[0]
            4
            sage: tab[1]
            3
            sage: print tab[2][0].str(rep_mapping=lambda x: str(x.n(digits=3)))
            [-1.00  1.00 0.000 0.000 0.000 0.000 -117. -162. -1.00]
            [-2.00  1.00 0.000 0.000 0.000 0.000 -132. -137. -2.00]
            [-3.00  1.00 0.000 0.000 0.000 0.000 -158. -161. -7.00]
            [-4.00  1.00 0.000 0.000 0.000 0.000 -77.0 -164. -6.00]
            sage: print tab[2][1].str(rep_mapping=lambda x: str(x.n(digits=3)))
            [-5.00  1.00 0.000 0.000 0.000 -3.00 -2.00 -4.00 -5.00]
            [-6.00  1.00 0.000 0.000 0.000 -3.00 -1.00 -5.00 -2.00]
            [-7.00  1.00 0.000 0.000 0.000 -3.00 -1.00 -2.00 -3.00]
            sage: tab = g._init_lh_tableau(A, B, QQ)
            sage: tab[0]
            4
            sage: tab[1]
            3
            sage: print tab[2][0]
            [  -1    1    0    0    0    0 -117 -162   -1]
            [  -2    1    0    0    0    0 -132 -137   -2]
            [  -3    1    0    0    0    0 -158 -161   -7]
            [  -4    1    0    0    0    0  -77 -164   -6]
            sage: print tab[2][1]
            [-5  1  0  0  0 -3 -2 -4 -5]
            [-6  1  0  0  0 -3 -1 -5 -2]
            [-7  1  0  0  0 -3 -1 -2 -3]
            sage: type(tab[2][0])
            <type 'sage.matrix.matrix_rational_dense.Matrix_rational_dense'>
            sage: type(tab[2][1])
            <type 'sage.matrix.matrix_rational_dense.Matrix_rational_dense'>
            sage: tab = g._init_lh_tableau(A, B, ZZ)
            Traceback (most recent call last):
            ...
            ValueError: `ring` specified should either be `RR` or `QQ`
        """
        A = self._positivize_matrix(A)
        B = self._positivize_matrix(B.T)
        tab = self._init_tableau(A, B, ring)
        return tab

    def _positivize_matrix(self, A):
        r"""
        This method returns a copy of the original matrix where all its are strictly positive by
        adding a constant to all the entries of the matrix.

        EXAMPLES::

            sage: A = matrix.identity(3)
            sage: g = NormalFormGame([A, A])
            sage: B = g._positivize_matrix(A)
            sage: B
            [2 1 1]
            [1 2 1]
            [1 1 2]
            sage: g._positivize_matrix(B)
            [2 1 1]
            [1 2 1]
            [1 1 2]
            sage: g._positivize_matrix(A * -1)
            [1 2 2]
            [2 1 2]
            [2 2 1]
            sage: A = matrix([[160, 205, 44],
            ....:       [175, 180, 45],
            ....:       [201, 204, 50],
            ....:       [120, 207, 49]])
            sage: g._positivize_matrix(A)
            [117 162   1]
            [132 137   2]
            [158 161   7]
            [ 77 164   6]
        """
        m = min(A.list())
        R = copy(A)
        for i in range(A.nrows()):
            for j in range(A.ncols()):
                R[i,j] -= (m - 1.0)
        return R

    def _init_tableau(self, A, B, ring = RR):
        r"""
        Creates the set of tableaus representing the best response polytopes for the two players
        given their payoff matrices.

        .. NOTE::

            This function shouldn't be used directly with payoff matrices where all elements are
            not greater than zero.

        .. SEEALSO::

            :func:`_init_lh_tableau`

        INPUT:

        - ``A`` -- The payoff matrix for the row player
        - ``B`` -- The transpose of the payoff matrix for the column player

        OUTPUT:

        Returns a 3-tuple

        1. Number of rows in the first tableau
        2. Number of rows in the second tableau
        3. A list containing the two tableaus

        TESTS:

            sage: g = NormalFormGame([matrix(3)])
            sage: A = matrix([[2, 1, 1], [1, 2, 1], [1, 1, 2]])
            sage: tab = g._init_tableau(A, A)
            sage: tab[0]
            3
            sage: tab[1]
            3
            sage: print tab[2][0].str(rep_mapping=lambda x: str(x.n(digits=3)))
            [-1.00  1.00 0.000 0.000 0.000 -2.00 -1.00 -1.00]
            [-2.00  1.00 0.000 0.000 0.000 -1.00 -2.00 -1.00]
            [-3.00  1.00 0.000 0.000 0.000 -1.00 -1.00 -2.00]
            sage: print tab[2][1].str(rep_mapping=lambda x: str(x.n(digits=3)))
            [-4.00  1.00 0.000 0.000 0.000 -2.00 -1.00 -1.00]
            [-5.00  1.00 0.000 0.000 0.000 -1.00 -2.00 -1.00]
            [-6.00  1.00 0.000 0.000 0.000 -1.00 -1.00 -2.00]
            sage: A = matrix([[160, 205, 44],
            ....:       [175, 180, 45],
            ....:       [201, 204, 50],
            ....:       [120, 207, 49]])
            sage: B = matrix([[2, 2, 2],
            ....:             [1, 0, 0],
            ....:             [3, 4, 1],
            ....:             [4, 1, 2]])
            sage: tab = g._init_tableau(A, B.T)
            sage: tab[0]
            4
            sage: tab[1]
            3
            sage: print tab[2][0].str(rep_mapping=lambda x: str(x.n(digits=3)))
            [-1.00  1.00 0.000 0.000 0.000 0.000 -160. -205. -44.0]
            [-2.00  1.00 0.000 0.000 0.000 0.000 -175. -180. -45.0]
            [-3.00  1.00 0.000 0.000 0.000 0.000 -201. -204. -50.0]
            [-4.00  1.00 0.000 0.000 0.000 0.000 -120. -207. -49.0]
            sage: print tab[2][1].str(rep_mapping=lambda x: str(x.n(digits=3)))
            [-5.00  1.00 0.000 0.000 0.000 -2.00 -1.00 -3.00 -4.00]
            [-6.00  1.00 0.000 0.000 0.000 -2.00 0.000 -4.00 -1.00]
            [-7.00  1.00 0.000 0.000 0.000 -2.00 0.000 -1.00 -2.00]
            sage: tab = g._init_tableau(A, B.T, QQ)
            sage: tab[0]
            4
            sage: tab[1]
            3
            sage: print tab[2][0]#.str(rep_mapping=lambda x: str(x.n(digits=3)))
            [  -1    1    0    0    0    0 -160 -205  -44]
            [  -2    1    0    0    0    0 -175 -180  -45]
            [  -3    1    0    0    0    0 -201 -204  -50]
            [  -4    1    0    0    0    0 -120 -207  -49]
            sage: print tab[2][1]#.str(rep_mapping=lambda x: str(x.n(digits=3)))
            [-5  1  0  0  0 -2 -1 -3 -4]
            [-6  1  0  0  0 -2  0 -4 -1]
            [-7  1  0  0  0 -2  0 -1 -2]
            sage: type(tab[2][0][0,0])
            <type 'sage.rings.rational.Rational'>
            sage: type(tab[2][1][0,0])
            <type 'sage.rings.rational.Rational'>
            sage: tab = g._init_tableau(A, B.T, ZZ)
            Traceback (most recent call last):
            ...
            ValueError: `ring` specified should either be `RR` or `QQ`
        """
        if ring is not RR and ring is not QQ:
            raise ValueError("`ring` specified should either be `RR` or `QQ`")

        m = A.nrows()
        n = A.ncols()
        tab1 = matrix(ring, m, 2+m+n)
        tab2 = matrix(ring, n, 2+m+n)

        for i in range(m):
            tab1[i,0] = - i - 1
            tab1[i,1] = 1

        for i in range(n):
            tab2[i,0] = - i - m - 1
            tab2[i,1] = 1

        for i in range(m):
            for j in range(2 + m, 2 + m + n):
                tab1[i,j] = -A[i,j - 2 - m]

        for i in range(n):
            for j in range(2 + n, 2 + m + n):
                tab2[i,j] = -B[i,j - 2 - n]

        tab = (tab1, tab2)
        return (m, n, tab)

    def _get_tableau(self, dim1, dim2, strategy):
        r"""
        Given a strategy index, returns which tableau it belongs to and returns -1 if it belongs to
        neither. Due to the construction of the tableau, positive strategies are the variables of
        the tableau, while negetive strategy values represent slack variables in a tableau.

        TESTS:

            sage: g = NormalFormGame([matrix(3)])
            sage: g._get_tableau(3, 3, 1)
            1
            sage: g._get_tableau(3, 3, 3)
            1
            sage: g._get_tableau(3, 3, -4)
            1
            sage: g._get_tableau(3, 3, -6)
            1
            sage: g._get_tableau(3, 3, 4)
            0
            sage: g._get_tableau(3, 3, 6)
            0
            sage: g._get_tableau(3, 3, -1)
            0
            sage: g._get_tableau(3, 3, -3)
            0
            sage: g._get_tableau(3, 3, 0)
            -1
        """
        if strategy > dim1 or (strategy < 0 and strategy >= -dim1) :
            return 0
        if strategy < -dim1 or (strategy > 0 and strategy <= dim1) :
            return 1
        return -1

    def _get_column(self, dim1, dim2, strategy):
        r"""
        Given a strategy, returns the column which corresponds to the given strategy. A negative
        index is returned if the strategy does not exist.

        .. NOTE::
            For the implementation of Lemke-Howson, the individual strategies are indexed from 1 to
            ``dim1`` for the row player and ``1 + dim1`` to ``1 + dim1 + dim2`` for the column player.

        .. NOTE::
            ``strategy`` takes an input within the range from ``- dim1 - dim2`` to ``dim1 + dim2``
            excluding 0, where the positive values indicate the strategies of the players, and the
            negative values indicate the slack variables in the tableau.

        TESTS:
            sage: g = NormalFormGame([matrix(4)])
            sage: g._get_column(4, 4, 0) < 0
            True
            sage: g._get_column(4, 4, 10) < 0
            True
            sage: g._get_column(4, 4, -10) < 0
            True
            sage: g._get_column(4, 4, -1)
            2
            sage: g._get_column(4, 4, -5)
            2
            sage: g._get_column(4, 4, -4)
            5
            sage: g._get_column(4, 4, 1)
            6
            sage: g._get_column(4, 4, 5)
            6
        """
        if abs(strategy) > dim1 + dim2 :
            return -1
        if strategy > 0 and strategy <= dim1 :
            return (1 + dim2 + strategy )
        if strategy > 0 and strategy > dim1 :
            return (1 + dim1 + strategy - dim1)
        if strategy < 0 and strategy >= -dim1 :
            return (1 - strategy )

        return ( 1 - strategy - dim1 )

    def _get_pivot_gen(self, dim1, dim2, tab, strategy):
        r"""
        Checks if a strategy is in the base of the current tableaus. If it is then it returns the
        corresponding slack variable otherwise returns the strategy.

        TESTS:

            sage: A = matrix([[-1, 1, 0, 0, 0, 1],
            ....:             [ 3, 1, 0, 1, 0, 2]])
            sage: B = matrix([[ 2, 2, 3, 0, 0, 1],
            ....:             [-4, 1, 1, 0, 0, 2]])
            sage: g = NormalFormGame([matrix(2)])
            sage: g._get_pivot_gen(2, 2, [A, B], 1)
            1
            sage: g._get_pivot_gen(2, 2, [A, B], 2)
            -2
            sage: g._get_pivot_gen(2, 2, [A, B], 3)
            -3
            sage: g._get_pivot_gen(2, 2, [A, B], 4)
            4
        """
        for i in range(dim1):
            if tab[0][i,0] == strategy :
                return -strategy

        for i in range(dim2):
            if tab[1][i,0] == strategy :
                return -strategy

        return strategy

    def _lh_solve_tableau(self, tableaus, missing):
        r"""
        Runs the Lemke-Howson algorithm with the given tableaus starting with the given missing
        label (or entering variable). The Lemke-Howson [LH1964]_ algorithm is a complementary based
        pivoting algorithm on a pair of best response polytopes 'P' and 'Q' where:

        .. MATH::

            \begin{equation*}
            P = { x \in R^M | x \ge \mathbf{0}, B^T x \le 1 }
            Q = { y \in R^N | y \ge \mathbf{0}, Ay \le 1}
            \end{equation*}

        The algorithm starts from a pair of vertices on the polytopes which represent an equilibrium
        with a parameter usually known as the missing label `k` (``missing``). Starting from an
        equilibrium, it pivots in the variable `k` (or it's complementary slack variable) into the
        basis of a tableau `A`. After variable `k` enters the basis, the variable `l` leaves the
        basis and the complementary variable of `l` then becomes the entering variable in the
        tableau `B`. This process continues until either the variable `k` or it's complementary
        variable leaves the basis.

        INPUT:

        - ``tableaus`` -- The tableaus representing an equilibrium point in the best response
          polytope of the game.
        - ``missing`` -- The initial missing label (entering variable)

        TESTS:

            sage: A = matrix.identity(3)
            sage: g = NormalFormGame([A, A])
            sage: tab = g._init_lh_tableau(A, A)
            sage: res = g._lh_solve_tableau(tab[2], 1)
            sage: print res[0][0].str(rep_mapping=lambda x: str(x.n(digits=3)))
            [  4.00  0.500 -0.500  0.000  0.000  0.000 -0.500 -0.500]
            [ -2.00  0.500  0.500  0.000  0.000  0.000  -1.50 -0.500]
            [ -3.00  0.500  0.500  0.000  0.000  0.000 -0.500  -1.50]
            sage: print res[0][1].str(rep_mapping=lambda x: str(x.n(digits=3)))
            [  1.00  0.500 -0.500  0.000  0.000  0.000 -0.500 -0.500]
            [ -5.00  0.500  0.500  0.000  0.000  0.000  -1.50 -0.500]
            [ -6.00  0.500  0.500  0.000  0.000  0.000 -0.500  -1.50]
            sage: [[[round(el, 6) for el in v] for v in eq] for eq in [res[1]]]
            [[[1.0, 0.0, 0.0], [1.0, 0.0, 0.0]]]
            sage: res = g._lh_solve_tableau(tab[2], 5)
            sage: print res[0][0].str(rep_mapping=lambda x: str(x.n(digits=3)))
            [ -1.00  0.500  0.000  0.500  0.000  -1.50  0.000 -0.500]
            [  5.00  0.500  0.000 -0.500  0.000 -0.500  0.000 -0.500]
            [ -3.00  0.500  0.000  0.500  0.000 -0.500  0.000  -1.50]
            sage: print res[0][1].str(rep_mapping=lambda x: str(x.n(digits=3)))
            [ -4.00  0.500  0.000  0.500  0.000  -1.50  0.000 -0.500]
            [  2.00  0.500  0.000 -0.500  0.000 -0.500  0.000 -0.500]
            [ -6.00  0.500  0.000  0.500  0.000 -0.500  0.000  -1.50]
            sage: [[[round(el, 6) for el in v] for v in eq] for eq in [res[1]]]
            [[[0.0, 1.0, 0.0], [0.0, 1.0, 0.0]]]
            sage: tab = g._init_lh_tableau(matrix(3), matrix(3))
            sage: res = g._lh_solve_tableau(tab[2], 1)
            sage: print res[0][0].str(rep_mapping=lambda x: str(x.n(digits=3)))
            [-1.00 0.000 0.000 0.000  1.00 0.000 0.000 0.000]
            [-2.00 0.000 0.000 0.000  1.00 0.000 0.000 0.000]
            [ 6.00  1.00 0.000 0.000 -1.00 -1.00 -1.00 0.000]
            sage: print res[0][1].str(rep_mapping=lambda x: str(x.n(digits=3)))
            [-4.00 0.000 0.000 0.000  1.00 0.000 0.000 0.000]
            [-5.00 0.000 0.000 0.000  1.00 0.000 0.000 0.000]
            [ 3.00  1.00 0.000 0.000 -1.00 -1.00 -1.00 0.000]
            sage: [[[round(el, 6) for el in v] for v in eq] for eq in [res[1]]]
            [[[0.0, 0.0, 1.0], [0.0, 0.0, 1.0]]]
            sage: res = g._lh_solve_tableau(tab[2], 2)
            sage: print res[0][0].str(rep_mapping=lambda x: str(x.n(digits=3)))
            [-1.00 0.000 0.000 0.000  1.00 0.000 0.000 0.000]
            [-2.00 0.000 0.000 0.000  1.00 0.000 0.000 0.000]
            [ 6.00  1.00 0.000 0.000 -1.00 -1.00 -1.00 0.000]
            sage: print res[0][1].str(rep_mapping=lambda x: str(x.n(digits=3)))
            [-4.00 0.000 0.000 0.000  1.00 0.000 0.000 0.000]
            [-5.00 0.000 0.000 0.000  1.00 0.000 0.000 0.000]
            [ 3.00  1.00 0.000 0.000 -1.00 -1.00 -1.00 0.000]
            sage: [[[round(el, 6) for el in v] for v in eq] for eq in [res[1]]]
            [[[0.0, 0.0, 1.0], [0.0, 0.0, 1.0]]]
            sage: res = g._lh_solve_tableau(tab[2], 4)
            sage: print res[0][0].str(rep_mapping=lambda x: str(x.n(digits=3)))
            [-1.00 0.000 0.000 0.000  1.00 0.000 0.000 0.000]
            [-2.00 0.000 0.000 0.000  1.00 0.000 0.000 0.000]
            [ 6.00  1.00 0.000 0.000 -1.00 -1.00 -1.00 0.000]
            sage: print res[0][1].str(rep_mapping=lambda x: str(x.n(digits=3)))
            [-4.00 0.000 0.000 0.000  1.00 0.000 0.000 0.000]
            [-5.00 0.000 0.000 0.000  1.00 0.000 0.000 0.000]
            [ 3.00  1.00 0.000 0.000 -1.00 -1.00 -1.00 0.000]
            sage: [[[round(el, 6) for el in v] for v in eq] for eq in [res[1]]]
            [[[0.0, 0.0, 1.0], [0.0, 0.0, 1.0]]]
            sage: res = g._lh_solve_tableau(tab[2], 5)
            sage: print res[0][0].str(rep_mapping=lambda x: str(x.n(digits=3)))
            [-1.00 0.000 0.000 0.000  1.00 0.000 0.000 0.000]
            [-2.00 0.000 0.000 0.000  1.00 0.000 0.000 0.000]
            [ 6.00  1.00 0.000 0.000 -1.00 -1.00 -1.00 0.000]
            sage: print res[0][1].str(rep_mapping=lambda x: str(x.n(digits=3)))
            [-4.00 0.000 0.000 0.000  1.00 0.000 0.000 0.000]
            [-5.00 0.000 0.000 0.000  1.00 0.000 0.000 0.000]
            [ 3.00  1.00 0.000 0.000 -1.00 -1.00 -1.00 0.000]
            sage: [[[round(el, 6) for el in v] for v in eq] for eq in [res[1]]]
            [[[0.0, 0.0, 1.0], [0.0, 0.0, 1.0]]]
        """
        missing = missing
        if missing <= 0 or missing > tableaus[0].nrows() + tableaus[1].nrows():
            raise ValueError("The ``missing`` variable should be within the range [1, dim1 + dim2]")
        tab = [copy(tableaus[0]), copy(tableaus[1])]
        dim1 = tab[0].nrows()
        dim2 = tab[1].nrows()
        index = 0
        pivot = self._get_pivot_gen(dim1, dim2, tab, missing)

        epsilon = sys.float_info.epsilon

        if tab[0][0,0] in QQ:
            epsilon = QQ(0)

        while True:
            min_ratio = 0.0
            updated = False

            ntab = self._get_tableau(dim1, dim2, pivot)
            nlines = dim1 if (ntab == 0) else dim2
            column = self._get_column(dim1, dim2, pivot)

            index = self._lh_lexicographic_min_ratio(dim1, dim2, tab, ntab, column)

            if index < 0 :
                raise Exception("floating point error most likely occured")

            newpivot = int(tab[ntab][index,0])

            tab[ntab][index,self._get_column(dim1, dim2, newpivot)] = -1
            tab[ntab][index,0] = pivot
            coeff = -tab[ntab][index,column]

            for i in range(1, 2 + dim1 + dim2):
                tab[ntab][index,i] /= coeff
            tab[ntab][index,column] = 0

            for i in range(nlines):
                if tab[ntab][i][column] < -epsilon or tab[ntab][i][column] > epsilon :
                    for j in range(1, 2 + dim1 + dim2) :
                        agg = tab[ntab][i,column] * tab[ntab][index,j]
                        tab[ntab][i,j] += agg

                    tab[ntab][i,column] = 0

            pivot = -newpivot
            if newpivot == missing or newpivot == -missing :
                break

        tot1 = 0
        tot2 = 0

        for i in range(dim1):
            if tab[0][i,0] > epsilon:
                tot1 += tab[0][i,1]

        for i in range(dim2):
            if tab[1][i,0] > epsilon:
                tot2 += tab[1][i,1]

        y = [0.0] * int(dim2)
        for i in range(dim1):
            if tab[0][i,0] > epsilon:
                y[int(tab[0][i,0] - dim1 - 1)] = (tab[0][i,1]/tot1)

        x = [0.0] * int(dim1)
        for i in range(dim2):
            if tab[1][i,0] > epsilon:
                x[int(tab[1][i,0] - 1)] = (tab[1][i,1]/tot2)

        return (tab, [tuple(x), tuple(y)])

    def _solve_lh(self, missing = 1, ring = RR):
        r"""
        Solves the current game by running the Lemke-Howson algorithm from the artificial algorithm
        with a given missing label and returns the single equilibrium which was found.

        .. NOTE::

            The artificial equilibrium is the solution where both players don't play the game i.e.
            they both play the 0 vector.

        .. NOTE::

            Note that the implementation could get unstable and equilibria might not be found on
            certain instances due to floating point errors.

        TESTS::

            sage: A = matrix.identity(3)
            sage: g = NormalFormGame([A, A])
            sage: g._solve_lh(ring=QQ)
            [[(1, 0.0, 0.0), (1, 0.0, 0.0)]]
            sage: g._solve_lh(2, ring=QQ)
            [[(0.0, 1, 0.0), (0.0, 1, 0.0)]]
            sage: g._solve_lh(3, ring=QQ)
            [[(0.0, 0.0, 1), (0.0, 0.0, 1)]]
            sage: g._solve_lh(4, ring=QQ)
            [[(1, 0.0, 0.0), (1, 0.0, 0.0)]]
            sage: g._solve_lh(5, ring=QQ)
            [[(0.0, 1, 0.0), (0.0, 1, 0.0)]]
            sage: g._solve_lh(6, ring=QQ)
            [[(0.0, 0.0, 1), (0.0, 0.0, 1)]]
            sage: p1 = matrix([[-1, 4, 0, 2, 0],
            ....:              [-17, 246, -5, 1, -2],
            ....:              [0, 1, 1, -4, -4],
            ....:              [1, -3, 9, 6, -1],
            ....:              [2, 53, 0, -5, 0]])
            sage: p2 = matrix([[0, 1, 1, 3, 1],
            ....:              [3, 9, 44, -1, -1],
            ....:              [1, -4, -1, -3, 1],
            ....:              [1, 0, 0, 0, 0,],
            ....:              [1, -3, 1, 21, -2]])
            sage: biggame = NormalFormGame([p1, p2])
            sage: ne = biggame._solve_lh()
            sage: [[[round(el, 6) for el in v] for v in eq] for eq in ne]
            [[[0.0, 0.0, 0.0, 0.952381, 0.047619], [0.916667, 0.0, 0.0, 0.083333, 0.0]]]
            sage: ne = biggame._solve_lh(ring=QQ)
            sage: ne
            [[(0.0, 0.0, 0.0, 20/21, 1/21), (11/12, 0.0, 0.0, 1/12, 0.0)]]
            sage: ne = biggame._solve_lh(2)
            sage: [[[round(el, 6) for el in v] for v in eq] for eq in ne]
            [[[0.0, 0.0, 0.0, 0.952381, 0.047619], [0.916667, 0.0, 0.0, 0.083333, 0.0]]]
            sage: ne = biggame._solve_lh(2, ring=QQ)
            sage: ne
            [[(0.0, 0.0, 0.0, 20/21, 1/21), (11/12, 0.0, 0.0, 1/12, 0.0)]]
            sage: ne = biggame._solve_lh(3)
            sage: [[[round(el, 6) for el in v] for v in eq] for eq in ne]
            [[[0.0, 0.0, 0.0, 0.952381, 0.047619], [0.916667, 0.0, 0.0, 0.083333, 0.0]]]
            sage: ne = biggame._solve_lh(3, ring=QQ)
            sage: ne
            [[(0.0, 0.0, 0.0, 20/21, 1/21), (11/12, 0.0, 0.0, 1/12, 0.0)]]
            sage: A = matrix([[3,3],
            ....:             [2,5],
            ....:             [0,6]])
            sage: B = matrix([[3,2],
            ....:             [2,6],
            ....:             [3,1]])
            sage: g = NormalFormGame([A, B])
            sage: g._solve_lh(1, ring=QQ)
            [[(1, 0.0, 0.0), (1, 0.0)]]
            sage: g._solve_lh(2, ring=QQ)
            [[(0.0, 1/3, 2/3), (1/3, 2/3)]]
            sage: g._solve_lh(3, ring=QQ)
            [[(1, 0.0, 0.0), (1, 0.0)]]
            sage: g._solve_lh(4, ring=QQ)
            [[(1, 0.0, 0.0), (1, 0.0)]]
            sage: g._solve_lh(5, ring=QQ)
            [[(0.0, 1/3, 2/3), (1/3, 2/3)]]
            sage: g._solve_lh(0, ring=QQ)
            Traceback (most recent call last):
            ...
            ValueError: The ``missing`` variable should be within the range [1, dim1 + dim2]
            sage: g._solve_lh(6, ring=QQ)
            Traceback (most recent call last):
            ...
            ValueError: The ``missing`` variable should be within the range [1, dim1 + dim2]
        """
        A, B = self.payoff_matrices()
        tab = self._init_lh_tableau(A, B, ring)
        return [self._lh_solve_tableau(tab[2], missing)[1]]

    def _lh_find_all_from(self, i, isneg, neg, pos):
        r"""
        Computes all equilibria which can be found by starting from the current equilibrium using
        all pure strategies as the starting missing label. Upon computation of an equiibrium, it
        adds it to the corresponding list depending on whether it was a positive or a negatively
        indexed equilibrium. Also, it updates the labels parameter of the current equilibrium so as
        to show which equilibria were found using the different missing labels. If the same
        equilibrium is found by starting from two different equilibria, then the label list within
        the equilibrium found shows.

        INPUT:

        - ``i`` -- An integer indicating the location of the equilibrium being looked at
        - ``isneg`` -- Indicates whether the starting equilibrium is ``neg[i]`` if ``isneg`` is True
          and ``pos[i]`` otherwise.
        - ``neg`` -- A list of equilibria which have negative index.
        - ``pos`` -- A list of equilibria which have positive index.

        TESTS:

            sage: from sage.game_theory.normal_form_game import _LHEquilibrium
            sage: A = B = matrix.identity(3)
            sage: g = NormalFormGame([A, B])
            sage: tab = g._init_lh_tableau(A, B, QQ)
            sage: neg = [_LHEquilibrium(tab[2], [tuple([0]*tab[0]), tuple([0]*tab[1])])]
            sage: pos = []
            sage: neg[0]
            Equ [(0, 0, 0), (0, 0, 0)] Labels[-1, -1, -1, -1, -1, -1]
            sage: g._lh_find_all_from(0, True, neg, pos)
            sage: neg[0]
            Equ [(0, 0, 0), (0, 0, 0)] Labels[0, 1, 2, 0, 1, 2]
            sage: pos
            [Equ [(1, 0.0, 0.0), (1, 0.0, 0.0)] Labels[0, -1, -1, 0, -1, -1],
             Equ [(0.0, 1, 0.0), (0.0, 1, 0.0)] Labels[-1, 0, -1, -1, 0, -1],
             Equ [(0.0, 0.0, 1), (0.0, 0.0, 1)] Labels[-1, -1, 0, -1, -1, 0]]
            sage: g._lh_find_all_from(0, True, neg, pos)
            sage: pos[0]
            Equ [(1, 0.0, 0.0), (1, 0.0, 0.0)] Labels[0, -1, -1, 0, -1, -1]
            sage: g._lh_find_all_from(0, False, neg, pos)
            sage: pos[0]
            Equ [(1, 0.0, 0.0), (1, 0.0, 0.0)] Labels[0, 1, 2, 0, 1, 2]
            sage: neg
            [Equ [(0, 0, 0), (0, 0, 0)] Labels[0, 1, 2, 0, 1, 2],
             Equ [(1/2, 1/2, 0.0), (1/2, 1/2, 0.0)] Labels[-1, 0, -1, -1, 0, -1],
             Equ [(1/2, 0.0, 1/2), (1/2, 0.0, 1/2)] Labels[-1, -1, 0, -1, -1, 0]]
        """
        if isneg:
            cur = neg[i]
            eq_list = pos
        else:
            cur = pos[i]
            eq_list = neg

        for k in range(len(cur.labels)):
            if cur.labels[k] != -1:
                continue

            tab, eq = self._lh_solve_tableau(cur.tab, k + 1)

            e = _LHEquilibrium(tab, eq)
            if e not in eq_list:
                eq_list.append(e)
            idx = eq_list.index(e)
            cur.labels[k] = idx
            eq_list[idx].labels[k] = i

    def _lh_find_all(self, ring = RR):
        r"""
        This method computes and returns all equilibria which are reachable by the Lemke-Howson
        algorithm by starting from the artificial equilibrium. Not all equilibria in a game can be
        found using the Lemke-Howson algorithm, however this method finds all equilibria reachable
        by starting from the artificial equilibrium. This result is then returned in the form of two
        lists of equilibria. The first contains all equilibria found (including the artificial) which have
        a negative index, and the second contains the equilibria found which have a positive index.

        .. SEEALSO::

            For information on the index of an equilibrium see [SS2008]_.

        INPUT:

        - ``ring`` -- Takes as input the ring which would be used to perform the computation. Due to
          the implementation, only rationals ``QQ`` and real numbers ``RR`` are supported.

        OUTPUT:

        A 2-tuple of lists

        1. A list of all negatively indexed Nash equilibria (this includes the artificial
        equilibrium)
        2. A list of all positively indexed Nash equilibria

        EXAMPLES::

        A game with a single Nash equilibrium::

            sage: A = matrix.identity(3)
            sage: g = NormalFormGame([A])
            sage: g._lh_find_all()
            ([Equ [(0, 0, 0), (0, 0, 0)] Labels[0, 0, 0, 0, 0, 0]],
             [Equ [(0.333333333333333, 0.333333333333333, 0.333333333333333), (0.333333333333333, 0.333333333333333, 0.333333333333333)] Labels[0, 0, 0, 0, 0, 0]])

        A game with multiple Nash equilibria::

            sage: A = matrix.identity(3)
            sage: g = NormalFormGame([A, A])
            sage: g._lh_find_all()
            ([Equ [(0, 0, 0), (0, 0, 0)] Labels[0, 1, 2, 0, 1, 2],
              Equ [(0.500000000000000, 0.500000000000000, 0.0), (0.500000000000000, 0.500000000000000, 0.0)] Labels[1, 0, 3, 1, 0, 3],
              Equ [(0.500000000000000, 0.0, 0.500000000000000), (0.500000000000000, 0.0, 0.500000000000000)] Labels[2, 3, 0, 2, 3, 0],
              Equ [(0.0, 0.500000000000000, 0.500000000000000), (0.0, 0.500000000000000, 0.500000000000000)] Labels[3, 2, 1, 3, 2, 1]],
             [Equ [(1.00000000000000, 0.0, 0.0), (1.00000000000000, 0.0, 0.0)] Labels[0, 1, 2, 0, 1, 2],
              Equ [(0.0, 1.00000000000000, 0.0), (0.0, 1.00000000000000, 0.0)] Labels[1, 0, 3, 1, 0, 3],
              Equ [(0.0, 0.0, 1.00000000000000), (0.0, 0.0, 1.00000000000000)] Labels[2, 3, 0, 2, 3, 0],
              Equ [(0.333333333333333, 0.333333333333333, 0.333333333333333), (0.333333333333333, 0.333333333333333, 0.333333333333333)] Labels[3, 2, 1, 3, 2, 1]])

        Making use of the ring parameter, it is possible to use rationals to perform the
        computations in exact arithmetic::

            sage: g._lh_find_all(QQ)
            ([Equ [(0, 0, 0), (0, 0, 0)] Labels[0, 1, 2, 0, 1, 2],
              Equ [(1/2, 1/2, 0.0), (1/2, 1/2, 0.0)] Labels[1, 0, 3, 1, 0, 3],
              Equ [(1/2, 0.0, 1/2), (1/2, 0.0, 1/2)] Labels[2, 3, 0, 2, 3, 0],
              Equ [(0.0, 1/2, 1/2), (0.0, 1/2, 1/2)] Labels[3, 2, 1, 3, 2, 1]],
             [Equ [(1, 0.0, 0.0), (1, 0.0, 0.0)] Labels[0, 1, 2, 0, 1, 2],
              Equ [(0.0, 1, 0.0), (0.0, 1, 0.0)] Labels[1, 0, 3, 1, 0, 3],
              Equ [(0.0, 0.0, 1), (0.0, 0.0, 1)] Labels[2, 3, 0, 2, 3, 0],
              Equ [(1/3, 1/3, 1/3), (1/3, 1/3, 1/3)] Labels[3, 2, 1, 3, 2, 1]])

            sage: A = matrix.identity(3)
            sage: g = NormalFormGame([A])
            sage: g._lh_find_all(QQ)
            ([Equ [(0, 0, 0), (0, 0, 0)] Labels[0, 0, 0, 0, 0, 0]],
             [Equ [(1/3, 1/3, 1/3), (1/3, 1/3, 1/3)] Labels[0, 0, 0, 0, 0, 0]])

        This algorithm might not be able to find all the Nash equilibria within a game most
        especially when the game is degenerate::

            sage: A = matrix(3)
            sage: g = NormalFormGame([A, A])
            sage: g.obtain_nash('enumeration')
            [[(0, 0, 1), (0, 0, 1)],
             [(0, 0, 1), (0, 1, 0)],
             [(0, 0, 1), (1, 0, 0)],
             [(0, 1, 0), (0, 0, 1)],
             [(0, 1, 0), (0, 1, 0)],
             [(0, 1, 0), (1, 0, 0)],
             [(1, 0, 0), (0, 0, 1)],
             [(1, 0, 0), (0, 1, 0)],
             [(1, 0, 0), (1, 0, 0)]]
            sage: g._lh_find_all()
            ([Equ [(0, 0, 0), (0, 0, 0)] Labels[0, 0, 0, 0, 0, 0]],
             [Equ [(0.0, 0.0, 1.00000000000000), (0.0, 0.0, 1.00000000000000)] Labels[0, 0, 0, 0, 0, 0]])
        """
        neg = []
        pos = []

        A, B = self.payoff_matrices()
        tab = self._init_lh_tableau(A, B, ring)
        neg.append(_LHEquilibrium(tab[2], [tuple([0]*tab[0]), tuple([0]*tab[1])]))

        tab, eq = self._lh_solve_tableau(neg[0].tab, 1)
        pos.append(_LHEquilibrium(tab, eq))

        neg[0].labels[0] = 0
        pos[0].labels[0] = 0

        negi = 1
        posi = 0

        self._lh_find_all_from(0, True, neg, pos)

        isneg = False
        while True:
            if isneg:
                while negi < len(neg):
                    self._lh_find_all_from(negi, isneg, neg, pos)
                    negi += 1
            else:
                while posi < len(pos):
                    self._lh_find_all_from(posi, isneg, neg, pos)
                    posi += 1

            isneg = not isneg
            if negi == len(neg) and posi == len(pos):
                break

        return (neg, pos)

    def _lh_bipartite_graph(self, ring=RR):
        r"""
        This method computes and returns all equilibria which are reachable by the Lemke-Howson
        algorithm by starting from the artificial equilibrium, as well as a bipartite graph showing
        how these equilibria are connected. Each node in the graph represents a Nash equilibrium of
        the game, with the sign of the label representing which list they are in (i.e. if they have
        a positive or negative index), and the value of the label represents the location in the
        list. An edge (u, v), shows that by starting LH from either u or v with any of
        the stratagies in the label of the edge, we would arrive at the other equilibrium.

        .. NOTE::
            The node in the graph with label ``-0`` is the artificial equilibrium.

        OUTPUT:

        A 3-tuple

        1. A bipartite graph
        2. A list of all negatively indexed Nash equilibria (this includes the artificial
        equilibrium)
        3. A list of all positively indexed Nash equilibria

        EXAMPLES::

        A game with a single equilibrium::

            sage: A = matrix.identity(3)
            sage: g = NormalFormGame([A])
            sage: sol = g._lh_bipartite_graph(ring=QQ)
            sage: sol
            (Bipartite graph on 2 vertices,
             [Equ [(0, 0, 0), (0, 0, 0)] Labels[0, 0, 0, 0, 0, 0]],
             [Equ [(1/3, 1/3, 1/3), (1/3, 1/3, 1/3)] Labels[0, 0, 0, 0, 0, 0]])

        .. PLOT::
            :width: 500px

            A = matrix.identity(3)
            g = NormalFormGame([A])
            sol = g._lh_bipartite_graph()
            p = sol[0].plot(edge_labels = True)
            sphinx_plot(p)

        A game with multiple equilibria::

            sage: A = matrix([[10, 0], [5, 5], [0, 9]])
            sage: B = matrix([[2, 0], [1, 2], [2, 0]])
            sage: g = NormalFormGame([A, B])
            sage: sol = g._lh_bipartite_graph(ring=QQ)
            sage: sol
            (Bipartite graph on 4 vertices,
             [Equ [(0, 0, 0), (0, 0)] Labels[0, 1, 0, 0, 1],
              Equ [(1/3, 2/3, 0.0), (1/2, 1/2)] Labels[1, 0, 1, 1, 0]],
             [Equ [(1, 0.0, 0.0), (1, 0.0)] Labels[0, 1, 0, 0, 1],
              Equ [(0.0, 2/3, 1/3), (4/9, 5/9)] Labels[1, 0, 1, 1, 0]])

        .. PLOT::
            :width: 500px

            A = matrix([[10, 0], [5, 5], [0, 9]])
            B = matrix([[2, 0], [1, 2], [2, 0]])
            g = NormalFormGame([A, B])
            sol = g._lh_bipartite_graph(ring=QQ)
            p = sol[0].plot(edge_labels = True)
            sphinx_plot(p)
        """
        neg, pos = self._lh_find_all(ring=ring)
        B = BipartiteGraph()
        for i in range(len(neg)):
            for j in set(neg[i].labels):
                indices = ",".join([str(k + 1) for k, x in enumerate(neg[i].labels) if x == j])
                B.add_edge("-"+str(i), j, indices)
        return (B, neg, pos)

class _LHEquilibrium():
    def __init__(self, tab, eq):
        r"""
        TESTS::

            sage: from sage.game_theory.normal_form_game import _LHEquilibrium
            sage: A = matrix.identity(3)
            sage: e = _LHEquilibrium([A, A], [[0]*3, [0]*3])
            sage: e.eq
            [[0, 0, 0], [0, 0, 0]]
            sage: e.labels
            [-1, -1, -1, -1, -1, -1]
        """
        self.tab = tab
        self.eq = eq
        self.labels = [-1] * (tab[0].nrows() + tab[1].nrows())

    def __eq__(self, other):
        r"""
        Tests equality based on the variables in the basis of the tableaus.

        TESTS::

            sage: from sage.game_theory.normal_form_game import _LHEquilibrium
            sage: A = matrix.identity(3)
            sage: e1 = _LHEquilibrium([A, A], [[0]*3, [0]*3])
            sage: e2 = _LHEquilibrium([A, A], [[0]*3, [0]*3])
            sage: e3 = _LHEquilibrium([A, -A], [[1, 0, 0], [1, 0, 0]])
            sage: e1 == e2
            True
            sage: e2 == e3
            False
        """
        if self.tab[0].nrows() != other.tab[0].nrows():
            return False
        if self.tab[0].ncols() != other.tab[0].ncols():
            return False
        if self.tab[1].nrows() != other.tab[1].nrows():
            return False
        if self.tab[1].ncols() != other.tab[1].ncols():
            return False

        basis_1 = set()
        basis_2 = set()
        for i in range(self.tab[0].nrows()):
            basis_1.add(self.tab[0][i,0])
            basis_2.add(other.tab[0][i,0])

        if basis_1 != basis_2:
            return False

        basis_1 = set()
        basis_2 = set()
        for i in range(self.tab[1].nrows()):
            basis_1.add(self.tab[1][i,0])
            basis_2.add(other.tab[1][i,0])

        if basis_1 != basis_2:
            return False

        return True

    def __str__(self):
        s = "Equ " + str(self.eq)
        s += " Labels" + str(self.labels)
        return s

    def __repr__(self):
        return str(self)
=======
    def is_degenerate(self, certificate=False):
        """
        A function to check whether the game is degenerate or not.
        Will return a boolean.

        A two-player game is called nondegenerate if no mixed strategy of
        support size `k` has more than `k` pure best responses [NN2007]_. In a
        degenerate game, this definition is violated, for example if there
        is a pure strategy that has two pure best responses.

        The implementation here transforms the search over mixed strategies to a
        search over supports which is a discrete search. A full explanation of
        this is given in [CK2015]_. This problem is known to be NP-Hard
        [D2009]_.  Another possible implementation is via best response
        polytopes, see :trac:`18958`.

        The game Rock-Paper-Scissors is an example of a non-degenerate game,::

            sage: g = game_theory.normal_form_games.RPS()
            sage: g.is_degenerate()
            False

        whereas `Rock-Paper-Scissors-Lizard-Spock
        <http://www.samkass.com/theories/RPSSL.html>`_ is degenerate because
        for every pure strategy there are two best responses.::

            sage: g = game_theory.normal_form_games.RPSLS()
            sage: g.is_degenerate()
            True

        EXAMPLES:

        Here is an example of a degenerate game given in [DGRB2010]_::

            sage: A = matrix([[3, 3], [2, 5], [0, 6]])
            sage: B = matrix([[3, 3], [2, 6], [3, 1]])
            sage: degenerate_game = NormalFormGame([A,B])
            sage: degenerate_game.is_degenerate()
            True

        Here is an example of a degenerate game given in [NN2007]_::

            sage: A = matrix([[0, 6], [2, 5], [3, 3]])
            sage: B = matrix([[1, 0], [0, 2], [4, 4]])
            sage: d_game = NormalFormGame([A, B])
            sage: d_game.is_degenerate()
            True

        Here are some other examples of degenerate games::

            sage: M = matrix([[2, 1], [1, 1]])
            sage: N = matrix([[1, 1], [1, 2]])
            sage: game  = NormalFormGame([M, N])
            sage: game.is_degenerate()
            True

        If more information is required, it may be useful to use
        ``certificate=True``. This will return a boolean of whether the game is
        degenerate or not, and if True; a tuple containing the strategy where
        degeneracy was found and the player it belongs to. ``0`` is the row
        player and ``1`` is the column player.::

            sage: M = matrix([[2, 1], [1, 1]])
            sage: N = matrix([[1, 1], [1, 2]])
            sage: g  = NormalFormGame([M, N])
            sage: test, certificate = g.is_degenerate(certificate=True)
            sage: test, certificate
            (True, ((1, 0), 0))

        Using the output, we see that the opponent has more best responses than
        the size of the support of the strategy in question ``(1, 0)``. (We
        specify the player as ``(player + 1) % 2`` to ensure that we have the
        opponent's index.)::

            sage: g.best_responses(certificate[0], (certificate[1] + 1) % 2)
            [0, 1]

        Another example with a mixed strategy causing degeneracy.::

            sage: A = matrix([[3, 0], [0, 3], [1.5, 1.5]])
            sage: B = matrix([[4, 3], [2, 6], [3, 1]])
            sage: g = NormalFormGame([A, B])
            sage: test, certificate = g.is_degenerate(certificate=True)
            sage: test, certificate
            (True, ((1/2, 1/2), 1))

        Again, we see that the opponent has more best responses than the size of
        the support of the strategy in question ``(1/2, 1/2)``.::

            sage: g.best_responses(certificate[0], (certificate[1] + 1) % 2)
            [0, 1, 2]

        Sometimes, the different algorithms for obtaining nash_equilibria don't
        agree with each other. This can happen when games are degenerate::

            sage: a = matrix([[-75, 18, 45, 33],
            ....:            [42, -8, -77, -18],
            ....:            [83, 18, 11, 40],
            ....:            [-10, -38, 76, -9]])
            sage: b = matrix([[62, 64, 87, 51],
            ....:            [-41, -27, -69, 52],
            ....:            [-17, 25, -97, -82],
            ....:            [30, 31, -1, 50]])
            sage: d_game = NormalFormGame([a, b])
            sage: d_game.obtain_nash(algorithm='lrs') # optional - lrslib
            [[(0, 0, 1, 0), (0, 1, 0, 0)],
             [(17/29, 0, 0, 12/29), (0, 0, 42/73, 31/73)],
             [(122/145, 0, 23/145, 0), (0, 1, 0, 0)]]
            sage: d_game.obtain_nash(algorithm='LCP') # optional - gambit
            [[(0.5862068966, 0.0, 0.0, 0.4137931034),
              (0.0, 0.0, 0.5753424658, 0.4246575342)]]
            sage: d_game.obtain_nash(algorithm='enumeration')
            [[(0, 0, 1, 0), (0, 1, 0, 0)], [(17/29, 0, 0, 12/29), (0, 0, 42/73, 31/73)]]
            sage: d_game.is_degenerate()
            True

        TESTS::

            sage: g = NormalFormGame()
            sage: g.add_player(3)  # Adding first player with 3 strategies
            sage: g.add_player(3)  # Adding second player with 3 strategies
            sage: for key in g:
            ....:     g[key] = [0, 0]
            sage: g.is_degenerate()
            True

            sage: A = matrix([[3, 0], [0, 3], [1.5, 1.5]])
            sage: B = matrix([[4, 3], [2, 6], [3, 1]])
            sage: g = NormalFormGame([A, B])
            sage: g.is_degenerate()
            True

            sage: A = matrix([[1, -1], [-1, 1]])
            sage: B = matrix([[-1, 1], [1, -1]])
            sage: matching_pennies = NormalFormGame([A, B])
            sage: matching_pennies.is_degenerate()
            False

            sage: A = matrix([[2, 5], [0, 4]])
            sage: B = matrix([[2, 0], [5, 4]])
            sage: prisoners_dilemma = NormalFormGame([A, B])
            sage: prisoners_dilemma.is_degenerate()
            False

            sage: g = NormalFormGame()
            sage: g.add_player(2)
            sage: g.add_player(2)
            sage: g.add_player(2)
            sage: g.is_degenerate()
            Traceback (most recent call last):
            ...
            NotImplementedError: Tests for Degeneracy is not yet implemented for games with more than two players.

        REFERENCES:

        .. [D2009] Du Ye.
           *On the Complexity of Deciding Degeneracy in Games*
           http://arxiv.org/pdf/0905.3012v1.pdf
           (2009)

        .. [DGRB2010] David Avis, Gabriel D. Rosenberg, Rahul Savani, Bernhard von Stengel.
           *Enumeration of Nash equilibria for two-player games.*
           http://www.maths.lse.ac.uk/personal/stengel/ETissue/ARSvS.pdf (2010)

        .. [AH2002] R. J. Aumann and S. Hart, Elsevier, eds.
           *Computing equilibria for two-person games*
           http://www.maths.lse.ac.uk/personal/stengel/TEXTE/nashsurvey.pdf
           (2002)

        .. [CK2015] J. Campbell and V. Knight.
           *On testing degeneracy of bi-matrix games*
           http://vknight.org/unpeudemath/code/2015/06/25/on_testing_degeneracy_of_games/
           (2015)
        """
        if len(self.players) > 2:
            raise NotImplementedError("Tests for Degeneracy is not yet "
                                      "implemented for games with more than "
                                      "two players.")

        d = self._is_degenerate_pure(certificate)
        if d:
            return d

        M1, M2 = self.payoff_matrices()
        potential_supports = [[tuple(support) for support in
                               powerset(range(player.num_strategies))]
                               for player in self.players]

        # filter out all supports that are pure or empty
        potential_supports = [[i for i in k if len(i) > 1] for k in
                                                        potential_supports]

        potential_support_pairs = [pair for pair in
                                   CartesianProduct(*potential_supports) if
                                   len(pair[0]) != len(pair[1])]

        # Sort so that solve small linear systems first
        potential_support_pairs.sort(key=lambda x: sum([len(k) for k in x]))

        for pair in potential_support_pairs:
            if len(pair[0]) < len(pair[1]):
                strat = self._solve_indifference(pair[0], pair[1], M2)
                if strat and len(self.best_responses(strat, player=0)) > len(pair[0]):
                    if certificate:
                        return True, (strat, 0)
                    else:
                        return True
            elif len(pair[1]) < len(pair[0]):
                strat = self._solve_indifference(pair[1], pair[0], M1.transpose())
                if strat and len(self.best_responses(strat, player=0)) > len(pair[1]):
                    if certificate:
                        return True, (strat, 1)
                    else:
                        return True

        if certificate:
            return False, ()
        else:
            return False

    def best_responses(self, strategy, player):
        """
        For a given strategy for a player and the index of the opponent,
        computes the payoff for the opponent and returns a list of the indices
        of the best responses. Only implemented for two player games

        INPUT:

        - ``strategy`` -- a probability distribution vector

        - ``player`` -- the index of the opponent, ``0`` for the row player,
          ``1`` for the column player.

        EXAMPLES::

            sage: A = matrix([[3, 0], [0, 3], [1.5, 1.5]])
            sage: B = matrix([[4, 3], [2, 6], [3, 1]])
            sage: g = NormalFormGame([A, B])

        Now we can obtain the best responses for Player 1, when Player 2 uses
        different strategies::

            sage: g.best_responses((1/2, 1/2), player=0)
            [0, 1, 2]
            sage: g.best_responses((3/4, 1/4), player=0)
            [0]

        To get the best responses for Player 2 we pass the argument :code:`player=1`

            sage: g.best_responses((4/5, 1/5, 0), player=1)
            [0, 1]

            sage: A = matrix([[1, 0], [0, 1], [0, 0]])
            sage: B = matrix([[1, 0], [0, 1], [0.7, 0.8]])
            sage: g = NormalFormGame([A, B])
            sage: g.best_responses((0, 1, 0), player=1)
            [1]

            sage: A = matrix([[3,3],[2,5],[0,6]])
            sage: B = matrix([[3,3],[2,6],[3,1]])
            sage: degenerate_game = NormalFormGame([A,B])
            sage: degenerate_game.best_responses((1, 0, 0), player=1)
            [0, 1]

            sage: A = matrix([[3, 0], [0, 3], [1.5, 1.5]])
            sage: B = matrix([[4, 3], [2, 6], [3, 1]])
            sage: g = NormalFormGame([A, B])
            sage: g.best_responses((1/3, 1/3, 1/3), player=1)
            [1]

        Note that this has only been implemented for 2 player games::

            sage: g = NormalFormGame()
            sage: g.add_player(2)  # adding first player with 2 strategies
            sage: g.add_player(2)  # adding second player with 2 strategies
            sage: g.add_player(2)  # adding third player with 2 strategies
            sage: g.best_responses((1/2, 1/2), player=2)
            Traceback (most recent call last):
            ...
            ValueError: Only available for 2 player games

        If the strategy is not of the correct dimension for the given player
        then an error is returned::

            sage: A = matrix([[3, 0], [0, 3], [1.5, 1.5]])
            sage: B = matrix([[4, 3], [2, 6], [3, 1]])
            sage: g = NormalFormGame([A, B])
            sage: g.best_responses((1/2, 1/2), player=1)
            Traceback (most recent call last):
            ...
            ValueError: Strategy is not of correct dimension

            sage: g.best_responses((1/3, 1/3, 1/3), player=0)
            Traceback (most recent call last):
            ...
            ValueError: Strategy is not of correct dimension

        If the strategy is not a true probability vector then an error is
        passed:

            sage: A = matrix([[3, 0], [0, 3], [1.5, 1.5]])
            sage: B = matrix([[4, 3], [2, 6], [3, 1]])
            sage: g = NormalFormGame([A, B])
            sage: g.best_responses((1/3, 1/2, 0), player=1)
            Traceback (most recent call last):
            ...
            ValueError: Strategy is not a probability distribution vector

            sage: A = matrix([[3, 0], [0, 3], [1.5, 1.5]])
            sage: B = matrix([[4, 3], [2, 6], [3, 1]])
            sage: g = NormalFormGame([A, B])
            sage: g.best_responses((3/2, -1/2), player=0)
            Traceback (most recent call last):
            ...
            ValueError: Strategy is not a probability distribution vector

        If the player specified is not `0` or `1`, an error is raised::

            sage: A = matrix([[3, 0], [0, 3], [1.5, 1.5]])
            sage: B = matrix([[4, 3], [2, 6], [3, 1]])
            sage: g = NormalFormGame([A, B])
            sage: g.best_responses((1/2, 1/2), player='Player1')
            Traceback (most recent call last):
            ...
            ValueError: Player1 is not an index of the oponent, must be 0 or 1
        """
        if len(self.players) != 2:
            raise ValueError('Only available for 2 player games')

        if player != 0 and player != 1:
            raise ValueError('%s is not an index of the oponent, must be 0 or 1' % player)

        strategy = vector(strategy)

        if sum(strategy) != 1 or min(strategy) < 0:
            raise ValueError('Strategy is not a probability distribution vector')

        if player == 0:
            payoff_matrix = self.payoff_matrices()[0]
        elif player == 1:
            payoff_matrix = self.payoff_matrices()[1].transpose()

        if len(strategy) != payoff_matrix.dimensions()[1]:
            raise ValueError('Strategy is not of correct dimension')

        payoffs = list(payoff_matrix * strategy)
        indices = [i for i, j in enumerate(payoffs) if j == max(payoffs)]

        return indices

    def _is_degenerate_pure(self, certificate=False):
        """
        Checks whether a game is degenerate in pure strategies.

        TESTS::

            sage: A = matrix([[3,3],[2,5],[0,6]])
            sage: B = matrix([[3,3],[2,6],[3,1]])
            sage: degenerate_game = NormalFormGame([A,B])
            sage: degenerate_game._is_degenerate_pure()
            True

            sage: A = matrix([[1, 0], [0, 1], [0, 0]])
            sage: B = matrix([[1, 0], [0, 1], [0.7, 0.8]])
            sage: g = NormalFormGame([A, B])
            sage: g._is_degenerate_pure()
            False

            sage: A = matrix([[2, 5], [0, 4]])
            sage: B = matrix([[2, 0], [5, 4]])
            sage: prisoners_dilemma = NormalFormGame([A, B])
            sage: prisoners_dilemma._is_degenerate_pure()
            False

            sage: A = matrix([[0, -1, 1, 1, -1],
            ....:             [1, 0, -1, -1, 1],
            ....:             [-1, 1, 0, 1 , -1],
            ....:             [-1, 1, -1, 0, 1],
            ....:             [1, -1, 1, -1, 0]])
            sage: g = NormalFormGame([A])
            sage: g._is_degenerate_pure()
            True

            Whilst this game is not degenerate in pure strategies, it is
            actually degenerate, but only in mixed strategies.

            sage: A = matrix([[3, 0], [0, 3], [1.5, 1.5]])
            sage: B = matrix([[4, 3], [2, 6], [3, 1]])
            sage: g = NormalFormGame([A, B])
            sage: g._is_degenerate_pure()
            False
        """
        M1, M2 = self.payoff_matrices()
        for i, row in enumerate(M2.rows()):
            if list(row).count(max(row)) > 1:
                if certificate:
                    strat = [0 for k in range(M1.nrows())]
                    strat[i] = 1
                    return True, (tuple(strat), 0)
                else:
                    return True

        for j, col in enumerate(M1.columns()):
            if list(col).count(max(col)) > 1:
                if certificate:
                    strat = [0 for k in range(M1.ncols())]
                    strat[j] = 1
                    return True, (tuple(strat), 1)
                else:
                    return True
        return False

>>>>>>> 779e5a8e

class _Player():
    def __init__(self, num_strategies):
        r"""
        TESTS::

            sage: from sage.game_theory.normal_form_game import _Player
            sage: p = _Player(5)
            sage: p.num_strategies
            5
        """
        self.num_strategies = num_strategies

    def add_strategy(self):
        r"""
        TESTS::

            sage: from sage.game_theory.normal_form_game import _Player
            sage: p = _Player(5)
            sage: p.add_strategy()
            sage: p.num_strategies
            6
        """
        self.num_strategies += 1<|MERGE_RESOLUTION|>--- conflicted
+++ resolved
@@ -2091,7 +2091,418 @@
         t += 'end\n'
         return s, t
 
-<<<<<<< HEAD
+    def is_degenerate(self, certificate=False):
+        """
+        A function to check whether the game is degenerate or not.
+        Will return a boolean.
+
+        A two-player game is called nondegenerate if no mixed strategy of
+        support size `k` has more than `k` pure best responses [NN2007]_. In a
+        degenerate game, this definition is violated, for example if there
+        is a pure strategy that has two pure best responses.
+
+        The implementation here transforms the search over mixed strategies to a
+        search over supports which is a discrete search. A full explanation of
+        this is given in [CK2015]_. This problem is known to be NP-Hard
+        [D2009]_.  Another possible implementation is via best response
+        polytopes, see :trac:`18958`.
+
+        The game Rock-Paper-Scissors is an example of a non-degenerate game,::
+
+            sage: g = game_theory.normal_form_games.RPS()
+            sage: g.is_degenerate()
+            False
+
+        whereas `Rock-Paper-Scissors-Lizard-Spock
+        <http://www.samkass.com/theories/RPSSL.html>`_ is degenerate because
+        for every pure strategy there are two best responses.::
+
+            sage: g = game_theory.normal_form_games.RPSLS()
+            sage: g.is_degenerate()
+            True
+
+        EXAMPLES:
+
+        Here is an example of a degenerate game given in [DGRB2010]_::
+
+            sage: A = matrix([[3, 3], [2, 5], [0, 6]])
+            sage: B = matrix([[3, 3], [2, 6], [3, 1]])
+            sage: degenerate_game = NormalFormGame([A,B])
+            sage: degenerate_game.is_degenerate()
+            True
+
+        Here is an example of a degenerate game given in [NN2007]_::
+
+            sage: A = matrix([[0, 6], [2, 5], [3, 3]])
+            sage: B = matrix([[1, 0], [0, 2], [4, 4]])
+            sage: d_game = NormalFormGame([A, B])
+            sage: d_game.is_degenerate()
+            True
+
+        Here are some other examples of degenerate games::
+
+            sage: M = matrix([[2, 1], [1, 1]])
+            sage: N = matrix([[1, 1], [1, 2]])
+            sage: game  = NormalFormGame([M, N])
+            sage: game.is_degenerate()
+            True
+
+        If more information is required, it may be useful to use
+        ``certificate=True``. This will return a boolean of whether the game is
+        degenerate or not, and if True; a tuple containing the strategy where
+        degeneracy was found and the player it belongs to. ``0`` is the row
+        player and ``1`` is the column player.::
+
+            sage: M = matrix([[2, 1], [1, 1]])
+            sage: N = matrix([[1, 1], [1, 2]])
+            sage: g  = NormalFormGame([M, N])
+            sage: test, certificate = g.is_degenerate(certificate=True)
+            sage: test, certificate
+            (True, ((1, 0), 0))
+
+        Using the output, we see that the opponent has more best responses than
+        the size of the support of the strategy in question ``(1, 0)``. (We
+        specify the player as ``(player + 1) % 2`` to ensure that we have the
+        opponent's index.)::
+
+            sage: g.best_responses(certificate[0], (certificate[1] + 1) % 2)
+            [0, 1]
+
+        Another example with a mixed strategy causing degeneracy.::
+
+            sage: A = matrix([[3, 0], [0, 3], [1.5, 1.5]])
+            sage: B = matrix([[4, 3], [2, 6], [3, 1]])
+            sage: g = NormalFormGame([A, B])
+            sage: test, certificate = g.is_degenerate(certificate=True)
+            sage: test, certificate
+            (True, ((1/2, 1/2), 1))
+
+        Again, we see that the opponent has more best responses than the size of
+        the support of the strategy in question ``(1/2, 1/2)``.::
+
+            sage: g.best_responses(certificate[0], (certificate[1] + 1) % 2)
+            [0, 1, 2]
+
+        Sometimes, the different algorithms for obtaining nash_equilibria don't
+        agree with each other. This can happen when games are degenerate::
+
+            sage: a = matrix([[-75, 18, 45, 33],
+            ....:            [42, -8, -77, -18],
+            ....:            [83, 18, 11, 40],
+            ....:            [-10, -38, 76, -9]])
+            sage: b = matrix([[62, 64, 87, 51],
+            ....:            [-41, -27, -69, 52],
+            ....:            [-17, 25, -97, -82],
+            ....:            [30, 31, -1, 50]])
+            sage: d_game = NormalFormGame([a, b])
+            sage: d_game.obtain_nash(algorithm='lrs') # optional - lrslib
+            [[(0, 0, 1, 0), (0, 1, 0, 0)],
+             [(17/29, 0, 0, 12/29), (0, 0, 42/73, 31/73)],
+             [(122/145, 0, 23/145, 0), (0, 1, 0, 0)]]
+            sage: d_game.obtain_nash(algorithm='LCP') # optional - gambit
+            [[(0.5862068966, 0.0, 0.0, 0.4137931034),
+              (0.0, 0.0, 0.5753424658, 0.4246575342)]]
+            sage: d_game.obtain_nash(algorithm='enumeration')
+            [[(0, 0, 1, 0), (0, 1, 0, 0)], [(17/29, 0, 0, 12/29), (0, 0, 42/73, 31/73)]]
+            sage: d_game.is_degenerate()
+            True
+
+        TESTS::
+
+            sage: g = NormalFormGame()
+            sage: g.add_player(3)  # Adding first player with 3 strategies
+            sage: g.add_player(3)  # Adding second player with 3 strategies
+            sage: for key in g:
+            ....:     g[key] = [0, 0]
+            sage: g.is_degenerate()
+            True
+
+            sage: A = matrix([[3, 0], [0, 3], [1.5, 1.5]])
+            sage: B = matrix([[4, 3], [2, 6], [3, 1]])
+            sage: g = NormalFormGame([A, B])
+            sage: g.is_degenerate()
+            True
+
+            sage: A = matrix([[1, -1], [-1, 1]])
+            sage: B = matrix([[-1, 1], [1, -1]])
+            sage: matching_pennies = NormalFormGame([A, B])
+            sage: matching_pennies.is_degenerate()
+            False
+
+            sage: A = matrix([[2, 5], [0, 4]])
+            sage: B = matrix([[2, 0], [5, 4]])
+            sage: prisoners_dilemma = NormalFormGame([A, B])
+            sage: prisoners_dilemma.is_degenerate()
+            False
+
+            sage: g = NormalFormGame()
+            sage: g.add_player(2)
+            sage: g.add_player(2)
+            sage: g.add_player(2)
+            sage: g.is_degenerate()
+            Traceback (most recent call last):
+            ...
+            NotImplementedError: Tests for Degeneracy is not yet implemented for games with more than two players.
+
+        REFERENCES:
+
+        .. [D2009] Du Ye.
+           *On the Complexity of Deciding Degeneracy in Games*
+           http://arxiv.org/pdf/0905.3012v1.pdf
+           (2009)
+
+        .. [DGRB2010] David Avis, Gabriel D. Rosenberg, Rahul Savani, Bernhard von Stengel.
+           *Enumeration of Nash equilibria for two-player games.*
+           http://www.maths.lse.ac.uk/personal/stengel/ETissue/ARSvS.pdf (2010)
+
+        .. [AH2002] R. J. Aumann and S. Hart, Elsevier, eds.
+           *Computing equilibria for two-person games*
+           http://www.maths.lse.ac.uk/personal/stengel/TEXTE/nashsurvey.pdf
+           (2002)
+
+        .. [CK2015] J. Campbell and V. Knight.
+           *On testing degeneracy of bi-matrix games*
+           http://vknight.org/unpeudemath/code/2015/06/25/on_testing_degeneracy_of_games/
+           (2015)
+        """
+        if len(self.players) > 2:
+            raise NotImplementedError("Tests for Degeneracy is not yet "
+                                      "implemented for games with more than "
+                                      "two players.")
+
+        d = self._is_degenerate_pure(certificate)
+        if d:
+            return d
+
+        M1, M2 = self.payoff_matrices()
+        potential_supports = [[tuple(support) for support in
+                               powerset(range(player.num_strategies))]
+                               for player in self.players]
+
+        # filter out all supports that are pure or empty
+        potential_supports = [[i for i in k if len(i) > 1] for k in
+                                                        potential_supports]
+
+        potential_support_pairs = [pair for pair in
+                                   CartesianProduct(*potential_supports) if
+                                   len(pair[0]) != len(pair[1])]
+
+        # Sort so that solve small linear systems first
+        potential_support_pairs.sort(key=lambda x: sum([len(k) for k in x]))
+
+        for pair in potential_support_pairs:
+            if len(pair[0]) < len(pair[1]):
+                strat = self._solve_indifference(pair[0], pair[1], M2)
+                if strat and len(self.best_responses(strat, player=0)) > len(pair[0]):
+                    if certificate:
+                        return True, (strat, 0)
+                    else:
+                        return True
+            elif len(pair[1]) < len(pair[0]):
+                strat = self._solve_indifference(pair[1], pair[0], M1.transpose())
+                if strat and len(self.best_responses(strat, player=0)) > len(pair[1]):
+                    if certificate:
+                        return True, (strat, 1)
+                    else:
+                        return True
+
+        if certificate:
+            return False, ()
+        else:
+            return False
+
+    def best_responses(self, strategy, player):
+        """
+        For a given strategy for a player and the index of the opponent,
+        computes the payoff for the opponent and returns a list of the indices
+        of the best responses. Only implemented for two player games
+
+        INPUT:
+
+        - ``strategy`` -- a probability distribution vector
+
+        - ``player`` -- the index of the opponent, ``0`` for the row player,
+          ``1`` for the column player.
+
+        EXAMPLES::
+
+            sage: A = matrix([[3, 0], [0, 3], [1.5, 1.5]])
+            sage: B = matrix([[4, 3], [2, 6], [3, 1]])
+            sage: g = NormalFormGame([A, B])
+
+        Now we can obtain the best responses for Player 1, when Player 2 uses
+        different strategies::
+
+            sage: g.best_responses((1/2, 1/2), player=0)
+            [0, 1, 2]
+            sage: g.best_responses((3/4, 1/4), player=0)
+            [0]
+
+        To get the best responses for Player 2 we pass the argument :code:`player=1`
+
+            sage: g.best_responses((4/5, 1/5, 0), player=1)
+            [0, 1]
+
+            sage: A = matrix([[1, 0], [0, 1], [0, 0]])
+            sage: B = matrix([[1, 0], [0, 1], [0.7, 0.8]])
+            sage: g = NormalFormGame([A, B])
+            sage: g.best_responses((0, 1, 0), player=1)
+            [1]
+
+            sage: A = matrix([[3,3],[2,5],[0,6]])
+            sage: B = matrix([[3,3],[2,6],[3,1]])
+            sage: degenerate_game = NormalFormGame([A,B])
+            sage: degenerate_game.best_responses((1, 0, 0), player=1)
+            [0, 1]
+
+            sage: A = matrix([[3, 0], [0, 3], [1.5, 1.5]])
+            sage: B = matrix([[4, 3], [2, 6], [3, 1]])
+            sage: g = NormalFormGame([A, B])
+            sage: g.best_responses((1/3, 1/3, 1/3), player=1)
+            [1]
+
+        Note that this has only been implemented for 2 player games::
+
+            sage: g = NormalFormGame()
+            sage: g.add_player(2)  # adding first player with 2 strategies
+            sage: g.add_player(2)  # adding second player with 2 strategies
+            sage: g.add_player(2)  # adding third player with 2 strategies
+            sage: g.best_responses((1/2, 1/2), player=2)
+            Traceback (most recent call last):
+            ...
+            ValueError: Only available for 2 player games
+
+        If the strategy is not of the correct dimension for the given player
+        then an error is returned::
+
+            sage: A = matrix([[3, 0], [0, 3], [1.5, 1.5]])
+            sage: B = matrix([[4, 3], [2, 6], [3, 1]])
+            sage: g = NormalFormGame([A, B])
+            sage: g.best_responses((1/2, 1/2), player=1)
+            Traceback (most recent call last):
+            ...
+            ValueError: Strategy is not of correct dimension
+
+            sage: g.best_responses((1/3, 1/3, 1/3), player=0)
+            Traceback (most recent call last):
+            ...
+            ValueError: Strategy is not of correct dimension
+
+        If the strategy is not a true probability vector then an error is
+        passed:
+
+            sage: A = matrix([[3, 0], [0, 3], [1.5, 1.5]])
+            sage: B = matrix([[4, 3], [2, 6], [3, 1]])
+            sage: g = NormalFormGame([A, B])
+            sage: g.best_responses((1/3, 1/2, 0), player=1)
+            Traceback (most recent call last):
+            ...
+            ValueError: Strategy is not a probability distribution vector
+
+            sage: A = matrix([[3, 0], [0, 3], [1.5, 1.5]])
+            sage: B = matrix([[4, 3], [2, 6], [3, 1]])
+            sage: g = NormalFormGame([A, B])
+            sage: g.best_responses((3/2, -1/2), player=0)
+            Traceback (most recent call last):
+            ...
+            ValueError: Strategy is not a probability distribution vector
+
+        If the player specified is not `0` or `1`, an error is raised::
+
+            sage: A = matrix([[3, 0], [0, 3], [1.5, 1.5]])
+            sage: B = matrix([[4, 3], [2, 6], [3, 1]])
+            sage: g = NormalFormGame([A, B])
+            sage: g.best_responses((1/2, 1/2), player='Player1')
+            Traceback (most recent call last):
+            ...
+            ValueError: Player1 is not an index of the oponent, must be 0 or 1
+        """
+        if len(self.players) != 2:
+            raise ValueError('Only available for 2 player games')
+
+        if player != 0 and player != 1:
+            raise ValueError('%s is not an index of the oponent, must be 0 or 1' % player)
+
+        strategy = vector(strategy)
+
+        if sum(strategy) != 1 or min(strategy) < 0:
+            raise ValueError('Strategy is not a probability distribution vector')
+
+        if player == 0:
+            payoff_matrix = self.payoff_matrices()[0]
+        elif player == 1:
+            payoff_matrix = self.payoff_matrices()[1].transpose()
+
+        if len(strategy) != payoff_matrix.dimensions()[1]:
+            raise ValueError('Strategy is not of correct dimension')
+
+        payoffs = list(payoff_matrix * strategy)
+        indices = [i for i, j in enumerate(payoffs) if j == max(payoffs)]
+
+        return indices
+
+    def _is_degenerate_pure(self, certificate=False):
+        """
+        Checks whether a game is degenerate in pure strategies.
+
+        TESTS::
+
+            sage: A = matrix([[3,3],[2,5],[0,6]])
+            sage: B = matrix([[3,3],[2,6],[3,1]])
+            sage: degenerate_game = NormalFormGame([A,B])
+            sage: degenerate_game._is_degenerate_pure()
+            True
+
+            sage: A = matrix([[1, 0], [0, 1], [0, 0]])
+            sage: B = matrix([[1, 0], [0, 1], [0.7, 0.8]])
+            sage: g = NormalFormGame([A, B])
+            sage: g._is_degenerate_pure()
+            False
+
+            sage: A = matrix([[2, 5], [0, 4]])
+            sage: B = matrix([[2, 0], [5, 4]])
+            sage: prisoners_dilemma = NormalFormGame([A, B])
+            sage: prisoners_dilemma._is_degenerate_pure()
+            False
+
+            sage: A = matrix([[0, -1, 1, 1, -1],
+            ....:             [1, 0, -1, -1, 1],
+            ....:             [-1, 1, 0, 1 , -1],
+            ....:             [-1, 1, -1, 0, 1],
+            ....:             [1, -1, 1, -1, 0]])
+            sage: g = NormalFormGame([A])
+            sage: g._is_degenerate_pure()
+            True
+
+            Whilst this game is not degenerate in pure strategies, it is
+            actually degenerate, but only in mixed strategies.
+
+            sage: A = matrix([[3, 0], [0, 3], [1.5, 1.5]])
+            sage: B = matrix([[4, 3], [2, 6], [3, 1]])
+            sage: g = NormalFormGame([A, B])
+            sage: g._is_degenerate_pure()
+            False
+        """
+        M1, M2 = self.payoff_matrices()
+        for i, row in enumerate(M2.rows()):
+            if list(row).count(max(row)) > 1:
+                if certificate:
+                    strat = [0 for k in range(M1.nrows())]
+                    strat[i] = 1
+                    return True, (tuple(strat), 0)
+                else:
+                    return True
+
+        for j, col in enumerate(M1.columns()):
+            if list(col).count(max(col)) > 1:
+                if certificate:
+                    strat = [0 for k in range(M1.ncols())]
+                    strat[j] = 1
+                    return True, (tuple(strat), 1)
+                else:
+                    return True
+        return False
+
     def _lh_is_column_basic(self, dim1, dim2, tab, ntab, column):
         r"""
         Given a tableau, this function checks to see if a given column is basic.
@@ -3286,420 +3697,6 @@
 
     def __repr__(self):
         return str(self)
-=======
-    def is_degenerate(self, certificate=False):
-        """
-        A function to check whether the game is degenerate or not.
-        Will return a boolean.
-
-        A two-player game is called nondegenerate if no mixed strategy of
-        support size `k` has more than `k` pure best responses [NN2007]_. In a
-        degenerate game, this definition is violated, for example if there
-        is a pure strategy that has two pure best responses.
-
-        The implementation here transforms the search over mixed strategies to a
-        search over supports which is a discrete search. A full explanation of
-        this is given in [CK2015]_. This problem is known to be NP-Hard
-        [D2009]_.  Another possible implementation is via best response
-        polytopes, see :trac:`18958`.
-
-        The game Rock-Paper-Scissors is an example of a non-degenerate game,::
-
-            sage: g = game_theory.normal_form_games.RPS()
-            sage: g.is_degenerate()
-            False
-
-        whereas `Rock-Paper-Scissors-Lizard-Spock
-        <http://www.samkass.com/theories/RPSSL.html>`_ is degenerate because
-        for every pure strategy there are two best responses.::
-
-            sage: g = game_theory.normal_form_games.RPSLS()
-            sage: g.is_degenerate()
-            True
-
-        EXAMPLES:
-
-        Here is an example of a degenerate game given in [DGRB2010]_::
-
-            sage: A = matrix([[3, 3], [2, 5], [0, 6]])
-            sage: B = matrix([[3, 3], [2, 6], [3, 1]])
-            sage: degenerate_game = NormalFormGame([A,B])
-            sage: degenerate_game.is_degenerate()
-            True
-
-        Here is an example of a degenerate game given in [NN2007]_::
-
-            sage: A = matrix([[0, 6], [2, 5], [3, 3]])
-            sage: B = matrix([[1, 0], [0, 2], [4, 4]])
-            sage: d_game = NormalFormGame([A, B])
-            sage: d_game.is_degenerate()
-            True
-
-        Here are some other examples of degenerate games::
-
-            sage: M = matrix([[2, 1], [1, 1]])
-            sage: N = matrix([[1, 1], [1, 2]])
-            sage: game  = NormalFormGame([M, N])
-            sage: game.is_degenerate()
-            True
-
-        If more information is required, it may be useful to use
-        ``certificate=True``. This will return a boolean of whether the game is
-        degenerate or not, and if True; a tuple containing the strategy where
-        degeneracy was found and the player it belongs to. ``0`` is the row
-        player and ``1`` is the column player.::
-
-            sage: M = matrix([[2, 1], [1, 1]])
-            sage: N = matrix([[1, 1], [1, 2]])
-            sage: g  = NormalFormGame([M, N])
-            sage: test, certificate = g.is_degenerate(certificate=True)
-            sage: test, certificate
-            (True, ((1, 0), 0))
-
-        Using the output, we see that the opponent has more best responses than
-        the size of the support of the strategy in question ``(1, 0)``. (We
-        specify the player as ``(player + 1) % 2`` to ensure that we have the
-        opponent's index.)::
-
-            sage: g.best_responses(certificate[0], (certificate[1] + 1) % 2)
-            [0, 1]
-
-        Another example with a mixed strategy causing degeneracy.::
-
-            sage: A = matrix([[3, 0], [0, 3], [1.5, 1.5]])
-            sage: B = matrix([[4, 3], [2, 6], [3, 1]])
-            sage: g = NormalFormGame([A, B])
-            sage: test, certificate = g.is_degenerate(certificate=True)
-            sage: test, certificate
-            (True, ((1/2, 1/2), 1))
-
-        Again, we see that the opponent has more best responses than the size of
-        the support of the strategy in question ``(1/2, 1/2)``.::
-
-            sage: g.best_responses(certificate[0], (certificate[1] + 1) % 2)
-            [0, 1, 2]
-
-        Sometimes, the different algorithms for obtaining nash_equilibria don't
-        agree with each other. This can happen when games are degenerate::
-
-            sage: a = matrix([[-75, 18, 45, 33],
-            ....:            [42, -8, -77, -18],
-            ....:            [83, 18, 11, 40],
-            ....:            [-10, -38, 76, -9]])
-            sage: b = matrix([[62, 64, 87, 51],
-            ....:            [-41, -27, -69, 52],
-            ....:            [-17, 25, -97, -82],
-            ....:            [30, 31, -1, 50]])
-            sage: d_game = NormalFormGame([a, b])
-            sage: d_game.obtain_nash(algorithm='lrs') # optional - lrslib
-            [[(0, 0, 1, 0), (0, 1, 0, 0)],
-             [(17/29, 0, 0, 12/29), (0, 0, 42/73, 31/73)],
-             [(122/145, 0, 23/145, 0), (0, 1, 0, 0)]]
-            sage: d_game.obtain_nash(algorithm='LCP') # optional - gambit
-            [[(0.5862068966, 0.0, 0.0, 0.4137931034),
-              (0.0, 0.0, 0.5753424658, 0.4246575342)]]
-            sage: d_game.obtain_nash(algorithm='enumeration')
-            [[(0, 0, 1, 0), (0, 1, 0, 0)], [(17/29, 0, 0, 12/29), (0, 0, 42/73, 31/73)]]
-            sage: d_game.is_degenerate()
-            True
-
-        TESTS::
-
-            sage: g = NormalFormGame()
-            sage: g.add_player(3)  # Adding first player with 3 strategies
-            sage: g.add_player(3)  # Adding second player with 3 strategies
-            sage: for key in g:
-            ....:     g[key] = [0, 0]
-            sage: g.is_degenerate()
-            True
-
-            sage: A = matrix([[3, 0], [0, 3], [1.5, 1.5]])
-            sage: B = matrix([[4, 3], [2, 6], [3, 1]])
-            sage: g = NormalFormGame([A, B])
-            sage: g.is_degenerate()
-            True
-
-            sage: A = matrix([[1, -1], [-1, 1]])
-            sage: B = matrix([[-1, 1], [1, -1]])
-            sage: matching_pennies = NormalFormGame([A, B])
-            sage: matching_pennies.is_degenerate()
-            False
-
-            sage: A = matrix([[2, 5], [0, 4]])
-            sage: B = matrix([[2, 0], [5, 4]])
-            sage: prisoners_dilemma = NormalFormGame([A, B])
-            sage: prisoners_dilemma.is_degenerate()
-            False
-
-            sage: g = NormalFormGame()
-            sage: g.add_player(2)
-            sage: g.add_player(2)
-            sage: g.add_player(2)
-            sage: g.is_degenerate()
-            Traceback (most recent call last):
-            ...
-            NotImplementedError: Tests for Degeneracy is not yet implemented for games with more than two players.
-
-        REFERENCES:
-
-        .. [D2009] Du Ye.
-           *On the Complexity of Deciding Degeneracy in Games*
-           http://arxiv.org/pdf/0905.3012v1.pdf
-           (2009)
-
-        .. [DGRB2010] David Avis, Gabriel D. Rosenberg, Rahul Savani, Bernhard von Stengel.
-           *Enumeration of Nash equilibria for two-player games.*
-           http://www.maths.lse.ac.uk/personal/stengel/ETissue/ARSvS.pdf (2010)
-
-        .. [AH2002] R. J. Aumann and S. Hart, Elsevier, eds.
-           *Computing equilibria for two-person games*
-           http://www.maths.lse.ac.uk/personal/stengel/TEXTE/nashsurvey.pdf
-           (2002)
-
-        .. [CK2015] J. Campbell and V. Knight.
-           *On testing degeneracy of bi-matrix games*
-           http://vknight.org/unpeudemath/code/2015/06/25/on_testing_degeneracy_of_games/
-           (2015)
-        """
-        if len(self.players) > 2:
-            raise NotImplementedError("Tests for Degeneracy is not yet "
-                                      "implemented for games with more than "
-                                      "two players.")
-
-        d = self._is_degenerate_pure(certificate)
-        if d:
-            return d
-
-        M1, M2 = self.payoff_matrices()
-        potential_supports = [[tuple(support) for support in
-                               powerset(range(player.num_strategies))]
-                               for player in self.players]
-
-        # filter out all supports that are pure or empty
-        potential_supports = [[i for i in k if len(i) > 1] for k in
-                                                        potential_supports]
-
-        potential_support_pairs = [pair for pair in
-                                   CartesianProduct(*potential_supports) if
-                                   len(pair[0]) != len(pair[1])]
-
-        # Sort so that solve small linear systems first
-        potential_support_pairs.sort(key=lambda x: sum([len(k) for k in x]))
-
-        for pair in potential_support_pairs:
-            if len(pair[0]) < len(pair[1]):
-                strat = self._solve_indifference(pair[0], pair[1], M2)
-                if strat and len(self.best_responses(strat, player=0)) > len(pair[0]):
-                    if certificate:
-                        return True, (strat, 0)
-                    else:
-                        return True
-            elif len(pair[1]) < len(pair[0]):
-                strat = self._solve_indifference(pair[1], pair[0], M1.transpose())
-                if strat and len(self.best_responses(strat, player=0)) > len(pair[1]):
-                    if certificate:
-                        return True, (strat, 1)
-                    else:
-                        return True
-
-        if certificate:
-            return False, ()
-        else:
-            return False
-
-    def best_responses(self, strategy, player):
-        """
-        For a given strategy for a player and the index of the opponent,
-        computes the payoff for the opponent and returns a list of the indices
-        of the best responses. Only implemented for two player games
-
-        INPUT:
-
-        - ``strategy`` -- a probability distribution vector
-
-        - ``player`` -- the index of the opponent, ``0`` for the row player,
-          ``1`` for the column player.
-
-        EXAMPLES::
-
-            sage: A = matrix([[3, 0], [0, 3], [1.5, 1.5]])
-            sage: B = matrix([[4, 3], [2, 6], [3, 1]])
-            sage: g = NormalFormGame([A, B])
-
-        Now we can obtain the best responses for Player 1, when Player 2 uses
-        different strategies::
-
-            sage: g.best_responses((1/2, 1/2), player=0)
-            [0, 1, 2]
-            sage: g.best_responses((3/4, 1/4), player=0)
-            [0]
-
-        To get the best responses for Player 2 we pass the argument :code:`player=1`
-
-            sage: g.best_responses((4/5, 1/5, 0), player=1)
-            [0, 1]
-
-            sage: A = matrix([[1, 0], [0, 1], [0, 0]])
-            sage: B = matrix([[1, 0], [0, 1], [0.7, 0.8]])
-            sage: g = NormalFormGame([A, B])
-            sage: g.best_responses((0, 1, 0), player=1)
-            [1]
-
-            sage: A = matrix([[3,3],[2,5],[0,6]])
-            sage: B = matrix([[3,3],[2,6],[3,1]])
-            sage: degenerate_game = NormalFormGame([A,B])
-            sage: degenerate_game.best_responses((1, 0, 0), player=1)
-            [0, 1]
-
-            sage: A = matrix([[3, 0], [0, 3], [1.5, 1.5]])
-            sage: B = matrix([[4, 3], [2, 6], [3, 1]])
-            sage: g = NormalFormGame([A, B])
-            sage: g.best_responses((1/3, 1/3, 1/3), player=1)
-            [1]
-
-        Note that this has only been implemented for 2 player games::
-
-            sage: g = NormalFormGame()
-            sage: g.add_player(2)  # adding first player with 2 strategies
-            sage: g.add_player(2)  # adding second player with 2 strategies
-            sage: g.add_player(2)  # adding third player with 2 strategies
-            sage: g.best_responses((1/2, 1/2), player=2)
-            Traceback (most recent call last):
-            ...
-            ValueError: Only available for 2 player games
-
-        If the strategy is not of the correct dimension for the given player
-        then an error is returned::
-
-            sage: A = matrix([[3, 0], [0, 3], [1.5, 1.5]])
-            sage: B = matrix([[4, 3], [2, 6], [3, 1]])
-            sage: g = NormalFormGame([A, B])
-            sage: g.best_responses((1/2, 1/2), player=1)
-            Traceback (most recent call last):
-            ...
-            ValueError: Strategy is not of correct dimension
-
-            sage: g.best_responses((1/3, 1/3, 1/3), player=0)
-            Traceback (most recent call last):
-            ...
-            ValueError: Strategy is not of correct dimension
-
-        If the strategy is not a true probability vector then an error is
-        passed:
-
-            sage: A = matrix([[3, 0], [0, 3], [1.5, 1.5]])
-            sage: B = matrix([[4, 3], [2, 6], [3, 1]])
-            sage: g = NormalFormGame([A, B])
-            sage: g.best_responses((1/3, 1/2, 0), player=1)
-            Traceback (most recent call last):
-            ...
-            ValueError: Strategy is not a probability distribution vector
-
-            sage: A = matrix([[3, 0], [0, 3], [1.5, 1.5]])
-            sage: B = matrix([[4, 3], [2, 6], [3, 1]])
-            sage: g = NormalFormGame([A, B])
-            sage: g.best_responses((3/2, -1/2), player=0)
-            Traceback (most recent call last):
-            ...
-            ValueError: Strategy is not a probability distribution vector
-
-        If the player specified is not `0` or `1`, an error is raised::
-
-            sage: A = matrix([[3, 0], [0, 3], [1.5, 1.5]])
-            sage: B = matrix([[4, 3], [2, 6], [3, 1]])
-            sage: g = NormalFormGame([A, B])
-            sage: g.best_responses((1/2, 1/2), player='Player1')
-            Traceback (most recent call last):
-            ...
-            ValueError: Player1 is not an index of the oponent, must be 0 or 1
-        """
-        if len(self.players) != 2:
-            raise ValueError('Only available for 2 player games')
-
-        if player != 0 and player != 1:
-            raise ValueError('%s is not an index of the oponent, must be 0 or 1' % player)
-
-        strategy = vector(strategy)
-
-        if sum(strategy) != 1 or min(strategy) < 0:
-            raise ValueError('Strategy is not a probability distribution vector')
-
-        if player == 0:
-            payoff_matrix = self.payoff_matrices()[0]
-        elif player == 1:
-            payoff_matrix = self.payoff_matrices()[1].transpose()
-
-        if len(strategy) != payoff_matrix.dimensions()[1]:
-            raise ValueError('Strategy is not of correct dimension')
-
-        payoffs = list(payoff_matrix * strategy)
-        indices = [i for i, j in enumerate(payoffs) if j == max(payoffs)]
-
-        return indices
-
-    def _is_degenerate_pure(self, certificate=False):
-        """
-        Checks whether a game is degenerate in pure strategies.
-
-        TESTS::
-
-            sage: A = matrix([[3,3],[2,5],[0,6]])
-            sage: B = matrix([[3,3],[2,6],[3,1]])
-            sage: degenerate_game = NormalFormGame([A,B])
-            sage: degenerate_game._is_degenerate_pure()
-            True
-
-            sage: A = matrix([[1, 0], [0, 1], [0, 0]])
-            sage: B = matrix([[1, 0], [0, 1], [0.7, 0.8]])
-            sage: g = NormalFormGame([A, B])
-            sage: g._is_degenerate_pure()
-            False
-
-            sage: A = matrix([[2, 5], [0, 4]])
-            sage: B = matrix([[2, 0], [5, 4]])
-            sage: prisoners_dilemma = NormalFormGame([A, B])
-            sage: prisoners_dilemma._is_degenerate_pure()
-            False
-
-            sage: A = matrix([[0, -1, 1, 1, -1],
-            ....:             [1, 0, -1, -1, 1],
-            ....:             [-1, 1, 0, 1 , -1],
-            ....:             [-1, 1, -1, 0, 1],
-            ....:             [1, -1, 1, -1, 0]])
-            sage: g = NormalFormGame([A])
-            sage: g._is_degenerate_pure()
-            True
-
-            Whilst this game is not degenerate in pure strategies, it is
-            actually degenerate, but only in mixed strategies.
-
-            sage: A = matrix([[3, 0], [0, 3], [1.5, 1.5]])
-            sage: B = matrix([[4, 3], [2, 6], [3, 1]])
-            sage: g = NormalFormGame([A, B])
-            sage: g._is_degenerate_pure()
-            False
-        """
-        M1, M2 = self.payoff_matrices()
-        for i, row in enumerate(M2.rows()):
-            if list(row).count(max(row)) > 1:
-                if certificate:
-                    strat = [0 for k in range(M1.nrows())]
-                    strat[i] = 1
-                    return True, (tuple(strat), 0)
-                else:
-                    return True
-
-        for j, col in enumerate(M1.columns()):
-            if list(col).count(max(col)) > 1:
-                if certificate:
-                    strat = [0 for k in range(M1.ncols())]
-                    strat[j] = 1
-                    return True, (tuple(strat), 1)
-                else:
-                    return True
-        return False
-
->>>>>>> 779e5a8e
 
 class _Player():
     def __init__(self, num_strategies):
