--- conflicted
+++ resolved
@@ -29,12 +29,6 @@
       Category of rings
       sage: sorted(Rings().super_categories(), key=str)
       [Category of rngs, Category of semirings]
-      sage: sorted(Rings().axioms())
-      ['AdditiveAssociative', 'AdditiveCommutative', 'AdditiveInverse', 'AdditiveUnital', 'Associative', 'Unital']
-      sage: Rings() is Rngs().Unital()
-      True
-      sage: Rings() is Semirings().AdditiveInverse()
-      True
 
       sage: sorted(Rings().axioms())
       ['AdditiveAssociative', 'AdditiveCommutative', 'AdditiveInverse', 'AdditiveUnital', 'Associative', 'Distributive', 'Unital']
@@ -58,11 +52,7 @@
        in the category ``Algebras(P)``.
     """
 
-<<<<<<< HEAD
-    _base_category_class_and_axiom = [Rngs, "Unital"]
-=======
     _base_category_class_and_axiom = (Rngs, "Unital")
->>>>>>> f1b6804c
 
     class SubcategoryMethods:
 
@@ -75,11 +65,7 @@
                 sage: Rings().NoZeroDivisors()
                 Category of domains
 
-<<<<<<< HEAD
-            .. NOTE:: this could be generalized to DistributiveMagmasAndAdditiveMagmas.AdditiveUnital.Unital
-=======
             .. NOTE:: this could be generalized to MagmasAndAdditiveMagmas.Distributive.AdditiveUnital
->>>>>>> f1b6804c
 
             TESTS::
 
@@ -96,11 +82,7 @@
             A ring satisfies the division axiom if all non-zero
             elements have multiplicative inverse.
 
-<<<<<<< HEAD
-            .. NOTE:: this could be generalized to DistributiveMagmasAndAdditiveMagmas.AdditiveUnital.Unital
-=======
             .. NOTE:: this could be generalized to MagmasAndAdditiveMagmas.Distributive.AdditiveUnital.Unital
->>>>>>> f1b6804c
 
             EXAMPLES::
 
@@ -118,15 +100,9 @@
             return self._with_axiom('Division')
 
 
-<<<<<<< HEAD
     NoZeroDivisors = LazyImport('sage.categories.domains', 'Domains', 'NoZeroDivisors', at_startup=True)
     Division       = LazyImport('sage.categories.division_rings', 'DivisionRings', 'Division', at_startup=True)
     Commutative    = LazyImport('sage.categories.commutative_rings', 'CommutativeRings', 'Commutative', at_startup=True)
-=======
-    NoZeroDivisors = LazyImport('sage.categories.domains', 'Domains', at_startup=True)
-    Division       = LazyImport('sage.categories.division_rings', 'DivisionRings', at_startup=True)
-    Commutative    = LazyImport('sage.categories.commutative_rings', 'CommutativeRings', at_startup=True)
->>>>>>> f1b6804c
 
     class ParentMethods:
         def is_ring(self):
