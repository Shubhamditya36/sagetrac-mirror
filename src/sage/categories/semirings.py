r"""
Semirngs
"""
#*****************************************************************************
#  Copyright (C) 2010 Nicolas Borie <nicolas.borie@math.u-psud.fr>
#
#  Distributed under the terms of the GNU General Public License (GPL)
#                  http://www.gnu.org/licenses/
#******************************************************************************

from sage.categories.axioms.factory import axioms
from sage.categories.category_with_axiom import CategoryWithAxiom
from magmas_and_additive_magmas import MagmasAndAdditiveMagmas

class Semirings(CategoryWithAxiom):
    """
    The category of semirings.

    A semiring `(S,+,*)` is similar to a ring, but without the
    requirement that each element must have an additive inverse. In
    other words, it is a combination of a commutative additive monoid
    `(S,+)` and a multiplicative monoid `(S,*)`, where `*` distributes
    over `+`.

    .. SEEALSO: :wikipedia:`Semiring`

    EXAMPLES::

        sage: Semirings()
        Category of semirings
        sage: Semirings().super_categories()
        [Category of associative additive commutative additive associative additive unital distributive magmas and additive magmas,
         Category of monoids]

        sage: sorted(Semirings().axioms())
<<<<<<< HEAD
        [Associative, Unital, AdditiveCommutative, AdditiveAssociative, AdditiveUnital]
=======
        ['AdditiveAssociative', 'AdditiveCommutative', 'AdditiveUnital', 'Associative', 'Distributive', 'Unital']
>>>>>>> c718f218

        sage: Semirings() is (CommutativeAdditiveMonoids() & Monoids()).Distributive()
        True

        sage: Semirings().AdditiveInverse()
        Category of rings


    TESTS::

        sage: TestSuite(Semirings()).run()
    """
<<<<<<< HEAD
    _base_category_class_and_axiom = (DistributiveMagmasAndAdditiveMagmas.AdditiveAssociative.AdditiveCommutative.AdditiveUnital.Associative, axioms.Unital())
=======
    _base_category_class_and_axiom = (MagmasAndAdditiveMagmas.Distributive.AdditiveAssociative.AdditiveCommutative.AdditiveUnital.Associative, "Unital")
>>>>>>> c718f218
<|MERGE_RESOLUTION|>--- conflicted
+++ resolved
@@ -33,11 +33,7 @@
          Category of monoids]
 
         sage: sorted(Semirings().axioms())
-<<<<<<< HEAD
         [Associative, Unital, AdditiveCommutative, AdditiveAssociative, AdditiveUnital]
-=======
-        ['AdditiveAssociative', 'AdditiveCommutative', 'AdditiveUnital', 'Associative', 'Distributive', 'Unital']
->>>>>>> c718f218
 
         sage: Semirings() is (CommutativeAdditiveMonoids() & Monoids()).Distributive()
         True
@@ -50,8 +46,4 @@
 
         sage: TestSuite(Semirings()).run()
     """
-<<<<<<< HEAD
-    _base_category_class_and_axiom = (DistributiveMagmasAndAdditiveMagmas.AdditiveAssociative.AdditiveCommutative.AdditiveUnital.Associative, axioms.Unital())
-=======
-    _base_category_class_and_axiom = (MagmasAndAdditiveMagmas.Distributive.AdditiveAssociative.AdditiveCommutative.AdditiveUnital.Associative, "Unital")
->>>>>>> c718f218
+    _base_category_class_and_axiom = (MagmasAndAdditiveMagmas.Distributive.AdditiveAssociative.AdditiveCommutative.AdditiveUnital.Associative, axioms.Unital())
