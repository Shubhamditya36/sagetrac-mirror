r"""
Singleton categories
"""
#*****************************************************************************
#  Copyright (C) 2011 Simon King <simon.king@uni-jena.de>
#                     Nicolas M. Thiery <nthiery at users.sf.net>
#
#  Distributed under the terms of the GNU General Public License (GPL)
#                  http://www.gnu.org/licenses/
#******************************************************************************

from sage.misc.cachefunc import cached_method, cached_function
from sage.misc.constant_function import ConstantFunction
from sage.misc.lazy_attribute import lazy_attribute, lazy_class_attribute
from sage.categories.category import Category
from sage.structure.category_object cimport CategoryObject
from sage.structure.dynamic_class import DynamicMetaclass
from sage.structure.unique_representation import UniqueRepresentation

from cpython.type cimport PyType_IsSubtype

# This helper class is used to implement Category_singleton.__contains__
# In particular, the docstring is what appears upon C.__contains__?
# for C a singleton category like Fields().

cdef class Category_contains_method_by_parent_class:
    """
    Returns whether ``x`` is an object in this category.

    More specifically, returns ``True`` if and only if ``x`` has a
    category which is a subcategory of this one.

    EXAMPLES::

        sage: ZZ in Sets()
        True
    """

    def __init__(self, category):
        """
        TESTS::

            sage: from sage.categories.category_singleton import Category_contains_method_by_parent_class
            sage: Category_contains_method_by_parent_class(Rings())
            <sage.categories.category_singleton.Category_contains_method_by_parent_class object at ...
        """
        self._parent_class_of_category = <type> category.parent_class

    def __call__(self, x):
        """
        EXAMPLES::

            sage: from sage.categories.category_singleton import Category_contains_method_by_parent_class
            sage: in_Fields = Category_contains_method_by_parent_class(Fields())
            sage: in_Fields(QQ)
            True
            sage: in_Fields(ZZ)
            False
            sage: in_Fields(1)              # Not a CategoryObject
            False
            sage: in_Fields(int(1))         # Not a SageObject
            False

        TESTS:

            The following used to segfault in a preliminary version of the
            code::

                sage: None in Rings()
                False
        """
        if x is None:
            return False
        cdef CategoryObject y
        try:
            y = x
            return PyType_IsSubtype(<type>((y._category or y.category()).parent_class), self._parent_class_of_category)
        except AttributeError:
            return False
        except TypeError: # this is for objects that aren't CategoryObjects
            try:
                return PyType_IsSubtype(<type>(x.category().parent_class), self._parent_class_of_category)
            except AttributeError:
                return False

class Category_singleton(Category):
    """
    A base class for implementing singleton category

    A *singleton* category is a category whose class takes no
    parameters like ``Fields()`` or ``Rings()``. See also the
    `Singleton design pattern <http://en.wikipedia.org/wiki/Singleton_pattern>`_.

    This is a subclass of :class:`Category`, with a couple
    optimizations for singleton categories.

    The main purpose is to make the idioms:

        sage: QQ in Fields()
        True
        sage: ZZ in Fields()
        False

    as fast as possible, and in particular competitive to calling a
    constant Python method, in order to foster its systematic use
    throughout the Sage library. Such tests are time critical, in
    particular when creating a lot of polynomial rings over small
    fields like in the elliptic curve code.

    EXAMPLES::

        sage: from sage.categories.category_singleton import Category_singleton
        sage: class MyRings(Category):
        ....:     def super_categories(self): return Rings().super_categories()
        sage: class MyRingsSingleton(Category_singleton):
        ....:     def super_categories(self): return Rings().super_categories()

    We create three rings. One of them is contained in the usual category of
    rings, one in the category of "my rings" and the third in the category of
    "my rings singleton"::

        sage: R = QQ['x,y']
        sage: R1 = Parent(category = MyRings())
        sage: R2 = Parent(category = MyRingsSingleton())
        sage: R in MyRings()
        False
        sage: R1 in MyRings()
        True
        sage: R1 in MyRingsSingleton()
        False
        sage: R2 in MyRings()
        False
        sage: R2 in MyRingsSingleton()
        True

    One sees that containment tests for the singleton class is a lot faster
    than for a usual class::

        sage: timeit("R in MyRings()", number=10000)                  # not tested
        10000 loops, best of 3: 7.12 µs per loop
        sage: timeit("R1 in MyRings()", number=10000)                 # not tested
        10000 loops, best of 3: 6.98 µs per loop
        sage: timeit("R in MyRingsSingleton()", number=10000)         # not tested
        10000 loops, best of 3: 3.08 µs per loop
        sage: timeit("R2 in MyRingsSingleton()", number=10000)        # not tested
        10000 loops, best of 3: 2.99 µs per loop

    So this is an improvement, but not yet competitive with a pure
    Cython method::

        sage: timeit("R.is_ring()", number=10000)                     # not tested
        10000 loops, best of 3: 383 ns per loop

    However, it is competitive with a Python method. Actually it is faster,
    if one stores the category in a variable::

        sage: _Rings = Rings()
        sage: R3 = Parent(category = _Rings)
        sage: R3.is_ring.__module__
        'sage.categories.rings'
        sage: timeit("R3.is_ring()", number=10000)                    # not tested
        10000 loops, best of 3: 2.64 µs per loop
        sage: timeit("R3 in Rings()", number=10000)                   # not tested
        10000 loops, best of 3: 3.01 µs per loop
        sage: timeit("R3 in _Rings", number=10000)                    # not tested
        10000 loops, best of 3: 652 ns per loop

    This might not be easy to further optimize, since the time is
    consumed in many different spots::

        sage: timeit("MyRingsSingleton.__classcall__()", number=10000)# not tested
        10000 loops, best of 3: 306 ns per loop

        sage: X = MyRingsSingleton()
        sage: timeit("R in X  ", number=10000)                        # not tested
        10000 loops, best of 3: 699 ns per loop

        sage: c = MyRingsSingleton().__contains__
        sage: timeit("c(R)", number = 10000)                          # not tested
        10000 loops, best of 3: 661 ns per loop

    .. WARNING::

        A singleton concrete class `A` should not have a subclass `B`
        (necessarily concrete). Otherwise, creating an instance `a` of
        `A` and an instance `b` of `B` would break the singleton
        principle: `A` would have two instances `a` and `b`.

        With the current implementation only direct subclasses of
        :class:`Category_singleton` are supported::

            sage: class MyRingsSingleton(Category_singleton):
            ....:     def super_categories(self): return Rings().super_categories()
            sage: class Disaster(MyRingsSingleton): pass
            sage: Disaster()
            Traceback (most recent call last):
            ...
            AssertionError: <class '__main__.Disaster'> is not a direct subclass of <class 'sage.categories.category_singleton.Category_singleton'>

        However, it is acceptable for a direct subclass `R` of
        :class:`Category_singleton` to create its unique instance as
        an instance of a subclass of itself (in which case, its the
        subclass of `R` which is concrete, not `R` itself). This is
        used for example to plug in extra category code via a dynamic
        subclass::

            sage: from sage.categories.category_singleton import Category_singleton
            sage: class R(Category_singleton):
            ....:     def super_categories(self): return [Sets()]
            sage: R()
            Category of r
            sage: R().__class__
            <class '__main__.R_with_category'>
            sage: R().__class__.mro()
            [<class '__main__.R_with_category'>,
             <class '__main__.R'>,
             <class 'sage.categories.category_singleton.Category_singleton'>,
             <class 'sage.categories.category.Category'>,
             <class 'sage.structure.unique_representation.UniqueRepresentation'>,
             <class 'sage.structure.unique_representation.CachedRepresentation'>,
             <type 'sage.misc.fast_methods.WithEqualityById'>,
             <type 'sage.structure.sage_object.SageObject'>,
             <class '__main__.R.subcategory_class'>,
             <class 'sage.categories.sets_cat.Sets.subcategory_class'>,
             <class 'sage.categories.sets_with_partial_maps.SetsWithPartialMaps.subcategory_class'>,
             <class 'sage.categories.objects.Objects.subcategory_class'>,
             <type 'object'>]
            sage: R() is R()
            True
            sage: R() is R().__class__()
            True

        In that case, ``R`` is an abstract class and has a single
        concrete subclass, so this does not break the Singleton design
        pattern.

        .. SEEALSO:: :meth:`Category.__classcall__`, :meth:`Category.__init__`

    TESTS::

        sage: import __main__
        sage: __main__.MyRings = MyRings
        sage: __main__.MyRingsSingleton = MyRingsSingleton
        sage: TestSuite(MyRingsSingleton()).run(skip=["_test_category"])

    .. NOTE::

        The ``_test_category`` test is failing because
        ``MyRingsSingleton()`` is not a subcategory of the join of its
        super categories::

            sage: C = MyRingsSingleton()
            sage: C.super_categories()
            [Category of rngs, Category of semirings]
            sage: Rngs() & Semirings()
            Category of rings
            sage: C.is_subcategory(Rings())
            False

        Oh well; it's not really relevant for those tests.
<<<<<<< HEAD
=======

>>>>>>> 82c8ee09
    """

    # That is just an optimized constant cached_method
    @staticmethod
    def __classcall__(object cls, *args):
        """
        Return ``cls()`` and cache the result in ``cls``.

        INPUT:

        - ``*args`` -- some constant arguments

        Most of the time, ``args`` is meant to be empty. However some
        singleton categories, in particular axiom categories of
        singleton categories, may require a constant argument.
        ``*args`` is passed down to :meth:`__init__`, and ignored upon
        later calls.

        .. SEEALSO:: :class:`sage.categories.category_with_axiomCategoryWithAxiom_singleton`

        TESTS::

            sage: from sage.categories.category_singleton import Category_singleton
            sage: class MyRingsSingleton(Category_singleton):
            ....:     def super_categories(self): return Rings().super_categories()
            sage: MyRingsSingleton()
            Category of my rings singleton

        Instanciating :class:`Category_singleton` triggers an assertion error::

            sage: Category_singleton()
            Traceback (most recent call last):
            ...
            AssertionError: <class 'sage.categories.category_singleton.Category_singleton'> is not a direct subclass of <class 'sage.categories.category_singleton.Category_singleton'>

        Instantiating a subclass of a subclass of :class:`Category_singleton`
        also triggers an assertion error::

            sage: class MyStuff(Category_singleton):
            ....:     def super_categories(self): return [Sets()]
            sage: class MySubStuff(MyStuff): pass
            sage: MySubStuff()
            Traceback (most recent call last):
            ...
            AssertionError: <class '__main__.MySubStuff'> is not a direct subclass of <class 'sage.categories.category_singleton.Category_singleton'>

        even if ``MyStuff`` has already been instanciated::

            sage: MyStuff()
            Category of my stuff
            sage: MySubStuff()
            Traceback (most recent call last):
            ...
            AssertionError: <class '__main__.MySubStuff'> is not a direct subclass of <class 'sage.categories.category_singleton.Category_singleton'>
        """
        if isinstance(cls, DynamicMetaclass):  # cls is something like Rings_with_category
            cls = cls.__base__
        # TODO: find a better way to check that cls is an abstract class
        from sage.categories.category_with_axiom import CategoryWithAxiom_singleton
        assert (cls.__mro__[1] is Category_singleton or cls.__mro__[1] is CategoryWithAxiom_singleton), \
            "%s is not a direct subclass of %s"%(cls, Category_singleton)
        obj = super(Category_singleton, cls).__classcall__(cls, *args)
        cls._set_classcall(ConstantFunction(obj))
        obj.__class__._set_classcall(ConstantFunction(obj))
        return obj

    @lazy_class_attribute
    def __contains__(cls):
        """
        TESTS::

            sage: from sage.categories.category_singleton import Category_singleton
            sage: class MyRingsSingleton(Category_singleton):
            ....:     def super_categories(self): return Rings().super_categories()
            sage: ZZ in MyRingsSingleton()
            False
            sage: Parent(category=MyRingsSingleton()) in MyRingsSingleton()
            True
        """
        return Category_contains_method_by_parent_class(cls())<|MERGE_RESOLUTION|>--- conflicted
+++ resolved
@@ -258,10 +258,7 @@
             False
 
         Oh well; it's not really relevant for those tests.
-<<<<<<< HEAD
-=======
-
->>>>>>> 82c8ee09
+
     """
 
     # That is just an optimized constant cached_method
