--- conflicted
+++ resolved
@@ -22,12 +22,8 @@
         sage: C = GradedHopfAlgebrasWithBasis(ZZ); C
         Category of graded hopf algebras with basis over Integer Ring
         sage: C.super_categories()
-<<<<<<< HEAD
-        [Category of hopf algebras with basis over Integer Ring, Category of graded algebras with basis over Integer Ring]
-=======
         [Category of hopf algebras with basis over Integer Ring,
          Category of graded algebras with basis over Integer Ring]
->>>>>>> 0d551b01
 
         sage: C is HopfAlgebras(ZZ).WithBasis().Graded()
         True
@@ -53,12 +49,8 @@
             EXAMPLES::
 
                 sage: GradedHopfAlgebrasWithBasis(QQ).WithRealizations().super_categories()
-<<<<<<< HEAD
-                [Join of Category of hopf algebras over Rational Field and Category of graded algebras over Rational Field]
-=======
                 [Join of Category of hopf algebras over Rational Field
                      and Category of graded algebras over Rational Field]
->>>>>>> 0d551b01
 
             TESTS::
 
