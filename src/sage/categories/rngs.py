r"""
Rngs
"""
#*****************************************************************************
#  Copyright (C) 2008 Teresa Gomez-Diaz (CNRS) <Teresa.Gomez-Diaz@univ-mlv.fr>
#                2012 Nicolas M. Thiery <nthiery at users.sf.net>
#
#  Distributed under the terms of the GNU General Public License (GPL)
#                  http://www.gnu.org/licenses/
#******************************************************************************

from sage.categories.category_with_axiom import CategoryWithAxiom
from sage.misc.lazy_import import LazyImport
from sage.categories.magmas_and_additive_magmas import MagmasAndAdditiveMagmas

class Rngs(CategoryWithAxiom):
    """
<<<<<<< HEAD
    The category of rngs

    A rng `(S,+,*)` is similar to a ring but not necessarilly
    unital. In other words, it is a combination of a commutative
    additive group `(S,+)` and a multiplicative semigroup `(S,*)`,
=======
    The category of rngs.

    An *rng* `(S, +, *)` is similar to a ring but not necessarilly
    unital. In other words, it is a combination of a commutative
    additive group `(S, +)` and a multiplicative semigroup `(S, *)`,
>>>>>>> 0d551b01
    where `*` distributes over `+`.

    EXAMPLES::

<<<<<<< HEAD
      sage: C = Rngs(); C
      Category of rngs
      sage: sorted(C.super_categories(), key=str)
      [Category of associative additive commutative additive associative additive unital distributive magmas and additive magmas,
       Category of commutative additive groups]

      sage: sorted(C.axioms())
      ['AdditiveAssociative', 'AdditiveCommutative', 'AdditiveInverse', 'AdditiveUnital', 'Associative', 'Distributive']

      sage: C is (CommutativeAdditiveGroups() & Semigroups()).Distributive()
      True
      sage: C.Unital()
      Category of rings
=======
        sage: C = Rngs(); C
        Category of rngs
        sage: sorted(C.super_categories(), key=str)
        [Category of associative additive commutative additive associative additive unital distributive magmas and additive magmas,
         Category of commutative additive groups]

        sage: sorted(C.axioms())
        ['AdditiveAssociative', 'AdditiveCommutative', 'AdditiveInverse',
         'AdditiveUnital', 'Associative', 'Distributive']

        sage: C is (CommutativeAdditiveGroups() & Semigroups()).Distributive()
        True
        sage: C.Unital()
        Category of rings
>>>>>>> 0d551b01

    TESTS::

        sage: TestSuite(C).run()
    """

    _base_category_class_and_axiom = (MagmasAndAdditiveMagmas.Distributive.AdditiveAssociative.AdditiveCommutative.AdditiveUnital.Associative, "AdditiveInverse")

<<<<<<< HEAD
    Unital = LazyImport('sage.categories.rings', 'Rings', at_startup=True)
=======
    Unital = LazyImport('sage.categories.rings', 'Rings', at_startup=True)
>>>>>>> 0d551b01
<|MERGE_RESOLUTION|>--- conflicted
+++ resolved
@@ -15,38 +15,15 @@
 
 class Rngs(CategoryWithAxiom):
     """
-<<<<<<< HEAD
-    The category of rngs
-
-    A rng `(S,+,*)` is similar to a ring but not necessarilly
-    unital. In other words, it is a combination of a commutative
-    additive group `(S,+)` and a multiplicative semigroup `(S,*)`,
-=======
     The category of rngs.
 
     An *rng* `(S, +, *)` is similar to a ring but not necessarilly
     unital. In other words, it is a combination of a commutative
     additive group `(S, +)` and a multiplicative semigroup `(S, *)`,
->>>>>>> 0d551b01
     where `*` distributes over `+`.
 
     EXAMPLES::
 
-<<<<<<< HEAD
-      sage: C = Rngs(); C
-      Category of rngs
-      sage: sorted(C.super_categories(), key=str)
-      [Category of associative additive commutative additive associative additive unital distributive magmas and additive magmas,
-       Category of commutative additive groups]
-
-      sage: sorted(C.axioms())
-      ['AdditiveAssociative', 'AdditiveCommutative', 'AdditiveInverse', 'AdditiveUnital', 'Associative', 'Distributive']
-
-      sage: C is (CommutativeAdditiveGroups() & Semigroups()).Distributive()
-      True
-      sage: C.Unital()
-      Category of rings
-=======
         sage: C = Rngs(); C
         Category of rngs
         sage: sorted(C.super_categories(), key=str)
@@ -61,7 +38,6 @@
         True
         sage: C.Unital()
         Category of rings
->>>>>>> 0d551b01
 
     TESTS::
 
@@ -70,8 +46,4 @@
 
     _base_category_class_and_axiom = (MagmasAndAdditiveMagmas.Distributive.AdditiveAssociative.AdditiveCommutative.AdditiveUnital.Associative, "AdditiveInverse")
 
-<<<<<<< HEAD
     Unital = LazyImport('sage.categories.rings', 'Rings', at_startup=True)
-=======
-    Unital = LazyImport('sage.categories.rings', 'Rings', at_startup=True)
->>>>>>> 0d551b01
