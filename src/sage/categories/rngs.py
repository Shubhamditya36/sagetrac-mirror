--- conflicted
+++ resolved
@@ -11,11 +11,7 @@
 
 from sage.categories.category_with_axiom import CategoryWithAxiom
 from sage.misc.lazy_import import LazyImport
-<<<<<<< HEAD
-from sage.categories.distributive_magmas_and_additive_magmas import DistributiveMagmasAndAdditiveMagmas
-=======
 from sage.categories.magmas_and_additive_magmas import MagmasAndAdditiveMagmas
->>>>>>> f1b6804c
 
 class Rngs(CategoryWithAxiom):
     """
@@ -31,31 +27,12 @@
       sage: C = Rngs(); C
       Category of rngs
       sage: sorted(C.super_categories(), key=str)
-<<<<<<< HEAD
-      [Category of additive commutative additive associative additive inverse additive unital distributive magmas and additive magmas,
-       Category of associative additive commutative additive associative additive unital distributive magmas and additive magmas]
-      sage: sorted(C.axioms())
-      ['AdditiveAssociative', 'AdditiveCommutative', 'AdditiveInverse', 'AdditiveUnital', 'Associative']
-      sage: C is DistributiveMagmasAndAdditiveMagmas().Associative().AdditiveAssociative().AdditiveCommutative().AdditiveUnital().AdditiveInverse()
-      True
-      sage: C.Unital()
-      Category of rings
-=======
       [Category of associative additive commutative additive associative additive unital distributive magmas and additive magmas,
        Category of commutative additive groups]
->>>>>>> f1b6804c
 
       sage: sorted(C.axioms())
       ['AdditiveAssociative', 'AdditiveCommutative', 'AdditiveInverse', 'AdditiveUnital', 'Associative', 'Distributive']
 
-<<<<<<< HEAD
-        sage: TestSuite(C).run()
-    """
-
-    _base_category_class_and_axiom = [DistributiveMagmasAndAdditiveMagmas.AdditiveAssociative.AdditiveCommutative.AdditiveUnital.AdditiveInverse, "Associative"]
-
-    Unital = LazyImport('sage.categories.rings', 'Rings', 'Unital', at_startup=True)
-=======
       sage: C is (CommutativeAdditiveGroups() & Semigroups()).Distributive()
       True
       sage: C.Unital()
@@ -68,5 +45,4 @@
 
     _base_category_class_and_axiom = (MagmasAndAdditiveMagmas.Distributive.AdditiveAssociative.AdditiveCommutative.AdditiveUnital.Associative, "AdditiveInverse")
 
-    Unital = LazyImport('sage.categories.rings', 'Rings', at_startup=True)
->>>>>>> f1b6804c
+    Unital = LazyImport('sage.categories.rings', 'Rings', 'Unital', at_startup=True)