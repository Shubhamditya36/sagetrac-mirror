r"""
Graded Algebras
"""
#*****************************************************************************
#  Copyright (C) 2008      Teresa Gomez-Diaz (CNRS) <Teresa.Gomez-Diaz@univ-mlv.fr>
#                2008-2011 Nicolas M. Thiery <nthiery at users.sf.net>
#
#  Distributed under the terms of the GNU General Public License (GPL)
#                  http://www.gnu.org/licenses/
#******************************************************************************

from sage.categories.graded_modules import GradedModulesCategory

class GradedAlgebras(GradedModulesCategory):
    """
    The category of graded algebras

    EXAMPLES::

        sage: GradedAlgebras(ZZ)
        Category of graded algebras over Integer Ring
        sage: GradedAlgebras(ZZ).super_categories()
<<<<<<< HEAD
        [Category of algebras over Integer Ring, Category of graded modules over Integer Ring]
=======
        [Category of algebras over Integer Ring,
         Category of graded modules over Integer Ring]
>>>>>>> 82c8ee09

    TESTS::

        sage: TestSuite(GradedAlgebras(ZZ)).run()
    """

    class ParentMethods:
        pass

    class ElementMethods:
        pass<|MERGE_RESOLUTION|>--- conflicted
+++ resolved
@@ -20,12 +20,8 @@
         sage: GradedAlgebras(ZZ)
         Category of graded algebras over Integer Ring
         sage: GradedAlgebras(ZZ).super_categories()
-<<<<<<< HEAD
-        [Category of algebras over Integer Ring, Category of graded modules over Integer Ring]
-=======
         [Category of algebras over Integer Ring,
          Category of graded modules over Integer Ring]
->>>>>>> 82c8ee09
 
     TESTS::
 
