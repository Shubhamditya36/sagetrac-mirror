--- conflicted
+++ resolved
@@ -49,22 +49,14 @@
 
 class AlgebrasCategory(CovariantConstructionCategory, Category_over_base_ring):
     """
-<<<<<<< HEAD
-    An abstract base class for categories of monoid algebras, groups algebras, and the like.
-=======
     An abstract base class for categories of monoid algebras,
     groups algebras, and the like.
->>>>>>> 82c8ee09
 
     .. SEEALSO::
 
         - :meth:`Sets.ParentMethods.algebra`
         - :meth:`Sets.SubcategoryMethods.Algebras`
-<<<<<<< HEAD
-        - :class:`~sage.categories.covariant_functorial_construction.CovariantFunctorialConstruction`.
-=======
         - :class:`~sage.categories.covariant_functorial_construction.CovariantFunctorialConstruction`
->>>>>>> 82c8ee09
 
     INPUT:
 
