--- conflicted
+++ resolved
@@ -814,7 +814,6 @@
                     tester.assertEquals((s[i]*s[j]).has_descent(j, side = 'left' ), u == v)
                     tester.assertEquals((s[i]*s[j]).has_descent(i, side = 'right'), u == v)
 
-<<<<<<< HEAD
         def _test_descents(self, **options):
             """
             Run sanity checks on the method
@@ -836,38 +835,18 @@
                 tester.assertEqual([i], si.descents(side='right'))
                 tester.assertNotIn(i, si.descents(positive=True, side='left'))
                 tester.assertNotIn(i, si.descents(positive=True, side='right'))
-=======
-        def calculate_braid_chain(self, first_word, second_word):
-            """
-            Return list of reduced words whose first entry is ``start_word``
-            and whose last entry is ``end_word`` such that consecutive entries
-            differ by a braid move.
-
-            EXAMPLES::
-
-                sage: W = CoxeterGroup("A3")
-                sage: W.calculate_braid_chain((1,2,1,3,2,1),(3,2,1,2,3,2))
-                [(1, 2, 1, 3, 2, 1),
-                 (1, 2, 3, 1, 2, 1),
-                 (1, 2, 3, 2, 1, 2),
-                 (1, 3, 2, 3, 1, 2),
-                 (3, 1, 2, 3, 1, 2),
-                 (3, 1, 2, 1, 3, 2),
-                 (3, 2, 1, 2, 3, 2)]
-            """
-            first_word = tuple(first_word)
-            second_word = tuple(second_word)
-            return self._chain_of_reduced_words(first_word,second_word)
-
-        def put_in_front(self, k, input_word):
-            input_word = tuple(input_word)
-            return self._put_in_front(k, input_word)
 
         def _put_in_front(self, k, input_word):
             """
             Return a list of reduced words beginning with
             ``input_word`` and ending with a reduced word whose first letter
             is ``k``.
+
+            INPUT:
+
+            - ``k`` -- an integer
+
+            - ``input_word`` -- a reduced word
 
             Currently works in finite-type when the entries of the Coxeter
             matrix are less than or equal to 4.
@@ -884,58 +863,77 @@
                  (1, 3, 2, 1, 3, 2, 3, 1, 2)]
             """
             i = input_word[0]
-            if i == 0 or k == 0:
-                raise NotImplementedError
+            if i not in self.index_set() or k not in self.index_set():
+                raise ValueError('wrong index')
 
             if i == k:
                 return [input_word]
-            elif i != k and self.coxeter_matrix()[i-1,k-1] == 2:
-                first_word_list = self._put_in_front(k,input_word[1:])
+            elif i != k and self.coxeter_matrix()[i, k] == 2:
+                first_word_list = self._put_in_front(k, input_word[1:])
                 first_last_word = first_word_list[-1]
                 return ([input_word] +
-                        [ (i,) + word for word in first_word_list[1:]] +
-                        [ (k,i) + first_last_word[1:]])
-            elif i != k and self.coxeter_matrix()[i-1,k-1] == 3:
-                first_word_list = self._put_in_front(k,input_word[1:])
+                        [(i,) + word for word in first_word_list[1:]] +
+                        [(k, i) + first_last_word[1:]])
+            elif i != k and self.coxeter_matrix()[i, k] == 3:
+                first_word_list = self._put_in_front(k, input_word[1:])
                 first_last_word = first_word_list[-1]
-                second_word_list = self._put_in_front(i,first_last_word[1:])
+                second_word_list = self._put_in_front(i, first_last_word[1:])
                 second_last_word = second_word_list[-1]
                 return ([input_word] +
-                        [ (i,) + word for word in first_word_list[1:]] +
-                        [ (i,k) + word for word in second_word_list[1:]] +
-                        [ (k,i,k) + second_last_word[1:]])
-            elif i != k and self.coxeter_matrix()[i-1,k-1] == 4:
-                first_word_list = self._put_in_front(k,input_word[1:])
+                        [(i,) + word for word in first_word_list[1:]] +
+                        [(i, k) + word for word in second_word_list[1:]] +
+                        [(k, i, k) + second_last_word[1:]])
+            elif i != k and self.coxeter_matrix()[i, k] == 4:
+                first_word_list = self._put_in_front(k, input_word[1:])
                 first_last_word = first_word_list[-1]
-                second_word_list = self._put_in_front(i,first_last_word[1:])
+                second_word_list = self._put_in_front(i, first_last_word[1:])
                 second_last_word = second_word_list[-1]
-                third_word_list = self._put_in_front(k,second_last_word[1:])
+                third_word_list = self._put_in_front(k, second_last_word[1:])
                 third_last_word = third_word_list[-1]
                 return ([input_word] +
                         [(i,) + word for word in first_word_list[1:]] +
-                        [(i,k) + word for word in second_word_list[1:]] +
-                        [(i,k,i) + word for word in third_word_list[1:]] +
-                        [(k,i,k,i) + third_last_word[1:]])
+                        [(i, k) + word for word in second_word_list[1:]] +
+                        [(i, k, i) + word for word in third_word_list[1:]] +
+                        [(k, i, k, i) + third_last_word[1:]])
             else:
                 raise NotImplementedError
 
-        def _chain_of_reduced_words(self, start_word, end_word):
+        def find_braid_chain(self, first_word, second_word):
             """
             Return list of reduced words whose first entry is ``start_word``
             and whose last entry is ``end_word`` such that consecutive entries
             differ by a braid move.
-            """
+
+            INPUT:
+
+            - ``first_word`` -- reduced word
+
+            - ``second_word`` -- reduced word
+
+            EXAMPLES::
+
+                sage: W = CoxeterGroup("A3")
+                sage: W.find_braid_chain((1,2,1,3,2,1),(3,2,1,2,3,2))
+                [(1, 2, 1, 3, 2, 1),
+                 (1, 2, 3, 1, 2, 1),
+                 (1, 2, 3, 2, 1, 2),
+                 (1, 3, 2, 3, 1, 2),
+                 (3, 1, 2, 3, 1, 2),
+                 (3, 1, 2, 1, 3, 2),
+                 (3, 2, 1, 2, 3, 2)]
+            """
+            start_word = tuple(first_word)
+            end_word = tuple(second_word)
             if start_word == end_word:
                 return [start_word]
             k = end_word[0]
-            first_word_list = self._put_in_front(k,start_word)
+            first_word_list = self._put_in_front(k, start_word)
             first_last_word = first_word_list[-1]
             return (first_word_list[:-1] +
                     [(k,) + word for word in
-                     self._chain_of_reduced_words(first_last_word[1:],
-                                                       end_word[1:])])
-
->>>>>>> 9e6f488e
+                     self.find_braid_chain(first_last_word[1:],
+                                           end_word[1:])])
+
 
     class ElementMethods:
         def has_descent(self, i, side = 'right', positive=False):
