r"""
Vector Spaces
"""
#*****************************************************************************
#  Copyright (C) 2005      David Kohel <kohel@maths.usyd.edu>
#                          William Stein <wstein@math.ucsd.edu>
#                2008      Teresa Gomez-Diaz (CNRS) <Teresa.Gomez-Diaz@univ-mlv.fr>
#                2008-2009 Nicolas M. Thiery <nthiery at users.sf.net>
#
#  Distributed under the terms of the GNU General Public License (GPL)
#                  http://www.gnu.org/licenses/
#******************************************************************************
from sage.categories.category_types import Category_module
from sage.categories.category_with_axiom import CategoryWithAxiom_over_base_ring
from sage.categories.dual import DualObjectsCategory
from sage.categories.fields import Fields
from sage.categories.modules import Modules
from sage.categories.modules_with_basis import ModulesWithBasis
_Fields = Fields()

class VectorSpaces(Category_module):
    """
    The category of (abstract) vector spaces over a given field

    ??? with an embedding in an ambient vector space ???

    EXAMPLES::

        sage: VectorSpaces(QQ)
        Category of vector spaces over Rational Field
        sage: VectorSpaces(QQ).super_categories()
        [Category of modules over Rational Field]
    """
    @staticmethod
    def __classcall_private__(cls, K, check=True):
        """
        INPUT:

        - `K` -- a field
        - ``check`` -- a boolean (default: True) whether to check that `K` is a field.

        EXAMPLES::

            sage: VectorSpaces(QQ) is VectorSpaces(QQ, check=False)
            True

        By default, it is checked that ``K`` is a field::

            sage: VectorSpaces(ZZ)
            Traceback (most recent call last):
            ...
            AssertionError: The base ring must be a field.

        With ``check=False``, the check is disabled, possibly enabling
        incorrect inputs::

            sage: VectorSpaces(ZZ, check=False)
            Category of vector spaces over Integer Ring
        """
        if check:
            assert K in _Fields, "The base ring must be a field."
        return super(VectorSpaces, cls).__classcall__(cls, K)

    def __init__(self, K):
        """
        EXAMPLES::

            sage: VectorSpaces(QQ)
            Category of vector spaces over Rational Field
            sage: VectorSpaces(ZZ)
            Traceback (most recent call last):
            ...
            AssertionError: The base ring must be a field.

        TESTS::

            sage: C = QQ^10      # vector space
            sage: TestSuite(C).run()
            sage: TestSuite(VectorSpaces(QQ)).run()
        """
        Category_module.__init__(self, K)

    def __call__(self, x):
        """
        Try to coerce ``x`` into an object of this category

        EXAMPLES::

            sage: VectorSpaces(QQ)(ZZ^3)
            Vector space of dimension 3 over Rational Field

        """
        try:
            V = x.vector_space(self.base_field())
            if V.base_field() != self.base_field():
                V = V.change_ring(self.base_field())
        except (TypeError, AttributeError) as msg:
            raise TypeError("%s\nunable to coerce x (=%s) into %s"%(msg,x,self))
        return V

    def base_field(self):
        """
        Returns the base field over which the vector spaces of this
        category are all defined.

        EXAMPLES::

            sage: VectorSpaces(QQ).base_field()
            Rational Field
        """
        return self.base_ring()

    def super_categories(self):
        """
        EXAMPLES::

            sage: VectorSpaces(QQ).super_categories()
            [Category of modules over Rational Field]
        """
        R = self.base_field()
        return [Modules(R, dispatch = False)]

    class ParentMethods:
        pass

    class ElementMethods:
        pass

    class WithBasis(CategoryWithAxiom_over_base_ring):

        _call_ = ModulesWithBasis.__dict__["_call_"]

        def is_abelian(self):
            """
<<<<<<< HEAD
            Returns whether this category is abelian.

            This is always True since the base ring is a field.
=======
            Return whether this category is abelian.

            This is always ``True`` since the base ring is a field.
>>>>>>> 0d551b01

            EXAMPLES::

                sage: VectorSpaces(QQ).WithBasis().is_abelian()
                True
            """
            return True

    class DualObjects(DualObjectsCategory):

        def extra_super_categories(self):
            r"""
            Returns the dual category

            EXAMPLES:

            The category of algebras over the Rational Field is dual
            to the category of coalgebras over the same field::

                sage: C = VectorSpaces(QQ)
                sage: C.dual()
                Category of duals of vector spaces over Rational Field
                sage: C.dual().super_categories() # indirect doctest
                [Category of vector spaces over Rational Field]
            """
            return [self.base_category()]<|MERGE_RESOLUTION|>--- conflicted
+++ resolved
@@ -132,15 +132,9 @@
 
         def is_abelian(self):
             """
-<<<<<<< HEAD
-            Returns whether this category is abelian.
-
-            This is always True since the base ring is a field.
-=======
             Return whether this category is abelian.
 
             This is always ``True`` since the base ring is a field.
->>>>>>> 0d551b01
 
             EXAMPLES::
 
