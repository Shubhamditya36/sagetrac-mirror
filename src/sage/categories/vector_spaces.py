--- conflicted
+++ resolved
@@ -213,18 +213,6 @@
             """
             return [self.base_category()]
 
-<<<<<<< HEAD
-    class TensorProducts(TensorProductsCategory):
-
-        def extra_super_categories(self):
-            r"""
-            EXAMPLES:
-
-                sage: C = VectorSpaces(QQ).TensorProducts()
-                sage: C.extra_super_categories()
-                [Category of vector spaces over Rational Field]
-
-=======
     class CartesianProducts(CartesianProductsCategory):
         def extra_super_categories(self):
             r"""
@@ -235,6 +223,8 @@
                 Category of Cartesian products of vector spaces over Rational Field
                 sage: C in C.CartesianProducts().super_categories()
                 True
+                sage: C.CartesianProducts().extra_super_categories()
+
             """
             return [self.base_category()]
 
@@ -248,6 +238,7 @@
                 Category of tensor products of vector spaces over Rational Field
                 sage: C in C.TensorProducts().super_categories()
                 True
->>>>>>> 66e07a2b
+                sage: C.TensorProducts().extra_super_categories()
+
             """
             return [self.base_category()]