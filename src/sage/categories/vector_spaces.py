--- conflicted
+++ resolved
@@ -171,10 +171,7 @@
 
                 sage: C = VectorSpaces(QQ).TensorProducts()
                 sage: C.extra_super_categories()
-<<<<<<< HEAD
-=======
                 [Category of vector spaces over Rational Field]
->>>>>>> 5ea8dbb0
 
             """
             return [self.base_category()]