--- conflicted
+++ resolved
@@ -171,11 +171,7 @@
       rationals
 
     See :mod:`sage.categories.primer` for an introduction to
-<<<<<<< HEAD
-    categories in Sage, their relevance, purpose and usage. The
-=======
     categories in Sage, their relevance, purpose, and usage. The
->>>>>>> f1b6804c
     documentation below will focus on their implementation.
 
     Technically, a category is an instance of the class
@@ -1118,11 +1114,7 @@
         tester.assert_(all(not isinstance(cat, JoinCategory) for cat in self._super_categories))
         if not isinstance(self, JoinCategory):
             tester.assert_(all(self._cmp_key > cat._cmp_key      for cat in self._super_categories))
-<<<<<<< HEAD
-        tester.assert_(self.is_subcategory( Category.join(self.super_categories()) )) # Not obvious with axioms
-=======
         tester.assert_(self.is_subcategory( Category.join(self.super_categories()) )) # Not an obviously passing test with axioms
->>>>>>> f1b6804c
         if self.is_subcategory(Sets()):
             tester.assert_(isinstance(self.parent_class, type))
             tester.assert_(isinstance(self.element_class, type))
@@ -1586,27 +1578,6 @@
     @cached_method
     def axioms(self):
         """
-<<<<<<< HEAD
-        EXAMPLES::
-
-            sage: Category.join([EnumeratedSets().Infinite(), Sets().Facade()]).axioms()
-            frozenset(['Infinite', 'Facade'])
-        """
-        return frozenset(axiom
-                         for category in self.super_categories()
-                         for axiom in category.axioms())
-
-    @cached_method
-    def _with_axiom_categories(self, axiom):
-        """
-        Return the categories to be added to ``self`` to get ``self._with_axiom(axiom)``.
-
-        INPUT:
-
-        - ``axiom`` -- an axiom (``Finite`` in the example above)
-
-        OUTPUT: a tuple
-=======
         Return the axioms known to be satisfied by all the objects of ``self``.
 
         Technically, this the set of all the axioms ``A`` such that,
@@ -1638,30 +1609,11 @@
 
         This is a lazy version of :meth:`_with_axiom` which is used to
         avoid recursion loops during join calculations
->>>>>>> f1b6804c
 
         .. WARNING:: the order in the result is irrelevant
 
         EXAMPLES::
 
-<<<<<<< HEAD
-            sage: Sets()._with_axiom_categories('Finite')
-            (Category of finite sets,)
-            sage: Magmas()._with_axiom_categories('Finite')
-            (Category of finite sets,)
-            sage: Sets().Finite()._with_axiom_categories('Infinite')
-            (Category of infinite sets,)
-            sage: HopfAlgebras(QQ)._with_axiom_categories('FiniteDimensional')
-            (Category of finite dimensional modules over Rational Field,)
-        """
-        axiom_attribute = getattr(self.__class__, axiom, None)
-        if axiom_attribute is None:
-            # If the axiom is not defined for this category
-            # This uses the following invariant: the categories for
-            # which a given axiom is defined form a lower set
-            return ()
-        if axiom in self.__class__.__base__.__dict__:
-=======
             sage: Sets()._with_axiom_as_tuple('Finite')
             (Category of finite sets,)
             sage: Magmas()._with_axiom_as_tuple('Finite')
@@ -1684,23 +1636,11 @@
             return (self,)
         if axiom in self.__class__.__base__.__dict__:
             # self implements this axiom
->>>>>>> f1b6804c
             from category_with_axiom import CategoryWithAxiom
             if inspect.isclass(axiom_attribute) and issubclass(axiom_attribute, CategoryWithAxiom):
                 return (axiom_attribute(self),)
             warn("Expecting %s.%s to be a subclass of CategoryWithAxiom to implement a category with axiom; got %s; ignoring"%(self.__class__.__base__.__name__,axiom,axiom_attribute))
 
-<<<<<<< HEAD
-        # This category does not implement this axiom
-        result = set(cat
-                     for category in self.super_categories()
-                     for cat in category._with_axiom_categories(axiom))
-        hook = getattr(self, axiom+"_extra_super_categories", None)
-        if hook is not None:
-            assert inspect.ismethod(hook)
-            result = result.union(hook())
-        return tuple(result)
-=======
         # self does not implement this axiom
         result = (self, ) + \
                  tuple(cat
@@ -1711,20 +1651,16 @@
             assert inspect.ismethod(hook)
             result += tuple(hook())
         return Category._sort_uniq(result)
->>>>>>> f1b6804c
 
     @cached_method
     def _with_axiom(self, axiom):
         """
-<<<<<<< HEAD
-=======
         Return the subcategory of the objects of ``self`` satisfying the given ``axiom``.
 
         INPUT:
 
         - ``axiom`` -- a string, the name of an axiom
 
->>>>>>> f1b6804c
         EXAMPLES::
 
             sage: Sets()._with_axiom("Finite")
@@ -1737,16 +1673,6 @@
             sage: Algebras(QQ).WithBasis().Commutative() is Algebras(QQ).Commutative().WithBasis()
             True
 
-<<<<<<< HEAD
-        """
-        if axiom in self.axioms():
-            return self
-        return Category.join((self,) + self._with_axiom_categories(axiom))
-
-    def _with_axioms(self, axioms):
-        """
-        Return the category obtained by adding an axiom to ``self``.
-=======
         When ``axiom`` is not defined for ``self``, ``self`` is returned::
 
             sage: Sets()._with_axiom("Associative")
@@ -1763,7 +1689,6 @@
         INPUT:
 
         - ``axioms`` -- a list of strings, the names of the axiomso
->>>>>>> f1b6804c
 
         EXAMPLES::
 
@@ -1774,20 +1699,12 @@
             sage: FiniteSets()._with_axioms(["Finite"])
             Category of finite sets
 
-<<<<<<< HEAD
-        When the category does not define the axiom, the category
-        itself is returned::
-
-            sage: Sets()._with_axioms(["FooBar"])
-            Category of sets
-=======
         Axioms that are not defined for the ``self`` are ignored::
 
             sage: Sets()._with_axioms(["FooBar"])
             Category of sets
             sage: Magmas()._with_axioms(["FooBar", "Unital"])
             Category of unital magmas
->>>>>>> f1b6804c
 
         Note that adding several axioms at once can do more than
         adding them one by one. This is because the availability of an
@@ -1906,7 +1823,6 @@
                      for category in categories
                      for cat in (category.super_categories() if isinstance(category, JoinCategory) else (category,)))
 
-<<<<<<< HEAD
 
     @staticmethod
     def _sort(categories):
@@ -2002,7 +1918,7 @@
     _join_cache = WeakValueDictionary()
 
     @staticmethod
-    def join(categories, as_list = False, merge_axioms = True, ignore_axioms=(), axioms=(), uniq=True):
+    def join(categories, as_list = False, ignore_axioms=(), axioms=()):
         """
         Return the join of the input categories in the lattice of categories.
 
@@ -2016,119 +1932,7 @@
         - ``categories`` -- a list (or iterable) of categories
         - ``as_list`` -- a boolean (default: False);
             whether the result should be returned as a list
-        - ``merge_axioms`` -- a boolean (default: False); for internal recursive use
-=======
-
-    @staticmethod
-    def _sort(categories):
-        """
-        Return the categories after sorting them decreasingly according to their comparison key.
-
-        .. SEEALSO:: :meth:`_cmp_key`
-
-        INPUT:
-
-        - ``categories`` -- a list (or iterable) of non-join categories
-
-        OUTPUT: a sorted tuple of categories, possibly with repeats
-
-        EXAMPLES::
-
-            sage: Category._sort([Sets(), Objects(), Coalgebras(QQ), Monoids(), Sets().Finite()])
-            (Category of monoids,
-             Category of coalgebras over Rational Field,
-             Category of finite sets,
-             Category of sets,
-             Category of objects)
-            sage: Category._sort([Sets().Finite(), Semigroups().Finite(), Sets().Facade(),Magmas().Commutative()])
-            (Category of finite semigroups,
-             Category of commutative magmas,
-             Category of finite sets,
-             Category of facade sets)
-            sage: Category._sort(Category._flatten_categories([Sets().Finite(), Algebras(QQ).WithBasis(), Semigroups().Finite(), Sets().Facade(),Algebras(QQ).Commutative(), Algebras(QQ).Graded().WithBasis()]))
-            (Category of algebras with basis over Rational Field,
-             Category of algebras with basis over Rational Field,
-             Category of graded algebras over Rational Field,
-             Category of commutative algebras over Rational Field,
-             Category of finite semigroups,
-             Category of finite sets,
-             Category of facade sets)
-        """
-        return tuple(sorted(categories, key=category_sort_key, reverse=True))
-
-    @staticmethod
-    def _sort_uniq(categories):
-        """
-        Return the categories after sorting them and removing duplicates.
-
-        INPUT:
-
-        - ``categories`` -- a list (or iterable) of categories
-
-        OUTPUT: a sorted tuple of mutually incomparable categories
-
-        EXAMPLES::
-
-            sage: Category._sort_uniq([Rings(), Monoids(), Coalgebras(QQ)])
-            (Category of rings, Category of coalgebras over Rational Field)
-
-        Note that, in the above example, ``Monoids()`` does not appear
-        in the result because it is a super category of ``Rings()``.
-        """
-        categories = Category._sort(categories)
-        result = []
-        for category in categories:
-            if not any(cat.is_subcategory(category) for cat in result):
-                result.append(category)
-        return tuple(result)
-
-    def __and__(self, other):
-        """
-        Return the intersection of two categories.
-
-        This is just a shortcut for :meth:`join`.
-
-        EXAMPLES::
-
-            sage: Sets().Finite() & Rings().Commutative()
-            Category of finite commutative rings
-            sage: Monoids() & CommutativeAdditiveMonoids()
-            Join of Category of monoids and Category of commutative additive monoids
-        """
-        return Category.join([self, other])
-
-    def __or__(self, other):
-        """
-        Return the smallest category containing the two categories.
-
-        This is just a shortcut for :meth:`meet`.
-
-        EXAMPLES::
-
-            sage: Algebras(QQ) | Groups()
-            Category of monoids
-        """
-        return Category.meet([self, other])
-
-    _join_cache = WeakValueDictionary()
-
-    @staticmethod
-    def join(categories, as_list = False, ignore_axioms=(), axioms=()):
-        """
-        Return the join of the input categories in the lattice of categories.
-
-        At the level of objects and morphisms, this operation
-        corresponds to intersection: the objects and morphisms of a
-        join category are those that belong to all its super
-        categories.
-
-        INPUT:
-
-        - ``categories`` -- a list (or iterable) of categories
-        - ``as_list`` -- a boolean (default: False);
-            whether the result should be returned as a list
         - ``axioms`` -- a tuple of strings; the names of some supplementary axioms
->>>>>>> f1b6804c
 
         .. SEEALSO:: :meth:`__and__` for a shortcut
 
@@ -2142,7 +1946,6 @@
             [Category of groups, ..., Category of magmas,
              Category of commutative additive monoids, ..., Category of additive magmas,
              Category of sets, ...]
-<<<<<<< HEAD
 
         As a short hand, one can use::
 
@@ -2156,21 +1959,6 @@
             sage: Posets() & Groups()
             Join of Category of groups and Category of posets
 
-=======
-
-        As a short hand, one can use::
-
-            sage: Groups() & CommutativeAdditiveMonoids()
-            Join of Category of groups and Category of commutative additive monoids
-
-        This is a commutative and associative operation::
-
-            sage: Groups() & Posets()
-            Join of Category of groups and Category of posets
-            sage: Posets() & Groups()
-            Join of Category of groups and Category of posets
-
->>>>>>> f1b6804c
             sage: Groups() & (CommutativeAdditiveMonoids() & Posets())
             Join of Category of groups
                 and Category of commutative additive monoids
@@ -2229,7 +2017,6 @@
 
             sage: (Rings().Commutative() & Sets().Finite())._repr_(as_join=True)
             'Join of Category of commutative rings and Category of finite monoids'
-<<<<<<< HEAD
 
             sage: AlgebrasWithBasis(QQ) & FiniteSets().Algebras(QQ)
             Join of Category of finite dimensional algebras with basis over Rational Field
@@ -2279,57 +2066,6 @@
             sage: type(TUCF)
             <class 'sage.categories.category_with_axiom.Unital.Commutative_with_category'>
 
-=======
-
-            sage: AlgebrasWithBasis(QQ) & FiniteSets().Algebras(QQ)
-            Join of Category of finite dimensional algebras with basis over Rational Field
-                and Category of finite set algebras over Rational Field
-
-            sage: UniqueFactorizationDomains() & Algebras(QQ)
-            Join of Category of unique factorization domains
-                and Category of commutative algebras over Rational Field
-
-        TESTS:
-
-            sage: Magmas().Unital().Commutative().Finite() is Magmas().Finite().Commutative().Unital()
-            True
-            sage: from sage.categories.category_with_axiom import TestObjects
-            sage: T = TestObjects()
-            sage: TCF = T.Commutative().Facade(); TCF
-            Category of facade commutative test objects
-            sage: TCF is T.Facade().Commutative()
-            True
-            sage: TCF is (T.Facade() & T.Commutative())
-            True
-            sage: TCF.axioms()
-            frozenset(['Facade', 'Commutative'])
-            sage: type(TCF)
-            <class 'sage.categories.category_with_axiom.Commutative.Facade_with_category'>
-
-            sage: TCF = T.Commutative().FiniteDimensional()
-            sage: TCF is T.FiniteDimensional().Commutative()
-            True
-            sage: TCF is T.Commutative() & T.FiniteDimensional()
-            True
-            sage: TCF is T.FiniteDimensional() & T.Commutative()
-            True
-            sage: type(TCF)
-            <class 'sage.categories.category_with_axiom.Commutative.FiniteDimensional_with_category'>
-
-            sage: TCU = T.Commutative().Unital()
-            sage: TCU is T.Unital().Commutative()
-            True
-            sage: TCU is T.Commutative() & T.Unital()
-            True
-            sage: TCU is T.Unital() & T.Commutative()
-            True
-
-            sage: TUCF = T.Unital().Commutative().FiniteDimensional(); TUCF
-            Category of finite dimensional commutative unital test objects
-            sage: type(TUCF)
-            <class 'sage.categories.category_with_axiom.Unital.Commutative_with_category'>
-
->>>>>>> f1b6804c
             sage: TFFC = T.Facade().FiniteDimensional().Commutative(); TFFC
             Category of facade finite dimensional commutative test objects
             sage: type(TFFC)
@@ -2358,19 +2094,6 @@
         # TODO:
         # - Do we want to store the cache after or before the mangling of the categories?
         # - Caching with ignore_axioms?
-<<<<<<< HEAD
-        # - Caching with merge_axioms?
-
-        # Ensure associativity and commutativity by flattening
-        # JoinCategory's and sorting
-        categories = Category._flatten_categories(categories)
-        if uniq:
-            categories = Category._sort_uniq(categories)
-        else:
-            categories = Category._sort(categories)
-
-        if merge_axioms and not as_list and not ignore_axioms:
-=======
 
         # Ensure associativity and commutativity by flattening
         # JoinCategory's sorting, and removing duplicates
@@ -2378,62 +2101,10 @@
         categories = Category._sort_uniq(categories)
 
         if not as_list and not ignore_axioms:
->>>>>>> f1b6804c
             try:
                 return Category._join_cache[categories]
             except KeyError:
                 pass
-<<<<<<< HEAD
-        # Handle axioms
-        if merge_axioms:
-            axioms = {axiom
-                      for category in categories
-                      for axiom in category.axioms()}.union(axioms)
-            # Invariants:
-            # - the current list of categories is stored in the keys of ``done``
-            # - todo contains the ``complement`` of done; i.e.
-            #   for category in the keys of done,
-            #   (category, axiom) is in todo iff axiom is not in done[category]
-            done = dict()
-            todo = set()
-            def add_category(category):
-                axs = category.axioms()
-                for (cat, axiom) in ignore_axioms:
-                    if category.is_subcategory(cat):
-                        axs = axs | {axiom}
-                done[category] = axs
-                todo.update( (category, axiom)
-                             for axiom in axioms.difference(axs) )
-            for category in categories:
-                add_category(category)
-            while todo:
-                (category, axiom) = todo.pop()
-                # It's easier to remove categories from done than from todo
-                # So we check that ``category`` had not been removed
-                if category not in done:
-                    continue
-                new_cats = category._with_axiom_categories(axiom)
-                # Removes redundant categories in this join
-                new_cats = [new_cat for new_cat in new_cats
-                            if not any(cat.is_subcategory(new_cat) for cat in done.keys())]
-                for cat in done.keys():
-                    if any(new_cat.is_subcategory(cat) for new_cat in new_cats):
-                        del done[cat]
-                new_axioms = set(axiom
-                                 for new_cat in new_cats
-                                 for axiom in new_cat.axioms()
-                                 if axiom not in axioms)
-                # Mark old categories with new axioms as todo
-                todo.update( (category, axiom)
-                             for axiom in new_axioms
-                             for category in done.keys()
-                             )
-                for cat in new_cats:
-                    add_category(cat)
-            result = Category._sort_uniq(done.keys())
-        else:
-            result = categories
-=======
 
         # Handle axioms
         axioms = {axiom
@@ -2483,18 +2154,13 @@
             for cat in new_cats:
                 add_category(cat)
         result = Category._sort_uniq(done.keys())
->>>>>>> f1b6804c
         if as_list:
             return list(result)
         if len(result) == 1:
             result = result[0]
         else:
             result = JoinCategory(result)
-<<<<<<< HEAD
-        if merge_axioms and not ignore_axioms:
-=======
         if not ignore_axioms:
->>>>>>> f1b6804c
             Category._join_cache[categories] = result
         return result
 
@@ -3155,11 +2821,7 @@
             sage: Monoids().Finite().Commutative() is Monoids().Commutative().Finite()
             True
         """
-<<<<<<< HEAD
-        return Category.join([cat._with_axiom(axiom) for cat in self.super_categories()])
-=======
         return Category.join([cat._with_axiom(axiom) for cat in self._super_categories])
->>>>>>> f1b6804c
 
     @cached_method
     def _without_axiom(self, axiom):
@@ -3231,11 +2893,7 @@
             True
         """
         axioms = self.axioms()
-<<<<<<< HEAD
-        for category in self.super_categories():
-=======
         for category in self._super_categories:
->>>>>>> f1b6804c
             if category._with_axioms(axioms) is self:
                 return category._without_axioms(named=named)
         raise ValueError, "This join category isn't built by adding axioms to a single category"
