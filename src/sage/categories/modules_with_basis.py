r"""
Modules With Basis

AUTHORS:

- Nicolas M. Thiery (2008-2014): initial revision, axiomatization
- Jason Bandlow and Florent Hivert (2010): Triangular Morphisms
- Christian Stump (2010): :trac:`9648` module_morphism's to a wider class
  of codomains
"""
#*****************************************************************************
#  Copyright (C) 2008 Teresa Gomez-Diaz (CNRS) <Teresa.Gomez-Diaz@univ-mlv.fr>
#                2008-2014 Nicolas M. Thiery <nthiery at users.sf.net>
#
#  Distributed under the terms of the GNU General Public License (GPL)
#                  http://www.gnu.org/licenses/
#******************************************************************************

from sage.misc.lazy_import import LazyImport
from sage.misc.cachefunc import cached_method
from sage.misc.misc import attrcall
<<<<<<< HEAD
from sage.misc.superseded import deprecated_function_alias
from sage.misc.abstract_method import abstract_method
from sage.misc.sage_itertools import max_cmp, min_cmp
from sage.categories.category import HomCategory, JoinCategory, Category
=======
from sage.misc.sage_itertools import max_cmp, min_cmp
from sage.categories.homsets import HomsetsCategory
>>>>>>> 66e07a2b
from sage.categories.cartesian_product import CartesianProductsCategory
from sage.categories.tensor import tensor, TensorProductsCategory
from sage.categories.dual import DualObjectsCategory
from sage.categories.category_with_axiom import CategoryWithAxiom_over_base_ring
from sage.categories.category import Category
from sage.categories.morphism import SetMorphism, Morphism
from sage.categories.homset import Hom
from sage.categories.sets_cat import Sets
from sage.categories.sets_with_partial_maps import SetsWithPartialMaps
from sage.categories.commutative_additive_semigroups import CommutativeAdditiveSemigroups
from sage.categories.modules import Modules
from sage.structure.element import Element, parent

# this is an artifact to beat the pickling test and implement identity morphisms
def _the_id(x):
    return x

class ModulesWithBasis(CategoryWithAxiom_over_base_ring):
    """
    The category of modules with a distinguished basis.

    The elements are represented by expanding them in the distinguished basis.
    The morphisms are not required to respect the distinguished basis.

    EXAMPLES::

        sage: ModulesWithBasis(ZZ)
        Category of modules with basis over Integer Ring
        sage: ModulesWithBasis(ZZ).super_categories()
        [Category of modules over Integer Ring]

    If the base ring is actually a field, this constructs instead the
    category of vector spaces with basis::

        sage: ModulesWithBasis(QQ)
        Category of vector spaces with basis over Rational Field

        sage: ModulesWithBasis(QQ).super_categories()
        [Category of modules with basis over Rational Field,
         Category of vector spaces over Rational Field]

    Let `X` and `Y` be two modules with basis. We can build `Hom(X,Y)`::

        sage: X = CombinatorialFreeModule(QQ, [1,2]); X.__custom_name = "X"
        sage: Y = CombinatorialFreeModule(QQ, [3,4]); Y.__custom_name = "Y"
        sage: H = Hom(X, Y); H
        Set of Morphisms from X to Y in Category of vector spaces with basis over Rational Field

    The simplest morphism is the zero map::

        sage: H.zero()         # todo: move this test into module once we have an example
        Generic morphism:
          From: X
          To:   Y

    which we can apply to elements of `X`::

        sage: x = X.monomial(1) + 3 * X.monomial(2)
        sage: H.zero()(x)
        0

    TESTS::

        sage: f = H.zero().on_basis()
        sage: f(1)
        0
        sage: f(2)
        0

    EXAMPLES:

    We now construct a more interesting morphism by extending a
    function by linearity::

        sage: phi = H(on_basis = lambda i: Y.monomial(i+2)); phi
        Generic morphism:
          From: X
          To:   Y
        sage: phi(x)
        B[3] + 3*B[4]

    We can retrieve the function acting on indices of the basis::

        sage: f = phi.on_basis()
        sage: f(1), f(2)
        (B[3], B[4])

    `Hom(X,Y)` has a natural module structure (except for the zero,
    the operations are not yet implemented though). However since the
    dimension is not necessarily finite, it is not a module with
    basis; but see :class:`FiniteDimensionalModulesWithBasis` and
    :class:`GradedModulesWithBasis`::

        sage: H in ModulesWithBasis(QQ), H in Modules(QQ)
        (False, True)

    Some more playing around with categories and higher order homsets::

        sage: H.category()
        Category of homsets of modules with basis over Rational Field
        sage: Hom(H, H).category()
        Category of endsets of homsets of modules with basis over Rational Field

    .. TODO:: ``End(X)`` is an algebra.

    TESTS::

        sage: TestSuite(ModulesWithBasis(ZZ)).run()
    """

    def _call_(self, x):
        """
        Construct a module with basis (resp. vector space) from the data in ``x``.

        EXAMPLES::

            sage: CZ = ModulesWithBasis(ZZ); CZ
            Category of modules with basis over Integer Ring
            sage: CQ = ModulesWithBasis(QQ); CQ
            Category of vector spaces with basis over Rational Field

        ``x`` is returned unchanged if it is already in this category::

            sage: CZ(CombinatorialFreeModule(ZZ, ('a','b','c')))
            Free module generated by {'a', 'b', 'c'} over Integer Ring
            sage: CZ(ZZ^3)
            Ambient free module of rank 3 over the principal ideal domain Integer Ring

        If needed (and possible) the base ring is changed appropriately::

            sage: CQ(ZZ^3)                       # indirect doctest
            Vector space of dimension 3 over Rational Field

        If ``x`` itself is not a module with basis, but there is a
        canonical one associated to it, the later is returned::

            sage: CQ(AbelianVariety(Gamma0(37))) # indirect doctest
            Vector space of dimension 4 over Rational Field
        """
        try:
            M = x.free_module()
            if M.base_ring() != self.base_ring():
                M = M.change_ring(self.base_ring())
        except (TypeError, AttributeError) as msg:
            raise TypeError("%s\nunable to coerce x (=%s) into %s"%(msg,x,self))
        return M

    def is_abelian(self):
        """
        Returns whether this category is abelian.

        This is the case if and only if the base ring is a field.

        EXAMPLES::

            sage: ModulesWithBasis(QQ).is_abelian()
            True
            sage: ModulesWithBasis(ZZ).is_abelian()
            False
        """
        return self.base_ring().is_field()

    FiniteDimensional = LazyImport('sage.categories.finite_dimensional_modules_with_basis', 'FiniteDimensionalModulesWithBasis')
    Graded = LazyImport('sage.categories.graded_modules_with_basis', 'GradedModulesWithBasis')

    class ParentMethods:
        @cached_method
        def basis(self):
            """
            Return the basis of ``self``.

            EXAMPLES::

                sage: F = CombinatorialFreeModule(QQ, ['a','b','c'])
                sage: F.basis()
                Finite family {'a': B['a'], 'c': B['c'], 'b': B['b']}

            ::

                sage: QS3 = SymmetricGroupAlgebra(QQ,3)
                sage: list(QS3.basis())
                [[1, 2, 3], [1, 3, 2], [2, 1, 3], [2, 3, 1], [3, 1, 2], [3, 2, 1]]
            """
            from sage.combinat.family import Family
            return Family(self._indices, self.monomial)

        def module_morphism(self, on_basis = None, diagonal = None, triangular = None, **keywords):
            r"""
            Construct a morphism from ``self`` to ``codomain`` by
            linearity from its restriction ``on_basis`` to the basis of
            ``self``.

            Let ``self`` be the module `X` with a basis indexed by `I`.
            This constructs a morphism `f: X \to Y` by linearity from
            a map `I \to Y` which is to be its restriction to the
            basis `(x_i)_{i \in I}` of `X`.

            INPUT:

            - ``codomain`` -- the codomain `Y` of `f`: defaults to
              ``f.codomain()`` if the latter is defined
            - ``zero`` -- the zero of the codomain; defaults to
              ``codomain.zero()``; can be used (with care) to define affine maps
            - ``position`` -- a non-negative integer; defaults to 0
            - ``on_basis`` -- a function `f` which accepts elements of `I`
              (the indexing set of the basis of `X`) as ``position``-th argument
              and returns elements of `Y`
            - ``diagonal`` -- a function `d` from `I` to `R` (the base ring
              of ``self`` and ``codomain``)
            - ``triangular`` --  (default: ``None``) ``"upper"`` or
              ``"lower"`` or ``None``:

              * ``"upper"`` - if the :meth:`leading_support()` of the image
                of the basis vector `x_i` is `i`, or
              * ``"lower"`` - if the :meth:`trailing_support()` of the image
                of the basis vector `x_i` is `i`

            - ``category`` -- a category; by default, this is
              ``ModulesWithBasis(R)`` if `Y` is in this category, and
              otherwise this lets `Hom(X,Y)` decide

            Exactly one of ``on_basis`` and ``diagonal`` options should
            be specified.

            With the ``on_basis`` option, this returns a function `g`
            obtained by extending `f` by linearity on the ``position``-th
            positional argument. For example, for ``position == 1`` and a
            ternary function `f`, one has:

            .. MATH::

                g\left( a,\ \sum_i \lambda_i x_i,\ c \right)
                = \sum_i \lambda_i f(a, i, c).

            EXAMPLES::

                sage: X = CombinatorialFreeModule(QQ, [1,2,3]);   X.rename("X")
                sage: Y = CombinatorialFreeModule(QQ, [1,2,3,4]); Y.rename("Y")
                sage: phi = X.module_morphism(lambda i: Y.monomial(i) + 2*Y.monomial(i+1), codomain = Y)
                sage: phi
                Generic morphism:
                From: X
                To:   Y
                sage: phi.category_for()
                Category of vector spaces with basis over Rational Field
                sage: x = X.basis(); y = Y.basis()
                sage: phi(x[1] + x[3])
                B[1] + 2*B[2] + B[3] + 2*B[4]

            With the ``zero`` argument, one can define affine morphisms::

                sage: phi = X.module_morphism(lambda i: Y.monomial(i) + 2*Y.monomial(i+1), codomain = Y, zero = 10*y[1])
                sage: phi(x[1] + x[3])
                11*B[1] + 2*B[2] + B[3] + 2*B[4]
                sage: phi.category_for()
                Category of sets

            One can construct morphisms with the base ring as codomain::

                sage: X = CombinatorialFreeModule(ZZ,[1,-1])
                sage: phi = X.module_morphism( on_basis=lambda i: i, codomain=ZZ )
                sage: phi( 2 * X.monomial(1) + 3 * X.monomial(-1) )
                -1
                sage: phi.category_for()
                Category of commutative additive semigroups
                sage: phi.category_for() # todo: not implemented (ZZ is currently not in Modules(ZZ))
                Category of modules over Integer Ring

            Or more generaly any ring admitting a coercion map from the base ring::

                sage: phi = X.module_morphism(on_basis= lambda i: i, codomain=RR )
                sage: phi( 2 * X.monomial(1) + 3 * X.monomial(-1) )
                -1.00000000000000
                sage: phi.category_for()
                Category of commutative additive semigroups
                sage: phi.category_for() # todo: not implemented (RR is currently not in Modules(ZZ))
                Category of modules over Integer Ring

                sage: phi = X.module_morphism(on_basis= lambda i: i, codomain=Zmod(4) )
                sage: phi( 2 * X.monomial(1) + 3 * X.monomial(-1) )
                3

                sage: phi = Y.module_morphism(on_basis= lambda i: i, codomain=Zmod(4) )
                Traceback (most recent call last):
                ...
                ValueError: codomain(=Ring of integers modulo 4) should be a module over the base ring of the domain(=Y)

            On can also define module morphisms between free modules
            over different base rings; here we implement the natural
            map from `X = \RR^2` to `Y = \CC`::

                sage: X = CombinatorialFreeModule(RR,['x','y'])
                sage: Y = CombinatorialFreeModule(CC,['z'])
                sage: x = X.monomial('x')
                sage: y = X.monomial('y')
                sage: z = Y.monomial('z')
                sage: def on_basis( a ):
                ....:     if a == 'x':
                ....:         return CC(1) * z
                ....:     elif a == 'y':
                ....:         return CC(I) * z
                sage: phi = X.module_morphism( on_basis=on_basis, codomain=Y )
                sage: v = 3 * x + 2 * y; v
                3.00000000000000*B['x'] + 2.00000000000000*B['y']
                sage: phi(v)
                (3.00000000000000+2.00000000000000*I)*B['z']
                sage: phi.category_for()
                Category of commutative additive semigroups
                sage: phi.category_for() # todo: not implemented (CC is currently not in Modules(RR)!)
                Category of vector spaces over Real Field with 53 bits of precision

                sage: Y = CombinatorialFreeModule(CC['q'],['z'])
                sage: z = Y.monomial('z')
                sage: phi = X.module_morphism( on_basis=on_basis, codomain=Y )
                sage: phi(v)
                (3.00000000000000+2.00000000000000*I)*B['z']

            Of course, there should be a coercion between the
            respective base rings of the domain and the codomain for
            this to be meaningful::

                sage: Y = CombinatorialFreeModule(QQ,['z'])
                sage: phi = X.module_morphism( on_basis=on_basis, codomain=Y )
                Traceback (most recent call last):
                ...
                ValueError: codomain(=Free module generated by {'z'} over Rational Field) should be a module over the base ring of the domain(=Free module generated by {'x', 'y'} over Real Field with 53 bits of precision)

                sage: Y = CombinatorialFreeModule(RR['q'],['z'])
                sage: phi = Y.module_morphism( on_basis=on_basis, codomain=X )
                Traceback (most recent call last):
                ...
                ValueError: codomain(=Free module generated by {'x', 'y'} over Real Field with 53 bits of precision) should be a module over the base ring of the domain(=Free module generated by {'z'} over Univariate Polynomial Ring in q over Real Field with 53 bits of precision)


            With the ``diagonal`` argument, this returns the module
            morphism `g` such that:

                `g(x_i) = d(i) y_i`

            This assumes that the respective bases `x` and `y` of `X`
            and `Y` have the same index set `I`.

            With ``triangular = upper``, the constructed module
            morphism is assumed to be upper triangular; that is its
            matrix in the distinguished basis of `X` and `Y` would be
            upper triangular with invertible elements on its
            diagonal. This is used to compute preimages and
            inverting the morphism::

                sage: I = range(1,200)
                sage: X = CombinatorialFreeModule(QQ, I); X.rename("X"); x = X.basis()
                sage: Y = CombinatorialFreeModule(QQ, I); Y.rename("Y"); y = Y.basis()
                sage: f = Y.sum_of_monomials * divisors
                sage: phi = X.module_morphism(f, triangular="upper", codomain = Y)
                sage: phi(x[2])
                B[1] + B[2]
                sage: phi(x[6])
                B[1] + B[2] + B[3] + B[6]
                sage: phi(x[30])
                B[1] + B[2] + B[3] + B[5] + B[6] + B[10] + B[15] + B[30]
                sage: phi.preimage(y[2])
                -B[1] + B[2]
                sage: phi.preimage(y[6])
                B[1] - B[2] - B[3] + B[6]
                sage: phi.preimage(y[30])
                -B[1] + B[2] + B[3] + B[5] - B[6] - B[10] - B[15] + B[30]
                sage: (phi^-1)(y[30])
                -B[1] + B[2] + B[3] + B[5] - B[6] - B[10] - B[15] + B[30]

            For details and further optional arguments, see
            :class:`sage.categories.modules_with_basis.TriangularModuleMorphism`.


            Caveat: the returned element is in ``Hom(codomain, domain,
            category``). This is only correct for unary functions.

            .. TODO::

                Should codomain be ``self`` by default in the
                diagonal and triangular cases?
            """
            if diagonal is not None:
                return DiagonalModuleMorphism(diagonal = diagonal, domain = self, **keywords)
            elif on_basis is not None:
                if triangular is not None:
                    return TriangularModuleMorphism(on_basis, domain = self, triangular = triangular, **keywords)
                return ModuleMorphismByLinearity(on_basis = on_basis, domain = self, **keywords)
            raise ValueError("module morphism requires either on_basis or diagonal argument")

        _module_morphism = module_morphism

        def _repr_(self):
            """
            EXAMPLES::

                sage: class FooBar(CombinatorialFreeModule): pass
                sage: C = FooBar(QQ, (1,2,3)); C # indirect doctest
                Free module generated by {1, 2, 3} over Rational Field

                sage: C._name = "foobar"; C
                foobar over Rational Field

                sage: C.rename("barfoo"); C
                barfoo

                sage: class FooBar(Parent):
                ....:     def basis(self): return Family({1:"foo", 2:"bar"})
                ....:     def base_ring(self): return QQ
                sage: FooBar(category = ModulesWithBasis(QQ))
                Free module generated by [1, 2] over Rational Field
            """
            if hasattr(self, "_name"):
                name = self._name
            else:
                name = "Free module generated by {}".format(self.basis().keys())
            return name + " over {}".format(self.base_ring())


        def tensor(*parents, **keywords):
            """
            Return the tensor product of the parents.

            INPUT:

            - ``parents`` -- the modules to be tensored
            - ``keywords`` -- optional keyword parameters

            The keyword argument 'category' can be used to explicitly specify the
            category of the tensor product. Otherwise the category is determined
            by those of the parents.

            EXAMPLES::

                sage: C = AlgebrasWithBasis(QQ)
                sage: A = C.example(); A.rename("A")
                sage: TA = A.tensor(A,A); TA
                A # A # A
                sage: TA == tensor([A,A,A])
                True
                sage: TA.category()
                Category of tensor products of algebras with basis over Rational Field
                sage: M = tensor([A,A,A], category=ModulesWithBasis(QQ)); M
                A # A # A
                sage: M.category()
                Join of Category of tensor products of modules with basis over Rational Field and Category of vector spaces with basis over Rational Field and Category of tensor products of vector spaces over Rational Field

                sage: A.rename()

            """
            if 'category' in keywords.keys():
                category = keywords['category']
                category = category.TensorProducts()
                keywords.pop('category')
            else:
                category = tensor.category_from_parents(parents)
            base_category = None
            if isinstance(category, JoinCategory):
                for supercategory in category.super_categories():
                    if isinstance(supercategory, TensorProductsCategory):
                        if base_category is None:
                            base_category = supercategory.base_category()
                        else:
                            base_category = Category.join((base_category, supercategory.base_category()))
            elif isinstance(category, TensorProductsCategory):
                base_category = category.base_category()
            if base_category is None:
                raise TypeError, "Category should be a subcategory of a module tensor category"
            R = base_category.base_ring()
            from sage.categories.algebras_with_basis import AlgebrasWithBasis
            if category.is_subcategory(AlgebrasWithBasis(R).TensorProducts()):
                return parents[0].__class__.TensorGrouped(parents, category, **keywords)
            else:
                return parents[0].__class__.Tensor(parents, category, **keywords)

        def _identity_map(self, category=None):
            r"""
            Returns the identity morphism.

            INPUT:

            - ``category`` -- (default: None) Optionally specify the category.
            If None, the category of ``self`` is used.

            EXAMPLES::

                sage: M = CombinatorialFreeModule(ZZ, [1,2]); M.rename("M")
                sage: iM = M._identity_map(); iM
                Generic endomorphism of M                
                sage: m = M.an_element(); m
                2*B[1] + 2*B[2]
                sage: iM(m) == m
                True
                sage: W = WeylGroup(CartanType(['A',2]),prefix="s")
                sage: A = W.algebra(ZZ)
                sage: iA = A._identity_map(); iA
                Generic endomorphism of Group algebra of Weyl Group of type ['A', 2] (as a matrix group acting on the ambient space) over Integer Ring

            """
            if category is None:
                category = self.category()
            return SetMorphism(Hom(self, self, category=category), _the_id)

        @abstract_method(optional=True)
        def tensor_unit(self, **keywords):
            r"""
            The distinguished unit object in the tensor category. It is a distinguished copy of the base ring
            as a free module over itself of rank 1.

            INPUT:

            - ``keywords`` -- keyword arguments

            The keyword argument 'category' may be used to explicitly specify the category of the
            resulting tensor unit.

            EXAMPLES::

                sage: M = CombinatorialFreeModule(ZZ, [1,2])
                sage: U = M.tensor_unit(); U
                The unit object in Category of tensor products of modules with basis over Integer Ring
                sage: U.category()
                Category of tensor products of modules with basis over Integer Ring
                sage: tensor([M]) == tensor([U, M, U])
                True
                sage: U == U.tensor(U)
                True
                sage: UA = M.tensor_unit(category=AlgebrasWithBasis(ZZ))
                sage: UA.one()
                B[()]
                sage: UH = M.tensor_unit(category=HopfAlgebrasWithBasis(ZZ))
                sage: UH.an_element()
                2*B[()]
                sage: UH.counit(UH.an_element())
                2

            """
            pass

    class ElementMethods:
        # TODO: Define the appropriate element methods here (instead of in
        # subclasses).  These methods should be consistent with those on
        # polynomials.

#         def _neg_(self):
#             """
#             Default implementation of negation by trying to multiply by -1.
#             TODO: doctest
#             """
#             return self._lmul_(-self.parent().base_ring().one(), self)


        def support_of_term(self):
            """
            Return the support of ``self``, where ``self`` is a monomial
            (possibly with coefficient).

            EXAMPLES::

                sage: X = CombinatorialFreeModule(QQ, [1,2,3,4]); X.rename("X")
                sage: X.monomial(2).support_of_term()
                2
                sage: X.term(3, 2).support_of_term()
                3

            An exception is raised if ``self`` has more than one term::

                sage: (X.monomial(2) + X.monomial(3)).support_of_term()
                Traceback (most recent call last):
                ...
                ValueError: B[2] + B[3] is not a single term
            """
            if len(self) == 1:
                return self.support()[0]
            else:
                raise ValueError("%s is not a single term"%(self))

        def leading_support(self, cmp=None):
            r"""
            Return the maximal element of the support of ``self``. Note
            that this may not be the term which actually appears first when
            ``self`` is printed.

            If the default ordering of the basis elements is not what is
            desired, a comparison function, ``cmp(x,y)``, can be provided.
            This should return a negative value if ``x < y``, ``0`` if ``x == y``
            and a positive value if ``x > y``.

            EXAMPLES::

                sage: X = CombinatorialFreeModule(QQ, [1, 2, 3]); X.rename("X"); x = X.basis()
                sage: x = 3*X.monomial(1) + 2*X.monomial(2) + 4*X.monomial(3)
                sage: x.leading_support()
                3
                sage: def cmp(x,y): return y-x
                sage: x.leading_support(cmp=cmp)
                1

                sage: s = SymmetricFunctions(QQ).schur()
                sage: f = 2*s[1] + 3*s[2,1] - 5*s[3]
                sage: f.leading_support()
                [3]
            """
            return max_cmp(self.support(), cmp)


        def leading_item(self, cmp=None):
            r"""
            Return the pair ``(k, c)`` where

            .. MATH::

                c \cdot (\mbox{the basis element indexed by } k)

            is the leading term of ``self``.

            Here 'leading term' means that the corresponding basis element is
            maximal.  Note that this may not be the term which actually appears
            first when ``self`` is printed.  If the default term ordering is not
            what is desired, a comparison function, ``cmp(x,y)``, can be
            provided.  This should return a negative value if ``x < y``, ``0``
            if ``x == y`` and a positive value if ``x > y``.

            EXAMPLES::

                sage: X = CombinatorialFreeModule(QQ, [1, 2, 3]); X.rename("X"); x = X.basis()
                sage: x = 3*X.monomial(1) + 2*X.monomial(2) + 4*X.monomial(3)
                sage: x.leading_item()
                (3, 4)
                sage: def cmp(x,y): return y-x
                sage: x.leading_item(cmp=cmp)
                (1, 3)

                sage: s = SymmetricFunctions(QQ).schur()
                sage: f = 2*s[1] + 3*s[2,1] - 5*s[3]
                sage: f.leading_item()
                ([3], -5)
            """
            k = self.leading_support(cmp=cmp)
            return k, self[k]

        def leading_monomial(self, cmp=None):
            r"""
            Return the leading monomial of ``self``.

            This is the monomial whose corresponding basis element is
            maximal. Note that this may not be the term which actually appears
            first when ``self`` is printed. If the default term ordering is not
            what is desired, a comparison function, ``cmp(x,y)``, can be provided.
            This should return a negative value if ``x < y``, ``0`` if ``x == y``
            and a positive value if ``x > y``.

            EXAMPLES::

                sage: X = CombinatorialFreeModule(QQ, [1, 2, 3]); X.rename("X"); x = X.basis()
                sage: x = 3*X.monomial(1) + 2*X.monomial(2) + X.monomial(3)
                sage: x.leading_monomial()
                B[3]
                sage: def cmp(x,y): return y-x
                sage: x.leading_monomial(cmp=cmp)
                B[1]

                sage: s = SymmetricFunctions(QQ).schur()
                sage: f = 2*s[1] + 3*s[2,1] - 5*s[3]
                sage: f.leading_monomial()
                s[3]
            """
            return self.parent().monomial( self.leading_support(cmp=cmp) )

        def leading_coefficient(self, cmp=None):
            r"""
            Returns the leading coefficient of ``self``.

            This is the coefficient of the term whose corresponding basis element is
            maximal. Note that this may not be the term which actually appears
            first when ``self`` is printed.  If the default term ordering is not
            what is desired, a comparison function, ``cmp(x,y)``, can be provided.
            This should return a negative value if ``x < y``, 0 if ``x == y``
            and a positive value if ``x > y``.

            EXAMPLES::

                sage: X = CombinatorialFreeModule(QQ, [1, 2, 3]); X.rename("X")
                sage: x = 3*X.monomial(1) + 2*X.monomial(2) + X.monomial(3)
                sage: x.leading_coefficient()
                1
                sage: def cmp(x,y): return y-x
                sage: x.leading_coefficient(cmp=cmp)
                3

                sage: s = SymmetricFunctions(QQ).schur()
                sage: f = 2*s[1] + 3*s[2,1] - 5*s[3]
                sage: f.leading_coefficient()
                -5
            """
            return self.leading_item(cmp=cmp)[1]

        def leading_term(self, cmp=None):
            r"""
            Return the leading term of ``self``.

            This is the term whose corresponding basis element is
            maximal. Note that this may not be the term which actually appears
            first when ``self`` is printed. If the default term ordering is not
            what is desired, a comparison function, ``cmp(x,y)``, can be provided.
            This should return a negative value if ``x < y``, 0 if ``x == y``
            and a positive value if ``x > y``.

            EXAMPLES::

                sage: X = CombinatorialFreeModule(QQ, [1, 2, 3]); X.rename("X"); x = X.basis()
                sage: x = 3*X.monomial(1) + 2*X.monomial(2) + X.monomial(3)
                sage: x.leading_term()
                B[3]
                sage: def cmp(x,y): return y-x
                sage: x.leading_term(cmp=cmp)
                3*B[1]

                sage: s = SymmetricFunctions(QQ).schur()
                sage: f = 2*s[1] + 3*s[2,1] - 5*s[3]
                sage: f.leading_term()
                -5*s[3]
            """
            return self.parent().term(*self.leading_item(cmp=cmp))

        def trailing_support(self, cmp=None):
            r"""
            Return the minimal element of the support of ``self``. Note
            that this may not be the term which actually appears last when
            ``self`` is printed.

            If the default ordering of the basis elements is not what is
            desired, a comparison function, ``cmp(x,y)``, can be provided.
            This should return a negative value if ``x < y``, `0` if ``x == y``
            and a positive value if ``x > y``.

            EXAMPLES::

                sage: X = CombinatorialFreeModule(QQ, [1, 2, 3]); X.rename("X"); x = X.basis()
                sage: x = 3*X.monomial(1) + 2*X.monomial(2) + 4*X.monomial(3)
                sage: x.trailing_support()
                1
                sage: def cmp(x,y): return y-x
                sage: x.trailing_support(cmp=cmp)
                3

                sage: s = SymmetricFunctions(QQ).schur()
                sage: f = 2*s[1] + 3*s[2,1] - 5*s[3]
                sage: f.trailing_support()
                [1]
            """
            return min_cmp(self.support(), cmp)

        def trailing_item(self, cmp=None):
            r"""
            Returns the pair ``(c, k)`` where ``c*self.parent().monomial(k)``
            is the trailing term of ``self``.

            This is the monomial whose corresponding basis element is
            minimal. Note that this may not be the term which actually appears
            last when ``self`` is printed.  If the default term ordering is not
            what is desired, a comparison function ``cmp(x,y)``, can be provided.
            This should return a negative value if ``x < y``, 0 if ``x == y``
            and a positive value if ``x > y``.

            EXAMPLES::

                sage: X = CombinatorialFreeModule(QQ, [1, 2, 3]); X.rename("X"); x = X.basis()
                sage: x = 3*X.monomial(1) + 2*X.monomial(2) + X.monomial(3)
                sage: x.trailing_item()
                (1, 3)
                sage: def cmp(x,y): return y-x
                sage: x.trailing_item(cmp=cmp)
                (3, 1)

                sage: s = SymmetricFunctions(QQ).schur()
                sage: f = 2*s[1] + 3*s[2,1] - 5*s[3]
                sage: f.trailing_item()
                ([1], 2)
            """
            k = self.trailing_support(cmp=cmp)
            return k, self[k]

        def trailing_monomial(self, cmp=None):
            r"""
            Return the trailing monomial of ``self``.

            This is the monomial whose corresponding basis element is
            minimal. Note that this may not be the term which actually appears
            last when ``self`` is printed. If the default term ordering is not
            what is desired, a comparison function ``cmp(x,y)``, can be provided.
            This should return a negative value if ``x < y``, 0 if ``x == y``
            and a positive value if ``x > y``.

            EXAMPLES::

                sage: X = CombinatorialFreeModule(QQ, [1, 2, 3]); X.rename("X"); x = X.basis()
                sage: x = 3*X.monomial(1) + 2*X.monomial(2) + X.monomial(3)
                sage: x.trailing_monomial()
                B[1]
                sage: def cmp(x,y): return y-x
                sage: x.trailing_monomial(cmp=cmp)
                B[3]

                sage: s = SymmetricFunctions(QQ).schur()
                sage: f = 2*s[1] + 3*s[2,1] - 5*s[3]
                sage: f.trailing_monomial()
                s[1]
            """
            return self.parent().monomial( self.trailing_support(cmp=cmp) )

        def trailing_coefficient(self, cmp=None):
            r"""
            Return the trailing coefficient of ``self``.

            This is the coefficient of the monomial whose corresponding basis element is
            minimal. Note that this may not be the term which actually appears
            last when ``self`` is printed. If the default term ordering is not
            what is desired, a comparison function ``cmp(x,y)``, can be provided.
            This should return a negative value if ``x < y``, 0 if ``x == y``
            and a positive value if ``x > y``.

            EXAMPLES::

                sage: X = CombinatorialFreeModule(QQ, [1, 2, 3]); X.rename("X"); x = X.basis()
                sage: x = 3*X.monomial(1) + 2*X.monomial(2) + X.monomial(3)
                sage: x.trailing_coefficient()
                3
                sage: def cmp(x,y): return y-x
                sage: x.trailing_coefficient(cmp=cmp)
                1

                sage: s = SymmetricFunctions(QQ).schur()
                sage: f = 2*s[1] + 3*s[2,1] - 5*s[3]
                sage: f.trailing_coefficient()
                2
            """

            return self.trailing_item(cmp=cmp)[1]

        def trailing_term(self, cmp=None):
            r"""
            Return the trailing term of ``self``.

            This is the term whose corresponding basis element is
            minimal. Note that this may not be the term which actually appears
            last when ``self`` is printed. If the default term ordering is not
            what is desired, a comparison function ``cmp(x,y)``, can be provided.
            This should return a negative value if ``x < y``, 0 if ``x == y``
            and a positive value if ``x > y``.

            EXAMPLES::

                sage: X = CombinatorialFreeModule(QQ, [1, 2, 3]); X.rename("X"); x = X.basis()
                sage: x = 3*X.monomial(1) + 2*X.monomial(2) + X.monomial(3)
                sage: x.trailing_term()
                3*B[1]
                sage: def cmp(x,y): return y-x
                sage: x.trailing_term(cmp=cmp)
                B[3]

                sage: s = SymmetricFunctions(QQ).schur()
                sage: f = 2*s[1] + 3*s[2,1] - 5*s[3]
                sage: f.trailing_term()
                2*s[1]
            """
            return self.parent().term( *self.trailing_item(cmp=cmp) )

        def map_coefficients(self, f):
            """
            Mapping a function on coefficients.

            INPUT:

            - ``f`` -- an endofunction on the coefficient ring of the
              free module

            Return a new element of ``self.parent()`` obtained by applying the
            function ``f`` to all of the coefficients of ``self``.

            EXAMPLES::

                sage: F = CombinatorialFreeModule(QQ, ['a','b','c'])
                sage: B = F.basis()
                sage: f = B['a'] - 3*B['c']
                sage: f.map_coefficients(lambda x: x+5)
                6*B['a'] + 2*B['c']

            Killed coefficients are handled properly::

                sage: f.map_coefficients(lambda x: 0)
                0
                sage: list(f.map_coefficients(lambda x: 0))
                []

            ::

                sage: s = SymmetricFunctions(QQ).schur()
                sage: a = s([2,1])+2*s([3,2])
                sage: a.map_coefficients(lambda x: x*2)
                2*s[2, 1] + 4*s[3, 2]
            """
            return self.parent().sum_of_terms( (m, f(c)) for m,c in self )

        def map_support(self, f):
            """
            Mapping a function on the support.

            INPUT:

            - ``f`` -- an endofunction on the indices of the free module

            Return a new element of ``self.parent()`` obtained by
            applying the function ``f`` to all of the objects indexing
            the basis elements.

            EXAMPLES::

                sage: B = CombinatorialFreeModule(ZZ, [-1, 0, 1])
                sage: x = B.an_element(); x
                2*B[-1] + 2*B[0] + 3*B[1]
                sage: x.map_support(lambda i: -i)
                3*B[-1] + 2*B[0] + 2*B[1]

            ``f`` needs not be injective::

                sage: x.map_support(lambda i: 1)
                7*B[1]

                sage: s = SymmetricFunctions(QQ).schur()
                sage: a = s([2,1])+2*s([3,2])
                sage: a.map_support(lambda x: x.conjugate())
                s[2, 1] + 2*s[2, 2, 1]

            TESTS::

                sage: B.zero()      # This actually failed at some point!!! See #8890
                0

                sage: y = B.zero().map_support(lambda i: i/0); y
                0
                sage: y.parent() is B
                True
            """
            return self.parent().sum_of_terms( (f(m), c) for m,c in self )

        def map_support_skip_none(self, f):
            """
            Mapping a function on the support.

            INPUT:

            - ``f`` -- an endofunction on the indices of the free module

            Returns a new element of ``self.parent()`` obtained by
            applying the function `f` to all of the objects indexing
            the basis elements.

            EXAMPLES::

                sage: B = CombinatorialFreeModule(ZZ, [-1, 0, 1])
                sage: x = B.an_element(); x
                2*B[-1] + 2*B[0] + 3*B[1]
                sage: x.map_support_skip_none(lambda i: -i if i else None)
                3*B[-1] + 2*B[1]

            ``f`` needs not be injective::

                sage: x.map_support_skip_none(lambda i: 1 if i else None)
                5*B[1]

            TESTS::

                sage: y = x.map_support_skip_none(lambda i: None); y
                0
                sage: y.parent() is B
                True
            """
            return self.parent().sum_of_terms( (fm,c) for (fm,c) in ((f(m), c) for m,c in self) if fm is not None)

        def map_item(self, f):
            """
            Mapping a function on items.

            INPUT:

            - ``f`` -- a function mapping pairs ``(index, coeff)`` to
              other such pairs

            Return a new element of ``self.parent()`` obtained by
            applying the function `f` to all items ``(index, coeff)`` of
            ``self``.

            EXAMPLES::

                sage: B = CombinatorialFreeModule(ZZ, [-1, 0, 1])
                sage: x = B.an_element(); x
                2*B[-1] + 2*B[0] + 3*B[1]
                sage: x.map_item(lambda i, c: (-i, 2*c))
                6*B[-1] + 4*B[0] + 4*B[1]

            ``f`` needs not be injective::

                sage: x.map_item(lambda i, c: (1, 2*c))
                14*B[1]

                sage: s = SymmetricFunctions(QQ).schur()
                sage: f = lambda m,c: (m.conjugate(), 2*c)
                sage: a = s([2,1]) + s([1,1,1])
                sage: a.map_item(f)
                2*s[2, 1] + 2*s[3]
            """
            return self.parent().sum_of_terms( f(m,c) for m,c in self )

<<<<<<< HEAD
        map_term = deprecated_function_alias(8890, map_item)
        map_mc   = deprecated_function_alias(8890, map_item)

        def tensor(*elements, **keywords):
=======
        def tensor(*elements):
>>>>>>> 66e07a2b
            """
            Return the tensor product of elements.

            The keyword arguments are passed on to modify the construction
            of the parent tensor module, which is created on the fly.
            For example, the keyword argument 'category' can be used to
            explicitly specify the category of the resulting parent tensor module.

            EXAMPLES::

                sage: C = AlgebrasWithBasis(QQ)
                sage: A = C.example()
                sage: (a,b,c) = A.algebra_generators()
                sage: a.tensor(b, c)
                B[word: a] # B[word: b] # B[word: c]
                sage: a.tensor(b, c) == tensor([a,b,c])
                True

            FIXME: is this a policy that we want to enforce on all parents?
            """
            if not all(isinstance(element, Element) for element in elements):
                raise TypeError, "Not all items are elements"
            parents = tuple(parent(element) for element in elements)
            return tensor(parents, **keywords)._tensor_of_elements(elements)

    class Homsets(HomsetsCategory):
        class ParentMethods:
            def __call_on_basis__(self, **options):
                """
                Construct a morphism in this homset from a function defined
                on the basis.

                INPUT:

                - ``on_basis`` -- a function from the indices of the
                  basis of the domain of ``self`` to the codomain of
                  ``self``

                This method simply delegates the work to
                :meth:`ModulesWithBasis.ParentMethods.module_morphism`. It
                is used by :meth:`Homset.__call__` to handle the
                ``on_basis`` argument, and will disapear as soon as
                the logic will be generalized.

                EXAMPLES::

                    sage: X = CombinatorialFreeModule(QQ, [1,2,3]);   X.rename("X")
                    sage: Y = CombinatorialFreeModule(QQ, [1,2,3,4]); Y.rename("Y")
                    sage: H = Hom(X, Y)
                    sage: x = X.basis()

                    sage: phi = H(on_basis = lambda i: Y.monomial(i) + 2*Y.monomial(i+1)) # indirect doctest
                    sage: phi
                    Generic morphism:
                    From: X
                    To:   Y
                    sage: phi(x[1] + x[3])
                    B[1] + 2*B[2] + B[3] + 2*B[4]

                Diagonal functions can be constructed using the ``diagonal`` option::

                    sage: X = CombinatorialFreeModule(QQ, [1,2,3,4]); X.rename("X")
                    sage: Y = CombinatorialFreeModule(QQ, [1,2,3,4], key="Y"); Y.rename("Y")
                    sage: H = Hom(X, Y)
                    sage: x = X.basis()
                    sage: phi = H(diagonal = lambda x: x^2)
                    sage: phi(x[1] + x[2] + x[3])
                    B[1] + 4*B[2] + 9*B[3]

                TESTS::

                As for usual homsets, the argument can be a Python function::

                    sage: phi = H(lambda x: Y.zero())
                    sage: phi
                    Generic morphism:
                      From: X
                      To:   Y
                    sage: phi(x[1] + x[3])
                    0

               We check that the homset category is properly set up::

                    sage: category = FiniteDimensionalModulesWithBasis(QQ)
                    sage: X = CombinatorialFreeModule(QQ, [1,2,3], category = category);   X.rename("X")
                    sage: Y = CombinatorialFreeModule(QQ, [1,2,3,4], category = category); Y.rename("Y")
                    sage: H = Hom(X, Y)
                    sage: H.zero().category_for()
                    Category of finite dimensional vector spaces with basis over Rational Field
                """
                return self.domain().module_morphism(codomain = self.codomain(),
                                                     **options)

    class MorphismMethods:
        @cached_method
        def on_basis(self):
            """
            Return the action of this morphism on basis elements.

            OUTPUT:

            - a function from the indices of the basis of the domain to
              the codomain

            EXAMPLES::

                sage: X = CombinatorialFreeModule(QQ, [1,2,3]);   X.rename("X")
                sage: Y = CombinatorialFreeModule(QQ, [1,2,3,4]); Y.rename("Y")
                sage: H = Hom(X, Y)
                sage: x = X.basis()

                sage: f = H(lambda x: Y.zero()).on_basis()
                sage: f(2)
                0

                sage: f = lambda i: Y.monomial(i) + 2*Y.monomial(i+1)
                sage: g = H(on_basis = f).on_basis()
                sage: g(2)
                B[2] + 2*B[3]
                sage: g == f
                True
            """
            monomial = self.domain().monomial
            return lambda t: self(monomial(t))

            def tensor(*maps, **keywords):
                """
                Return the tensor product of maps.

                The optional keyword parameters can be used to pass the category for the tensor products.

                EXAMPLES::

                    sage: W = WeylGroup(CartanType(['A',2]),prefix="s")
                    sage: r = W.from_reduced_word
                    sage: A = W.algebra(ZZ); A.rename("A") # A is a Hopf algebra
                    sage: A2_algebra = tensor([A,A]) # tensor Hopf algebra
                    sage: A2_algebra.category()
                    Category of tensor products of hopf algebras with basis over Integer Ring
                    sage: A2_module = tensor([A,A], category=ModulesWithBasis(ZZ)) # tensor module
                    sage: a2 = A2_algebra.monomial((r([1]),r([2]))); a2
                    B[s1] # B[s2]
                    sage: mA = A._product_morphism()
                    sage: mA.domain() == A2_module
                    True
                    sage: mm = tensor([mA,mA])
                    sage: A4_module = tensor([A2_module,A2_module])
                    sage: A4_module == mm.domain()
                    True
                    sage: a4 = tensor([a2,a2]); a4 # element of Hopf algebra
                    B[s1] # B[s2] # B[s1] # B[s2]
                    sage: a4.parent() in HopfAlgebrasWithBasis(ZZ).TensorProducts()
                    True
                    sage: m4 = A4_module(a4); m4
                    B[s1] # B[s2] # B[s1] # B[s2]
                    sage: mm(m4)
                    B[s1*s2] # B[s1*s2]
                    sage: IA = A._identity_map(category=ModulesWithBasis(ZZ))
                    sage: ImI = tensor([IA, mA, IA])
                    sage: ImI.category_for().is_subcategory(ModulesWithBasis(ZZ))
                    True
                    sage: ImI(m4)
                    B[s1] # B[s2*s1] # B[s2]

                """
                try:
                    domains = [map.domain() for map in maps]
                except AttributeError:
                    raise TypeError, "Items to be tensored are not all maps"
                domain = tensor(domains, **keywords)
                return domain._tensor_of_maps(maps, **keywords)

    class CartesianProducts(CartesianProductsCategory):
        """
        The category of modules with basis constructed by cartesian products
        of modules with basis.
        """
        @cached_method
        def extra_super_categories(self):
            """
            EXAMPLES::

                sage: ModulesWithBasis(QQ).CartesianProducts().extra_super_categories()
                [Category of vector spaces with basis over Rational Field]
                sage: ModulesWithBasis(QQ).CartesianProducts().super_categories()
                [Category of Cartesian products of modules with basis over Rational Field,
                 Category of vector spaces with basis over Rational Field,
                 Category of Cartesian products of vector spaces over Rational Field]
            """
            return [self.base_category()]

        class ParentMethods:

            def _an_element_(self):
                """
                EXAMPLES::

                    sage: A = AlgebrasWithBasis(QQ).example(); A
                    An example of an algebra with basis: the free algebra on the generators ('a', 'b', 'c') over Rational Field
                    sage: B = HopfAlgebrasWithBasis(QQ).example(); B
                    An example of Hopf algebra with basis: the group algebra of the Dihedral group of order 6 as a permutation group over Rational Field
                    sage: A.an_element(), B.an_element()
                    (2*B[word: ] + 2*B[word: a] + 3*B[word: b], B[()] + 2*B[(2,3)] + 3*B[(1,2)] + B[(1,2,3)])
                    sage: cartesian_product((A, B, A)).an_element()           # indirect doctest
                    2*B[(0, word: )] + 2*B[(0, word: a)] + 3*B[(0, word: b)]
                """
                from cartesian_product import cartesian_product
                return cartesian_product([module.an_element() for module in self.modules])

    class TensorProducts(TensorProductsCategory):
        """
        The category of modules with basis constructed by tensor product of
        modules with basis.
        """
        @cached_method
        def extra_super_categories(self):
            """
            EXAMPLES::

                sage: ModulesWithBasis(QQ).TensorProducts().extra_super_categories()
<<<<<<< HEAD
                [Category of modules with basis over Rational Field, Category of vector spaces over Rational Field]
                sage: ModulesWithBasis(QQ).TensorProducts().super_categories()
                [Category of tensor products of modules with basis over Rational Field, Category of vector spaces with basis over Rational Field, Category of tensor products of vector spaces over Rational Field]

=======
                [Category of vector spaces with basis over Rational Field]
                sage: ModulesWithBasis(QQ).TensorProducts().super_categories()
                [Category of tensor products of modules with basis over Rational Field,
                 Category of vector spaces with basis over Rational Field,
                 Category of tensor products of vector spaces over Rational Field]
>>>>>>> 66e07a2b
            """
            if isinstance(self, JoinCategory):
                categories = []
                for supercategory in self.super_categories():
                    if isinstance(supercategory, TensorProductsCategory):
                        categories = categories + [supercategory.base_category()]
            elif isinstance(self, TensorProductsCategory):
                categories = [self.base_category()]
            else:
                raise TypeError, "%s should be a JoinCategory or TensorProductsCategory"%self
            return categories

        class ParentMethods:
            """
            Implements operations on tensor products of modules with basis.
            """
            pass

        class ElementMethods:
            """
            Implements operations on elements of tensor products of modules
            with basis.
            """

            def apply_multilinear_morphism(self, f, codomain = None):
                r"""
                Return the result of applying the morphism induced by ``f``
                to ``self``.

                INPUT:

                - ``f`` -- a multilinear morphism from the component
                  modules of the parent tensor product to any module

                - ``codomain`` -- the codomain of ``f`` (optional)

                By the universal property of the tensor product, ``f``
                induces a linear morphism from `self.parent()` to the
                target module. Returns the result of applying that
                morphism to ``self``.

                The codomain is used for optimizations purposes
                only. If it's not provided, it's recovered by calling
                ``f`` on the zero input.

                EXAMPLES:

                We start with simple (admittedly not so interesting)
                examples, with two modules `A` and `B`::

                    sage: A = CombinatorialFreeModule(ZZ, [1,2], prefix="A"); A.rename("A")
                    sage: B = CombinatorialFreeModule(ZZ, [3,4], prefix="B"); B.rename("B")

                and `f` the bilinear morphism `(a,b) \mapsto b \otimes a`
                from `A \times B` to `B \otimes A`::

                    sage: def f(a,b):
                    ....:     return tensor([b,a])

                Now, calling applying `f` on `a \otimes b` returns the same
                as `f(a,b)`::

                    sage: a = A.monomial(1) + 2 * A.monomial(2); a
                    A[1] + 2*A[2]
                    sage: b = B.monomial(3) - 2 * B.monomial(4); b
                    B[3] - 2*B[4]
                    sage: f(a,b)
                    B[3] # A[1] + 2*B[3] # A[2] - 2*B[4] # A[1] - 4*B[4] # A[2]
                    sage: tensor([a,b]).apply_multilinear_morphism(f)
                    B[3] # A[1] + 2*B[3] # A[2] - 2*B[4] # A[1] - 4*B[4] # A[2]

                `f` may be a bilinear morphism to any module over the
                base ring of `A` and `B`. Here the codomain is `\ZZ`::

                    sage: def f(a,b):
                    ....:     return sum(a.coefficients(), 0) * sum(b.coefficients(), 0)
                    sage: f(a,b)
                    -3
                    sage: tensor([a,b]).apply_multilinear_morphism(f)
                    -3

                Mind the `0` in the sums above; otherwise `f` would
                not return `0` in `\ZZ`::

                    sage: def f(a,b):
                    ....:     return sum(a.coefficients()) * sum(b.coefficients())
                    sage: type(f(A.zero(), B.zero()))
                    <type 'int'>

                Which would be wrong and break this method::

                    sage: tensor([a,b]).apply_multilinear_morphism(f)
                    Traceback (most recent call last):
                    ...
                    AttributeError: 'int' object has no attribute 'parent'

                Here we consider an example where the codomain is a
                module with basis with a different base ring::

                    sage: C = CombinatorialFreeModule(QQ, [(1,3),(2,4)], prefix="C"); C.rename("C")
                    sage: def f(a,b):
                    ....:     return C.sum_of_terms( [((1,3), QQ(a[1]*b[3])), ((2,4), QQ(a[2]*b[4]))] )
                    sage: f(a,b)
                    C[(1, 3)] - 4*C[(2, 4)]
                    sage: tensor([a,b]).apply_multilinear_morphism(f)
                    C[(1, 3)] - 4*C[(2, 4)]

                 We conclude with a real life application, where we
                 check that the antipode of the Hopf algebra of
                 Symmetric functions on the Schur basis satisfies its
                 defining formula::

                    sage: Sym = SymmetricFunctions(QQ)
                    sage: s = Sym.schur()
                    sage: def f(a,b): return a*b.antipode()
                    sage: x = 4*s.an_element(); x
                    8*s[] + 8*s[1] + 12*s[2]
                    sage: x.coproduct().apply_multilinear_morphism(f)
                    8*s[]
                    sage: x.coproduct().apply_multilinear_morphism(f) == x.counit()
                    True

                We recover the constant term of `x`, as desired.

                .. TODO::

                    Extract a method to linearize a multilinear
                    morphism, and delegate the work there.
                """
                K = self.parent().base_ring()
                modules = self.parent()._sets
                if codomain is None:
                    try:
                        codomain = f.codomain()
                    except AttributeError:
                        codomain = f(*[module.zero() for module in modules]).parent()
                if codomain in ModulesWithBasis(K):
                    return codomain.linear_combination((f(*[module.monomial(t) for (module,t) in zip(modules, m)]), c)
                                                       for m,c in self)
                else:
                    return sum((c * f(*[module.monomial(t) for (module,t) in zip(modules, m)])
                                for m,c in self),
                               codomain.zero())

    class DualObjects(DualObjectsCategory):

        @cached_method
        def extra_super_categories(self):
            """
            EXAMPLES::

                sage: ModulesWithBasis(ZZ).DualObjects().extra_super_categories()
                [Category of modules over Integer Ring]
                sage: ModulesWithBasis(QQ).DualObjects().super_categories()
                [Category of duals of vector spaces over Rational Field, Category of duals of modules with basis over Rational Field]
            """
            return [Modules(self.base_category().base_ring())]

class ModuleMorphismByLinearity(Morphism):
    """
    A class for module morphisms obtained by extending a function by linearity.
    """
    def __init__(self, domain, on_basis = None, position = 0, zero = None, codomain = None, category = None):
        """
        Construct a module morphism by linearity.

        INPUT:

        - ``domain`` -- a parent in ``ModulesWithBasis(...)``
        - ``codomain`` -- a parent in ``Modules(...)``; defaults to
          ``f.codomain()`` if the latter is defined
        - ``position`` -- a non-negative integer; defaults to 0
        - ``on_basis`` -- a function which accepts indices of the basis of
          ``domain`` as ``position``-th argument (optional)
        - ``zero`` -- the zero of the codomain; defaults to ``codomain.zero()``

        ``on_basis`` may alternatively be provided in derived classes by
        implementing or setting ``_on_basis``.

        EXAMPLES::

            sage: X = CombinatorialFreeModule(ZZ, [-2, -1, 1, 2])
            sage: Y = CombinatorialFreeModule(ZZ, [1, 2])
            sage: phi = sage.categories.modules_with_basis.ModuleMorphismByLinearity(X, on_basis = Y.monomial * abs)

        TESTS::

            sage: TestSuite(phi).run() # known issue
            Failure in _test_category:
            ...
            The following tests failed: _test_category

        Analysis: ``phi`` does not inherit from the element class of
        the category of its parent::

            sage: isinstance(phi, phi.parent().category().element_class)
            False

        To be fixed in the general morphism overhaul (#....), possibly
        by making sure to create ``phi`` through its parent.
        """
        # Might want to assert that domain is a module with basis
        base_ring = domain.base_ring()

        if codomain is None and hasattr(on_basis, 'codomain'):
            codomain = on_basis.codomain()
        if not hasattr( codomain, 'base_ring' ):
            raise ValueError("codomain(=%s) needs to have a base_ring attribute"%(codomain))
        # codomain should be a module over base_ring
        # The natural test would be ``codomains in Modules(base_ring)``
        # But this is not properly implemented yet:
        #     sage: CC in Modules(QQ)
        #     False
        #     sage: QQ in Modules(QQ)
        #     False
        #     sage: CC[x] in Modules(QQ)
        #     False
        # The test below is a bit more restrictive
        if (not codomain.base_ring().has_coerce_map_from(base_ring)) \
           and (not codomain.has_coerce_map_from(base_ring)):
            raise ValueError("codomain(=%s) should be a module over the base ring of the domain(=%s)"%(codomain, domain))

        if zero is None:
            zero = codomain.zero()
        self._zero = zero

        self._is_module_with_basis_over_same_base_ring = \
            codomain in ModulesWithBasis( base_ring ) and zero == codomain.zero()

        if category is None:
            if self._is_module_with_basis_over_same_base_ring:
                category = ModulesWithBasis(base_ring)
            elif zero == codomain.zero():
                if codomain in Modules(base_ring):
                    category = Modules(base_ring)
                else:
                    # QQ is not in Modules(QQ)!
                    category = CommutativeAdditiveSemigroups()
            else:
                category = Sets()

        Morphism.__init__(self, Hom(domain, codomain, category = category))


        self._position = position
        if on_basis is not None:
            self._on_basis = on_basis

    def __eq__(self, other):
        """
        EXAMPLES::

            sage: X = CombinatorialFreeModule(ZZ, [-2, -1, 1, 2])
            sage: Y = CombinatorialFreeModule(ZZ, [1, 2])
            sage: f  = X.module_morphism(on_basis = Y.monomial * abs)
            sage: g  = X.module_morphism(on_basis = Y.monomial * abs)
            sage: h1 = X.module_morphism(on_basis = X.monomial * abs)
            sage: h2 = X.module_morphism(on_basis = X.monomial * factorial)
            sage: h3 = X.module_morphism(on_basis = Y.monomial * abs, category = Modules(ZZ))
            sage: f == g, f == h1, f == h2, f == h3, f == 1, 1 == f
            (True, False, False, False, False, False)
        """
        return self.__class__ is other.__class__ and parent(self) == parent(other) and self.__dict__ == other.__dict__


    def on_basis(self):
        """
        Return the action of this morphism on basis elements, as per
        :meth:`ModulesWithBasis.Homsets.ElementMethods.on_basis`.

        OUTPUT:

        - a function from the indices of the basis of the domain to the
          codomain

        EXAMPLES::

            sage: X = CombinatorialFreeModule(ZZ, [-2, -1, 1, 2])
            sage: Y = CombinatorialFreeModule(ZZ, [1, 2])
            sage: phi_on_basis = Y.monomial * abs
            sage: phi = sage.categories.modules_with_basis.ModuleMorphismByLinearity(X, on_basis = phi_on_basis, codomain = Y)
            sage: x = X.basis()
            sage: phi.on_basis()(-2)
            B[2]
            sage: phi.on_basis() == phi_on_basis
            True
        """
        return self._on_basis

    def __call__(self, *args):
        r"""
        Apply this morphism to ``*args``.

        EXAMPLES::

            sage: X = CombinatorialFreeModule(ZZ, [-2, -1, 1, 2])
            sage: Y = CombinatorialFreeModule(ZZ, [1, 2])
            sage: def phi_on_basis(i): return Y.monomial(abs(i))
            sage: phi = sage.categories.modules_with_basis.ModuleMorphismByLinearity(X, on_basis = Y.monomial * abs, codomain = Y)
            sage: x = X.basis()
            sage: phi(x[1]), phi(x[-2]), phi(x[1] + 3 * x[-2])
            (B[1], B[2], B[1] + 3*B[2])

        .. TODO::

            Add more tests for multi-parameter module morphisms.
        """
        before = args[0:self._position]
        after = args[self._position+1:len(args)]
        x = args[self._position]
        assert(x.parent() is self.domain())

        if self._is_module_with_basis_over_same_base_ring:
            return self.codomain().linear_combination( (self._on_basis(*(before+(index,)+after)), coeff ) for (index, coeff) in args[self._position] )
        else:
            return sum(( coeff * self._on_basis(*(before+(index,)+after)) for (index, coeff) in args[self._position]), self._zero)

    # As per the specs of Map, we should in fact implement _call_.
    # However we currently need to abuse Map.__call__ (which strict
    # type checking) for multi-parameter module morphisms
    # To be cleaned up
    _call_ = __call__

class TriangularModuleMorphism(ModuleMorphismByLinearity):
    r"""
    A class for triangular module morphisms; that is, module morphisms
    from `X` to `Y` whose representing matrix in the distinguished
    bases of `X` and `Y` is upper triangular with invertible elements
    on its diagonal.

    See :meth:`ModulesWithBasis.ParentMethods.module_morphism`

    INPUT:

    - ``domain`` -- a module `X` with basis `F`
    - ``codomain`` -- a module `Y` with basis `G` (defaults to `X`)
    - ``on_basis`` -- a function from the index set of the basis `F`
      to the module `Y` which determines the morphism by linearity
    - ``unitriangular`` -- boolean (default: ``False``)
    - ``triangular`` -- (default: ``"upper"``) ``"upper"`` or ``"lower"``:

      * ``"upper"`` - if the :meth:`leading_support()` of the image of
        `F(i)` is `i`, or
      * ``"lower"`` - if the :meth:`trailing_support()` of the image of
        `F(i)` is `i`

    - ``cmp`` -- an optional comparison function on the index set `J` of
      the basis `G` of the codomain.
    - ``invertible`` -- boolean or ``None`` (default: ``None``); should
      be set to ``True`` if Sage is to compute an inverse for ``self``.
      Automatically set to ``True`` if the domain and codomain share the
      same indexing set and to ``False`` otherwise.
    - ``inverse_on_support`` - compute the inverse on the support if the
      codomain and domain have different index sets. See assumptions
      below.

    Assumptions:

    - `X` and `Y` have the same base ring `R`.

    - Let `I` and `J` be the respective index sets of the bases `F` and
      `G`. Either `I = J`, or ``inverse_on_support`` is a
      function `r : J \to I` with the following property: for any `j \in J`,
      `r(j)` should return an `i \in I` such that the leading term (or
      trailing term, if ``triangular`` is set to ``"lower"``) of
      ``on_basis(i)`` (with respect to the comparison ``cmp``, if the
      latter is set, or just the default comparison otherwise) is `j` if
      there exists such an `i`, or ``None`` if not.

    OUTPUT:

    The triangular module morphism from `X` to `Y` which maps `F(i)`
    to ``on_basis(i)`` and is extended by linearity.

    EXAMPLES:

    We construct and invert an upper unitriangular module morphism between
    two free `\QQ`-modules::

        sage: I = range(1,200)
        sage: X = CombinatorialFreeModule(QQ, I); X.rename("X"); x = X.basis()
        sage: Y = CombinatorialFreeModule(QQ, I); Y.rename("Y"); y = Y.basis()
        sage: f = Y.sum_of_monomials * divisors   # This * is map composition.
        sage: phi = X.module_morphism(f, triangular="upper", unitriangular = True, codomain = Y)
        sage: phi(x[2])
        B[1] + B[2]
        sage: phi(x[6])
        B[1] + B[2] + B[3] + B[6]
        sage: phi(x[30])
        B[1] + B[2] + B[3] + B[5] + B[6] + B[10] + B[15] + B[30]
        sage: phi.preimage(y[2])
        -B[1] + B[2]
        sage: phi.preimage(y[6])
        B[1] - B[2] - B[3] + B[6]
        sage: phi.preimage(y[30])
        -B[1] + B[2] + B[3] + B[5] - B[6] - B[10] - B[15] + B[30]
        sage: (phi^-1)(y[30])
        -B[1] + B[2] + B[3] + B[5] - B[6] - B[10] - B[15] + B[30]

    A lower triangular (but not unitriangular) morphism::

        sage: X = CombinatorialFreeModule(QQ, [1, 2, 3]); X.rename("X"); x = X.basis()
        sage: def ut(i): return sum(j*x[j] for j in range(i,4))
        sage: phi = X.module_morphism(ut, triangular="lower", codomain = X)
        sage: phi(x[2])
        2*B[2] + 3*B[3]
        sage: phi.preimage(x[2])
        1/2*B[2] - 1/2*B[3]
        sage: phi(phi.preimage(x[2]))
        B[2]

    Using the ``cmp`` keyword, we can use triangularity even if
    the map becomes triangular only after a permutation of the basis::

        sage: X = CombinatorialFreeModule(QQ, [1, 2, 3]); X.rename("X"); x = X.basis()
        sage: def vt(i): return (x[1] + x[2] if i == 1 else x[2] + (x[3] if i == 3 else 0))
        sage: perm = [0, 2, 1, 3]
        sage: phi = X.module_morphism(vt, triangular="upper", codomain = X,
        ....:                         cmp=lambda a, b: cmp(perm[a], perm[b]))
        sage: [phi(x[i]) for i in range(1, 4)]
        [B[1] + B[2], B[2], B[2] + B[3]]
        sage: [phi.preimage(x[i]) for i in range(1, 4)]
        [B[1] - B[2], B[2], -B[2] + B[3]]

    The same works in the lower-triangular case::

        sage: def wt(i): return (x[1] + x[2] + x[3] if i == 2 else x[i])
        sage: phi = X.module_morphism(wt, triangular="lower", codomain = X,
        ....:                         cmp=lambda a, b: cmp(perm[a], perm[b]))
        sage: [phi(x[i]) for i in range(1, 4)]
        [B[1], B[1] + B[2] + B[3], B[3]]
        sage: [phi.preimage(x[i]) for i in range(1, 4)]
        [B[1], -B[1] + B[2] - B[3], B[3]]

    An injective but not surjective morphism cannot be inverted,
    but the ``inverse_on_support`` keyword allows Sage to find a
    partial inverse::

        sage: X = CombinatorialFreeModule(QQ, [1,2,3]); x = X.basis()
        sage: Y = CombinatorialFreeModule(QQ, [1,2,3,4,5]); y = Y.basis()
        sage: uut = lambda i: sum(  y[j] for j in range(i+1,6)  )
        sage: phi = X.module_morphism(uut, codomain = Y,
        ....:        triangular=True, unitriangular=True,
        ....:        inverse_on_support=lambda i: i-1 if i in [2,3,4] else None)
        sage: phi(x[2])
        B[3] + B[4] + B[5]
        sage: phi.preimage(y[3])
        B[2] - B[3]

    The ``inverse_on_support`` keyword can also be used if the
    bases of the domain and the codomain are identical but one of
    them has to be permuted in order to render the morphism
    triangular. For example::

        sage: X = CombinatorialFreeModule(QQ, [1, 2, 3]); X.rename("X"); x = X.basis()
        sage: def zt(i):
        ....:     return (x[3] if i == 1 else x[1] if i == 2
        ....:             else x[1] + x[2])
        sage: def perm(i):
        ....:     return (2 if i == 1 else 3 if i == 2 else 1)
        sage: phi = X.module_morphism(zt, triangular="upper", codomain = X,
        ....:                         inverse_on_support=perm)
        sage: [phi(x[i]) for i in range(1, 4)]
        [B[3], B[1], B[1] + B[2]]
        sage: [phi.preimage(x[i]) for i in range(1, 4)]
        [B[2], -B[2] + B[3], B[1]]

    The same works if the permutation induces lower triangularity::

        sage: X = CombinatorialFreeModule(QQ, [1, 2, 3]); X.rename("X"); x = X.basis()
        sage: def zt(i):
        ....:     return (x[3] if i == 1 else x[2] if i == 2
        ....:             else x[1] + x[2])
        sage: def perm(i):
        ....:     return 4 - i
        sage: phi = X.module_morphism(zt, triangular="lower", codomain = X,
        ....:                         inverse_on_support=perm)
        sage: [phi(x[i]) for i in range(1, 4)]
        [B[3], B[2], B[1] + B[2]]
        sage: [phi.preimage(x[i]) for i in range(1, 4)]
        [-B[2] + B[3], B[2], B[1]]

    The ``inverse_on_basis`` and ``cmp`` keywords can be combined::

        sage: X = CombinatorialFreeModule(QQ, [1, 2, 3]); X.rename("X"); x = X.basis()
        sage: def zt(i):
        ....:     return (2*x[2] + 3*x[3] if i == 1
        ....:             else x[1] + x[2] + x[3] if i == 2
        ....:             else 4*x[2])
        sage: def perm(i):
        ....:     return (2 if i == 1 else 3 if i == 2 else 1)
        sage: perverse_cmp = lambda a, b: cmp((a-2) % 3, (b-2) % 3)
        sage: phi = X.module_morphism(zt, triangular="upper", codomain = X,
        ....:                         inverse_on_support=perm, cmp=perverse_cmp)
        sage: [phi(x[i]) for i in range(1, 4)]
        [2*B[2] + 3*B[3], B[1] + B[2] + B[3], 4*B[2]]
        sage: [phi.preimage(x[i]) for i in range(1, 4)]
        [-1/3*B[1] + B[2] - 1/12*B[3], 1/4*B[3], 1/3*B[1] - 1/6*B[3]]
    """
    def __init__(self, on_basis, domain, triangular = "upper", unitriangular=False,
                 codomain = None, category = None, cmp = None,
                 inverse = None, inverse_on_support = None, invertible = None):
        """
        TESTS::

            sage: X = CombinatorialFreeModule(QQ, [1, 2, 3]); X.rename("X"); x = X.basis()
            sage: def ut(i): return sum(j*x[j] for j in range(i,4))
            sage: import __main__; __main__.ut = ut
            sage: phi = X.module_morphism(ut, triangular="lower", codomain = X)
            sage: phi.__class__
            <class 'sage.categories.modules_with_basis.TriangularModuleMorphism'>
            sage: TestSuite(phi).run() # known issue; see ModuleMorphism above
            Failure in _test_category:
            ...
            The following tests failed: _test_category
        """
        ModuleMorphismByLinearity.__init__(self, domain = domain, codomain = codomain, category = category)
        if triangular == "upper":
            self._dominant_item = attrcall("leading_item",  cmp)
        else:
            self._dominant_item = attrcall("trailing_item", cmp)
        # We store those two just be able to pass them down to the inverse function
        self._triangular = triangular
        self._cmp = cmp

        self._unitriangular = unitriangular
        self._inverse = inverse
        self.on_basis = on_basis # should this be called on_basis (or _on_basis)?
        self._inverse_on_support = inverse_on_support
        if invertible is not None:
            self._invertible = invertible
        else:
            self._invertible = (domain.basis().keys() == codomain.basis().keys())

    def _test_triangular(self, **options):
        """
        Test that ``self`` is actually triangular

        See also: :class:`sage.misc.sage_unittest.TestSuite`.

        EXAMPLES::

            sage: X = CombinatorialFreeModule(QQ, [1, 2, 3]); x = X.basis()
            sage: Y = CombinatorialFreeModule(QQ, [1, 2, 3]); y = Y.basis()
            sage: f = lambda i: sum(  y[j] for j in range(i,4)  )
            sage: phi = X.module_morphism(f, triangular="lower", codomain = Y)
            sage: phi._test_triangular()

            sage: fw = lambda i: sum(  y[j] for j in range(i+1,4)  )
            sage: phi = X.module_morphism(fw, triangular="lower", codomain = Y)
            sage: phi._test_triangular()
            Traceback (most recent call last):
            ...
            AssertionError: morphism is not triangular on 1

            sage: X = CombinatorialFreeModule(QQ, [1,2,3]); x = X.basis()
            sage: Y = CombinatorialFreeModule(QQ, [1,2,3,4,5]); y = Y.basis()
            sage: uut = lambda i: sum(  y[j] for j in range(i+1,6)  )
            sage: phi = X.module_morphism(uut, codomain = Y,
            ....:      triangular=True, unitriangular=True,
            ....:      inverse_on_support=lambda i: i-1 if i in [2,3,4] else None)
            sage: phi._test_triangular()

            sage: uutw = lambda i: sum(  2*y[j] for j in range(i+1,6)  ) # uni-upper
            sage: phi = X.module_morphism(uutw, codomain = Y,
            ....:      triangular=True, unitriangular=True,
            ....:      inverse_on_support=lambda i: i-1 if i in [2,3,4] else None)
            sage: phi._test_triangular()
            Traceback (most recent call last):
            ...
            AssertionError: morphism is not untriangular on 1
        """
        from sage.misc.lazy_format import LazyFormat
        tester = self._tester(**options)
        for x in self.domain().basis().keys():
            # or should it be self.domain().basis().some_elements() # ?
            bs, co = self._dominant_item(self._on_basis(x))
            if self._unitriangular:
                tester.assertEqual(co, self.domain().base_ring().one(),
                    LazyFormat("morphism is not untriangular on %s")%(x))
            if self._inverse_on_support is not None:
                xback = self._inverse_on_support(bs)
            else:
                xback = bs
            tester.assertEqual(x, xback,
                LazyFormat("morphism is not triangular on %s")%(x))


    def _on_basis(self, i):
        """
        Return the image, by ``self``, of the basis element indexed by ``i``.

        TESTS::

            sage: X = CombinatorialFreeModule(QQ, [1, 2, 3]); x = X.basis()
            sage: Y = CombinatorialFreeModule(QQ, [1, 2, 3]); y = Y.basis()
            sage: f = lambda i: sum(  y[j] for j in range(i,4)  )
            sage: phi = X.module_morphism(f, triangular="lower", codomain = Y)
            sage: phi._on_basis(2)
            B[2] + B[3]
        """
        return self.on_basis(i)

    def __invert__(self):
        """
        Return the triangular morphism which is the inverse of ``self``.

        Raises an error if ``self`` is not invertible.

        TESTS::

            sage: X = CombinatorialFreeModule(QQ, [1, 2, 3]); x = X.basis()
            sage: Y = CombinatorialFreeModule(QQ, [1, 2, 3]); y = Y.basis()
            sage: uut = lambda i: sum(  y[j] for j in range(1,i+1)) # uni-upper
            sage: ult = lambda i: sum(  y[j] for j in range(i,4)  ) # uni-lower
            sage: ut =  lambda i: sum(j*y[j] for j in range(1,i+1)) # upper
            sage: lt =  lambda i: sum(j*y[j] for j in range(i,4  )) # lower
            sage: f_uut = X.module_morphism(uut, triangular="upper", unitriangular=True,  codomain = Y)
            sage: f_ult = X.module_morphism(ult, triangular="lower", unitriangular=True,  codomain = Y)
            sage: f_ut =  X.module_morphism(ut,  triangular="upper",                      codomain = Y)
            sage: f_lt =  X.module_morphism(lt,  triangular="lower",                      codomain = Y)
            sage: (~f_uut)(y[2])
            -B[1] + B[2]
            sage: (~f_ult)(y[2])
            B[2] - B[3]
            sage: (~f_ut)(y[2])
            -1/2*B[1] + 1/2*B[2]
            sage: (~f_lt)(y[2])
            1/2*B[2] - 1/2*B[3]
        """
        if not self._invertible:
            raise ValueError("Non invertible morphism")
        else:
            return self.section()

    def section(self):
        """
        Return the section (partial inverse) of ``self``.

        Return a partial triangular morphism which is a section of
        ``self``. The section morphism raise a ``ValueError`` if asked to
        apply on an element which is not in the image of ``self``.

        EXAMPLES::

            sage: X = CombinatorialFreeModule(QQ, [1,2,3]); x = X.basis()
            sage: X.rename('X')
            sage: Y = CombinatorialFreeModule(QQ, [1,2,3,4,5]); y = Y.basis()
            sage: uut = lambda i: sum(  y[j] for j in range(i+1,6)  ) # uni-upper
            sage: phi = X.module_morphism(uut, triangular=True, codomain = Y,
            ....:      inverse_on_support=lambda i: i-1 if i in [2,3,4] else None)
            sage: ~phi
            Traceback (most recent call last):
            ...
            ValueError: Non invertible morphism
            sage: phiinv = phi.section()
            sage: map(phiinv*phi, X.basis().list()) == X.basis().list()
            True
            sage: phiinv(Y.basis()[1])
            Traceback (most recent call last):
            ...
            ValueError: B[1] is not in the image
        """
        if self._inverse is not None:
            return self._inverse
        if self._inverse_on_support is None:
            retract_dom = None
        else:
            def retract_dom(i):
                self._dominant_item(self._on_basis(i))[0]

        if self._invertible:
            return self.__class__( self._invert_on_basis,
                domain = self.codomain(),               codomain = self.domain(),
                unitriangular = self._unitriangular,  triangular = self._triangular,
                cmp = self._cmp,
                inverse = self,                       category = self.category_for(),
                inverse_on_support=retract_dom, invertible = self._invertible)
        else:
            return SetMorphism(Hom(self.codomain(), self.domain(),
                                   SetsWithPartialMaps()),
                               self.preimage)

    # This should be removed and optimized (the inverse should not be computed
    # on the basis
    def _invert_on_basis(self, i):
        r"""
        Return the image, by the inverse of ``self``, of the basis element
        indexed by ``i``.

        TESTS::

            sage: X = CombinatorialFreeModule(QQ, [1, 2, 3]); x = X.basis()
            sage: Y = CombinatorialFreeModule(QQ, [1, 2, 3]); y = Y.basis()
            sage: uut = lambda i: sum(  y[j] for j in range(i,4)  ) # uni-upper
            sage: phi = X.module_morphism(uut, triangular=True, codomain = Y)
            sage: phi._invert_on_basis(2)
            B[2] - B[3]
        """
        return self.preimage( self.codomain().monomial(i) )

    def preimage(self, f):
        """
        Return the preimage of `f` under ``self``.

        EXAMPLES::

            sage: X = CombinatorialFreeModule(QQ, [1, 2, 3]); x = X.basis()
            sage: Y = CombinatorialFreeModule(QQ, [1, 2, 3]); y = Y.basis()
            sage: uut = lambda i: sum(  y[j] for j in range(i,4)  ) # uni-upper
            sage: phi = X.module_morphism(uut, triangular=True, codomain = Y)
            sage: phi.preimage(y[1] + y[2])
            B[1] - B[3]

            sage: X = CombinatorialFreeModule(QQ, [1, 2, 3]); x = X.basis()
            sage: Y = CombinatorialFreeModule(QQ, [1, 2, 3, 4]); y = Y.basis()
            sage: uut = lambda i: sum(  y[j] for j in range(i,5)  ) # uni-upper
            sage: phi = X.module_morphism(uut, triangular=True, codomain = Y)
            sage: phi.preimage(y[1] + y[2])
            B[1] - B[3]

            sage: X = CombinatorialFreeModule(QQ, [1,2,3]); x = X.basis()
            sage: X.rename("X")
            sage: Y = CombinatorialFreeModule(QQ, [1,2,3,4,5]); y = Y.basis()
            sage: uut = lambda i: sum(  y[j] for j in range(i+1,6)  ) # uni-upper
            sage: phi = X.module_morphism(uut, triangular=True, codomain = Y,
            ....:         inverse_on_support=lambda i: i-1 if i in [2,3,4] else None)
            sage: phi.preimage(y[2] + y[3])
            B[1] - B[3]
            sage: phi(phi.preimage(y[2] + y[3])) == y[2] + y[3]
            True
            sage: el = x[1] + 3*x[2] + 2*x[3]
            sage: phi.preimage(phi(el)) == el
            True

            sage: phi = X.module_morphism(uut, triangular=True, codomain = Y,
            ....:         inverse_on_support=lambda i: i-1 if i in [2,3,4] else None)
            sage: phi.preimage(y[1])
            Traceback (most recent call last):
            ...
            ValueError: B[1] is not in the image
        """
        F = self.domain()
        G = self.codomain()
        basis_map = self._on_basis
        if not f in G:
            raise ValueError("f(={}) must be in the codomain of the morphism to have a preimage under the latter".format(f))

        remainder = f

        out = F.zero()
        while not remainder.is_zero():
            (j,c) = self._dominant_item(remainder)

            if self._inverse_on_support is None:
                j_preimage = j
            else:
                j_preimage = self._inverse_on_support(j)
                if j_preimage is None:
                    raise ValueError("{} is not in the image".format(f))
            s = basis_map(j_preimage)
            if not j == self._dominant_item(s)[0]:
                raise ValueError("The morphism (={}) is not triangular at {}, and therefore a preimage cannot be computed".format(f, s))

            if not self._unitriangular:
                c /= s[j]

            remainder -= s._lmul_(c)
            out += F.term(j_preimage, c)

        return out

    def co_reduced(self, y):
        """
        Reduce element `y` of codomain of ``self`` w.r.t. the image of
        ``self``.

        Suppose that ``self`` is a morphism from `X` to `Y`. Then for any
        `y \in Y`, the call ``self.co_reduced(y)`` returns a normal form for
        `y` in the quotient `Y / I` where `I` is the image of ``self``.

        EXAMPLES::

            sage: X = CombinatorialFreeModule(QQ, [1, 2, 3]); x = X.basis()
            sage: Y = CombinatorialFreeModule(QQ, [1, 2, 3]); y = Y.basis()
            sage: uut = lambda i: sum(  y[j] for j in range(i,4)  ) # uni-upper
            sage: phi = X.module_morphism(uut, triangular=True, codomain = Y)
            sage: phi.co_reduced(y[1] + y[2])
            0
        """
        G = self.codomain()
        basis_map = self._on_basis
        assert y in G

        result    = G.zero()
        remainder = y

        while not remainder.is_zero():
            (j,c) = self._dominant_item(remainder)
            if self._inverse_on_support is None:
                j_preimage = j
            else:
                j_preimage = self._inverse_on_support(j)
            if j_preimage is None:
                dom_term = G.term(j,c)
                remainder -= dom_term
                result += dom_term
            else:
                s = basis_map(j_preimage)
                assert j == self._dominant_item(s)[0]
                if not self._unitriangular:
                    c /= s[j]
                    remainder -= s._lmul_(c)
        return result

    def co_kernel_projection(self, category = None):
        """
        Return a projection on the co-kernel of ``self``.

        INPUT:

        - ``category`` -- the category of the result

        EXAMPLES::

            sage: X = CombinatorialFreeModule(QQ, [1,2,3]); x = X.basis()
            sage: Y = CombinatorialFreeModule(QQ, [1,2,3,4,5]); y = Y.basis()
            sage: uut = lambda i: sum(  y[j] for j in range(i+1,6)  ) # uni-upper
            sage: phi = X.module_morphism(uut, triangular=True, codomain = Y,
            ....:      inverse_on_support=lambda i: i-1 if i in [2,3,4] else None)
            sage: phipro = phi.co_kernel_projection()
            sage: phipro(y[1] + y[2])
            B[1]
            sage: all(phipro(phi(x)).is_zero() for x in X.basis())
            True
            sage: phipro(y[1])
            B[1]
            sage: phipro(y[4])
            -B[5]
            sage: phipro(y[5])
            B[5]
        """
        category = ModulesWithBasis(self.codomain().base_ring()).or_subcategory(category)
        return SetMorphism(Hom(self.codomain(), self.codomain(), category),
                           self.co_reduced)

class DiagonalModuleMorphism(ModuleMorphismByLinearity):
    r"""
    A class for diagonal module morphisms.

    See :meth:`ModulesWithBasis.ParentMethods.module_morphism`.

    INPUT:

    - ``domain``, ``codomain`` -- two modules with basis `F` and `G`,
      respectively
    - ``diagonal`` -- a function `d`

    Assumptions:

    - ``domain`` and ``codomain`` have the same base ring `R`,
    - their respective bases `F` and `G` have the same index set `I`,
    - `d` is a function `I \to R`.

    Return the diagonal module morphism from ``domain`` to ``codomain``
    sending `F(i) \mapsto d(i) G(i)` for all `i \in I`.

    By default, ``codomain`` is currently assumed to be ``domain``.
    (Todo: make a consistent choice with ``*ModuleMorphism``.)

    .. TODO::

        - Implement an optimized ``_call_()`` function.
        - Generalize to a mapcoeffs.
        - Generalize to a mapterms.

    EXAMPLES::

        sage: X = CombinatorialFreeModule(QQ, [1, 2, 3]); X.rename("X")
        sage: phi = X.module_morphism(diagonal = factorial, codomain = X)
        sage: x = X.basis()
        sage: phi(x[1]), phi(x[2]), phi(x[3])
        (B[1], 2*B[2], 6*B[3])
    """
    def __init__(self, diagonal, domain, codomain = None, category = None):
        r"""
        Initialize ``self``.

        TESTS::

            sage: X = CombinatorialFreeModule(QQ, [1, 2, 3]); X.rename("X")
            sage: phi = X.module_morphism(diagonal = factorial, codomain = X)
            sage: phi.__class__
            <class 'sage.categories.modules_with_basis.DiagonalModuleMorphism'>
            sage: TestSuite(phi).run() # known issue; see ModuleMorphismByLinearity.__init__
            Failure in _test_category:
            ...
            The following tests failed: _test_category
        """
        assert codomain is not None
        assert domain.basis().keys() == codomain.basis().keys()
        assert domain.base_ring()    == codomain.base_ring()
        if category is None:
            category = ModulesWithBasis(domain.base_ring())
        ModuleMorphismByLinearity.__init__(self, domain = domain, codomain = codomain, category = category)
        self._diagonal = diagonal

    def _on_basis(self, i):
        """
        Return the image by ``self`` of the basis element indexed by ``i``.

        TESTS::

            sage: X = CombinatorialFreeModule(QQ, [1, 2, 3]); X.rename("X"); x = X.basis()
            sage: Y = CombinatorialFreeModule(QQ, [1, 2, 3]); Y.rename("Y"); y = Y.basis()
            sage: phi = X.module_morphism(diagonal = factorial, codomain = X)
            sage: phi._on_basis(3)
            6*B[3]
        """
        return self.codomain().term(i, self._diagonal(i))

    def __invert__(self):
        """
        Return the inverse diagonal morphism.

        EXAMPLES::

            sage: X = CombinatorialFreeModule(QQ, [1, 2, 3]); X.rename("X"); x = X.basis()
            sage: Y = CombinatorialFreeModule(QQ, [1, 2, 3]); Y.rename("Y"); y = Y.basis()
            sage: phi = X.module_morphism(diagonal = factorial, codomain = X)
            sage: phi_inv = ~phi
            sage: phi_inv
            Generic endomorphism of Y
            sage: phi_inv(y[3])
            1/6*B[3]

        Caveat: this inverse morphism is only well defined if
        `d(\lambda)` is always invertible in the base ring. This is
        condition is *not* tested for, so using an ill defined inverse
        morphism will trigger arithmetic errors.
        """
        return self.__class__(
            pointwise_inverse_function(self._diagonal),
            domain = self.codomain(), codomain = self.domain(), category = self.category_for())


def pointwise_inverse_function(f):
    r"""
    Return the function `x \mapsto 1 / f(x)`.

    INPUT:

    - ``f`` -- a function

    EXAMPLES::

        sage: from sage.categories.modules_with_basis import pointwise_inverse_function
        sage: def f(x): return x
        ....:
        sage: g = pointwise_inverse_function(f)
        sage: g(1), g(2), g(3)
        (1, 1/2, 1/3)

    :func:`pointwise_inverse_function` is an involution::

        sage: f is pointwise_inverse_function(g)
        True

    .. TODO::

        This has nothing to do here!!! Should there be a library for
        pointwise operations on functions somewhere in Sage?
    """
    if hasattr(f, "pointwise_inverse"):
        return f.pointwise_inverse()
    return PointwiseInverseFunction(f)

from sage.structure.sage_object import SageObject
class PointwiseInverseFunction(SageObject):
    r"""
    A class for pointwise inverse functions.

    The pointwise inverse function of a function `f` is the function
    sending every `x` to `1 / f(x)`.

    EXAMPLES::

        sage: from sage.categories.modules_with_basis import PointwiseInverseFunction
        sage: f = PointwiseInverseFunction(factorial)
        sage: f(0), f(1), f(2), f(3)
        (1, 1, 1/2, 1/6)
    """

    def __eq__(self, other):
        """
        TESTS::

            sage: from sage.categories.modules_with_basis import PointwiseInverseFunction
            sage: f = PointwiseInverseFunction(factorial)
            sage: g = PointwiseInverseFunction(factorial)
            sage: f is g
            False
            sage: f == g
            True
        """
        return self.__class__ is other.__class__ and self.__dict__ == other.__dict__

    def __init__(self, f):
        """
        TESTS::

            sage: from sage.categories.modules_with_basis import PointwiseInverseFunction
            sage: f = PointwiseInverseFunction(factorial)
            sage: f(0), f(1), f(2), f(3)
            (1, 1, 1/2, 1/6)
            sage: TestSuite(f).run()
        """
        self._pointwise_inverse = f

    def __call__(self, *args):
        """
        TESTS::

            sage: from sage.categories.modules_with_basis import PointwiseInverseFunction
            sage: g = PointwiseInverseFunction(operator.mul)
            sage: g(5,7)
            1/35
        """
        return ~(self._pointwise_inverse(*args))

    def pointwise_inverse(self):
        """
        TESTS::

            sage: from sage.categories.modules_with_basis import PointwiseInverseFunction
            sage: g = PointwiseInverseFunction(operator.mul)
            sage: g.pointwise_inverse() is operator.mul
            True
        """
        return self._pointwise_inverse
<|MERGE_RESOLUTION|>--- conflicted
+++ resolved
@@ -19,15 +19,11 @@
 from sage.misc.lazy_import import LazyImport
 from sage.misc.cachefunc import cached_method
 from sage.misc.misc import attrcall
-<<<<<<< HEAD
 from sage.misc.superseded import deprecated_function_alias
 from sage.misc.abstract_method import abstract_method
 from sage.misc.sage_itertools import max_cmp, min_cmp
 from sage.categories.category import HomCategory, JoinCategory, Category
-=======
-from sage.misc.sage_itertools import max_cmp, min_cmp
 from sage.categories.homsets import HomsetsCategory
->>>>>>> 66e07a2b
 from sage.categories.cartesian_product import CartesianProductsCategory
 from sage.categories.tensor import tensor, TensorProductsCategory
 from sage.categories.dual import DualObjectsCategory
@@ -1041,14 +1037,10 @@
             """
             return self.parent().sum_of_terms( f(m,c) for m,c in self )
 
-<<<<<<< HEAD
         map_term = deprecated_function_alias(8890, map_item)
         map_mc   = deprecated_function_alias(8890, map_item)
 
         def tensor(*elements, **keywords):
-=======
-        def tensor(*elements):
->>>>>>> 66e07a2b
             """
             Return the tensor product of elements.
 
@@ -1269,18 +1261,9 @@
             EXAMPLES::
 
                 sage: ModulesWithBasis(QQ).TensorProducts().extra_super_categories()
-<<<<<<< HEAD
                 [Category of modules with basis over Rational Field, Category of vector spaces over Rational Field]
                 sage: ModulesWithBasis(QQ).TensorProducts().super_categories()
                 [Category of tensor products of modules with basis over Rational Field, Category of vector spaces with basis over Rational Field, Category of tensor products of vector spaces over Rational Field]
-
-=======
-                [Category of vector spaces with basis over Rational Field]
-                sage: ModulesWithBasis(QQ).TensorProducts().super_categories()
-                [Category of tensor products of modules with basis over Rational Field,
-                 Category of vector spaces with basis over Rational Field,
-                 Category of tensor products of vector spaces over Rational Field]
->>>>>>> 66e07a2b
             """
             if isinstance(self, JoinCategory):
                 categories = []
