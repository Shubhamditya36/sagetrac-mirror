--- conflicted
+++ resolved
@@ -10,11 +10,7 @@
 """
 #*****************************************************************************
 #  Copyright (C) 2008 Teresa Gomez-Diaz (CNRS) <Teresa.Gomez-Diaz@univ-mlv.fr>
-<<<<<<< HEAD
-#                2008-2011 Nicolas M. Thiery <nthiery at users.sf.net>
-=======
 #                2008-2014 Nicolas M. Thiery <nthiery at users.sf.net>
->>>>>>> f1b6804c
 #
 #  Distributed under the terms of the GNU General Public License (GPL)
 #                  http://www.gnu.org/licenses/
@@ -182,13 +178,8 @@
         """
         return self.base_ring().is_field()
 
-<<<<<<< HEAD
     FiniteDimensional = LazyImport('sage.categories.finite_dimensional_modules_with_basis', 'FiniteDimensionalModulesWithBasis', 'FiniteDimensional')
     Graded = LazyImport('sage.categories.graded_modules_with_basis', 'GradedModulesWithBasis', 'Graded')
-=======
-    FiniteDimensional = LazyImport('sage.categories.finite_dimensional_modules_with_basis', 'FiniteDimensionalModulesWithBasis')
-    Graded = LazyImport('sage.categories.graded_modules_with_basis', 'GradedModulesWithBasis')
->>>>>>> f1b6804c
 
     class ParentMethods:
         @cached_method
