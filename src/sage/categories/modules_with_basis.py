--- conflicted
+++ resolved
@@ -19,10 +19,7 @@
 from sage.misc.lazy_import import LazyImport, lazy_import
 from sage.misc.lazy_attribute import lazy_attribute
 from sage.misc.cachefunc import cached_method
-<<<<<<< HEAD
-=======
 from sage.misc.superseded import deprecated_function_alias
->>>>>>> 7c2288e5
 from sage.misc.abstract_method import abstract_method
 from sage.misc.sage_itertools import max_cmp, min_cmp
 from sage.categories.category import JoinCategory, Category
@@ -949,8 +946,9 @@
                 2*B[()]
                 sage: UH.counit(UH.an_element())
                 2
-
-<<<<<<< HEAD
+            """
+            pass
+
         def cardinality(self):
             """
             Return the cardinality of ``self``.
@@ -1222,10 +1220,6 @@
             mc = x.monomial_coefficients(copy=False)
             return self.linear_combination( (on_basis(key), coeff)
                                             for key, coeff in mc.iteritems() )
-=======
-            """
-            pass
->>>>>>> 7c2288e5
 
     class ElementMethods:
         # TODO: Define the appropriate element methods here (instead of in
