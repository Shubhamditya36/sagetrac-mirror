r"""
Magmas
"""
#*****************************************************************************
#  Copyright (C) 2010 Nicolas M. Thiery <nthiery at users.sf.net>
#
#  Distributed under the terms of the GNU General Public License (GPL)
#                  http://www.gnu.org/licenses/
#******************************************************************************

from sage.misc.cachefunc import cached_method
from sage.misc.lazy_import import LazyImport
from sage.misc.abstract_method import abstract_method
from sage.categories.subquotients import SubquotientsCategory
from sage.categories.cartesian_product import CartesianProductsCategory
from sage.categories.algebra_functor import AlgebrasCategory
from sage.categories.category_with_axiom import CategoryWithAxiom
from sage.categories.category_singleton import Category_singleton
from sage.categories.sets_cat import Sets
from sage.categories.realizations import RealizationsCategory
from sage.structure.sage_object import have_same_parent

class Magmas(Category_singleton):
    """
<<<<<<< HEAD
    The category of (multiplicative) magmas, i.e. sets with a binary
    operation `*`.
=======
    The category of (multiplicative) magmas.

    A magma is a set with a binary operation `*`.
>>>>>>> 0d551b01

    EXAMPLES::

        sage: Magmas()
        Category of magmas
        sage: Magmas().super_categories()
        [Category of sets]
        sage: Magmas().all_super_categories()
        [Category of magmas, Category of sets,
         Category of sets with partial maps, Category of objects]

    The following axioms are defined by this category::

        sage: Magmas().Associative()
        Category of semigroups
        sage: Magmas().Unital()
        Category of unital magmas
        sage: Magmas().Commutative()
        Category of commutative magmas
        sage: Magmas().Unital().Inverse()
        Category of inverse unital magmas
        sage: Magmas().Associative()
        Category of semigroups
        sage: Magmas().Associative().Unital()
        Category of monoids
        sage: Magmas().Associative().Unital().Inverse()
        Category of groups

    The following axioms are defined by this category::

        sage: Magmas().Associative()
        Category of semigroups
        sage: Magmas().Unital()
        Category of unital magmas
        sage: Magmas().Commutative()
        Category of commutative magmas
        sage: Magmas().Unital().Inverse()
        Category of inverse unital magmas
        sage: Magmas().Associative()
        Category of semigroups
        sage: Magmas().Associative().Unital()
        Category of monoids
        sage: Magmas().Associative().Unital().Inverse()
        Category of groups

    TESTS::

        sage: C = Magmas()
        sage: TestSuite(C).run()
    """
    def super_categories(self):
        """
        EXAMPLES::

            sage: Magmas().super_categories()
            [Category of sets]
        """
        return [Sets()]

    class SubcategoryMethods:

        @cached_method
        def Associative(self):
            """
<<<<<<< HEAD
            Return the full subcategory of the associative objects of ``self``.
=======
            Return the full subcategory of the associative objects
            of ``self``.
>>>>>>> 0d551b01

            A (multiplicative) :class:`magma Magmas` `M` is
            *associative* if, for all `x,y,z\in M`,

            .. MATH:: x * (y * z) = (x * y) * z

<<<<<<< HEAD
            .. SEEALSO:: :wikipedia:`Associative_property`.
=======
            .. SEEALSO:: :wikipedia:`Associative_property`
>>>>>>> 0d551b01

            EXAMPLES::

                sage: Magmas().Associative()
                Category of semigroups

            TESTS::

                sage: TestSuite(Magmas().Associative()).run()
                sage: Rings().Associative.__module__
                'sage.categories.magmas'
            """
            return self._with_axiom('Associative')

        @cached_method
        def Commutative(self):
            """
<<<<<<< HEAD
            Return the full subcategory of the commutative objects of ``self``.
=======
            Return the full subcategory of the commutative objects
            of ``self``.
>>>>>>> 0d551b01

            A (multiplicative) :class:`magma Magmas` `M` is
            *commutative* if, for all `x,y\in M`,

            .. MATH:: x * y = y * x

<<<<<<< HEAD
            .. SEEALSO:: :wikipedia:`Commutative_property`.
=======
            .. SEEALSO:: :wikipedia:`Commutative_property`
>>>>>>> 0d551b01

            EXAMPLES::

                sage: Magmas().Commutative()
                Category of commutative magmas
                sage: Monoids().Commutative()
                Category of commutative monoids

            TESTS::

                sage: TestSuite(Magmas().Commutative()).run()
                sage: Rings().Commutative.__module__
                'sage.categories.magmas'
            """
            return self._with_axiom('Commutative')

        @cached_method
        def Unital(self):
            r"""
            Return the subcategory of the unital objects of ``self``.

            A (multiplicative) :class:`magma Magmas` `M` is *unital*
            if it admits an element `1`, called *unit*, such that for
            all `x\in M`,

            .. MATH:: 1 * x = x * 1 = x

            This element is necessarily unique, and should be provided
            as ``M.one()``.

            .. SEEALSO:: :wikipedia:`Unital_magma#unital`

            EXAMPLES::

                sage: Magmas().Unital()
                Category of unital magmas
                sage: Semigroups().Unital()
                Category of monoids
                sage: Monoids().Unital()
                Category of monoids
                sage: from sage.categories.associative_algebras import AssociativeAlgebras
                sage: AssociativeAlgebras(QQ).Unital()
                Category of algebras over Rational Field

            TESTS::

                sage: TestSuite(Magmas().Unital()).run()
                sage: Semigroups().Unital.__module__
                'sage.categories.magmas'
            """
            return self._with_axiom("Unital")

        @cached_method
        def Distributive(self):
            """
<<<<<<< HEAD
            Return the full subcategory of the objects of ``self`` where `*` is distributive on `+`.

            INPUT:

            - ``self`` -- a subcategory of :class:`Magmas` and :class:`AdditiveMagmas`

            Given that `Sage` does not yet know that the category
=======
            Return the full subcategory of the objects of ``self``
            where `*` is distributive on `+`.

            INPUT:

            - ``self`` -- a subcategory of :class:`Magmas`
              and :class:`AdditiveMagmas`

            Given that Sage does not yet know that the category
>>>>>>> 0d551b01
            :class:`MagmasAndAdditiveMagmas` is the intersection of
            the categories :class:`Magmas` and
            :class:`AdditiveMagmas`, the method
            :meth:`MagmasAndAdditiveMagmas.SubcategoryMethods.Distributive`
            is not available, as would be desirable, for this intersection.

            This method is a workaround. It checks that ``self`` is a
            subcategory of both :class:`Magmas` and
            :class:`AdditiveMagmas` and upgrades it to a subcategory
            of :class:`MagmasAndAdditiveMagmas` before applying the
            axiom. It complains overwise, since the ``Distributive``
            axiom does not make sense for a plain magma.

            EXAMPLES::

                sage: (Magmas() & AdditiveMagmas()).Distributive()
                Category of distributive magmas and additive magmas
                sage: (Monoids() & CommutativeAdditiveGroups()).Distributive()
                Category of rings

                sage: Magmas().Distributive()
                Traceback (most recent call last):
                ...
                ValueError: The distributive axiom only makes sense on a magma which is simultaneously an additive magma
                sage: Semigroups().Distributive()
                Traceback (most recent call last):
                ...
                ValueError: The distributive axiom only makes sense on a magma which is simultaneously an additive magma

            TESTS::

                sage: Semigroups().Distributive.__module__
                'sage.categories.magmas'
                sage: Rings().Distributive.__module__
                'sage.categories.magmas_and_additive_magmas'
            """
            from additive_magmas import AdditiveMagmas
            if not self.is_subcategory(AdditiveMagmas()):
                raise ValueError("The distributive axiom only makes sense on a magma which is simultaneously an additive magma")
            from magmas_and_additive_magmas import MagmasAndAdditiveMagmas
            return (self & MagmasAndAdditiveMagmas()).Distributive()

    Associative = LazyImport('sage.categories.semigroups', 'Semigroups', at_startup=True)

    class Algebras(AlgebrasCategory):

        def extra_super_categories(self):
            """
            EXAMPLES:

                sage: Magmas().Commutative().Algebras(QQ).extra_super_categories()
                [Category of commutative magmas]

<<<<<<< HEAD
            This implements the fact that the algebra of a commutative magma is commutative::
=======
            This implements the fact that the algebra of a commutative
            magma is commutative::
>>>>>>> 0d551b01

                sage: Magmas().Commutative().Algebras(QQ).super_categories()
                [Category of magma algebras over Rational Field, Category of commutative magmas]

<<<<<<< HEAD
            In particular, commutative monoid algebras are commutative algebras::
=======
            In particular, commutative monoid algebras are
            commutative algebras::
>>>>>>> 0d551b01

                sage: Monoids().Commutative().Algebras(QQ).is_subcategory(Algebras(QQ).Commutative())
                True
            """
            from sage.categories.magmatic_algebras import MagmaticAlgebras
            return [MagmaticAlgebras(self.base_ring())]

    class Commutative(CategoryWithAxiom):

        class ParentMethods:
            def is_commutative(self):
                """
<<<<<<< HEAD
                Return True, since commutative magmas are commutative.
=======
                Return ``True``, since commutative magmas are commutative.
>>>>>>> 0d551b01

                EXAMPLES::

                    sage: Parent(QQ,category=CommutativeRings()).is_commutative()
                    True
<<<<<<< HEAD
                    """
=======
                """
>>>>>>> 0d551b01
                return True

        class Algebras(AlgebrasCategory):

            def extra_super_categories(self):
                """
                EXAMPLES:

                    sage: Magmas().Commutative().Algebras(QQ).extra_super_categories()
                    [Category of commutative magmas]

<<<<<<< HEAD
                This implements the fact that the algebra of a commutative magma is commutative::

                    sage: Magmas().Commutative().Algebras(QQ).super_categories()
                    [Category of magma algebras over Rational Field, Category of commutative magmas]

                In particular, commutative monoid algebras are commutative algebras::
=======
                This implements the fact that the algebra of a commutative
                magma is commutative::

                    sage: Magmas().Commutative().Algebras(QQ).super_categories()
                    [Category of magma algebras over Rational Field,
                     Category of commutative magmas]

                In particular, commutative monoid algebras are
                commutative algebras::
>>>>>>> 0d551b01

                    sage: Monoids().Commutative().Algebras(QQ).is_subcategory(Algebras(QQ).Commutative())
                    True
                """
                return [Magmas().Commutative()]

    class Unital(CategoryWithAxiom):

        class SubcategoryMethods:

            @cached_method
            def Inverse(self):
                r"""
                Return the full subcategory of the inverse objects of ``self``.

                An inverse :class:` (multiplicative) magma <Magmas>`
                is a :class:`unital magma <Magmas.Unital>` such that
                every element admits both an inverse on the left and
                on the right. Such a magma is also called a *loop*.

<<<<<<< HEAD
                .. SEEALSO:: :wikipedia:`Inverse_element`, :wikipedia:`Quasigroup`
=======
                .. SEEALSO::

                    :wikipedia:`Inverse_element`, :wikipedia:`Quasigroup`
>>>>>>> 0d551b01

                EXAMPLES::

                    sage: Magmas().Unital().Inverse()
                    Category of inverse unital magmas
                    sage: Monoids().Inverse()
                    Category of groups

                TESTS::

                    sage: TestSuite(Magmas().Unital().Inverse()).run()
                    sage: Algebras(QQ).Inverse.__module__
                    'sage.categories.magmas'
                """
                return self._with_axiom("Inverse")

        class Inverse(CategoryWithAxiom):
            pass

        class Algebras(AlgebrasCategory):

            def extra_super_categories(self):
                """
                EXAMPLES:

                    sage: Magmas().Commutative().Algebras(QQ).extra_super_categories()
                    [Category of commutative magmas]

<<<<<<< HEAD
                This implements the fact that the algebra of a commutative magma is commutative::

                    sage: Magmas().Commutative().Algebras(QQ).super_categories()
                    [Category of magma algebras over Rational Field, Category of commutative magmas]

                In particular, commutative monoid algebras are commutative algebras::
=======
                This implements the fact that the algebra of a
                commutative magma is commutative::

                    sage: Magmas().Commutative().Algebras(QQ).super_categories()
                    [Category of magma algebras over Rational Field,
                     Category of commutative magmas]

                In particular, commutative monoid algebras are
                commutative algebras::
>>>>>>> 0d551b01

                    sage: Monoids().Commutative().Algebras(QQ).is_subcategory(Algebras(QQ).Commutative())
                    True
                """
                return [Magmas().Unital()]

    class ParentMethods:

        def product(self, x, y):
            """
            The binary multiplication of the magma.

            INPUT:

            - ``x``, ``y`` -- elements of this magma

            OUTPUT:

            - an element of the magma (the product of ``x`` and ``y``)

            EXAMPLES::

                sage: S = Semigroups().example("free")
                sage: x = S('a'); y = S('b')
                sage: S.product(x, y)
                'ab'

            A parent in ``Magmas()`` must either implement
            :meth:`.product` in the parent class or ``_mul_`` in the
            element class. By default, the addition method on elements
            ``x._mul_(y)`` calls ``S.product(x,y)``, and reciprocally.

            As a bonus, ``S.product`` models the binary function from
            ``S`` to ``S``::

                sage: bin = S.product
                sage: bin(x,y)
                'ab'

            Currently, ``S.product`` is just a bound method::

                sage: bin
                <bound method FreeSemigroup_with_category.product of An example of a semigroup: the free semigroup generated by ('a', 'b', 'c', 'd')>

            When Sage will support multivariate morphisms, it will be
            possible, and in fact recommended, to enrich ``S.product``
            with extra mathematical structure. This will typically be
            implemented using lazy attributes.::

                sage: bin                 # todo: not implemented
                Generic binary morphism:
                From: (S x S)
                To:   S
            """
            return x._mul_(y)

        product_from_element_class_mul = product

        def __init_extra__(self):
            """
                sage: S = Semigroups().example("free")
                sage: S('a') * S('b') # indirect doctest
                'ab'
                sage: S('a').__class__._mul_ == S('a').__class__._mul_parent
                True
            """
            # This should instead register the multiplication to the coercion model
            # But this is not yet implemented in the coercion model
            #
            # Trac ticket #11900: The following used to test whether
            # self.product != self.product_from_element_class_mul. But
            # that is, of course, a bug. Namely otherwise, if the parent
            # has an optimized `product` then its elements will *always* use
            # a slow generic `_mul_`.
            #
            # So, in addition, it should be tested whether the element class exists
            # *and* has a custom _mul_, because in this case it must not be overridden.
            if (self.product.__func__ == self.product_from_element_class_mul.__func__):
                return
            if not (hasattr(self, "element_class") and hasattr(self.element_class, "_mul_parent")):
                return
            E = self.element_class
            if hasattr(E._mul_,'__func__'):
                try:
                    el_class_mul = self.category().element_class._mul_.__func__
                except AttributeError: # abstract method
                    return
                if E._mul_.__func__ is el_class_mul:
                    # self.product is custom, thus, we rely on it
                    E._mul_ = E._mul_parent
            else: # E._mul_ has so far been abstract
                E._mul_ = E._mul_parent

        def multiplication_table(self, names='letters', elements=None):
            r"""
            Returns a table describing the multiplication operation.

            .. note:: The order of the elements in the row and column
              headings is equal to the order given by the table's
              :meth:`~sage.matrix.operation_table.OperationTable.list`
              method.  The association can also be retrieved with the
              :meth:`~sage.matrix.operation_table.OperationTable.dict`
              method.

            INPUTS:

            - ``names`` - the type of names used

              * ``'letters'`` - lowercase ASCII letters are used
                for a base 26 representation of the elements'
                positions in the list given by
                :meth:`~sage.matrix.operation_table.OperationTable.column_keys`,
                padded to a common width with leading 'a's.
              * ``'digits'`` - base 10 representation of the
                elements' positions in the list given by
                :meth:`~sage.matrix.operation_table.OperationTable.column_keys`,
                padded to a common width with leading zeros.
              * ``'elements'`` - the string representations
                of the elements themselves.
              * a list - a list of strings, where the length
                of the list equals the number of elements.
            - ``elements`` - default = ``None``.  A list of
              elements of the magma, in forms that can be
              coerced into the structure, eg. their string
              representations. This may be used to impose an
              alternate ordering on the elements, perhaps when
              this is used in the context of a particular structure.
              The default is to use whatever ordering the ``S.list``
              method returns. Or the ``elements`` can be a subset
              which is closed under the operation. In particular,
              this can be used when the base set is infinite.

            OUTPUT:
            The multiplication table as an object of the class
            :class:`~sage.matrix.operation_table.OperationTable`
            which defines several methods for manipulating and
            displaying the table.  See the documentation there
            for full details to supplement the documentation
            here.

            EXAMPLES:

            The default is to represent elements as lowercase
            ASCII letters.  ::

                sage: G=CyclicPermutationGroup(5)
                sage: G.multiplication_table()
                *  a b c d e
                 +----------
                a| a b c d e
                b| b c d e a
                c| c d e a b
                d| d e a b c
                e| e a b c d

            All that is required is that an algebraic structure
            has a multiplication defined.  A
            :class:`~sage.categories.examples.finite_semigroups.LeftRegularBand`
            is an example of a finite semigroup.  The ``names`` argument allows
            displaying the elements in different ways.  ::

                sage: from sage.categories.examples.finite_semigroups import LeftRegularBand
                sage: L=LeftRegularBand(('a','b'))
                sage: T=L.multiplication_table(names='digits')
                sage: T.column_keys()
                ('a', 'b', 'ab', 'ba')
                sage: T
                *  0 1 2 3
                 +--------
                0| 0 2 2 2
                1| 3 1 3 3
                2| 2 2 2 2
                3| 3 3 3 3

            Specifying the elements in an alternative order can provide
            more insight into how the operation behaves.  ::

                sage: L=LeftRegularBand(('a','b','c'))
                sage: elts = sorted(L.list())
                sage: L.multiplication_table(elements=elts)
                *  a b c d e f g h i j k l m n o
                 +------------------------------
                a| a b c d e b b c c c d d e e e
                b| b b c c c b b c c c c c c c c
                c| c c c c c c c c c c c c c c c
                d| d e e d e e e e e e d d e e e
                e| e e e e e e e e e e e e e e e
                f| g g h h h f g h i j i j j i j
                g| g g h h h g g h h h h h h h h
                h| h h h h h h h h h h h h h h h
                i| j j j j j i j j i j i j j i j
                j| j j j j j j j j j j j j j j j
                k| l m m l m n o o n o k l m n o
                l| l m m l m m m m m m l l m m m
                m| m m m m m m m m m m m m m m m
                n| o o o o o n o o n o n o o n o
                o| o o o o o o o o o o o o o o o

            The ``elements`` argument can be used to provide
            a subset of the elements of the structure.  The subset
            must be closed under the operation.  Elements need only
            be in a form that can be coerced into the set.  The
            ``names`` argument can also be used to request that
            the elements be represented with their usual string
            representation.  ::

                sage: L=LeftRegularBand(('a','b','c'))
                sage: elts=['a', 'c', 'ac', 'ca']
                sage: L.multiplication_table(names='elements', elements=elts)
                   *   'a'  'c' 'ac' 'ca'
                    +--------------------
                 'a'|  'a' 'ac' 'ac' 'ac'
                 'c'| 'ca'  'c' 'ca' 'ca'
                'ac'| 'ac' 'ac' 'ac' 'ac'
                'ca'| 'ca' 'ca' 'ca' 'ca'

            The table returned can be manipulated in various ways.  See
            the documentation for
            :class:`~sage.matrix.operation_table.OperationTable` for more
            comprehensive documentation. ::

                sage: G=AlternatingGroup(3)
                sage: T=G.multiplication_table()
                sage: T.column_keys()
                ((), (1,2,3), (1,3,2))
                sage: sorted(T.translation().items())
                [('a', ()), ('b', (1,2,3)), ('c', (1,3,2))]
                sage: T.change_names(['x', 'y', 'z'])
                sage: sorted(T.translation().items())
                [('x', ()), ('y', (1,2,3)), ('z', (1,3,2))]
                sage: T
                *  x y z
                 +------
                x| x y z
                y| y z x
                z| z x y
            """
            from sage.matrix.operation_table import OperationTable
            import operator
            return OperationTable(self, operation=operator.mul, names=names, elements=elements)

    class ElementMethods:

        def __mul__(self, right):
            r"""
            Product of two elements

            INPUT::

             - ``self``, ``right`` -- two elements

            This calls the `_mul_` method of ``self``, if it is
            available and the two elements have the same parent.

            Otherwise, the job is delegated to the coercion model.

            Do not override; instead implement a ``_mul_`` method in the
            element class or a ``product`` method in the parent class.

            EXAMPLES::

                sage: S = Semigroups().example("free")
                sage: x = S('a'); y = S('b')
                sage: x * y
                'ab'
            """
            if have_same_parent(self, right) and hasattr(self, "_mul_"):
                return self._mul_(right)
            from sage.structure.element import get_coercion_model
            import operator
            return get_coercion_model().bin_op(self, right, operator.mul)

        __imul__ = __mul__

        @abstract_method(optional = True)
        def _mul_(self, right):
            """
            Product of two elements

            INPUT::

             - ``self``, ``right`` -- two elements with the same parent

            OUTPUT::

             - an element of the same parent

            EXAMPLES::

                sage: S = Semigroups().example("free")
                sage: x = S('a'); y = S('b')
                sage: x._mul_(y)
                'ab'
            """

        def _mul_parent(self, other):
            r"""
            Returns the product of the two elements, calculated using
            the ``product`` method of the parent.

            This is the default implementation of _mul_ if
            ``product`` is implemented in the parent.

            INPUT::

             - ``other`` -- an element of the parent of ``self``

            OUTPUT::

             - an element of the parent of ``self``

            EXAMPLES::

                sage: S = Semigroups().example("free")
                sage: x = S('a'); y = S('b')
                sage: x._mul_parent(y)
                'ab'

            """
            return self.parent().product(self, other)

        def is_idempotent(self):
            r"""
            Test whether ``self`` is idempotent.

            EXAMPLES::

                sage: S = Semigroups().example("free"); S
                An example of a semigroup: the free semigroup generated by ('a', 'b', 'c', 'd')
                sage: a = S('a')
                sage: a^2
                'aa'
                sage: a.is_idempotent()
                False

            ::

                sage: L = Semigroups().example("leftzero"); L
                An example of a semigroup: the left zero semigroup
                sage: x = L('x')
                sage: x^2
                'x'
                sage: x.is_idempotent()
                True

            """
            return self * self == self

    class CartesianProducts(CartesianProductsCategory):

        def extra_super_categories(self):
            """
            EXAMPLES::

                sage: Semigroups().CartesianProducts().extra_super_categories()
                [Category of semigroups]
                sage: Semigroups().CartesianProducts().super_categories()
                [Category of semigroups, Category of Cartesian products of magmas]
            """
            return [Magmas()]

        def example(self):
            """
            Returns an example of cartesian product of magmas

            EXAMPLES::

                sage: C = Magmas().CartesianProducts().example(); C
                The cartesian product of (Rational Field, Integer Ring, Integer Ring)
                sage: C.category()
                Join of Category of Cartesian products of monoids
                    and Category of Cartesian products of commutative additive groups
                sage: TestSuite(C).run()
            """
            from cartesian_product import cartesian_product
            from sage.rings.integer_ring import ZZ
            from sage.rings.rational_field import QQ
            return cartesian_product([QQ, ZZ, ZZ])

        class ParentMethods:

            def product(self, left, right):
                """
                EXAMPLES::

                    sage: C = Magmas().CartesianProducts().example(); C
                    The cartesian product of (Rational Field, Integer Ring, Integer Ring)
                    sage: x = C.an_element(); x
                    (1/2, 1, 1)
                    sage: x * x
                    (1/4, 1, 1)

                    sage: A = SymmetricGroupAlgebra(QQ, 3);
                    sage: x = cartesian_product([A([1,3,2]), A([2,3,1])])
                    sage: y = cartesian_product([A([1,3,2]), A([2,3,1])])
                    sage: cartesian_product([A,A]).product(x,y)
                    B[(0, [1, 2, 3])] + B[(1, [3, 1, 2])]
                    sage: x*y
                    B[(0, [1, 2, 3])] + B[(1, [3, 1, 2])]
                """
                return self._cartesian_product_of_elements([(a*b) for (a,b) in zip(left.cartesian_factors(), right.cartesian_factors())])

    class Subquotients(SubquotientsCategory):
        r"""
        The category of subquotient magmas.

        See :meth:`Sets.SubcategoryMethods.Subquotients` for the
        general setup for subquotients. In the case of a subquotient
        magma `S` of a magma `G`, the condition that `r` be a
        morphism in ``As`` can be rewritten as follows:

         - for any two `a,b \in S` the identity
           `a \times_S b = r(l(a) \times_G l(b))` holds.

        This is used by this category to implement the product
        `\times_S` of `S` from `l` and `r` and the product of `G`.

        EXAMPLES::

            sage: Semigroups().Subquotients().all_super_categories()
            [Category of subquotients of semigroups, Category of semigroups,
             Category of subquotients of magmas, Category of magmas,
             Category of subquotients of sets, Category of sets,
             Category of sets with partial maps,
             Category of objects]
        """

        class ParentMethods:

            def product(self, x, y):
                """
                Return the product of two elements of ``self``.

                EXAMPLES::

                    sage: S = Semigroups().Subquotients().example()
                    sage: S.product(S(19), S(3))
                    19
                """
                assert(x in self)
                assert(y in self)
                return self.retract(self.lift(x) * self.lift(y))

    class Realizations(RealizationsCategory):

        class ParentMethods:

            def product_by_coercion(self, left, right):
                r"""
                Default implementation of product for realizations.

                This method coerces to the realization specified by
                ``self.realization_of().a_realization()``, computes
                the product in that realization, and then coerces
                back.

                EXAMPLES::

                    sage: Out = Sets().WithRealizations().example().Out(); Out
                    The subset algebra of {1, 2, 3} over Rational Field in the Out basis
                    sage: Out.product
                    <bound method SubsetAlgebra.Out_with_category.product_by_coercion of The subset algebra of {1, 2, 3} over Rational Field in the Out basis>
                    sage: Out.product.__module__
                    'sage.categories.magmas'
                    sage: x = Out.an_element()
                    sage: y = Out.an_element()
                    sage: Out.product(x, y)
                    Out[{}] + 4*Out[{1}] + 9*Out[{2}] + Out[{1, 2}]

                """
                R = self.realization_of().a_realization()
                return self(R(left) * R(right))<|MERGE_RESOLUTION|>--- conflicted
+++ resolved
@@ -22,14 +22,9 @@
 
 class Magmas(Category_singleton):
     """
-<<<<<<< HEAD
-    The category of (multiplicative) magmas, i.e. sets with a binary
-    operation `*`.
-=======
     The category of (multiplicative) magmas.
 
     A magma is a set with a binary operation `*`.
->>>>>>> 0d551b01
 
     EXAMPLES::
 
@@ -58,23 +53,6 @@
         sage: Magmas().Associative().Unital().Inverse()
         Category of groups
 
-    The following axioms are defined by this category::
-
-        sage: Magmas().Associative()
-        Category of semigroups
-        sage: Magmas().Unital()
-        Category of unital magmas
-        sage: Magmas().Commutative()
-        Category of commutative magmas
-        sage: Magmas().Unital().Inverse()
-        Category of inverse unital magmas
-        sage: Magmas().Associative()
-        Category of semigroups
-        sage: Magmas().Associative().Unital()
-        Category of monoids
-        sage: Magmas().Associative().Unital().Inverse()
-        Category of groups
-
     TESTS::
 
         sage: C = Magmas()
@@ -94,23 +72,15 @@
         @cached_method
         def Associative(self):
             """
-<<<<<<< HEAD
-            Return the full subcategory of the associative objects of ``self``.
-=======
             Return the full subcategory of the associative objects
             of ``self``.
->>>>>>> 0d551b01
 
             A (multiplicative) :class:`magma Magmas` `M` is
             *associative* if, for all `x,y,z\in M`,
 
             .. MATH:: x * (y * z) = (x * y) * z
 
-<<<<<<< HEAD
-            .. SEEALSO:: :wikipedia:`Associative_property`.
-=======
             .. SEEALSO:: :wikipedia:`Associative_property`
->>>>>>> 0d551b01
 
             EXAMPLES::
 
@@ -128,23 +98,15 @@
         @cached_method
         def Commutative(self):
             """
-<<<<<<< HEAD
-            Return the full subcategory of the commutative objects of ``self``.
-=======
             Return the full subcategory of the commutative objects
             of ``self``.
->>>>>>> 0d551b01
 
             A (multiplicative) :class:`magma Magmas` `M` is
             *commutative* if, for all `x,y\in M`,
 
             .. MATH:: x * y = y * x
 
-<<<<<<< HEAD
-            .. SEEALSO:: :wikipedia:`Commutative_property`.
-=======
             .. SEEALSO:: :wikipedia:`Commutative_property`
->>>>>>> 0d551b01
 
             EXAMPLES::
 
@@ -200,15 +162,6 @@
         @cached_method
         def Distributive(self):
             """
-<<<<<<< HEAD
-            Return the full subcategory of the objects of ``self`` where `*` is distributive on `+`.
-
-            INPUT:
-
-            - ``self`` -- a subcategory of :class:`Magmas` and :class:`AdditiveMagmas`
-
-            Given that `Sage` does not yet know that the category
-=======
             Return the full subcategory of the objects of ``self``
             where `*` is distributive on `+`.
 
@@ -218,7 +171,6 @@
               and :class:`AdditiveMagmas`
 
             Given that Sage does not yet know that the category
->>>>>>> 0d551b01
             :class:`MagmasAndAdditiveMagmas` is the intersection of
             the categories :class:`Magmas` and
             :class:`AdditiveMagmas`, the method
@@ -272,22 +224,14 @@
                 sage: Magmas().Commutative().Algebras(QQ).extra_super_categories()
                 [Category of commutative magmas]
 
-<<<<<<< HEAD
-            This implements the fact that the algebra of a commutative magma is commutative::
-=======
             This implements the fact that the algebra of a commutative
             magma is commutative::
->>>>>>> 0d551b01
 
                 sage: Magmas().Commutative().Algebras(QQ).super_categories()
                 [Category of magma algebras over Rational Field, Category of commutative magmas]
 
-<<<<<<< HEAD
-            In particular, commutative monoid algebras are commutative algebras::
-=======
             In particular, commutative monoid algebras are
             commutative algebras::
->>>>>>> 0d551b01
 
                 sage: Monoids().Commutative().Algebras(QQ).is_subcategory(Algebras(QQ).Commutative())
                 True
@@ -300,21 +244,13 @@
         class ParentMethods:
             def is_commutative(self):
                 """
-<<<<<<< HEAD
-                Return True, since commutative magmas are commutative.
-=======
                 Return ``True``, since commutative magmas are commutative.
->>>>>>> 0d551b01
 
                 EXAMPLES::
 
                     sage: Parent(QQ,category=CommutativeRings()).is_commutative()
                     True
-<<<<<<< HEAD
-                    """
-=======
-                """
->>>>>>> 0d551b01
+                """
                 return True
 
         class Algebras(AlgebrasCategory):
@@ -326,14 +262,6 @@
                     sage: Magmas().Commutative().Algebras(QQ).extra_super_categories()
                     [Category of commutative magmas]
 
-<<<<<<< HEAD
-                This implements the fact that the algebra of a commutative magma is commutative::
-
-                    sage: Magmas().Commutative().Algebras(QQ).super_categories()
-                    [Category of magma algebras over Rational Field, Category of commutative magmas]
-
-                In particular, commutative monoid algebras are commutative algebras::
-=======
                 This implements the fact that the algebra of a commutative
                 magma is commutative::
 
@@ -343,7 +271,6 @@
 
                 In particular, commutative monoid algebras are
                 commutative algebras::
->>>>>>> 0d551b01
 
                     sage: Monoids().Commutative().Algebras(QQ).is_subcategory(Algebras(QQ).Commutative())
                     True
@@ -364,13 +291,9 @@
                 every element admits both an inverse on the left and
                 on the right. Such a magma is also called a *loop*.
 
-<<<<<<< HEAD
-                .. SEEALSO:: :wikipedia:`Inverse_element`, :wikipedia:`Quasigroup`
-=======
                 .. SEEALSO::
 
                     :wikipedia:`Inverse_element`, :wikipedia:`Quasigroup`
->>>>>>> 0d551b01
 
                 EXAMPLES::
 
@@ -399,14 +322,6 @@
                     sage: Magmas().Commutative().Algebras(QQ).extra_super_categories()
                     [Category of commutative magmas]
 
-<<<<<<< HEAD
-                This implements the fact that the algebra of a commutative magma is commutative::
-
-                    sage: Magmas().Commutative().Algebras(QQ).super_categories()
-                    [Category of magma algebras over Rational Field, Category of commutative magmas]
-
-                In particular, commutative monoid algebras are commutative algebras::
-=======
                 This implements the fact that the algebra of a
                 commutative magma is commutative::
 
@@ -416,7 +331,6 @@
 
                 In particular, commutative monoid algebras are
                 commutative algebras::
->>>>>>> 0d551b01
 
                     sage: Monoids().Commutative().Algebras(QQ).is_subcategory(Algebras(QQ).Commutative())
                     True
