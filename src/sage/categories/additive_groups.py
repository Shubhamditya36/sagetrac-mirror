r"""
Additive groups
"""
#*****************************************************************************
#  Copyright (C) 2013 Nicolas M. Thiery <nthiery at users.sf.net>
#
#  Distributed under the terms of the GNU General Public License (GPL)
#                  http://www.gnu.org/licenses/
#******************************************************************************

from sage.misc.lazy_import import LazyImport
from sage.categories.axioms.factory import axioms
from sage.categories.category_with_axiom import CategoryWithAxiom_singleton
from sage.categories.additive_monoids import AdditiveMonoids
from sage.structure.sage_object import have_same_parent

class AdditiveGroups(CategoryWithAxiom_singleton):
    """

    The category of additive groups, i.e. sets with an internal binary
    operation + which is associative, admits a zero, and where every
    element can be negated.

    EXAMPLES::

        sage: from sage.categories.additive_groups import AdditiveGroups
        sage: from sage.categories.additive_monoids import AdditiveMonoids
        sage: AdditiveGroups()
        Category of additive groups
        sage: AdditiveGroups().super_categories()
        [Category of additive inverse additive unital additive magmas, Category of additive monoids]
        sage: AdditiveGroups().all_super_categories()
        [Category of additive groups, Category of additive inverse additive unital additive magmas, Category of additive monoids, Category of additive unital additive magmas, Category of additive semigroups, Category of additive magmas, Category of sets, Category of sets with partial maps, Category of objects]

        sage: AdditiveGroups().axioms()
        frozenset([AdditiveAssociative, AdditiveUnital, AdditiveInverse])
        sage: AdditiveGroups() is AdditiveMonoids().AdditiveInverse()
        True

    TESTS::

        sage: C = AdditiveGroups()
        sage: TestSuite(C).run()
    """
<<<<<<< HEAD
    _base_category_class_and_axiom = [AdditiveMonoids, axioms.AdditiveInverse()]
=======
    _base_category_class_and_axiom = (AdditiveMonoids, "AdditiveInverse")
>>>>>>> 08d863b1

    AdditiveCommutative = LazyImport('sage.categories.commutative_additive_groups', 'CommutativeAdditiveGroups', 'AdditiveCommutative', at_startup=True)

    class ElementMethods:
        ##def -x, -(x,y):
        def __sub__(left, right):
            """
            Top-level subtraction operator
            See extensive documentation at the top of element.pyx.

            EXAMPLES::

                sage: F = CombinatorialFreeModule(QQ, ['a','b'])
                sage: a,b = F.basis()
                sage: a - b
                B['a'] - B['b']
            """
            if have_same_parent(left, right) and hasattr(left, "_sub_"):
                return left._sub_(right)
            from sage.structure.element import get_coercion_model
            import operator
            return get_coercion_model().bin_op(left, right, operator.sub)

        ##################################################
        # Negation
        ##################################################

        def __neg__(self):
            """
            Top-level negation operator for elements of abelian
            monoids, which may choose to implement _neg_ rather than
            __neg__ for consistancy.

            EXAMPLES::

                sage: F = CombinatorialFreeModule(QQ, ['a','b'])
                sage: a,b = F.basis()
                sage: - b
                -B['b']
            """
            return self._neg_()<|MERGE_RESOLUTION|>--- conflicted
+++ resolved
@@ -42,11 +42,7 @@
         sage: C = AdditiveGroups()
         sage: TestSuite(C).run()
     """
-<<<<<<< HEAD
-    _base_category_class_and_axiom = [AdditiveMonoids, axioms.AdditiveInverse()]
-=======
-    _base_category_class_and_axiom = (AdditiveMonoids, "AdditiveInverse")
->>>>>>> 08d863b1
+    _base_category_class_and_axiom = (AdditiveMonoids, axioms.AdditiveInverse())
 
     AdditiveCommutative = LazyImport('sage.categories.commutative_additive_groups', 'CommutativeAdditiveGroups', 'AdditiveCommutative', at_startup=True)
 
