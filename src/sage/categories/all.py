from category import Category

from category_types import(
                        Elements,
                        ChainComplexes,
)

<<<<<<< HEAD
from sage.categories.simplicial_complexes import SimplicialComplexes

from tensor     import tensor
=======
from tensor     import tensor, TensorProductsCategory
>>>>>>> 7c2288e5
from cartesian_product import cartesian_product

from functor  import (ForgetfulFunctor,
                      IdentityFunctor)

from homset   import (Hom, hom,
                      End, end,
                      Homset, HomsetWithBase)

from morphism import Morphism

from basic import *

from realizations import Realizations

from g_sets import GSets
from pointed_sets import PointedSets

from sets_with_partial_maps import SetsWithPartialMaps
from sets_with_grading import SetsWithGrading

from groupoid import Groupoid
from permutation_groups import PermutationGroups

# enumerated sets
from finite_sets import FiniteSets
from enumerated_sets import EnumeratedSets
from finite_enumerated_sets import FiniteEnumeratedSets
from infinite_enumerated_sets import InfiniteEnumeratedSets

# posets
from posets import Posets
from finite_posets import FinitePosets
from lattice_posets import LatticePosets
from finite_lattice_posets import FiniteLatticePosets

# finite groups/...
from finite_semigroups import FiniteSemigroups
from finite_monoids import FiniteMonoids
from finite_groups import FiniteGroups
from finite_permutation_groups import FinitePermutationGroups

# fields
from number_fields import NumberFields
from function_fields import FunctionFields

# modules
from left_modules import LeftModules
from right_modules import RightModules
from bimodules import Bimodules

from modules import Modules
RingModules = Modules
from vector_spaces import VectorSpaces

# (hopf) algebra structures
from algebras import Algebras
from commutative_algebras import CommutativeAlgebras
from coalgebras import Coalgebras
from bialgebras import Bialgebras
from hopf_algebras import HopfAlgebras

# specific algebras
from monoid_algebras import MonoidAlgebras
from group_algebras import GroupAlgebras
from matrix_algebras import MatrixAlgebras

# ideals
from ring_ideals import RingIdeals
Ideals = RingIdeals
from commutative_ring_ideals import CommutativeRingIdeals
from algebra_modules import AlgebraModules
from algebra_ideals import AlgebraIdeals
from commutative_algebra_ideals import CommutativeAlgebraIdeals

# schemes and varieties
from modular_abelian_varieties import ModularAbelianVarieties
from schemes import Schemes

# * with basis
from modules_with_basis import ModulesWithBasis
FreeModules = ModulesWithBasis
from hecke_modules            import HeckeModules
from algebras_with_basis      import AlgebrasWithBasis
from coalgebras_with_basis    import CoalgebrasWithBasis
from bialgebras_with_basis    import BialgebrasWithBasis
from hopf_algebras_with_basis import HopfAlgebrasWithBasis

# finite dimensional * with basis
from finite_dimensional_modules_with_basis       import FiniteDimensionalModulesWithBasis
from finite_dimensional_algebras_with_basis      import FiniteDimensionalAlgebrasWithBasis
from finite_dimensional_coalgebras_with_basis    import FiniteDimensionalCoalgebrasWithBasis
from finite_dimensional_bialgebras_with_basis    import FiniteDimensionalBialgebrasWithBasis
from finite_dimensional_hopf_algebras_with_basis import FiniteDimensionalHopfAlgebrasWithBasis

# graded *
from graded_modules       import GradedModules
from graded_algebras      import GradedAlgebras
from graded_coalgebras    import GradedCoalgebras
from graded_bialgebras    import GradedBialgebras
from graded_hopf_algebras import GradedHopfAlgebras

# graded * with basis
from graded_modules_with_basis       import GradedModulesWithBasis
from graded_algebras_with_basis      import GradedAlgebrasWithBasis
from graded_coalgebras_with_basis    import GradedCoalgebrasWithBasis
from graded_bialgebras_with_basis    import GradedBialgebrasWithBasis
from graded_hopf_algebras_with_basis import GradedHopfAlgebrasWithBasis


# Coxeter groups
from coxeter_groups import CoxeterGroups
from finite_coxeter_groups import FiniteCoxeterGroups
from weyl_groups import WeylGroups
from finite_weyl_groups import FiniteWeylGroups
from affine_weyl_groups import AffineWeylGroups

# crystal bases
from crystals import Crystals
from highest_weight_crystals import HighestWeightCrystals
from regular_crystals import RegularCrystals
from finite_crystals import FiniteCrystals
from classical_crystals import ClassicalCrystals

# polyhedra
from sage.misc.lazy_import import lazy_import
lazy_import('sage.categories.polyhedra', 'PolyhedralSets')<|MERGE_RESOLUTION|>--- conflicted
+++ resolved
@@ -5,13 +5,9 @@
                         ChainComplexes,
 )
 
-<<<<<<< HEAD
 from sage.categories.simplicial_complexes import SimplicialComplexes
 
-from tensor     import tensor
-=======
 from tensor     import tensor, TensorProductsCategory
->>>>>>> 7c2288e5
 from cartesian_product import cartesian_product
 
 from functor  import (ForgetfulFunctor,
