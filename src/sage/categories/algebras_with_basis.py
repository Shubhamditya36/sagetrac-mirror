--- conflicted
+++ resolved
@@ -11,15 +11,11 @@
 
 from sage.misc.cachefunc import cached_method
 from sage.misc.lazy_attribute import lazy_attribute
-<<<<<<< HEAD
+from sage.misc.abstract_method import abstract_method
+from sage.misc.constant_function import ConstantFunction
+from sage.misc.misc import compose
 from sage.misc.lazy_import import LazyImport
 from sage.categories.tensor import TensorProductsCategory, tensor
-=======
-from sage.misc.constant_function import ConstantFunction
-from sage.misc.misc import compose
-from sage.categories.all import ModulesWithBasis, Algebras
-from sage.categories.tensor import TensorProducts, TensorProductsCategory, tensor
->>>>>>> 4f3f1b8b
 from sage.categories.cartesian_product import CartesianProductsCategory
 from sage.categories.category_with_axiom import CategoryWithAxiom_over_base_ring
 from unital_algebras import UnitalAlgebras
@@ -231,7 +227,7 @@
         def _product_morphism(self):
             r"""
             The multiplication map as a module morphism from the twofold tensor of ``self``, to ``self``.
-            
+
             EXAMPLES::
 
                 sage: W = WeylGroup(CartanType(['A',2]),prefix="s")
@@ -256,9 +252,10 @@
                 27*B[s2*s1] # B[s1*s2] + 27*B[s2*s1] # B[s2*s1] + 18*B[s2*s1] # B[s1] + 18*B[s2*s1] # B[s2] + 57*B[s2*s1] # B[1] + 9*B[s2] # B[s1*s2] + 9*B[s2] # B[s2*s1] + 6*B[s2] # B[s1] + 6*B[s2] # B[s2] + 19*B[s2] # B[1] + 27*B[1] # B[s1*s2] + 27*B[1] # B[s2*s1] + 18*B[1] # B[s1] + 18*B[1] # B[s2] + 57*B[1] # B[1]
 
             """
+            from sage.categories.modules_with_basis import ModulesWithBasis
             module_category = ModulesWithBasis(self.base_ring())
             AA = tensor([self, self], category=module_category)
-            return AA.module_morphism(on_basis = self._product_on_tensor_basis(), codomain=self, category=module_category)
+            return AA.module_morphism(on_basis=self._product_on_tensor_basis(), codomain=self, category=module_category)
 
         def _unit_morphism(self):
             r"""
@@ -279,9 +276,10 @@
                 3*B[1]
 
             """
+            from sage.categories.modules_with_basis import ModulesWithBasis
             U = self.tensor_unit()
             one_func = ConstantFunction(self.one())
-            return U.module_morphism(on_basis = one_func, codomain=self, category=ModulesWithBasis(self.base_ring()))
+            return U.module_morphism(on_basis=one_func, codomain=self, category=ModulesWithBasis(self.base_ring()))
 
     class ElementMethods:
 
@@ -418,9 +416,8 @@
 
         class ParentMethods:
             """
-            Implements operations on tensor products of algebras with basis
-            """
-
+            Implements operations on tensor products of algebras with basis.
+            """
             @abstract_method
             def factors(self):
                 r"""
@@ -476,11 +473,9 @@
                     (word: , word: , word: )
                     sage: B.one()
                     B[word: ] # B[word: ] # B[word: ]
-
-
                 """
                 # FIXME: this method should be conditionally defined,
-                # so that .one_basis returns NotImplemented if not
+                # so that B.one_basis returns NotImplemented if not
                 # all modules provide one_basis
                 if all(hasattr(module, "one_basis") for module in self.factors()):
                     return self.indices_to_index()(*tuple(module.one_basis() for module in self.factors()))
