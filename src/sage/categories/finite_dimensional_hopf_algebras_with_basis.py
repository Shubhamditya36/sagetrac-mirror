--- conflicted
+++ resolved
@@ -21,12 +21,8 @@
         sage: FiniteDimensionalHopfAlgebrasWithBasis(QQ) # fixme: Hopf should be capitalized
         Category of finite dimensional hopf algebras with basis over Rational Field
         sage: FiniteDimensionalHopfAlgebrasWithBasis(QQ).super_categories()
-<<<<<<< HEAD
-        [Category of hopf algebras with basis over Rational Field, Category of finite dimensional algebras with basis over Rational Field]
-=======
         [Category of hopf algebras with basis over Rational Field,
          Category of finite dimensional algebras with basis over Rational Field]
->>>>>>> 0d551b01
 
     TESTS::
 
