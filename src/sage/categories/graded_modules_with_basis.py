--- conflicted
+++ resolved
@@ -9,14 +9,9 @@
 #                  http://www.gnu.org/licenses/
 #******************************************************************************
 
-<<<<<<< HEAD
+
 from sage.categories.graded_modules import GradedModulesCategory
-=======
-from category_types import Category_over_base_ring
-from sage.categories.all import ModulesWithBasis
-from sage.misc.cachefunc import cached_method
-from sage.categories.graded_modules import GradedModules
->>>>>>> 193ce279
+
 
 class GradedModulesWithBasis(GradedModulesCategory):
     """
