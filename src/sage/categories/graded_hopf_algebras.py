--- conflicted
+++ resolved
@@ -11,11 +11,7 @@
 
 def GradedHopfAlgebras(base_ring):
     """
-<<<<<<< HEAD
-    The category of graded Hopf algebras
-=======
     The category of graded Hopf algebras.
->>>>>>> 82c8ee09
 
     EXAMPLES::
 
@@ -30,8 +26,4 @@
         sage: TestSuite(C).run()
     """
     from sage.categories.all import HopfAlgebras
-<<<<<<< HEAD
     return HopfAlgebras(base_ring).Graded()
-=======
-    return HopfAlgebras(base_ring).Graded()
->>>>>>> 82c8ee09
