--- conflicted
+++ resolved
@@ -160,14 +160,9 @@
             sage: Cat1 = Rings()
             sage: Cat2 = Groups()
             sage: cartesian_product.category_from_categories((Cat1, Cat1, Cat1))
-<<<<<<< HEAD
-            Join of Category of Cartesian products of monoids and
-                    Category of Cartesian products of commutative additive groups
-=======
             Join of Category of rings and ...
                 and Category of Cartesian products of semigroups and ...
                 and Category of Cartesian products of commutative additive groups
->>>>>>> 9eab84b8
 
             sage: cartesian_product.category_from_categories((Cat1, Cat2))
             Join of Category of monoids
