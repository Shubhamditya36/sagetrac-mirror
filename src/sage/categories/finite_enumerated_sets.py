r"""
Finite Enumerated Sets
"""
#*****************************************************************************
#  Copyright (C) 2009 Florent Hivert <Florent.Hivert@univ-rouen.fr>
#
#  Distributed under the terms of the GNU General Public License (GPL)
#                  http://www.gnu.org/licenses/
#******************************************************************************

from sage.categories.category_with_axiom import CategoryWithAxiom
from sage.categories.enumerated_sets import EnumeratedSets
from sage.categories.cartesian_product import CartesianProductsCategory
from sage.categories.isomorphic_objects   import IsomorphicObjectsCategory
from sage.misc.cachefunc import cached_method
from sage.misc.lazy_import import lazy_import
lazy_import("sage.rings.integer", "Integer")

class FiniteEnumeratedSets(CategoryWithAxiom):
    """
    The category of finite enumerated sets

    EXAMPLES::

        sage: FiniteEnumeratedSets()
        Category of finite enumerated sets
        sage: FiniteEnumeratedSets().super_categories()
        [Category of enumerated sets, Category of finite sets]
        sage: FiniteEnumeratedSets().all_super_categories()
        [Category of finite enumerated sets,
         Category of enumerated sets,
         Category of finite sets,
         Category of sets,
         Category of sets with partial maps,
         Category of objects]

    TESTS::

        sage: C = FiniteEnumeratedSets()
        sage: TestSuite(C).run()
        sage: sorted(C.Algebras(QQ).super_categories(), key=str)
        [Category of finite dimensional modules with basis over Rational Field,
         Category of set algebras over Rational Field]

    .. TODO::

    :class:`sage.combinat.debruijn_sequence.DeBruijnSequences` should
    not inherit from this class. If that is solved, then
    :class:`FiniteEnumeratedSets` shall be turned into a subclass of
    :class:`~sage.categories.category_singleton.Category_singleton`.
    """

    def _call_(self, X):
        """
        Construct an object in this category from the data in ``X``.

        EXAMPLES::

            sage: FiniteEnumeratedSets()(GF(3))
            Finite Field of size 3
            sage: FiniteEnumeratedSets()(Partitions(3)) # todo: not implemented: Partitions(3) is not yet in FiniteEnumeratedSets()
            Partitions of 3

        For now, lists, tuples, sets, Sets are coerced into finite
        enumerated sets::

            sage: FiniteEnumeratedSets()([1, 2, 3])
            {1, 2, 3}
            sage: FiniteEnumeratedSets()((1, 2, 3))
            {1, 2, 3}
            sage: FiniteEnumeratedSets()(set([1, 2, 3]))
            {1, 2, 3}
            sage: FiniteEnumeratedSets()(Set([1, 2, 3]))
            {1, 2, 3}
        """
        return EnumeratedSets()._call_(X)

    class ParentMethods:

        def _cardinality_from_iterator(self, *ignored_args, **ignored_kwds):
            """
            The cardinality of ``self``.

            OUTPUT: an ``Integer``

            This brute force implementation of :meth:`cardinality`
            iterates through the elements of ``self`` to count them.

            EXAMPLES::

                sage: C = FiniteEnumeratedSets().example(); C
                An example of a finite enumerated set: {1,2,3}
                sage: C._cardinality_from_iterator()
                3

            This is the default implementation of :meth:`cardinality`
            from the category ``FiniteEnumeratedSet()``. To test this,
            we need a fresh example::

                sage: from sage.categories.examples.finite_enumerated_sets import Example
                sage: class FreshExample(Example): pass
                sage: C = FreshExample(); C.rename("FreshExample")
                sage: C.cardinality
                <bound method FreshExample_with_category._cardinality_from_iterator of FreshExample>

            TESTS:

            This method shall return an ``Integer``; we test this
            here, because :meth:`_test_enumerated_set_iter_cardinality`
            does not do it for us::

                sage: type(C._cardinality_from_iterator())
                <type 'sage.rings.integer.Integer'>

            We ignore additional inputs since during doctests classes which
            override ``cardinality()`` call up to the category rather than
            their own ``cardinality()`` method (see :trac:`13688`)::

                sage: C = FiniteEnumeratedSets().example()
                sage: C._cardinality_from_iterator(algorithm='testing')
                3

            Here is a more complete example::

                sage: class TestParent(Parent):
                ...     def __init__(self):
                ...         Parent.__init__(self, category=FiniteEnumeratedSets())
                ...     def __iter__(self):
                ...         yield 1
                ...         return
                ...     def cardinality(self, dummy_arg):
                ...         return 1 # we don't want to change the semantics of cardinality()
                sage: P = TestParent()
                sage: P.cardinality(-1)
                1
                sage: v = P.list(); v
                [1]
                sage: P.cardinality()
                1
                sage: P.cardinality('use alt algorithm') # Used to break here: see :trac:`13688`
                1
                sage: P.cardinality(dummy_arg='use alg algorithm') # Used to break here: see :trac:`13688`
                1
            """
            c = 0
            for _ in self:
                c += 1
            return Integer(c)
        #Set cardinality to the default implementation
        cardinality = _cardinality_from_iterator

        def _list_from_iterator(self):
            """
            The list of the elements of ``self``.

            This implementation computes this list from the iterator
            of ``self``. This is used by the default implementation of
            :meth:`list`.

            EXAMPLES::

                sage: C = FiniteEnumeratedSets().example()
                sage: C._list_from_iterator()
                [1, 2, 3]
                sage: C.list() # indirect doctest
                [1, 2, 3]
            """
            return [x for x in self]

        def _cardinality_from_list(self, *ignored_args, **ignored_kwds):
            """
            The cardinality of ``self``.

            This implementation of :meth:`cardinality` computes the
            cardinality from :meth:`list` (which is
            cached). Reciprocally, calling ``self.list()`` makes this
            method the default implementation of :meth:`cardinality`.

            EXAMPLES::

                sage: C = FiniteEnumeratedSets().example()
                sage: C._cardinality_from_list()
                3

            We ignore additional inputs since during doctests classes which
            override ``cardinality()`` call up to the category rather than
            their own ``cardinality()`` method (see :trac:`13688`)::

                sage: C = FiniteEnumeratedSets().example()
                sage: C._cardinality_from_list(algorithm='testing')
                3
            """
            # We access directly the cache self._list to bypass the
            # copy that self.list() currently does each time.
            try:
                lst = self._list
            except AttributeError:
                lst = self.list()
            return Integer(len(lst))

        def _unrank_from_list(self, r):
            """
            The ``r``-th element of ``self``

            INPUT:

              - ``r`` -- an integer between ``0`` and ``n-1``,
                where ``n`` is the cardinality of ``self``.

            OUTPUT: the ``r``-th element of ``self``

            This implementation of :meth:`unrank` uses the method
            :meth:`list` (which is cached). Reciprocally, calling
            ``self.list()`` makes this method the default
            implementation of :meth:`unrank`.

            EXAMPLES::

                sage: C = FiniteEnumeratedSets().example()
                sage: C._unrank_from_list(1)
                2
            """
            # We access directly the cache self._list to bypass the
            # copy that self.list() currently does each time.
            try:
                lst = self._list
            except AttributeError:
                lst = self.list()
            try:
                return lst[r]
            except IndexError:
                raise ValueError, "the value must be between %s and %s inclusive"%(0,len(lst)-1)


        def list(self):
            """
            The list of the elements of ``self``.

            This default implementation from the category
            ``FiniteEnumeratedSet()`` computes the list of the
            elements of ``self`` from the iterator of ``self`` and
            caches the result. It moreover overrides the following
            methods to use this cache:

            - ``self.cardinality()``
            - ``self.__iter__()``    (but see below)
            - ``self.unrank()``

            .. seealso:: :meth:`_list_from_iterator`, :meth:`_cardinality_from_list`,
                :meth:`_iterator_from_list`, and :meth:`_unrank_from_list`

            EXAMPLES::

                sage: C = FiniteEnumeratedSets().example()
                sage: C.list()
                [1, 2, 3]

            .. warning::

                The overriding of ``self.__iter__`` to use the cache
                is ignored upon calls such as ``for x in C:`` or
                ``list(C)`` (which essentially ruins its purpose).
                Indeed, Python looks up the ``__iter__`` method
                directly in the class of ``C``, bypassing ``C``'s
                dictionary (see the Python reference manual,
                `Special method lookup for new-style classes <http://docs.python.org/reference/datamodel.html#special-method-lookup-for-new-style-classes>`_)

                Let's take an example::

                    sage: class Example(Parent):
                    ...       def __init__(self):
                    ...           Parent.__init__(self, category = FiniteEnumeratedSets())
                    ...       def __iter__(self):
                    ...           print "hello!"
                    ...           for x in [1,2,3]: yield x
                    sage: C = Example()
                    sage: list(C)
                    hello!
                    hello!
                    [1, 2, 3]
                    sage: list(C)
                    hello!
                    [1, 2, 3]

                Note that ``hello!`` actually gets printed twice in
                the first call to ``list(C)``. That's because of the
                current (dubious) implementation of
                :meth:`Parent.__len__`. Let's call :meth:`list`::

                    sage: C.list()
                    [1, 2, 3]

                Now we would want the original iterator of ``C`` not
                to be called anymore, but that's not the case::

                    sage: list(C)
                    hello!
                    [1, 2, 3]


            TESTS:

            To test if the caching and overriding works, we need a
            fresh finite enumerated set example, because the caching
            mechanism has already been triggered::

                sage: from sage.categories.examples.finite_enumerated_sets import Example
                sage: class FreshExample(Example): pass
                sage: C = FreshExample(); C.rename("FreshExample")
                sage: C.list
                <bound method FreshExample_with_category.list of FreshExample>
                sage: C.unrank
                <bound method FreshExample_with_category._unrank_from_iterator of FreshExample>
                sage: C.cardinality
                <bound method FreshExample_with_category._cardinality_from_iterator of FreshExample>

                sage: l1 = C.list(); l1
                [1, 2, 3]
                sage: C.list
                <bound method FreshExample_with_category.list of FreshExample>
                sage: C.unrank
                <bound method FreshExample_with_category._unrank_from_list of FreshExample>
                sage: C.cardinality
                <bound method FreshExample_with_category._cardinality_from_list of FreshExample>
                sage: C.__iter__
                <bound method FreshExample_with_category._iterator_from_list of FreshExample>

            We finally check that nothing breaks before and after
            calling explicitly the method ``.list()``::

                sage: class FreshExample(Example): pass
                sage: import __main__; __main__.FreshExample = FreshExample # Fake FreshExample being defined in a python module
                sage: C = FreshExample()
                sage: TestSuite(C).run()
                sage: C.list()
                [1, 2, 3]
                sage: TestSuite(C).run()
            """
            try:
                return self._list[:]
            except AttributeError:
                self._list = self._list_from_iterator()
                self.cardinality = self._cardinality_from_list
                self.__iter__ = self._iterator_from_list
                self.unrank = self._unrank_from_list
            return self._list[:]

        _list_default  = list # needed by the check system.

        def _random_element_from_unrank(self):
            """
            A random element in ``self``.

            ``self.random_element()`` returns a random element in
            ``self`` with uniform probability.

            This is the default implementation from the category
            ``EnumeratedSet()`` which uses the method ``unrank``.

            EXAMPLES::

                sage: C = FiniteEnumeratedSets().example()
                sage: C.random_element()
                1
                sage: C._random_element_from_unrank()
                2

            TODO: implement _test_random which checks uniformness
            """
            from sage.misc.prandom import randint
            c = self.cardinality()
            r = randint(0, c-1)
            return self.unrank(r)
        #Set the default implementation of random
        random_element = _random_element_from_unrank

        @cached_method
        def _last_from_iterator(self):
            """
            The last element of ``self``.

            ``self.last()`` returns the last element of ``self``.

            This is the default (brute force) implementation from the
            category ``FiniteEnumeratedSet()`` which can be used when
            the method ``__iter__`` is provided. Its complexity is
            `O(n)` where `n` is the size of ``self``.

            EXAMPLES::

                sage: C = FiniteEnumeratedSets().example()
                sage: C.last()
                3
                sage: C._last_from_iterator()
                3
            """
            for i in self:
                pass
            return i
        last = _last_from_iterator

        def _last_from_unrank(self):
            """
            The last element of ``self``.

            ``self.last()`` returns the last element of ``self``

            This is a generic implementation from the category
            ``FiniteEnumeratedSet()`` which can be used when the
            method ``unrank`` is provided.

            EXAMPLES::

                sage: C = FiniteEnumeratedSets().example()
                sage: C._last_from_unrank()
                3
            """
            return self.unrank(self.cardinality() -1)

        def _test_enumerated_set_iter_cardinality(self, **options):
            """
            Checks that the methods :meth:`.cardinality` and
            :meth:`.__iter__` are consistent. Also checks that
            :meth:`.cardinality` returns an ``Integer``.

            For efficiency reasons, those tests are not run if
            :meth:`.cardinality` is
            :meth:`._cardinality_from_iterator`, or if ``self`` is too
            big.

            .. seealso:: :class:`TestSuite`.

            EXAMPLES::

                sage: C = FiniteEnumeratedSets().example()
                sage: C._test_enumerated_set_iter_cardinality()

            Let us now break the class::

                sage: from sage.categories.examples.finite_enumerated_sets import Example
                sage: class CCls(Example):
                ...       def cardinality(self):
                ...           return 4
                sage: CC = CCls()
                sage: CC._test_enumerated_set_iter_cardinality()
                Traceback (most recent call last):
                ...
                AssertionError: 4 != 3
                sage: class CCls(Example):
                ...       def cardinality(self):
                ...           return int(3)
                sage: CC = CCls()
                sage: CC._test_enumerated_set_iter_cardinality()
                Traceback (most recent call last):
                ...
                AssertionError: False is not true
            """
            # isinstance with LazyImported classes is not robust
            from sage.rings.integer import Integer
            tester = self._tester(**options)
            if self.cardinality != self._cardinality_from_iterator:
                card = self.cardinality()
                tester.assert_(isinstance(card, Integer))
                if card <= tester._max_runs:
                    tester.assertEqual(card,
                                       self._cardinality_from_iterator())


    class CartesianProducts(CartesianProductsCategory):

        def extra_super_categories(self):
            """
            A cartesian product of finite enumerated sets is a finite enumerated set

            EXAMPLES::

                sage: C = FiniteEnumeratedSets().CartesianProducts()
                sage: C.extra_super_categories()
                [Category of finite enumerated sets]
            """
            return [FiniteEnumeratedSets()]

        class ParentMethods:
            def __iter__(self):
                """
                Return an iterator for the elements of this cartesian product

                From Recipe 19.9 in the Python Cookbook by Alex Martelli and David Ascher.

                EXAMPLES::

                    sage: A = FiniteEnumeratedSets()(["a", "b"])
                    sage: B = FiniteEnumeratedSets().example(); B
                    An example of a finite enumerated set: {1,2,3}
                    sage: C = cartesian_product([A, B, A]); C
                    The cartesian product of ({'a', 'b'}, An example of a finite enumerated set: {1,2,3}, {'a', 'b'})
                    sage: C in FiniteEnumeratedSets()
                    True
                    sage: list(C)
                    [('a', 1, 'a'), ('a', 1, 'b'), ('a', 2, 'a'), ('a', 2, 'b'), ('a', 3, 'a'), ('a', 3, 'b'),
                     ('b', 1, 'a'), ('b', 1, 'b'), ('b', 2, 'a'), ('b', 2, 'b'), ('b', 3, 'a'), ('b', 3, 'b')]
                """
                import __builtin__
                # visualize an odometer, with "wheels" displaying "digits"...:
<<<<<<< HEAD
                summands = list(self.summands())
                wheels = map(iter, summands)
=======
                factors = list(self.cartesian_factors())
                wheels = map(iter, factors)
>>>>>>> f1b6804c
                digits = [it.next() for it in wheels]
                while True:
                    yield self._cartesian_product_of_elements(digits)
                    for i in range(len(digits)-1, -1, -1):
                        try:
                            digits[i] = wheels[i].next()
                            break
                        except StopIteration:
<<<<<<< HEAD
                            wheels[i] = iter(summands[i])
=======
                            wheels[i] = iter(factors[i])
>>>>>>> f1b6804c
                            digits[i] = wheels[i].next()
                    else:
                        break

    class IsomorphicObjects(IsomorphicObjectsCategory):

        def example(self):
            """
            Returns an example of isomorphic object of a finite
            enumerated set, as per :meth:`Category.example
            <sage.categories.category.Category.example>`.

            EXAMPLES::

                sage: FiniteEnumeratedSets().IsomorphicObjects().example()
                The image by some isomorphism of An example of a finite enumerated set: {1,2,3}
            """
            from sage.categories.examples.finite_enumerated_sets import IsomorphicObjectOfFiniteEnumeratedSet
            return IsomorphicObjectOfFiniteEnumeratedSet()

        class ParentMethods:

            def cardinality(self):
                r"""
                Returns the cardinality of ``self`` which is the same
                as that of the ambient set ``self`` is isomorphic to.

                EXAMPLES::

                    sage: A = FiniteEnumeratedSets().IsomorphicObjects().example(); A
                    The image by some isomorphism of An example of a finite enumerated set: {1,2,3}
                    sage: A.cardinality()
                    3
                """
                return self.ambient().cardinality()

            def __iter__(self):
                r"""
                Returns an iterator over ``self``, using the bijection
                with the ambient space.

                EXAMPLES::

                    sage: A = FiniteEnumeratedSets().IsomorphicObjects().example(); A
                    The image by some isomorphism of An example of a finite enumerated set: {1,2,3}
                    sage: list(A)                  # indirect doctest
                    [1, 4, 9]
                """
                for x in self.ambient():
                    yield self.retract(x)<|MERGE_RESOLUTION|>--- conflicted
+++ resolved
@@ -502,13 +502,8 @@
                 """
                 import __builtin__
                 # visualize an odometer, with "wheels" displaying "digits"...:
-<<<<<<< HEAD
-                summands = list(self.summands())
-                wheels = map(iter, summands)
-=======
                 factors = list(self.cartesian_factors())
                 wheels = map(iter, factors)
->>>>>>> f1b6804c
                 digits = [it.next() for it in wheels]
                 while True:
                     yield self._cartesian_product_of_elements(digits)
@@ -517,11 +512,7 @@
                             digits[i] = wheels[i].next()
                             break
                         except StopIteration:
-<<<<<<< HEAD
-                            wheels[i] = iter(summands[i])
-=======
                             wheels[i] = iter(factors[i])
->>>>>>> f1b6804c
                             digits[i] = wheels[i].next()
                     else:
                         break
