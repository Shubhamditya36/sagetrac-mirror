--- conflicted
+++ resolved
@@ -50,19 +50,6 @@
         :class:`~sage.categories.category_singleton.Category_singleton`.
     """
 
-<<<<<<< HEAD
-    @cached_method
-    def super_categories(self):
-        """
-        EXAMPLES::
-
-            sage: FiniteEnumeratedSets().super_categories()
-            [Category of enumerated sets]
-        """
-        return [EnumeratedSets()]
-
-=======
->>>>>>> 9eab84b8
     def _call_(self, X):
         """
         Construct an object in this category from the data in ``X``.
@@ -477,8 +464,6 @@
                     tester.assertEqual(card,
                                        self._cardinality_from_iterator())
 
-<<<<<<< HEAD
-=======
     class CartesianProducts(CartesianProductsCategory):
 
         def extra_super_categories(self):
@@ -531,7 +516,6 @@
                     else:
                         break
 
->>>>>>> 9eab84b8
     class IsomorphicObjects(IsomorphicObjectsCategory):
 
         def example(self):
