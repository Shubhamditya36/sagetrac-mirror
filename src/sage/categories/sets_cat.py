r"""
Sets
"""
#*****************************************************************************
#  Copyright (C) 2005      David Kohel <kohel@maths.usyd.edu>
#                          William Stein <wstein@math.ucsd.edu>
#                2008      Teresa Gomez-Diaz (CNRS) <Teresa.Gomez-Diaz@univ-mlv.fr>
#                2008-2009 Nicolas M. Thiery <nthiery at users.sf.net>
#
#  Distributed under the terms of the GNU General Public License (GPL)
#                  http://www.gnu.org/licenses/
#******************************************************************************

from sage.misc.cachefunc import cached_method
from sage.misc.sage_unittest import TestSuite
from sage.misc.abstract_method import abstract_method
from sage.misc.lazy_attribute import lazy_attribute
from sage.misc.lazy_import import lazy_import, LazyImport
from sage.misc.lazy_format import LazyFormat
<<<<<<< HEAD
from sage.misc.superseded import deprecated_function_alias
from sage.categories.category import Category, HomCategory
=======
from sage.categories.category import HomCategory
>>>>>>> 94085782
from sage.categories.category_singleton import Category_singleton
# Do not use sage.categories.all here to avoid initialization loop
from sage.categories.sets_with_partial_maps import SetsWithPartialMaps
from sage.categories.subquotients import SubquotientsCategory
from sage.categories.quotients    import QuotientsCategory
from sage.categories.subobjects   import SubobjectsCategory
from sage.categories.isomorphic_objects   import IsomorphicObjectsCategory
from sage.categories.algebra_functor import AlgebrasCategory
from sage.categories.cartesian_product import cartesian_product, CartesianProductsCategory
from sage.categories.realizations import RealizationsCategory, Category_realization_of_parent
from sage.categories.with_realizations import WithRealizationsCategory
from sage.categories.category_with_axiom import CategoryWithAxiom

lazy_import('sage.sets.cartesian_product', 'CartesianProduct')

def print_compare(x, y):
    """
    Helper method used in
    :meth:`Sets.ParentMethods._test_elements_eq_symmetric`,
    :meth:`Sets.ParentMethods._test_elements_eq_tranisitive`.

    INPUT:

    - ``x`` -- an element

    - ``y`` -- an element

    EXAMPLES::

        sage: from sage.categories.sets_cat import print_compare
        sage: print_compare(1,2)
        1 != 2
        sage: print_compare(1,1)
        1 == 1

    """
    if x == y:
        return LazyFormat("%s == %s")%(x, y)
    else:
        return LazyFormat("%s != %s")%(x, y)

class EmptySetError(ValueError):
    """
    Exception raised when some operation can't be performed on the empty set.

    EXAMPLES::

        sage: def first_element(st):
        ...    if not st: raise EmptySetError, "no elements"
        ...    else: return st[0]
        sage: first_element(Set((1,2,3)))
        1
        sage: first_element(Set([]))
        Traceback (most recent call last):
        ...
        EmptySetError: no elements
    """
    pass

class Sets(Category_singleton):
    r"""
    The category of sets.

    The base category for collections of elements with = (equality).

    This is also the category whose objects are all parents.

    EXAMPLES::

        sage: Sets()
        Category of sets
        sage: Sets().super_categories()
        [Category of sets with partial maps]
        sage: Sets().all_super_categories()
        [Category of sets, Category of sets with partial maps, Category of objects]

    Let us consider an example of set::

        sage: P = Sets().example("inherits")
        sage: P
        Set of prime numbers

    See ``P??`` for the code.


    P is in the category of sets::

        sage: P.category()
        Category of sets

    and therefore gets its methods from the following classes::

        sage: for cl in P.__class__.mro(): print(cl)
        <class 'sage.categories.examples.sets_cat.PrimeNumbers_Inherits_with_category'>
        <class 'sage.categories.examples.sets_cat.PrimeNumbers_Inherits'>
        <class 'sage.categories.examples.sets_cat.PrimeNumbers_Abstract'>
        <class 'sage.structure.unique_representation.UniqueRepresentation'>
        <class 'sage.structure.unique_representation.CachedRepresentation'>
        <type 'sage.misc.fast_methods.WithEqualityById'>
        <type 'sage.structure.parent.Parent'>
        <type 'sage.structure.category_object.CategoryObject'>
        <type 'sage.structure.sage_object.SageObject'>
        <class 'sage.categories.sets_cat.Sets.parent_class'>
        <class 'sage.categories.sets_with_partial_maps.SetsWithPartialMaps.parent_class'>
        <class 'sage.categories.objects.Objects.parent_class'>
        <type 'object'>

    We run some generic checks on P::

        sage: TestSuite(P).run(verbose=True)
        running ._test_an_element() . . . pass
        running ._test_category() . . . pass
        running ._test_elements() . . .
          Running the test suite of self.an_element()
          running ._test_category() . . . pass
          running ._test_eq() . . . pass
          running ._test_not_implemented_methods() . . . pass
          running ._test_pickling() . . . pass
          pass
        running ._test_elements_eq_reflexive() . . . pass
        running ._test_elements_eq_symmetric() . . . pass
        running ._test_elements_eq_transitive() . . . pass
        running ._test_elements_neq() . . . pass
        running ._test_eq() . . . pass
        running ._test_not_implemented_methods() . . . pass
        running ._test_pickling() . . . pass
        running ._test_some_elements() . . . pass

    Now, we manipulate some elements of P::

        sage: P.an_element()
        47
        sage: x = P(3)
        sage: x.parent()
        Set of prime numbers
        sage: x in P, 4 in P
        (True, False)
        sage: x.is_prime()
        True

    They get their methods from the following classes::

        sage: for cl in x.__class__.mro(): print(cl)
        <class 'sage.categories.examples.sets_cat.PrimeNumbers_Inherits_with_category.element_class'>
        <class 'sage.categories.examples.sets_cat.PrimeNumbers_Inherits.Element'>
        <type 'sage.rings.integer.IntegerWrapper'>
        <type 'sage.rings.integer.Integer'>
        <type 'sage.structure.element.EuclideanDomainElement'>
        <type 'sage.structure.element.PrincipalIdealDomainElement'>
        <type 'sage.structure.element.DedekindDomainElement'>
        <type 'sage.structure.element.IntegralDomainElement'>
        <type 'sage.structure.element.CommutativeRingElement'>
        <type 'sage.structure.element.RingElement'>
        <type 'sage.structure.element.ModuleElement'>
        <class 'sage.categories.examples.sets_cat.PrimeNumbers_Abstract.Element'>
        <type 'sage.structure.element.Element'>
        <type 'sage.structure.sage_object.SageObject'>
        <class 'sage.categories.sets_cat.Sets.element_class'>
        <class 'sage.categories.sets_with_partial_maps.SetsWithPartialMaps.element_class'>
        <class 'sage.categories.objects.Objects.element_class'>
        <type 'object'>

    FIXME: Objects.element_class is not very meaningful ...


    TESTS::

          sage: TestSuite(Sets()).run()

    """

    def super_categories(self):
        r"""
        We include SetsWithPartialMaps between Sets and Objects so that we
        can define morphisms between sets that are only partially defined.
        This is also to have the Homset constructor not complain that
        SetsWithPartialMaps is not a supercategory of Fields, for example.

        EXAMPLES::

            sage: Sets().super_categories()
            [Category of sets with partial maps]
        """
        return [SetsWithPartialMaps()]

    def _call_(self, X, enumerated_set_if_possible = False):
        r"""
        Construct an object in this category from the data in ``X``.

        EXAMPLES::

            sage: Sets()(ZZ)
            Integer Ring
            sage: Sets()([1, 2, 3])
            {1, 2, 3}

        .. note::

           Using ``Sets()(A)`` used to implement some sort of
           forgetful functor into the ``Sets()`` category. This
           feature has been removed, because it was not consistent
           with the semantic of :meth:`Category.__call__`. Proper
           forgetful functors will eventually be implemented, with
           another syntax.

        - ``enumerated_set_if_possible`` -- an option to ask Sage to
          try to build an ``EnumeratedSets()`` rather that a
          ``Sets()`` if possible.  This is experimental an may change
          in the future::

              sage: S = Sets()([1, 2, 3]); S.category()
              Category of sets
              sage: S = Sets()([1, 2, 3], True); S.category()
              Category of facade finite enumerated sets
        """
        import sage.sets.all
        if enumerated_set_if_possible:
            from sage.categories.enumerated_sets import EnumeratedSets
            try:
                return EnumeratedSets()(X)
            except NotImplementedError:
                pass
        return sage.sets.all.Set(X)

    def example(self, choice = None):
        """
        Returns examples of objects of ``Sets()``, as per
        :meth:`Category.example()
        <sage.categories.category.Category.example>`.

        EXAMPLES::

            sage: Sets().example()
            Set of prime numbers (basic implementation)

            sage: Sets().example("inherits")
            Set of prime numbers

            sage: Sets().example("facade")
            Set of prime numbers (facade implementation)

            sage: Sets().example("wrapper")
            Set of prime numbers (wrapper implementation)
        """
        if choice is None:
            from sage.categories.examples.sets_cat import PrimeNumbers
            return PrimeNumbers()
        elif choice == "inherits":
            from sage.categories.examples.sets_cat import PrimeNumbers_Inherits
            return PrimeNumbers_Inherits()
        elif choice == "facade":
            from sage.categories.examples.sets_cat import PrimeNumbers_Facade
            return PrimeNumbers_Facade()
        elif choice == "wrapper":
            from sage.categories.examples.sets_cat import PrimeNumbers_Wrapper
            return PrimeNumbers_Wrapper()
        else:
            raise ValueError("Unkown choice")

    class SubcategoryMethods:

        @cached_method
        def CartesianProducts(self):
            r"""
            Return the full subcategory of the objects of ``self``
            constructed as cartesian products.

            .. SEEALSO::

                - :class:`.cartesian_product.CartesianProductFunctor`
                - :class:`~.covariant_functorial_construction.RegressiveCovariantFunctorialConstruction`

            EXAMPLES::

                sage: Sets().CartesianProducts()
                Category of Cartesian products of sets
                sage: Semigroups().CartesianProducts()
                Category of Cartesian products of semigroups
                sage: EuclideanDomains().CartesianProducts()
                Join of Category of Cartesian products of monoids
                    and Category of Cartesian products of commutative additive groups
            """
            return CartesianProductsCategory.category_of(self)

        @cached_method
        def Subquotients(self):
            r"""
            Return the full subcategory of the objects of ``self``
            constructed as subquotients.

            Given a concrete category ``self == As()`` (i.e. a subcategory
            of ``Sets()``), ``As().Subquotients()`` returns the category
            of objects of ``As()`` endowed with a distinguished
            description as subquotient of some other object of ``As()``.

            EXAMPLES::

                sage: Monoids().Subquotients()
                Category of subquotients of monoids

            A parent `A` in ``As()`` is further in
            ``As().Subquotients()`` if there is a distinguished parent
            `B` in ``As()``, called the *ambient set*, a subobject
            `B'` of `B`, and a pair of maps:

            .. MATH::

                l: A \to B'  \text{ and }  r: B' \to A

            called respectively the *lifting map* and *retract map*
            such that `r \circ l` is the identity of `A` and `r` is a
            morphism in ``As()``.

            .. TODO:: Draw the typical commutative diagram.

            It follows that, for each operation `op` of the category,
            we have some property like:

            .. MATH::

                op_A(e) = r(op_B(l(e))), \text{ for all } e\in A

            This allows for implementing the operations on `A` from
            those on `B`.

            The two most common use cases are:

             - *homomorphic images* (or *quotients*), when `B'=B`,
               `r` is an homomorphism from `B` to `A` (typically a
               canonical quotient map), and `l` a section of it (not
               necessarily a homomorphism); see :meth:`Quotients`;

             - *subobjects* (up to an isomorphism), when `l` is an
               embedding from `A` into `B`; in this case, `B'` is
               typically isomorphic to `A` through the inverse
               isomorphisms `r` and `l`; see :meth:`Subobjects`;

            .. NOTE::

                - The usual definition of "subquotient"
                  (:wikipedia:`Subquotient`) does not involve the
                  lifting map `l`. This map is required in Sage's
                  context to make the definition constructive. It is
                  only used in computations and does not affect their
                  results. This is relatively harmless since the
                  category is a concrete category (i.e., its objects
                  are sets and its morphisms are set maps).

                - In mathematics, especially in the context of
                  quotients, the retract map `r` is often referred to
                  as a *projection map* instead.

                - Since `B'` is not specified explicitly, it is
                  possible to abuse the framework with situations
                  where `B'` is not quite a subobject and `r` not
                  quite a morphism, as long as the lifting and retract
                  maps can be used as above to compute all the
                  operations in `A`. Use at your own risk!

            Assumptions:

            - For any category ``As()``, ``As().Subquotients()`` is a
              subcategory of ``As()``.

              Example: a subquotient of a group is a group (e.g., a left
              or right quotient of a group by a non-normal subgroup is
              not in this category).

            - This construction is covariant: if ``As()`` is a
              subcategory of ``Bs()``, then ``As().Subquotients()`` is a
              subcategory of ``Bs().Subquotients()``.

              Example: if `A` is a subquotient of `B` in the category of
              groups, then it is also a subquotient of `B` in the category
              of monoids.

            - If the user (or a program) calls ``As().Subquotients()``,
              then it is assumed that subquotients are well defined in
              this category. This is not checked, and probably never will
              be. Note that, if a category ``As()`` does not specify
              anything about its subquotients, then its subquotient
              category looks like this::

                 sage: EuclideanDomains().Subquotients()
                 Join of Category of euclidean domains
                     and Category of subquotients of monoids

            Interface: the ambient set `B` of `A` is given by
            ``A.ambient()``. The subset `B'` needs not be specified, so
            the retract map is handled as a partial map from `B` to `A`.

            The lifting and retract map are implemented
            respectively as methods ``A.lift(a)`` and ``A.retract(b)``.
            As a shorthand for the former, one can use alternatively
            ``a.lift()``::

                sage: S = Semigroups().Subquotients().example(); S
                An example of a (sub)quotient semigroup: a quotient of the left zero semigroup
                sage: S.ambient()
                An example of a semigroup: the left zero semigroup
                sage: S(3).lift().parent()
                An example of a semigroup: the left zero semigroup
                sage: S(3) * S(1) == S.retract( S(3).lift() * S(1).lift() )
                True

            See ``S?`` for more.

            .. TODO:: use a more interesting example, like `\ZZ/n\ZZ`.

            .. SEEALSO::

                - :meth:`Quotients`, :meth:`Subobjects`, :meth:`IsomorphicObjects`
                - :class:`.subquotients.SubquotientsCategory`
                - :class:`~.covariant_functorial_construction.RegressiveCovariantFunctorialConstruction`

            TESTS::

                sage: TestSuite(Sets().Subquotients()).run()
            """
            return SubquotientsCategory.category_of(self)

        @cached_method
        def Quotients(self):
            r"""
            Return the full subcategory of the objects of ``self``
            constructed as quotients.

            Given a concrete category ``As()`` (i.e. a subcategory of
            ``Sets()``), ``As().Quotients()`` returns the category of
            objects of ``As()`` endowed with a distinguished
            description as quotient (in fact homomorphic image) of
            some other object of ``As()``.

            Implementing an object of ``As().Quotients()`` is done in
            the same way as for ``As().Subquotients()``; namely by
            providing an ambient space and a lift and a retract
            map. See :meth:`Subquotients` for detailed instructions.

            .. SEEALSO::

                - :meth:`Subquotients` for background
                - :class:`.quotients.QuotientsCategory`
                - :class:`~.covariant_functorial_construction.RegressiveCovariantFunctorialConstruction`

            EXAMPLES::

                sage: C = Semigroups().Quotients(); C
                Category of quotients of semigroups
                sage: C.super_categories()
                [Category of subquotients of semigroups, Category of quotients of sets]
                sage: C.all_super_categories()
                [Category of quotients of semigroups,
                 Category of subquotients of semigroups,
                 Category of semigroups,
                 Category of subquotients of magmas,
                 Category of magmas,
                 Category of quotients of sets,
                 Category of subquotients of sets,
                 Category of sets,
                 Category of sets with partial maps,
                 Category of objects]

            The caller is responsible for checking that the given category
            admits a well defined category of quotients::

                sage: EuclideanDomains().Quotients()
                Join of Category of euclidean domains
                    and Category of subquotients of monoids
                    and Category of quotients of semigroups

            TESTS::

                sage: TestSuite(C).run()
            """
            return QuotientsCategory.category_of(self)

        @cached_method
        def Subobjects(self):
            r"""
            Return the full subcategory of the objects of ``self``
            constructed as subobjects.

            Given a concrete category ``As()`` (i.e. a subcategory of
            ``Sets()``), ``As().Subobjects()`` returns the category of
            objects of ``As()`` endowed with a distinguished embedding
            into some other object of ``As()``.

            Implementing an object of ``As().Subobjects()`` is done in
            the same way as for ``As().Subquotients()``; namely by
            providing an ambient space and a lift and a retract
            map. In the case of a trivial embedding, the two maps will
            typically be identity maps that just change the parent of
            their argument. See :meth:`Subquotients` for detailed
            instructions.

            .. SEEALSO::

                - :meth:`Subquotients` for background
                - :class:`.subobjects.SubobjectsCategory`
                - :class:`~.covariant_functorial_construction.RegressiveCovariantFunctorialConstruction`

            EXAMPLES::

                sage: C = Sets().Subobjects(); C
                Category of subobjects of sets

                sage: C.super_categories()
                [Category of subquotients of sets]

                sage: C.all_super_categories()
                [Category of subobjects of sets,
                 Category of subquotients of sets,
                 Category of sets,
                 Category of sets with partial maps,
                 Category of objects]

            Unless something specific about subobjects is implemented for this
            category, one actually gets an optimized super category::

                sage: C = Semigroups().Subobjects(); C
                Join of Category of subquotients of semigroups
                    and Category of subobjects of sets

            The caller is responsible for checking that the given category
            admits a well defined category of subobjects.

            TESTS::

                sage: Semigroups().Subobjects().is_subcategory(Semigroups().Subquotients())
                True
                sage: TestSuite(C).run()

            """
            return SubobjectsCategory.category_of(self)

        @cached_method
        def IsomorphicObjects(self):
            r"""
            Return the full subcategory of the objects of ``self``
            constructed by isomorphism.

            Given a concrete category ``As()`` (i.e. a subcategory of
            ``Sets()``), ``As().IsomorphicObjects()`` returns the category of
            objects of ``As()`` endowed with a distinguished description as
            the image of some other object of ``As()`` by an isomorphism in
            this category.

            See :meth:`Subquotients` for background.

            EXAMPLES:

            In the following example, `A` is defined as the image by `x\mapsto
            x^2` of the finite set `B = \{1,2,3\}`::

                sage: A = FiniteEnumeratedSets().IsomorphicObjects().example(); A
                The image by some isomorphism of An example of a finite enumerated set: {1,2,3}

            Since `B` is a finite enumerated set, so is `A`::

                sage: A in FiniteEnumeratedSets()
                True
                sage: A.cardinality()
                3
                sage: A.list()
                [1, 4, 9]

            The isomorphism from `B` to `A` is available as::

                sage: A.retract(3)
                9

            and its inverse as::

                sage: A.lift(9)
                3

            It often is natural to declare those morphisms as coercions so
            that one can do ``A(b)`` and ``B(a)`` to go back and forth between
            `A` and `B` (TODO: refer to a category example where the maps are
            declared as a coercion). This is not done by default. Indeed, in
            many cases one only wants to transport part of the structure of
            `B` to `A`. Assume for example, that one wants to construct the
            set of integers `B=ZZ`, endowed with ``max`` as addition, and
            ``+`` as multiplication instead of the usual ``+`` and ``*``. One
            can construct `A` as isomorphic to `B` as an infinite enumerated
            set. However `A` is *not* isomorphic to `B` as a ring; for
            example, for `a\in A` and `a\in B`, the expressions `a+A(b)` and
            `B(a)+b` give completely different results; hence we would not want
            the expression `a+b` to be implicitly resolved to any one of above
            two, as the coercion mechanism would do.

            Coercions also cannot be used with facade parents (see
            :class:`Sets.Facade`) like in the example above.


            We now look at a category of isomorphic objects::

                sage: C = Sets().IsomorphicObjects(); C
                Category of isomorphic objects of sets

                sage: C.super_categories()
                [Category of subobjects of sets, Category of quotients of sets]

                sage: C.all_super_categories()
                [Category of isomorphic objects of sets,
                 Category of subobjects of sets,
                 Category of quotients of sets,
                 Category of subquotients of sets,
                 Category of sets,
                 Category of sets with partial maps,
                 Category of objects]

            Unless something specific about isomorphic objects is implemented
            for this category, one actually get an optimized super category::

                sage: C = Semigroups().IsomorphicObjects(); C
                Join of Category of quotients of semigroups
                    and Category of isomorphic objects of sets

            .. SEEALSO::

                - :meth:`Subquotients` for background
                - :class:`.isomorphic_objects.IsomorphicObjectsCategory`
                - :class:`~.covariant_functorial_construction.RegressiveCovariantFunctorialConstruction`

            TESTS::

                sage: TestSuite(Sets().IsomorphicObjects()).run()
            """
            return IsomorphicObjectsCategory.category_of(self)

        @cached_method
        def Algebras(self, base_ring):
            """
            Return the category of objects constructed as algebras of
            objects of ``self`` over ``base_ring``.

            INPUT:

            - ``base_ring`` -- a ring

            See :meth:`Sets.ParentMethods.algebra` for the precise
            meaning in Sage of the *algebra of an object*.

            EXAMPLES::

                sage: Monoids().Algebras(QQ)
                Category of monoid algebras over Rational Field

                sage: Groups().Algebras(QQ)
                Category of group algebras over Rational Field

                sage: CommutativeAdditiveGroups().Algebras(QQ)
                Category of commutative additive group algebras over Rational Field

                sage: Monoids().Algebras(Rings())
                Category of monoid algebras over Category of rings

            .. SEEALSO::

                - :class:`.algebra_functor.AlgebrasCategory`
                - :class:`~.covariant_functorial_construction.CovariantFunctorialConstruction`

            TESTS::

                sage: TestSuite(Groups().Finite().Algebras(QQ)).run()
            """
            from sage.categories.rings import Rings
            assert base_ring in Rings or (isinstance(base_ring, Category)
                                          and base_ring.is_subcategory(Rings()))
            return AlgebrasCategory.category_of(self, base_ring)

        @cached_method
        def Finite(self):
            """
            Return the full subcategory of the finite objects of ``self``.

            EXAMPLES::

                sage: Sets().Finite()
                Category of finite sets
                sage: Rings().Finite()
                Category of finite rings

            TESTS::

                sage: TestSuite(Sets().Finite()).run()
                sage: Rings().Finite.__module__
                'sage.categories.sets_cat'
            """
            return self._with_axiom('Finite')

        @cached_method
        def Infinite(self):
            """
            Return the full subcategory of the infinite objects of ``self``.

            EXAMPLES::

                sage: Sets().Infinite()
                Category of infinite sets
                sage: Rings().Infinite()
                Category of infinite rings

            TESTS::

                sage: TestSuite(Sets().Infinite()).run()
                sage: Rings().Infinite.__module__
                'sage.categories.sets_cat'
            """
            return self._with_axiom('Infinite')

        def Facade(self):
            r"""
            Return the full subcategory of the facade objects of ``self``.

            A *facade set* is a parent ``P`` whose elements actually belong to
            some other parent::

                sage: P = Sets().example(); P
                Set of prime numbers (basic implementation)
                sage: p = Sets().example().an_element(); p
                47
                sage: p in P
                True
                sage: p.parent()
                Integer Ring

            Typical use cases include modeling a subset of an existing
            parent::

                sage: Sets().Facade().example()
                An example of facade set: the monoid of positive integers

            or the union of several parents::

                sage: Sets().Facade().example("union")
                An example of a facade set: the integers completed by +-infinity

            or endowing a parent with more (or less!) structure::

                sage: Posets().example("facade")
                An example of a facade poset: the positive integers ordered by divisibility

            Let us consider one of the examples above in detail: the partially ordered
            set `P` of positive integers w.r.t. divisibility order. There are two
            options for representing its elements:

            1. as plain integers
            2. as integers, modified to be aware that their parent is `P`

            The advantage of 1. is that one needs not to do conversions back and
            forth between `P` and `\ZZ`. The disadvantage is that this
            introduces an ambiguity when writing `2 < 3`::

                sage: 2 < 3
                True

            To raise this ambiguity, one needs to explicitly specify the order
            as in `2 <_P 3`::

                sage: P = Posets().example("facade")
                sage: P.lt(2,3)
                False

            Beware that ``P(2)`` is still the integer `2`. Therefore
            ``P(2) < P(3)`` still compares `2` and `3` as integers!

            In short `P` being a facade parent is one of the programmatic
            counterparts (with e.g. coercions) of the usual mathematical idiom:
            "for ease of notation, we identify an element of `P` with the
            corresponding integer". Too many identifications lead to
            confusion; the lack thereof leads to heavy, if not obfuscated,
            notations. Finding the right balance is an art, and even though
            there are common guidelines, it is ultimately up to the writer to
            choose which identifications to do. This is no different in code.

            .. SEEALSO::

               ::

                   sage: Sets().example("facade")
                   Set of prime numbers (facade implementation)
                   sage: Sets().example("inherits")
                   Set of prime numbers
                   sage: Sets().example("wrapper")
                   Set of prime numbers (wrapper implementation)

            .. rubric:: Specifications

            A parent which is a facade must either:

            - call :meth:`Parent.__init__` using the ``facade`` parameter to
              specify a parent, or tuple thereof.
            - overload the method :meth:`~Sets.Facade.ParentMethods.facade_for`.

            .. NOTE::

                The concept of facade parents was originally introduced
                in the computer algebra system MuPAD.

            TESTS:

            Check that multiple categories initialisation
            works (:trac:`13801`)::

                sage: class A(Parent):
                ....:   def __init__(self):
                ....:       Parent.__init__(self, category=(FiniteEnumeratedSets(),Monoids()), facade=True)
                sage: a = A()

            TESTS::

                sage: Posets().Facade()
                Category of facade posets
                sage: Posets().Facade().Finite() is  Posets().Finite().Facade()
                True
            """
            return self._with_axiom('Facade')

        Facades = Facade

    class SubcategoryMethods:

        @cached_method
        def CartesianProducts(self):
            r"""
            Return the full subcategory of the objects of ``self`` constructed as cartesian products.

            .. SEEALSO::

                - :class:`.cartesian_product.CartesianProductFunctor`
                - :class:`~.covariant_functorial_construction.RegressiveCovariantFunctorialConstruction`

            EXAMPLES::

                sage: Sets().CartesianProducts()
                Category of Cartesian products of sets
                sage: Semigroups().CartesianProducts()
                Category of Cartesian products of semigroups
                sage: EuclideanDomains().CartesianProducts()
                Category of Cartesian products of monoids
            """
            return CartesianProductsCategory.category_of(self)

        @cached_method
        def Subquotients(self):
            r"""
            Return the full subcategory of the objects of ``self`` constructed as subquotients.

            Given a concrete category ``self == As()`` (i.e. a subcategory of
            ``Sets()``), ``As().Subquotients()`` returns the category of objects
            of ``As()`` endowed with a distinguished description as
            subquotient of some other object of ``As()``.

            EXAMPLES::

                sage: Monoids().Subquotients()
                Category of subquotients of monoids

            A parent `A` in ``As()`` is further in ``As().Subquotients()`` if
            there is a distinguished parent `B` in ``As()``, called the
            *ambient space*, a subspace `B'` of `B` and a pair of *structure
            preserving* maps:

            .. math::

                l: A \mapsto B'  \text{ and }  r: B' \mapsto A

            called respectively the *lifting map* and *retract map* such that
            `r \circ l` is the identity of `A`. What exactly *structure
            preserving* means is explicited in each category; this typically
            states that, for each operation `op` of the category, there is a
            commutative diagram such that:

                for all `e\in A`, one has `op_A(e) = r(op_B(l(e)))`

            This allows for deriving the operations on `A` from those on `B`.

            Note: this is a slightly weaker definition than that found on
            http://en.wikipedia.org/wiki/Subquotient: B' is not necessarily
            required to be a subobject of B.

            Assumptions:

            - For any category ``As()``, ``As().Subquotients()`` is a
              subcategory of ``As()``.

              Example: a subquotient of a group is a group (e.g. a left or right
              quotients of a group by a non normal subgroup is not in this category).

            - This construction is covariant: if ``As()`` is a subcategory of
              ``Bs()``, then ``As().Subquotients()`` is a subcategory of
              ``Bs().Subquotients()``

              Example: if `A` is a distinguished subquotient of `B` in the category of
              groups, then is is also a subquotient of `B` in the category of monoids.

            - If the user (or a program) calls ``As().Subquotients()``, then it is
              assumed that subquotients are well defined in this category. This is not
              checked, and probably never will. Note that, if a category `As()` does
              not specify anything about its subquotients, then it's subquotient
              category looks like this::

                 sage: EuclideanDomains().Subquotients()
                 Join of Category of euclidean domains and Category of subquotients of monoids

            Interface: the ambient space of `B` is given by ``B.ambient()``. The
            lifting and retract map are implemented respectively as methods
            ``B.lift(b)`` and ``B.retract(a)``. As a shorthand, one can use
            alternatively ``b.lift()``::

                sage: S = Semigroups().Subquotients().example(); S
                An example of a (sub)quotient semigroup: a quotient of the left zero semigroup
                sage: S.ambient()
                An example of a semigroup: the left zero semigroup
                sage: S(3).lift().parent()
                An example of a semigroup: the left zero semigroup
                sage: S(3) * S(1) == S.retract( S(3).lift() * S(1).lift() )
                True

            See ``S?`` for more.

            .. TODO:: use a more interesting example, like `\ZZ/n\ZZ`.

            The two most common use cases are:

             - *quotients*, when `A'=A` and `r` is a morphism; then `r` is a
               canonical quotient map from `A` to `B`.
             - *subobjects*, when `l` is an embedding from `B` into `A`.

            .. SEEALSO::

                - :meth:`Quotients`, :meth:`Subobjects`, :meth:`IsomorphicObjects`
                - :class:`.subquotients.SubquotientsCategory`
                - :class:`~.covariant_functorial_construction.RegressiveCovariantFunctorialConstruction`

            TESTS::

                sage: TestSuite(Sets().Subquotients()).run()
            """
            return SubquotientsCategory.category_of(self)

        @cached_method
        def Quotients(self):
            r"""
            Return the full subcategory of the objects of ``self`` constructed as quotients.

            Given a concrete category ``As()`` (i.e. a subcategory of
            ``Sets()``), ``As().Quotients()`` returns the category of objects
            of ``As()`` endowed with a distinguished description as
            quotient of some other object of ``As()``.

            .. SEEALSO::

                - :meth:`Subquotients` for background
                - :class:`.quotients.QuotientsCategory`
                - :class:`~.covariant_functorial_construction.RegressiveCovariantFunctorialConstruction`.

            EXAMPLES::

                sage: C = Semigroups().Quotients(); C
                Category of quotients of semigroups
                sage: C.super_categories()
                [Category of subquotients of semigroups, Category of quotients of sets]
                sage: C.all_super_categories()
                [Category of quotients of semigroups,
                 Category of subquotients of semigroups,
                 Category of semigroups,
                 Category of subquotients of magmas,
                 Category of magmas,
                 Category of quotients of sets,
                 Category of subquotients of sets,
                 Category of sets,
                 Category of sets with partial maps,
                 Category of objects]

            The caller is responsible for checking that the given category
            admits a well defined category of quotients::

                sage: EuclideanDomains().Quotients()
                Join of Category of euclidean domains and Category of subquotients of monoids and Category of quotients of semigroups

            TESTS::

                sage: TestSuite(C).run()
            """
            return QuotientsCategory.category_of(self)

        @cached_method
        def Subobjects(self):
            """
            Return the full subcategory of the objects of ``self`` constructed as subobjects.

            Given a concrete category ``As()`` (i.e. a subcategory of
            ``Sets()``), ``As().Subobjects()`` returns the category of objects
            of ``As()`` endowed with a distinguished description as subobject
            of some other object of ``As()``.

            .. SEEALSO::

                - :meth:`Subquotients` for background
                - :class:`.subobjects.SubobjectsCategory`
                - :class:`~.covariant_functorial_construction.RegressiveCovariantFunctorialConstruction`.

            EXAMPLES::

                sage: C = Sets().Subobjects(); C
                Category of subobjects of sets

                sage: C.super_categories()
                [Category of subquotients of sets]

                sage: C.all_super_categories()
                [Category of subobjects of sets,
                 Category of subquotients of sets,
                 Category of sets,
                 Category of sets with partial maps,
                 Category of objects]

            Unless something specific about subobjects is implemented for this
            category, one actually get an optimized super category::

                sage: C = Semigroups().Subobjects(); C
                Join of Category of subquotients of semigroups and Category of subobjects of sets

            The caller is responsible for checking that the given category
            admits a well defined category of subobjects.

            TESTS::

                sage: Semigroups().Subobjects().is_subcategory(Semigroups().Subquotients())
                True
                sage: TestSuite(C).run()
            """
            return SubobjectsCategory.category_of(self)

        @cached_method
        def IsomorphicObjects(self):
            """
            Return the full subcategory of the objects of ``self`` constructed by isomorphism.

            Given a concrete category ``As()`` (i.e. a subcategory of
            ``Sets()``), ``As().IsomorphicObjects()`` returns the category of
            objects of ``As()`` endowed with a distinguished description as
            the image of some other object of ``As()`` by an isomorphism in
            this category.

            See :meth:`Subquotients` for background.

            EXAMPLES:

            In the following example, `A` is defined as the image by `x\mapsto
            x^2` of the finite set `B = \{1,2,3\}`::

                sage: A = FiniteEnumeratedSets().IsomorphicObjects().example(); A
                The image by some isomorphism of An example of a finite enumerated set: {1,2,3}

            Since `B` is a finite enumerated set, so is `A`::

                sage: A in FiniteEnumeratedSets()
                True
                sage: A.cardinality()
                3
                sage: A.list()
                [1, 4, 9]

            The isomorphism from `B` to `A` is available as::

                sage: A.retract(3)
                9

            and its inverse as::

                sage: A.lift(9)
                3

            It often is natural to declare those morphisms as coercions so
            that one can do ``A(b)`` and ``B(a)`` to go back and forth between
            `A` and `B` (TODO: refer to a category example where the maps are
            declared as a coercion). This is not done by default. Indeed, in
            many cases one only wants to transport part of the structure of
            `B` to `A`. Assume for example, that one wants to construct the
            set of integers `B=ZZ`, endowed with ``max`` as addition, and
            ``+`` as multiplication instead of the usual ``+`` and ``*``. One
            can construct `A` as isomorphic to `B` as an infinite enumerated
            set. However `A` is *not* isomorphic to `B` as a ring; for
            example, for `a\in A` and `a\in B`, the expressions `a+A(b)` and
            `B(a)+b` give completly different results; hence we would not want
            the expression `a+b` to be implicitly resolved to any one of above
            two, as the coercion mechanism would do.

            Coercions also cannot be used with facade parents (see
            :class:`Sets.Facade`) like in the example above.


            We now look at a category of isomorphic objects::

                sage: C = Sets().IsomorphicObjects(); C
                Category of isomorphic objects of sets

                sage: C.super_categories()
                [Category of subobjects of sets, Category of quotients of sets]

                sage: C.all_super_categories()
                [Category of isomorphic objects of sets,
                 Category of subobjects of sets,
                 Category of quotients of sets,
                 Category of subquotients of sets,
                 Category of sets,
                 Category of sets with partial maps,
                 Category of objects]

            Unless something specific about isomorphic objects is implemented
            for this category, one actually get an optimized super category::

                sage: C = Semigroups().IsomorphicObjects(); C
                Join of Category of quotients of semigroups and Category of isomorphic objects of sets

            .. SEEALSO::

                - :meth:`Subquotients` for background
                - :class:`.isomorphic_objects.IsomorphicObjectsCategory`
                - :class:`~.covariant_functorial_construction.RegressiveCovariantFunctorialConstruction`.

            TESTS::

                sage: TestSuite(Sets().IsomorphicObjects()).run()
            """
            return IsomorphicObjectsCategory.category_of(self)

        @cached_method
        def Algebras(self, base_ring):
            """
            Return the category of objects constructed as algebras of objects of ``self`` over ``base_ring``.

            INPUT:

             - ``base_ring`` -- a ring

            EXAMPLES::

                sage: Monoids().Algebras(QQ)
                Category of monoid algebras over Rational Field

                sage: Groups().Algebras(QQ)
                Category of group algebras over Rational Field

                sage: M = Monoids().example(); M
                An example of a monoid: the free monoid generated by ('a', 'b', 'c', 'd')
                sage: A = M.algebra(QQ); A
                Free module generated by An example of a monoid: the free monoid generated by ('a', 'b', 'c', 'd') over Rational Field
                sage: A.category()
                Category of monoid algebras over Rational Field

            .. SEEALSO::

                - :class:`.algebra_functor.AlgebrasCategory`
                - :class:`~.covariant_functorial_construction.CovariantFunctorialConstruction`.

            TESTS::

                sage: TestSuite(Groups().Finite().Algebras(QQ)).run()
            """
            from sage.categories.rings import Rings
            assert base_ring in Rings
            return AlgebrasCategory.category_of(self, base_ring)

        @cached_method
        def Finite(self):
            """
            Return the full subcategory of the finite objects of ``self``.

            EXAMPLES::

                sage: Sets().Finite()
                Category of finite sets
                sage: Rings().Finite()
                Category of finite rings

            TESTS::

                sage: TestSuite(Sets().Finite()).run()
                sage: Rings().Finite.__module__
                'sage.categories.sets_cat'
            """
            return self._with_axiom('Finite')

        @cached_method
        def Infinite(self):
            """
            Return the full subcategory of the infinite objects of ``self``.

            EXAMPLES::

                sage: Sets().Infinite()
                Category of infinite sets
                sage: Rings().Infinite()
                Category of infinite rings

            TESTS::

                sage: TestSuite(Sets().Infinite()).run()
                sage: Rings().Infinite.__module__
                'sage.categories.sets_cat'
            """
            return self._with_axiom('Infinite')

        def Facade(self):
            r"""
            Return the full subcategory of the facade objects of ``self``.

            A *facade set* is a parent ``P`` whose elements actually belong to
            some other parent::

                sage: P = Sets().example(); P
                Set of prime numbers (basic implementation)
                sage: p = Sets().example().an_element(); p
                47
                sage: p in P
                True
                sage: p.parent()
                Integer Ring

            Typical use cases include modeling a subset of an existing
            parent::

                sage: Sets().Facade().example()
                An example of facade set: the monoid of positive integers

            or the union of several parents::

                sage: Sets().Facade().example("union")
                An example of a facade set: the integers completed by +-infinity

            or endowing a parent with more (or less!) structure::

                sage: Posets().example("facade")
                An example of a facade poset: the positive integers ordered by divisibility

            Let us consider one of the examples above in detail: the partially ordered
            set `P` of positive integers w.r.t. divisibility order. There are two
            options for representing its elements:

             1. as plain integers
             2. as integers, modified to be aware that their parent is `P`

            The advantage of 1. is that one needs not to do conversions back and
            forth between `P` and `\ZZ`. The disadvantage is that this
            introduces an ambiguity when writing `2 < 3`::

                sage: 2 < 3
                True

            To raise this ambiguity, one needs to explicitely specify the order
            as in `2 <_P 3`::


                sage: P = Posets().example("facade")
                sage: P.lt(2,3)
                False

            In short `P` being a facade parent is one of the programmatic
            counterpart (with e.g. coercions) of the usual mathematical idiom:
            "for ease of notation, we identify an element of `P` with the
            corresponding integer". Too many identifications lead to
            confusion; the lack thereof leads to heavy, if not obfuscated,
            notations. Finding the right balance is an art, and even though
            there are common guidelines, it is ultimately up to the writer to
            choose which identifications to do. This is no different in code.

            .. seealso::

               ::

                sage: Sets().example("facade")
                Set of prime numbers (facade implementation)
                sage: Sets().example("inherits")
                Set of prime numbers
                sage: Sets().example("wrapper")
                Set of prime numbers (wrapper implementation)

            .. rubric:: Specifications

            A parent which is a facade must either:

            - call :meth:`Parent.__init__` using the ``facade`` parameter to
              specify a parent, or tuple thereof.
            - overload the method :meth:`~Sets.Facade.ParentMethods.facade_for`.

            .. note:: the concept of facade parents was originally introduced
               in the computer algebra system MuPAD.

            TESTS:

            Check that multiple categories initialisation works (:trac:`13801`)::

                sage: class A(Parent):
                ....:   def __init__(self):
                ....:       Parent.__init__(self, category=(FiniteEnumeratedSets(),Monoids()), facade=True)
                sage: a = A()

            TESTS::

                sage: Posets().Facade()
                Category of facade posets
                sage: Posets().Facade().Finite() is  Posets().Finite().Facade()
                True
            """
            return self._with_axiom('Facade')

        Facades = Facade

    class ParentMethods:
#         # currently overriden by the default implementation in sage.structure.Parent
#         def __call__(self, *args, **options):
#             return self.element_class(*args, **options)

        # Todo: simplify the _element_constructor definition logic
        # Todo: find a nicer mantra for conditionaly defined methods
        @lazy_attribute
        def _element_constructor_(self):
            r"""
            TESTS::

                sage: S = Sets().example()
                sage: S._element_constructor_(17)
                17
                sage: S(17) # indirect doctest
                17

            Caveat: For some parents, ``element_class`` is a method, and
            not an attribute. We do not provide a default
            implementation of ``_element_constructor`` for those.

                sage: FreeModule(QQ,3).element_class
                <bound method FreeModule_ambient_field_with_category.element_class of Vector space of dimension 3 over Rational Field>
                sage: FreeModule(QQ,3)._element_constructor
            """
            if hasattr(self, "element_class") and issubclass(self.element_class, object):
                return self._element_constructor_from_element_class
            else:
                return NotImplemented

        def _element_constructor_from_element_class(self, *args, **keywords):
            """
            The default constructor for elements of this parent ``self``.

            Among other things, it is called upon ``self(data)`` when
            the coercion model did not find a way to coerce ``data`` into
            this parent.

            This default implementation for
            :meth:`_element_constructor_` calls the constructor of the
            element class, passing ``self`` as first argument.

            EXAMPLES::

                sage: S = Sets().example("inherits")
                sage: s = S._element_constructor_from_element_class(17); s
                17
                sage: type(s)
                <class 'sage.categories.examples.sets_cat.PrimeNumbers_Inherits_with_category.element_class'>
            """
            return self.element_class(self, *args, **keywords)

        def is_parent_of(self, element):
            """
            Return whether ``self`` is the parent of ``element``.

            INPUT:

            - ``element`` -- any object

            EXAMPLES::

                sage: S = ZZ
                sage: S.is_parent_of(1)
                True
                sage: S.is_parent_of(2/1)
                False

            This method differs from :meth:`__contains__` because it
            does not attempt any coercion::

                sage: 2/1 in S, S.is_parent_of(2/1)
                (True, False)
                sage: int(1) in S, S.is_parent_of(int(1))
                (True, False)
            """
            from sage.structure.element import parent
            return parent(element) == self

        @abstract_method
        def __contains__(self, x):
            """
            Test whether the set ``self`` contains the object ``x``.

            All parents in the category ``Sets()`` should implement this method.

            EXAMPLES::

                sage: P = Sets().example(); P
                Set of prime numbers (basic implementation)
                sage: 12 in P
                False
                sage: P(5) in P
                True
            """

        @cached_method
        def an_element(self):
            r"""
            Return a (preferably typical) element of this parent.

            This is used both for illustration and testing purposes. If the
            set ``self`` is empty, :meth:`an_element` should raise the exception
            :class:`EmptySetError`.

            This default implementation calls :meth:`_an_element_` and
            caches the result. Any parent should implement either
            :meth:`an_element` or :meth:`_an_element_`.

            EXAMPLES::

               sage: CDF.an_element()
               1.0*I
               sage: ZZ[['t']].an_element()
               t
            """
            return self._an_element_()

        def _test_an_element(self, **options):
            """
            Run generic tests on the method :meth:`.an_element`.

            See also: :class:`TestSuite`.

            EXAMPLES::

                sage: C = Sets().example()
                sage: C._test_an_element()

            Let us now write a broken :meth:`.an_element` method::

                sage: from sage.categories.examples.sets_cat import PrimeNumbers
                sage: class CCls(PrimeNumbers):
                ...       def an_element(self):
                ...           return 18
                sage: CC = CCls()
                sage: CC._test_an_element()
                Traceback (most recent call last):
                ...
                AssertionError: self.an_element() is not in self

            TESTS::

                sage: FiniteEnumeratedSet([])._test_an_element()
            """
            tester = self._tester(**options)
            try:
                an_element = self.an_element()
            except EmptySetError:
                return
            tester.assertTrue(an_element in self, "self.an_element() is not in self")
#            tester.assertTrue(self.is_parent_of(an_element), "self is not the parent of self.an_element()")
#            tester.assertEqual(self(an_element), an_element, "element construction is not idempotent")
            if self.is_parent_of(an_element):
                tester.assertEqual(self(an_element), an_element, "element construction is not idempotent")
            else: # Allows self(an_element) to fails for facade parent.
                try:
                    rebuilt_element = self(an_element)
                except NotImplementedError:
                    tester.info("\n  The set doesn't seems to implement __call__; skipping test of construction idempotency")
                    pass
                else:
                    tester.assertEqual(rebuilt_element, an_element, "element construction is not idempotent")


        def _test_elements(self, tester = None, **options):
            """
            Run generic tests on element(s) of ``self``.

            See also: :class:`TestSuite`.

            EXAMPLES::

                sage: C = Sets().example()
                sage: C._test_elements(verbose = True)
                <BLANKLINE>
                  Running the test suite of self.an_element()
                  running ._test_category() . . . pass
                  running ._test_eq() . . . pass
                  running ._test_nonzero_equal() . . . pass
                  running ._test_not_implemented_methods() . . . pass
                  running ._test_pickling() . . . pass
                <BLANKLINE>

            Debugging tip: in case of failure of this test, run instead::

                sage: TestSuite(C.an_element()).run()

            Let us now implement a parent whose elements cannot be pickled::

                sage: from sage.categories.examples.sets_cat import PrimeNumbers
                sage: class Bla(SageObject): pass
                sage: class CCls(PrimeNumbers):
                ...       def an_element(self):
                ...           return Bla()
                sage: CC = CCls()
                sage: CC._test_elements()
                  Failure in _test_pickling:
                  ...
                  PicklingError: Can't pickle <class '__main__.Bla'>: attribute lookup __main__.Bla failed
                  ...
                  The following tests failed: _test_pickling
            """
            # TODO: add native support for nested test suites to TestSuite

            # The intention is to raise an exception only if this is
            # run as a sub-testsuite of a larger testsuite.
            is_sub_testsuite = (tester is not None)
            tester = self._tester(tester = tester, **options)
            # Or do we want to run the test on some_elements?
            try:
                an_element = self.an_element()
            except EmptySetError:
                return
            tester.info("\n  Running the test suite of self.an_element()")
            TestSuite(an_element).run(verbose = tester._verbose, prefix = tester._prefix+"  ",
                                      raise_on_failure = is_sub_testsuite)
            tester.info(tester._prefix+" ", newline = False)

        def _test_elements_eq_reflexive(self, **options):
            """
            Run generic tests on the equality of elements.

            Test that ``==`` is reflexive.

            See also: :class:`TestSuite`.

            EXAMPLES::

                sage: C = Sets().example()
                sage: C._test_elements_eq_reflexive()

            We try a non-reflexive equality::

                sage: P = Sets().example("wrapper")
                sage: P._test_elements_eq_reflexive()
                sage: eq = P.element_class.__eq__

                sage: P.element_class.__eq__ = (lambda x, y:
                ...        False if eq(x, P(47)) and eq(y, P(47)) else eq(x, y))
                sage: P._test_elements_eq_reflexive()
                Traceback (most recent call last):
                ...
                AssertionError: 47 != 47

            We restore ``P.element_class`` in a proper state for further tests::

                sage: P.element_class.__eq__ = eq

            """
            tester = self._tester(**options)
            S = list(tester.some_elements()) + [None, 0]
            for x in S:
                tester.assertEqual(x, x)

        def _test_elements_eq_symmetric(self, **options):
            """
            Run generic tests on the equality of elements.

            This tests that ``==`` is symmetric.

            See also: :class:`TestSuite`.

            EXAMPLES::

                sage: C = Sets().example()
                sage: C._test_elements_eq_symmetric()

            We test a non symmetric equality::

                sage: P = Sets().example("wrapper")
                sage: P._test_elements_eq_symmetric()
                sage: eq = P.element_class.__eq__

                sage: def non_sym_eq(x, y):
                ...      if not y in P:                      return False
                ...      elif eq(x, P(47)) and eq(y, P(53)): return True
                ...      else:                               return eq(x, y)
                sage: P.element_class.__eq__ = non_sym_eq
                sage: P._test_elements_eq_symmetric()
                Traceback (most recent call last):
                ...
                AssertionError: non symmetric equality: 47 == 53 but 53 != 47

            We restore ``P.element_class`` in a proper state for further tests::

                sage: P.element_class.__eq__ = eq

            """
            tester = self._tester(**options)
            S = list(tester.some_elements()) + [None, 0]
            n = tester._max_runs
            from sage.combinat.cartesian_product import CartesianProduct
            S = CartesianProduct(S,S)
            if len(S) > n:
                from random import sample
                S = sample(S, n)

            for x, y in S:
                tester.assertEqual(x==y, y==x,
                    LazyFormat("non symmetric equality: %s but %s")%(
                        print_compare(x, y), print_compare(y, x)))

        def _test_elements_eq_transitive(self, **options):
            """
            Run generic tests on the equality of elements.

            Test that ``==`` is transitive.

            See also: :class:`TestSuite`.

            EXAMPLES::

                sage: C = Sets().example()
                sage: C._test_elements_eq_transitive()

            We test a non transitive equality::

                sage: R = Zp(3)
                sage: Sets().ParentMethods._test_elements_eq_transitive.__func__(R,elements=[R(3,2),R(3,1),R(0)])
                Traceback (most recent call last):
                ...
                AssertionError: non transitive equality:
                3 + O(3^2) == O(3) and O(3) == 0 but 3 + O(3^2) != 0

            """
            tester = self._tester(**options)
            S = list(tester.some_elements())
            n = tester._max_runs
            if (len(S)+2)**3 <= n:
                S = list(S) + [None, 0]
            else:
                from random import sample
                from sage.rings.integer import Integer
                S = sample(S, Integer(n).nth_root(3,truncate_mode=1)[0] - 2) + [None, 0]

            for x in S:
                for y in S:
                    if not x == y: continue
                    for z in S:
                        if not y == z: continue
                        tester.assertTrue(x == z,
                            LazyFormat("non transitive equality:\n"
                                       "%s and %s but %s")%(
                                print_compare(x, y),
                                print_compare(y, z),
                                print_compare(x, z)))

        def _test_elements_neq(self, **options):
            """
            Run generic tests on the equality of elements.

            Test that ``==`` and ``!=`` are consistent.

            See also: :class:`TestSuite`.

            EXAMPLES::

                sage: C = Sets().example()
                sage: C._test_elements_neq()

            We try a broken inequality::

                sage: P = Sets().example("wrapper")
                sage: P._test_elements_neq()
                sage: ne = P.element_class.__ne__
                sage: eq = P.element_class.__eq__

                sage: P.element_class.__ne__ = lambda x, y: False
                sage: P._test_elements_neq()
                Traceback (most recent call last):
                ...
                AssertionError: __eq__ and __ne__ inconsistency:
                  47 == 53 returns False  but  47 != 53 returns False

                sage: P.element_class.__ne__ = lambda x, y: not(x == y)

            We restore ``P.element_class`` in a proper state for further tests::

                sage: P.element_class.__ne__ = ne
                sage: P.element_class.__eq__ = eq
            """
            tester = self._tester(**options)
            S = list(tester.some_elements()) + [None, 0]
            n = tester._max_runs
            from sage.combinat.cartesian_product import CartesianProduct
            S = CartesianProduct(S,S)
            if len(S) > n:
                from random import sample
                S = sample(S, n)

            for x,y in S:
                tester.assertNotEqual(x == y, x != y,
                    LazyFormat("__eq__ and __ne__ inconsistency:\n"
                        "  %s == %s returns %s  but  %s != %s returns %s")%(
                            x, y, (x == y), x, y, (x != y)))

        def some_elements(self):
            """
            Return a list (or iterable) of elements of ``self``.

            This is typically used for running generic tests
            (see :class:`TestSuite`).

            This default implementation calls :meth:`.an_element`.

            EXAMPLES::

                sage: S = Sets().example(); S
                Set of prime numbers (basic implementation)
                sage: S.an_element()
                47
                sage: S.some_elements()
                [47]
                sage: S = Set([])
                sage: S.some_elements()
                []

            This method should return an iterable, *not* an iterator.
            """
            try:
                return [ self.an_element() ]
            except EmptySetError:
                return []

        def _test_some_elements(self, **options):
            """
            Run generic tests on the method :meth:`.some_elements`.

            .. SEEALSO:: :class:`TestSuite`

            EXAMPLES::

                sage: C = Sets().example()
                sage: C._test_some_elements()

            Let us now write a broken :meth:`.some_elements` method::

                sage: from sage.categories.examples.sets_cat import *
                sage: class CCls(PrimeNumbers):
                ...       def some_elements(self):
                ...           return [self(17), 32]
                sage: CC = CCls()
                sage: CC._test_some_elements()
                Traceback (most recent call last):
                ...
                AssertionError: the object 32 in self.some_elements() is not in self
            """
            tester = self._tester(**options)
            elements = self.some_elements()
            # Todo: enable this once
            #tester.assert_(elements != iter(elements),
            #               "self.some_elements() should return an iterable, not an iterator")
            for x in elements:
                tester.assertTrue(x in self, LazyFormat(
                    "the object %s in self.some_elements() is not in self")%(x,))

        def cardinality(self):
            """
            The cardinality of ``self``.

            ``self.cardinality()`` should return the cardinality of the set
            ``self`` as a sage :class:`Integer` or as ``infinity``.

            This if the default implementation from the category
            ``Sets()``; it raises a ``NotImplementedError`` since one
            does not know whether the set is finite or not.

            EXAMPLES::

                sage: class broken(UniqueRepresentation, Parent):
                ....:     def __init__(self):
                ....:         Parent.__init__(self, category = Sets())
                sage: broken().cardinality()
                Traceback (most recent call last):
                ...
                NotImplementedError: unknown cardinality
            """
<<<<<<< HEAD
            raise NotImplementedError("unknown cardinality")
=======
            raise NotImplementedError, "unknown cardinality"
>>>>>>> 94085782

        # Functorial constructions

        CartesianProduct = CartesianProduct
        def cartesian_product(*parents):
            """
            Return the cartesian product of the parents.

            EXAMPLES::

                sage: C = AlgebrasWithBasis(QQ)
                sage: A = C.example(); A.rename("A")
                sage: A.cartesian_product(A,A)
                A (+) A (+) A
                sage: ZZ.cartesian_product(GF(2), FiniteEnumeratedSet([1,2,3]))
                The cartesian product of (Integer Ring, Finite Field of size 2, {1, 2, 3})

                sage: C = ZZ.cartesian_product(A); C
                The cartesian product of (Integer Ring, A)

            TESTS::

                sage: type(C)
                <class 'sage.sets.cartesian_product.CartesianProduct_with_category'>
                sage: C.category()
                Join of Category of Cartesian products of monoids and Category of Cartesian products of commutative additive groups
            """
            return parents[0].CartesianProduct(
                parents,
                category = cartesian_product.category_from_parents(parents))

        def algebra(self, base_ring, category = None, **keywords):
            """
<<<<<<< HEAD
            Return the algebra of ``self`` over ``base_ring``.
=======
            Returns the algebra of ``self`` over ``base_ring``
>>>>>>> 94085782

            INPUT:

            - ``self`` -- a parent `S`
            - ``base_ring`` -- a ring `K`
            - ``category`` -- a super category of the category
              of `S`, or ``None``

            This returns the `K`-free module with basis indexed by
            `S`, endowed with whatever structure can be induced from
            that of `S`. Note that the ``category`` keyword needs to
            be fed with the structure on `S` to be used, not the
            structure that one wants to obtain on the result; see the
            examples below.

            EXAMPLES:

            If `S` is a monoid, the result is the monoid algebra `KS`::

                sage: S = Monoids().example(); S
                An example of a monoid: the free monoid generated by ('a', 'b', 'c', 'd')
                sage: A = S.algebra(QQ); A
                Free module generated by An example of a monoid: the free monoid generated by ('a', 'b', 'c', 'd') over Rational Field
                sage: A.category()
                Category of monoid algebras over Rational Field

<<<<<<< HEAD
            If `S` is a group, the result is the group algebra `KS`::

                sage: S = Groups().example(); S
                General Linear Group of degree 4 over Rational Field
                sage: A = S.algebra(QQ); A
                Group algebra of General Linear Group of degree 4 over Rational Field over Rational Field
                sage: A.category()
                Category of group algebras over Rational Field

            which is actually a Hopf algebra::

                sage: A in HopfAlgebras(QQ)
                True

            One may specify for which category one takes the algebra::

                sage: A = S.algebra(QQ, category = Sets()); A
                Free module generated by General Linear Group of degree 4 over Rational Field over Rational Field
                sage: A.category()
                Category of set algebras over Rational Field

            One may construct as well algebras of additive magmas,
            semigroups, monoids, or groups::

                sage: S = CommutativeAdditiveMonoids().example(); S
                An example of a commutative monoid: the free commutative monoid generated by ('a', 'b', 'c', 'd')
                sage: U = S.algebra(QQ); U
                Free module generated by An example of a commutative monoid: the free commutative monoid generated by ('a', 'b', 'c', 'd') over Rational Field

            Despite saying "free module", this is really an algebra
            and its elements can be multiplied::

                sage: U in Algebras(QQ)
                True
                sage: (a,b,c,d) = S.additive_semigroup_generators()
                sage: U(a) * U(b)
                B[a + b]

            Constructing the algebra of a set endowed with both an
            additive and a multiplicative structure is ambiguous::
=======
            One may specify for which category one takes the algebra::

                sage: A = Monoids().example().algebra(QQ, category = Sets()); A
                Free module generated by An example of a monoid: the free monoid generated by ('a', 'b', 'c', 'd') over Rational Field
                sage: A.category()
                Category of set algebras over Rational Field

            Creating the algebra of set endowed with both an additive
            and multiplicative semigroup structure is ambiguous::
>>>>>>> 94085782

                sage: Z3 = IntegerModRing(3)
                sage: A = Z3.algebra(QQ)
                Traceback (most recent call last):
                ...
                TypeError:  `S = Ring of integers modulo 3` is both an additive and a multiplicative semigroup.
                Constructing its algebra is ambiguous.
                Please use, e.g., S.algebra(QQ, category = Semigroups())

<<<<<<< HEAD
            The ambiguity can be resolved using the ``category`` argument::
=======
            Here is how to resolve the ambiguity using the ``category`` argument::
>>>>>>> 94085782

                sage: A = Z3.algebra(QQ, category = Monoids()); A
                Free module generated by Ring of integers modulo 3 over Rational Field
                sage: A.category()
                Category of monoid algebras over Rational Field

                sage: A = Z3.algebra(QQ, category = CommutativeAdditiveGroups()); A
                Free module generated by Ring of integers modulo 3 over Rational Field
                sage: A.category()
                Category of commutative additive group algebras over Rational Field
<<<<<<< HEAD

            Similarly, on , we obtain for additive magmas, monoids, groups.


            .. WARNING::

                As we have seen, in most practical use cases, the
                result is actually an algebra, hence the name of this
                method. In the other cases this name is misleading::

                    sage: A = Sets().example().algebra(QQ); A
                    Free module generated by Set of prime numbers (basic implementation) over Rational Field
                    sage: A.category()
                    Category of set algebras over Rational Field
                    sage: A in Algebras(QQ)
                    False

                Suggestions for a uniform, meaningful, and non
                misleading name are welcome!
=======
>>>>>>> 94085782
            """
            if category is None:
                category = self.category()
            from sage.categories.semigroups import Semigroups
            from sage.categories.commutative_additive_semigroups import CommutativeAdditiveSemigroups
            if category.is_subcategory(Semigroups()) and category.is_subcategory(CommutativeAdditiveSemigroups()):
<<<<<<< HEAD
                raise TypeError(
""" `S = {}` is both an additive and a multiplicative semigroup.
Constructing its algebra is ambiguous.
Please use, e.g., S.algebra(QQ, category = Semigroups())""".format(self))
=======
                raise TypeError, """ `S = %s` is both an additive and a multiplicative semigroup.
Constructing its algebra is ambiguous.
Please use, e.g., S.algebra(QQ, category = Semigroups())"""%self
>>>>>>> 94085782
            from sage.combinat.free_module import CombinatorialFreeModule
            return CombinatorialFreeModule(base_ring, self, category = category.Algebras(base_ring), **keywords)


    class ElementMethods:
        ##def equal(x,y):
        ##def =(x,y):

        # Used by Element._test_category
        _dummy_attribute = None

        def cartesian_product(*elements):
            """
            Return the cartesian product of its arguments, as an element of
            the cartesian product of the parents of those elements.

            EXAMPLES::

                sage: C = AlgebrasWithBasis(QQ)
                sage: A = C.example()
                sage: (a,b,c) = A.algebra_generators()
                sage: a.cartesian_product(b, c)
                B[(0, word: a)] + B[(1, word: b)] + B[(2, word: c)]

            FIXME: is this a policy that we want to enforce on all parents?
            """
            from sage.structure.element import parent, Element
            assert all(isinstance(element, Element) for element in elements)
            parents = [parent(element) for element in elements]
            return cartesian_product(parents)._cartesian_product_of_elements(elements) # good name???


    class HomCategory(HomCategory):
        pass

    Facade = LazyImport('sage.categories.facade_sets', 'FacadeSets')
    Finite = LazyImport('sage.categories.finite_sets', 'FiniteSets', at_startup=True)

    class Infinite(CategoryWithAxiom):

        class ParentMethods:

            def is_finite(self):
                """
<<<<<<< HEAD
                Return ``False`` since ``self`` is not finite.
=======
                Returns ``False`` since self is not finite.
>>>>>>> 94085782

                EXAMPLES::

                    sage: C = InfiniteEnumeratedSets().example()
                    sage: C.is_finite()
                    False

                TESTS::

                    sage: C.is_finite.im_func is sage.categories.sets_cat.Sets.Infinite.ParentMethods.is_finite.im_func
                    True
                """
                return False

            def cardinality(self):
                """
<<<<<<< HEAD
                Count the elements of the enumerated set.
=======
                Counts the elements of the enumerated set.
>>>>>>> 94085782

                EXAMPLES::

                    sage: NN = InfiniteEnumeratedSets().example()
                    sage: NN.cardinality()
                    +Infinity
                """
                from sage.rings.infinity import infinity
                return infinity

    class Subquotients(SubquotientsCategory):
        """
        A category for subquotients of sets.

        .. SEEALSO:: :meth:`Sets().Subquotients`

        .. seealso: :meth:`Sets().Subquotients`

        EXAMPLES::

            sage: Sets().Subquotients()
            Category of subquotients of sets
            sage: Sets().Subquotients().all_super_categories()
            [Category of subquotients of sets, Category of sets,
             Category of sets with partial maps,
             Category of objects]
        """

        class ParentMethods:

            def _repr_(self):
                """
                EXAMPLES::

                    sage: from sage.categories.examples.semigroups import IncompleteSubquotientSemigroup
                    sage: S = IncompleteSubquotientSemigroup()
                    sage: S._repr_()
                    'A subquotient of An example of a semigroup: the left zero semigroup'
                """
                return "A subquotient of %s"%(self.ambient())

            @abstract_method
            def ambient(self):
                """
                Return the ambient space for ``self``.

                EXAMPLES::

                    sage: Semigroups().Subquotients().example().ambient()
                    An example of a semigroup: the left zero semigroup

                .. SEEALSO::

                    :meth:`Sets.SubcategoryMethods.Subquotients` for the
                    specifications and :meth:`.lift` and :meth:`.retract`.
                """

            # Should lift and retract be declared as conversions to the coercion mechanism ?
            # Compatibility issue: in IntegerModRing, lift is a method returning the actual
            # lifting morphism::
            #
            #   sage: F = IntegerModRing(3)
            #   sage: F.lift()
            #   Set-theoretic ring morphism:
            #   From: Ring of integers modulo 3
            #   To:   Integer Ring
            #   Defn: Choice of lifting map
            @abstract_method
            def lift(self, x):
                """
                Lift `x` to the ambient space for ``self``.

                INPUT:

                - ``x`` -- an element of ``self``

                EXAMPLES::

                    sage: S = Semigroups().Subquotients().example()
                    sage: s = S.an_element()
                    sage: s, s.parent()
                    (42, An example of a (sub)quotient semigroup: a quotient of the left zero semigroup)
                    sage: S.lift(s), S.lift(s).parent()
                    (42, An example of a semigroup: the left zero semigroup)
                    sage: s.lift(), s.lift().parent()
                    (42, An example of a semigroup: the left zero semigroup)

                .. SEEALSO::

                    :class:`Sets.SubcategoryMethods.Subquotients` for
                    the specifications, :meth:`.ambient`, :meth:`.retract`,
                    and also :meth:`Sets.Subquotients.ElementMethods.lift`.
                """

            @abstract_method
            def retract(self, x):
                """
                Retract ``x`` to ``self``.

                INPUT:

                - ``x`` -- an element of the ambient space for ``self``

                .. SEEALSO::

<<<<<<< HEAD
=======
                .. SEEALSO::

>>>>>>> 94085782
                    :class:`Sets.SubcategoryMethods.Subquotients` for
                    the specifications, :meth:`.ambient`, :meth:`.retract`,
                    and also :meth:`Sets.Subquotients.ElementMethods.retract`.

                EXAMPLES::

                    sage: S = Semigroups().Subquotients().example()
                    sage: s = S.ambient().an_element()
                    sage: s, s.parent()
                    (42, An example of a semigroup: the left zero semigroup)
                    sage: S.retract(s), S.retract(s).parent()
                    (42, An example of a (sub)quotient semigroup: a quotient of the left zero semigroup)
                """

        class ElementMethods:

            def lift(self):
                """
                Lift ``self`` to the ambient space for its parent.

                EXAMPLES::

                    sage: S = Semigroups().Subquotients().example()
                    sage: s = S.an_element()
                    sage: s, s.parent()
                    (42, An example of a (sub)quotient semigroup: a quotient of the left zero semigroup)
                    sage: S.lift(s), S.lift(s).parent()
                    (42, An example of a semigroup: the left zero semigroup)
                    sage: s.lift(), s.lift().parent()
                    (42, An example of a semigroup: the left zero semigroup)
                """
                return self.parent().lift(self)

    class Quotients(QuotientsCategory):
        """
        A category for quotients of sets.

        .. SEEALSO:: :meth:`Sets().Quotients`

        .. seealso: :meth:`Sets().Quotients`

        EXAMPLES::

            sage: Sets().Quotients()
            Category of quotients of sets
            sage: Sets().Quotients().all_super_categories()
            [Category of quotients of sets,
             Category of subquotients of sets,
             Category of sets,
             Category of sets with partial maps,
             Category of objects]
        """

        class ParentMethods:

            def _repr_(self):
                """
                EXAMPLES::

                    sage: from sage.categories.examples.semigroups import IncompleteSubquotientSemigroup
                    sage: S = IncompleteSubquotientSemigroup(category=Semigroups().Quotients())
                    sage: S._repr_()
                    'A quotient of An example of a semigroup: the left zero semigroup'
                """
                return "A quotient of {}".format(self.ambient())

            def _an_element_(self):
                """
                Return an element of ``self``, as per
                :meth:`Sets.ParentMethods.an_element`

                EXAMPLES::

                    sage: S = FiniteEnumeratedSets().IsomorphicObjects().example()
                    sage: S.an_element()  # indirect doctest
                    1
                """
                return self.retract(self.ambient().an_element())

    class Subobjects(SubobjectsCategory):
        """
        A category for subobjects of sets.

        .. SEEALSO:: :meth:`Sets().Subobjects`

        .. seealso: :meth:`Sets().Subobjects`

        EXAMPLES::

            sage: Sets().Subobjects()
            Category of subobjects of sets
            sage: Sets().Subobjects().all_super_categories()
            [Category of subobjects of sets,
             Category of subquotients of sets,
             Category of sets,
             Category of sets with partial maps,
             Category of objects]
        """

        class ParentMethods:

            def _repr_(self):
                """
                EXAMPLES::

                    sage: from sage.categories.examples.semigroups import IncompleteSubquotientSemigroup
                    sage: S = IncompleteSubquotientSemigroup(category = Semigroups().Subobjects())
                    sage: S._repr_()
                    'A subobject of An example of a semigroup: the left zero semigroup'
                """
                return "A subobject of {}".format(self.ambient())

    class IsomorphicObjects(IsomorphicObjectsCategory):
        """
        A category for isomorphic objects of sets.

        EXAMPLES::

            sage: Sets().IsomorphicObjects()
            Category of isomorphic objects of sets
            sage: Sets().IsomorphicObjects().all_super_categories()
            [Category of isomorphic objects of sets,
             Category of subobjects of sets, Category of quotients of sets,
             Category of subquotients of sets,
             Category of sets,
             Category of sets with partial maps,
             Category of objects]
        """

        class ParentMethods:

            def _repr_(self):
                """
                EXAMPLES::

                    sage: S = FiniteEnumeratedSets().IsomorphicObjects().example()
                    sage: S._repr_()
                    'The image by some isomorphism of An example of a finite enumerated set: {1,2,3}'
                """
                return "The image by some isomorphism of %s"%(self.ambient())

    class CartesianProducts(CartesianProductsCategory):
        """
        EXAMPLES::

            sage: C = Sets().CartesianProducts().example()
            sage: C
            The cartesian product of (Set of prime numbers (basic implementation),
             An example of an infinite enumerated set: the non negative integers,
             An example of a finite enumerated set: {1,2,3})
            sage: C.category()
            Category of Cartesian products of sets
            sage: C.categories()
            [Category of Cartesian products of sets, Category of sets,
             Category of sets with partial maps,
             Category of objects]
            sage: TestSuite(C).run()
        """

        def extra_super_categories(self):
            """
            A cartesian product of sets is a set.

            EXAMPLES::

                sage: Sets().CartesianProducts().extra_super_categories()
                [Category of sets]
                sage: Sets().CartesianProducts().super_categories()
                [Category of sets]
            """
            return [Sets()]

        def example(self):
            """
            EXAMPLES::

                sage: Sets().CartesianProducts().example()
                The cartesian product of (Set of prime numbers (basic implementation),
                 An example of an infinite enumerated set: the non negative integers,
                 An example of a finite enumerated set: {1,2,3})
            """
            from finite_enumerated_sets import FiniteEnumeratedSets
            from infinite_enumerated_sets import InfiniteEnumeratedSets
            from cartesian_product import cartesian_product
            S1 = Sets().example()
            S2 = InfiniteEnumeratedSets().example()
            S3 = FiniteEnumeratedSets().example()
            return cartesian_product([S1, S2, S3])


        class ParentMethods:

            @cached_method
            def an_element(self):
                """
                EXAMPLES::

                    sage: C = Sets().CartesianProducts().example(); C
                    The cartesian product of (Set of prime numbers (basic implementation),
                     An example of an infinite enumerated set: the non negative integers,
                     An example of a finite enumerated set: {1,2,3})
                    sage: C.an_element()
                    (47, 42, 1)
                """
                return self._cartesian_product_of_elements(s.an_element() for s in self._sets)

            # Here or in Sets.Finite.CartesianProducts.ParentMethods?
            def cardinality(self):
                """
                Return the cardinality of ``self``

                EXAMPLES::

                    sage: C = cartesian_product([GF(3), FiniteEnumeratedSet(['a','b']), GF(5)])
                    sage: C.cardinality()
                    30
                """
                from sage.misc.misc_c import prod
                return prod(x.cardinality() for x in self._sets)

            @abstract_method
            def _sets_keys(self):
                """
                Return the indices of the cartesian factors of ``self``.

                EXAMPLES::

                    sage: cartesian_product([QQ, ZZ, ZZ])._sets_keys()
                    [0, 1, 2]
                """

            @abstract_method
<<<<<<< HEAD
            def cartesian_factors(self):
=======
            def summands(self):
                """
                Return the summands of ``self``

                EXAMPLES::

                    sage: cartesian_product([QQ, ZZ, ZZ]).summands()
                    (Rational Field, Integer Ring, Integer Ring)
                """

            @abstract_method
            def summand_projection(self, i):
>>>>>>> 94085782
                """
                Return the cartesian factors of ``self``.

                EXAMPLES::

                    sage: cartesian_product([QQ, ZZ, ZZ]).cartesian_factors()
                    (Rational Field, Integer Ring, Integer Ring)
                """

            @abstract_method
            def cartesian_projection(self, i):
                """
                Return the natural projection onto the `i`-th
                cartesian factor of ``self``.

                INPUT:

                - ``i`` -- the index of a cartesian factor of ``self``

                EXAMPLES::

                    sage: C = Sets().CartesianProducts().example(); C
                    The cartesian product of (Set of prime numbers (basic implementation),
                     An example of an infinite enumerated set: the non negative integers,
                     An example of a finite enumerated set: {1,2,3})
                    sage: x = C.an_element(); x
                    (47, 42, 1)
                    sage: pi = C.cartesian_projection(1)
                    sage: pi(x)
                    42
                """

            @abstract_method
            def _cartesian_product_of_elements(self, elements):
                """
                Return the cartesian product of the given ``elements``.

                INPUT:

                - ``elements`` -- a tuple with one element of each
                  cartesian factor of ``self``

                EXAMPLES::

                    sage: S1 = Sets().example()
                    sage: S2 = InfiniteEnumeratedSets().example()
                    sage: C = cartesian_product([S2, S1, S2])
                    sage: C._cartesian_product_of_elements([S2.an_element(), S1.an_element(), S2.an_element()])
                    (42, 47, 42)
                """

        class ElementMethods:

            def cartesian_projection(self, i):
                """
                Return the projection of ``self`` onto the `i`-th
                factor of the cartesian product.

                INPUTS:

                - ``i`` -- the index of a factor of the cartesian product

                EXAMPLES::

                    sage: F = CombinatorialFreeModule(ZZ, [4,5]); F.__custom_name = "F"
                    sage: G = CombinatorialFreeModule(ZZ, [4,6]); G.__custom_name = "G"
                    sage: S = cartesian_product([F, G])
                    sage: x = S.monomial((0,4)) + 2 * S.monomial((0,5)) + 3 * S.monomial((1,6))
                    sage: x.cartesian_projection(0)
                    B[4] + 2*B[5]
                    sage: x.cartesian_projection(1)
                    3*B[6]
                """
                return self.parent().cartesian_projection(i)(self)

            summand_projection = deprecated_function_alias(10963, cartesian_projection)

            def cartesian_factors(self):
                """
                Return the cartesian factors of ``self``.

                EXAMPLES::

                    sage: F = CombinatorialFreeModule(ZZ, [4,5]); F.__custom_name = "F"
                    sage: G = CombinatorialFreeModule(ZZ, [4,6]); G.__custom_name = "G"
                    sage: H = CombinatorialFreeModule(ZZ, [4,7]); H.__custom_name = "H"
                    sage: S = cartesian_product([F, G, H])
                    sage: x = S.monomial((0,4)) + 2 * S.monomial((0,5)) + 3 * S.monomial((1,6)) + 4 * S.monomial((2,4)) + 5 * S.monomial((2,7))
                    sage: x.cartesian_factors()
                    (B[4] + 2*B[5], 3*B[6], 4*B[4] + 5*B[7])
                    sage: [s.parent() for s in x.cartesian_factors()]
                    [F, G, H]
                    sage: S.zero().cartesian_factors()
                    (0, 0, 0)
                    sage: [s.parent() for s in S.zero().cartesian_factors()]
                    [F, G, H]
                """
                # TODO: optimize
                return tuple(self.cartesian_projection(i)
                             for i in self.parent()._sets_keys())
                #return Family(self._sets.keys(), self.projection)

            summand_split = deprecated_function_alias(10963, cartesian_factors)

    class Algebras(AlgebrasCategory):

        def extra_super_categories(self):
            """
            EXAMPLES::

                sage: Sets().Algebras(ZZ).super_categories()
                [Category of modules with basis over Integer Ring]

                sage: Sets().Algebras(QQ).extra_super_categories()
                [Category of vector spaces with basis over Rational Field]

                sage: Sets().example().algebra(ZZ).categories()
                [Category of set algebras over Integer Ring,
                 Category of modules with basis over Integer Ring,
                 ...
                 Category of objects]

            """
            from sage.categories.modules_with_basis import ModulesWithBasis
            return [ModulesWithBasis(self.base_ring())]

    class WithRealizations(WithRealizationsCategory):

        def extra_super_categories(self):
            """
            A set with multiple realizations is a facade parent.

            EXAMPLES::

                sage: Sets().WithRealizations().extra_super_categories()
                [Category of facade sets]
                sage: Sets().WithRealizations().super_categories()
                [Category of facade sets]
            """
            return [Sets().Facade()]

        def example(self, base_ring = None, set = None):
            r"""
            Return an example of set with multiple realizations, as
            per :meth:`Category.example`.

            EXAMPLES::

                sage: Sets().WithRealizations().example()
                The subset algebra of {1, 2, 3} over Rational Field

                sage: Sets().WithRealizations().example(ZZ, Set([1,2]))
                The subset algebra of {1, 2} over Integer Ring
            """
            from sage.rings.rational_field import QQ
            from sage.sets.set import Set
            if base_ring is None:
                base_ring = QQ
            if set is None:
                set = Set([1,2,3])
            from sage.categories.examples.with_realizations import SubsetAlgebra
            return SubsetAlgebra(base_ring, set)


        class ParentMethods:

            def _test_with_realizations(self, **options):
                r"""
                Test that this parent with realizations is
                properly implemented.

                INPUT::

                - ``options`` -- any keyword arguments accepted
                  by :meth:`_tester`

                EXAMPLES::

                    sage: A = Sets().WithRealizations().example()
                    sage: A._test_with_realizations()

                See the documentation for :class:`TestSuite`
                for more information.
                """
                tester = self._tester(**options)
                for R in self.realizations():
                    tester.assert_(R in self.Realizations())
                # Could check that there are coerce maps between any two realizations

            @lazy_attribute
            def _realizations(self):
                """
                This lazily initializes the attribute
                ``_realizations`` the first time it is needed.

                TESTS::

                    sage: class MyParent(Parent):
                    ...      pass
                    sage: P = MyParent(category = Sets().WithRealizations())
                    sage: P._realizations
                    []
                """
                return []

            def _register_realization(self, realization):
                """
                EXAMPLES::

                    sage: A = Sets().WithRealizations().example(QQ[x]); A
                    The subset algebra of {1, 2, 3} over Univariate Polynomial Ring in x over Rational Field
                    sage: class ANewRealizationOfA(CombinatorialFreeModule):
                    ...       pass
                    sage: R = ANewRealizationOfA(A.base_ring(), A.F().basis().keys(), category = A.Realizations())
                    sage: R in A.realizations()  # indirect doctest
                    True

                Note: the test above uses ``QQ[x]`` to not interfer
                with other tests.
                """
                assert realization.realization_of() is self
                self._realizations.append(realization)

            def inject_shorthands(self, verbose=True):
                """
                EXAMPLES::

                    sage: A = Sets().WithRealizations().example(QQ); A
                    The subset algebra of {1, 2, 3} over Rational Field
                    sage: A.inject_shorthands()
                    Injecting F as shorthand for The subset algebra of {1, 2, 3} over Rational Field in the Fundamental basis
                    Injecting In as shorthand for The subset algebra of {1, 2, 3} over Rational Field in the In basis
                    ...
                """
                from sage.misc.misc import inject_variable
                if not hasattr(self, "_shorthands"):
                    raise NotImplementedError("no shorthands defined for {}".format(self))
                for shorthand in self._shorthands:
                    realization = getattr(self, shorthand)()
                    if verbose:
                        print 'Injecting {} as shorthand for {}'.format(shorthand, realization)
                    inject_variable(shorthand, realization)

            @abstract_method(optional=True)
            def a_realization(self):
                """
                Return a realization of ``self``.

                EXAMPLES::

                    sage: A = Sets().WithRealizations().example(); A
                    The subset algebra of {1, 2, 3} over Rational Field
                    sage: A.a_realization()
                    The subset algebra of {1, 2, 3} over Rational Field in the Fundamental basis
                """

            def realizations(self):
                """
                Return all the realizations of ``self`` that ``self``
                is aware of.

                EXAMPLES::

                    sage: A = Sets().WithRealizations().example(); A
                    The subset algebra of {1, 2, 3} over Rational Field
                    sage: A.realizations()
                    [The subset algebra of {1, 2, 3} over Rational Field in the Fundamental basis, The subset algebra of {1, 2, 3} over Rational Field in the In basis, The subset algebra of {1, 2, 3} over Rational Field in the Out basis]

                .. NOTE::

                    Constructing a parent ``P`` in the category
                    ``A.Realizations()`` automatically adds ``P`` to
                    this list by calling ``A._register_realization(A)``
                """
                return self._realizations

            def facade_for(self):
                """
                Return the parents ``self`` is a facade for, that is
                the realizations of ``self``

                EXAMPLES::

                    sage: A = Sets().WithRealizations().example(); A
                    The subset algebra of {1, 2, 3} over Rational Field
                    sage: A.facade_for()
                    [The subset algebra of {1, 2, 3} over Rational Field in the Fundamental basis, The subset algebra of {1, 2, 3} over Rational Field in the In basis, The subset algebra of {1, 2, 3} over Rational Field in the Out basis]

                    sage: A = Sets().WithRealizations().example(); A
                    The subset algebra of {1, 2, 3} over Rational Field
                    sage: f = A.F().an_element(); f
                    F[{}] + 2*F[{1}] + 3*F[{2}] + F[{1, 2}]
                    sage: i = A.In().an_element(); i
                    In[{}] + 2*In[{1}] + 3*In[{2}] + In[{1, 2}]
                    sage: o = A.Out().an_element(); o
                    Out[{}] + 2*Out[{1}] + 3*Out[{2}] + Out[{1, 2}]
                    sage: f in A, i in A, o in A
                    (True, True, True)
                """
                return self.realizations()

            # Do we really want this feature?
            class Realizations(Category_realization_of_parent):

                def super_categories(self):
                    """
                    EXAMPLES::

                        sage: A = Sets().WithRealizations().example(); A
                        The subset algebra of {1, 2, 3} over Rational Field
                        sage: A.Realizations().super_categories()
                        [Category of realizations of sets]
                    """
                    return [Sets().Realizations()]

            def _an_element_(self):
                """
                Return an element of some realization of ``self``.

                EXAMPLES::

                    sage: A = Sets().WithRealizations().example(); A
                    The subset algebra of {1, 2, 3} over Rational Field
                    sage: A.an_element()        # indirect doctest
                    F[{}] + 2*F[{1}] + 3*F[{2}] + F[{1, 2}]
                """
                return self.realizations()[0].an_element()

            # TODO: maybe this could be taken care of by Sets.Facade()?
            def __contains__(self, x):
                r"""
                Test whether ``x`` is in ``self``, that is if it is an
                element of some realization of ``self``.

                EXAMPLES::

                    sage: A = Sets().WithRealizations().example(); A
                    The subset algebra of {1, 2, 3} over Rational Field
                    sage: A.an_element() in A
                    True
                    sage: A.In().an_element() in A
                    True
                    sage: A.F().an_element() in A
                    True
                    sage: A.Out().an_element() in A
                    True
                    sage: 1 in A
                    True
                    sage: QQ['x'].an_element() in A
                    False
                """
                return any(x in realization for realization in self.realizations())

    class Realizations(RealizationsCategory):

        class ParentMethods:

            def __init_extra__(self):
                """
                Register ``self`` as a realization of ``self.realization_of``.

                TESTS::

                    sage: A = Sets().WithRealizations().example()
                    sage: A.realizations()    # indirect doctest
                    [The subset algebra of {1, 2, 3} over Rational Field in the Fundamental basis,
                     The subset algebra of {1, 2, 3} over Rational Field in the In basis,
                     The subset algebra of {1, 2, 3} over Rational Field in the Out basis]
                """
                self.realization_of()._register_realization(self)

            @cached_method
            def realization_of(self):
                """
                Return the parent this is a realization of.

                EXAMPLES::

                    sage: A = Sets().WithRealizations().example(); A
                    The subset algebra of {1, 2, 3} over Rational Field
                    sage: In = A.In(); In
                    The subset algebra of {1, 2, 3} over Rational Field in the In basis
                    sage: In.realization_of()
                    The subset algebra of {1, 2, 3} over Rational Field
                """
                for category in self.categories():
                    if isinstance(category, Category_realization_of_parent):
                        return category.base()

            def _realization_name(self):
                """
                Return the name of this realization.

                In this default implementation, this is guessed from
                the name of its class.

                EXAMPLES::

                    sage: A = Sets().WithRealizations().example(); A
                    The subset algebra of {1, 2, 3} over Rational Field
                    sage: In = A.In(); In
                    The subset algebra of {1, 2, 3} over Rational Field in the In basis
                    sage: In._realization_name()
                    'In'
                """
                # The __base__ gets rid of the with_category
                # The split adds support for nested classes
                return self.__class__.__base__.__name__.split('.')[-1]

            def _repr_(self):
                """
                EXAMPLES::

                    sage: A = Sets().WithRealizations().example(); A
                    The subset algebra of {1, 2, 3} over Rational Field
                    sage: In = A.In(); In
                    The subset algebra of {1, 2, 3} over Rational Field in the In basis

                In the example above, :meth:`repr` was overriden by
                the category ``A.Realizations()``. We now add a new
                (fake) realization which is not in
                ``A.Realizations()`` to actually exercise this
                method::

                    sage: from sage.categories.realizations import Realizations
                    sage: class Blah(Parent):
                    ...       pass
                    sage: P = Blah(category = Sets.WithRealizations.ParentMethods.Realizations(A))
                    sage: P     # indirect doctest
                    The subset algebra of {1, 2, 3} over Rational Field in the realization Blah
                """
                return "{} in the realization {}".format(self.realization_of(), self._realization_name())<|MERGE_RESOLUTION|>--- conflicted
+++ resolved
@@ -17,12 +17,8 @@
 from sage.misc.lazy_attribute import lazy_attribute
 from sage.misc.lazy_import import lazy_import, LazyImport
 from sage.misc.lazy_format import LazyFormat
-<<<<<<< HEAD
 from sage.misc.superseded import deprecated_function_alias
 from sage.categories.category import Category, HomCategory
-=======
-from sage.categories.category import HomCategory
->>>>>>> 94085782
 from sage.categories.category_singleton import Category_singleton
 # Do not use sage.categories.all here to avoid initialization loop
 from sage.categories.sets_with_partial_maps import SetsWithPartialMaps
@@ -845,497 +841,6 @@
 
         Facades = Facade
 
-    class SubcategoryMethods:
-
-        @cached_method
-        def CartesianProducts(self):
-            r"""
-            Return the full subcategory of the objects of ``self`` constructed as cartesian products.
-
-            .. SEEALSO::
-
-                - :class:`.cartesian_product.CartesianProductFunctor`
-                - :class:`~.covariant_functorial_construction.RegressiveCovariantFunctorialConstruction`
-
-            EXAMPLES::
-
-                sage: Sets().CartesianProducts()
-                Category of Cartesian products of sets
-                sage: Semigroups().CartesianProducts()
-                Category of Cartesian products of semigroups
-                sage: EuclideanDomains().CartesianProducts()
-                Category of Cartesian products of monoids
-            """
-            return CartesianProductsCategory.category_of(self)
-
-        @cached_method
-        def Subquotients(self):
-            r"""
-            Return the full subcategory of the objects of ``self`` constructed as subquotients.
-
-            Given a concrete category ``self == As()`` (i.e. a subcategory of
-            ``Sets()``), ``As().Subquotients()`` returns the category of objects
-            of ``As()`` endowed with a distinguished description as
-            subquotient of some other object of ``As()``.
-
-            EXAMPLES::
-
-                sage: Monoids().Subquotients()
-                Category of subquotients of monoids
-
-            A parent `A` in ``As()`` is further in ``As().Subquotients()`` if
-            there is a distinguished parent `B` in ``As()``, called the
-            *ambient space*, a subspace `B'` of `B` and a pair of *structure
-            preserving* maps:
-
-            .. math::
-
-                l: A \mapsto B'  \text{ and }  r: B' \mapsto A
-
-            called respectively the *lifting map* and *retract map* such that
-            `r \circ l` is the identity of `A`. What exactly *structure
-            preserving* means is explicited in each category; this typically
-            states that, for each operation `op` of the category, there is a
-            commutative diagram such that:
-
-                for all `e\in A`, one has `op_A(e) = r(op_B(l(e)))`
-
-            This allows for deriving the operations on `A` from those on `B`.
-
-            Note: this is a slightly weaker definition than that found on
-            http://en.wikipedia.org/wiki/Subquotient: B' is not necessarily
-            required to be a subobject of B.
-
-            Assumptions:
-
-            - For any category ``As()``, ``As().Subquotients()`` is a
-              subcategory of ``As()``.
-
-              Example: a subquotient of a group is a group (e.g. a left or right
-              quotients of a group by a non normal subgroup is not in this category).
-
-            - This construction is covariant: if ``As()`` is a subcategory of
-              ``Bs()``, then ``As().Subquotients()`` is a subcategory of
-              ``Bs().Subquotients()``
-
-              Example: if `A` is a distinguished subquotient of `B` in the category of
-              groups, then is is also a subquotient of `B` in the category of monoids.
-
-            - If the user (or a program) calls ``As().Subquotients()``, then it is
-              assumed that subquotients are well defined in this category. This is not
-              checked, and probably never will. Note that, if a category `As()` does
-              not specify anything about its subquotients, then it's subquotient
-              category looks like this::
-
-                 sage: EuclideanDomains().Subquotients()
-                 Join of Category of euclidean domains and Category of subquotients of monoids
-
-            Interface: the ambient space of `B` is given by ``B.ambient()``. The
-            lifting and retract map are implemented respectively as methods
-            ``B.lift(b)`` and ``B.retract(a)``. As a shorthand, one can use
-            alternatively ``b.lift()``::
-
-                sage: S = Semigroups().Subquotients().example(); S
-                An example of a (sub)quotient semigroup: a quotient of the left zero semigroup
-                sage: S.ambient()
-                An example of a semigroup: the left zero semigroup
-                sage: S(3).lift().parent()
-                An example of a semigroup: the left zero semigroup
-                sage: S(3) * S(1) == S.retract( S(3).lift() * S(1).lift() )
-                True
-
-            See ``S?`` for more.
-
-            .. TODO:: use a more interesting example, like `\ZZ/n\ZZ`.
-
-            The two most common use cases are:
-
-             - *quotients*, when `A'=A` and `r` is a morphism; then `r` is a
-               canonical quotient map from `A` to `B`.
-             - *subobjects*, when `l` is an embedding from `B` into `A`.
-
-            .. SEEALSO::
-
-                - :meth:`Quotients`, :meth:`Subobjects`, :meth:`IsomorphicObjects`
-                - :class:`.subquotients.SubquotientsCategory`
-                - :class:`~.covariant_functorial_construction.RegressiveCovariantFunctorialConstruction`
-
-            TESTS::
-
-                sage: TestSuite(Sets().Subquotients()).run()
-            """
-            return SubquotientsCategory.category_of(self)
-
-        @cached_method
-        def Quotients(self):
-            r"""
-            Return the full subcategory of the objects of ``self`` constructed as quotients.
-
-            Given a concrete category ``As()`` (i.e. a subcategory of
-            ``Sets()``), ``As().Quotients()`` returns the category of objects
-            of ``As()`` endowed with a distinguished description as
-            quotient of some other object of ``As()``.
-
-            .. SEEALSO::
-
-                - :meth:`Subquotients` for background
-                - :class:`.quotients.QuotientsCategory`
-                - :class:`~.covariant_functorial_construction.RegressiveCovariantFunctorialConstruction`.
-
-            EXAMPLES::
-
-                sage: C = Semigroups().Quotients(); C
-                Category of quotients of semigroups
-                sage: C.super_categories()
-                [Category of subquotients of semigroups, Category of quotients of sets]
-                sage: C.all_super_categories()
-                [Category of quotients of semigroups,
-                 Category of subquotients of semigroups,
-                 Category of semigroups,
-                 Category of subquotients of magmas,
-                 Category of magmas,
-                 Category of quotients of sets,
-                 Category of subquotients of sets,
-                 Category of sets,
-                 Category of sets with partial maps,
-                 Category of objects]
-
-            The caller is responsible for checking that the given category
-            admits a well defined category of quotients::
-
-                sage: EuclideanDomains().Quotients()
-                Join of Category of euclidean domains and Category of subquotients of monoids and Category of quotients of semigroups
-
-            TESTS::
-
-                sage: TestSuite(C).run()
-            """
-            return QuotientsCategory.category_of(self)
-
-        @cached_method
-        def Subobjects(self):
-            """
-            Return the full subcategory of the objects of ``self`` constructed as subobjects.
-
-            Given a concrete category ``As()`` (i.e. a subcategory of
-            ``Sets()``), ``As().Subobjects()`` returns the category of objects
-            of ``As()`` endowed with a distinguished description as subobject
-            of some other object of ``As()``.
-
-            .. SEEALSO::
-
-                - :meth:`Subquotients` for background
-                - :class:`.subobjects.SubobjectsCategory`
-                - :class:`~.covariant_functorial_construction.RegressiveCovariantFunctorialConstruction`.
-
-            EXAMPLES::
-
-                sage: C = Sets().Subobjects(); C
-                Category of subobjects of sets
-
-                sage: C.super_categories()
-                [Category of subquotients of sets]
-
-                sage: C.all_super_categories()
-                [Category of subobjects of sets,
-                 Category of subquotients of sets,
-                 Category of sets,
-                 Category of sets with partial maps,
-                 Category of objects]
-
-            Unless something specific about subobjects is implemented for this
-            category, one actually get an optimized super category::
-
-                sage: C = Semigroups().Subobjects(); C
-                Join of Category of subquotients of semigroups and Category of subobjects of sets
-
-            The caller is responsible for checking that the given category
-            admits a well defined category of subobjects.
-
-            TESTS::
-
-                sage: Semigroups().Subobjects().is_subcategory(Semigroups().Subquotients())
-                True
-                sage: TestSuite(C).run()
-            """
-            return SubobjectsCategory.category_of(self)
-
-        @cached_method
-        def IsomorphicObjects(self):
-            """
-            Return the full subcategory of the objects of ``self`` constructed by isomorphism.
-
-            Given a concrete category ``As()`` (i.e. a subcategory of
-            ``Sets()``), ``As().IsomorphicObjects()`` returns the category of
-            objects of ``As()`` endowed with a distinguished description as
-            the image of some other object of ``As()`` by an isomorphism in
-            this category.
-
-            See :meth:`Subquotients` for background.
-
-            EXAMPLES:
-
-            In the following example, `A` is defined as the image by `x\mapsto
-            x^2` of the finite set `B = \{1,2,3\}`::
-
-                sage: A = FiniteEnumeratedSets().IsomorphicObjects().example(); A
-                The image by some isomorphism of An example of a finite enumerated set: {1,2,3}
-
-            Since `B` is a finite enumerated set, so is `A`::
-
-                sage: A in FiniteEnumeratedSets()
-                True
-                sage: A.cardinality()
-                3
-                sage: A.list()
-                [1, 4, 9]
-
-            The isomorphism from `B` to `A` is available as::
-
-                sage: A.retract(3)
-                9
-
-            and its inverse as::
-
-                sage: A.lift(9)
-                3
-
-            It often is natural to declare those morphisms as coercions so
-            that one can do ``A(b)`` and ``B(a)`` to go back and forth between
-            `A` and `B` (TODO: refer to a category example where the maps are
-            declared as a coercion). This is not done by default. Indeed, in
-            many cases one only wants to transport part of the structure of
-            `B` to `A`. Assume for example, that one wants to construct the
-            set of integers `B=ZZ`, endowed with ``max`` as addition, and
-            ``+`` as multiplication instead of the usual ``+`` and ``*``. One
-            can construct `A` as isomorphic to `B` as an infinite enumerated
-            set. However `A` is *not* isomorphic to `B` as a ring; for
-            example, for `a\in A` and `a\in B`, the expressions `a+A(b)` and
-            `B(a)+b` give completly different results; hence we would not want
-            the expression `a+b` to be implicitly resolved to any one of above
-            two, as the coercion mechanism would do.
-
-            Coercions also cannot be used with facade parents (see
-            :class:`Sets.Facade`) like in the example above.
-
-
-            We now look at a category of isomorphic objects::
-
-                sage: C = Sets().IsomorphicObjects(); C
-                Category of isomorphic objects of sets
-
-                sage: C.super_categories()
-                [Category of subobjects of sets, Category of quotients of sets]
-
-                sage: C.all_super_categories()
-                [Category of isomorphic objects of sets,
-                 Category of subobjects of sets,
-                 Category of quotients of sets,
-                 Category of subquotients of sets,
-                 Category of sets,
-                 Category of sets with partial maps,
-                 Category of objects]
-
-            Unless something specific about isomorphic objects is implemented
-            for this category, one actually get an optimized super category::
-
-                sage: C = Semigroups().IsomorphicObjects(); C
-                Join of Category of quotients of semigroups and Category of isomorphic objects of sets
-
-            .. SEEALSO::
-
-                - :meth:`Subquotients` for background
-                - :class:`.isomorphic_objects.IsomorphicObjectsCategory`
-                - :class:`~.covariant_functorial_construction.RegressiveCovariantFunctorialConstruction`.
-
-            TESTS::
-
-                sage: TestSuite(Sets().IsomorphicObjects()).run()
-            """
-            return IsomorphicObjectsCategory.category_of(self)
-
-        @cached_method
-        def Algebras(self, base_ring):
-            """
-            Return the category of objects constructed as algebras of objects of ``self`` over ``base_ring``.
-
-            INPUT:
-
-             - ``base_ring`` -- a ring
-
-            EXAMPLES::
-
-                sage: Monoids().Algebras(QQ)
-                Category of monoid algebras over Rational Field
-
-                sage: Groups().Algebras(QQ)
-                Category of group algebras over Rational Field
-
-                sage: M = Monoids().example(); M
-                An example of a monoid: the free monoid generated by ('a', 'b', 'c', 'd')
-                sage: A = M.algebra(QQ); A
-                Free module generated by An example of a monoid: the free monoid generated by ('a', 'b', 'c', 'd') over Rational Field
-                sage: A.category()
-                Category of monoid algebras over Rational Field
-
-            .. SEEALSO::
-
-                - :class:`.algebra_functor.AlgebrasCategory`
-                - :class:`~.covariant_functorial_construction.CovariantFunctorialConstruction`.
-
-            TESTS::
-
-                sage: TestSuite(Groups().Finite().Algebras(QQ)).run()
-            """
-            from sage.categories.rings import Rings
-            assert base_ring in Rings
-            return AlgebrasCategory.category_of(self, base_ring)
-
-        @cached_method
-        def Finite(self):
-            """
-            Return the full subcategory of the finite objects of ``self``.
-
-            EXAMPLES::
-
-                sage: Sets().Finite()
-                Category of finite sets
-                sage: Rings().Finite()
-                Category of finite rings
-
-            TESTS::
-
-                sage: TestSuite(Sets().Finite()).run()
-                sage: Rings().Finite.__module__
-                'sage.categories.sets_cat'
-            """
-            return self._with_axiom('Finite')
-
-        @cached_method
-        def Infinite(self):
-            """
-            Return the full subcategory of the infinite objects of ``self``.
-
-            EXAMPLES::
-
-                sage: Sets().Infinite()
-                Category of infinite sets
-                sage: Rings().Infinite()
-                Category of infinite rings
-
-            TESTS::
-
-                sage: TestSuite(Sets().Infinite()).run()
-                sage: Rings().Infinite.__module__
-                'sage.categories.sets_cat'
-            """
-            return self._with_axiom('Infinite')
-
-        def Facade(self):
-            r"""
-            Return the full subcategory of the facade objects of ``self``.
-
-            A *facade set* is a parent ``P`` whose elements actually belong to
-            some other parent::
-
-                sage: P = Sets().example(); P
-                Set of prime numbers (basic implementation)
-                sage: p = Sets().example().an_element(); p
-                47
-                sage: p in P
-                True
-                sage: p.parent()
-                Integer Ring
-
-            Typical use cases include modeling a subset of an existing
-            parent::
-
-                sage: Sets().Facade().example()
-                An example of facade set: the monoid of positive integers
-
-            or the union of several parents::
-
-                sage: Sets().Facade().example("union")
-                An example of a facade set: the integers completed by +-infinity
-
-            or endowing a parent with more (or less!) structure::
-
-                sage: Posets().example("facade")
-                An example of a facade poset: the positive integers ordered by divisibility
-
-            Let us consider one of the examples above in detail: the partially ordered
-            set `P` of positive integers w.r.t. divisibility order. There are two
-            options for representing its elements:
-
-             1. as plain integers
-             2. as integers, modified to be aware that their parent is `P`
-
-            The advantage of 1. is that one needs not to do conversions back and
-            forth between `P` and `\ZZ`. The disadvantage is that this
-            introduces an ambiguity when writing `2 < 3`::
-
-                sage: 2 < 3
-                True
-
-            To raise this ambiguity, one needs to explicitely specify the order
-            as in `2 <_P 3`::
-
-
-                sage: P = Posets().example("facade")
-                sage: P.lt(2,3)
-                False
-
-            In short `P` being a facade parent is one of the programmatic
-            counterpart (with e.g. coercions) of the usual mathematical idiom:
-            "for ease of notation, we identify an element of `P` with the
-            corresponding integer". Too many identifications lead to
-            confusion; the lack thereof leads to heavy, if not obfuscated,
-            notations. Finding the right balance is an art, and even though
-            there are common guidelines, it is ultimately up to the writer to
-            choose which identifications to do. This is no different in code.
-
-            .. seealso::
-
-               ::
-
-                sage: Sets().example("facade")
-                Set of prime numbers (facade implementation)
-                sage: Sets().example("inherits")
-                Set of prime numbers
-                sage: Sets().example("wrapper")
-                Set of prime numbers (wrapper implementation)
-
-            .. rubric:: Specifications
-
-            A parent which is a facade must either:
-
-            - call :meth:`Parent.__init__` using the ``facade`` parameter to
-              specify a parent, or tuple thereof.
-            - overload the method :meth:`~Sets.Facade.ParentMethods.facade_for`.
-
-            .. note:: the concept of facade parents was originally introduced
-               in the computer algebra system MuPAD.
-
-            TESTS:
-
-            Check that multiple categories initialisation works (:trac:`13801`)::
-
-                sage: class A(Parent):
-                ....:   def __init__(self):
-                ....:       Parent.__init__(self, category=(FiniteEnumeratedSets(),Monoids()), facade=True)
-                sage: a = A()
-
-            TESTS::
-
-                sage: Posets().Facade()
-                Category of facade posets
-                sage: Posets().Facade().Finite() is  Posets().Finite().Facade()
-                True
-            """
-            return self._with_axiom('Facade')
-
-        Facades = Facade
-
     class ParentMethods:
 #         # currently overriden by the default implementation in sage.structure.Parent
 #         def __call__(self, *args, **options):
@@ -1815,11 +1320,7 @@
                 ...
                 NotImplementedError: unknown cardinality
             """
-<<<<<<< HEAD
             raise NotImplementedError("unknown cardinality")
-=======
-            raise NotImplementedError, "unknown cardinality"
->>>>>>> 94085782
 
         # Functorial constructions
 
@@ -1853,11 +1354,7 @@
 
         def algebra(self, base_ring, category = None, **keywords):
             """
-<<<<<<< HEAD
             Return the algebra of ``self`` over ``base_ring``.
-=======
-            Returns the algebra of ``self`` over ``base_ring``
->>>>>>> 94085782
 
             INPUT:
 
@@ -1884,7 +1381,6 @@
                 sage: A.category()
                 Category of monoid algebras over Rational Field
 
-<<<<<<< HEAD
             If `S` is a group, the result is the group algebra `KS`::
 
                 sage: S = Groups().example(); S
@@ -1925,17 +1421,6 @@
 
             Constructing the algebra of a set endowed with both an
             additive and a multiplicative structure is ambiguous::
-=======
-            One may specify for which category one takes the algebra::
-
-                sage: A = Monoids().example().algebra(QQ, category = Sets()); A
-                Free module generated by An example of a monoid: the free monoid generated by ('a', 'b', 'c', 'd') over Rational Field
-                sage: A.category()
-                Category of set algebras over Rational Field
-
-            Creating the algebra of set endowed with both an additive
-            and multiplicative semigroup structure is ambiguous::
->>>>>>> 94085782
 
                 sage: Z3 = IntegerModRing(3)
                 sage: A = Z3.algebra(QQ)
@@ -1945,11 +1430,7 @@
                 Constructing its algebra is ambiguous.
                 Please use, e.g., S.algebra(QQ, category = Semigroups())
 
-<<<<<<< HEAD
             The ambiguity can be resolved using the ``category`` argument::
-=======
-            Here is how to resolve the ambiguity using the ``category`` argument::
->>>>>>> 94085782
 
                 sage: A = Z3.algebra(QQ, category = Monoids()); A
                 Free module generated by Ring of integers modulo 3 over Rational Field
@@ -1960,7 +1441,6 @@
                 Free module generated by Ring of integers modulo 3 over Rational Field
                 sage: A.category()
                 Category of commutative additive group algebras over Rational Field
-<<<<<<< HEAD
 
             Similarly, on , we obtain for additive magmas, monoids, groups.
 
@@ -1980,24 +1460,16 @@
 
                 Suggestions for a uniform, meaningful, and non
                 misleading name are welcome!
-=======
->>>>>>> 94085782
             """
             if category is None:
                 category = self.category()
             from sage.categories.semigroups import Semigroups
             from sage.categories.commutative_additive_semigroups import CommutativeAdditiveSemigroups
             if category.is_subcategory(Semigroups()) and category.is_subcategory(CommutativeAdditiveSemigroups()):
-<<<<<<< HEAD
                 raise TypeError(
 """ `S = {}` is both an additive and a multiplicative semigroup.
 Constructing its algebra is ambiguous.
 Please use, e.g., S.algebra(QQ, category = Semigroups())""".format(self))
-=======
-                raise TypeError, """ `S = %s` is both an additive and a multiplicative semigroup.
-Constructing its algebra is ambiguous.
-Please use, e.g., S.algebra(QQ, category = Semigroups())"""%self
->>>>>>> 94085782
             from sage.combinat.free_module import CombinatorialFreeModule
             return CombinatorialFreeModule(base_ring, self, category = category.Algebras(base_ring), **keywords)
 
@@ -2042,11 +1514,7 @@
 
             def is_finite(self):
                 """
-<<<<<<< HEAD
                 Return ``False`` since ``self`` is not finite.
-=======
-                Returns ``False`` since self is not finite.
->>>>>>> 94085782
 
                 EXAMPLES::
 
@@ -2063,11 +1531,7 @@
 
             def cardinality(self):
                 """
-<<<<<<< HEAD
                 Count the elements of the enumerated set.
-=======
-                Counts the elements of the enumerated set.
->>>>>>> 94085782
 
                 EXAMPLES::
 
@@ -2083,8 +1547,6 @@
         A category for subquotients of sets.
 
         .. SEEALSO:: :meth:`Sets().Subquotients`
-
-        .. seealso: :meth:`Sets().Subquotients`
 
         EXAMPLES::
 
@@ -2173,11 +1635,6 @@
 
                 .. SEEALSO::
 
-<<<<<<< HEAD
-=======
-                .. SEEALSO::
-
->>>>>>> 94085782
                     :class:`Sets.SubcategoryMethods.Subquotients` for
                     the specifications, :meth:`.ambient`, :meth:`.retract`,
                     and also :meth:`Sets.Subquotients.ElementMethods.retract`.
@@ -2216,8 +1673,6 @@
         A category for quotients of sets.
 
         .. SEEALSO:: :meth:`Sets().Quotients`
-
-        .. seealso: :meth:`Sets().Quotients`
 
         EXAMPLES::
 
@@ -2262,8 +1717,6 @@
         A category for subobjects of sets.
 
         .. SEEALSO:: :meth:`Sets().Subobjects`
-
-        .. seealso: :meth:`Sets().Subobjects`
 
         EXAMPLES::
 
@@ -2410,22 +1863,7 @@
                 """
 
             @abstract_method
-<<<<<<< HEAD
             def cartesian_factors(self):
-=======
-            def summands(self):
-                """
-                Return the summands of ``self``
-
-                EXAMPLES::
-
-                    sage: cartesian_product([QQ, ZZ, ZZ]).summands()
-                    (Rational Field, Integer Ring, Integer Ring)
-                """
-
-            @abstract_method
-            def summand_projection(self, i):
->>>>>>> 94085782
                 """
                 Return the cartesian factors of ``self``.
 
