r"""
Sets
"""
#*****************************************************************************
#  Copyright (C) 2005      David Kohel <kohel@maths.usyd.edu>
#                          William Stein <wstein@math.ucsd.edu>
#                2008      Teresa Gomez-Diaz (CNRS) <Teresa.Gomez-Diaz@univ-mlv.fr>
#                2008-2009 Nicolas M. Thiery <nthiery at users.sf.net>
#
#  Distributed under the terms of the GNU General Public License (GPL)
#                  http://www.gnu.org/licenses/
#******************************************************************************

from sage.misc.cachefunc import cached_method
from sage.misc.sage_unittest import TestSuite
from sage.misc.abstract_method import abstract_method
from sage.misc.lazy_attribute import lazy_attribute
from sage.misc.lazy_import import lazy_import, LazyImport
from sage.misc.lazy_format import LazyFormat
<<<<<<< HEAD
=======
from sage.misc.superseded import deprecated_function_alias
>>>>>>> f1b6804c
from sage.categories.category import HomCategory
from sage.categories.category_singleton import Category_singleton
# Do not use sage.categories.all here to avoid initialization loop
from sage.categories.sets_with_partial_maps import SetsWithPartialMaps
from sage.categories.subquotients import SubquotientsCategory
from sage.categories.quotients    import QuotientsCategory
from sage.categories.subobjects   import SubobjectsCategory
from sage.categories.isomorphic_objects   import IsomorphicObjectsCategory
from sage.categories.algebra_functor import AlgebrasCategory
from sage.categories.cartesian_product import cartesian_product, CartesianProductsCategory
from sage.categories.realizations import RealizationsCategory, Category_realization_of_parent
from sage.categories.with_realizations import WithRealizationsCategory
from sage.categories.category_with_axiom import CategoryWithAxiom

lazy_import('sage.sets.cartesian_product', 'CartesianProduct')

def print_compare(x, y):
    """
    Helper method used in
    :meth:`Sets.ParentMethods._test_elements_eq_symmetric`,
    :meth:`Sets.ParentMethods._test_elements_eq_tranisitive`.

    INPUT:

    - ``x`` -- an element

    - ``y`` -- an element

    EXAMPLES::

        sage: from sage.categories.sets_cat import print_compare
        sage: print_compare(1,2)
        1 != 2
        sage: print_compare(1,1)
        1 == 1

    """
    if x == y:
        return LazyFormat("%s == %s")%(x, y)
    else:
        return LazyFormat("%s != %s")%(x, y)

class EmptySetError(ValueError):
    """
    Exception raised when some operation can't be performed on the empty set.

    EXAMPLES::

        sage: def first_element(st):
        ...    if not st: raise EmptySetError, "no elements"
        ...    else: return st[0]
        sage: first_element(Set((1,2,3)))
        1
        sage: first_element(Set([]))
        Traceback (most recent call last):
        ...
        EmptySetError: no elements
    """
    pass

class Sets(Category_singleton):
    r"""
    The category of sets

    The base category for collections of elements with = (equality)

    This is also the category whose objects are all parents.

    EXAMPLES::

        sage: Sets()
        Category of sets
        sage: Sets().super_categories()
        [Category of sets with partial maps]
        sage: Sets().all_super_categories()
        [Category of sets, Category of sets with partial maps, Category of objects]

    Let us consider an example of set::

        sage: P = Sets().example("inherits")
        sage: P
        Set of prime numbers

    See ``P??`` for the code.


    P is in the category of sets::

        sage: P.category()
        Category of sets

    and therefore gets its methods from the following classes::

        sage: for cl in P.__class__.mro(): print(cl)
        <class 'sage.categories.examples.sets_cat.PrimeNumbers_Inherits_with_category'>
        <class 'sage.categories.examples.sets_cat.PrimeNumbers_Inherits'>
        <class 'sage.categories.examples.sets_cat.PrimeNumbers_Abstract'>
        <class 'sage.structure.unique_representation.UniqueRepresentation'>
        <class 'sage.structure.unique_representation.CachedRepresentation'>
        <type 'sage.misc.fast_methods.WithEqualityById'>
        <type 'sage.structure.parent.Parent'>
        <type 'sage.structure.category_object.CategoryObject'>
        <type 'sage.structure.sage_object.SageObject'>
        <class 'sage.categories.sets_cat.Sets.parent_class'>
        <class 'sage.categories.sets_with_partial_maps.SetsWithPartialMaps.parent_class'>
        <class 'sage.categories.objects.Objects.parent_class'>
        <type 'object'>

    We run some generic checks on P::

        sage: TestSuite(P).run(verbose=True)
        running ._test_an_element() . . . pass
        running ._test_category() . . . pass
        running ._test_elements() . . .
          Running the test suite of self.an_element()
          running ._test_category() . . . pass
          running ._test_eq() . . . pass
          running ._test_not_implemented_methods() . . . pass
          running ._test_pickling() . . . pass
          pass
        running ._test_elements_eq_reflexive() . . . pass
        running ._test_elements_eq_symmetric() . . . pass
        running ._test_elements_eq_transitive() . . . pass
        running ._test_elements_neq() . . . pass
        running ._test_eq() . . . pass
        running ._test_not_implemented_methods() . . . pass
        running ._test_pickling() . . . pass
        running ._test_some_elements() . . . pass

    Now, we manipulate some elements of P::

        sage: P.an_element()
        47
        sage: x = P(3)
        sage: x.parent()
        Set of prime numbers
        sage: x in P, 4 in P
        (True, False)
        sage: x.is_prime()
        True

    They get their methods from the following classes::

        sage: for cl in x.__class__.mro(): print(cl)
        <class 'sage.categories.examples.sets_cat.PrimeNumbers_Inherits_with_category.element_class'>
        <class 'sage.categories.examples.sets_cat.PrimeNumbers_Inherits.Element'>
        <type 'sage.rings.integer.IntegerWrapper'>
        <type 'sage.rings.integer.Integer'>
        <type 'sage.structure.element.EuclideanDomainElement'>
        <type 'sage.structure.element.PrincipalIdealDomainElement'>
        <type 'sage.structure.element.DedekindDomainElement'>
        <type 'sage.structure.element.IntegralDomainElement'>
        <type 'sage.structure.element.CommutativeRingElement'>
        <type 'sage.structure.element.RingElement'>
        <type 'sage.structure.element.ModuleElement'>
        <class 'sage.categories.examples.sets_cat.PrimeNumbers_Abstract.Element'>
        <type 'sage.structure.element.Element'>
        <type 'sage.structure.sage_object.SageObject'>
        <class 'sage.categories.sets_cat.Sets.element_class'>
        <class 'sage.categories.sets_with_partial_maps.SetsWithPartialMaps.element_class'>
        <class 'sage.categories.objects.Objects.element_class'>
        <type 'object'>

    FIXME: Objects.element_class is not very meaningful ...


    TESTS::

          sage: TestSuite(Sets()).run()

    """

    def super_categories(self):
        r"""
        We include SetsWithPartialMaps between Sets and Objects so that we
        can define morphisms between sets that are only partially defined.
        This is also to have the Homset constructor not complain that
        SetsWithPartialMaps is not a supercategory of Fields, for example.

        EXAMPLES::

            sage: Sets().super_categories()
            [Category of sets with partial maps]
        """
        return [SetsWithPartialMaps()]

    def _call_(self, X, enumerated_set_if_possible = False):
        r"""
        Construct an object in this category from the data in ``X``.

        EXAMPLES::

            sage: Sets()(ZZ)
            Integer Ring
            sage: Sets()([1, 2, 3])
            {1, 2, 3}

        .. note::

           Using ``Sets()(A)`` used to implement some sort of
           forgetful functor into the ``Sets()`` category. This
           feature has been removed, because it was not consistent
           with the semantic of :meth:`Category.__call__`. Proper
           forgetful functors will eventually be implemented, with
           another syntax.

        - ``enumerated_set_if_possible`` -- an option to ask Sage to
          try to build an ``EnumeratedSets()`` rather that a
          ``Sets()`` if possible.  This is experimental an may change
          in the future::

              sage: S = Sets()([1, 2, 3]); S.category()
              Category of sets
              sage: S = Sets()([1, 2, 3], True); S.category()
              Category of facade finite enumerated sets
        """
        import sage.sets.all
        if enumerated_set_if_possible:
            from sage.categories.enumerated_sets import EnumeratedSets
            try:
                return EnumeratedSets()(X)
            except NotImplementedError:
                pass
        return sage.sets.all.Set(X)

    def example(self, choice = None):
        """
        Returns examples of objects of ``Sets()``, as per
        :meth:`Category.example()
        <sage.categories.category.Category.example>`.

        EXAMPLES::

            sage: Sets().example()
            Set of prime numbers (basic implementation)

            sage: Sets().example("inherits")
            Set of prime numbers

            sage: Sets().example("facade")
            Set of prime numbers (facade implementation)

            sage: Sets().example("wrapper")
            Set of prime numbers (wrapper implementation)
        """
        if choice is None:
            from sage.categories.examples.sets_cat import PrimeNumbers
            return PrimeNumbers()
        elif choice == "inherits":
            from sage.categories.examples.sets_cat import PrimeNumbers_Inherits
            return PrimeNumbers_Inherits()
        elif choice == "facade":
            from sage.categories.examples.sets_cat import PrimeNumbers_Facade
            return PrimeNumbers_Facade()
        elif choice == "wrapper":
            from sage.categories.examples.sets_cat import PrimeNumbers_Wrapper
            return PrimeNumbers_Wrapper()
        else:
            raise ValueError, "Unkown choice"

    class SubcategoryMethods:

        @cached_method
        def CartesianProducts(self):
            r"""
            Return the full subcategory of the objects of ``self`` constructed as cartesian products.

            .. SEEALSO::

                - :class:`.cartesian_product.CartesianProductFunctor`
                - :class:`~.covariant_functorial_construction.RegressiveCovariantFunctorialConstruction`

            EXAMPLES::

                sage: Sets().CartesianProducts()
                Category of Cartesian products of sets
                sage: Semigroups().CartesianProducts()
                Category of Cartesian products of semigroups
                sage: EuclideanDomains().CartesianProducts()
                Category of Cartesian products of monoids
            """
            return CartesianProductsCategory.category_of(self)

        @cached_method
        def Subquotients(self):
            r"""
            Return the full subcategory of the objects of ``self`` constructed as subquotients.

            Given a concrete category ``self == As()`` (i.e. a subcategory of
            ``Sets()``), ``As().Subquotients()`` returns the category of objects
            of ``As()`` endowed with a distinguished description as
            subquotient of some other object of ``As()``.

            EXAMPLES::

                sage: Monoids().Subquotients()
                Category of subquotients of monoids

            A parent `A` in ``As()`` is further in ``As().Subquotients()`` if
            there is a distinguished parent `B` in ``As()``, called the
            *ambient space*, a subspace `B'` of `B` and a pair of *structure
            preserving* maps:

            .. math::

                l: A \mapsto B'  \text{ and }  r: B' \mapsto A

            called respectively the *lifting map* and *retract map* such that
            `r \circ l` is the identity of `A`. What exactly *structure
            preserving* means is explicited in each category; this typically
            states that, for each operation `op` of the category, there is a
            commutative diagram such that:

                for all `e\in A`, one has `op_A(e) = r(op_B(l(e)))`

            This allows for deriving the operations on `A` from those on `B`.

            Note: this is a slightly weaker definition than that found on
            http://en.wikipedia.org/wiki/Subquotient: B' is not necessarily
            required to be a subobject of B.

            Assumptions:

            - For any category ``As()``, ``As().Subquotients()`` is a
              subcategory of ``As()``.

              Example: a subquotient of a group is a group (e.g. a left or right
              quotients of a group by a non normal subgroup is not in this category).

            - This construction is covariant: if ``As()`` is a subcategory of
              ``Bs()``, then ``As().Subquotients()`` is a subcategory of
              ``Bs().Subquotients()``

              Example: if `A` is a distinguished subquotient of `B` in the category of
              groups, then is is also a subquotient of `B` in the category of monoids.

            - If the user (or a program) calls ``As().Subquotients()``, then it is
              assumed that subquotients are well defined in this category. This is not
              checked, and probably never will. Note that, if a category `As()` does
              not specify anything about its subquotients, then it's subquotient
              category looks like this::

                 sage: EuclideanDomains().Subquotients()
                 Join of Category of euclidean domains and Category of subquotients of monoids

            Interface: the ambient space of `B` is given by ``B.ambient()``. The
            lifting and retract map are implemented respectively as methods
            ``B.lift(b)`` and ``B.retract(a)``. As a shorthand, one can use
            alternatively ``b.lift()``::

                sage: S = Semigroups().Subquotients().example(); S
                An example of a (sub)quotient semigroup: a quotient of the left zero semigroup
                sage: S.ambient()
                An example of a semigroup: the left zero semigroup
                sage: S(3).lift().parent()
                An example of a semigroup: the left zero semigroup
                sage: S(3) * S(1) == S.retract( S(3).lift() * S(1).lift() )
                True

            See ``S?`` for more.

            .. TODO:: use a more interesting example, like `\ZZ/n\ZZ`.

            The two most common use cases are:

             - *quotients*, when `A'=A` and `r` is a morphism; then `r` is a
               canonical quotient map from `A` to `B`.
             - *subobjects*, when `l` is an embedding from `B` into `A`.

            .. SEEALSO::

                - :meth:`Quotients`, :meth:`Subobjects`, :meth:`IsomorphicObjects`
                - :class:`.subquotients.SubquotientsCategory`
                - :class:`~.covariant_functorial_construction.RegressiveCovariantFunctorialConstruction`

            TESTS::

                sage: TestSuite(Sets().Subquotients()).run()
            """
            return SubquotientsCategory.category_of(self)

        @cached_method
        def Quotients(self):
            r"""
            Return the full subcategory of the objects of ``self`` constructed as quotients.

            Given a concrete category ``As()`` (i.e. a subcategory of
            ``Sets()``), ``As().Quotients()`` returns the category of objects
            of ``As()`` endowed with a distinguished description as
            quotient of some other object of ``As()``.

            .. SEEALSO::

                - :meth:`Subquotients` for background
                - :class:`.quotients.QuotientsCategory`
                - :class:`~.covariant_functorial_construction.RegressiveCovariantFunctorialConstruction`.

            EXAMPLES::

                sage: C = Semigroups().Quotients(); C
                Category of quotients of semigroups
                sage: C.super_categories()
                [Category of subquotients of semigroups, Category of quotients of sets]
                sage: C.all_super_categories()
                [Category of quotients of semigroups,
                 Category of subquotients of semigroups,
                 Category of semigroups,
                 Category of subquotients of magmas,
                 Category of magmas,
                 Category of quotients of sets,
                 Category of subquotients of sets,
                 Category of sets,
                 Category of sets with partial maps,
                 Category of objects]

            The caller is responsible for checking that the given category
            admits a well defined category of quotients::

                sage: EuclideanDomains().Quotients()
                Join of Category of euclidean domains and Category of subquotients of monoids and Category of quotients of semigroups

            TESTS::

                sage: TestSuite(C).run()
            """
            return QuotientsCategory.category_of(self)

        @cached_method
        def Subobjects(self):
            """
            Return the full subcategory of the objects of ``self`` constructed as subobjects.

            Given a concrete category ``As()`` (i.e. a subcategory of
            ``Sets()``), ``As().Subobjects()`` returns the category of objects
            of ``As()`` endowed with a distinguished description as subobject
            of some other object of ``As()``.

            .. SEEALSO::

                - :meth:`Subquotients` for background
                - :class:`.subobjects.SubobjectsCategory`
                - :class:`~.covariant_functorial_construction.RegressiveCovariantFunctorialConstruction`.

            EXAMPLES::

                sage: C = Sets().Subobjects(); C
                Category of subobjects of sets

                sage: C.super_categories()
                [Category of subquotients of sets]

                sage: C.all_super_categories()
                [Category of subobjects of sets,
                 Category of subquotients of sets,
                 Category of sets,
                 Category of sets with partial maps,
                 Category of objects]

            Unless something specific about subobjects is implemented for this
            category, one actually get an optimized super category::

                sage: C = Semigroups().Subobjects(); C
                Join of Category of subquotients of semigroups and Category of subobjects of sets

            The caller is responsible for checking that the given category
            admits a well defined category of subobjects.

            TESTS::

                sage: Semigroups().Subobjects().is_subcategory(Semigroups().Subquotients())
                True
                sage: TestSuite(C).run()
            """
            return SubobjectsCategory.category_of(self)

        @cached_method
        def IsomorphicObjects(self):
            """
            Return the full subcategory of the objects of ``self`` constructed by isomorphism.

            Given a concrete category ``As()`` (i.e. a subcategory of
            ``Sets()``), ``As().IsomorphicObjects()`` returns the category of
            objects of ``As()`` endowed with a distinguished description as
            the image of some other object of ``As()`` by an isomorphism in
            this category.

            See :meth:`Subquotients` for background.

            EXAMPLES:

            In the following example, `A` is defined as the image by `x\mapsto
            x^2` of the finite set `B = \{1,2,3\}`::

                sage: A = FiniteEnumeratedSets().IsomorphicObjects().example(); A
                The image by some isomorphism of An example of a finite enumerated set: {1,2,3}

            Since `B` is a finite enumerated set, so is `A`::

                sage: A in FiniteEnumeratedSets()
                True
                sage: A.cardinality()
                3
                sage: A.list()
                [1, 4, 9]

            The isomorphism from `B` to `A` is available as::

                sage: A.retract(3)
                9

            and its inverse as::

                sage: A.lift(9)
                3

            It often is natural to declare those morphisms as coercions so
            that one can do ``A(b)`` and ``B(a)`` to go back and forth between
            `A` and `B` (TODO: refer to a category example where the maps are
            declared as a coercion). This is not done by default. Indeed, in
            many cases one only wants to transport part of the structure of
            `B` to `A`. Assume for example, that one wants to construct the
            set of integers `B=ZZ`, endowed with ``max`` as addition, and
            ``+`` as multiplication instead of the usual ``+`` and ``*``. One
            can construct `A` as isomorphic to `B` as an infinite enumerated
            set. However `A` is *not* isomorphic to `B` as a ring; for
            example, for `a\in A` and `a\in B`, the expressions `a+A(b)` and
            `B(a)+b` give completly different results; hence we would not want
            the expression `a+b` to be implicitly resolved to any one of above
            two, as the coercion mechanism would do.

            Coercions also cannot be used with facade parents (see
            :class:`Sets.Facade`) like in the example above.


            We now look at a category of isomorphic objects::

                sage: C = Sets().IsomorphicObjects(); C
                Category of isomorphic objects of sets

                sage: C.super_categories()
                [Category of subobjects of sets, Category of quotients of sets]

                sage: C.all_super_categories()
                [Category of isomorphic objects of sets,
                 Category of subobjects of sets,
                 Category of quotients of sets,
                 Category of subquotients of sets,
                 Category of sets,
                 Category of sets with partial maps,
                 Category of objects]

            Unless something specific about isomorphic objects is implemented
            for this category, one actually get an optimized super category::

                sage: C = Semigroups().IsomorphicObjects(); C
                Join of Category of quotients of semigroups and Category of isomorphic objects of sets

            .. SEEALSO::

                - :meth:`Subquotients` for background
                - :class:`.isomorphic_objects.IsomorphicObjectsCategory`
                - :class:`~.covariant_functorial_construction.RegressiveCovariantFunctorialConstruction`.

            TESTS::

                sage: TestSuite(Sets().IsomorphicObjects()).run()
            """
            return IsomorphicObjectsCategory.category_of(self)

        @cached_method
        def Algebras(self, base_ring):
            """
            Return the category of objects constructed as algebras of objects of ``self`` over ``base_ring``.

            INPUT:

             - ``base_ring`` -- a ring

            EXAMPLES::

                sage: Monoids().Algebras(QQ)
                Category of monoid algebras over Rational Field

                sage: Groups().Algebras(QQ)
                Category of group algebras over Rational Field

                sage: M = Monoids().example(); M
                An example of a monoid: the free monoid generated by ('a', 'b', 'c', 'd')
                sage: A = M.algebra(QQ); A
                Free module generated by An example of a monoid: the free monoid generated by ('a', 'b', 'c', 'd') over Rational Field
                sage: A.category()
                Category of monoid algebras over Rational Field

            .. SEEALSO::

                - :class:`.algebra_functor.AlgebrasCategory`
                - :class:`~.covariant_functorial_construction.CovariantFunctorialConstruction`.

            TESTS::

                sage: TestSuite(Groups().Finite().Algebras(QQ)).run()
            """
            from sage.categories.rings import Rings
            assert base_ring in Rings
            return AlgebrasCategory.category_of(self, base_ring)

        @cached_method
        def Finite(self):
            """
            Return the full subcategory of the finite objects of ``self``.

            EXAMPLES::

                sage: Sets().Finite()
                Category of finite sets
                sage: Rings().Finite()
                Category of finite rings

            TESTS::

                sage: TestSuite(Sets().Finite()).run()
                sage: Rings().Finite.__module__
                'sage.categories.sets_cat'
            """
            return self._with_axiom('Finite')

        @cached_method
        def Infinite(self):
            """
            Return the full subcategory of the infinite objects of ``self``.

            EXAMPLES::

                sage: Sets().Infinite()
                Category of infinite sets
                sage: Rings().Infinite()
                Category of infinite rings

            TESTS::

                sage: TestSuite(Sets().Infinite()).run()
                sage: Rings().Infinite.__module__
                'sage.categories.sets_cat'
            """
            return self._with_axiom('Infinite')

        def Facade(self):
            r"""
            Return the full subcategory of the facade objects of ``self``.

            A *facade set* is a parent ``P`` whose elements actually belong to
            some other parent::

                sage: P = Sets().example(); P
                Set of prime numbers (basic implementation)
                sage: p = Sets().example().an_element(); p
                47
                sage: p in P
                True
                sage: p.parent()
                Integer Ring

            Typical use cases include modeling a subset of an existing
            parent::

                sage: Sets().Facade().example()
                An example of facade set: the monoid of positive integers

            or the union of several parents::

                sage: Sets().Facade().example("union")
                An example of a facade set: the integers completed by +-infinity

            or endowing a parent with more (or less!) structure::

                sage: Posets().example("facade")
                An example of a facade poset: the positive integers ordered by divisibility

            Let us consider one of the examples above in detail: the partially ordered
            set `P` of positive integers w.r.t. divisibility order. There are two
            options for representing its elements:

             1. as plain integers
             2. as integers, modified to be aware that their parent is `P`

            The advantage of 1. is that one needs not to do conversions back and
            forth between `P` and `\ZZ`. The disadvantage is that this
            introduces an ambiguity when writing `2 < 3`::

                sage: 2 < 3
                True

            To raise this ambiguity, one needs to explicitely specify the order
            as in `2 <_P 3`::


                sage: P = Posets().example("facade")
                sage: P.lt(2,3)
                False

            In short `P` being a facade parent is one of the programmatic
            counterpart (with e.g. coercions) of the usual mathematical idiom:
            "for ease of notation, we identify an element of `P` with the
            corresponding integer". Too many identifications lead to
            confusion; the lack thereof leads to heavy, if not obfuscated,
            notations. Finding the right balance is an art, and even though
            there are common guidelines, it is ultimately up to the writer to
            choose which identifications to do. This is no different in code.

            .. seealso::

               ::

                sage: Sets().example("facade")
                Set of prime numbers (facade implementation)
                sage: Sets().example("inherits")
                Set of prime numbers
                sage: Sets().example("wrapper")
                Set of prime numbers (wrapper implementation)

            .. rubric:: Specifications

            A parent which is a facade must either:

            - call :meth:`Parent.__init__` using the ``facade`` parameter to
              specify a parent, or tuple thereof.
            - overload the method :meth:`~Sets.Facade.ParentMethods.facade_for`.

            .. note:: the concept of facade parents was originally introduced
               in the computer algebra system MuPAD.

            TESTS:

            Check that multiple categories initialisation works (:trac:`13801`)::

                sage: class A(Parent):
                ....:   def __init__(self):
                ....:       Parent.__init__(self, category=(FiniteEnumeratedSets(),Monoids()), facade=True)
                sage: a = A()

            TESTS::

                sage: Posets().Facade()
                Category of facade posets
                sage: Posets().Facade().Finite() is  Posets().Finite().Facade()
                True
            """
            return self._with_axiom('Facade')

        Facades = Facade

    class ParentMethods:
#         # currently overriden by the default implementation in sage.structure.Parent
#         def __call__(self, *args, **options):
#             return self.element_class(*args, **options)

        # Todo: simplify the _element_constructor definition logic
        # Todo: find a nicer mantra for conditionaly defined methods
        @lazy_attribute
        def _element_constructor_(self):
            r"""
            TESTS::

                sage: S = Sets().example()
                sage: S._element_constructor_(17)
                17
                sage: S(17) # indirect doctest
                17

            Caveat: For some parents, element_class is a method, and
            not an attribute. We do not provide a default
            implementation of _element_constructor for those.

                sage: FreeModule(QQ,3).element_class
                <bound method FreeModule_ambient_field_with_category.element_class of Vector space of dimension 3 over Rational Field>
                sage: FreeModule(QQ,3)._element_constructor
            """
            if hasattr(self, "element_class") and issubclass(self.element_class, object):
                return self._element_constructor_from_element_class
            else:
                return NotImplemented

        def _element_constructor_from_element_class(self, *args, **keywords):
            """
            The default constructor for elements of this parent

            Among other things, it is called upon my_parent(data) when
            the coercion model did not find a way to coerce data into
            this parent.

            This default implementation for
            :meth:`_element_constructor_` calls the constructor of the
            element class.

            Caveat: ``self`` is passed to the constructor of the
            element class as a keyword argument ``parent``. Many
            element classes in Sage, in particular those implemented
            by mean of extension types, take ``parent`` as first
            mandatory argument instead.

            This incompatibility will be fixed soon (Fall 2009?) by
            having all element classes take ``parent`` as first
            mandatory argument, and updating this default
            implementation of :meth:`_element_constructor_`.

            EXAMPLES::

                sage: S = Sets().example("inherits")
                sage: S._element_constructor_from_element_class(17)
                17
            """
            return self.element_class(self, *args, **keywords)

        def is_parent_of(self, element):
            """
            Returns whether ``self`` is the parent of ``element``

            INPUT:
             - ``element`` -- any object

            EXAMPLES::

                sage: S = ZZ
                sage: S.is_parent_of(1)
                True
                sage: S.is_parent_of(2/1)
                False

            This method differs from :meth:`__contains__` because it
            does not attempt any coercion::

                sage: 2/1 in S, S.is_parent_of(2/1)
                (True, False)
                sage: int(1) in S, S.is_parent_of(int(1))
                (True, False)
            """
            from sage.structure.element import parent
            return parent(element) == self

        @abstract_method
        def __contains__(self, x):
            """
            Tests whether the set contains the object ``x``.

            All parents in the category ``Sets()`` should implement this method.

            EXAMPLES::

                sage: P = Sets().example(); P
                Set of prime numbers (basic implementation)
                sage: 12 in P
                False
                sage: P(5) in P
                True
            """

        @cached_method
        def an_element(self):
            r"""
            Returns a (preferably typical) element of this parent.

            This is used both for illustration and testing purposes. If the
            set ``self`` is empty, :meth:`an_element` should raise the exception
            :class:`EmptySetError`.

            This default implementation calls :meth:`_an_element_` and
            cache the result. Any parent should implement either
            :meth:`an_element` or :meth:`_an_element_`.

            EXAMPLES::

               sage: CDF.an_element()
               1.0*I
               sage: ZZ[['t']].an_element()
               t
            """
            return self._an_element_()

        def _test_an_element(self, **options):
            """
            Run generic tests on the method :meth:`.an_element`.

            See also: :class:`TestSuite`.

            EXAMPLES::

                sage: C = Sets().example()
                sage: C._test_an_element()

            Let us now write a broken :meth:`.an_element` method::

                sage: from sage.categories.examples.sets_cat import PrimeNumbers
                sage: class CCls(PrimeNumbers):
                ...       def an_element(self):
                ...           return 18
                sage: CC = CCls()
                sage: CC._test_an_element()
                Traceback (most recent call last):
                ...
                AssertionError: self.an_element() is not in self

            TESTS::

                sage: FiniteEnumeratedSet([])._test_an_element()
            """
            tester = self._tester(**options)
            try:
                an_element = self.an_element()
            except EmptySetError:
                return
            tester.assertTrue(an_element in self, "self.an_element() is not in self")
#            tester.assertTrue(self.is_parent_of(an_element), "self is not the parent of self.an_element()")
#            tester.assertEqual(self(an_element), an_element, "element construction is not idempotent")
            if self.is_parent_of(an_element):
                tester.assertEqual(self(an_element), an_element, "element construction is not idempotent")
            else: # Allows self(an_element) to fails for facade parent.
                try:
                    rebuilt_element = self(an_element)
                except NotImplementedError:
                    tester.info("\n  The set doesn't seems to implement __call__; skipping test of construction idempotency")
                    pass
                else:
                    tester.assertEqual(rebuilt_element, an_element, "element construction is not idempotent")


        def _test_elements(self, tester = None, **options):
            """
            Run generic tests on element(s) of ``self``.

            See also: :class:`TestSuite`.

            EXAMPLES::

                sage: C = Sets().example()
                sage: C._test_elements(verbose = True)
                <BLANKLINE>
                  Running the test suite of self.an_element()
                  running ._test_category() . . . pass
                  running ._test_eq() . . . pass
                  running ._test_nonzero_equal() . . . pass
                  running ._test_not_implemented_methods() . . . pass
                  running ._test_pickling() . . . pass
                <BLANKLINE>

            Debugging tip: in case of failure of this test, run instead::

                sage: TestSuite(C.an_element()).run()

            Let us now implement a parent whose elements cannot be pickled::

                sage: from sage.categories.examples.sets_cat import PrimeNumbers
                sage: class Bla(SageObject): pass
                sage: class CCls(PrimeNumbers):
                ...       def an_element(self):
                ...           return Bla()
                sage: CC = CCls()
                sage: CC._test_elements()
                  Failure in _test_pickling:
                  ...
                  PicklingError: Can't pickle <class '__main__.Bla'>: attribute lookup __main__.Bla failed
                  ...
                  The following tests failed: _test_pickling
            """
            # TODO: add native support for nested test suites to TestSuite

            # The intention is to raise an exception only if this is
            # run as a sub-testsuite of a larger testsuite.
            is_sub_testsuite = (tester is not None)
            tester = self._tester(tester = tester, **options)
            # Or do we want to run the test on some_elements?
            try:
                an_element = self.an_element()
            except EmptySetError:
                return
            tester.info("\n  Running the test suite of self.an_element()")
            TestSuite(an_element).run(verbose = tester._verbose, prefix = tester._prefix+"  ",
                                      raise_on_failure = is_sub_testsuite)
            tester.info(tester._prefix+" ", newline = False)

        def _test_elements_eq_reflexive(self, **options):
            """
            Run generic tests on the equality of elements.

            Test that ``==`` is reflexive.

            See also: :class:`TestSuite`.

            EXAMPLES::

                sage: C = Sets().example()
                sage: C._test_elements_eq_reflexive()

            We try a non-reflexive equality::

                sage: P = Sets().example("wrapper")
                sage: P._test_elements_eq_reflexive()
                sage: eq = P.element_class.__eq__

                sage: P.element_class.__eq__ = (lambda x, y:
                ...        False if eq(x, P(47)) and eq(y, P(47)) else eq(x, y))
                sage: P._test_elements_eq_reflexive()
                Traceback (most recent call last):
                ...
                AssertionError: 47 != 47

            We restore ``P.element_class`` in a proper state for further tests::

                sage: P.element_class.__eq__ = eq

            """
            tester = self._tester(**options)
            S = list(tester.some_elements()) + [None, 0]
            for x in S:
                tester.assertEqual(x, x)

        def _test_elements_eq_symmetric(self, **options):
            """
            Run generic tests on the equality of elements.

            This tests that ``==`` is symmetric.

            See also: :class:`TestSuite`.

            EXAMPLES::

                sage: C = Sets().example()
                sage: C._test_elements_eq_symmetric()

            We test a non symmetric equality::

                sage: P = Sets().example("wrapper")
                sage: P._test_elements_eq_symmetric()
                sage: eq = P.element_class.__eq__

                sage: def non_sym_eq(x, y):
                ...      if not y in P:                      return False
                ...      elif eq(x, P(47)) and eq(y, P(53)): return True
                ...      else:                               return eq(x, y)
                sage: P.element_class.__eq__ = non_sym_eq
                sage: P._test_elements_eq_symmetric()
                Traceback (most recent call last):
                ...
                AssertionError: non symmetric equality: 47 == 53 but 53 != 47

            We restore ``P.element_class`` in a proper state for further tests::

                sage: P.element_class.__eq__ = eq

            """
            tester = self._tester(**options)
            S = list(tester.some_elements()) + [None, 0]
            n = tester._max_runs
            from sage.combinat.cartesian_product import CartesianProduct
            S = CartesianProduct(S,S)
            if len(S) > n:
                from random import sample
                S = sample(S, n)

            for x, y in S:
                tester.assertEqual(x==y, y==x,
                    LazyFormat("non symmetric equality: %s but %s")%(
                        print_compare(x, y), print_compare(y, x)))

        def _test_elements_eq_transitive(self, **options):
            """
            Run generic tests on the equality of elements.

            Test that ``==`` is transitive.

            See also: :class:`TestSuite`.

            EXAMPLES::

                sage: C = Sets().example()
                sage: C._test_elements_eq_transitive()

            We test a non transitive equality::

                sage: R = Zp(3)
                sage: Sets().ParentMethods._test_elements_eq_transitive.im_func(R,elements=[R(3,2),R(3,1),R(0)])
                Traceback (most recent call last):
                ...
                AssertionError: non transitive equality:
                3 + O(3^2) == O(3) and O(3) == 0 but 3 + O(3^2) != 0

            """
            tester = self._tester(**options)
            S = list(tester.some_elements())
            n = tester._max_runs
            if (len(S)+2)**3 <= n:
                S = list(S) + [None, 0]
            else:
                from random import sample
                from sage.rings.integer import Integer
                S = sample(S, Integer(n).nth_root(3,truncate_mode=1)[0] - 2) + [None, 0]

            for x in S:
                for y in S:
                    if not x == y: continue
                    for z in S:
                        if not y == z: continue
                        tester.assertTrue(x == z,
                            LazyFormat("non transitive equality:\n"
                                       "%s and %s but %s")%(
                                print_compare(x, y),
                                print_compare(y, z),
                                print_compare(x, z)))

        def _test_elements_neq(self, **options):
            """
            Run generic tests on the equality of elements.

            Test that ``==`` and ``!=`` are consistent.

            See also: :class:`TestSuite`.

            EXAMPLES::

                sage: C = Sets().example()
                sage: C._test_elements_neq()

            We try a broken inequality::

                sage: P = Sets().example("wrapper")
                sage: P._test_elements_neq()
                sage: ne = P.element_class.__ne__
                sage: eq = P.element_class.__eq__

                sage: P.element_class.__ne__ = lambda x, y: False
                sage: P._test_elements_neq()
                Traceback (most recent call last):
                ...
                AssertionError: __eq__ and __ne__ inconsistency:
                  47 == 53 returns False  but  47 != 53 returns False

                sage: P.element_class.__ne__ = lambda x, y: not(x == y)

            We restore ``P.element_class`` in a proper state for further tests::

                sage: P.element_class.__ne__ = ne
                sage: P.element_class.__eq__ = eq
            """
            tester = self._tester(**options)
            S = list(tester.some_elements()) + [None, 0]
            n = tester._max_runs
            from sage.combinat.cartesian_product import CartesianProduct
            S = CartesianProduct(S,S)
            if len(S) > n:
                from random import sample
                S = sample(S, n)

            for x,y in S:
                tester.assertNotEqual(x == y, x != y,
                    LazyFormat("__eq__ and __ne__ inconsistency:\n"
                        "  %s == %s returns %s  but  %s != %s returns %s")%(
                            x, y, (x == y), x, y, (x != y)))

        def some_elements(self):
            """
            Returns a list (or iterable) of elements of self.

            This is typically used for running generic tests (see :class:`TestSuite`).

            This default implementation calls :meth:`.an_element`.

            EXAMPLES::

                sage: S = Sets().example(); S
                Set of prime numbers (basic implementation)
                sage: S.an_element()
                47
                sage: S.some_elements()
                [47]
                sage: S = Set([])
                sage: S.some_elements()
                []

            This method should return an iterable, *not* an iterator.
            """
            try:
                return [ self.an_element() ]
            except EmptySetError:
                return []

        def _test_some_elements(self, **options):
            """
            Run generic tests on the method :meth:`.some_elements`.

            See also: :class:`TestSuite`.

            EXAMPLES::

                sage: C = Sets().example()
                sage: C._test_some_elements()

            Let us now write a broken :meth:`.some_elements` method::

                sage: from sage.categories.examples.sets_cat import *
                sage: class CCls(PrimeNumbers):
                ...       def some_elements(self):
                ...           return [self(17), 32]
                sage: CC = CCls()
                sage: CC._test_some_elements()
                Traceback (most recent call last):
                ...
                AssertionError: the object 32 in self.some_elements() is not in self
            """
            tester = self._tester(**options)
            elements = self.some_elements()
            # Todo: enable this once
            #tester.assert_(elements != iter(elements),
            #               "self.some_elements() should return an iterable, not an iterator")
            for x in elements:
                tester.assertTrue(x in self, LazyFormat(
                    "the object %s in self.some_elements() is not in self")%(x,))

        def cardinality(self):
            """
            The cardinality of ``self``.

            ``self.cardinality()`` should return the cardinality of the set
            ``self`` as a sage :class:`Integer` or as ``infinity``.

            This if the default implementation from the category
            ``Sets()``; it raises a ``NotImplementedError`` since one
            does not know whether the set is finite or not.

            EXAMPLES::

                sage: class broken(UniqueRepresentation, Parent):
                ....:     def __init__(self):
                ....:         Parent.__init__(self, category = Sets())
                sage: broken().cardinality()
                Traceback (most recent call last):
                ...
                NotImplementedError: unknown cardinality
            """
            raise NotImplementedError, "unknown cardinality"

        # Functorial constructions

        CartesianProduct = CartesianProduct
        def cartesian_product(*parents):
            """
            Returns the cartesian product of the parents

            EXAMPLES::

                sage: C = AlgebrasWithBasis(QQ)
                sage: A = C.example(); A.rename("A")
                sage: A.cartesian_product(A,A)
                A (+) A (+) A
            """
            return parents[0].__class__.CartesianProduct(parents, category = cartesian_product.category_from_parents(parents))

        def algebra(self, base_ring, category = None):
            """
            Returns the algebra of ``self`` over ``base_ring``

            EXAMPLES::

                sage: A = Sets().example().algebra(QQ); A
                Free module generated by Set of prime numbers (basic implementation) over Rational Field
                sage: A.category()
                Category of set algebras over Rational Field

                sage: A = Monoids().example().algebra(QQ); A
                Free module generated by An example of a monoid: the free monoid generated by ('a', 'b', 'c', 'd') over Rational Field
                sage: A.category()
                Category of monoid algebras over Rational Field

            One may specify for which category one takes the algebra::

                sage: A = Monoids().example().algebra(QQ, category = Sets()); A
                Free module generated by An example of a monoid: the free monoid generated by ('a', 'b', 'c', 'd') over Rational Field
                sage: A.category()
                Category of set algebras over Rational Field

            Creating the algebra of set endowed with both an additive
            and multiplicative semigroup structure is ambiguous::

                sage: Z3 = IntegerModRing(3)
                sage: A = Z3.algebra(QQ)
                Traceback (most recent call last):
                ...
                TypeError:  `S = Ring of integers modulo 3` is both an additive and a multiplicative semigroup.
                Constructing its algebra is ambiguous.
                Please use, e.g., S.algebra(QQ, category = Semigroups())

            Here is how to resolve the ambiguity using the ``category`` argument::

                sage: A = Z3.algebra(QQ, category = Monoids()); A
                Free module generated by Ring of integers modulo 3 over Rational Field
                sage: A.category()
                Category of monoid algebras over Rational Field

                sage: A = Z3.algebra(QQ, category = CommutativeAdditiveGroups()); A
                Free module generated by Ring of integers modulo 3 over Rational Field
                sage: A.category()
                Category of commutative additive group algebras over Rational Field
            """
            if category is None:
                category = self.category()
            from sage.categories.semigroups import Semigroups
            from sage.categories.commutative_additive_semigroups import CommutativeAdditiveSemigroups
            if category.is_subcategory(Semigroups()) and category.is_subcategory(CommutativeAdditiveSemigroups()):
                raise TypeError, """ `S = %s` is both an additive and a multiplicative semigroup.
Constructing its algebra is ambiguous.
Please use, e.g., S.algebra(QQ, category = Semigroups())"""%self
            from sage.combinat.free_module import CombinatorialFreeModule
            return CombinatorialFreeModule(base_ring, self, category = category.Algebras(base_ring))


    class ElementMethods:
        ##def equal(x,y):
        ##def =(x,y):

        # Used by Element._test_category
        _dummy_attribute = None

        def cartesian_product(*elements):
            """
            Returns the cartesian product of its arguments, as an element of
            the cartesian product of the parents of those elements.

            EXAMPLES::

                sage: C = AlgebrasWithBasis(QQ)
                sage: A = C.example()
                sage: (a,b,c) = A.algebra_generators()
                sage: a.cartesian_product(b, c)
                B[(0, word: a)] + B[(1, word: b)] + B[(2, word: c)]

            FIXME: is this a policy that we want to enforce on all parents?
            """
            from sage.structure.element import parent, Element
            assert(all(isinstance(element, Element) for element in elements))
            parents = [parent(element) for element in elements]
            return cartesian_product(parents)._cartesian_product_of_elements(elements) # good name???


    class HomCategory(HomCategory):
        pass

<<<<<<< HEAD
    Facade = LazyImport('sage.categories.facade_sets', 'FacadeSets', 'Facade')
    Finite = LazyImport('sage.categories.finite_sets', 'FiniteSets', 'Finite', at_startup=True)
=======
    Facade = LazyImport('sage.categories.facade_sets', 'FacadeSets')
    Finite = LazyImport('sage.categories.finite_sets', 'FiniteSets', at_startup=True)
>>>>>>> f1b6804c

    class Infinite(CategoryWithAxiom):

        class ParentMethods:

            def is_finite(self):
                """
                Returns ``False`` since self is not finite.

                EXAMPLES::

                    sage: C = InfiniteEnumeratedSets().example()
                    sage: C.is_finite()
                    False

                TESTS::

                    sage: C.is_finite.im_func is sage.categories.sets_cat.Sets.Infinite.ParentMethods.is_finite.im_func
                    True
                """
                return False

            def cardinality(self):
                """
                Counts the elements of the enumerated set.

                EXAMPLES::

                    sage: NN = InfiniteEnumeratedSets().example()
                    sage: NN.cardinality()
                    +Infinity
                """
                from sage.rings.infinity import infinity
                return infinity

    class Subquotients(SubquotientsCategory):
        """
        A category for subquotients of sets

        .. seealso: :meth:`Sets().Subquotients`

        EXAMPLES::

            sage: Sets().Subquotients()
            Category of subquotients of sets
            sage: Sets().Subquotients().all_super_categories()
            [Category of subquotients of sets, Category of sets,
             Category of sets with partial maps,
             Category of objects]
        """

        class ParentMethods:

            def _repr_(self):
                """
                EXAMPLES::

                    sage: from sage.categories.examples.semigroups import IncompleteSubquotientSemigroup
                    sage: S = IncompleteSubquotientSemigroup()
                    sage: S._repr_()
                    'A subquotient of An example of a semigroup: the left zero semigroup'
                """
                return "A subquotient of %s"%(self.ambient())

            @abstract_method
            def ambient(self):
                """
                Returns the ambient space for `self`.

                EXAMPLES::

                    sage: Semigroups().Subquotients().example().ambient()
                    An example of a semigroup: the left zero semigroup

                .. SEEALSO::

                    :meth:`Sets.SubcategoryMethods.Subquotients` for the
                    specifications and :meth:`.lift` and :meth:`.retract`.
                """

            # Should lift and retract be declared as conversions to the coercion mechanism ?
            # Compatibility issue: in IntegerModRing, lift is a method returning the actual
            # lifting morphism::
            #
            #   sage: F = IntegerModRing(3)
            #   sage: F.lift()
            #   Set-theoretic ring morphism:
            #   From: Ring of integers modulo 3
            #   To:   Integer Ring
            #   Defn: Choice of lifting map
            @abstract_method
            def lift(self, x):
                """
                INPUT:
                 - ``x`` -- an element of ``self``

                Lifts `x` to the ambient space for ``self``.

                EXAMPLES::

                    sage: S = Semigroups().Subquotients().example()
                    sage: s = S.an_element()
                    sage: s, s.parent()
                    (42, An example of a (sub)quotient semigroup: a quotient of the left zero semigroup)
                    sage: S.lift(s), S.lift(s).parent()
                    (42, An example of a semigroup: the left zero semigroup)
                    sage: s.lift(), s.lift().parent()
                    (42, An example of a semigroup: the left zero semigroup)

                .. SEEALSO::

                    :class:`Sets.SubcategoryMethods.Subquotients` for
                    the specifications, :meth:`.ambient`, :meth:`.retract`,
                    and also :meth:`Sets.Subquotients.ElementMethods.lift`.
                """

            @abstract_method
            def retract(self, x):
                """
                INPUT:
                 - ``x`` -- an element of the ambient space for ``self``

                Retracts ``x`` to ``self``.

                .. SEEALSO::

                    :class:`Sets.SubcategoryMethods.Subquotients` for
                    the specifications, :meth:`.ambient`, :meth:`.retract`,
                    and also :meth:`Sets.Subquotients.ElementMethods.retract`.

                EXAMPLES::

                    sage: S = Semigroups().Subquotients().example()
                    sage: s = S.ambient().an_element()
                    sage: s, s.parent()
                    (42, An example of a semigroup: the left zero semigroup)
                    sage: S.retract(s), S.retract(s).parent()
                    (42, An example of a (sub)quotient semigroup: a quotient of the left zero semigroup)
                """

        class ElementMethods:

            def lift(self):
                """
                Lifts ``self`` to the ambient space for its parent

                EXAMPLES::

                    sage: S = Semigroups().Subquotients().example()
                    sage: s = S.an_element()
                    sage: s, s.parent()
                    (42, An example of a (sub)quotient semigroup: a quotient of the left zero semigroup)
                    sage: S.lift(s), S.lift(s).parent()
                    (42, An example of a semigroup: the left zero semigroup)
                    sage: s.lift(), s.lift().parent()
                    (42, An example of a semigroup: the left zero semigroup)
                """
                return self.parent().lift(self)

    class Quotients(QuotientsCategory):
        """
        A category for subquotients of sets

        .. seealso: :meth:`Sets().Quotients`

        EXAMPLES::

            sage: Sets().Quotients()
            Category of quotients of sets
            sage: Sets().Quotients().all_super_categories()
            [Category of quotients of sets, Category of subquotients of sets, Category of sets,
             Category of sets with partial maps, Category of objects]
        """

        class ParentMethods:

            def _repr_(self):
                """
                EXAMPLES::

                    sage: from sage.categories.examples.semigroups import IncompleteSubquotientSemigroup
                    sage: S = IncompleteSubquotientSemigroup(category=Semigroups().Quotients())
                    sage: S._repr_()
                    'A quotient of An example of a semigroup: the left zero semigroup'
                """
                return "A quotient of %s"%(self.ambient())

            def _an_element_(self):
                """
                Returns an element of ``self``, as per
                :meth:`Sets.ParentMethods.an_element`

                EXAMPLES::

                    sage: S = FiniteEnumeratedSets().IsomorphicObjects().example()
                    sage: S.an_element()  # indirect doctest
                    1
                """
                return self.retract(self.ambient().an_element())

    class Subobjects(SubobjectsCategory):
        """
        A category for subquotients of sets

        .. seealso: :meth:`Sets().Subobjects`

        EXAMPLES::

            sage: Sets().Subobjects()
            Category of subobjects of sets
            sage: Sets().Subobjects().all_super_categories()
            [Category of subobjects of sets, Category of subquotients of sets, Category of sets,
             Category of sets with partial maps, Category of objects]
        """

        class ParentMethods:

            def _repr_(self):
                """
                EXAMPLES::

                    sage: from sage.categories.examples.semigroups import IncompleteSubquotientSemigroup
                    sage: S = IncompleteSubquotientSemigroup(category = Semigroups().Subobjects())
                    sage: S._repr_()
                    'A subobject of An example of a semigroup: the left zero semigroup'
                """
                return "A subobject of %s"%(self.ambient())

    class IsomorphicObjects(IsomorphicObjectsCategory):
        """
        A category for isomorphic objects of sets

        EXAMPLES::

            sage: Sets().IsomorphicObjects()
            Category of isomorphic objects of sets
            sage: Sets().IsomorphicObjects().all_super_categories()
            [Category of isomorphic objects of sets,
             Category of subobjects of sets, Category of quotients of sets,
             Category of subquotients of sets,
             Category of sets,
             Category of sets with partial maps,
             Category of objects]
        """

        class ParentMethods:

            def _repr_(self):
                """
                EXAMPLES::

                    sage: S = FiniteEnumeratedSets().IsomorphicObjects().example()
                    sage: S._repr_()
                    'The image by some isomorphism of An example of a finite enumerated set: {1,2,3}'
                """
                return "The image by some isomorphism of %s"%(self.ambient())

    class CartesianProducts(CartesianProductsCategory):
        """
        EXAMPLES::

            sage: C = Sets().CartesianProducts().example()
            sage: C
            The cartesian product of (Set of prime numbers (basic implementation), An example of an infinite enumerated set: the non negative integers, An example of a finite enumerated set: {1,2,3})
            sage: C.category()
            Category of Cartesian products of sets
            sage: C.categories()
            [Category of Cartesian products of sets, Category of sets,
             Category of sets with partial maps,
             Category of objects]
            sage: TestSuite(C).run()
        """

        def extra_super_categories(self):
            """
            A cartesian product of sets is a set

            EXAMPLES::

                sage: Sets().CartesianProducts().extra_super_categories()
                [Category of sets]
                sage: Sets().CartesianProducts().super_categories()
                [Category of sets]
            """
            return [Sets()]

        def example(self):
            """
            EXAMPLES::

                sage: Sets().CartesianProducts().example()
                The cartesian product of (Set of prime numbers (basic implementation), An example of an infinite enumerated set: the non negative integers, An example of a finite enumerated set: {1,2,3})
            """
            from finite_enumerated_sets import FiniteEnumeratedSets
            from infinite_enumerated_sets import InfiniteEnumeratedSets
            from cartesian_product import cartesian_product
            S1 = Sets().example()
            S2 = InfiniteEnumeratedSets().example()
            S3 = FiniteEnumeratedSets().example()
            return cartesian_product([S1, S2, S3])


        class ParentMethods:

            @cached_method
            def an_element(self):
                """
                EXAMPLES::

                    sage: C = Sets().CartesianProducts().example(); C
                    The cartesian product of (Set of prime numbers (basic implementation), An example of an infinite enumerated set: the non negative integers, An example of a finite enumerated set: {1,2,3})
                    sage: C.an_element()
                    (47, 42, 1)
                """
                return self._cartesian_product_of_elements(s.an_element() for s in self._sets)

            @abstract_method
            def _sets_keys(self):
                """
                Return the indices of the cartesian factors of ``self``.

                EXAMPLES::

                    sage: cartesian_product([QQ, ZZ, ZZ])._sets_keys()
                    [0, 1, 2]
                """

            @abstract_method
<<<<<<< HEAD
            def summands(self):
                """
                Return the summands of ``self``

                EXAMPLES::

                    sage: cartesian_product([QQ, ZZ, ZZ]).summands()
                    (Rational Field, Integer Ring, Integer Ring)
                """

            @abstract_method
            def summand_projection(self, i):
=======
            def cartesian_factors(self):
>>>>>>> f1b6804c
                """
                Return the cartesian factors of ``self``.

                EXAMPLES::

                    sage: cartesian_product([QQ, ZZ, ZZ]).cartesian_factors()
                    (Rational Field, Integer Ring, Integer Ring)
                """

            @abstract_method
            def cartesian_projection(self, i):
                """
                Return the natural projection onto the `i`-th
                cartesian factor of ``self``.

                INPUTS:

                 - ``i`` -- the index of a cartesian factor of ``self``

                EXAMPLES::

                    sage: C = Sets().CartesianProducts().example(); C
                    The cartesian product of (Set of prime numbers (basic implementation), An example of an infinite enumerated set: the non negative integers, An example of a finite enumerated set: {1,2,3})
                    sage: x = C.an_element(); x
                    (47, 42, 1)
                    sage: pi = C.cartesian_projection(1)
                    sage: pi(x)
                    42
                """

            @abstract_method
            def _cartesian_product_of_elements(self, elements):
                """
                Return the cartesian product of the given ``elements``.

                INPUT:

                 - ``elements`` -- a tuple with one element of each
                   cartesian factor of ``self``

                EXAMPLES::

                    sage: S1 = Sets().example()
                    sage: S2 = InfiniteEnumeratedSets().example()
                    sage: C = cartesian_product([S2, S1, S2])
                    sage: C._cartesian_product_of_elements([S2.an_element(), S1.an_element(), S2.an_element()])
                    (42, 47, 42)
                """

        class ElementMethods:

            def cartesian_projection(self, i):
                """
                Return the projection of ``self`` onto the `i`-th
                factor of the cartesian product.

                INPUTS:

                 - ``i`` -- the index of a factor of the cartesian product

                EXAMPLES::

                    sage: F = CombinatorialFreeModule(ZZ, [4,5]); F.__custom_name = "F"
                    sage: G = CombinatorialFreeModule(ZZ, [4,6]); G.__custom_name = "G"
                    sage: S = cartesian_product([F, G])
                    sage: x = S.monomial((0,4)) + 2 * S.monomial((0,5)) + 3 * S.monomial((1,6))
                    sage: x.cartesian_projection(0)
                    B[4] + 2*B[5]
                    sage: x.cartesian_projection(1)
                    3*B[6]
                """
                return self.parent().cartesian_projection(i)(self)

            summand_projection = deprecated_function_alias(10963, cartesian_projection)

            def cartesian_factors(self):
                """
                Return the cartesian factors of ``self``.

                EXAMPLES::

                    sage: F = CombinatorialFreeModule(ZZ, [4,5]); F.__custom_name = "F"
                    sage: G = CombinatorialFreeModule(ZZ, [4,6]); G.__custom_name = "G"
                    sage: H = CombinatorialFreeModule(ZZ, [4,7]); H.__custom_name = "H"
                    sage: S = cartesian_product([F, G, H])
                    sage: x = S.monomial((0,4)) + 2 * S.monomial((0,5)) + 3 * S.monomial((1,6)) + 4 * S.monomial((2,4)) + 5 * S.monomial((2,7))
                    sage: x.cartesian_factors()
                    (B[4] + 2*B[5], 3*B[6], 4*B[4] + 5*B[7])
                    sage: [s.parent() for s in x.cartesian_factors()]
                    [F, G, H]
                    sage: S.zero().cartesian_factors()
                    (0, 0, 0)
                    sage: [s.parent() for s in S.zero().cartesian_factors()]
                    [F, G, H]
                """
                # TODO: optimize
                return tuple(self.cartesian_projection(i) for i in self.parent()._sets_keys())
                #return Family(self._sets.keys(), self.projection)

            summand_split = deprecated_function_alias(10963, cartesian_factors)

    class Algebras(AlgebrasCategory):

        def extra_super_categories(self):
            """
            EXAMPLES::

                sage: Sets().Algebras(ZZ).super_categories()
                [Category of modules with basis over Integer Ring]

                sage: Sets().Algebras(QQ).extra_super_categories()
                [Category of vector spaces with basis over Rational Field]

                sage: Sets().example().algebra(ZZ).categories()
                [Category of set algebras over Integer Ring,
                 Category of modules with basis over Integer Ring,
                 ...
                 Category of objects]

            """
            from sage.categories.modules_with_basis import ModulesWithBasis
            return [ModulesWithBasis(self.base_ring())]

    class WithRealizations(WithRealizationsCategory):

        def extra_super_categories(self):
            """
            A set with multiple realizations is a facade parent

            EXAMPLES::

                sage: Sets().WithRealizations().extra_super_categories()
                [Category of facade sets]
                sage: Sets().WithRealizations().super_categories()
                [Category of facade sets]
            """
            return [Sets().Facade()]

        def example(self, base_ring = None, set = None):
            r"""
            Returns an example of set with multiple realizations, as
            per :meth:`Category.example`.

            EXAMPLES::

                sage: Sets().WithRealizations().example()
                The subset algebra of {1, 2, 3} over Rational Field

                sage: Sets().WithRealizations().example(ZZ, Set([1,2]))
                The subset algebra of {1, 2} over Integer Ring
            """
            from sage.rings.rational_field import QQ
            from sage.sets.set import Set
            if base_ring is None:
                base_ring = QQ
            if set is None:
                set = Set([1,2,3])
            from sage.categories.examples.with_realizations import SubsetAlgebra
            return SubsetAlgebra(base_ring, set)


        class ParentMethods:

            def _test_with_realizations(self, **options):
                r"""
                Test that this parent with realizations is properly implemented

                INPUT::

                 - ``options`` -- any keyword arguments accepted by :meth:`_tester`.

                EXAMPLES::

                    sage: A = Sets().WithRealizations().example()
                    sage: A._test_with_realizations()

                See the documentation for :class:`TestSuite` for more information.
                """
                tester = self._tester(**options)
                for R in self.realizations():
                    tester.assert_(R in self.Realizations())
                # Could check that there are coerce maps between any two realizations

            @lazy_attribute
            def _realizations(self):
                """
                This lazily initializes the attribute
                ``_realizations`` the first time it is needed.

                TESTS::

                    sage: class MyParent(Parent):
                    ...      pass
                    sage: P = MyParent(category = Sets().WithRealizations())
                    sage: P._realizations
                    []
                """
                return []

            def _register_realization(self, realization):
                """
                EXAMPLES::

                    sage: A = Sets().WithRealizations().example(QQ[x]); A
                    The subset algebra of {1, 2, 3} over Univariate Polynomial Ring in x over Rational Field
                    sage: class ANewRealizationOfA(CombinatorialFreeModule):
                    ...       pass
                    sage: R = ANewRealizationOfA(A.base_ring(), A.F().basis().keys(), category = A.Realizations())
                    sage: R in A.realizations()  # indirect doctest
                    True

                Note: the test above uses ``QQ[x]`` to not interfer with other tests
                """
                assert realization.realization_of() is self
                self._realizations.append(realization)

            def inject_shorthands(self, verbose=True):
                """
                EXAMPLES::

                    sage: A = Sets().WithRealizations().example(QQ); A
                    The subset algebra of {1, 2, 3} over Rational Field
                    sage: A.inject_shorthands()
                    Injecting F as shorthand for The subset algebra of {1, 2, 3} over Rational Field in the Fundamental basis
                    Injecting In as shorthand for The subset algebra of {1, 2, 3} over Rational Field in the In basis
                    ...
                """
                from sage.misc.misc import inject_variable
                if not hasattr(self, "_shorthands"):
                    raise NotImplementedError("no shorthands defined for %s" % self)
                for shorthand in self._shorthands:
                    realization = getattr(self, shorthand)()
                    if verbose:
                        print 'Injecting %s as shorthand for %s'%(shorthand, realization)
                    inject_variable(shorthand, realization)

            @abstract_method(optional=True)
            def a_realization(self):
                """
                Return a realization of ``self``.

                EXAMPLES::

                    sage: A = Sets().WithRealizations().example(); A
                    The subset algebra of {1, 2, 3} over Rational Field
                    sage: A.a_realization()
                    The subset algebra of {1, 2, 3} over Rational Field in the Fundamental basis
                """

            def realizations(self):
                """
                Returns all the realizations of ``self`` that ``self`` is aware of.

                EXAMPLES::

                    sage: A = Sets().WithRealizations().example(); A
                    The subset algebra of {1, 2, 3} over Rational Field
                    sage: A.realizations()
                    [The subset algebra of {1, 2, 3} over Rational Field in the Fundamental basis, The subset algebra of {1, 2, 3} over Rational Field in the In basis, The subset algebra of {1, 2, 3} over Rational Field in the Out basis]

                .. note::

                    Constructing a parent ``P`` in the category
                    ``A.Realizations()`` automatically adds ``P`` to
                    this list by calling ``A._register_realization(A)``
                """
                return self._realizations

            def facade_for(self):
                """
                Returns the parents ``self`` is a facade for, that is
                the realizations of ``self``

                EXAMPLES::

                    sage: A = Sets().WithRealizations().example(); A
                    The subset algebra of {1, 2, 3} over Rational Field
                    sage: A.facade_for()
                    [The subset algebra of {1, 2, 3} over Rational Field in the Fundamental basis, The subset algebra of {1, 2, 3} over Rational Field in the In basis, The subset algebra of {1, 2, 3} over Rational Field in the Out basis]

                    sage: A = Sets().WithRealizations().example(); A
                    The subset algebra of {1, 2, 3} over Rational Field
                    sage: f = A.F().an_element(); f
                    F[{}] + 2*F[{1}] + 3*F[{2}] + F[{1, 2}]
                    sage: i = A.In().an_element(); i
                    In[{}] + 2*In[{1}] + 3*In[{2}] + In[{1, 2}]
                    sage: o = A.Out().an_element(); o
                    Out[{}] + 2*Out[{1}] + 3*Out[{2}] + Out[{1, 2}]
                    sage: f in A, i in A, o in A
                    (True, True, True)
                """
                return self.realizations()

            # Do we really want this feature?
            class Realizations(Category_realization_of_parent):

                def super_categories(self):
                    """
                    EXAMPLES::

                        sage: A = Sets().WithRealizations().example(); A
                        The subset algebra of {1, 2, 3} over Rational Field
                        sage: A.Realizations().super_categories()
                        [Category of realizations of sets]
                    """
                    return [Sets().Realizations()]

            def _an_element_(self):
                """
                Returns an element of some realization of ``self``

                EXAMPLES::

                    sage: A = Sets().WithRealizations().example(); A
                    The subset algebra of {1, 2, 3} over Rational Field
                    sage: A.an_element()        # indirect doctest
                    F[{}] + 2*F[{1}] + 3*F[{2}] + F[{1, 2}]
                """
                return self.realizations()[0].an_element()

            # TODO: maybe this could be taken care of by Sets.Facade()?
            def __contains__(self, x):
                r"""
                Test whether ``x`` is in ``self``, that is if it is an
                element of some realization of ``self``.

                EXAMPLES::

                    sage: A = Sets().WithRealizations().example(); A
                    The subset algebra of {1, 2, 3} over Rational Field
                    sage: A.an_element() in A
                    True
                    sage: A.In().an_element() in A
                    True
                    sage: A.F().an_element() in A
                    True
                    sage: A.Out().an_element() in A
                    True
                    sage: 1 in A
                    True
                    sage: QQ['x'].an_element() in A
                    False
                """
                return any(x in realization for realization in self.realizations())

    class Realizations(RealizationsCategory):

        class ParentMethods:

            def __init_extra__(self):
                """
                Registers ``self`` as a realization of ``self.realization_of``

                TESTS::

                    sage: A = Sets().WithRealizations().example()
                    sage: A.realizations()    # indirect doctest
                    [The subset algebra of {1, 2, 3} over Rational Field in the Fundamental basis,
                     The subset algebra of {1, 2, 3} over Rational Field in the In basis,
                     The subset algebra of {1, 2, 3} over Rational Field in the Out basis]
                """
                self.realization_of()._register_realization(self)

            @cached_method
            def realization_of(self):
                """
                Returns the parent this is a realization of

                EXAMPLES::

                    sage: A = Sets().WithRealizations().example(); A
                    The subset algebra of {1, 2, 3} over Rational Field
                    sage: In = A.In(); In
                    The subset algebra of {1, 2, 3} over Rational Field in the In basis
                    sage: In.realization_of()
                    The subset algebra of {1, 2, 3} over Rational Field
                """
                for category in self.categories():
                    if isinstance(category, Category_realization_of_parent):
                        return category.base()

            def _realization_name(self):
                """
                Returns the name of this realization

                In this default implementation, this is guessed from
                the name of its class.

                EXAMPLES::

                    sage: A = Sets().WithRealizations().example(); A
                    The subset algebra of {1, 2, 3} over Rational Field
                    sage: In = A.In(); In
                    The subset algebra of {1, 2, 3} over Rational Field in the In basis
                    sage: In._realization_name()
                    'In'
                """
                # The __base__ gets rid of the with_category
                # The split adds support for nested classes
                return self.__class__.__base__.__name__.split('.')[-1]

            def _repr_(self):
                """
                EXAMPLES::

                    sage: A = Sets().WithRealizations().example(); A
                    The subset algebra of {1, 2, 3} over Rational Field
                    sage: In = A.In(); In
                    The subset algebra of {1, 2, 3} over Rational Field in the In basis

                In the example above, :meth:`repr` was overriden by
                the category ``A.Realizations()``. We now add a new
                (fake) realization which is not in
                ``A.Realizations()`` to actually exercise this
                method::

                    sage: from sage.categories.realizations import Realizations
                    sage: class Blah(Parent):
                    ...       pass
                    sage: P = Blah(category = Sets.WithRealizations.ParentMethods.Realizations(A))
                    sage: P     # indirect doctest
                    The subset algebra of {1, 2, 3} over Rational Field in the realization Blah
                """
                return "%s in the realization %s"%(self.realization_of(), self._realization_name())<|MERGE_RESOLUTION|>--- conflicted
+++ resolved
@@ -17,10 +17,7 @@
 from sage.misc.lazy_attribute import lazy_attribute
 from sage.misc.lazy_import import lazy_import, LazyImport
 from sage.misc.lazy_format import LazyFormat
-<<<<<<< HEAD
-=======
 from sage.misc.superseded import deprecated_function_alias
->>>>>>> f1b6804c
 from sage.categories.category import HomCategory
 from sage.categories.category_singleton import Category_singleton
 # Do not use sage.categories.all here to avoid initialization loop
@@ -1365,13 +1362,8 @@
     class HomCategory(HomCategory):
         pass
 
-<<<<<<< HEAD
     Facade = LazyImport('sage.categories.facade_sets', 'FacadeSets', 'Facade')
     Finite = LazyImport('sage.categories.finite_sets', 'FiniteSets', 'Finite', at_startup=True)
-=======
-    Facade = LazyImport('sage.categories.facade_sets', 'FacadeSets')
-    Finite = LazyImport('sage.categories.finite_sets', 'FiniteSets', at_startup=True)
->>>>>>> f1b6804c
 
     class Infinite(CategoryWithAxiom):
 
@@ -1700,22 +1692,7 @@
                 """
 
             @abstract_method
-<<<<<<< HEAD
-            def summands(self):
-                """
-                Return the summands of ``self``
-
-                EXAMPLES::
-
-                    sage: cartesian_product([QQ, ZZ, ZZ]).summands()
-                    (Rational Field, Integer Ring, Integer Ring)
-                """
-
-            @abstract_method
-            def summand_projection(self, i):
-=======
             def cartesian_factors(self):
->>>>>>> f1b6804c
                 """
                 Return the cartesian factors of ``self``.
 
