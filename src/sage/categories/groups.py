r"""
Groups
"""
#*****************************************************************************
#  Copyright (C) 2005      David Kohel <kohel@maths.usyd.edu>
#                          William Stein <wstein@math.ucsd.edu>
#                2008      Teresa Gomez-Diaz (CNRS) <Teresa.Gomez-Diaz@univ-mlv.fr>
#                2008-2009 Nicolas M. Thiery <nthiery at users.sf.net>
#
#  Distributed under the terms of the GNU General Public License (GPL)
#                  http://www.gnu.org/licenses/
#******************************************************************************

from sage.misc.lazy_import import LazyImport
from sage.categories.axioms.factory import axioms
from sage.categories.category_with_axiom import CategoryWithAxiom
from sage.categories.monoids import Monoids
from sage.categories.algebra_functor import AlgebrasCategory

class Groups(CategoryWithAxiom):
    """
    The category of (multiplicative) groups, i.e. monoids with
    inverses.

    EXAMPLES::

        sage: Groups()
        Category of groups
        sage: Groups().super_categories()
        [Category of monoids, Category of inverse unital magmas]

    TESTS::

        sage: TestSuite(Groups()).run()
    """
<<<<<<< HEAD
    _base_category_class_and_axiom = [Monoids, axioms.Inverse()]
=======
    _base_category_class_and_axiom = (Monoids, "Inverse")
>>>>>>> 08d863b1

    def example(self):
        """
        EXAMPLES::

            sage: Groups().example()
            General Linear Group of degree 4 over Rational Field
        """
        from sage.rings.rational_field import QQ
        from sage.groups.matrix_gps.linear import GL
        return GL(4,QQ)

    class ParentMethods:

        def group_generators(self):
            """
            Returns group generators for self.

            This default implementation calls :meth:`.gens`, for
            backward compatibility.

            EXAMPLES::

                sage: A = AlternatingGroup(4)
                sage: A.group_generators()
                Family ((2,3,4), (1,2,3))
            """
            from sage.sets.family import Family
            return Family(self.gens())

        def _test_inverse(self, **options):
            """
            Run generic tests on the method :meth:`.__invert__`.

            See also: :class:`TestSuite`.

            EXAMPLES::

                sage: G = SymmetricGroup(3)
                sage: G._test_inverse()
            """
            tester = self._tester(**options)
            for x in tester.some_elements():
                tester.assertEquals(x * ~x, self.one())
                tester.assertEquals(~x * x, self.one())

        def semidirect_product(self, N, mapping, check = True):
            r"""
            The semi-direct product of two groups

            EXAMPLES::

                sage: G = Groups().example()
                sage: G.semidirect_product(G,Morphism(G,G))
                Traceback (most recent call last):
                ...
                NotImplementedError: semidirect product of General Linear Group of degree 4 over Rational Field and General Linear Group of degree 4 over Rational Field not yet implemented
            """
            raise NotImplementedError("semidirect product of %s and %s not yet implemented"%(self, N))

        def holomorph(self):
            r"""
            The holomorph of a group

            The holomorph of a group `G` is the semidirect product
            `G \rtimes_{id} Aut(G)`, where `id` is the identity function
            on `Aut(G)`, the automorphism group of `G`.

            See :wikipedia:`Holomorph (mathematics)`

            EXAMPLES::

                sage: G = Groups().example()
                sage: G.holomorph()
                Traceback (most recent call last):
                ...
                NotImplementedError: holomorph of General Linear Group of degree 4 over Rational Field not yet implemented
            """
            raise NotImplementedError("holomorph of %s not yet implemented"%self)

        def cayley_table(self, names='letters', elements=None):
            r"""
            Returns the "multiplication" table of this multiplicative group,
            which is also known as the "Cayley table."

            .. note:: The order of the elements in the row and column
              headings is equal to the order given by the table's
              :meth:`~sage.matrix.operation_table.OperationTable.column_keys`
              method.  The association between the actual elements and the
              names/symbols used in the table can also be retrieved as
              a dictionary with the
              :meth:`~sage.matrix.operation_table.OperationTable.translation`
              method.

            For groups, this routine should behave identically to the
            :meth:`~sage.categories.magmas.Magmas.ParentMethods.multiplication_table`
            method for magmas, which applies in greater generality.

            INPUT:

            - ``names`` - the type of names used, values are:

              * ``'letters'`` - lowercase ASCII letters are used
                for a base 26 representation of the elements'
                positions in the list given by :meth:`list`,
                padded to a common width with leading 'a's.
              * ``'digits'`` - base 10 representation of the
                elements' positions in the list given by
                :meth:`~sage.matrix.operation_table.OperationTable.column_keys`,
                padded to a common width with leading zeros.
              * ``'elements'`` - the string representations
                of the elements themselves.
              * a list - a list of strings, where the length
                of the list equals the number of elements.

            - ``elements`` - default = ``None``.  A list of
              elements of the group, in forms that can be
              coerced into the structure, eg. their string
              representations. This may be used to impose an
              alternate ordering on the elements, perhaps when
              this is used in the context of a particular structure.
              The default is to use whatever ordering is provided by the
              the group, which is reported by the
              :meth:`~sage.matrix.operation_table.OperationTable.column_keys`
              method.  Or the ``elements`` can be a subset
              which is closed under the operation. In particular,
              this can be used when the base set is infinite.

            OUTPUT:
            An object representing the multiplication table.  This is
            an :class:`~sage.matrix.operation_table.OperationTable` object
            and even more documentation can be found there.


            EXAMPLES:

            Permutation groups, matrix groups and abelian groups
            can all compute their multiplication tables.  ::

                sage: G = DiCyclicGroup(3)
                sage: T = G.cayley_table()
                sage: T.column_keys()
                ((), (5,6,7), (5,7,6)...(1,4,2,3)(5,7))
                sage: T
                *  a b c d e f g h i j k l
                 +------------------------
                a| a b c d e f g h i j k l
                b| b c a e f d i g h l j k
                c| c a b f d e h i g k l j
                d| d e f a b c j k l g h i
                e| e f d b c a l j k i g h
                f| f d e c a b k l j h i g
                g| g h i j k l d e f a b c
                h| h i g k l j f d e c a b
                i| i g h l j k e f d b c a
                j| j k l g h i a b c d e f
                k| k l j h i g c a b f d e
                l| l j k i g h b c a e f d

            ::

                sage: M=SL(2,2)
                sage: M.cayley_table()
                *  a b c d e f
                 +------------
                a| c e a f b d
                b| d f b e a c
                c| a b c d e f
                d| b a d c f e
                e| f d e b c a
                f| e c f a d b

            ::

                sage: A=AbelianGroup([2,3])
                sage: A.cayley_table()
                *  a b c d e f
                 +------------
                a| a b c d e f
                b| b c a e f d
                c| c a b f d e
                d| d e f a b c
                e| e f d b c a
                f| f d e c a b

            Lowercase ASCII letters are the default symbols used
            for the table, but you can also specify the use of
            decimal digit strings, or provide your own strings
            (in the proper order if they have meaning).
            Also, if the elements themselves are not too complex,
            you can choose to just use the string representations
            of the elements themselves.  ::

                sage: C=CyclicPermutationGroup(11)
                sage: C.cayley_table(names='digits')
                 *  00 01 02 03 04 05 06 07 08 09 10
                  +---------------------------------
                00| 00 01 02 03 04 05 06 07 08 09 10
                01| 01 02 03 04 05 06 07 08 09 10 00
                02| 02 03 04 05 06 07 08 09 10 00 01
                03| 03 04 05 06 07 08 09 10 00 01 02
                04| 04 05 06 07 08 09 10 00 01 02 03
                05| 05 06 07 08 09 10 00 01 02 03 04
                06| 06 07 08 09 10 00 01 02 03 04 05
                07| 07 08 09 10 00 01 02 03 04 05 06
                08| 08 09 10 00 01 02 03 04 05 06 07
                09| 09 10 00 01 02 03 04 05 06 07 08
                10| 10 00 01 02 03 04 05 06 07 08 09

            ::

                sage: G=QuaternionGroup()
                sage: names=['1', 'I', '-1', '-I', 'J', '-K', '-J', 'K']
                sage: G.cayley_table(names=names)
                 *   1  I -1 -I  J -K -J  K
                  +------------------------
                 1|  1  I -1 -I  J -K -J  K
                 I|  I -1 -I  1  K  J -K -J
                -1| -1 -I  1  I -J  K  J -K
                -I| -I  1  I -1 -K -J  K  J
                 J|  J -K -J  K -1 -I  1  I
                -K| -K -J  K  J  I -1 -I  1
                -J| -J  K  J -K  1  I -1 -I
                 K|  K  J -K -J -I  1  I -1

            ::

                sage: A=AbelianGroup([2,2])
                sage: A.cayley_table(names='elements')
                    *      1    f1    f0 f0*f1
                     +------------------------
                    1|     1    f1    f0 f0*f1
                   f1|    f1     1 f0*f1    f0
                   f0|    f0 f0*f1     1    f1
                f0*f1| f0*f1    f0    f1     1

            The :meth:`~sage.matrix.operation_table.OperationTable.change_names`
            routine behaves similarly, but changes an existing table "in-place."
            ::

                sage: G=AlternatingGroup(3)
                sage: T=G.cayley_table()
                sage: T.change_names('digits')
                sage: T
                *  0 1 2
                 +------
                0| 0 1 2
                1| 1 2 0
                2| 2 0 1

            For an infinite group, you can still work with finite sets of
            elements, provided the set is closed under multiplication.
            Elements will be coerced into the group as part of setting
            up the table.  ::

                sage: G=SL(2,ZZ)
                sage: G
                Special Linear Group of degree 2 over Integer Ring
                sage: identity = matrix(ZZ, [[1,0], [0,1]])
                sage: G.cayley_table(elements=[identity, -identity])
                *  a b
                 +----
                a| a b
                b| b a

            The
            :class:`~sage.matrix.operation_table.OperationTable`
            class provides even greater flexibility, including changing
            the operation.  Here is one such example, illustrating the
            computation of commutators.  ``commutator`` is defined as
            a function of two variables, before being used to build
            the table. From this, the commutator subgroup seems obvious,
            and creating a Cayley table with just these three elements
            confirms that they form a closed subset in the group.
            ::

                sage: from sage.matrix.operation_table import OperationTable
                sage: G=DiCyclicGroup(3)
                sage: commutator = lambda x, y: x*y*x^-1*y^-1
                sage: T=OperationTable(G, commutator)
                sage: T
                .  a b c d e f g h i j k l
                 +------------------------
                a| a a a a a a a a a a a a
                b| a a a a a a c c c c c c
                c| a a a a a a b b b b b b
                d| a a a a a a a a a a a a
                e| a a a a a a c c c c c c
                f| a a a a a a b b b b b b
                g| a b c a b c a c b a c b
                h| a b c a b c b a c b a c
                i| a b c a b c c b a c b a
                j| a b c a b c a c b a c b
                k| a b c a b c b a c b a c
                l| a b c a b c c b a c b a
                sage: trans = T.translation()
                sage: comm = [trans['a'], trans['b'],trans['c']]
                sage: comm
                [(), (5,6,7), (5,7,6)]
                sage: P=G.cayley_table(elements=comm)
                sage: P
                *  a b c
                 +------
                a| a b c
                b| b c a
                c| c a b

            TODO:

            Arrange an ordering of elements into cosets of a normal
            subgroup close to size `\sqrt{n}`.  Then the quotient
            group structure is often apparent in the table.  See
            comments on Trac #7555.

            AUTHOR:

            - Rob Beezer (2010-03-15)

            """
            from sage.matrix.operation_table import OperationTable
            import operator
            return OperationTable(self, operation=operator.mul, names=names, elements=elements)

    class ElementMethods:
        ## inv(x), x/y
        pass

    Finite = LazyImport('sage.categories.finite_groups', 'FiniteGroups', 'Finite')
    #Algebras = LazyImport('sage.categories.group_algebras', 'GroupAlgebras', 'Algebras')

    class Algebras(AlgebrasCategory):
        """
        The category of group algebras over the base ring.

        EXAMPLES::

            sage: GroupAlgebras(IntegerRing())
            Category of group algebras over Integer Ring
            sage: GroupAlgebras(IntegerRing()).super_categories()
            [Category of hopf algebras with basis over Integer Ring,
             Category of monoid algebras over Integer Ring]

        Here is how to create the group algebra of a group G (this has to
        be changed if there are no bugs in this category)::

            sage: G = DihedralGroup(5)
            sage: QG = GroupAlgebras(QQ).example(G); QG
            The group algebra of the Dihedral group of order 10 as a permutation group over Rational Field

        and an example of computation::

            sage: g=DihedralGroup(5).an_element(); g
            (1,2,3,4,5)
            sage: (QG.term(g) + 1)**3
            B[()] + 3*B[(1,2,3,4,5)] + 3*B[(1,3,5,2,4)] + B[(1,4,2,5,3)]

        .. TODO::

            - Some methods can be transferred to MonoidAlgebras and some to a new category FiniteDimensionalGroupAlgebras
            - The Hopf algebra structure has not yet been implemented

        TESTS::

            sage: A = GroupAlgebras(QQ).example(GL(3, GF(11)))
            sage: A.one_basis()
            [1 0 0]
            [0 1 0]
            [0 0 1]
            sage: A = SymmetricGroupAlgebra(QQ,4)
            sage: x = Permutation([4,3,2,1])
            sage: A.product_on_basis(x,x)
            [1, 2, 3, 4]

            sage: C = GroupAlgebras(ZZ)
            sage: TestSuite(C).run()
        """

        def extra_super_categories(self):
            """
            Implement the fact that the algebra of a group is a Hopf algebra.

            EXAMPLES::

                sage: C = Groups().Algebras(QQ)
                sage: C.extra_super_categories()
                [Category of hopf algebras over Rational Field]
                sage: sorted(C.super_categories(), key=str)
                [Category of hopf algebras with basis over Rational Field,
                 Category of monoid algebras over Rational Field]
            """
            from sage.categories.hopf_algebras import HopfAlgebras
            return [HopfAlgebras(self.base_ring())]

        def example(self, G = None):
            """
            Returns an example of group algebra

            EXAMPLES::

                sage: GroupAlgebras(QQ[x]).example()
                The group algebra of the Dihedral group of order 8 as a permutation group over Univariate Polynomial Ring in x over Rational Field

            An other group can be specified as optional argument::

                sage: GroupAlgebras(QQ).example(SymmetricGroup(4))
                The group algebra of the Symmetric group of order 4! as a permutation group over Rational Field

            """
            from sage.categories.examples.group_algebras import MyGroupAlgebra
            from sage.groups.perm_gps.permgroup_named import DihedralGroup
            if G is None:
                G = DihedralGroup(4)
            return MyGroupAlgebra(self.base_ring(), G)

        class ParentMethods:

            def _repr_(self):
                r"""
                Return the string representation of `self`.

                EXAMPLES::

                    sage: A = Groups().example().algebra(QQ); A
                    Group algebra of General Linear Group of degree 4 over Rational Field over Rational Field
                """
                return 'Group algebra of %s over %s'%(self.basis().keys(),self.base_ring())

            def group(self):
                r"""
                Returns the underlying group of the group algebra

                EXAMPLES::

                    sage: GroupAlgebras(QQ).example(GL(3, GF(11))).group()
                    General Linear Group of degree 3 over Finite Field of size 11
                    sage: SymmetricGroupAlgebra(QQ,10).group()
                    Symmetric group of order 10! as a permutation group
                """
                return self.basis().keys()

            def algebra_generators(self):
                r"""
                Returns generators of this group algebra (as an algebra).

                EXAMPLES::

                    sage: GroupAlgebras(QQ).example(SymmetricGroup(10)).algebra_generators()
                    Finite family {(1,2): B[(1,2)], (1,2,3,4,5,6,7,8,9,10): B[(1,2,3,4,5,6,7,8,9,10)]}

                .. NOTE::

                    This function is overloaded for SymmetricGroupAlgebras to return Permutations and not Elements of the symmetric group
                """
                from sage.sets.family import Family
                return Family(self.group().gens(), self.term)

            def _conjugacy_classes_representatives_underlying_group(self):
                r"""
                Returns a complete list of representatives of conjugacy classes

                This works only for permutations group. The ordering is that given by GAP.

                EXAMPLES::

                    sage: G = PermutationGroup([[(1,2),(3,4)], [(1,2,3,4)]])
                    sage: SG = GroupAlgebras(QQ).example(G)
                    sage: SG._conjugacy_classes_representatives_underlying_group()
                    [(), (2,4), (1,2)(3,4), (1,2,3,4), (1,3)(2,4)]

                .. NOTE::

                    This function is overloaded for SymmetricGroupAlgebras to return Permutations and not Elements of the symmetric group::

                    sage: SymmetricGroupAlgebra(ZZ,3)._conjugacy_classes_representatives_underlying_group()
                    [[2, 3, 1], [2, 1, 3], [1, 2, 3]]
                """
                return self.group().conjugacy_classes_representatives()

            def center(self):
                r"""
                Returns the center of the group algebra.

                The element of the canonical basis (sum of the elements of the group in the same conjugacy classes) are indexed by one element of the class.

                EXAMPLES::

                    sage: SymmetricGroupAlgebra(ZZ,3).center()
                    Free module generated by {[2, 3, 1], [2, 1, 3], [1, 2, 3]} over Integer Ring

                .. NOTE::

                    The product has not been implemented yet.
                """
                from sage.categories.all import Algebras
                from sage.combinat.free_module import CombinatorialFreeModule
                return CombinatorialFreeModule(self.base_ring(),self._conjugacy_classes_representatives_underlying_group())

            # Coalgebra structure

            def coproduct_on_basis(self, g):
                r"""
                Returns the coproduct of the element of the basis (which are
                group-like). Used to compute the coproduct of any element.

                EXAMPLES::

                    sage: A=CyclicPermutationGroup(6).algebra(ZZ);A
                    Group algebra of Cyclic group of order 6 as a permutation group over Integer Ring
                    sage: g=CyclicPermutationGroup(6).an_element();g
                    (1,2,3,4,5,6)
                    sage: A.coproduct_on_basis(g)
                    B[(1,2,3,4,5,6)] # B[(1,2,3,4,5,6)]
                    sage: a=A.an_element();a
                    B[()] + 3*B[(1,2,3,4,5,6)] + 3*B[(1,3,5)(2,4,6)]
                    sage: a.coproduct()
                    B[()] # B[()] + 3*B[(1,2,3,4,5,6)] # B[(1,2,3,4,5,6)] + 3*B[(1,3,5)(2,4,6)] # B[(1,3,5)(2,4,6)]
                """
                from sage.categories.tensor import tensor
                g = self.term(g)
                return tensor([g, g])

            def antipode_on_basis(self,g):
                r"""
                Returns the antipode of the element of the basis (which are group-
                like). Used to compute the antipode of any element.

                EXAMPLES::

                    sage: A=CyclicPermutationGroup(6).algebra(ZZ);A
                    Group algebra of Cyclic group of order 6 as a permutation group over Integer Ring
                    sage: g=CyclicPermutationGroup(6).an_element();g
                    (1,2,3,4,5,6)
                    sage: A.antipode_on_basis(g)
                    B[(1,6,5,4,3,2)]
                    sage: a=A.an_element();a
                    B[()] + 3*B[(1,2,3,4,5,6)] + 3*B[(1,3,5)(2,4,6)]
                    sage: a.antipode()
                    B[()] + 3*B[(1,5,3)(2,6,4)] + 3*B[(1,6,5,4,3,2)]
                """
                return self.term(~g)

            def counit_on_basis(self,g):
                r"""
                Returns the counit of the element of the basis, that is 1 in a
                group algebra.

                EXAMPLES::

                    sage: A=CyclicPermutationGroup(6).algebra(ZZ);A
                    Group algebra of Cyclic group of order 6 as a permutation group over Integer Ring
                    sage: g=CyclicPermutationGroup(6).an_element();g
                    (1,2,3,4,5,6)
                    sage: A.counit_on_basis(g)
                    1
                """
                return self.base_ring().one()

            def counit(self,x):
                r"""
                Returns the counit of the element x, that is the sum of the
                coefficient in a group algebra.

                EXAMPLES::

                    sage: A=CyclicPermutationGroup(6).algebra(ZZ);A
                    Group algebra of Cyclic group of order 6 as a permutation group over Integer Ring
                    sage: a=A.an_element();a
                    B[()] + 3*B[(1,2,3,4,5,6)] + 3*B[(1,3,5)(2,4,6)]
                    sage: a.counit()
                    7
                """
                return self.base_ring().sum(x.coefficients())

        class ElementMethods:
            def is_central(self):
                r"""
                Returns True if the element is central and False otherwise.

                EXAMPLES::

                    sage: SG4=SymmetricGroupAlgebra(ZZ,4)
                    sage: SG4(1).is_central()
                    True
                    sage: SG4(Permutation([1,3,2,4])).is_central()
                    False
                    sage: A=GroupAlgebras(QQ).example(); A
                    The group algebra of the Dihedral group of order 8 as a permutation group over Rational Field
                    sage: sum(i for i in A.basis()).is_central()
                    True
                """
                return all([i*self == self*i for i in self.parent().algebra_generators()])

            def central_form(self):
                r"""
                Returns ``self`` as an element of a center of the group algebra in the canonical basis of the center of the group algebra (family of sums of elements in a conjugacy class).

                Note that the element of the canonical basis of the center (sum of the elements of the group in the same conjugacy classes) are indexed by one element of the class.

                WARNINGS::

                    - This function needs the underlying group to have a method conjugacy_classes_representatives (every permutation group has one, thanks GAP!).
                    - It does not check that the element is indeed central. Use the method :meth:`.is_central` for this purpose.

                EXAMPLES::

                    sage: QS3 = SymmetricGroupAlgebra(QQ, 3)
                    sage: A=QS3([2,3,1])+QS3([3,1,2])
                    sage: A.central_form()
                    B[[2, 3, 1]]
                    sage: QS4 = SymmetricGroupAlgebra(QQ, 4)
                    sage: B=sum(len(s.cycle_type())*QS4(s) for s in Permutations(4))
                    sage: B.central_form()
                    4*B[[1, 2, 3, 4]] + 3*B[[2, 1, 3, 4]] + 2*B[[2, 1, 4, 3]] + 2*B[[2, 3, 1, 4]] + B[[2, 3, 4, 1]]
                    sage: QG=GroupAlgebras(QQ).example(PermutationGroup([[(1,2,3),(4,5)],[(3,4)]]))
                    sage: sum(i for i in QG.basis()).central_form()
                    B[()] + B[(1,2)] + B[(1,2)(3,4)] + B[(1,2,3)] + B[(1,2,3)(4,5)] + B[(1,2,3,4)] + B[(1,2,3,4,5)]

                .. NOTE::

                    This function has a complexity linear in the number of conjugacy classes of the group. One could have done easily a function, whose complexity is linear in the size of the support of ``self``.
                """
                Z=self.parent().center()
                return sum(self[i] * Z.basis()[i] for i in Z.basis().keys())

<|MERGE_RESOLUTION|>--- conflicted
+++ resolved
@@ -33,11 +33,7 @@
 
         sage: TestSuite(Groups()).run()
     """
-<<<<<<< HEAD
-    _base_category_class_and_axiom = [Monoids, axioms.Inverse()]
-=======
-    _base_category_class_and_axiom = (Monoids, "Inverse")
->>>>>>> 08d863b1
+    _base_category_class_and_axiom = (Monoids, axioms.Inverse())
 
     def example(self):
         """
@@ -365,8 +361,8 @@
         ## inv(x), x/y
         pass
 
-    Finite = LazyImport('sage.categories.finite_groups', 'FiniteGroups', 'Finite')
-    #Algebras = LazyImport('sage.categories.group_algebras', 'GroupAlgebras', 'Algebras')
+    Finite = LazyImport('sage.categories.finite_groups', 'FiniteGroups')
+    #Algebras = LazyImport('sage.categories.group_algebras', 'GroupAlgebras')
 
     class Algebras(AlgebrasCategory):
         """
