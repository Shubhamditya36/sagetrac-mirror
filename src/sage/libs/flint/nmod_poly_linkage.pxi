--- conflicted
+++ resolved
@@ -21,12 +21,7 @@
 from sage.libs.flint.ulong_extras cimport *
 
 include "sage/ext/stdsage.pxi"
-<<<<<<< HEAD
 include "sage/ext/interrupt.pxi"
-
-=======
-include "sage/ext/cdefs.pxi"
->>>>>>> 6f34daf0
 
 cdef inline celement *celement_new(unsigned long n):
     cdef celement *g = <celement *>sage_malloc(sizeof(nmod_poly_t))
