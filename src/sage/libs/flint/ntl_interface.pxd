<<<<<<< HEAD

from sage.libs.flint.fmpz cimport fmpz_t
from sage.libs.flint.fmpz_poly cimport fmpz_poly_t
=======
from fmpz cimport fmpz_t
from fmpz_poly cimport fmpz_poly_t

>>>>>>> fff00d4c
from sage.libs.ntl.ntl_ZZ_decl cimport ZZ_c
from sage.libs.ntl.ntl_ZZX_decl cimport ZZX_c

cdef extern from "flint/NTL-interface.h":
    void fmpz_poly_get_ZZX(ZZX_c output, fmpz_poly_t poly)
    void fmpz_poly_set_ZZX(fmpz_poly_t output, ZZX_c poly)

    void fmpz_get_ZZ(ZZ_c output, fmpz_t f)
    void fmpz_set_ZZ(fmpz_t output, ZZ_c z)<|MERGE_RESOLUTION|>--- conflicted
+++ resolved
@@ -1,12 +1,6 @@
-<<<<<<< HEAD
-
-from sage.libs.flint.fmpz cimport fmpz_t
-from sage.libs.flint.fmpz_poly cimport fmpz_poly_t
-=======
 from fmpz cimport fmpz_t
 from fmpz_poly cimport fmpz_poly_t
 
->>>>>>> fff00d4c
 from sage.libs.ntl.ntl_ZZ_decl cimport ZZ_c
 from sage.libs.ntl.ntl_ZZX_decl cimport ZZX_c
 
