#*****************************************************************************
#       Copyright (C) 2012 Volker Braun <vbraun.name@gmail.com>
#
# This program is free software: you can redistribute it and/or modify
# it under the terms of the GNU General Public License as published by
# the Free Software Foundation, either version 2 of the License, or
# (at your option) any later version.
#                  http://www.gnu.org/licenses/
#*****************************************************************************

<<<<<<< HEAD
from .types cimport libGAP_Obj, libGAP_UInt
=======
from .gap_includes cimport Obj, UInt
>>>>>>> 40e644a1
from sage.structure.sage_object cimport SageObject
from sage.structure.element cimport Element, ModuleElement, RingElement

cdef Obj make_gap_list(sage_list) except NULL
cdef Obj make_gap_record(sage_dict) except NULL
cdef Obj make_gap_integer(sage_dict) except NULL
cdef Obj make_gap_string(sage_string) except NULL

cdef GapElement make_any_gap_element(parent, Obj obj)
cdef GapElement make_GapElement(parent, Obj obj)
cdef GapElement_List make_GapElement_List(parent, Obj obj)
cdef GapElement_Record make_GapElement_Record(parent, Obj obj)
cdef GapElement_Integer make_GapElement_Integer(parent, Obj obj)
cdef GapElement_Rational make_GapElement_Rational(parent, Obj obj)
cdef GapElement_String make_GapElement_String(parent, Obj obj)
cdef GapElement_Boolean make_GapElement_Boolean(parent, Obj obj)
cdef GapElement_Function make_GapElement_Function(parent, Obj obj)



cdef class GapElement(RingElement):

    # the pointer to the GAP object (memory managed by GASMAN)
    cdef Obj value

    # comparison
    cdef bint _compare_by_id
    cdef bint _compare_equal(self, Element other) except -2
    cdef bint _compare_less(self, Element other) except -2
    cpdef _set_compare_by_id(self)
    cpdef _assert_compare_by_id(self)

    cdef _initialize(self, parent, Obj obj)
    cpdef _type_number(self)
    cpdef is_bool(self)
    cpdef _add_(self, other)
    cpdef _mul_(self, other)
    cpdef _mod_(self, right)

    cpdef GapElement deepcopy(self, bint mut)

cdef class GapElement_Integer(GapElement):
    pass

cdef class GapElement_Rational(GapElement):
    pass

cdef class GapElement_IntegerMod(GapElement):
    cpdef GapElement_Integer lift(self)

cdef class GapElement_FiniteField(GapElement):
    cpdef GapElement_Integer lift(self)

cdef class GapElement_Cyclotomic(GapElement):
    pass

cdef class GapElement_Ring(GapElement):
    pass

cdef class GapElement_String(GapElement):
    pass

cdef class GapElement_Boolean(GapElement):
    pass

cdef class GapElement_Function(GapElement):
    pass

cdef class GapElement_MethodProxy(GapElement_Function):
    cdef GapElement first_argument

cdef class GapElement_Record(GapElement):
<<<<<<< HEAD
    cpdef libGAP_UInt record_name_to_index(self, name)
=======
    cpdef UInt record_name_to_index(self, bytes py_name)
>>>>>>> 40e644a1

cdef class GapElement_RecordIterator(object):
    cdef GapElement_Record rec
    cdef UInt i

cdef class GapElement_List(GapElement):
    pass

cdef class GapElement_Permutation(GapElement):
    pass<|MERGE_RESOLUTION|>--- conflicted
+++ resolved
@@ -8,11 +8,7 @@
 #                  http://www.gnu.org/licenses/
 #*****************************************************************************
 
-<<<<<<< HEAD
-from .types cimport libGAP_Obj, libGAP_UInt
-=======
 from .gap_includes cimport Obj, UInt
->>>>>>> 40e644a1
 from sage.structure.sage_object cimport SageObject
 from sage.structure.element cimport Element, ModuleElement, RingElement
 
@@ -85,11 +81,7 @@
     cdef GapElement first_argument
 
 cdef class GapElement_Record(GapElement):
-<<<<<<< HEAD
-    cpdef libGAP_UInt record_name_to_index(self, name)
-=======
     cpdef UInt record_name_to_index(self, bytes py_name)
->>>>>>> 40e644a1
 
 cdef class GapElement_RecordIterator(object):
     cdef GapElement_Record rec
