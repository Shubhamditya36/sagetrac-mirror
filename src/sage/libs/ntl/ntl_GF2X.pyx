--- conflicted
+++ resolved
@@ -120,12 +120,8 @@
             sage: ntl.GF2X(f)
             [1 0 1 0 0 1]
         """
-<<<<<<< HEAD
         cite("ntl")
 
-        from sage.rings.finite_rings.element_ext_pari import FiniteField_ext_pariElement
-=======
->>>>>>> 7fd80aa1
         from sage.rings.finite_rings.element_givaro import FiniteField_givaroElement
         from sage.rings.finite_rings.element_ntl_gf2e import FiniteField_ntl_gf2eElement
         from sage.rings.finite_rings.finite_field_base import FiniteField
