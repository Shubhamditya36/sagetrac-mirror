--- conflicted
+++ resolved
@@ -218,15 +218,12 @@
             sage: f = ntl.ZZ_pEX([a, b, b])
             sage: f[1] = 4; f
             [[3 2] [4] [1 2]]
-<<<<<<< HEAD
             sage: f[-1] = 5
             Traceback (most recent call last):
             ...
             IndexError: index (i=-1) must be >= 0
             sage: f[7] = 1; f
             [[3 2] [4] [1 2] [] [] [] [] [1]]
-=======
->>>>>>> 95ea5f39
         """
         if i < 0:
             raise IndexError("index (i=%s) must be >= 0" % i)
@@ -252,13 +249,10 @@
             [3 2]
             sage: f[5]
             []
-<<<<<<< HEAD
             sage: f[-1]
             Traceback (most recent call last):
             ...
             IndexError: index (i=-1) must be >= 0
-=======
->>>>>>> 95ea5f39
         """
         if i < 0:
             raise IndexError("index (i=%s) must be >= 0" % i)
@@ -421,13 +415,10 @@
         function returns r.
 
         If p is not prime or the modulus is not irreducible, this function may raise a
-<<<<<<< HEAD
         NTLError due to division by a noninvertible element of ZZ_p.
-=======
-        RuntimeError due to division by a noninvertible element of ZZ_p.
->>>>>>> 95ea5f39
-
-        EXAMPLES::
+
+        EXAMPLES::
+
 
             sage: c = ntl.ZZ_pEContext(ntl.ZZ_pX([-5, 0, 1], 5^10))
             sage: a = c.ZZ_pE([5, 1])
@@ -438,7 +429,6 @@
             [[1864280 2123186]]
             sage: f % g
             [[5 1] [4 99]]
-<<<<<<< HEAD
 
         TESTS::
 
@@ -454,8 +444,6 @@
             Traceback (most recent call last):
             ...
             NTLError: ZZ_pEX: division by zero
-=======
->>>>>>> 95ea5f39
         """
         if self.c is not other.c:
             raise ValueError("You can not perform arithmetic with elements of different moduli.")
@@ -473,20 +461,16 @@
         function returns (q, r).
 
         If p is not prime or the modulus is not irreducible, this function may raise a
-<<<<<<< HEAD
         NTLError due to division by a noninvertible element of ZZ_p.
-=======
-        RuntimeError due to division by a noninvertible element of ZZ_p.
->>>>>>> 95ea5f39
-
-        EXAMPLES::
+
+        EXAMPLES::
+
 
             sage: c = ntl.ZZ_pEContext(ntl.ZZ_pX([-5, 0, 1], 5^10))
             sage: a = c.ZZ_pE([5, 1])
             sage: b = c.ZZ_pE([4, 99])
             sage: f = c.ZZ_pEX([a, b])
             sage: g = c.ZZ_pEX([a^2, -b, a + b])
-<<<<<<< HEAD
             sage: q,r = g.quo_rem(f); q,r
             ([[4947544 2492106] [4469276 6572944]], [[1864280 2123186]])
             sage: f.quo_rem(g)
@@ -508,12 +492,6 @@
             Traceback (most recent call last):
             ...
             NTLError: ZZ_pEX: division by zero
-=======
-            sage: g.quo_rem(f)
-            ([[4947544 2492106] [4469276 6572944]], [[1864280 2123186]])
-            sage: f.quo_rem(g)
-            ([], [[5 1] [4 99]])
->>>>>>> 95ea5f39
         """
         if self.c is not other.c:
             raise ValueError("You can not perform arithmetic with elements of different moduli.")
@@ -742,15 +720,9 @@
             [[] [] [3 2] [1 2] [1 2]]
             sage: f.left_shift(5)
             [[] [] [] [] [] [3 2] [1 2] [1 2]]
-<<<<<<< HEAD
-
-            A negative left shift is a right shift::
-
-=======
 
         A negative left shift is a right shift::
 
->>>>>>> 95ea5f39
             sage: f.left_shift(-2)
             [[1 2]]
         """
@@ -1076,13 +1048,10 @@
             [[5 8] [9 8] [6 8] [5] [8]]
             sage: f.square_and_truncate(3)
             [[5 8] [9 8] [6 8]]
-<<<<<<< HEAD
             sage: f.square_and_truncate(0)
             []
             sage: f.square_and_truncate(-3)
             []
-=======
->>>>>>> 95ea5f39
         """
         cdef ntl_ZZ_pEX r = self._new()
         if m > 0:
@@ -1211,7 +1180,6 @@
             [1]
             sage: (f*g).resultant(f^2)
             []
-<<<<<<< HEAD
 
         If one of the elements is zero, the resultant is zero::
 
@@ -1222,8 +1190,6 @@
             []
             sage: (zero).resultant(zero)
             []
-=======
->>>>>>> 95ea5f39
         """
         self.c.restore_c()
         cdef ntl_ZZ_pE r = ntl_ZZ_pE(modulus = self.c)
@@ -1271,14 +1237,11 @@
             sage: f = ntl.ZZ_pEX([a, b, b])
             sage: f.discriminant()
             [1 6]
-<<<<<<< HEAD
             sage: zero = f-f
             sage: zero.discriminant()
             Traceback (most recent call last):
             ...
             IndexError: index (i=-1) must be >= 0
-=======
->>>>>>> 95ea5f39
         """
         self.c.restore_c()
         cdef long m
@@ -1349,13 +1312,10 @@
             sage: f[10]=ntl.ZZ_pE([1,8],c)  # no new memory is allocated
             sage: f
             [[3 2] [1 2] [1 2] [] [] [] [] [] [] [] [1 8]]
-<<<<<<< HEAD
             sage: g = ntl.ZZ_pEX([a, b, b])
             sage: g.preallocate_space(10)
             sage: g
             [[3 2] [1 2] [1 2]]
-=======
->>>>>>> 95ea5f39
         """
         self.c.restore_c()
         sig_on()
