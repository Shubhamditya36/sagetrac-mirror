--- conflicted
+++ resolved
@@ -144,17 +144,13 @@
     object py_object_from_numeric(GEx e)     except +
 
     # Algorithms
-<<<<<<< HEAD
     GEx g_gcd "gcd"(GEx a, GEx b) except +
     GEx g_gosper_sum_definite "gosper_sum_definite"(GEx the_ex,
             GEx n, GEx a, GEx b, int* p) except +
     GEx g_gosper_sum_indefinite "gosper_sum_indefinite"(GEx the_ex,
             GEx n, int* p) except +
-=======
-    GEx g_gcd "gcd"(GEx a, GEx b)   except +
     GEx to_gamma(GEx expr)          except +
     GEx gamma_normalize(GEx expr)   except +
->>>>>>> 648e498e
 
     # Pattern matching wildcards
     GEx g_wild "wild"(unsigned int label) except +
