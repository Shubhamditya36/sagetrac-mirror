--- conflicted
+++ resolved
@@ -154,10 +154,7 @@
         return cache._zero_element
     elif _ring.cf.cfIsOne(n,_ring.cf):
         return cache._one_element
-<<<<<<< HEAD
-=======
-
->>>>>>> e949c00c
+
     z = <poly*>n
 
     a = cache.objectptr.indeterminate()
@@ -192,10 +189,7 @@
     cdef int e
     cdef FFgf2eE a
     cdef FFgf2eE ret
-<<<<<<< HEAD
     cdef ring *cfRing = _ring.cf.extRing
-=======
->>>>>>> e949c00c
 
     if _ring.cf.cfIsZero(n,_ring.cf):
         return cache._zero_element
@@ -245,20 +239,12 @@
         return base.zero()
     elif _ring.cf.cfIsOne(n,_ring.cf):
         return base.one()
-<<<<<<< HEAD
-    
-=======
-
->>>>>>> e949c00c
+
     z = <poly*>n
 
     a = base.gen()
     ret = base.zero()
-<<<<<<< HEAD
-    
-=======
-
->>>>>>> e949c00c
+
     while z:
         c = <long>p_GetCoeff(z, cfRing)
         e = p_GetExp(z, 1, cfRing)
