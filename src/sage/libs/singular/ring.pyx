"""
Wrapper for Singular's Rings

AUTHORS:

- Martin Albrecht (2009-07): initial implementation

- Kwankyu Lee (2010-06): added matrix term order support

- Simon King (2019-01): more efficient refcounting for libsingular rings
"""
#*****************************************************************************
#       Copyright (C) 2009 Martin Albrecht <malb@informatik.uni-bremen.de>
#
#  Distributed under the terms of the GNU General Public License (GPL)
#                  http://www.gnu.org/licenses/
#*****************************************************************************

from sage.cpython.string cimport str_to_bytes
from cysignals.memory cimport sig_free

from sage.libs.gmp.types cimport __mpz_struct
from sage.libs.gmp.mpz cimport mpz_init_set_ui, mpz_init_set

from sage.libs.singular.decl cimport number, poly, ring, currRing
from sage.libs.singular.decl cimport rChangeCurrRing, rCopy0, rComplete, rDelete, idInit
from sage.libs.singular.decl cimport omAlloc0, omStrDup, omAlloc, omAlloc0Bin,  sip_sring_bin, rnumber_bin
from sage.libs.singular.decl cimport ringorder_dp, ringorder_Dp, ringorder_lp, ringorder_rp, ringorder_ds, ringorder_Ds, ringorder_ls, ringorder_M, ringorder_c, ringorder_C, ringorder_wp, ringorder_Wp, ringorder_ws, ringorder_Ws, ringorder_a, rRingOrder_t
from sage.libs.singular.decl cimport p_Copy, prCopyR
from sage.libs.singular.decl cimport n_unknown,  n_Zp,  n_Q,   n_R,   n_GF,  n_long_R,  n_algExt,n_transExt,n_long_C,   n_Z,   n_Zn,  n_Znm,  n_Z2m,  n_CF
from sage.libs.singular.decl cimport n_coeffType, cfInitCharProc
from sage.libs.singular.decl cimport rDefault, GFInfo, ZnmInfo, nInitChar, AlgExtInfo, nRegister, naInitChar

from sage.rings.integer cimport Integer
from sage.rings.integer_ring cimport IntegerRing_class
from sage.rings.integer_ring import ZZ
from sage.rings.finite_rings.integer_mod_ring import is_IntegerModRing
from sage.rings.number_field.number_field_base cimport NumberField
from sage.rings.rational_field import RationalField
from sage.rings.finite_rings.finite_field_base import FiniteField as FiniteField_generic

from sage.rings.polynomial.term_order import TermOrder
from sage.rings.polynomial.multi_polynomial_libsingular cimport MPolynomial_libsingular, MPolynomialRing_libsingular
from sage.rings.polynomial.polynomial_ring_constructor import PolynomialRing

from cpython.object cimport Py_EQ, Py_NE

from collections import defaultdict


# mapping str --> SINGULAR representation
order_dict = {
    "dp": ringorder_dp,
    "Dp": ringorder_Dp,
    "lp": ringorder_lp,
    "rp": ringorder_rp,
    "ds": ringorder_ds,
    "Ds": ringorder_Ds,
    "ls": ringorder_ls,
    "wp": ringorder_wp,
    "Wp": ringorder_Wp,
    "ws": ringorder_ws,
    "Ws": ringorder_Ws,
    "a":  ringorder_a,
}


#############################################################################
cdef ring *singular_ring_new(base_ring, n, names, term_order) except NULL:
    """
    Create a new Singular ring over the ``base_ring`` in ``n``
    variables with the names ``names`` and the term order
    ``term_order``.

    INPUT:

    - ``base_ring`` - a Sage ring

    - ``n`` - the number of variables (> 0)

    - ``names`` - a list of names of length ``n``

    - ``term_order`` - a term ordering

    EXAMPLES::

        sage: P.<x,y,z> = QQ[]
        sage: P
        Multivariate Polynomial Ring in x, y, z over Rational Field

        sage: P.term_order()
        Degree reverse lexicographic term order

        sage: P = PolynomialRing(GF(127),3,names='abc', order='lex')
        sage: P
        Multivariate Polynomial Ring in a, b, c over Finite Field of size 127

        sage: P.term_order()
        Lexicographic term order

        sage: z = QQ['z'].0
        sage: K.<s> = NumberField(z^2 - 2)
        sage: P.<x,y> = PolynomialRing(K, 2)

        sage: P.<x,y,z> = ZZ[]; P
        Multivariate Polynomial Ring in x, y, z over Integer Ring

        sage: P.<x,y,z> = Zmod(2^10)[]; P
        Multivariate Polynomial Ring in x, y, z over Ring of integers modulo 1024

        sage: P.<x,y,z> = Zmod(3^10)[]; P
        Multivariate Polynomial Ring in x, y, z over Ring of integers modulo 59049

        sage: P.<x,y,z> = Zmod(2^100)[]; P
        Multivariate Polynomial Ring in x, y, z over Ring of integers modulo 1267650600228229401496703205376

        sage: P.<x,y,z> = Zmod(2521352)[]; P
        Multivariate Polynomial Ring in x, y, z over Ring of integers modulo 2521352

        sage: P.<x,y,z> = Zmod(25213521351515232)[]; P
        Multivariate Polynomial Ring in x, y, z over Ring of integers modulo 25213521351515232
    """
    cdef long cexponent
    cdef GFInfo* _param
    cdef ZnmInfo _info
    cdef ring* _ring
    cdef char **_names
    cdef char **_ext_names
    cdef int i,j
    cdef int nblcks
    cdef int offset
    cdef int nvars
    cdef int characteristic
    cdef int modbase
    cdef int ringorder_column_pos
    cdef int ringorder_column_asc

    cdef n_coeffType ringtype = n_unknown
    cdef MPolynomialRing_libsingular k
    cdef MPolynomial_libsingular minpoly
    cdef AlgExtInfo extParam
    cdef n_coeffType _type = n_unknown

    #cdef cfInitCharProc myfunctionptr;

    _ring  = NULL

    n = int(n)
    if n < 1:
        raise NotImplementedError(f"polynomials in {n} variables are not supported in Singular")

    nvars = n
    order = TermOrder(term_order, n)

    cdef nbaseblcks = len(order.blocks())
    nblcks = nbaseblcks + order.singular_moreblocks() + 1  # one block for ringorder column
    offset = 0

    if (order._singular_ringorder_column is None or
        order._singular_ringorder_column < 0 or
        order._singular_ringorder_column >= 2*nbaseblcks+2):
        ringorder_column_pos = nbaseblcks
        ringorder_column_type = ringorder_C
    else:
        ringorder_column_pos = order._singular_ringorder_column // 2
        ringorder_column_type = (ringorder_C if order._singular_ringorder_column % 2 == 0
                                             else ringorder_c)

    _names = <char**>omAlloc0(sizeof(char*)*(len(names)))
    for i from 0 <= i < n:
        _name = str_to_bytes(names[i])
        _names[i] = omStrDup(_name)

    # from the SINGULAR source code documentation for the rInit function
    ##  characteristic --------------------------------------------------
    ##  input: 0 ch=0 : Q     parameter=NULL    ffChar=FALSE   float_len (done)
    ##         0    1 : Q(a,...)        *names         FALSE             (done)
    ##         0   -1 : R               NULL           FALSE  0
    ##         0   -1 : R               NULL           FALSE  prec. >6
    ##         0   -1 : C               *names         FALSE  prec. 0..?
    ##         p    p : Fp              NULL           FALSE             (done)
    ##         p   -p : Fp(a)           *names         FALSE             (done)
    ##         q    q : GF(q=p^n)       *names         TRUE              (todo)

    _wvhdl  = <int **>omAlloc0((nblcks + 2) * sizeof(int *))
    _order  = <rRingOrder_t *>omAlloc0((nblcks + 2) * sizeof(int))
    _block0 = <int *>omAlloc0((nblcks + 2) * sizeof(int))
    _block1 = <int *>omAlloc0((nblcks + 2) * sizeof(int))

    cdef int idx = 0
    for i from 0 <= i < nbaseblcks:
        if i == ringorder_column_pos:
            _order[idx] = ringorder_column_type
            idx += 1
        s = order[i].singular_str()
        if s[0] == 'M': # matrix order
            _order[idx] = ringorder_M
            mtx = order[i].matrix().list()
            wv = <int *>omAlloc0(len(mtx)*sizeof(int))
            for j in range(len(mtx)):
                wv[j] = int(mtx[j])
            _wvhdl[idx] = wv
        elif s[0] == 'w' or s[0] == 'W': # weighted degree orders
            _order[idx] = order_dict.get(s[:2], ringorder_dp)
            wts = order[i].weights()
            wv = <int *>omAlloc0(len(wts)*sizeof(int))
            for j in range(len(wts)):
                wv[j] = int(wts[j])
            _wvhdl[idx] = wv
        elif s[0] == '(' and order[i].name() == 'degneglex':  # "(a(1:n),ls(n))"
            _order[idx] = ringorder_a
            if not order[i]:    # may be zero for arbitrary-length orders
                nlen = n
            else:
                nlen = len(order[i])

            _wvhdl[idx] = <int *>omAlloc0(len(order[i])*sizeof(int))
            for j in range(nlen):  _wvhdl[idx][j] = 1
            _block0[idx] = offset + 1     # same like subsequent rp block
            _block1[idx] = offset + nlen

            idx += 1;                   # we need one more block here
            _order[idx] = ringorder_rp

        else: # ordinary orders
            _order[idx] = order_dict.get(s, ringorder_dp)

        _block0[idx] = offset + 1
        if not order[i]: # may be zero in some cases
            _block1[idx] = offset + n
        else:
            _block1[idx] = offset + len(order[i])
        offset = _block1[idx]
        idx += 1

    if ringorder_column_pos >= nbaseblcks:
        _order[idx] = ringorder_column_type

    if isinstance(base_ring, RationalField):
        characteristic = 0
        _ring = rDefault( characteristic ,nvars, _names, nblcks, _order, _block0, _block1, _wvhdl)

    elif isinstance(base_ring, NumberField) and base_ring.is_absolute():
        characteristic = 1
        k = PolynomialRing(RationalField(),
            name=base_ring.variable_name(), order="lex", implementation="singular")

        minpoly = base_ring.polynomial()(k.gen())

        _ext_names = <char**>omAlloc0(sizeof(char*))
        extname = k.gen()
        _name = str_to_bytes(k._names[0])
        _ext_names[0] = omStrDup(_name)
        _cfr = rDefault( 0, 1, _ext_names )

        _cfr.qideal = idInit(1,1)
        rComplete(_cfr, 1)
        _cfr.qideal.m[0] = prCopyR(minpoly._poly, k._ring, _cfr)
        extParam.r =  _cfr

        # _type = nRegister(n_algExt, <cfInitCharProc> naInitChar);
        _cf = nInitChar( n_algExt,  <void *>&extParam) #

        if (_cf is NULL):
            raise RuntimeError("Failed to allocate _cf ring.")

        _ring = rDefault (_cf ,nvars, _names, nblcks, _order, _block0, _block1, _wvhdl)

    elif isinstance(base_ring, IntegerRing_class):
        _cf = nInitChar( n_Z, NULL) # integer coefficient ring
        _ring = rDefault (_cf ,nvars, _names, nblcks, _order, _block0, _block1, _wvhdl)

    elif (isinstance(base_ring, FiniteField_generic) and base_ring.is_prime_field()):
        if base_ring.characteristic() <= 2147483647:
            characteristic = base_ring.characteristic()
        else:
            raise TypeError("Characteristic p must be <= 2147483647.")

        # example for simpler ring creation interface without monomial orderings:
        #_ring = rDefault(characteristic, nvars, _names)

        _ring = rDefault( characteristic , nvars, _names, nblcks, _order, _block0, _block1, _wvhdl)

    elif isinstance(base_ring, FiniteField_generic):
        if base_ring.characteristic() <= 2147483647:
            characteristic = -base_ring.characteristic() # note the negative characteristic
        else:
            raise TypeError("characteristic must be <= 2147483647.")

        # TODO: This is lazy, it should only call Singular stuff not PolynomialRing()
        k = PolynomialRing(base_ring.prime_subfield(),
            name=base_ring.variable_name(), order="lex", implementation="singular")
        minpoly = base_ring.polynomial()(k.gen())

        ch = base_ring.characteristic()
        F = ch.factor()
        assert(len(F)==1)

        modbase = F[0][0]
        cexponent = F[0][1]

        _ext_names = <char**>omAlloc0(sizeof(char*))
        _name = str_to_bytes(k._names[0])
        _ext_names[0] = omStrDup(_name)
        _cfr = rDefault( modbase, 1, _ext_names )

        _cfr.qideal = idInit(1,1)
        rComplete(_cfr, 1)
        _cfr.qideal.m[0] = prCopyR(minpoly._poly, k._ring, _cfr)
        extParam.r =  _cfr
        _cf = nInitChar( n_algExt,  <void *>&extParam)

        if (_cf is NULL):
            raise RuntimeError("Failed to allocate _cf ring.")

        _ring = rDefault (_cf ,nvars, _names, nblcks, _order, _block0, _block1, _wvhdl)

    elif is_IntegerModRing(base_ring):

        ch = base_ring.characteristic()
        if ch < 2:
            raise NotImplementedError(f"polynomials over {base_ring} are not supported in Singular")

        isprime = ch.is_prime()

        if not isprime and ch.is_power_of(2):
            exponent = ch.nbits() -1
            cexponent = exponent

            if exponent <= 30:
                ringtype = n_Z2m
            else:
                ringtype = n_Znm

            if ringtype == n_Znm:
                F = ch.factor()

                modbase = F[0][0]
                cexponent = F[0][1]

                _info.base = <__mpz_struct*>omAlloc(sizeof(__mpz_struct))
                mpz_init_set_ui(_info.base, modbase)
                _info.exp = cexponent
                _cf = nInitChar(ringtype, <void *>&_info)
            else:  # ringtype == n_Z2m
                _cf = nInitChar(ringtype, <void *>cexponent)

        elif not isprime and ch.is_prime_power() and ch < ZZ(2)**160:
            F = ch.factor()
            assert(len(F)==1)

            modbase = F[0][0]
            cexponent = F[0][1]

            _info.base = <__mpz_struct*>omAlloc(sizeof(__mpz_struct))
            mpz_init_set_ui(_info.base, modbase)
            _info.exp = cexponent
            _cf = nInitChar( n_Znm, <void *>&_info )

        else:
            try:
                characteristic = ch
            except OverflowError:
                raise NotImplementedError("Characteristic %d too big." % ch)

            _info.base = <__mpz_struct*>omAlloc(sizeof(__mpz_struct))
            mpz_init_set_ui(_info.base, characteristic)
            _info.exp = 1
            _cf = nInitChar( n_Zn, <void *>&_info )
        _ring = rDefault( _cf ,nvars, _names, nblcks, _order, _block0, _block1, _wvhdl)

    else:
        raise NotImplementedError(f"polynomials over {base_ring} are not supported in Singular")

    if (_ring is NULL):
        raise ValueError("Failed to allocate Singular ring.")

    rChangeCurrRing(_ring)

    rComplete(_ring, 1)

    _ring.ShortOut = 0

    if order.is_local():
        assert(_ring.OrdSgn == -1)
    if order.is_global():
         assert(_ring.OrdSgn == 1)

    return _ring

#############################################################################

cdef int ring_reference_count = 0

def total_ring_reference_count():
    """
    Return the total number of all references to libsingular rings.

    This is for testing and debugging only.

    EXAMPLES::

        sage: from sage.libs.singular.ring import total_ring_reference_count
        sage: R.<x,y,z> = QQ[]
        sage: n = total_ring_reference_count()
        sage: t = x+y^2-z
        sage: total_ring_reference_count() - n
        1
        sage: del t
        sage: total_ring_reference_count() - n
        0

    """
    return ring_reference_count

cdef ring *singular_ring_reference(ring *existing_ring, int *refcount) except NULL:
    """
    Refcount the ring ``existing_ring``.

    INPUT:

    - ``existing_ring`` -- a Singular ring.
    - ``refcount`` -- pointer to an int, for reference count

    OUTPUT:

    The same ring with its refcount increased. If ``existing_ring``
    has not been refcounted yet, it will be after calling this function.
    If initially ``existing_ring`` was refcounted once, then after
    calling this function `n` times, you need to call :func:`singular_ring_delete`
    `n+1` times to actually deallocate the ring.

    EXAMPLES::

        sage: import gc
        sage: _ = gc.collect()
        sage: from sage.rings.polynomial.multi_polynomial_libsingular import MPolynomialRing_libsingular
        sage: from sage.libs.singular.groebner_strategy import GroebnerStrategy
<<<<<<< HEAD
        sage: from sage.libs.singular.ring import total_ring_reference_count
        sage: n = total_ring_reference_count()
        sage: P = PolynomialRing(GF(541), names=('x', 'y'), order = TermOrder('degrevlex', 2))
        sage: total_ring_reference_count() - n
        4
=======
        sage: from sage.libs.singular.ring import ring_refcount_dict
        sage: n = len(ring_refcount_dict)
        sage: prev_rings = set(ring_refcount_dict)
        sage: P = MPolynomialRing_libsingular(GF(541), 2, ('x', 'y'), TermOrder('degrevlex', 2))
        sage: ring_ptr = set(ring_refcount_dict).difference(prev_rings).pop()
        sage: ring_ptr  # random output
        The ring pointer 0x7f78a646b8d0
        sage: ring_refcount_dict[ring_ptr]
        3
>>>>>>> 860e4dc9

        sage: strat = GroebnerStrategy(Ideal([P.gen(0) + P.gen(1)]))
        sage: total_ring_reference_count() - n
        6

        sage: del strat
        sage: _ = gc.collect()
        sage: total_ring_reference_count() - n
        4

    By :trac:`13447`, there is no longer a strong cache for multivariate
    polynomial rings. Thus, we obtain::

        sage: del P
        sage: _ = gc.collect()
        sage: total_ring_reference_count() - n
        0

    """
    if existing_ring is NULL or refcount is NULL:
        raise ValueError('singular_ring_reference(ring*, int*) called with NULL pointer.')

    refcount[0] += 1
    global ring_reference_count
    ring_reference_count += 1
    existing_ring.ref = refcount[0]  # Some singular functions mess with .ref, so, we force to keep it in sync
    return existing_ring


#############################################################################
cdef int singular_ring_delete(ring *doomed, int *refcount) except 1:
    """
    Carefully deallocate the ring, without changing "currRing" (since
    this method can be called at unpredictable times due to garbage
    collection).

    TESTS:

    This example caused a segmentation fault with a previous version
    of this method::

        sage: import gc
        sage: from sage.rings.polynomial.multi_polynomial_libsingular import MPolynomialRing_libsingular
        sage: R1 = MPolynomialRing_libsingular(GF(5), 2, ('x', 'y'), TermOrder('degrevlex', 2))
        sage: R2 = MPolynomialRing_libsingular(GF(11), 2, ('x', 'y'), TermOrder('degrevlex', 2))
        sage: R3 = MPolynomialRing_libsingular(GF(13), 2, ('x', 'y'), TermOrder('degrevlex', 2))
        sage: _ = gc.collect()
        sage: foo = R1.gen(0)
        sage: del foo
        sage: del R1
        sage: _ = gc.collect()
        sage: del R2
        sage: _ = gc.collect()
        sage: del R3
        sage: _ = gc.collect()
    """
    if doomed is NULL:
        # When this is called with a NULL pointer, we do nothing.
        # This is analogous to the libc function free().
        return 0

    refcount[0] -= 1
    global ring_reference_count
    ring_reference_count -= 1
    doomed.ref = refcount[0]  # Some singular functions mess with .ref, so, we force to keep it in sync
    if doomed.ref:
        return 0

    sig_free(refcount)
    global currRing
    cdef ring *oldRing = currRing
    if currRing == doomed:
        rDelete(doomed)
        currRing = <ring*>NULL
    else:
        rChangeCurrRing(doomed)
        rDelete(doomed)
        rChangeCurrRing(oldRing)
    return 0

#############################################################################
# helpers for debugging

cpdef poison_currRing(frame, event, arg):
    """
    Poison the ``currRing`` pointer.

    This function sets the ``currRing`` to an illegal value. By
    setting it as the python debug hook, you can poison the currRing
    before every evaluated Python command (but not within Cython
    code).

    INPUT:

    - ``frame``, ``event``, ``arg`` -- the standard arguments for the
      CPython debugger hook. They are not used.

    OUTPUT:

    Returns itself, which ensures that :func:`poison_currRing` will
    stay in the debugger hook.

    EXAMPLES::

        sage: previous_trace_func = sys.gettrace()   # None if no debugger running
        sage: from sage.libs.singular.ring import poison_currRing
        sage: sys.settrace(poison_currRing)
        sage: sys.gettrace()
        <built-in function poison_currRing>
        sage: sys.settrace(previous_trace_func)  # switch it off again
    """
    global currRing
    currRing = <ring*>NULL
    return poison_currRing


cpdef print_currRing():
    """
    Print the ``currRing`` pointer.

    EXAMPLES::

        sage: from sage.libs.singular.ring import print_currRing
        sage: print_currRing()   # random output
        DEBUG: currRing == 0x7fc6fa6ec480

        sage: from sage.libs.singular.ring import poison_currRing
        sage: _ = poison_currRing(None, None, None)
        sage: print_currRing()
        DEBUG: currRing == 0x0
    """
    cdef size_t addr = <size_t>currRing
    print("DEBUG: currRing == " + str(hex(addr)))<|MERGE_RESOLUTION|>--- conflicted
+++ resolved
@@ -436,23 +436,11 @@
         sage: _ = gc.collect()
         sage: from sage.rings.polynomial.multi_polynomial_libsingular import MPolynomialRing_libsingular
         sage: from sage.libs.singular.groebner_strategy import GroebnerStrategy
-<<<<<<< HEAD
         sage: from sage.libs.singular.ring import total_ring_reference_count
         sage: n = total_ring_reference_count()
         sage: P = PolynomialRing(GF(541), names=('x', 'y'), order = TermOrder('degrevlex', 2))
         sage: total_ring_reference_count() - n
-        4
-=======
-        sage: from sage.libs.singular.ring import ring_refcount_dict
-        sage: n = len(ring_refcount_dict)
-        sage: prev_rings = set(ring_refcount_dict)
-        sage: P = MPolynomialRing_libsingular(GF(541), 2, ('x', 'y'), TermOrder('degrevlex', 2))
-        sage: ring_ptr = set(ring_refcount_dict).difference(prev_rings).pop()
-        sage: ring_ptr  # random output
-        The ring pointer 0x7f78a646b8d0
-        sage: ring_refcount_dict[ring_ptr]
         3
->>>>>>> 860e4dc9
 
         sage: strat = GroebnerStrategy(Ideal([P.gen(0) + P.gen(1)]))
         sage: total_ring_reference_count() - n
