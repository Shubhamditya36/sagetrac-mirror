--- conflicted
+++ resolved
@@ -8150,23 +8150,6 @@
             if t == t_POL or t == t_RFRAC:
                 return P.new_gen(poleval(self.g, t0.g))
             else:  # t == t_SER
-<<<<<<< HEAD
-=======
-                if isexactzero(t0.g):
-                    # Work around the fact that PARI currently doesn't
-                    # support substituting exact 0 in a power series.
-                    # We don't try to imitate this when using keyword
-                    # arguments, and hope this will be fixed in a
-                    # future PARI version.
-                    if valp(self.g) < 0:
-                        sig_off()
-                        raise ZeroDivisionError('substituting 0 in Laurent series with negative valuation')
-                    elif valp(self.g) == 0:
-                        return P.new_gen(polcoeff0(self.g, 0, -1))
-                    else:
-                        sig_off()
-                        return P.PARI_ZERO
->>>>>>> c6904435
                 return P.new_gen(gsubst(self.g, varn(self.g), t0.g))
 
         # Call substvec() using **kwds
