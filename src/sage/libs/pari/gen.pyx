--- conflicted
+++ resolved
@@ -3266,17 +3266,10 @@
         pari_catch_sig_on()
         return P.new_gen(gceil(x.g))
 
-    centerlift = deprecated_function_alias(15804,lift_centered)
-
-    def lift_centered(gen x, v=-1):
-        """
-<<<<<<< HEAD
-        lift_centered(x,v): Centered lift of x. This function returns exactly
-        the same thing as lift, except if x is an integer mod.
-=======
+    def centerlift(gen x, v=-1):
+        """
         Centered lift of x. This function returns exactly the same thing as lift,
         except if x is an integer mod.
->>>>>>> edcb48aa
 
         INPUT:
 
@@ -3292,21 +3285,21 @@
         EXAMPLES::
 
             sage: x = pari(-2).Mod(5)
-            sage: x.lift_centered()
+            sage: x.centerlift()
             -2
             sage: x.lift()
             3
             sage: f = pari('x-1').Mod('x^2 + 1')
-            sage: f.lift_centered()
+            sage: f.centerlift()
             x - 1
             sage: f.lift()
             x - 1
             sage: f = pari('x-y').Mod('x^2+1')
             sage: f
             Mod(x - y, x^2 + 1)
-            sage: f.lift_centered('x')
+            sage: f.centerlift('x')
             x - y
-            sage: f.lift_centered('y')
+            sage: f.centerlift('y')
             Mod(x - y, x^2 + 1)
 
         For compatibility with other classes in Sage, there is an alias
