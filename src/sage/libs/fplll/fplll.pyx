--- conflicted
+++ resolved
@@ -1444,14 +1444,7 @@
 
     cdef Matrix_integer_dense B = <Matrix_integer_dense>matrix(ZZ, A.getRows(), A.getCols())
 
-<<<<<<< HEAD
-    for i in range(A.GetNumRows()):
-        for j in range(A.GetNumCols()):
-            mpz_set(B._matrix[i][j], A.Get(i,j).GetData())
-=======
-    for i from 0 <= i < A.getRows():
-        for j from 0 <= j < A.getCols():
-            t = &B._matrix[i][j]
-            mpz_set(t[0], A[0][i][j].getData())
->>>>>>> aefac98a
+    for i in range(A.getRows()):
+        for j in range(A.getCols()):
+            mpz_set(B._matrix[i][j], A[0][i][j].getData())
     return B