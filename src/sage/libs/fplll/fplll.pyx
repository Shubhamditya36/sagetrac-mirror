r"""
fpLLL library

Wrapper for the fpLLL library by Damien Stehle, Xavier Pujol and David Cade
found at http://perso.ens-lyon.fr/damien.stehle/fplll/.

This wrapper provides access to fpLLL's LLL, BKZ and enumeration
implementations.

AUTHORS:

- Martin Albrecht (2007-10) initial release
- Martin Albrecht (2014-03) update to fpLLL 4.0 interface

"""

#*****************************************************************************
#
#   Sage: System for Algebra and Geometry Experimentation
#
#       Copyright (C) 2007 Martin Albrecht <malb@informatik.uni-bremen.de>
#       Copyright (C) 2014 Martin Albrecht <martinralbrecht@googlemail.com>
#
#  Distributed under the terms of the GNU General Public License (GPL)
#
#    This code is distributed in the hope that it will be useful,
#    but WITHOUT ANY WARRANTY; without even the implied warranty of
#    MERCHANTABILITY or FITNESS FOR A PARTICULAR PURPOSE.  See the GNU
#    General Public License for more details.
#
#  The full text of the GPL is available at:
#
#                  http://www.gnu.org/licenses/
#*****************************************************************************

include "sage/ext/interrupt.pxi"

from sage.libs.gmp.mpz cimport *
from sage.matrix.matrix_integer_dense cimport Matrix_integer_dense
from sage.rings.integer_ring import ZZ
from sage.matrix.constructor import matrix
from sage.modules.vector_integer_dense cimport Vector_integer_dense
from sage.misc.superseded import deprecation

cdef inline int _check_precision(int precision) except -1:
    """
    Check whether the provided precision is within valid bounds. If not raise
    a ``TypeError``.

    INPUT:

    - ``precision`` -- an integer

    """
    if precision < 0:
        raise TypeError("precision must be >= 0")

cdef inline int _check_eta(float eta) except -1:
    r"""
    Check whether the provided parameter `\eta` is within valid bounds. If
    not raise a ``TypeError``.

    INPUT:

    - ``eta`` -- a floating point number

    """
    if eta < 0.5:
        raise TypeError("eta must be >= 0.5")

cdef inline int _check_delta(float delta) except -1:
    """
    Check whether the provided parameter `\delta` is within valid bounds. If
    not raise a ``TypeError``.

    INPUT:

    - ``delta`` -- a floating point number

    """
    if delta <= 0.25:
        raise TypeError("delta must be > 0.25")
    elif delta > 1.0:
        raise TypeError("delta must be <= 1.0")

cdef inline FloatType check_float_type(object float_type):
    cdef FloatType float_type_

    if float_type == "default" or float_type is None:
        float_type_= FT_DEFAULT
    elif float_type == "double":
        float_type_ = FT_DOUBLE
    elif float_type == "long double":
        float_type_ = FT_LONG_DOUBLE
    elif float_type == "dpe":
        float_type_ = FT_DPE
    elif float_type == "mpfr":
        float_type_ = FT_MPFR
    else:
        raise ValueError("Float type '%s' unknown" % float_type)
    return float_type_

cdef inline void _free_param(BKZParam *param):
        if not param:
            return
        if param.preprocessing:
            _free_param(param.preprocessing)
        del param

cdef class FP_LLL:
    """
    A basic wrapper class to support conversion to/from Sage integer matrices
    and executing LLL/BKZ computations.

    .. note:

      Usually you don't want to create this object yourself but use the LLL
      method of the integer matrices/lattices.

    """


    def __cinit__(self, Matrix_integer_dense A):
        """
        Construct a new fpLLL wrapper for the matrix ``A``.

        INPUT:

        - ``A`` -- a matrix over the integers

        EXAMPLE::

            sage: from sage.libs.fplll.fplll import FP_LLL
            sage: A = random_matrix(ZZ,10,10)
            sage: FP_LLL(A)
            fpLLL wrapper acting on a 10 x 10 matrix

            sage: A = matrix(ZZ, 2, 0)
            sage: FP_LLL(A).fast()
            doctest:...: DeprecationWarning: You can just call LLL() instead
            See http://trac.sagemath.org/15976 for details.

            sage: A = matrix(ZZ, 0, 2)
            sage: FP_LLL(A)
            Traceback (most recent call last):
            ...
            ValueError: fpLLL cannot handle matrices with zero rows.

        """
        cdef unsigned long i,j

        if A._nrows == 0:
            raise ValueError('fpLLL cannot handle matrices with zero rows.')

        self._lattice = new ZZ_mat[mpz_t](A._nrows,A._ncols)
        cdef mpz_t tmp
        mpz_init(tmp)
        for i from 0 <= i < A._nrows:
            for j from 0 <= j < A._ncols:
                A.get_unsafe_mpz(i,j,tmp)
                # mpz_set(self._lattice[0][i][j],tmp)
                self._lattice[0][i][j].set(tmp)
        mpz_clear(tmp)

    def __dealloc__(self):
        """
        Destroy internal data.
        """
        del self._lattice

    def __repr__(self):
        """
        EXAMPLE::

            sage: from sage.libs.fplll.fplll import FP_LLL
            sage: A = random_matrix(ZZ,10,10)
            sage: FP_LLL(A) # indirect doctest
            fpLLL wrapper acting on a 10 x 10 matrix
        """
        return "fpLLL wrapper acting on a %d x %d matrix" % (
            self._lattice.getRows(), self._lattice.getCols())

    def _sage_(self):
        """
        Return a Sage representation of this matrix.

        OUTPUT:

        A Sage representation of this matrix.

        EXAMPLE::

            sage: from sage.libs.fplll.fplll import FP_LLL
            sage: A = random_matrix(ZZ,10,10)
            sage: fpLLL = FP_LLL(A)
            sage: fpLLL._sage_() == A
            True
        """
        return to_sage(self._lattice)

    def LLL(self, float delta=LLL_DEF_DELTA, float eta=LLL_DEF_ETA,
            method=None, float_type=None, int precision=0,
            verbose=False, siegel=False, early_red=False):
        r"""
        `(\delta,\eta)`-LLL reduce this lattice.

        INPUT:

        - ``delta`` -- (default: ``0.99``) parameter `0.25 < \delta < 1.0`
        - ``eta `` -- (default: ``0.51``) parameter `0.5 \leq \eta <
          \sqrt{\delta}`
        - ``method`` -- (default: ``None``) can be one of the following:

          * ``'wrapper'`` (``None``)
          * ``'proved'``
          * ``'fast'``
          * ``'heuristic'``

        - ``float_type`` -- (default: ``None``) can be one of the following:

          * ``None`` - for automatic choice
          * ``'double'``
          * ``'long double'``
          * ``'dpe'``
          * ``'mpfr'``

        - ``precision`` -- (default: ``0`` for automatic choice) precision
          to use
        - ``verbose`` -- (default: ``False``) be verbose
        - ``siegel`` -- (default: ``False``) use Siegel conditioning
        - ``early_red`` -- (default: ``False``) use early reduction

        OUTPUT:

        Nothing is returned but the internal state is modified.

        EXAMPLES::

            sage: from sage.libs.fplll.fplll import FP_LLL
            sage: A = random_matrix(ZZ,10,10); A
            [   -8     2     0     0     1    -1     2     1   -95    -1]
            [   -2   -12     0     0     1    -1     1    -1    -2    -1]
            [    4    -4    -6     5     0     0    -2     0     1    -4]
            [   -6     1    -1     1     1    -1     1    -1    -3     1]
            [    1     0     0    -3     2    -2     0    -2     1     0]
            [   -1     1     0     0     1    -1     4    -1     1    -1]
            [   14     1    -5     4    -1     0     2     4     1     1]
            [   -2    -1     0     4    -3     1    -5     0    -2    -1]
            [   -9    -1    -1     3     2     1    -1     1    -2     1]
            [   -1     2    -7     1     0     2     3 -1955   -22    -1]

            sage: F = FP_LLL(A)
            sage: F.LLL(method="wrapper")
            sage: L = F._sage_(); L
            [   1    0    0   -3    2   -2    0   -2    1    0]
            [  -1    1    0    0    1   -1    4   -1    1   -1]
            [  -2    0    0    1    0   -2   -1   -3    0   -2]
            [  -2   -2    0   -1    3    0   -2    0    2    0]
            [   1    1    1    2    3   -2   -2    0    3    1]
            [  -4    1   -1    0    1    1    2    2   -3    3]
            [   1   -3   -7    2    3   -1    0    0   -1   -1]
            [   1   -9    1    3    1   -3    1   -1   -1    0]
            [   8    5   19    3   27    6   -3    8  -25  -22]
            [ 172  -25   57  248  261  793   76 -839  -41  376]
            sage: L.is_LLL_reduced()
            True
            sage: L.hermite_form() == A.hermite_form()
            True

            sage: set_random_seed(0)
            sage: A = random_matrix(ZZ,10,10); A
            [   -8     2     0     0     1    -1     2     1   -95    -1]
            [   -2   -12     0     0     1    -1     1    -1    -2    -1]
            [    4    -4    -6     5     0     0    -2     0     1    -4]
            [   -6     1    -1     1     1    -1     1    -1    -3     1]
            [    1     0     0    -3     2    -2     0    -2     1     0]
            [   -1     1     0     0     1    -1     4    -1     1    -1]
            [   14     1    -5     4    -1     0     2     4     1     1]
            [   -2    -1     0     4    -3     1    -5     0    -2    -1]
            [   -9    -1    -1     3     2     1    -1     1    -2     1]
            [   -1     2    -7     1     0     2     3 -1955   -22    -1]

            sage: F = FP_LLL(A)
            sage: F.LLL(method="proved")
            sage: L = F._sage_(); L
            [   1    0    0   -3    2   -2    0   -2    1    0]
            [  -1    1    0    0    1   -1    4   -1    1   -1]
            [  -2    0    0    1    0   -2   -1   -3    0   -2]
            [  -2   -2    0   -1    3    0   -2    0    2    0]
            [   1    1    1    2    3   -2   -2    0    3    1]
            [  -4    1   -1    0    1    1    2    2   -3    3]
            [   1   -3   -7    2    3   -1    0    0   -1   -1]
            [   1   -9    1    3    1   -3    1   -1   -1    0]
            [   8    5   19    3   27    6   -3    8  -25  -22]
            [ 172  -25   57  248  261  793   76 -839  -41  376]

            sage: L.is_LLL_reduced()
            True
            sage: L.hermite_form() == A.hermite_form()
            True

            sage: A = random_matrix(ZZ,10,10,x=-(10^5),y=10^5)
            sage: f = FP_LLL(A)
            sage: f.LLL(method="fast")
            sage: L = f._sage_()
            sage: L.is_LLL_reduced(eta=0.51,delta=0.99)
            True
            sage: L.hermite_form() == A.hermite_form()
            True

            sage: set_random_seed(0)
            sage: A = random_matrix(ZZ,10,10); A
            [   -8     2     0     0     1    -1     2     1   -95    -1]
            [   -2   -12     0     0     1    -1     1    -1    -2    -1]
            [    4    -4    -6     5     0     0    -2     0     1    -4]
            [   -6     1    -1     1     1    -1     1    -1    -3     1]
            [    1     0     0    -3     2    -2     0    -2     1     0]
            [   -1     1     0     0     1    -1     4    -1     1    -1]
            [   14     1    -5     4    -1     0     2     4     1     1]
            [   -2    -1     0     4    -3     1    -5     0    -2    -1]
            [   -9    -1    -1     3     2     1    -1     1    -2     1]
            [   -1     2    -7     1     0     2     3 -1955   -22    -1]

            sage: F = FP_LLL(A)
            sage: F.LLL(method="fast", early_red=True)
            sage: L = F._sage_(); L
            [   1    0    0   -3    2   -2    0   -2    1    0]
            [  -1    1    0    0    1   -1    4   -1    1   -1]
            [  -2    0    0    1    0   -2   -1   -3    0   -2]
            [  -2   -2    0   -1    3    0   -2    0    2    0]
            [   1    1    1    2    3   -2   -2    0    3    1]
            [  -4    1   -1    0    1    1    2    2   -3    3]
            [   1   -3   -7    2    3   -1    0    0   -1   -1]
            [   1   -9    1    3    1   -3    1   -1   -1    0]
            [   8    5   19    3   27    6   -3    8  -25  -22]
            [ 172  -25   57  248  261  793   76 -839  -41  376]

            sage: L.is_LLL_reduced(eta=0.51,delta=0.99)
            True
            sage: L.hermite_form() == A.hermite_form()
            True

            sage: set_random_seed(0)
            sage: A = random_matrix(ZZ,10,10); A
            [   -8     2     0     0     1    -1     2     1   -95    -1]
            [   -2   -12     0     0     1    -1     1    -1    -2    -1]
            [    4    -4    -6     5     0     0    -2     0     1    -4]
            [   -6     1    -1     1     1    -1     1    -1    -3     1]
            [    1     0     0    -3     2    -2     0    -2     1     0]
            [   -1     1     0     0     1    -1     4    -1     1    -1]
            [   14     1    -5     4    -1     0     2     4     1     1]
            [   -2    -1     0     4    -3     1    -5     0    -2    -1]
            [   -9    -1    -1     3     2     1    -1     1    -2     1]
            [   -1     2    -7     1     0     2     3 -1955   -22    -1]

            sage: F = FP_LLL(A)
            sage: F.LLL(method="heuristic")
            sage: L = F._sage_(); L
            [   1    0    0   -3    2   -2    0   -2    1    0]
            [  -1    1    0    0    1   -1    4   -1    1   -1]
            [  -2    0    0    1    0   -2   -1   -3    0   -2]
            [  -2   -2    0   -1    3    0   -2    0    2    0]
            [   1    1    1    2    3   -2   -2    0    3    1]
            [  -4    1   -1    0    1    1    2    2   -3    3]
            [   1   -3   -7    2    3   -1    0    0   -1   -1]
            [   1   -9    1    3    1   -3    1   -1   -1    0]
            [   8    5   19    3   27    6   -3    8  -25  -22]
            [ 172  -25   57  248  261  793   76 -839  -41  376]

            sage: L.is_LLL_reduced(eta=0.51,delta=0.99)
            True
            sage: L.hermite_form() == A.hermite_form()
            True

            sage: set_random_seed(0)
            sage: A = random_matrix(ZZ,10,10); A
            [   -8     2     0     0     1    -1     2     1   -95    -1]
            [   -2   -12     0     0     1    -1     1    -1    -2    -1]
            [    4    -4    -6     5     0     0    -2     0     1    -4]
            [   -6     1    -1     1     1    -1     1    -1    -3     1]
            [    1     0     0    -3     2    -2     0    -2     1     0]
            [   -1     1     0     0     1    -1     4    -1     1    -1]
            [   14     1    -5     4    -1     0     2     4     1     1]
            [   -2    -1     0     4    -3     1    -5     0    -2    -1]
            [   -9    -1    -1     3     2     1    -1     1    -2     1]
            [   -1     2    -7     1     0     2     3 -1955   -22    -1]

            sage: F = FP_LLL(A)
            sage: F.LLL(method="heuristic", early_red=True)
            sage: L = F._sage_(); L
            [   1    0    0   -3    2   -2    0   -2    1    0]
            [  -1    1    0    0    1   -1    4   -1    1   -1]
            [  -2    0    0    1    0   -2   -1   -3    0   -2]
            [  -2   -2    0   -1    3    0   -2    0    2    0]
            [   1    1    1    2    3   -2   -2    0    3    1]
            [  -4    1   -1    0    1    1    2    2   -3    3]
            [   1   -3   -7    2    3   -1    0    0   -1   -1]
            [   1   -9    1    3    1   -3    1   -1   -1    0]
            [   8    5   19    3   27    6   -3    8  -25  -22]
            [ 172  -25   57  248  261  793   76 -839  -41  376]

            sage: L.is_LLL_reduced(eta=0.51,delta=0.99)
            True
            sage: L.hermite_form() == A.hermite_form()
            True
        """
        _check_delta(delta)
        _check_eta(eta)
        _check_precision(precision)

        cdef LLLMethod method_
        if method == "wrapper" or method is None:
            method_ = LM_WRAPPER
        elif method == "proved":
            method_ = LM_PROVED
        elif method == "heuristic":
            method_ = LM_HEURISTIC
        elif method == "fast":
            method_ = LM_FAST
        else:
            raise ValueError("method '{}' unknown".format(method))

        cdef int flags = LLL_DEFAULT

        if verbose:
            flags |= LLL_VERBOSE
        if early_red:
            flags |= LLL_EARLY_RED
        if siegel:
            flags |= LLL_SIEGEL

        if float_type is None and method_ == LM_FAST:
            float_type = "double"

        if method_ == LM_WRAPPER and check_float_type(float_type) != FT_DEFAULT:
            raise ValueError("fpLLL's LLL wrapper function requires "
                             "float type None")
        if method_ == LM_FAST and \
                check_float_type(float_type) not in (FT_DOUBLE, FT_LONG_DOUBLE):
            raise ValueError("fpLLL's LLL fast function requires "
                             "float type 'double' or 'long double'")

        sig_on()
        cdef int r = lllReduction(self._lattice[0], delta, eta, method_,
                                  check_float_type(float_type), precision, flags)
        sig_off()
        if r:
            raise RuntimeError( str(getRedStatusStr(r)) )

    def BKZ(self, int block_size, double delta=LLL_DEF_DELTA,
            float_type=None, int precision=0, int max_loops=0, int max_time=0,
            verbose=False, no_lll=False, bounded_lll=False, auto_abort=False, prune=False,
            gh_bound=False, preprocessing=None, dump_gso_filename=None):
        r"""
        Run BKZ reduction.

        INPUT:

        - ``block_size`` -- an integer from 1 to ``nrows``
        - ``delta`` -- (default: ``0.99``) LLL parameter `0.25 < \delta < 1.0`
        - ``float_type`` -- (default: ``None``) can be one of the following:

          * ``None`` - for automatic choice
          * ``'double'``
          * ``'long double'``
          * ``'dpe'``
          * ``'mpfr'``

        - ``verbose`` -- (default: ``False``) be verbose

        - ``no_lll`` -- (default: ``False``) to use LLL

        - ``bounded_lll`` -- (default: ``False``) bounded LLL

        - ``precision`` -- (default: ``0`` for automatic choice) bit
          precision to use if ``fp`` is ``'rr'``

        - ``max_loops`` -- (default: ``0`` for no restriction) maximum
          number of full loops

        - ``max_time`` -- (default: ``0`` for no restricion) stop after
          time seconds (up to loop completion)

        - ``auto_abort`` -- (default: ``False``) heuristic, stop when the
          average slope of `\log(||b_i^*||)` does not decrease fast enough.
          If a tuple is given it is parsed as ``(scale, max_iter)`` such that
          the algorithm will terminate if for ``max_iter`` loops the slope is not
          smaller than ``scale * old_slope`` where ``old_slope`` was the old minimum.
          If ``True`` is given, this is equivalent to providing ``(1.0,5)`` which is
          fpLLL's default.

        - ``gh_bound`` (default: ``False``) heuristic, if ``True`` then the enumeration bound will
            be set to ``gh_bound`` times the Gaussian Heuristic. If ``True`` then gh_bound is set to
            1.1, which is fpLLL's default.

        - ``preprocessing`` - (default: ``None``) if not ``None`` this is parameter is
          interpreted as a list of preprocessing options. The following options are
          supported.

          - ``None``: LLL is run for pre-processing local blocks.

          - an integer: this is interpreted as the block size used for preprocessing local
            blocks before calling enumeration. Any integer ≤ 2 disables BKZ preprocessing
            and runs LLL instead, any integer ≥ ``block_size`` raises an error.

          - an iterable of integers: this is interpreted as a list of pre-processing
            block sizes. For example, ``preprocessing=[20,5]`` would pre-process with
            BKZ-20 where blocks in turn are preprocessed with BKZ-5.

          - an iterable of tuples: this is interpreted as a list of pre-processing
            options where each entry ``(bs, ml, mt, aa, p)`` has the following
            interpretation:

            - ``bs`` - block size used for pre-preprocessing

            - ``ml`` - ``max_loops`` for each local block

            - ``mt`` - ``max_time`` for each local block

            - ``aa`` - auto abort for local pre-processing

            - ``prune`` - ``prune`` for local blocks.

            It is permissable to not set all parameters. For example, ``[(20,10)]`` is
            interpreted as ``[(20,0,0,True,0)]``.

        - ``dump_gso_filename`` - (default: ``None``) if this is not ``None``
          then the logs of the norms of the Gram-Schmidt vectors are written
          to this file after each BKZ loop.

        OUTPUT:

        Nothing is returned but the internal state is modified.

        EXAMPLES::

            sage: from sage.libs.fplll.fplll import FP_LLL
            sage: A = sage.crypto.gen_lattice(type='random', n=1, m=60, q=2^90, seed=42)
            sage: F = FP_LLL(A)

            sage: F.LLL()
            sage: F._sage_()[0].norm().n()
            7.810...

            sage: F.BKZ(10)
            sage: F._sage_()[0].norm().n()
            6.164...


            sage: from sage.libs.fplll.fplll import FP_LLL
            sage: A = sage.crypto.gen_lattice(type='random', n=1, m=60, q=2^90, seed=42)
            sage: F = FP_LLL(A)
            sage: F.BKZ(10, max_loops=10, verbose=True)
            ====== Wrapper: calling fast<mpz_t,double> method ======
            ...
            loops limit exceeded in BKZ
            sage: F._sage_()[0].norm().n()
            6.480...
        """
        if block_size <= 0:
            raise ValueError("block size must be > 0")
        if max_loops < 0:
            raise ValueError("maximum number of loops must be >= 0")
        if max_time < 0:
            raise ValueError("maximum time must be >= 0")

        _check_delta(delta)
        _check_precision(precision)

<<<<<<< HEAD
        cdef BKZParam o
=======
        cdef FloatType floatType = check_float_type(float_type)

        cdef BKZParam o = BKZParam(block_size, delta)
>>>>>>> a2b716bd

        linearPruningLevel = 0
        try:
            linearPruningLevel = int(prune)
            if linearPruningLevel:
                o.enableLinearPruning(linearPruningLevel)
        except TypeError:
            if prune:
                o.pruning.resize(block_size)
                for j in range(block_size):
                    o.pruning[j] = prune[j]
        
        o.preprocessing = NULL

        if verbose:
            o.flags |= BKZ_VERBOSE
        if no_lll:
            o.flags |= BKZ_NO_LLL
        if bounded_lll:
            o.flags |= BKZ_BOUNDED_LLL
        if gh_bound:
            o.flags |= BKZ_GH_BND
            if gh_bound is True:
                o.ghFactor = 1.1
            else:
                o.ghFactor = float(gh_bound)
        if auto_abort:
            o.flags |= BKZ_AUTO_ABORT
            try:
                a_s, a_l = auto_abort
                o.autoAbort_scale = a_s
                o.autoAbort_maxNoDec = a_l
            except TypeError:
                pass
            
        if max_loops:
            o.flags |= BKZ_MAX_LOOPS
            o.maxLoops = max_loops
        if max_time:
            o.flags |= BKZ_MAX_TIME
            o.maxTime = max_time
        if dump_gso_filename is not None:
            o.flags |= BKZ_DUMP_GSO
            o.dumpGSOFilename = dump_gso_filename

        cdef BKZParam *preproc = &o

        # preprocessing is None or False
        if not preprocessing:
            preprocessing = []

        # preprocessing is an integer
        try:
            _ = int(preprocessing)
            preprocessing = [preprocessing]
        except TypeError:
            pass

        # preprocessing is a list of integers
        try:
            _ = [int(step) for step in preprocessing]
            preprocessing = [(step,) for step in preprocessing]
        except TypeError:
            pass

        # preprocessing has shorter tuples in it
        tmp = []

        defaults = [None,0,0,True,0]
        for step in preprocessing:
            if len(step) < 5:
                step = list(step) + defaults[len(step):]
                tmp.append(step)
        preprocessing = tmp
        
        cdef int flags
        if preprocessing:
            for i,step in enumerate(preprocessing):
                flags = BKZ_DEFAULT
                b, ml, mt, aa, prune = step

                if b <= 2:
                    break
                if b > preproc.blockSize:
                    raise ValueError("Preprocessing block size must be smaller than block size")

                a_s, a_l = 1.0,5
                try:
                    a_s, a_l = aa
                    flags = flags|BKZ_AUTO_ABORT
                except TypeError:
                    if (aa is 0) or aa:
                        flags = flags|BKZ_AUTO_ABORT
                else:
                    flags = flags|BKZ_AUTO_ABORT

                linearPruningLevel = 0
                prune = None
                try:
                    linearPruningLevel = int(prune)
                except TypeError:
                    pass

                preproc.preprocessing = new BKZParam(b, LLL_DEF_DELTA, flags, maxLoops=ml, maxTime=mt,
                                                     linearPruningLevel=linearPruningLevel,
                                                     autoAbort_scale=a_s, autoAbort_maxNoDec=a_l)
                preproc = preproc.preprocessing

                if prune:
                    preproc.pruning.resize(b)
                    for j in range(b):
                        preproc.pruning[j] = prune[j]

        sig_on()
        cdef int r = bkzReduction(self._lattice, NULL, o, floatType, precision)
        sig_off()


        _free_param(o.preprocessing)

        if r:
            if r in (RED_BKZ_LOOPS_LIMIT, RED_BKZ_TIME_LIMIT):
                if verbose:
                    print str(getRedStatusStr(r))
            else:
                raise RuntimeError( str(getRedStatusStr(r)) )


    def HKZ(self):
        """
        Run HKZ reduction.

        OUTPUT:

        Nothing is returned but the internal state is modified.

        EXAMPLE::

            sage: from sage.libs.fplll.fplll import FP_LLL
            sage: A = sage.crypto.gen_lattice(type='random', n=1, m=10, q=2^60, seed=42)
            sage: F = FP_LLL(A)
            sage: F.HKZ()
            sage: F._sage_()
            [ -8  27   7  19  10  -5  14  34   4 -18]
            [-22  23   3 -14  11  30 -12  26  17  26]
            [-20   6 -18  33 -26  16   8 -15 -14 -26]
            [ -2  30   9 -30 -28 -19  -7 -28  12 -15]
            [-16   1  25 -23 -11 -21 -39   4 -34 -13]
            [-27  -2 -24 -67  32 -13  -6   0  15  -4]
            [  9 -12   7  31  22  -7 -63  11  27  36]
            [ 14  -4   0 -21 -17  -7  -9  35  79 -22]
            [-17 -16  54  21   0 -17  28 -45  -6  12]
            [ 43  16   6  30  24  17 -39 -46 -18 -22]

        """
        sig_on()
        cdef int r = hkzReduction(self._lattice[0])
        sig_off()
        if r:
            raise RuntimeError( str(getRedStatusStr(r)) )

    def shortest_vector(self, method=None):
        """
        Return a shortest vector.

        INPUT:

        - ``method`` - (default: ``"proved"``) ``"proved"`` or ``"fast"``

        OUTPUT:

        A shortest non-zero vector for this lattice.

        EXAMPLE::

            sage: from sage.libs.fplll.fplll import FP_LLL
            sage: A = sage.crypto.gen_lattice(type='random', n=1, m=40, q=2^60, seed=42)
            sage: F = FP_LLL(A)
            sage: F.shortest_vector('proved')  == F.shortest_vector('fast')
            True

        """
        cdef SVPMethod method_
        if method == "proved" or method is None:
            method_ = SVPM_PROVED
        elif method == "fast":
            method_ = SVPM_FAST
        else:
            raise ValueError("method '{}' unknown".format(method))

        cdef int r

        cdef ZZ_mat[mpz_t] u

        r = lllReduction(self._lattice[0], u, LLL_DEF_DELTA, LLL_DEF_ETA,
                         LM_WRAPPER, FT_DEFAULT, 0, LLL_DEFAULT)
        if r:
            raise RuntimeError( str(getRedStatusStr(r)) )

        cdef vector[Z_NR[mpz_t]] solCoord
        cdef vector[Z_NR[mpz_t]] solution

        sig_on()
        r = shortestVector(self._lattice[0], solCoord, method_)
        sig_off()
        if r:
            raise RuntimeError("fpLLL's SVP solver returned an error ({:d})".format(r))

        vectMatrixProduct(solution, solCoord, self._lattice[0])

        VS = ZZ**self._lattice.getCols()
        cdef Vector_integer_dense v = Vector_integer_dense(VS, 0)

        for i in range(len(v)):
            mpz_set(v._entries[i], solution[i].getData())
        return v

    #
    # Deprecated interfaces
    #

    def wrapper(self, int precision=0, float eta=0.51, float delta=0.99):
        r"""
        Perform LLL reduction using fpLLL's \code{wrapper}
        implementation. This implementation invokes a sequence of
        floating point LLL computations such that

        * the computation is reasonably fast (based on an heuristic model)
        * the result is proven to be LLL reduced.

        INPUT:

        - ``precision`` -- (default: auto) internal precision
        - ``eta`` -- (default: ``0.51``) LLL parameter `\eta` with
          `1/2 \leq \eta < \sqrt{\delta}`
        - ``delta`` -- (default: ``0.99``) LLL parameter `\delta` with
          `1/4 < \delta \leq 1`

        OUTPUT:

        Nothing is returned but the internal state is modified.

        EXAMPLE::

            sage: from sage.libs.fplll.fplll import FP_LLL
            sage: A = random_matrix(ZZ,10,10); A
            [   -8     2     0     0     1    -1     2     1   -95    -1]
            [   -2   -12     0     0     1    -1     1    -1    -2    -1]
            [    4    -4    -6     5     0     0    -2     0     1    -4]
            [   -6     1    -1     1     1    -1     1    -1    -3     1]
            [    1     0     0    -3     2    -2     0    -2     1     0]
            [   -1     1     0     0     1    -1     4    -1     1    -1]
            [   14     1    -5     4    -1     0     2     4     1     1]
            [   -2    -1     0     4    -3     1    -5     0    -2    -1]
            [   -9    -1    -1     3     2     1    -1     1    -2     1]
            [   -1     2    -7     1     0     2     3 -1955   -22    -1]

            sage: F = FP_LLL(A)
            sage: F.wrapper()
            sage: L = F._sage_(); L
            [   1    0    0   -3    2   -2    0   -2    1    0]
            [  -1    1    0    0    1   -1    4   -1    1   -1]
            [  -2    0    0    1    0   -2   -1   -3    0   -2]
            [  -2   -2    0   -1    3    0   -2    0    2    0]
            [   1    1    1    2    3   -2   -2    0    3    1]
            [  -4    1   -1    0    1    1    2    2   -3    3]
            [   1   -3   -7    2    3   -1    0    0   -1   -1]
            [   1   -9    1    3    1   -3    1   -1   -1    0]
            [   8    5   19    3   27    6   -3    8  -25  -22]
            [ 172  -25   57  248  261  793   76 -839  -41  376]
            sage: L.is_LLL_reduced()
            True
            sage: L.hermite_form() == A.hermite_form()
            True
        """
        deprecation(15976, 'You can just call LLL() instead')

        _check_precision(precision)
        _check_eta(eta)
        _check_delta(delta)
        cdef int ret = 0

        cdef wrapper *w = wrapper_new(self._lattice, 0, eta, delta)
        sig_on()
        ret = w.LLL()
        sig_off()
        wrapper_delete(w)
        if ret != 0:
            raise RuntimeError("fpLLL returned {:d} != 0".format(ret))


    def proved(self, int precision=0, float eta=0.51, float delta=0.99, implementation=None):
        """
        Perform LLL reduction using fpLLL's ``proved``
        implementation. This implementation is the only provable
        correct floating point implementation in the free software
        world. Provability is only guaranteed if the ``'mpfr'``
        implementation is chosen.

        INPUT:

        - ``precision`` -- (default: auto) internal precision
        - ``eta`` -- (default: ``0.51``) LLL parameter `\eta` with
          `1/2 \leq \eta < \sqrt{δ}`
        - ``delta`` -- (default: ``0.99``) LLL parameter `\delta` with
          `1/4 < \delta \leq 1`
        - ``implementation`` -- (default: ``"mpfr"``) which floating point
          implementation to use, can be one of the following:

          * ``"double"``
          * ``"dpe"``
          * ``"mpfr"``

        OUTPUT:

        Nothing is returned but the internal state modified.

        EXAMPLE::

            sage: from sage.libs.fplll.fplll import FP_LLL
            sage: A = random_matrix(ZZ,10,10); A
            [   -8     2     0     0     1    -1     2     1   -95    -1]
            [   -2   -12     0     0     1    -1     1    -1    -2    -1]
            [    4    -4    -6     5     0     0    -2     0     1    -4]
            [   -6     1    -1     1     1    -1     1    -1    -3     1]
            [    1     0     0    -3     2    -2     0    -2     1     0]
            [   -1     1     0     0     1    -1     4    -1     1    -1]
            [   14     1    -5     4    -1     0     2     4     1     1]
            [   -2    -1     0     4    -3     1    -5     0    -2    -1]
            [   -9    -1    -1     3     2     1    -1     1    -2     1]
            [   -1     2    -7     1     0     2     3 -1955   -22    -1]

            sage: F = FP_LLL(A)
            sage: F.proved()
            sage: L = F._sage_(); L
            [   1    0    0   -3    2   -2    0   -2    1    0]
            [  -1    1    0    0    1   -1    4   -1    1   -1]
            [  -2    0    0    1    0   -2   -1   -3    0   -2]
            [  -2   -2    0   -1    3    0   -2    0    2    0]
            [   1    1    1    2    3   -2   -2    0    3    1]
            [  -4    1   -1    0    1    1    2    2   -3    3]
            [   1   -3   -7    2    3   -1    0    0   -1   -1]
            [   1   -9    1    3    1   -3    1   -1   -1    0]
            [   8    5   19    3   27    6   -3    8  -25  -22]
            [ 172  -25   57  248  261  793   76 -839  -41  376]

            sage: L.is_LLL_reduced()
            True
            sage: L.hermite_form() == A.hermite_form()
            True
        """
        deprecation(15976, 'You can just call LLL() instead')

        _check_precision(precision)
        _check_eta(eta)
        _check_delta(delta)

        cdef proved_double *pdouble
        cdef proved_mpfr *pmpfr
        cdef proved_dpe *pdpe
        cdef int ret = 0

        if implementation is None:
            implementation = "mpfr"

        if implementation == "double":
           pdouble = proved_double_new(self._lattice, precision, eta, delta)
           sig_on()
           ret = pdouble.LLL()
           sig_off()
           proved_double_delete(pdouble)
        elif implementation == "dpe":
           pdpe = proved_dpe_new(self._lattice, precision, <double>eta, <double>delta)
           sig_on()
           ret = pdpe.LLL()
           sig_off()
           proved_dpe_delete(pdpe)
        elif implementation == "mpfr":
           pmpfr = proved_mpfr_new(self._lattice, precision, eta, delta)
           sig_on()
           ret = pmpfr.LLL()
           sig_off()
           proved_mpfr_delete(pmpfr)

        if ret != 0:
            raise RuntimeError("fpLLL returned {:d} != 0".format(ret))

    def fast(self, int precision=0, float eta=0.51, float delta=0.99, implementation=None):
        r"""
        Perform LLL reduction using fpLLL's fast
        implementation.  This implementation is the fastest floating
        point implementation currently available in the free software world.

        INPUT:

        - ``precision`` -- (default: auto) internal precision
        - ``eta`` -- (default: ``0.51``) LLL parameter `\eta` with
          `1/2 \leq \eta < \sqrt{\delta}`
        - ``delta`` -- (default: ``0.99``) LLL parameter `\delta` with
          `1/4 < \delta \leq 1`
        - ``implementation`` -- ignored

        OUTPUT:

        Nothing is returned but the internal is state modified.

        EXAMPLE::

            sage: from sage.libs.fplll.fplll import FP_LLL
            sage: A = random_matrix(ZZ,10,10,x=-(10^5),y=10^5)
            sage: f = FP_LLL(A)
            sage: f.fast()
            sage: L = f._sage_()
            sage: L.is_LLL_reduced(eta=0.51,delta=0.99)
            True
            sage: L.hermite_form() == A.hermite_form()
            True
        """
        deprecation(15976, 'You can just call LLL() instead')

        _check_precision(precision)
        _check_eta(eta)
        _check_delta(delta)

        cdef fast_double *pdouble
        cdef int ret = 0

        pdouble = fast_double_new(self._lattice, precision, eta, delta)
        sig_on()
        ret = pdouble.LLL()
        sig_off()
        fast_double_delete(pdouble)

    def fast_early_red(self, int precision=0, float eta=0.51, float delta=0.99, implementation=None):
        r"""
        Perform LLL reduction using fpLLL's fast
        implementation with early reduction.

        This implementation inserts some early reduction steps inside
        the execution of the 'fast' LLL algorithm. This sometimes makes the
        entries of the basis smaller very quickly. It occurs in
        particular for lattice bases built from minimal polynomial or
        integer relation detection problems.

        INPUT:

        - ``precision`` -- (default: auto) internal precision
        - ``eta`` -- (default: ``0.51``) LLL parameter `\eta` with
          `1/2 \leq \eta < \sqrt{\delta}`
        - ``delta`` -- (default: ``0.99``) LLL parameter `\delta` with
          `1/4 < \delta \leq 1`
        - ``implementation`` -- (default: ``"mpfr"``) which floating point
          implementation to use, can be one of the following:

          * ``"double"``
          * ``"dpe"``
          * ``"mpfr"``

        OUTPUT:

        Nothing is returned but the internal state modified.

        EXAMPLE::

            sage: from sage.libs.fplll.fplll import FP_LLL
            sage: A = random_matrix(ZZ,10,10); A
            [   -8     2     0     0     1    -1     2     1   -95    -1]
            [   -2   -12     0     0     1    -1     1    -1    -2    -1]
            [    4    -4    -6     5     0     0    -2     0     1    -4]
            [   -6     1    -1     1     1    -1     1    -1    -3     1]
            [    1     0     0    -3     2    -2     0    -2     1     0]
            [   -1     1     0     0     1    -1     4    -1     1    -1]
            [   14     1    -5     4    -1     0     2     4     1     1]
            [   -2    -1     0     4    -3     1    -5     0    -2    -1]
            [   -9    -1    -1     3     2     1    -1     1    -2     1]
            [   -1     2    -7     1     0     2     3 -1955   -22    -1]

            sage: F = FP_LLL(A)
            sage: F.fast_early_red()
            sage: L = F._sage_(); L
            [   1    0    0   -3    2   -2    0   -2    1    0]
            [  -1    1    0    0    1   -1    4   -1    1   -1]
            [  -2    0    0    1    0   -2   -1   -3    0   -2]
            [  -2   -2    0   -1    3    0   -2    0    2    0]
            [   1    1    1    2    3   -2   -2    0    3    1]
            [  -4    1   -1    0    1    1    2    2   -3    3]
            [   1   -3   -7    2    3   -1    0    0   -1   -1]
            [   1   -9    1    3    1   -3    1   -1   -1    0]
            [   8    5   19    3   27    6   -3    8  -25  -22]
            [ 172  -25   57  248  261  793   76 -839  -41  376]

            sage: L.is_LLL_reduced(eta=0.51,delta=0.99)
            True
            sage: L.hermite_form() == A.hermite_form()
            True
         """
        deprecation(15976, 'You can just call LLL() instead')

        _check_precision(precision)
        _check_eta(eta)
        _check_delta(delta)
        cdef int ret = 0

        cdef fast_early_red_double *pdouble

        pdouble = fast_early_red_double_new(self._lattice, precision, eta, delta)
        sig_on()
        ret = pdouble.LLL()
        sig_off()
        fast_early_red_double_delete(pdouble)

    def heuristic(self, int precision=0, float eta=0.51, float delta=0.99, implementation=None):
        r"""
        Perform LLL reduction using fpLLL's heuristic
        implementation.

        INPUT:

        - ``precision`` -- (default: auto) internal precision
        - ``eta`` -- (default: ``0.51``) LLL parameter `\eta` with
          `1/2 \leq \eta < \sqrt{\delta}`
        - ``delta`` -- (default: ``0.99``) LLL parameter `\delta` with
          `1/4 < \delta \leq 1`
        - ``implementation`` -- (default: ``"mpfr"``) which floating point
          implementation to use, can be one of the following:

          * ``"double"``
          * ``"dpe"``
          * ``"mpfr"``

        OUTPUT:

        Nothing is returned but the internal state modified.

        EXAMPLE::

            sage: from sage.libs.fplll.fplll import FP_LLL
            sage: A = random_matrix(ZZ,10,10); A
            [   -8     2     0     0     1    -1     2     1   -95    -1]
            [   -2   -12     0     0     1    -1     1    -1    -2    -1]
            [    4    -4    -6     5     0     0    -2     0     1    -4]
            [   -6     1    -1     1     1    -1     1    -1    -3     1]
            [    1     0     0    -3     2    -2     0    -2     1     0]
            [   -1     1     0     0     1    -1     4    -1     1    -1]
            [   14     1    -5     4    -1     0     2     4     1     1]
            [   -2    -1     0     4    -3     1    -5     0    -2    -1]
            [   -9    -1    -1     3     2     1    -1     1    -2     1]
            [   -1     2    -7     1     0     2     3 -1955   -22    -1]

            sage: F = FP_LLL(A)
            sage: F.heuristic()
            sage: L = F._sage_(); L
            [   1    0    0   -3    2   -2    0   -2    1    0]
            [  -1    1    0    0    1   -1    4   -1    1   -1]
            [  -2    0    0    1    0   -2   -1   -3    0   -2]
            [  -2   -2    0   -1    3    0   -2    0    2    0]
            [   1    1    1    2    3   -2   -2    0    3    1]
            [  -4    1   -1    0    1    1    2    2   -3    3]
            [   1   -3   -7    2    3   -1    0    0   -1   -1]
            [   1   -9    1    3    1   -3    1   -1   -1    0]
            [   8    5   19    3   27    6   -3    8  -25  -22]
            [ 172  -25   57  248  261  793   76 -839  -41  376]

            sage: L.is_LLL_reduced(eta=0.51,delta=0.99)
            True
            sage: L.hermite_form() == A.hermite_form()
            True
        """
        deprecation(15976, 'You can just call LLL() instead')

        _check_precision(precision)
        _check_eta(eta)
        _check_delta(delta)

        cdef heuristic_double *pdouble
        cdef heuristic_mpfr *pmpfr
        cdef heuristic_dpe *pdpe
        cdef int ret = 0

        if implementation is None:
            implementation = "mpfr"

        if implementation == "double":
            pdouble = heuristic_double_new(self._lattice, precision, eta, delta)
            sig_on()
            ret = pdouble.LLL()
            sig_off()
            heuristic_double_delete(pdouble)
        elif implementation == "dpe":
            pdpe = heuristic_dpe_new(self._lattice, precision, <double>eta, <double>delta)
            sig_on()
            ret = pdpe.LLL()
            sig_off()
            heuristic_dpe_delete(pdpe)
        elif implementation == "mpfr":
            pmpfr = heuristic_mpfr_new(self._lattice, precision, eta, delta)
            sig_on()
            ret = pmpfr.LLL()
            sig_off()
            heuristic_mpfr_delete(pmpfr)

    def heuristic_early_red(self, int precision=0, float eta=0.51, float delta=0.99, implementation=None):
        r"""
        Perform LLL reduction using fpLLL's heuristic
        implementation with early reduction.

        This implementation inserts some early reduction steps inside
        the execution of the 'fast' LLL algorithm. This sometimes
        makes the entries of the basis smaller very quickly. It occurs
        in particular for lattice bases built from minimal polynomial
        or integer relation detection problems.

        INPUT:

        - ``precision`` -- (default: auto) internal precision
        - ``eta`` -- (default: ``0.51``) LLL parameter `\eta` with
          `1/2 \leq \eta < \sqrt{\delta}`
        - ``delta`` -- (default: ``0.99``) LLL parameter `\delta` with
          `1/4 < \delta \leq 1`
        - ``implementation`` -- (default: ``"mpfr"``) which floating point
          implementation to use, can be one of the following:

          * ``"double"``
          * ``"dpe"``
          * ``"mpfr"``

        OUTPUT:

        Nothing is returned but the internal state modified.

        EXAMPLE::

            sage: from sage.libs.fplll.fplll import FP_LLL
            sage: A = random_matrix(ZZ,10,10); A
            [   -8     2     0     0     1    -1     2     1   -95    -1]
            [   -2   -12     0     0     1    -1     1    -1    -2    -1]
            [    4    -4    -6     5     0     0    -2     0     1    -4]
            [   -6     1    -1     1     1    -1     1    -1    -3     1]
            [    1     0     0    -3     2    -2     0    -2     1     0]
            [   -1     1     0     0     1    -1     4    -1     1    -1]
            [   14     1    -5     4    -1     0     2     4     1     1]
            [   -2    -1     0     4    -3     1    -5     0    -2    -1]
            [   -9    -1    -1     3     2     1    -1     1    -2     1]
            [   -1     2    -7     1     0     2     3 -1955   -22    -1]

            sage: F = FP_LLL(A)
            sage: F.heuristic_early_red()
            sage: L = F._sage_(); L
            [   1    0    0   -3    2   -2    0   -2    1    0]
            [  -1    1    0    0    1   -1    4   -1    1   -1]
            [  -2    0    0    1    0   -2   -1   -3    0   -2]
            [  -2   -2    0   -1    3    0   -2    0    2    0]
            [   1    1    1    2    3   -2   -2    0    3    1]
            [  -4    1   -1    0    1    1    2    2   -3    3]
            [   1   -3   -7    2    3   -1    0    0   -1   -1]
            [   1   -9    1    3    1   -3    1   -1   -1    0]
            [   8    5   19    3   27    6   -3    8  -25  -22]
            [ 172  -25   57  248  261  793   76 -839  -41  376]

            sage: L.is_LLL_reduced(eta=0.51,delta=0.99)
            True
            sage: L.hermite_form() == A.hermite_form()
            True
        """
        deprecation(15976, 'You can just call LLL() instead')

        _check_precision(precision)
        _check_eta(eta)
        _check_delta(delta)

        cdef heuristic_early_red_double *pdouble
        cdef heuristic_early_red_mpfr *pmpfr
        cdef heuristic_early_red_dpe *pdpe
        cdef int ret = 0

        if implementation is None:
            implementation = "mpfr"

        if implementation == "double":
           pdouble = heuristic_early_red_double_new(self._lattice, precision, eta, delta)
           sig_on()
           ret = pdouble.LLL()
           sig_off()
           heuristic_early_red_double_delete(pdouble)
        elif implementation == "dpe":
           pdpe = heuristic_early_red_dpe_new(self._lattice, precision, <double>eta, <double>delta)
           sig_on()
           ret = pdpe.LLL()
           sig_off()
           heuristic_early_red_dpe_delete(pdpe)
        elif implementation == "mpfr":
           pmpfr = heuristic_early_red_mpfr_new(self._lattice, precision, eta, delta)
           sig_on()
           ret = pmpfr.LLL()
           sig_off()
           heuristic_early_red_mpfr_delete(pmpfr)

#
# Lattice basis generators
#

def gen_intrel(int d, int b):
    r"""
    Return a `(d+1 \times d)`-dimensional knapsack-type random lattice,
    where the `x_i`'s are random ``b`` bits integers.

    INPUT:

    - ``d`` -- dimension
    - ``b`` -- bitsize of entries

    OUTPUT:

    An integer lattice.

    EXAMPLE::

        sage: from sage.libs.fplll.fplll import gen_intrel
        sage: A = gen_intrel(10,10); A
        [116   1   0   0   0   0   0   0   0   0   0]
        [331   0   1   0   0   0   0   0   0   0   0]
        [303   0   0   1   0   0   0   0   0   0   0]
        [963   0   0   0   1   0   0   0   0   0   0]
        [456   0   0   0   0   1   0   0   0   0   0]
        [225   0   0   0   0   0   1   0   0   0   0]
        [827   0   0   0   0   0   0   1   0   0   0]
        [381   0   0   0   0   0   0   0   1   0   0]
        [ 99   0   0   0   0   0   0   0   0   1   0]
        [649   0   0   0   0   0   0   0   0   0   1]

        sage: L = A.LLL(); L
        [ 1  1  1  0  0  0  0 -1  1  0  0]
        [ 1  0  1  0  0 -1  1  0  0 -1  0]
        [ 0  0  1  1  0 -1  0 -1  0  0  1]
        [ 0 -1  0 -1 -1  1  0  1  0  1  0]
        [-1 -1  0 -1  0 -1  1  0  0  0  1]
        [ 0  1 -1  0  0 -1  1  1 -1  0  0]
        [ 0  0  0  0 -1  1  1  0  1 -1  0]
        [ 1 -1 -1  0  0 -1 -1  0  1  1  1]
        [-1  0  0 -1 -1  0 -1  1  2 -1  0]
        [-1 -1  0  0  1  0  2  0  0  0 -2]
        sage: L.is_LLL_reduced()
        True
        sage: L.hermite_form() == A.hermite_form()
        True

    """
    cdef ZZ_mat[mpz_t] *A = new ZZ_mat[mpz_t](d,d+1)
    A.gen_intrel(b)

    B = to_sage(A)
    del A
    return B

def gen_simdioph(int d, int b, int b2):
    """
    Return a ``d``-dimensional simultaneous diophantine approximation random
    lattice, where the ``d`` `x_i`'s are random ``b`` bits integers.

    INPUT:

    - ``d`` -- dimension
    - ``b`` -- bitsize of entries
    - ``b2`` -- bitsize of entries

    OUTPUT:

    An integer lattice.

    EXAMPLE::

        sage: from sage.libs.fplll.fplll import gen_simdioph
        sage: A = gen_simdioph(10,10,3); A
        [   8  395  975  566  213  694  254  629  303  597]
        [   0 1024    0    0    0    0    0    0    0    0]
        [   0    0 1024    0    0    0    0    0    0    0]
        [   0    0    0 1024    0    0    0    0    0    0]
        [   0    0    0    0 1024    0    0    0    0    0]
        [   0    0    0    0    0 1024    0    0    0    0]
        [   0    0    0    0    0    0 1024    0    0    0]
        [   0    0    0    0    0    0    0 1024    0    0]
        [   0    0    0    0    0    0    0    0 1024    0]
        [   0    0    0    0    0    0    0    0    0 1024]

        sage: L = A.LLL(); L
        [ 192  264 -152  272   -8  272  -48 -264  104   -8]
        [-128 -176 -240  160 -336  160   32  176  272 -336]
        [ -24 -161  147  350  385  -34  262  161  115  257]
        [ 520   75 -113  -74 -491   54  126  -75  239 -107]
        [-376 -133  255   22  229  150  350  133   95 -411]
        [-168 -103    5  402 -377 -238 -214  103 -219 -249]
        [-352   28  108 -328 -156  184   88  -28  -20  356]
        [ 120 -219  289  298  123  170 -286  219  449 -261]
        [ 160 -292   44   56  164  568  -40  292  -84 -348]
        [-192  760  152 -272    8 -272   48  264 -104    8]
        sage: L.is_LLL_reduced()
        True
        sage: L.hermite_form() == A.hermite_form()
        True

    """
    cdef ZZ_mat[mpz_t] *A = new ZZ_mat[mpz_t](d,d)
    A.gen_simdioph(b, b2)

    B = to_sage(A)
    del A
    return B

def gen_uniform(int nr, int nc, int b):
    r"""
    Return a `(nr \times nc)` matrix where the entries are random ``b``
    bits integers.

    INPUT:

    - ``nr`` -- row dimension
    - ``nc`` -- column dimension
    - ``b`` -- bitsize of entries

    OUTPUT:

    An integer lattice.

    EXAMPLE::

        sage: from sage.libs.fplll.fplll import gen_uniform
        sage: A = gen_uniform(10,10,12); A
        [ 980 3534  533 3303 2491 2960 1475 3998  105  162]
        [1766 3683 2782  668 2356 2149 1887 2327  976 1151]
        [1573  438 1480  887 1490  634 3820 3379 4074 2669]
        [ 215 2054 2388 3214 2459  250 2921 1395 3626  434]
        [ 638 4011 3626 1864  633 1072 3651 2339 2926 1004]
        [3731  439 1087 1088 2627 3446 2669 1419  563 2079]
        [1868 3196 3712 4016 1451 2589 3327  712  647 1057]
        [2068 2761 3479 2552  197 1258 1544 1116 3090 3667]
        [1394  529 1683 1781 1779 3032   80 2712  639 3047]
        [3695 3888 3139  851 2111 3375  208 3766 3925 1465]

        sage: L = A.LLL(); L
        [  200 -1144  -365   755  1404  -218  -937   321  -718   790]
        [  623   813   873  -595  -422   604  -207  1265 -1418  1360]
        [ -928  -816   479  1951  -319 -1295   827   333  1232   643]
        [-1802 -1904  -952   425  -141   697   300  1608  -501  -767]
        [ -572 -2010  -734   358 -1981  1101  -870    64   381  1106]
        [  853  -223   767  1382  -529  -780  -500  1507 -2455 -1190]
        [-1016 -1755  1297 -2210  -276  -114   712   -63   370   222]
        [ -430  1471   339  -513  1361  2715  2076  -646 -1406   -60]
        [-3390   748    62   775   935  1697  -306  -618    88  -452]
        [  713 -1115  1887  -563   733  2443   816   972   876 -2074]
        sage: L.is_LLL_reduced()
        True
        sage: L.hermite_form() == A.hermite_form()
        True

    """
    cdef ZZ_mat[mpz_t] *A = new ZZ_mat[mpz_t](nr,nc)
    A.gen_uniform(b)

    B = to_sage(A)
    del A
    return B

def gen_ntrulike(int d, int b, int q):
    r"""
    Generate a NTRU-like lattice of dimension `(2d \times 2d)`, with the
    coefficients `h_i` chosen as random `b` bits integers and parameter `q`::

        [[ 1 0 ... 0 h0      h1 ... h_{d-1} ]
         [ 0 1 ... 0 h1      h2 ... h0      ]
         [ ................................ ]
         [ 0 0 ... 1 h_{d-1} h0 ... h_{d-1} ]
         [ 0 0 ... 0 q       0  ...  0      ]
         [ 0 0 ... 0 0       q  ...  0      ]
         [ ................................ ]
         [ 0 0 ... 0 0       0  ...  q      ]]

    INPUT:

    - ``d`` -- dimension
    - ``b`` -- bitsize of entries
    - ``q`` -- the `q` above

    OUTPUT:

    An integer lattice.

    EXAMPLE::

        sage: from sage.libs.fplll.fplll import gen_ntrulike
        sage: A = gen_ntrulike(5,10,12); A
        [  1   0   0   0   0 320 351 920 714  66]
        [  0   1   0   0   0 351 920 714  66 320]
        [  0   0   1   0   0 920 714  66 320 351]
        [  0   0   0   1   0 714  66 320 351 920]
        [  0   0   0   0   1  66 320 351 920 714]
        [  0   0   0   0   0  12   0   0   0   0]
        [  0   0   0   0   0   0  12   0   0   0]
        [  0   0   0   0   0   0   0  12   0   0]
        [  0   0   0   0   0   0   0   0  12   0]
        [  0   0   0   0   0   0   0   0   0  12]

        sage: L = A.LLL(); L
        [-1 -1  0  0  0  1  1 -2  0 -2]
        [-1  0  0  0 -1 -2  1  1 -2  0]
        [ 0 -1 -1  0  0  1 -2  0 -2  1]
        [ 0  0  1  1  0  2  0  2 -1 -1]
        [ 0  0  0  1  1  0  2 -1 -1  2]
        [-2 -1 -2  1  1  1  0  1  1  0]
        [-1 -2  1  1 -2  0  1  0  1  1]
        [ 2 -1 -1  2  1 -1  0 -1  0 -1]
        [-1 -1  2  1  2 -1 -1  0 -1  0]
        [ 1 -2 -1 -2  1  0  1  1  0  1]
        sage: L.is_LLL_reduced()
        True
        sage: L.hermite_form() == A.hermite_form()
        True

    """
    cdef ZZ_mat[mpz_t] *A = new ZZ_mat[mpz_t](2*d,2*d)
    A.gen_ntrulike(b, q)

    B = to_sage(A)
    del A
    return B

def gen_ntrulike2(int d, int b, int q):
    """
    Like :func:`gen_ntrulike` but with the `q` vectors coming first.

    INPUT:

    - ``d`` -- dimension
    - ``b`` -- bitsize of entries
    - ``q`` -- see :func:`gen_ntrulike`

    OUTPUT:

    An integer lattice.

    EXAMPLE::

        sage: from sage.libs.fplll.fplll import gen_ntrulike2
        sage: A = gen_ntrulike2(5,10,12); A
        [ 12   0   0   0   0   0   0   0   0   0]
        [  0  12   0   0   0   0   0   0   0   0]
        [  0   0  12   0   0   0   0   0   0   0]
        [  0   0   0  12   0   0   0   0   0   0]
        [  0   0   0   0  12   0   0   0   0   0]
        [902 947 306  40 908   1   0   0   0   0]
        [947 306  40 908 902   0   1   0   0   0]
        [306  40 908 902 947   0   0   1   0   0]
        [ 40 908 902 947 306   0   0   0   1   0]
        [908 902 947 306  40   0   0   0   0   1]

        sage: L = A.LLL(); L
        [ 1  0  0  2 -3 -2  1  1  0  0]
        [-1  0 -2  1  2  2  1 -2 -1  0]
        [ 0  2 -1 -2  1  0 -2 -1  2  1]
        [ 0  3  0  1  3  1  0 -1  1  0]
        [ 2 -1  0 -2  1  1 -2 -1  0  2]
        [ 0 -1  0 -1 -1  1  4 -1 -1  0]
        [ 2  1  1  1 -1 -3 -2 -1 -1 -1]
        [-1  0 -1  0 -1  4 -1 -1  0  1]
        [ 0  1 -2  1  1 -1  0  1 -3 -2]
        [-2  1  1  0  1 -3 -2 -1  0  1]
        sage: L.is_LLL_reduced()
        True
        sage: L.hermite_form() == A.hermite_form()
        True

    """
    cdef ZZ_mat[mpz_t] *A = new ZZ_mat[mpz_t](2*d,2*d)
    A.gen_ntrulike2(b,q)

    B = to_sage(A)
    del A
    return B

def gen_ajtai(int d, float alpha):
    r"""
    Return Ajtai-like `(d \times d)`-matrix of floating point parameter
    `\alpha`. The matrix is lower-triangular, `B_{imi}` is
    `~2^{ (d-i+1)^{\alpha} }` and `B_{i,j}` is `~B_{j,j} / 2` for `j < i`.

    INPUT:

    - ``d`` -- dimension
    - ``alpha`` -- the `\alpha` above

    OUTPUT:

    An integer lattice.

    EXAMPLE::

        sage: from sage.libs.fplll.fplll import gen_ajtai
        sage: A = gen_ajtai(10, 0.7); A # random output
        [117   0   0   0   0   0   0   0   0   0]
        [ 11  55   0   0   0   0   0   0   0   0]
        [-47  21 104   0   0   0   0   0   0   0]
        [ -3 -22 -16  95   0   0   0   0   0   0]
        [ -8 -21  -3 -28  55   0   0   0   0   0]
        [-33 -15 -30  37   8  52   0   0   0   0]
        [-35  21  41 -31 -23  10  21   0   0   0]
        [ -9  20 -34 -23 -18 -13  -9  63   0   0]
        [-11  14 -38 -16 -26 -23  -3  11   9   0]
        [ 15  21  35  37  12   6  -2  10   1  17]

        sage: L = A.LLL(); L # random output
        [  4   7  -3  21 -14 -17  -1  -1  -8  17]
        [-20   0  -6   6 -11  -4 -19  10   1  17]
        [-22  -1   8 -21  18 -29   3  11   9   0]
        [ 31   8  20   2 -12  -4 -27 -22 -18   0]
        [ -2   6  -4   7  -8 -10   6  52  -9   0]
        [  3  -7  35 -12 -29  23   3  11   9   0]
        [-16  -6 -16  37   2  11  -1  -9   7 -34]
        [ 11  55   0   0   0   0   0   0   0   0]
        [ 11  14  38  16  26  23   3  11   9   0]
        [ 13 -28  -1   7 -11  11 -12   3  54   0]
        sage: L.is_LLL_reduced()
        True
        sage: L.hermite_form() == A.hermite_form()
        True

    """
    cdef ZZ_mat[mpz_t] *A = new ZZ_mat[mpz_t](d,d)
    A.gen_ajtai(alpha)

    B = to_sage(A)
    del A
    return B

cdef to_sage(ZZ_mat[mpz_t] *A):
    """
    Return a Sage integer matrix for ``A``. ``A`` is not destroyed.

    INPUT:

    - ``A`` -- ZZ_mat
    """
    cdef int i,j

    cdef Matrix_integer_dense B = <Matrix_integer_dense>matrix(ZZ, A.getRows(), A.getCols())

    for i from 0 <= i < A.getRows():
        for j from 0 <= j < A.getCols():
            B.set_unsafe_mpz(i,j,A[0][i][j].getData())
    return B<|MERGE_RESOLUTION|>--- conflicted
+++ resolved
@@ -567,13 +567,9 @@
         _check_delta(delta)
         _check_precision(precision)
 
-<<<<<<< HEAD
-        cdef BKZParam o
-=======
         cdef FloatType floatType = check_float_type(float_type)
 
         cdef BKZParam o = BKZParam(block_size, delta)
->>>>>>> a2b716bd
 
         linearPruningLevel = 0
         try:
