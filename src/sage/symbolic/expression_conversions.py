"""
Conversion of symbolic expressions to other types

This module provides routines for converting new symbolic expressions
to other types.  Primarily, it provides a class :class:`Converter`
which will walk the expression tree and make calls to methods
overridden by subclasses.
"""
###############################################################################
#   Sage: Open Source Mathematical Software
#       Copyright (C) 2009 Mike Hansen <mhansen@gmail.com>
#
#  Distributed under the terms of the GNU General Public License (GPL),
#  version 2 or any later version.  The full text of the GPL is available at:
#                  http://www.gnu.org/licenses/
###############################################################################

import operator as _operator
from sage.symbolic.ring import SR,var
from sage.symbolic.pynac import I
from sage.functions.all import exp
from sage.symbolic.operators import arithmetic_operators, relation_operators, FDerivativeOperator
from sage.functions.piecewise import piecewise
from sage.rings.number_field.number_field_element_quadratic import NumberFieldElement_quadratic
GaussianField = I.pyobject().parent()

class FakeExpression(object):
    r"""
    Pynac represents `x/y` as `xy^{-1}`.  Often, tree-walkers would prefer
    to see divisions instead of multiplications and negative exponents.
    To allow for this (since Pynac internally doesn't have division at all),
    there is a possibility to pass use_fake_div=True; this will rewrite
    an Expression into a mixture of Expression and FakeExpression nodes,
    where the FakeExpression nodes are used to represent divisions.
    These nodes are intended to act sufficiently like Expression nodes
    that tree-walkers won't care about the difference.
    """

    def __init__(self, operands, operator):
        """
        EXAMPLES::

            sage: from sage.symbolic.expression_conversions import FakeExpression
            sage: import operator; x,y = var('x,y')
            sage: FakeExpression([x, y], operator.div)
            FakeExpression([x, y], <built-in function div>)
        """
        self._operands = operands
        self._operator = operator

    def __repr__(self):
        """
        EXAMPLES::

            sage: from sage.symbolic.expression_conversions import FakeExpression
            sage: import operator; x,y = var('x,y')
            sage: FakeExpression([x, y], operator.div)
            FakeExpression([x, y], <built-in function div>)
        """
        return "FakeExpression(%r, %r)"%(self._operands, self._operator)

    def pyobject(self):
        """
        EXAMPLES::

            sage: from sage.symbolic.expression_conversions import FakeExpression
            sage: import operator; x,y = var('x,y')
            sage: f = FakeExpression([x, y], operator.div)
            sage: f.pyobject()
            Traceback (most recent call last):
            ...
            TypeError: self must be a numeric expression
        """
        raise TypeError('self must be a numeric expression')

    def operands(self):
        """
        EXAMPLES::

            sage: from sage.symbolic.expression_conversions import FakeExpression
            sage: import operator; x,y = var('x,y')
            sage: f = FakeExpression([x, y], operator.div)
            sage: f.operands()
            [x, y]
        """
        return self._operands

    def __getitem__(self, i):
        """
        EXAMPLES::

            sage: from sage.symbolic.expression_conversions import FakeExpression
            sage: import operator; x,y = var('x,y')
            sage: f = FakeExpression([x, y], operator.div)
            sage: f[0]
            x
        """
        return self._operands[i]

    def operator(self):
        """
        EXAMPLES::

            sage: from sage.symbolic.expression_conversions import FakeExpression
            sage: import operator; x,y = var('x,y')
            sage: f = FakeExpression([x, y], operator.div)
            sage: f.operator()
            <built-in function div>
        """
        return self._operator

    def _fast_callable_(self, etb):
        """
        EXAMPLES::

            sage: from sage.symbolic.expression_conversions import FakeExpression
            sage: import operator; x,y = var('x,y')
            sage: f = FakeExpression([x, y], operator.div)
            sage: fast_callable(f, vars=['x','y']).op_list()
            [('load_arg', 0), ('load_arg', 1), 'div', 'return']
        """
        return fast_callable(self, etb)

    def _fast_float_(self, *vars):
        """
        EXAMPLES::

            sage: from sage.symbolic.expression_conversions import FakeExpression
            sage: import operator; x,y = var('x,y')
            sage: f = FakeExpression([x, y], operator.div)
            sage: fast_float(f, 'x', 'y').op_list()
            [('load_arg', 0), ('load_arg', 1), 'div', 'return']
        """
        return fast_float(self, *vars)

class Converter(object):
    def __init__(self, use_fake_div=False):
        """
        If use_fake_div is set to True, then the converter will try to
        replace expressions whose operator is operator.mul with the
        corresponding expression whose operator is operator.div.

        EXAMPLES::

            sage: from sage.symbolic.expression_conversions import Converter
            sage: c = Converter(use_fake_div=True)
            sage: c.use_fake_div
            True
        """
        self.use_fake_div = use_fake_div

    def __call__(self, ex=None):
        """
        .. note::

           If this object does not have an attribute *ex*, then an argument
           must be passed into :meth`__call__`::

        EXAMPLES::

            sage: from sage.symbolic.expression_conversions import Converter
            sage: c = Converter(use_fake_div=True)
            sage: c(SR(2))
            Traceback (most recent call last):
            ...
            NotImplementedError: pyobject
            sage: c(x+2)
            Traceback (most recent call last):
            ...
            NotImplementedError: arithmetic
            sage: c(x)
            Traceback (most recent call last):
            ...
            NotImplementedError: symbol
            sage: c(x==2)
            Traceback (most recent call last):
            ...
            NotImplementedError: relation
            sage: c(sin(x))
            Traceback (most recent call last):
            ...
            NotImplementedError: composition
            sage: c(function('f', x).diff(x))
            Traceback (most recent call last):
            ...
            NotImplementedError: derivative

        We can set a default value for the argument by setting
        the ``ex`` attribute::

            sage: c.ex = SR(2)
            sage: c()
            Traceback (most recent call last):
            ...
            NotImplementedError: pyobject
        """
        if ex is None:
            ex = self.ex

        try:
            obj = ex.pyobject()
            return self.pyobject(ex, obj)
        except TypeError as err:
            if 'self must be a numeric expression' not in err:
                raise err

        operator = ex.operator()
        if operator is None:
            return self.symbol(ex)

        if operator in arithmetic_operators:
            if getattr(self, 'use_fake_div', False) and operator is _operator.mul:
                div = self.get_fake_div(ex)
                return self.arithmetic(div, div.operator())
            return self.arithmetic(ex, operator)
        elif operator in relation_operators:
            return self.relation(ex, operator)
        elif isinstance(operator, FDerivativeOperator):
            return self.derivative(ex, operator)
        else:
            return self.composition(ex, operator)

    def get_fake_div(self, ex):
        """
        EXAMPLES::

            sage: from sage.symbolic.expression_conversions import Converter
            sage: c = Converter(use_fake_div=True)
            sage: c.get_fake_div(sin(x)/x)
            FakeExpression([sin(x), x], <built-in function div>)
            sage: c.get_fake_div(-1*sin(x))
            FakeExpression([sin(x)], <built-in function neg>)
            sage: c.get_fake_div(-x)
            FakeExpression([x], <built-in function neg>)
            sage: c.get_fake_div((2*x^3+2*x-1)/((x-2)*(x+1)))
            FakeExpression([2*x^3 + 2*x - 1, FakeExpression([x + 1, x - 2], <built-in function mul>)], <built-in function div>)

        Check if #8056 is fixed, i.e., if numerator is 1.::

            sage: c.get_fake_div(1/pi/x)
            FakeExpression([1, FakeExpression([pi, x], <built-in function mul>)], <built-in function div>)
        """
        d = []
        n = []
        for arg in ex.operands():
            ops = arg.operands()
            try:
                if arg.operator() is _operator.pow and repr(ops[1]) == '-1':
                    d.append(ops[0])
                else:
                    n.append(arg)
            except TypeError:
                n.append(arg)

        len_d = len(d)
        if len_d == 0:
            repr_n = map(repr, n)
            if len(n) == 2 and "-1" in repr_n:
                a = n[0] if repr_n[1] == "-1" else n[1]
                return FakeExpression([a], _operator.neg)
            else:
                return ex
        elif len_d == 1:
            d = d[0]
        else:
            d = FakeExpression(d, _operator.mul)

        if len(n) == 0:
            return FakeExpression([SR.one_element(), d], _operator.div)
        elif len(n) == 1:
            n = n[0]
        else:
            n = FakeExpression(n, _operator.mul)

        return FakeExpression([n,d], _operator.div)

    def pyobject(self, ex, obj):
        """
        The input to this method is the result of calling
        :meth:`pyobject` on a symbolic expression.

        .. note::

           Note that if a constant such as ``pi`` is encountered in
           the expression tree, its corresponding pyobject which is an
           instance of :class:`sage.symbolic.constants.Pi` will be
           passed into this method.  One cannot do arithmetic using
           such an object.

        TESTS::

            sage: from sage.symbolic.expression_conversions import Converter
            sage: f = SR(1)
            sage: Converter().pyobject(f, f.pyobject())
            Traceback (most recent call last):
            ...
            NotImplementedError: pyobject
        """
        raise NotImplementedError("pyobject")

    def symbol(self, ex):
        """
        The input to this method is a symbolic expression which
        corresponds to a single variable.  For example, this method
        could be used to return a generator for a polynomial ring.

        TESTS::

            sage: from sage.symbolic.expression_conversions import Converter
            sage: Converter().symbol(x)
            Traceback (most recent call last):
            ...
            NotImplementedError: symbol
        """
        raise NotImplementedError("symbol")

    def relation(self, ex, operator):
        """
        The input to this method is a symbolic expression which
        corresponds to a relation.

        TESTS::

            sage: from sage.symbolic.expression_conversions import Converter
            sage: import operator
            sage: Converter().relation(x==3, operator.eq)
            Traceback (most recent call last):
            ...
            NotImplementedError: relation
            sage: Converter().relation(x==3, operator.lt)
            Traceback (most recent call last):
            ...
            NotImplementedError: relation
        """
        raise NotImplementedError("relation")

    def derivative(self, ex, operator):
        """
        The input to this method is a symbolic expression which
        corresponds to a relation.

        TESTS::

            sage: from sage.symbolic.expression_conversions import Converter
            sage: a = function('f', x).diff(x); a
            D[0](f)(x)
            sage: Converter().derivative(a, a.operator())
            Traceback (most recent call last):
            ...
            NotImplementedError: derivative
        """
        raise NotImplementedError("derivative")

    def arithmetic(self, ex, operator):
        """
        The input to this method is a symbolic expression and the
        infix operator corresponding to that expression. Typically,
        one will convert all of the arguments and then perform the
        operation afterward.

        TESTS::

            sage: from sage.symbolic.expression_conversions import Converter
            sage: f = x + 2
            sage: Converter().arithmetic(f, f.operator())
            Traceback (most recent call last):
            ...
            NotImplementedError: arithmetic
        """
        raise NotImplementedError("arithmetic")

    def composition(self, ex, operator):
        """
        The input to this method is a symbolic expression and its
        operator.  This method will get called when you have a symbolic
        function application.

        TESTS::

            sage: from sage.symbolic.expression_conversions import Converter
            sage: f = sin(2)
            sage: Converter().composition(f, f.operator())
            Traceback (most recent call last):
            ...
            NotImplementedError: composition
        """
        raise NotImplementedError("composition")

class InterfaceInit(Converter):
    def __init__(self, interface):
        """
        EXAMPLES::

            sage: from sage.symbolic.expression_conversions import InterfaceInit
            sage: m = InterfaceInit(maxima)
            sage: a = pi + 2
            sage: m(a)
            '(%pi)+(2)'
            sage: m(sin(a))
            'sin((%pi)+(2))'
            sage: m(exp(x^2) + pi + 2)
            '(%pi)+(exp((x)^(2)))+(2)'

        """
        self.name_init = "_%s_init_"%interface.name()
        self.interface = interface
        self.relation_symbols = interface._relation_symbols()

    def symbol(self, ex):
        """
        EXAMPLES::

            sage: from sage.symbolic.expression_conversions import InterfaceInit
            sage: m = InterfaceInit(maxima)
            sage: m.symbol(x)
            'x'
            sage: f(x) = x
            sage: m.symbol(f)
            'x'
        """
        return repr(SR(ex))

    def pyobject(self, ex, obj):
        """
        EXAMPLES::

            sage: from sage.symbolic.expression_conversions import InterfaceInit
            sage: ii = InterfaceInit(gp)
            sage: f = 2+I
            sage: ii.pyobject(f, f.pyobject())
            'I + 2'

            sage: ii.pyobject(SR(2), 2)
            '2'

            sage: ii.pyobject(pi, pi.pyobject())
            'Pi'
        """
        if (self.interface.name() in ['pari','gp'] and
            isinstance(obj, NumberFieldElement_quadratic) and
            obj.parent() == GaussianField):
            return repr(obj)
        try:
            return getattr(obj, self.name_init)()
        except AttributeError:
            return repr(obj)

    def relation(self, ex, operator):
        """
        EXAMPLES::

            sage: import operator
            sage: from sage.symbolic.expression_conversions import InterfaceInit
            sage: m = InterfaceInit(maxima)
            sage: m.relation(x==3, operator.eq)
            'x = 3'
            sage: m.relation(x==3, operator.lt)
            'x < 3'
        """
        return "%s %s %s"%(self(ex.lhs()), self.relation_symbols[operator],
                           self(ex.rhs()))

    def derivative(self, ex, operator):
        """
        EXAMPLES::

            sage: from sage.symbolic.expression_conversions import InterfaceInit
            sage: m = InterfaceInit(maxima)
            sage: f = function('f')
            sage: a = f(x).diff(x); a
            D[0](f)(x)
            sage: print m.derivative(a, a.operator())
            diff('f(x), x, 1)
            sage: b = f(x).diff(x, x)
            sage: print m.derivative(b, b.operator())
            diff('f(x), x, 2)

        We can also convert expressions where the argument is not just a
        variable, but the result is an "at" expression using temporary
        variables::

            sage: y = var('y')
            sage: t = (f(x*y).diff(x))/y
            sage: t
            D[0](f)(x*y)
            sage: m.derivative(t, t.operator())
            "at(diff('f(t0), t0, 1), [t0 = x*y])"
        """
        #This code should probably be moved into the interface
        #object in a nice way.
        from sage.symbolic.ring import is_SymbolicVariable
        if self.name_init != "_maxima_init_":
            raise NotImplementedError
        args = ex.operands()
        if (not all(is_SymbolicVariable(v) for v in args) or
            len(args) != len(set(args))):
            # An evaluated derivative of the form f'(1) is not a
            # symbolic variable, yet we would like to treat it like
            # one. So, we replace the argument `1` with a temporary
            # variable e.g. `t0` and then evaluate the derivative
            # f'(t0) symbolically at t0=1. See trac #12796.
            temp_args=[var("t%s"%i) for i in range(len(args))]
            f = operator.function()
            params = operator.parameter_set()
            params = ["%s, %s"%(temp_args[i], params.count(i)) for i in set(params)]
            subs = ["%s = %s"%(t,a) for t,a in zip(temp_args,args)]
            return "at(diff('%s(%s), %s), [%s])"%(f.name(),
                ", ".join(map(repr,temp_args)),
                ", ".join(params),
                ", ".join(subs))

        f = operator.function()
        params = operator.parameter_set()
        params = ["%s, %s"%(args[i], params.count(i)) for i in set(params)]

        return "diff('%s(%s), %s)"%(f.name(),
                                    ", ".join(map(repr, args)),
                                    ", ".join(params))

    def arithmetic(self, ex, operator):
        """
        EXAMPLES::

            sage: import operator
            sage: from sage.symbolic.expression_conversions import InterfaceInit
            sage: m = InterfaceInit(maxima)
            sage: m.arithmetic(x+2, operator.add)
            '(x)+(2)'
        """
        args = ["(%s)"%self(op) for op in ex.operands()]
        return arithmetic_operators[operator].join(args)

    def composition(self, ex, operator):
        """
        EXAMPLES::

            sage: from sage.symbolic.expression_conversions import InterfaceInit
            sage: m = InterfaceInit(maxima)
            sage: m.composition(sin(x), sin)
            'sin(x)'
            sage: m.composition(ceil(x), ceil)
            'ceiling(x)'

            sage: m = InterfaceInit(mathematica)
            sage: m.composition(sin(x), sin)
            'Sin[x]'
        """
        ops = ex.operands()
        #FIXME: consider stripping pyobjects() in ops
        if hasattr(operator, self.name_init + "evaled_"):
            return getattr(operator, self.name_init + "evaled_")(*ops)
        else:
            ops = map(self, ops)
        try:
            op = getattr(operator, self.name_init)()
        except (TypeError, AttributeError):
            op = repr(operator)

        return self.interface._function_call_string(op,ops,[])

#########
# Sympy #
#########
class SympyConverter(Converter):
    """
    Converts any expression to SymPy.

    EXAMPLE::

        sage: import sympy
        sage: var('x,y')
        (x, y)
        sage: f = exp(x^2) - arcsin(pi+x)/y
        sage: f._sympy_()
        exp(x**2) - asin(x + pi)/y
        sage: _._sage_()
        -arcsin(pi + x)/y + e^(x^2)

        sage: sympy.sympify(x) # indirect doctest
        x

    TESTS:

    Make sure we can convert I (trac #6424)::

        sage: bool(I._sympy_() == I)
        True
        sage: (x+I)._sympy_()
        x + I

    """
    def pyobject(self, ex, obj):
        """
        EXAMPLES::

            sage: from sage.symbolic.expression_conversions import SympyConverter
            sage: s = SympyConverter()
            sage: f = SR(2)
            sage: s.pyobject(f, f.pyobject())
            2
            sage: type(_)
            <class 'sympy.core.numbers.Integer'>
        """
        try:
            return obj._sympy_()
        except AttributeError:
            return obj

    def arithmetic(self, ex, operator):
        """
        EXAMPLES::

            sage: from sage.symbolic.expression_conversions import SympyConverter
            sage: s = SympyConverter()
            sage: f = x + 2
            sage: s.arithmetic(f, f.operator())
            x + 2
        """
        import sympy
        operator = arithmetic_operators[operator]
        ops = [sympy.sympify(self(a), evaluate=False) for a in ex.operands()]
        if operator == "+":
            return sympy.Add(*ops)
        elif operator == "*":
            return sympy.Mul(*ops)
        elif operator == "-":
            return sympy.Sub(*ops)
        elif operator == "/":
            return sympy.Div(*ops)
        elif operator == "^":
            return sympy.Pow(*ops)
        else:
            raise NotImplementedError

    def symbol(self, ex):
        """
        EXAMPLES::

            sage: from sage.symbolic.expression_conversions import SympyConverter
            sage: s = SympyConverter()
            sage: s.symbol(x)
            x
            sage: type(_)
            <class 'sympy.core.symbol.Symbol'>
        """
        import sympy
        return sympy.symbols(repr(ex))

    def composition(self, ex, operator):
        """
        EXAMPLES::

            sage: from sage.symbolic.expression_conversions import SympyConverter
            sage: s = SympyConverter()
            sage: f = sin(2)
            sage: s.composition(f, f.operator())
            sin(2)
            sage: type(_)
            sin
            sage: f = arcsin(2)
            sage: s.composition(f, f.operator())
            asin(2)
        """
        f = operator._sympy_init_()
        g = ex.operands()
        import sympy

        f_sympy = getattr(sympy, f, None)
        if f_sympy:
            return f_sympy(*sympy.sympify(g, evaluate=False))
        else:
            raise NotImplementedError("SymPy function '%s' doesn't exist" % f)

sympy = SympyConverter()

#############
# Algebraic #
#############
class AlgebraicConverter(Converter):
    def __init__(self, field):
        """
        EXAMPLES::

            sage: from sage.symbolic.expression_conversions import AlgebraicConverter
            sage: a = AlgebraicConverter(QQbar)
            sage: a.field
            Algebraic Field
            sage: a.reciprocal_trig_functions['cot']
            tan
        """
        self.field = field

        from sage.functions.all import reciprocal_trig_functions
        self.reciprocal_trig_functions = reciprocal_trig_functions

    def pyobject(self, ex, obj):
        """
        EXAMPLES::

            sage: from sage.symbolic.expression_conversions import AlgebraicConverter
            sage: a = AlgebraicConverter(QQbar)
            sage: f = SR(2)
            sage: a.pyobject(f, f.pyobject())
            2
            sage: _.parent()
            Algebraic Field
        """
        return self.field(obj)

    def arithmetic(self, ex, operator):
        """
        Convert a symbolic expression to an algebraic number.

        EXAMPLES::

            sage: from sage.symbolic.expression_conversions import AlgebraicConverter
            sage: f = 2^(1/2)
            sage: a = AlgebraicConverter(QQbar)
            sage: a.arithmetic(f, f.operator())
            1.414213562373095?

        TESTS::

            sage: f = pi^6
            sage: a = AlgebraicConverter(QQbar)
            sage: a.arithmetic(f, f.operator())
            Traceback (most recent call last):
            ...
            TypeError: unable to convert pi^6 to Algebraic Field
        """
        # We try to avoid simplifying, because maxima's simplify command
        # can change the value of a radical expression (by changing which
        # root is selected).
        try:
            if operator is _operator.pow:
                from sage.rings.all import Rational
                base, expt = ex.operands()
                base = self.field(base)
                expt = Rational(expt)
                return self.field(base**expt)
            else:
                return reduce(operator, map(self, ex.operands()))
        except TypeError:
            pass

        if operator is _operator.pow:
            from sage.symbolic.constants import e, pi, I
            base, expt = ex.operands()
            if base == e and expt / (pi*I) in QQ:
                return exp(expt)._algebraic_(self.field)

        raise TypeError("unable to convert %s to %s"%(ex, self.field))

    def composition(self, ex, operator):
        """
        Coerce to an algebraic number.

        EXAMPLES::

            sage: from sage.symbolic.expression_conversions import AlgebraicConverter
            sage: a = AlgebraicConverter(QQbar)
            sage: a.composition(exp(I*pi/3), exp)
            0.500000000000000? + 0.866025403784439?*I
            sage: a.composition(sin(pi/5), sin)
            0.5877852522924731? + 0.?e-18*I

        TESTS::

            sage: QQbar(zeta(7))
            Traceback (most recent call last):
            ...
            TypeError: unable to convert zeta(7) to Algebraic Field
        """
        func = operator
        operand, = ex.operands()

        QQbar = self.field.algebraic_closure()
        # Note that comparing functions themselves goes via maxima, and is SLOW
        func_name = repr(func)
        if func_name == 'exp':
            rat_arg = (operand.imag()/(2*ex.parent().pi()))._rational_()
            if rat_arg == 0:
                # here we will either try and simplify, or return
                raise ValueError("Unable to represent as an algebraic number.")
            real = operand.real()
            if real:
                mag = exp(operand.real())._algebraic_(QQbar)
            else:
                mag = 1
            res = mag * QQbar.zeta(rat_arg.denom())**rat_arg.numer()
        elif func_name in ['sin', 'cos', 'tan']:
            exp_ia = exp(SR(-1).sqrt()*operand)._algebraic_(QQbar)
            if func_name == 'sin':
                res = (exp_ia - ~exp_ia)/(2*QQbar.zeta(4))
            elif func_name == 'cos':
                res = (exp_ia + ~exp_ia)/2
            else:
                res = -QQbar.zeta(4)*(exp_ia - ~exp_ia)/(exp_ia + ~exp_ia)
        elif func_name in ['sinh', 'cosh', 'tanh']:
            exp_a = exp(operand)._algebraic_(QQbar)
            if func_name == 'sinh':
                res = (exp_a - ~exp_a)/2
            elif func_name == 'cosh':
                res = (exp_a + ~exp_a)/2
            else:
                res = (exp_a - ~exp_a) / (exp_a + ~exp_a)
        elif func_name in self.reciprocal_trig_functions:
            res = ~self.reciprocal_trig_functions[func_name](operand)._algebraic_(QQbar)
        else:
            res = func(operand._algebraic_(self.field))
            #We have to handle the case where we get the same symbolic
            #expression back.  For example, QQbar(zeta(7)).  See
            #ticket #12665.
            if cmp(res, ex) == 0:
                raise TypeError("unable to convert %s to %s"%(ex, self.field))
        return self.field(res)

def algebraic(ex, field):
    """
    Returns the symbolic expression *ex* as a element of the algebraic
    field *field*.

    EXAMPLES::

        sage: a = SR(5/6)
        sage: AA(a)
        5/6
        sage: type(AA(a))
        <class 'sage.rings.qqbar.AlgebraicReal'>
        sage: QQbar(a)
        5/6
        sage: type(QQbar(a))
        <class 'sage.rings.qqbar.AlgebraicNumber'>
        sage: QQbar(i)
        1*I
        sage: AA(golden_ratio)
        1.618033988749895?
        sage: QQbar(golden_ratio)
        1.618033988749895?
        sage: QQbar(sin(pi/3))
        0.866025403784439?

        sage: QQbar(sqrt(2) + sqrt(8))
        4.242640687119285?
        sage: AA(sqrt(2) ^ 4) == 4
        True
        sage: AA(-golden_ratio)
        -1.618033988749895?
        sage: QQbar((2*I)^(1/2))
        1 + 1*I
        sage: QQbar(e^(pi*I/3))
        0.500000000000000? + 0.866025403784439?*I

        sage: AA(x*sin(0))
        0
        sage: QQbar(x*sin(0))
        0
    """
    return AlgebraicConverter(field)(ex)

##############
# Polynomial #
##############
class PolynomialConverter(Converter):
    def __init__(self, ex, base_ring=None, ring=None):
        """
        EXAMPLES::

            sage: from sage.symbolic.expression_conversions import PolynomialConverter
            sage: x, y = var('x,y')
            sage: p = PolynomialConverter(x+y, base_ring=QQ)
            sage: p.base_ring
            Rational Field
            sage: p.ring
            Multivariate Polynomial Ring in x, y over Rational Field

            sage: p = PolynomialConverter(x, base_ring=QQ)
            sage: p.base_ring
            Rational Field
            sage: p.ring
            Univariate Polynomial Ring in x over Rational Field

            sage: p = PolynomialConverter(x, ring=QQ['x,y'])
            sage: p.base_ring
            Rational Field
            sage: p.ring
            Multivariate Polynomial Ring in x, y over Rational Field

            sage: p = PolynomialConverter(x+y, ring=QQ['x'])
            Traceback (most recent call last):
            ...
            TypeError: y is not a variable of Univariate Polynomial Ring in x over Rational Field


        """
        if not (ring is None or base_ring is None):
            raise TypeError("either base_ring or ring must be specified, but not both")
        self.ex = ex

        if ring is not None:
            base_ring = ring.base_ring()
            self.varnames = ring.variable_names_recursive()
            for v in ex.variables():
                if repr(v) not in self.varnames and v not in base_ring:
                    raise TypeError("%s is not a variable of %s" %(v, ring))
            self.ring = ring
            self.base_ring = base_ring
        elif base_ring is not None:
            self.base_ring = base_ring
            vars = self.ex.variables()
            if len(vars) == 0:
                vars = ['x']
            from sage.rings.all import PolynomialRing
            self.ring = PolynomialRing(self.base_ring, names=vars)
            self.varnames = self.ring.variable_names()
        else:
            raise TypeError("either a ring or base ring must be specified")

    def symbol(self, ex):
        """
        Returns a variable in the polynomial ring.

        EXAMPLES::

            sage: from sage.symbolic.expression_conversions import PolynomialConverter
            sage: p = PolynomialConverter(x, base_ring=QQ)
            sage: p.symbol(x)
            x
            sage: _.parent()
            Univariate Polynomial Ring in x over Rational Field
        """
        return self.ring(repr(ex))

    def pyobject(self, ex, obj):
        """
        EXAMPLES::

            sage: from sage.symbolic.expression_conversions import PolynomialConverter
            sage: p = PolynomialConverter(x, base_ring=QQ)
            sage: f = SR(2)
            sage: p.pyobject(f, f.pyobject())
            2
            sage: _.parent()
            Rational Field
        """
        return self.base_ring(obj)

    def composition(self, ex, operator):
        """
        EXAMPLES::

            sage: from sage.symbolic.expression_conversions import PolynomialConverter
            sage: a = sin(2)
            sage: p = PolynomialConverter(a*x, base_ring=RR)
            sage: p.composition(a, a.operator())
            0.909297426825682
        """
        return self.base_ring(ex)

    def relation(self, ex, op):
        """
        EXAMPLES::

            sage: import operator
            sage: from sage.symbolic.expression_conversions import PolynomialConverter

            sage: x, y = var('x, y')
            sage: p = PolynomialConverter(x, base_ring=RR)

            sage: p.relation(x==3, operator.eq)
            x - 3.00000000000000
            sage: p.relation(x==3, operator.lt)
            Traceback (most recent call last):
            ...
            ValueError: Unable to represent as a polynomial

            sage: p = PolynomialConverter(x - y, base_ring=QQ)
            sage: p.relation(x^2 - y^3 + 1 == x^3, operator.eq)
            -x^3 - y^3 + x^2 + 1
        """
        import operator
        if op == operator.eq:
            return self(ex.lhs()) - self(ex.rhs())
        else:
            raise ValueError("Unable to represent as a polynomial")

    def arithmetic(self, ex, operator):
        """
        EXAMPLES::

            sage: import operator
            sage: from sage.symbolic.expression_conversions import PolynomialConverter

            sage: x, y = var('x, y')
            sage: p = PolynomialConverter(x, base_ring=RR)
            sage: p.arithmetic(pi+e, operator.add)
            5.85987448204884
            sage: p.arithmetic(x^2, operator.pow)
            x^2

            sage: p = PolynomialConverter(x+y, base_ring=RR)
            sage: p.arithmetic(x*y+y^2, operator.add)
            x*y + y^2

            sage: p = PolynomialConverter(y^(3/2), ring=SR['x'])
            sage: p.arithmetic(y^(3/2), operator.pow)
            y^(3/2)
            sage: _.parent()
            Symbolic Ring
        """
        if not any(repr(v) in self.varnames for v in ex.variables()):
            return self.base_ring(ex)
        elif operator == _operator.pow:
            from sage.rings.all import Integer
            base, exp = ex.operands()
            return self(base)**Integer(exp)
        else:
            ops = [self(a) for a in ex.operands()]
            return reduce(operator, ops)

def polynomial(ex, base_ring=None, ring=None):
    """
    Returns a polynomial from the symbolic expression *ex*.  Either a
    base ring *base_ring* or a polynomial ring *ring* can be specified
    for the parent of result.  If just a base ring is given, then the variables
    of the base ring will be the variables of the expression *ex*.

    EXAMPLES::

         sage: from sage.symbolic.expression_conversions import polynomial
         sage: f = x^2 + 2
         sage: polynomial(f, base_ring=QQ)
         x^2 + 2
         sage: _.parent()
         Univariate Polynomial Ring in x over Rational Field

         sage: polynomial(f, ring=QQ['x,y'])
         x^2 + 2
         sage: _.parent()
         Multivariate Polynomial Ring in x, y over Rational Field

         sage: x, y = var('x, y')
         sage: polynomial(x + y^2, ring=QQ['x,y'])
         y^2 + x
         sage: _.parent()
         Multivariate Polynomial Ring in x, y over Rational Field

         sage: s,t=var('s,t')
         sage: expr=t^2-2*s*t+1
         sage: expr.polynomial(None,ring=SR['t'])
         t^2 - 2*s*t + 1
         sage: _.parent()
         Univariate Polynomial Ring in t over Symbolic Ring

         sage: polynomial(y - sqrt(x), ring=SR[y])
         y - sqrt(x)
         sage: _.list()
         [-sqrt(x), 1]

    The polynomials can have arbitrary (constant) coefficients so long as
    they coerce into the base ring::

         sage: polynomial(2^sin(2)*x^2 + exp(3), base_ring=RR)
         1.87813065119873*x^2 + 20.0855369231877
    """
    converter = PolynomialConverter(ex, base_ring=base_ring, ring=ring)
    res = converter()
    return converter.ring(res)

##############
# Fast Float #
##############

class FastFloatConverter(Converter):
    def __init__(self, ex, *vars):
        """
        Returns an object which provides fast floating point
        evaluation of the symbolic expression *ex*.  This is an class
        used internally and is not meant to be used directly.

        See :mod:`sage.ext.fast_eval` for more information.

        EXAMPLES::

            sage: x,y,z = var('x,y,z')
            sage: f = 1 + sin(x)/x + sqrt(z^2+y^2)/cosh(x)
            sage: ff = f._fast_float_('x', 'y', 'z')
            sage: f(x=1.0,y=2.0,z=3.0).n()
            4.1780638977...
            sage: ff(1.0,2.0,3.0)
            4.1780638977...

        Using _fast_float_ without specifying the variable names is
        deprecated::

            sage: f = x._fast_float_()
            doctest:...: DeprecationWarning: Substitution using
            function-call syntax and unnamed arguments is deprecated
            and will be removed from a future release of Sage; you
            can use named arguments instead, like EXPR(x=..., y=...)
            See http://trac.sagemath.org/5930 for details.
            sage: f(1.2)
            1.2

        Using _fast_float_ on a function which is the identity is
        now supported (see Trac 10246)::

            sage: f = symbolic_expression(x).function(x)
            sage: f._fast_float_(x)
            <sage.ext.fast_eval.FastDoubleFunc object at ...>
            sage: f(22)
            22
        """
        self.ex = ex

        if vars == ():
            try:
                vars = ex.arguments()
            except AttributeError:
                vars = ex.variables()

            if vars:
                from sage.misc.superseded import deprecation
                deprecation(5930, "Substitution using function-call syntax and unnamed arguments is deprecated and will be removed from a future release of Sage; you can use named arguments instead, like EXPR(x=..., y=...)")


        self.vars = vars

        import sage.ext.fast_eval as fast_float
        self.ff = fast_float

        Converter.__init__(self, use_fake_div=True)

    def relation(self, ex, operator):
        """
        EXAMPLES::

            sage: ff = fast_float(x == 2, 'x')
            sage: ff(2)
            0.0
            sage: ff(4)
            2.0
            sage: ff = fast_float(x < 2, 'x')
            Traceback (most recent call last):
            ...
            NotImplementedError
        """
        if operator is not _operator.eq:
            raise NotImplementedError
        return self(ex.lhs() - ex.rhs())

    def pyobject(self, ex, obj):
        """
        EXAMPLES::

            sage: f = SR(2)._fast_float_()
            sage: f(3)
            2.0
        """
        try:
            return obj._fast_float_(*self.vars)
        except AttributeError:
            return self.ff.fast_float_constant(float(obj))

    def symbol(self, ex):
        r"""
        EXAMPLES::

            sage: f = x._fast_float_('x', 'y')
            sage: f(1,2)
            1.0
            sage: f = x._fast_float_('y', 'x')
            sage: f(1,2)
            2.0
        """
        if self.vars == ():
            return self.ff.fast_float_arg(0)

        vars = list(self.vars)
        name = repr(ex)
        if name in vars:
            return self.ff.fast_float_arg(vars.index(name))
        svars = [repr(x) for x in vars]
        if name in svars:
            return self.ff.fast_float_arg(svars.index(name))

        if ex.is_symbol(): # case of callable function which is the variable, like f(x)=x
            name = repr(SR(ex)) # this gets back just the 'output' of the function
            if name in svars:
                return self.ff.fast_float_arg(svars.index(name))

        try:
            return self.ff.fast_float_constant(float(ex))
        except TypeError:
<<<<<<< HEAD
            raise NotImplementedError, "free variable: %s" % repr(ex)
=======
            raise ValueError("free variable: %s" % repr(ex))
>>>>>>> a3c4cf39

    def arithmetic(self, ex, operator):
        """
        EXAMPLES::

            sage: x,y = var('x,y')
            sage: f = x*x-y
            sage: ff = f._fast_float_('x','y')
            sage: ff(2,3)
            1.0

            sage: a = x + 2*y
            sage: f = a._fast_float_('x', 'y')
            sage: f(1,0)
            1.0
            sage: f(0,1)
            2.0

            sage: f = sqrt(x)._fast_float_('x'); f.op_list()
            ['load 0', 'call sqrt(1)']

            sage: f = (1/2*x)._fast_float_('x'); f.op_list()
            ['load 0', 'push 0.5', 'mul']
        """
        operands = ex.operands()
        if operator is _operator.neg:
            return operator(self(operands[0]))

        from sage.rings.all import Rational
        if operator is _operator.pow and operands[1] == Rational(((1,2))):
            from sage.functions.all import sqrt
            return sqrt(self(operands[0]))
        fops = map(self, operands)
        return reduce(operator, fops)

    def composition(self, ex, operator):
        """
        EXAMPLES::

            sage: f = sqrt(x)._fast_float_('x')
            sage: f(2)
            1.41421356237309...
            sage: y = var('y')
            sage: f = sqrt(x+y)._fast_float_('x', 'y')
            sage: f(1,1)
            1.41421356237309...

        ::

            sage: f = sqrt(x+2*y)._fast_float_('x', 'y')
            sage: f(2,0)
            1.41421356237309...
            sage: f(0,1)
            1.41421356237309...
        """
        f = operator
        g = map(self, ex.operands())
        try:
            return f(*g)
        except TypeError:
            from sage.functions.other import abs_symbolic
            if f is abs_symbolic:
                return abs(*g) # special case
            else:
                return self.ff.fast_float_func(f, *g)

def fast_float(ex, *vars):
    """
    Returns an object which provides fast floating point evaluation of
    the symbolic expression *ex*.

    See :mod:`sage.ext.fast_eval` for more information.

    EXAMPLES::

        sage: from sage.symbolic.expression_conversions import fast_float
        sage: f = sqrt(x+1)
        sage: ff = fast_float(f, 'x')
        sage: ff(1.0)
        1.4142135623730951
    """
    return FastFloatConverter(ex, *vars)()

#################
# Fast Callable #
#################

class FastCallableConverter(Converter):
    def __init__(self, ex, etb):
        """
        EXAMPLES::

            sage: from sage.symbolic.expression_conversions import FastCallableConverter
            sage: from sage.ext.fast_callable import ExpressionTreeBuilder
            sage: etb = ExpressionTreeBuilder(vars=['x'])
            sage: f = FastCallableConverter(x+2, etb)
            sage: f.ex
            x + 2
            sage: f.etb
            <sage.ext.fast_callable.ExpressionTreeBuilder object at 0x...>
            sage: f.use_fake_div
            True
        """
        self.ex = ex
        self.etb = etb
        Converter.__init__(self, use_fake_div=True)

    def pyobject(self, ex, obj):
        r"""
        EXAMPLES::

            sage: from sage.ext.fast_callable import ExpressionTreeBuilder
            sage: etb = ExpressionTreeBuilder(vars=['x'])
            sage: pi._fast_callable_(etb)
            pi
            sage: etb = ExpressionTreeBuilder(vars=['x'], domain=RDF)
            sage: pi._fast_callable_(etb)
            3.14159265359
        """
        from sage.symbolic.constants import Constant
        if isinstance(obj, Constant):
            obj = obj.expression()
        return self.etb.constant(obj)

    def relation(self, ex, operator):
        """
        EXAMPLES::

            sage: ff = fast_callable(x == 2, vars=['x'])
            sage: ff(2)
            0
            sage: ff(4)
            2
            sage: ff = fast_callable(x < 2, vars=['x'])
            Traceback (most recent call last):
            ...
            NotImplementedError
        """
        if operator is not _operator.eq:
            raise NotImplementedError
        return self(ex.lhs() - ex.rhs())

    def arithmetic(self, ex, operator):
        r"""
        EXAMPLES::

            sage: from sage.ext.fast_callable import ExpressionTreeBuilder
            sage: etb = ExpressionTreeBuilder(vars=['x','y'])
            sage: var('x,y')
            (x, y)
            sage: (x+y)._fast_callable_(etb)
            add(v_0, v_1)
            sage: (-x)._fast_callable_(etb)
            neg(v_0)
            sage: (x+y+x^2)._fast_callable_(etb)
            add(add(ipow(v_0, 2), v_0), v_1)

        TESTS:

        Check if rational functions with numerator 1 can be converted. #8056::

            sage: (1/pi/x)._fast_callable_(etb)
            div(1, mul(pi, v_0))

            sage: etb = ExpressionTreeBuilder(vars=['x'], domain=RDF)
            sage: (x^7)._fast_callable_(etb)
            ipow(v_0, 7)
            sage: f(x)=1/pi/x; plot(f,2,3)
        """
        # This used to convert the operands first.  Doing it this way
        # instead gives a chance to notice powers with an integer
        # exponent before the exponent gets (potentially) converted
        # to another type.
        operands = ex.operands()
        if operator is _operator.pow:
            exponent = operands[1]
            if exponent == -1:
                return self.etb.call(_operator.div, 1, operands[0])
            elif exponent == 0.5:
                from sage.functions.all import sqrt
                return self.etb.call(sqrt, operands[0])
            elif exponent == -0.5:
                from sage.functions.all import sqrt
                return self.etb.call(_operator.div, 1, self.etb.call(sqrt, operands[0]))
        elif operator is _operator.neg:
            return self.etb.call(operator, operands[0])
        return reduce(lambda x,y: self.etb.call(operator, x,y), operands)

    def symbol(self, ex):
        r"""
        Given an ExpressionTreeBuilder, return an Expression representing
        this value.

        EXAMPLES::

            sage: from sage.ext.fast_callable import ExpressionTreeBuilder
            sage: etb = ExpressionTreeBuilder(vars=['x','y'])
            sage: x, y, z = var('x,y,z')
            sage: x._fast_callable_(etb)
            v_0
            sage: y._fast_callable_(etb)
            v_1
            sage: z._fast_callable_(etb)
            Traceback (most recent call last):
            ...
            ValueError: Variable 'z' not found
        """
        return self.etb.var(SR(ex))

    def composition(self, ex, function):
        r"""
        Given an ExpressionTreeBuilder, return an Expression representing
        this value.

        EXAMPLES::

            sage: from sage.ext.fast_callable import ExpressionTreeBuilder
            sage: etb = ExpressionTreeBuilder(vars=['x','y'])
            sage: x,y = var('x,y')
            sage: sin(sqrt(x+y))._fast_callable_(etb)
            sin(sqrt(add(v_0, v_1)))
            sage: arctan2(x,y)._fast_callable_(etb)
            {arctan2}(v_0, v_1)
        """
        return self.etb.call(function, *ex.operands())


def fast_callable(ex, etb):
    """
    Given an ExpressionTreeBuilder *etb*, return an Expression representing
    the symbolic expression *ex*.

    EXAMPLES::

        sage: from sage.ext.fast_callable import ExpressionTreeBuilder
        sage: etb = ExpressionTreeBuilder(vars=['x','y'])
        sage: x,y = var('x,y')
        sage: f = y+2*x^2
        sage: f._fast_callable_(etb)
        add(mul(ipow(v_0, 2), 2), v_1)

        sage: f = (2*x^3+2*x-1)/((x-2)*(x+1))
        sage: f._fast_callable_(etb)
        div(add(add(mul(ipow(v_0, 3), 2), mul(v_0, 2)), -1), mul(add(v_0, 1), add(v_0, -2)))

    """
    return FastCallableConverter(ex, etb)()

class RingConverter(Converter):
    def __init__(self, R, subs_dict=None):
        """
        A class to convert expressions to other rings.

        EXAMPLES::

            sage: from sage.symbolic.expression_conversions import RingConverter
            sage: R = RingConverter(RIF, subs_dict={x:2})
            sage: R.ring
            Real Interval Field with 53 bits of precision
            sage: R.subs_dict
            {x: 2}
            sage: R(pi+e)
            5.85987448204884?
            sage: loads(dumps(R))
            <sage.symbolic.expression_conversions.RingConverter object at 0x...>
        """
        self.subs_dict = {} if subs_dict is None else subs_dict
        self.ring = R

    def symbol(self, ex):
        """
        All symbols appearing in the expression must appear in *subs_dict*
        in order for the conversion to be successful.

        EXAMPLES::

            sage: from sage.symbolic.expression_conversions import RingConverter
            sage: R = RingConverter(RIF, subs_dict={x:2})
            sage: R(x+pi)
            5.141592653589794?

            sage: R = RingConverter(RIF)
            sage: R(x+pi)
            Traceback (most recent call last):
            ...
            TypeError
        """
        try:
            return self.ring(self.subs_dict[ex])
        except KeyError:
            raise TypeError

    def pyobject(self, ex, obj):
        """
        EXAMPLES::

            sage: from sage.symbolic.expression_conversions import RingConverter
            sage: R = RingConverter(RIF)
            sage: R(SR(5/2))
            2.5000000000000000?
        """
        return self.ring(obj)

    def arithmetic(self, ex, operator):
        """
        EXAMPLES::

            sage: from sage.symbolic.expression_conversions import RingConverter
            sage: P.<z> = ZZ[]
            sage: R = RingConverter(P, subs_dict={x:z})
            sage: a = 2*x^2 + x + 3
            sage: R(a)
            2*z^2 + z + 3
        """
        if operator not in [_operator.add, _operator.mul, _operator.pow]:
            raise TypeError

        operands = ex.operands()
        if operator is _operator.pow:
            from sage.all import Integer, Rational
            base, expt = operands

            if expt == Rational(((1,2))):
                from sage.functions.all import sqrt
                return sqrt(self(base))
            try:
                expt = Integer(expt)
            except TypeError:
                pass

            base = self(base)
            return base ** expt
        else:
            return reduce(operator, map(self, operands))

    def composition(self, ex, operator):
        """
        EXAMPLES::

            sage: from sage.symbolic.expression_conversions import RingConverter
            sage: R = RingConverter(RIF)
            sage: R(cos(2))
            -0.4161468365471424?
        """
        res =  operator(*map(self, ex.operands()))
        if res.parent() is not self.ring:
            raise TypeError
        else:
            return res

class SubstituteFunction(Converter):
    def __init__(self, ex, original, new):
        """
        A class that walks the tree and replaces occurrences of a
        function with another.

        EXAMPLES::

            sage: from sage.symbolic.expression_conversions import SubstituteFunction
            sage: foo = function('foo'); bar = function('bar')
            sage: s = SubstituteFunction(foo(x), foo, bar)
            sage: s(1/foo(foo(x)) + foo(2))
            1/bar(bar(x)) + bar(2)
        """
        self.original = original
        self.new = new
        self.ex = ex

    def symbol(self, ex):
        """
        EXAMPLES::

            sage: from sage.symbolic.expression_conversions import SubstituteFunction
            sage: foo = function('foo'); bar = function('bar')
            sage: s = SubstituteFunction(foo(x), foo, bar)
            sage: s.symbol(x)
            x
        """
        return ex

    def pyobject(self, ex, obj):
        """
        EXAMPLES::

            sage: from sage.symbolic.expression_conversions import SubstituteFunction
            sage: foo = function('foo'); bar = function('bar')
            sage: s = SubstituteFunction(foo(x), foo, bar)
            sage: f = SR(2)
            sage: s.pyobject(f, f.pyobject())
            2
            sage: _.parent()
            Symbolic Ring
        """
        return ex

    def relation(self, ex, operator):
        """
        EXAMPLES::

            sage: from sage.symbolic.expression_conversions import SubstituteFunction
            sage: foo = function('foo'); bar = function('bar')
            sage: s = SubstituteFunction(foo(x), foo, bar)
            sage: eq = foo(x) == x
            sage: s.relation(eq, eq.operator())
            bar(x) == x
        """
        return operator(self(ex.lhs()), self(ex.rhs()))

    def arithmetic(self, ex, operator):
        """
        EXAMPLES::

            sage: from sage.symbolic.expression_conversions import SubstituteFunction
            sage: foo = function('foo'); bar = function('bar')
            sage: s = SubstituteFunction(foo(x), foo, bar)
            sage: f = x*foo(x) + pi/foo(x)
            sage: s.arithmetic(f, f.operator())
            x*bar(x) + pi/bar(x)
        """
        return reduce(operator, map(self, ex.operands()))

    def composition(self, ex, operator):
        """
        EXAMPLES::

            sage: from sage.symbolic.expression_conversions import SubstituteFunction
            sage: foo = function('foo'); bar = function('bar')
            sage: s = SubstituteFunction(foo(x), foo, bar)
            sage: f = foo(x)
            sage: s.composition(f, f.operator())
            bar(x)
            sage: f = foo(foo(x))
            sage: s.composition(f, f.operator())
            bar(bar(x))
            sage: f = sin(foo(x))
            sage: s.composition(f, f.operator())
            sin(bar(x))
            sage: f = foo(sin(x))
            sage: s.composition(f, f.operator())
            bar(sin(x))
        """
        if operator == self.original:
            return self.new(*map(self, ex.operands()))
        else:
            return operator(*map(self, ex.operands()))

    def derivative(self, ex, operator):
        """
        EXAMPLES::

            sage: from sage.symbolic.expression_conversions import SubstituteFunction
            sage: foo = function('foo'); bar = function('bar')
            sage: s = SubstituteFunction(foo(x), foo, bar)
            sage: f = foo(x).diff(x)
            sage: s.derivative(f, f.operator())
            D[0](bar)(x)

        TESTS:

        We can substitute functions under a derivative operator,
        :trac:`12801`::

            sage: f = function('f')
            sage: g = function('g')
            sage: f(g(x)).diff(x).substitute_function(g, sin)
            cos(x)*D[0](f)(sin(x))

        """
        if operator.function() == self.original:
            return operator.change_function(self.new)(*map(self,ex.operands()))
        else:
            return operator(*map(self, ex.operands()))<|MERGE_RESOLUTION|>--- conflicted
+++ resolved
@@ -1192,11 +1192,7 @@
         try:
             return self.ff.fast_float_constant(float(ex))
         except TypeError:
-<<<<<<< HEAD
-            raise NotImplementedError, "free variable: %s" % repr(ex)
-=======
             raise ValueError("free variable: %s" % repr(ex))
->>>>>>> a3c4cf39
 
     def arithmetic(self, ex, operator):
         """
