--- conflicted
+++ resolved
@@ -6454,21 +6454,8 @@
             2
             sage: (2*x + 4*sin(y)).content(y)
             2*x + 4*sin(y)
-            sage: (2*x + sqrt(x)).content(x)
-            Traceback (most recent call last):
-            ...
-            ValueError: content() expects a polynomial in x
         """
         cdef Expression ss = self.coerce_in(s)
-<<<<<<< HEAD
-        if len(self.variables()) == 1:
-            try:
-                return new_Expression_from_GEx(self._parent, self._gobj.content(ss._gobj))
-            except RuntimeError:
-                raise ValueError("content() expects a polynomial in {}".format(s))
-        else:
-            return new_Expression_from_GEx(self._parent, self._gobj.content(ss._gobj))
-=======
         cdef GEx r
         sig_on()
         try:
@@ -6477,7 +6464,6 @@
             sig_off()
         return new_Expression_from_GEx(self._parent, r)
 
->>>>>>> b707ce93
     def primitive_part(self, s):
         """
         Return the primitive polynomial of this expression when
