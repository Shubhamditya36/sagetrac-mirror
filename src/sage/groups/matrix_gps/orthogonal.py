r"""
Orthogonal Linear Groups

The general orthogonal group `GO(n,R)` consists of all `n \times n`
matrices over the ring `R` preserving an `n`-ary positive definite
quadratic form. In cases where there are multiple non-isomorphic
quadratic forms, additional data needs to be specified to
disambiguate. The special orthogonal group is the normal subgroup of
matrices of determinant one.

In characteristics different from 2, a quadratic form is equivalent to
a bilinear symmetric form. Furthermore, over the real numbers a
positive definite quadratic form is equivalent to the diagonal
quadratic form, equivalent to the bilinear symmetric form defined by
the identity matrix. Hence, the orthogonal group `GO(n,\RR)` is the
group of orthogonal matrices in the usual sense.

In the case of a finite field and if the degree `n` is even, then
there are two inequivalent quadratic forms and a third parameter ``e``
must be specified to disambiguate these two possibilities. The index
of `SO(e,d,q)` in `GO(e,d,q)` is `2` if `q` is odd, but `SO(e,d,q) =
GO(e,d,q)` if `q` is even.)

.. warning::

   GAP and Sage use different notations:

   * GAP notation: The optional ``e`` comes first, that is, ``GO([e,]
     d, q)``, ``SO([e,] d, q)``.

   * Sage notation: The optional ``e`` comes last, the standard Python
     convention: ``GO(d, GF(q), e=0)``, ``SO( d, GF(q), e=0)``.

EXAMPLES::

    sage: GO(3,7)
    General Orthogonal Group of degree 3 over Finite Field of size 7

    sage: G = SO( 4, GF(7), 1); G
    Special Orthogonal Group of degree 4 and form parameter 1 over Finite Field of size 7
    sage: G.random_element()   # random
    [4 3 5 2]
    [6 6 4 0]
    [0 4 6 0]
    [4 4 5 1]

TESTS::

    sage: G = GO(3, GF(5))
    sage: latex(G)
    \text{GO}_{3}(\Bold{F}_{5})
    sage: G = SO(3, GF(5))
    sage: latex(G)
    \text{SO}_{3}(\Bold{F}_{5})
    sage: G = SO(4, GF(5), 1)
    sage: latex(G)
    \text{SO}_{4}(\Bold{F}_{5}, +)

AUTHORS:

- David Joyner (2006-03): initial version

- David Joyner (2006-05): added examples, _latex_, __str__, gens,
  as_matrix_group

- William Stein (2006-12-09): rewrite

- Volker Braun (2013-1) port to new Parent, libGAP, extreme refactoring.

- Simon Brandhorst (2017-9) added OrthogonalMatrixGroup_with_gap
"""

#*****************************************************************************
#       Copyright (C) 2006 David Joyner and William Stein
#       Copyright (C) 2013 Volker Braun <vbraun.name@gmail.com>
#       Copyright (C) 2017 Simon Brandhorst <sbrandhorst@web.de>
#  Distributed under the terms of the GNU General Public License (GPL)
#                  http://www.gnu.org/licenses/
#*****************************************************************************

from sage.rings.all import ZZ
from sage.rings.finite_rings.finite_field_base import is_FiniteField
from sage.misc.latex import latex
from sage.misc.cachefunc import cached_method
from sage.groups.matrix_gps.named_group import (
    normalize_args_vectorspace, NamedMatrixGroup_generic, NamedMatrixGroup_gap )
<<<<<<< HEAD
from sage.groups.matrix_gps.finitely_generated import FinitelyGeneratedMatrixGroup_gap
from sage.categories.action import Action
=======
>>>>>>> 9bf9f05f

def normalize_args_e(degree, ring, e):
    """
    Normalize the arguments that relate the choice of quadratic form
    for special orthogonal groups over finite fields.

    INPUT:

    - ``degree`` -- integer. The degree of the affine group, that is,
      the dimension of the affine space the group is acting on.

    - ``ring`` -- a ring. The base ring of the affine space.

    - ``e`` -- integer, one of `+1`, `0`, `-1`.  Only relevant for
      finite fields and if the degree is even. A parameter that
      distinguishes inequivalent invariant forms.

    OUTPUT:

    The integer ``e`` with values required by GAP.

    TESTS::

        sage: from sage.groups.matrix_gps.orthogonal import normalize_args_e
        sage: normalize_args_e(2, GF(3), +1)
        1
        sage: normalize_args_e(3, GF(3), 0)
        0
        sage: normalize_args_e(3, GF(3), +1)
        0
        sage: normalize_args_e(2, GF(3), 0)
        Traceback (most recent call last):
        ...
        ValueError: must have e=-1 or e=1 for even degree
    """
    if is_FiniteField(ring) and degree%2 == 0:
        if e not in (-1, +1):
            raise ValueError('must have e=-1 or e=1 for even degree')
    else:
        e = 0
    return ZZ(e)





########################################################################
# General Orthogonal Group
########################################################################

def GO(n, R, e=0, var='a'):
    """
    Return the general orthogonal group.

    The general orthogonal group `GO(n,R)` consists of all `n \times n`
    matrices over the ring `R` preserving an `n`-ary positive definite
    quadratic form. In cases where there are multiple non-isomorphic
    quadratic forms, additional data needs to be specified to
    disambiguate.

    In the case of a finite field and if the degree `n` is even, then
    there are two inequivalent quadratic forms and a third parameter
    ``e`` must be specified to disambiguate these two possibilities.

    .. note::

        This group is also available via ``groups.matrix.GO()``.

   INPUT:

    - ``n`` -- integer. The degree.

    - ``R`` -- ring or an integer. If an integer is specified, the
      corresponding finite field is used.

    - ``e`` -- ``+1`` or ``-1``, and ignored by default. Only relevant
      for finite fields and if the degree is even. A parameter that
      distinguishes inequivalent invariant forms.

    OUTPUT:

    The general orthogonal group of given degree, base ring, and
    choice of invariant form.

    EXAMPLES::

        sage: GO( 3, GF(7))
        General Orthogonal Group of degree 3 over Finite Field of size 7
        sage: GO( 3, GF(7)).order()
        672
        sage: GO( 3, GF(7)).gens()
        (
        [3 0 0]  [0 1 0]
        [0 5 0]  [1 6 6]
        [0 0 1], [0 2 1]
        )

    TESTS::

        sage: groups.matrix.GO(2, 3, e=-1)
        General Orthogonal Group of degree 2 and form parameter -1 over Finite Field of size 3
    """
    degree, ring = normalize_args_vectorspace(n, R, var=var)
    e = normalize_args_e(degree, ring, e)
    if e == 0:
        name = 'General Orthogonal Group of degree {0} over {1}'.format(degree, ring)
        ltx  = r'\text{{GO}}_{{{0}}}({1})'.format(degree, latex(ring))
    else:
        name = 'General Orthogonal Group of degree' + \
            ' {0} and form parameter {1} over {2}'.format(degree, e, ring)
        ltx  = r'\text{{GO}}_{{{0}}}({1}, {2})'.format(degree, latex(ring), '+' if e == 1 else '-')
    if is_FiniteField(ring):
        cmd  = 'GO({0}, {1}, {2})'.format(e, degree, ring.characteristic())
        return OrthogonalMatrixGroup_gap(degree, ring, False, name, ltx, cmd)
    else:
        return OrthogonalMatrixGroup_generic(degree, ring, False, name, ltx)



########################################################################
# Special Orthogonal Group
########################################################################

def SO(n, R, e=None, var='a'):
    """
    Return the special orthogonal group.

    The special orthogonal group `GO(n,R)` consists of all `n \times n`
    matrices with determinant one over the ring `R` preserving an
    `n`-ary positive definite quadratic form. In cases where there are
    multiple non-isomorphic quadratic forms, additional data needs to
    be specified to disambiguate.

    .. note::

        This group is also available via ``groups.matrix.SO()``.

    INPUT:

    - ``n`` -- integer. The degree.

    - ``R`` -- ring or an integer. If an integer is specified, the
      corresponding finite field is used.

    - ``e`` -- ``+1`` or ``-1``, and ignored by default. Only relevant
      for finite fields and if the degree is even. A parameter that
      distinguishes inequivalent invariant forms.

    OUTPUT:

    The special orthogonal group of given degree, base ring, and choice of
    invariant form.

    EXAMPLES::

        sage: G = SO(3,GF(5))
        sage: G
        Special Orthogonal Group of degree 3 over Finite Field of size 5

        sage: G = SO(3,GF(5))
        sage: G.gens()
        (
        [2 0 0]  [3 2 3]  [1 4 4]
        [0 3 0]  [0 2 0]  [4 0 0]
        [0 0 1], [0 3 1], [2 0 4]
        )
        sage: G = SO(3,GF(5))
        sage: G.as_matrix_group()
        Matrix group over Finite Field of size 5 with 3 generators (
        [2 0 0]  [3 2 3]  [1 4 4]
        [0 3 0]  [0 2 0]  [4 0 0]
        [0 0 1], [0 3 1], [2 0 4]
        )

    TESTS::

        sage: groups.matrix.SO(2, 3, e=1)
        Special Orthogonal Group of degree 2 and form parameter 1 over Finite Field of size 3
    """
    degree, ring = normalize_args_vectorspace(n, R, var=var)
    e = normalize_args_e(degree, ring, e)
    if e == 0:
        name = 'Special Orthogonal Group of degree {0} over {1}'.format(degree, ring)
        ltx  = r'\text{{SO}}_{{{0}}}({1})'.format(degree, latex(ring))
    else:
        name = 'Special Orthogonal Group of degree' + \
            ' {0} and form parameter {1} over {2}'.format(degree, e, ring)
        ltx  = r'\text{{SO}}_{{{0}}}({1}, {2})'.format(degree, latex(ring), '+' if e == 1 else '-')
    if is_FiniteField(ring):
        cmd  = 'SO({0}, {1}, {2})'.format(e, degree, ring.characteristic())
        return OrthogonalMatrixGroup_gap(degree, ring, True, name, ltx, cmd)
    else:
        return OrthogonalMatrixGroup_generic(degree, ring, True, name, ltx)



########################################################################
# Orthogonal Group class
########################################################################

class OrthogonalMatrixGroup_generic(NamedMatrixGroup_generic):

    @cached_method
    def invariant_bilinear_form(self):
        """
        Return the symmetric bilinear form preserved by the orthogonal
        group.

        OUTPUT:

        A matrix.

        EXAMPLES::

            sage: GO(2,3,+1).invariant_bilinear_form()
            [0 1]
            [1 0]
            sage: GO(2,3,-1).invariant_bilinear_form()
            [2 1]
            [1 1]
        """
        from sage.matrix.constructor import identity_matrix
        m = identity_matrix(self.base_ring(), self.degree())
        m.set_immutable()
        return m

    @cached_method
    def invariant_quadratic_form(self):
        """
        Return the quadratic form preserved by the orthogonal group.

        OUTPUT:

        A matrix.

        EXAMPLES::

            sage: GO(2,3,+1).invariant_quadratic_form()
            [0 1]
            [0 0]
            sage: GO(2,3,-1).invariant_quadratic_form()
            [1 1]
            [0 2]
        """
        from sage.matrix.constructor import identity_matrix
        m = identity_matrix(self.base_ring(), self.degree())
        m.set_immutable()
        return m

    def _check_matrix(self, x, *args):
        """a
        Check whether the matrix ``x`` is symplectic.

        See :meth:`~sage.groups.matrix_gps.matrix_group._check_matrix`
        for details.

        EXAMPLES::

            sage: G = GO(4, GF(5), +1)
            sage: G._check_matrix(G.an_element().matrix())
        """
        if self._special and x.determinant() != 1:
            raise TypeError('matrix must have determinant one')
        F = self.invariant_bilinear_form()
        if x * F * x.transpose() != F:
            raise TypeError('matrix must be orthogonal with respect to the invariant form')
        # TODO: check that quadratic form is preserved in characteristic two

class OrthogonalMatrixGroup_gap(OrthogonalMatrixGroup_generic, NamedMatrixGroup_gap):

    @cached_method
    def invariant_bilinear_form(self):
        """
        Return the symmetric bilinear form preserved by the orthogonal
        group.

        OUTPUT:

        A matrix `M` such that, for every group element g, the
        identity `g m g^T = m` holds. In characteristic different from
        two, this uniquely determines the orthogonal group.

        EXAMPLES::

            sage: G = GO(4, GF(7), -1)
            sage: G.invariant_bilinear_form()
            [0 1 0 0]
            [1 0 0 0]
            [0 0 2 0]
            [0 0 0 2]

            sage: G = GO(4, GF(7), +1)
            sage: G.invariant_bilinear_form()
            [0 1 0 0]
            [1 0 0 0]
            [0 0 6 0]
            [0 0 0 2]

            sage: G = GO(4, QQ)
            sage: G.invariant_bilinear_form()
            [1 0 0 0]
            [0 1 0 0]
            [0 0 1 0]
            [0 0 0 1]

            sage: G = SO(4, GF(7), -1)
            sage: G.invariant_bilinear_form()
            [0 1 0 0]
            [1 0 0 0]
            [0 0 2 0]
            [0 0 0 2]
        """
        m = self.gap().InvariantBilinearForm()['matrix'].matrix()
        m.set_immutable()
        return m

    @cached_method
    def invariant_quadratic_form(self):
        """
        Return the quadratic form preserved by the orthogonal group.

        OUTPUT:

        The matrix `Q` defining "orthogonal" as follows. The matrix
        determines a quadratic form `q` on the natural vector space
        `V`, on which `G` acts, by `q(v) = v Q v^t`. A matrix `M` is
        an element of the orthogonal group if `q(v) = q(v M)` for all
        `v \in V`.

        EXAMPLES::

            sage: G = GO(4, GF(7), -1)
            sage: G.invariant_quadratic_form()
            [0 1 0 0]
            [0 0 0 0]
            [0 0 1 0]
            [0 0 0 1]

            sage: G = GO(4, GF(7), +1)
            sage: G.invariant_quadratic_form()
            [0 1 0 0]
            [0 0 0 0]
            [0 0 3 0]
            [0 0 0 1]

            sage: G = GO(4, QQ)
            sage: G.invariant_quadratic_form()
            [1 0 0 0]
            [0 1 0 0]
            [0 0 1 0]
            [0 0 0 1]

            sage: G = SO(4, GF(7), -1)
            sage: G.invariant_quadratic_form()
            [0 1 0 0]
            [0 0 0 0]
            [0 0 1 0]
            [0 0 0 1]
        """
        m = self.gap().InvariantQuadraticForm()['matrix'].matrix()
        m.set_immutable()
        return m<|MERGE_RESOLUTION|>--- conflicted
+++ resolved
@@ -66,14 +66,12 @@
 - William Stein (2006-12-09): rewrite
 
 - Volker Braun (2013-1) port to new Parent, libGAP, extreme refactoring.
-
-- Simon Brandhorst (2017-9) added OrthogonalMatrixGroup_with_gap
 """
 
 #*****************************************************************************
 #       Copyright (C) 2006 David Joyner and William Stein
 #       Copyright (C) 2013 Volker Braun <vbraun.name@gmail.com>
-#       Copyright (C) 2017 Simon Brandhorst <sbrandhorst@web.de>
+#
 #  Distributed under the terms of the GNU General Public License (GPL)
 #                  http://www.gnu.org/licenses/
 #*****************************************************************************
@@ -84,11 +82,6 @@
 from sage.misc.cachefunc import cached_method
 from sage.groups.matrix_gps.named_group import (
     normalize_args_vectorspace, NamedMatrixGroup_generic, NamedMatrixGroup_gap )
-<<<<<<< HEAD
-from sage.groups.matrix_gps.finitely_generated import FinitelyGeneratedMatrixGroup_gap
-from sage.categories.action import Action
-=======
->>>>>>> 9bf9f05f
 
 def normalize_args_e(degree, ring, e):
     """
