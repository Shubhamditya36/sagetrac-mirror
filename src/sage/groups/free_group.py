"""
Free Groups

Free groups and finitely presented groups are implemented as a wrapper
over the corresponing GAP objects.

A free group can be created by giving the number of generators, or their names.
It is also possible to create indexed generators::

    sage: G.<x,y,z> = FreeGroup();  G
    Free Group on generators {x, y, z}
    sage: FreeGroup(3)
    Free Group on generators {x0, x1, x2}
    sage: FreeGroup('a,b,c')
    Free Group on generators {a, b, c}
    sage: FreeGroup(3,'t')
    Free Group on generators {t0, t1, t2}

The elements can be created by operating with the generators, or by passing a list
with the indices of the letters to the group:

EXAMPLES::

    sage: G.<a,b,c> = FreeGroup()
    sage: a*b*c*a
    a*b*c*a
    sage: G([1,2,3,1])
    a*b*c*a
    sage: a * b / c * b^2
    a*b*c^-1*b^2
    sage: G([1,1,2,-1,-3,2])
    a^2*b*a^-1*c^-1*b

You can use call syntax to replace the generators with a set of
arbitrary ring elements::

    sage: g =  a * b / c * b^2
    sage: g(1,2,3)
    8/3
    sage: M1 = identity_matrix(2)
    sage: M2 = matrix([[1,1],[0,1]])
    sage: M3 = matrix([[0,1],[1,0]])
    sage: g([M1, M2, M3])
    [1 3]
    [1 2]

AUTHORS:

- Miguel Angel Marco Buzunariz
- Volker Braun
"""

##############################################################################
#       Copyright (C) 2012 Miguel Angel Marco Buzunariz <mmarco@unizar.es>
#
#  Distributed under the terms of the GNU General Public License (GPL)
#
#  The full text of the GPL is available at:
#
#                  http://www.gnu.org/licenses/
##############################################################################


from sage.groups.group import Group
from sage.groups.libgap_wrapper import ParentLibGAP, ElementLibGAP
from sage.structure.unique_representation import UniqueRepresentation
from sage.libs.gap.libgap import libgap
from sage.libs.gap.element import GapElement
from sage.rings.integer import Integer
from sage.rings.integer_ring import IntegerRing
from sage.misc.cachefunc import cached_method


def is_FreeGroup(x):
    """
    Test whether ``x`` is a :class:`FreeGroup_class`.

    INPUT:

    - ``x`` -- anything.

    OUTPUT:

    Boolean.

    EXAMPLES::

        sage: from sage.groups.free_group import is_FreeGroup
        sage: is_FreeGroup('a string')
        False
        sage: is_FreeGroup(FreeGroup(0))
        True
        sage: is_FreeGroup(FreeGroup(index_set=ZZ))
        True
    """
    if isinstance(x, FreeGroup_class):
        return True
    from sage.groups.indexed_free_group import IndexedFreeGroup
    return isinstance(x, IndexedFreeGroup)

def _lexi_gen(zeroes=False):
    """
    Return a generator object that produces variable names suitable for the
    generators of a free group.

    INPUT:

    - ``zeroes`` -- Boolean defaulting as ``False``. If ``True``, the
      integers appended to the output string begin at zero at the
      first iteration through the alphabet.

    OUTPUT:

    Python generator object which outputs a character from the alphabet on each
    ``.next()`` call in lexicographical order. The integer `i` is appended
    to the output string on the `i^{th}` iteration through the alphabet.

    EXAMPLES::

        sage: from sage.groups.free_group import _lexi_gen
        sage: itr = _lexi_gen()
        sage: F = FreeGroup([itr.next() for i in [1..10]]); F
        Free Group on generators {a, b, c, d, e, f, g, h, i, j}
        sage: it = _lexi_gen()
        sage: [it.next() for i in range(10)]
        ['a', 'b', 'c', 'd', 'e', 'f', 'g', 'h', 'i', 'j']
        sage: itt = _lexi_gen(True)
        sage: [itt.next() for i in range(10)]
        ['a0', 'b0', 'c0', 'd0', 'e0', 'f0', 'g0', 'h0', 'i0', 'j0']
        sage: test = _lexi_gen()
        sage: ls = [test.next() for i in range(3*26)]
        sage: ls[2*26:3*26]
        ['a2', 'b2', 'c2', 'd2', 'e2', 'f2', 'g2', 'h2', 'i2', 'j2', 'k2', 'l2', 'm2',
         'n2', 'o2', 'p2', 'q2', 'r2', 's2', 't2', 'u2', 'v2', 'w2', 'x2', 'y2', 'z2']

    TESTS::

        sage: from sage.groups.free_group import _lexi_gen
        sage: test = _lexi_gen()
        sage: ls = [test.next() for i in range(500)]
        sage: ls[234], ls[260]
        ('a9', 'a10')

    """
    count = Integer(0)
    while True:
        mwrap, ind  = count.quo_rem(26)
        if mwrap == 0 and not(zeroes):
            name = ''
        else:
            name = str(mwrap)
        name = chr(ord('a') + ind) + name
        yield name
        count = count + 1

class FreeGroupElement(ElementLibGAP):
    """
    A wrapper of GAP's Free Group elements.

    INPUT:

    - ``x`` -- something that determines the group element. Either a
      :class:`~sage.libs.gap.element.GapElement` or the Tietze list
      (see :meth:`Tietze`) of the group element.

    - ``parent`` -- the parent :class:`FreeGroup`.

    EXAMPLES::

        sage: G = FreeGroup('a, b')
        sage: x = G([1, 2, -1, -2])
        sage: x
        a*b*a^-1*b^-1
        sage: y = G([2, 2, 2, 1, -2, -2, -2])
        sage: y
        b^3*a*b^-3
        sage: x*y
        a*b*a^-1*b^2*a*b^-3
        sage: y*x
        b^3*a*b^-3*a*b*a^-1*b^-1
        sage: x^(-1)
        b*a*b^-1*a^-1
        sage: x == x*y*y^(-1)
        True
    """

    def __init__(self, parent, x):
        """
        The Python constructor.

        See :class:`FreeGroupElement` for details.

        TESTS::

            sage: G.<a,b> = FreeGroup()
            sage: x = G([1, 2, -1, -1])
            sage: x # indirect doctest
            a*b*a^-2
            sage: y = G([2, 2, 2, 1, -2, -2, -1])
            sage: y # indirect doctest
            b^3*a*b^-2*a^-1

            sage: TestSuite(G).run()
            sage: TestSuite(x).run()
        """
        if not isinstance(x, GapElement):
            try:
                l = x.Tietze()
            except AttributeError:
                l = list(x)
            if len(l)>0:
                if min(l) < -parent.ngens() or parent.ngens() < max(l):
                    raise ValueError('generators not in the group')
            if 0 in l:
                raise ValueError('zero does not denote a generator')
            i=0
            while i<len(l)-1:
                if l[i]==-l[i+1]:
                    l.pop(i)
                    l.pop(i)
                    if i>0:
                        i=i-1
                else:
                    i=i+1
            AbstractWordTietzeWord = libgap.eval('AbstractWordTietzeWord')
            x = AbstractWordTietzeWord(l, parent._gap_gens())
        ElementLibGAP.__init__(self, parent, x)

    def _latex_(self):
        """
        Return a LaTeX representation

        OUTPUT:

        String. A valid LaTeX math command sequence.

        EXAMPLES::

            sage: F.<a,b,c> = FreeGroup()
            sage: f = F([1, 2, 2, -3, -1]) * c^15 * a^(-23)
            sage: f._latex_()
            'a\\cdot b^{2}\\cdot c^{-1}\\cdot a^{-1}\\cdot c^{15}\\cdot a^{-23}'

            sage: F = FreeGroup(3)
            sage: f = F([1, 2, 2, -3, -1]) * F.gen(2)^11 * F.gen(0)^(-12)
            sage: f._latex_()
            'x_{0}\\cdot x_{1}^{2}\\cdot x_{2}^{-1}\\cdot x_{0}^{-1}\\cdot x_{2}^{11}\\cdot x_{0}^{-12}'

            sage: F.<a,b,c> = FreeGroup()
            sage: G = F /  (F([1, 2, 1, -3, 2, -1]), F([2, -1]))
            sage: f = G([1, 2, 2, -3, -1]) * G.gen(2)^15 * G.gen(0)^(-23)
            sage: f._latex_()
            'a\\cdot b^{2}\\cdot c^{-1}\\cdot a^{-1}\\cdot c^{15}\\cdot a^{-23}'

            sage: F = FreeGroup(4)
            sage: G = F.quotient((F([1, 2, 4, -3, 2, -1]), F([2, -1])))
            sage: f = G([1, 2, 2, -3, -1]) * G.gen(3)^11 * G.gen(0)^(-12)
            sage: f._latex_()
            'x_{0}\\cdot x_{1}^{2}\\cdot x_{2}^{-1}\\cdot x_{0}^{-1}\\cdot x_{3}^{11}\\cdot x_{0}^{-12}'
        """
        import re
        s = self._repr_()
        s = re.sub('([a-z]|[A-Z])([0-9]+)', '\g<1>_{\g<2>}', s)
        s = re.sub('(\^)(-)([0-9]+)', '\g<1>{\g<2>\g<3>}', s)
        s = re.sub('(\^)([0-9]+)', '\g<1>{\g<2>}', s)
        s = s.replace('*', '\cdot ')
        return s

    def __reduce__(self):
        """
        Implement pickling.

        TESTS::

            sage: F.<a,b> = FreeGroup()
            sage: a.__reduce__()
            (Free Group on generators {a, b}, ((1,),))
            sage: (a*b*a^-1).__reduce__()
            (Free Group on generators {a, b}, ((1, 2, -1),))
        """
        return (self.parent(), (self.Tietze(),))

    @cached_method
    def Tietze(self):
        """
        Return the Tietze list of the element.

        The Tietze list of a word is a list of integers that represent
        the letters in the word.  A positive integer `i` represents
        the letter corresponding to the `i`-th generator of the group.
        Negative integers represent the inverses of generators.

        OUTPUT:

        A tuple of integers.

        EXAMPLES::

            sage: G.<a,b> = FreeGroup()
            sage: a.Tietze()
            (1,)
            sage: x = a^2 * b^(-3) * a^(-2)
            sage: x.Tietze()
            (1, 1, -2, -2, -2, -1, -1)

        TESTS::

            sage: type(a.Tietze())
            <type 'tuple'>
            sage: type(a.Tietze()[0])
            <type 'sage.rings.integer.Integer'>
        """
        tl = self.gap().TietzeWordAbstractWord()
        return tuple(tl.sage())

    def fox_derivative(self, gen):
        """
        Return the Fox derivative of self with respect to a given generator.

        INPUT:

        - ``gen`` : the generator with respect to which the derivative will be computed.

        OUTPUT:

        An element of the group algebra with integer coefficients.

        EXAMPLES::

            sage: G = FreeGroup(5)
            sage: G.inject_variables()
            Defining x0, x1, x2, x3, x4
            sage: (~x0*x1*x0*x2*~x0).fox_derivative(x0)
            -B[x0^-1] + B[x0^-1*x1] - B[x0^-1*x1*x0*x2*x0^-1]
            sage: (~x0*x1*x0*x2*~x0).fox_derivative(x1)
            B[x0^-1]
            sage: (~x0*x1*x0*x2*~x0).fox_derivative(x2)
            B[x0^-1*x1*x0]
            sage: (~x0*x1*x0*x2*~x0).fox_derivative(x3)
            0
        """
        if not gen in self.parent().generators():
            raise ValueError("Fox derivative can only be computed with respect to generators of the group")
        l = list(self.Tietze())
        R = self.parent().algebra(IntegerRing())
        i = gen.Tietze()[0]
        a = R.zero()
        while len(l)>0:
            b = l.pop(-1)
            if b == i:
                p = R(self.parent()(l))
                a += p
            elif b == -i:
                p = R(self.parent()(l+[b]))
                a -= p
        return a

    @cached_method
    def syllables(self):
        r"""
        Return the syllables of the word.

        Consider a free group element `g = x_1^{n_1} x_2^{n_2} \cdots
        x_k^{n_k}`. The uniquely-determined subwords `x_i^{e_i}`
        consisting only of powers of a single generator are called the
        syllables of `g`.

        OUTPUT:

        The tuple of syllables. Each syllable is given as a pair
        `(x_i, e_i)` consisting of a generator and a non-zero integer.

        EXAMPLES::

            sage: G.<a,b> = FreeGroup()
            sage: w = a^2 * b^-1 * a^3
            sage: w.syllables()
            ((a, 2), (b, -1), (a, 3))
        """
        g = self.gap().UnderlyingElement()
        k = g.NumberSyllables().sage()
        gen = self.parent().gen
        exponent_syllable  = libgap.eval('ExponentSyllable')
        generator_syllable = libgap.eval('GeneratorSyllable')
        result = []
        gen = self.parent().gen
        for i in range(k):
            exponent  = exponent_syllable(g, i+1).sage()
            generator = gen(generator_syllable(g, i+1).sage() - 1)
            result.append( (generator, exponent) )
        return tuple(result)

    def __call__(self, *values):
        """
        Replace the generators of the free group.

        INPUT:

        - ``*values`` -- a sequence of values, or a
          list/tuple/iterable of the same length as the number of
          generators.

        OUTPUT:

        The product of ``values`` in the order and with exponents
        specified by ``self``.

        EXAMPLES::

            sage: G.<a,b> = FreeGroup()
            sage: w = a^2 * b^-1 * a^3
            sage: w(1, 2)
            1/2
            sage: w(2, 1)
            32
            sage: w.subs(b=1, a=2)   # indirect doctest
            32

        TESTS::

            sage: w([1, 2])
            1/2
            sage: w((1, 2))
            1/2
            sage: w(i+1 for i in range(2))
            1/2
        """
        if len(values) == 1:
            try:
                values = list(values[0])
            except TypeError:
                pass
        G = self.parent()
        if len(values) != G.ngens():
            raise ValueError('number of values has to match the number of generators')
        replace = dict(zip(G.gens(), values))
        from sage.misc.all import prod
        return prod( replace[gen] ** power for gen, power in self.syllables() )


def FreeGroup(n=None, names='x', index_set=None, abelian=False, **kwds):
    """
    Construct a Free Group.

    INPUT:

    - ``n`` -- integer or ``None`` (default). The nnumber of
      generators. If not specified the ``names`` are counted.

    - ``names`` -- string or list/tuple/iterable of strings (default:
      ``'x'``). The generator names or name prefix.

    - ``index_set`` -- (optional) an index set for the generators; if
      specified then the optional keyword ``abelian`` can be used

<<<<<<< HEAD
    - ``abelian`` -- (default: ``False``) whether the free monoid is abelian
      or not
=======
    - ``abelian`` -- (default: ``False``) whether to construct a free
      abelian group or a free group

    .. NOTE::

        If you want to create a free group, it is currently preferential to
        use ``Groups().free(...)`` as that does not load GAP.
>>>>>>> b9f6f182

    EXAMPLES::

        sage: G.<a,b> = FreeGroup();  G
        Free Group on generators {a, b}
        sage: H = FreeGroup('a, b')
        sage: G is H
        True
        sage: FreeGroup(0)
        Free Group on generators {}

    The entry can be either a string with the names of the generators,
    or the number of generators and the prefix of the names to be
    given. The default prefix is ``'x'`` ::

        sage: FreeGroup(3)
        Free Group on generators {x0, x1, x2}
        sage: FreeGroup(3, 'g')
        Free Group on generators {g0, g1, g2}
        sage: FreeGroup()
        Free Group on generators {x}

<<<<<<< HEAD
    We give two examples with the index set::
=======
    We give two examples using the ``index_set`` option::
>>>>>>> b9f6f182

        sage: FreeGroup(index_set=ZZ)
        Free group indexed by Integer Ring
        sage: FreeGroup(index_set=ZZ, abelian=True)
        Free abelian group indexed by Integer Ring

    TESTS::

        sage: G1 = FreeGroup(2, 'a,b')
        sage: G2 = FreeGroup('a,b')
        sage: G3.<a,b> = FreeGroup()
        sage: G1 is G2, G2 is G3
        (True, True)
    """
    # Support Freegroup('a,b') syntax
    if n is not None:
        try:
            n = Integer(n)
        except TypeError:
            names = n
            n = None
    # derive n from counting names
    if n is None:
        if isinstance(names, basestring):
            n = len(names.split(','))
        else:
            names = list(names)
            n = len(names)
    from sage.structure.parent import normalize_names
    names = tuple(normalize_names(n, names))
    if index_set is not None or abelian:
        if abelian:
<<<<<<< HEAD
            from sage.groups.indexed_group import IndexedFreeAbelianGroup
            return IndexedFreeAbelianGroup(index_set, names=names, **kwds)

        from sage.groups.indexed_group import IndexedFreeGroup
=======
            from sage.groups.indexed_free_group import IndexedFreeAbelianGroup
            return IndexedFreeAbelianGroup(index_set, names=names, **kwds)

        from sage.groups.indexed_free_group import IndexedFreeGroup
>>>>>>> b9f6f182
        return IndexedFreeGroup(index_set, names=names, **kwds)
    return FreeGroup_class(names)


def wrap_FreeGroup(libgap_free_group):
    """
    Wrap a LibGAP free group.

    This function changes the comparison method of
    ``libgap_free_group`` to comparison by Python ``id``. If you want
    to put the LibGAP free group into a container (set, dict) then you
    should understand the implications of
    :meth:`~sage.libs.gap.element.GapElement._set_compare_by_id`. To
    be safe, it is recommended that you just work with the resulting
    Sage :class:`FreeGroup_class`.

    INPUT:

    - ``libgap_free_group`` -- a LibGAP free group.

    OUTPUT:

    A Sage :class:`FreeGroup_class`.

    EXAMPLES:

    First construct a LibGAP free group::

        sage: F = libgap.FreeGroup(['a', 'b'])
        sage: type(F)
        <type 'sage.libs.gap.element.GapElement'>

    Now wrap it::

        sage: from sage.groups.free_group import wrap_FreeGroup
        sage: wrap_FreeGroup(F)
        Free Group on generators {a, b}

    TESTS:

    Check that we can do it twice (see :trac:`12339`) ::

        sage: G = libgap.FreeGroup(['a', 'b'])
        sage: wrap_FreeGroup(G)
        Free Group on generators {a, b}
    """
    assert libgap_free_group.IsFreeGroup()
    libgap_free_group._set_compare_by_id()
    names = tuple( str(g) for g in libgap_free_group.GeneratorsOfGroup() )
    return FreeGroup_class(names, libgap_free_group)


class FreeGroup_class(UniqueRepresentation, Group, ParentLibGAP):
    """
    A class that wraps GAP's FreeGroup

    See :func:`FreeGroup` for details.

    TESTS::

        sage: G = FreeGroup('a, b')
        sage: TestSuite(G).run()
    """
    Element = FreeGroupElement

    def __init__(self, generator_names, libgap_free_group=None):
        """
        Python constructor.

        INPUT:

        - ``generator_names`` -- a tuple of strings. The names of the
          generators.

        - ``libgap_free_group`` -- a LibGAP free group or ``None``
          (default). The LibGAP free group to wrap. If ``None``, a
          suitable group will be constructed.

        TESTS::

            sage: G.<a,b> = FreeGroup() # indirect doctest
            sage: G
            Free Group on generators {a, b}
            sage: G.variable_names()
            ('a', 'b')
        """
        n = len(generator_names)
        self._assign_names(generator_names)
        if libgap_free_group is None:
            libgap_free_group = libgap.FreeGroup(generator_names)
        ParentLibGAP.__init__(self, libgap_free_group)
        Group.__init__(self)

    def _repr_(self):
        """
        TESTS::

            sage: G = FreeGroup('a, b')
            sage: G # indirect doctest
            Free Group on generators {a, b}
            sage: G._repr_()
            'Free Group on generators {a, b}'
        """
        return 'Free Group on generators {'+ ', '.join(self.variable_names()) + '}'

    def rank(self):
        """
        Return the number of generators of self.

        Alias for :meth:`ngens`.

        OUTPUT:

        Integer.

        EXAMPLES::

            sage: G = FreeGroup('a, b');  G
            Free Group on generators {a, b}
            sage: G.rank()
            2
            sage: H = FreeGroup(3, 'x')
            sage: H
            Free Group on generators {x0, x1, x2}
            sage: H.rank()
            3
        """
        return self.ngens()

    def _gap_init_(self):
        """
        Return the string used to construct the object in gap.

        EXAMPLES::

            sage: G = FreeGroup(3)
            sage: G._gap_init_()
            'FreeGroup(["x0", "x1", "x2"])'
        """
        gap_names = [ '"' + s + '"' for s in self.variable_names() ]
        gen_str = ', '.join(gap_names)
        return 'FreeGroup(['+gen_str+'])'

    def _element_constructor_(self, *args, **kwds):
        """
        TESTS::

            sage: G.<a,b> = FreeGroup()
            sage: G([1, 2, 1]) # indirect doctest
            a*b*a
            sage: G([1, 2, -2, 1, 1, -2]) # indirect doctest
            a^3*b^-1

            sage: G( G._gap_gens()[0] )
            a
            sage: type(_)
            <class 'sage.groups.free_group.FreeGroup_class_with_category.element_class'>
        """
        if len(args)!=1:
            return self.element_class(self, *args, **kwds)
        x = args[0]
        if x==1:
            return self.one()
        try:
            P = x.parent()
        except AttributeError:
            return self.element_class(self, x, **kwds)
        if hasattr(P, '_freegroup_'):
            if P.FreeGroup() is self:
                return self.element_class(self, x.Tietze(), **kwds)
        return self.element_class(self, x, **kwds)

    def abelian_invariants(self):
        r"""
        Return the Abelian invariants of self.

        The Abelian invariants are given by a list of integers `i_1 \dots i_j`, such that the
        abelianization of the group is isomorphic to

        .. math::

            \ZZ / (i_1) \times \dots \times \ZZ / (i_j)

        EXAMPLES::

            sage: F.<a,b> = FreeGroup()
            sage: F.abelian_invariants()
            (0, 0)
        """
        inv = self.gap().AbelianInvariants()
        return tuple(inv.sage())

    def quotient(self, relations):
        """
        Return the quotient of self by the normal subgroup generated
        by the given elements.

        This quotient is a finitely presented groups with the same
        generators as ``self``, and relations given by the elements of
        ``relations``.

        INPUT:

        - ``relations`` -- A list/tuple/iterable with the elements of
          the free group.

        OUTPUT:

        A finitely presented group, with generators corresponding to
        the generators of the free group, and relations corresponding
        to the elements in ``relations``.

        EXAMPLES::

            sage: F.<a,b> = FreeGroup()
            sage: F.quotient([a*b^2*a, b^3])
            Finitely presented group < a, b | a*b^2*a, b^3 >

        Division is shorthand for :meth:`quotient` ::

            sage: F /  [a*b^2*a, b^3]
            Finitely presented group < a, b | a*b^2*a, b^3 >

        Relations are converted to the free group, even if they are not
        elements of it (if possible) ::

            sage: F1.<a,b,c,d>=FreeGroup()
            sage: F2.<a,b>=FreeGroup()
            sage: r=a*b/a
            sage: r.parent()
            Free Group on generators {a, b}
            sage: F1/[r]
            Finitely presented group < a, b, c, d | a*b*a^-1 >

        """
        from sage.groups.finitely_presented import FinitelyPresentedGroup
        return FinitelyPresentedGroup(self, tuple(map(self, relations) ) )

    __div__ = quotient<|MERGE_RESOLUTION|>--- conflicted
+++ resolved
@@ -453,10 +453,6 @@
     - ``index_set`` -- (optional) an index set for the generators; if
       specified then the optional keyword ``abelian`` can be used
 
-<<<<<<< HEAD
-    - ``abelian`` -- (default: ``False``) whether the free monoid is abelian
-      or not
-=======
     - ``abelian`` -- (default: ``False``) whether to construct a free
       abelian group or a free group
 
@@ -464,7 +460,6 @@
 
         If you want to create a free group, it is currently preferential to
         use ``Groups().free(...)`` as that does not load GAP.
->>>>>>> b9f6f182
 
     EXAMPLES::
 
@@ -487,11 +482,7 @@
         sage: FreeGroup()
         Free Group on generators {x}
 
-<<<<<<< HEAD
-    We give two examples with the index set::
-=======
     We give two examples using the ``index_set`` option::
->>>>>>> b9f6f182
 
         sage: FreeGroup(index_set=ZZ)
         Free group indexed by Integer Ring
@@ -524,17 +515,10 @@
     names = tuple(normalize_names(n, names))
     if index_set is not None or abelian:
         if abelian:
-<<<<<<< HEAD
-            from sage.groups.indexed_group import IndexedFreeAbelianGroup
-            return IndexedFreeAbelianGroup(index_set, names=names, **kwds)
-
-        from sage.groups.indexed_group import IndexedFreeGroup
-=======
             from sage.groups.indexed_free_group import IndexedFreeAbelianGroup
             return IndexedFreeAbelianGroup(index_set, names=names, **kwds)
 
         from sage.groups.indexed_free_group import IndexedFreeGroup
->>>>>>> b9f6f182
         return IndexedFreeGroup(index_set, names=names, **kwds)
     return FreeGroup_class(names)
 
