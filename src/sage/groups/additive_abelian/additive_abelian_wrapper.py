r"""
Wrapper class for abelian groups

This class is intended as a template for anything in Sage that needs the
functionality of abelian groups. One can create an AdditiveAbelianGroupWrapper
object from any given set of elements in some given parent, as long as an
``_add_`` method has been defined.


EXAMPLES:

We create a toy example based on the Mordell-Weil group of an elliptic curve over `\QQ`::

    sage: E = EllipticCurve('30a2')
    sage: pts = [E(4,-7,1), E(7/4, -11/8, 1), E(3, -2, 1)]
    sage: M = AdditiveAbelianGroupWrapper(pts[0].parent(), pts, [3, 2, 2])
    sage: M
    Additive abelian group isomorphic to Z/3 + Z/2 + Z/2 embedded in Abelian
    group of points on Elliptic Curve defined by y^2 + x*y + y = x^3 - 19*x + 26
    over Rational Field
    sage: M.gens()
    ((4 : -7 : 1), (7/4 : -11/8 : 1), (3 : -2 : 1))
    sage: 3*M.0
    (0 : 1 : 0)
    sage: 3000000000000001 * M.0
    (4 : -7 : 1)
    sage: M == loads(dumps(M))  # known bug, see http://trac.sagemath.org/sage_trac/ticket/11599#comment:7
    True

We check that ridiculous operations are being avoided::

    sage: from sage.misc.verbose import set_verbose
    sage: set_verbose(2)
    sage: 300001 * M.0
    INFO:...additive_abelian_wrapper:Calling discrete exp on (1, 0, 0)
    (4 : -7 : 1)
    sage: set_verbose(0)


TODO:

- Implement proper black-box discrete logarithm (using baby-step giant-step).
  The discrete_exp function can also potentially be speeded up substantially
  via caching.

- Think about subgroups and quotients, which probably won't work in the current
  implementation -- some fiddly adjustments will be needed in order to be able
  to pass extra arguments to the subquotient's init method.
"""
from __future__ import absolute_import

from . import additive_abelian_group as addgp
from sage.rings.all import ZZ
from sage.categories.morphism import Morphism
from sage.structure.element import parent

class UnwrappingMorphism(Morphism):
    r"""
    The embedding into the ambient group. Used by the coercion framework.
    """
    def __init__(self, domain):
        r"""
        EXAMPLE::

            sage: G = AdditiveAbelianGroupWrapper(QQbar, [sqrt(QQbar(2)), sqrt(QQbar(3))], [0, 0])
            sage: F = QQbar.coerce_map_from(G); F
            Generic morphism:
              From: Additive abelian group isomorphic to Z + Z embedded in Algebraic Field
              To:   Algebraic Field
            sage: type(F)
            <class 'sage.groups.additive_abelian.additive_abelian_wrapper.UnwrappingMorphism'>
        """
        Morphism.__init__(self, domain.Hom(domain.universe()))

    def _call_(self, x):
        r"""
        TEST::

            sage: E = EllipticCurve("65a1")
            sage: G = E.torsion_subgroup()
            sage: isinstance(G, sage.groups.additive_abelian.additive_abelian_wrapper.AdditiveAbelianGroupWrapper)
            True
            sage: P1 = E([1,-1,1])
            sage: P2 = E([0,1,0])
            sage: P1 in G # indirect doctest
            False
            sage: P2 in G
            True
            sage: (G(P2) + P1) in G
            False
            sage: (G(P2) + P1).parent()
            Abelian group of points on Elliptic Curve defined by y^2 + x*y = x^3 - x over Rational Field
        """
        return self.codomain()(x.element())


class AdditiveAbelianGroupWrapperElement(addgp.AdditiveAbelianGroupElement):
    """
    An element of an :class:`AdditiveAbelianGroupWrapper`.
    """

    def __init__(self, parent, vector, element=None, check=False):
        r"""
        EXAMPLE:

            sage: from sage.groups.additive_abelian.additive_abelian_wrapper import AdditiveAbelianGroupWrapper
            sage: G = AdditiveAbelianGroupWrapper(QQbar, [sqrt(QQbar(2)), sqrt(QQbar(3))], [0, 0])
            sage: G.0 # indirect doctest
            1.414213562373095?
        """
        addgp.AdditiveAbelianGroupElement.__init__(self, parent, vector, check)
        if element is not None:
            element = self.parent().universe()(element)
        self._element = element

    def element(self):
        r"""
        Return the underlying object that this element wraps.

        EXAMPLE::

            sage: T = EllipticCurve('65a').torsion_subgroup().gen(0)
            sage: T; type(T)
            (0 : 0 : 1)
            <class 'sage.groups.additive_abelian.additive_abelian_wrapper.EllipticCurveTorsionSubgroup_with_category.element_class'>
            sage: T.element(); type(T.element())
            (0 : 0 : 1)
            <class 'sage.schemes.elliptic_curves.ell_point.EllipticCurvePoint_number_field'>
        """
        if self._element is None:
            self._element = self.parent()._discrete_exp(self._hermite_lift())
        return self._element

    def _repr_(self):
        r"""
        String representation of self.

        EXAMPLE::

            sage: T = EllipticCurve('65a').torsion_subgroup().gen(0)
            sage: repr(T) # indirect doctest
            '(0 : 0 : 1)'
        """
        return repr(self.element())


class AdditiveAbelianGroupWrapper(addgp.AdditiveAbelianGroup_fixed_gens):
    """
    The parent of :class:`AdditiveAbelianGroupWrapperElement`
    """

    Element = AdditiveAbelianGroupWrapperElement

    def __init__(self, universe, gens, invariants):
        r"""
        EXAMPLE::

            sage: AdditiveAbelianGroupWrapper(QQbar, [sqrt(QQbar(2)), sqrt(QQbar(3))], [0, 0]) # indirect doctest
            Additive abelian group isomorphic to Z + Z embedded in Algebraic Field
        """
        self._universe = universe
        self._gen_elements = tuple(universe(x) for x in gens)
        self._gen_orders = invariants
        cover,rels = addgp.cover_and_relations_from_invariants(invariants)
        addgp.AdditiveAbelianGroup_fixed_gens.__init__(self, cover, rels, cover.gens())
        self._unset_coercions_used()
        self.register_embedding(UnwrappingMorphism(self))

    def universe(self):
        r"""
        The ambient group in which this abelian group lives.

        EXAMPLE::

            sage: G = AdditiveAbelianGroupWrapper(QQbar, [sqrt(QQbar(2)), sqrt(QQbar(3))], [0, 0])
            sage: G.universe()
            Algebraic Field
        """
        return self._universe

    def generator_orders(self):
        r"""
        The orders of the generators with which this group was initialised.
        (Note that these are not necessarily a minimal set of generators.)
        Generators of infinite order are returned as 0. Compare
        ``self.invariants()``, which returns the orders of a minimal set of
        generators.

        EXAMPLE::

            sage: V = Zmod(6)**2
            sage: G = AdditiveAbelianGroupWrapper(V, [2*V.0, 3*V.1], [3, 2])
            sage: G.generator_orders()
            (3, 2)
            sage: G.invariants()
            (6,)
        """
        return tuple(self._gen_orders)

    def _repr_(self):
        r"""
        EXAMPLE::

            sage: G = AdditiveAbelianGroupWrapper(QQbar, [sqrt(QQbar(2)), sqrt(QQbar(3))], [0, 0])
            sage: repr(G) # indirect doctest
            'Additive abelian group isomorphic to Z + Z embedded in Algebraic Field'
        """
        return addgp.AdditiveAbelianGroup_fixed_gens._repr_(self) + " embedded in " + self.universe()._repr_()

    def _discrete_exp(self, v):
        r"""
        Given a list (or other iterable) of length equal to the number of
        generators of this group, compute the element of the ambient group with
        those exponents in terms of the generators of self.

        EXAMPLE::

            sage: G = AdditiveAbelianGroupWrapper(QQbar, [sqrt(QQbar(2)), -1], [0, 0])
            sage: v = G._discrete_exp([3, 5]); v
            -0.7573593128807148?
            sage: v.parent() is QQbar
            True
        """
<<<<<<< HEAD
        from sage.misc.verbose import verbose
=======
        from six.moves import range
>>>>>>> 0c6824ff
        v = self.V()(v)
        verbose("Calling discrete exp on %s" % v)
        # DUMB IMPLEMENTATION!
        return sum([self._gen_elements[i] * ZZ(v[i]) for i in range(len(v))], self.universe()(0))

    def _discrete_log(self,x):
        r"""
        Given an element of the ambient group, attempt to express it in terms of the
        generators of self.

        EXAMPLE::

            sage: V = Zmod(8)**2; G = AdditiveAbelianGroupWrapper(V, [[2,2],[4,0]], [4, 2])
            sage: G._discrete_log(V([6, 2]))
            (1, 1)
            sage: G._discrete_log(V([6, 4]))
            Traceback (most recent call last):
            ...
            TypeError: Not in group
            sage: G = AdditiveAbelianGroupWrapper(QQbar, [sqrt(2)], [0])
            sage: G._discrete_log(QQbar(2*sqrt(2)))
            Traceback (most recent call last):
            ...
            NotImplementedError: No black-box discrete log for infinite abelian groups
        """
        # EVEN DUMBER IMPLEMENTATION!
        from sage.rings.infinity import Infinity
        if self.order() == Infinity:
            raise NotImplementedError("No black-box discrete log for infinite abelian groups")
        u = [y for y in self.list() if y.element() == x]
        if len(u) == 0: raise TypeError("Not in group")
        if len(u) > 1: raise NotImplementedError
        return u[0].vector()

    def _element_constructor_(self, x, check=False):
        r"""
        Create an element from x. This may be either an element of self, an element of the
        ambient group, or an iterable (in which case the result is the corresponding
        product of the generators of self).

        EXAMPLES::

            sage: V = Zmod(8)**2; G = AdditiveAbelianGroupWrapper(V, [[2,2],[4,0]], [4, 2])
            sage: G(V([6,2]))
            (6, 2)
            sage: G([1,1])
            doctest:...: DeprecationWarning: The default behaviour changed!
             If you *really* want a linear combination of smith generators,
             use .linear_combination_of_smith_form_gens.
            See http://trac.sagemath.org/16261 for details.
            (6, 2)
            sage: G(G([1,1]))
            (6, 2)
        """
        if parent(x) is self.universe():
            return self.element_class(self, self._discrete_log(x), element = x)
        return addgp.AdditiveAbelianGroup_fixed_gens._element_constructor_(self, x, check)
<|MERGE_RESOLUTION|>--- conflicted
+++ resolved
@@ -221,11 +221,8 @@
             sage: v.parent() is QQbar
             True
         """
-<<<<<<< HEAD
+        from six.moves import range
         from sage.misc.verbose import verbose
-=======
-        from six.moves import range
->>>>>>> 0c6824ff
         v = self.V()(v)
         verbose("Calling discrete exp on %s" % v)
         # DUMB IMPLEMENTATION!
