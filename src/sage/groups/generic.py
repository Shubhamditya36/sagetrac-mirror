--- conflicted
+++ resolved
@@ -176,11 +176,7 @@
         op = add
     else:
         if identity is None or inverse is None or op is None:
-<<<<<<< HEAD
-            raise ValueError, "identity, inverse and operation must all be specified"
-=======
             raise ValueError("identity, inverse and operation must all be specified")
->>>>>>> 12622621
 
     if n == 0:
         return identity
@@ -325,15 +321,9 @@
         else:
             self.op = op
             if P0 is None:
-<<<<<<< HEAD
-                raise ValueError, "P0 must be supplied when operation is neither addition nor multiplication"
-            if op is None:
-                raise ValueError, "op() must both be supplied when operation is neither addition nor multiplication"
-=======
                 raise ValueError("P0 must be supplied when operation is neither addition nor multiplication")
             if op is None:
                 raise ValueError("op() must both be supplied when operation is neither addition nor multiplication")
->>>>>>> 12622621
 
         self.P=copy(P)
         self.Q=copy(P0)
@@ -456,11 +446,7 @@
         op = add
     else:
         if identity is None or inverse is None or op is None:
-<<<<<<< HEAD
-            raise ValueError, "identity, inverse and operation must be given"
-=======
             raise ValueError("identity, inverse and operation must be given")
->>>>>>> 12622621
 
     lb, ub = bounds
     if lb<0 or ub<lb:
@@ -571,11 +557,7 @@
         sage: def test():
         ....:     try:
         ....:          discrete_log_rho(I(123456),I(1),operation='+')
-<<<<<<< HEAD
-        ....:     except StandardError:
-=======
         ....:     except Exception:
->>>>>>> 12622621
         ....:          print "FAILURE"
         sage: test()  # random failure
         FAILURE
@@ -671,11 +653,7 @@
                 nextsigma = 3*sigma[i0][0] #3 seems a good choice
                 H[x]=(ax,bx)
 
-<<<<<<< HEAD
-    raise ValueError, "Pollard rho algorithm failed to find a logarithm"
-=======
     raise ValueError("Pollard rho algorithm failed to find a logarithm")
->>>>>>> 12622621
 
 def discrete_log(a, base, ord=None, bounds=None, operation='*', identity=None, inverse=None, op=None):
     r"""
@@ -944,11 +922,7 @@
             H = mult(H,e)
             d += r
 
-<<<<<<< HEAD
-    raise ValueError, "Pollard Lambda failed to find a log"
-=======
     raise ValueError("Pollard Lambda failed to find a log")
->>>>>>> 12622621
 
 
 ################################################################
@@ -1023,11 +997,7 @@
             m = Q.order()
     else:
         if op is None:
-<<<<<<< HEAD
-            raise ValueError, "operation must be specified"
-=======
             raise ValueError("operation must be specified")
->>>>>>> 12622621
         n = P.order()
         m = Q.order()
 
@@ -1258,11 +1228,7 @@
         identity = P.parent()(0)
     else:
         if op is None:
-<<<<<<< HEAD
-            raise ValueError, "operation and identity must be specified"
-=======
             raise ValueError("operation and identity must be specified")
->>>>>>> 12622621
 
     Q = P
     if d is None: d = 1
@@ -1345,11 +1311,7 @@
         identity = g1.parent()(0)
     else:
         if op is None:
-<<<<<<< HEAD
-            raise ValueError, "operation and identity must be specified"
-=======
             raise ValueError("operation and identity must be specified")
->>>>>>> 12622621
 
     if check:
         assert multiple(g1,n1,operation=operation) == identity
