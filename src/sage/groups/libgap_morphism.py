--- conflicted
+++ resolved
@@ -235,12 +235,6 @@
          to General Linear Group of degree 3 over Integer Ring in Category of groups
     """
     def __init__(self, homset, gap_hom, check=True):
-<<<<<<< HEAD
-
-        #imgs, check=True):
-        r"""
-        Constructor method.
-=======
         r"""
         Constructor method.
 
@@ -256,7 +250,6 @@
             sage: phi(G.gen(0))
             [0 1]
             [1 0]
->>>>>>> 9dde00f5
         """
         if check:
             if not gap_hom.IsGroupHomomorphism():
@@ -585,11 +578,6 @@
         """
         if isinstance(x, (tuple, list)):
             # there should be a better way
-<<<<<<< HEAD
-            codomain = self.codomain()
-            im_gens = tuple([codomain(g) for g in x])
-=======
->>>>>>> 9dde00f5
             from sage.libs.gap.libgap import libgap
             dom = self.domain()
             codom = self.codomain()
