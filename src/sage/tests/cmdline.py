--- conflicted
+++ resolved
@@ -466,20 +466,13 @@
         sage: (out, err, ret) = test_executable(["sage", "--dev", "help"])
         sage: ret, err
         (0, '')
-<<<<<<< HEAD
-        sage: print out
-=======
         sage: print out    # random output
->>>>>>> 12622621
         usage: sage-dev [-h] subcommand ...
         <BLANKLINE>
         The developer interface for sage.
         ...
-<<<<<<< HEAD
-=======
         sage: ('usage: sage-dev' in out) or ('Developer interface disabled' in out)
         True
->>>>>>> 12622621
 
         sage: (out, err, ret) = test_executable(["sage", "--ecl"], "(* 12345 54321)\n")
         sage: out.find("Embeddable Common-Lisp") >= 0
