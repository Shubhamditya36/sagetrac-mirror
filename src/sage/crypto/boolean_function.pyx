--- conflicted
+++ resolved
@@ -30,11 +30,8 @@
 """
 from __future__ import absolute_import
 
-<<<<<<< HEAD
 from cysignals.memory cimport check_allocarray, sig_free
-=======
 from cysignals.signals cimport sig_check
->>>>>>> f894105d
 from libc.string cimport memcpy
 from libc.stdint cimport int64_t, uint64_t
 
@@ -120,18 +117,11 @@
         sage: B.truth_table() # indirect doctest
         (False, False, False, True, False, False, False, True)
     """
-<<<<<<< HEAD
     cdef uint64_t s = (8*sizeof(uint64_t))>>1
     cdef uint64_t m = (~0UL) >> s
     cdef uint64_t r = a
     while s:
-=======
-    cdef unsigned long s = (8*sizeof(unsigned long))>>1
-    cdef unsigned long m = (~0UL) >> s
-    cdef unsigned long r = a
-    while(s):
         sig_check()
->>>>>>> f894105d
         r ^= ( (r&m) << s )
         s >>= 1
         m ^= (m<<s)
@@ -172,12 +162,8 @@
         for r in range(0, n, m):
             t1 = r
             t2 = r+mh
-<<<<<<< HEAD
             for j in range(mh):
-=======
-            for 0 <= j < mh:
                 sig_check()
->>>>>>> f894105d
                 f[t2] ^= f[t1]
                 t1 += 1
                 t2 += 1
@@ -811,12 +797,8 @@
         """
         cdef list T = [ self(2**i-1) for i in xrange(self._nvariables+1) ]
         for i in xrange(2**self._nvariables):
-<<<<<<< HEAD
+            sig_check()
             if T[ hamming_weight(i) ] != bitset_in(self._truth_table, i):
-=======
-            sig_check()
-            if T[ hamming_weight_int(i) ] != bitset_in(self._truth_table, i):
->>>>>>> f894105d
                 return False
         return True
 
@@ -877,12 +859,8 @@
         if self._correlation_immunity is None:
             c = self._nvariables
             W = self.walsh_hadamard_transform()
-<<<<<<< HEAD
             for i in range(len(W)):
-=======
-            for 0 < i < len(W):
                 sig_check()
->>>>>>> f894105d
                 if (W[i] != 0):
                     c = min( c , hamming_weight(i) )
             self._correlation_immunity = ZZ(c-1)
@@ -930,14 +908,9 @@
             temp = <int64_t *>check_allocarray(n, sizeof(long))
             W = self.walsh_hadamard_transform()
 
-<<<<<<< HEAD
             for i in range(n):
+                sig_check()
                 temp[i] = W[i] * W[i]
-=======
-            for 0 <= i < n:
-                sig_check()
-                temp[i] = W[i]*W[i]
->>>>>>> f894105d
 
             walsh_hadamard(temp, self._nvariables)
             self._autocorrelation = tuple(temp[i]>>self._nvariables for i in range(n))
