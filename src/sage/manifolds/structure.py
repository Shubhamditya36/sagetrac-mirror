--- conflicted
+++ resolved
@@ -81,8 +81,6 @@
 
         """
         return cat
-<<<<<<< HEAD
-=======
 
 class DifferentialStructure(Singleton):
     """
@@ -131,5 +129,4 @@
             Category of manifolds over Real Field with 53 bits of precision
 
         """
-        return cat
->>>>>>> 0e046312
+        return cat