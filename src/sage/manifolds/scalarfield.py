r"""
Scalar Fields

Given a topological manifold `M` over a topological field `K` (in most
applications, `K = \RR` or `K = \CC`), a *scalar field* on `M` is a
continuous map

.. MATH::

    f:  M \longrightarrow K

Scalar fields are implemented by the class :class:`ScalarField`.

AUTHORS:

- Eric Gourgoulhon, Michal Bejger (2013-2015): initial version
- Travis Scrimshaw (2016): review tweaks
- Marco Mancini (2017): SymPy as an optional symbolic engine, alternative to SR
- Florentin Jaffredo (2018) : series expansion with respect to a given
  parameter

REFERENCES:

- [Lee2011]_
- [KN1963]_

"""

# *****************************************************************************
#       Copyright (C) 2015 Eric Gourgoulhon <eric.gourgoulhon@obspm.fr>
#       Copyright (C) 2015 Michal Bejger <bejger@camk.edu.pl>
#       Copyright (C) 2016 Travis Scrimshaw <tscrimsh@umn.edu>
#       Copyright (C) 2017 Marco Mancini <marco.mancini@obspm.fr>
#
#  Distributed under the terms of the GNU General Public License (GPL)
#  as published by the Free Software Foundation; either version 2 of
#  the License, or (at your option) any later version.
#                  https://www.gnu.org/licenses/
# *****************************************************************************

from six import itervalues

from sage.structure.element import CommutativeAlgebraElement
from sage.symbolic.expression import Expression
from sage.manifolds.chart_func import ChartFunction


class ScalarField(CommutativeAlgebraElement):
    r"""
    Scalar field on a topological manifold.

    Given a topological manifold `M` over a topological field `K` (in most
    applications, `K = \RR` or `K = \CC`), a *scalar field on* `M` is a
    continuous map

    .. MATH::

        f: M \longrightarrow K.

    A scalar field on `M` is an element of the commutative algebra
    `C^0(M)` (see
    :class:`~sage.manifolds.scalarfield_algebra.ScalarFieldAlgebra`).

    INPUT:

    - ``parent`` -- the algebra of scalar fields containing the scalar field
      (must be an instance of class
      :class:`~sage.manifolds.scalarfield_algebra.ScalarFieldAlgebra`)

    - ``coord_expression`` -- (default: ``None``) coordinate expression(s) of
      the scalar field; this can be either

      * a dictionary of coordinate expressions in various charts on
        the domain, with the charts as keys;
      * a single coordinate expression; if the argument ``chart`` is
        ``'all'``, this expression is set to all the charts defined
        on the open set; otherwise, the expression is set in the
        specific chart provided by the argument ``chart``

    - ``chart`` -- (default: ``None``) chart defining the coordinates used
      in ``coord_expression`` when the latter is a single coordinate
      expression; if none is provided (default), the default chart of the
      open set is assumed. If ``chart=='all'``, ``coord_expression`` is
      assumed to be independent of the chart (constant scalar field).

    - ``name`` -- (default: ``None``) string; name (symbol) given to the
      scalar field

    - ``latex_name`` -- (default: ``None``) string; LaTeX symbol to denote the
      scalar field; if none is provided, the LaTeX symbol is set to ``name``

    If ``coord_expression`` is ``None`` or incomplete, coordinate
    expressions can be added after the creation of the object, by means of
    the methods :meth:`add_expr`, :meth:`add_expr_by_continuation` and
    :meth:`set_expr`.

    EXAMPLES:

    A scalar field on the 2-sphere::

        sage: M = Manifold(2, 'M', structure='topological') # the 2-dimensional sphere S^2
        sage: U = M.open_subset('U') # complement of the North pole
        sage: c_xy.<x,y> = U.chart() # stereographic coordinates from the North pole
        sage: V = M.open_subset('V') # complement of the South pole
        sage: c_uv.<u,v> = V.chart() # stereographic coordinates from the South pole
        sage: M.declare_union(U,V)   # S^2 is the union of U and V
        sage: xy_to_uv = c_xy.transition_map(c_uv, (x/(x^2+y^2), y/(x^2+y^2)),
        ....:                                intersection_name='W',
        ....:                                restrictions1= x^2+y^2!=0,
        ....:                                restrictions2= u^2+v^2!=0)
        sage: uv_to_xy = xy_to_uv.inverse()
        sage: f = M.scalar_field({c_xy: 1/(1+x^2+y^2), c_uv: (u^2+v^2)/(1+u^2+v^2)},
        ....:                    name='f') ; f
        Scalar field f on the 2-dimensional topological manifold M
        sage: f.display()
        f: M --> R
        on U: (x, y) |--> 1/(x^2 + y^2 + 1)
        on V: (u, v) |--> (u^2 + v^2)/(u^2 + v^2 + 1)

    For scalar fields defined by a single coordinate expression, the latter
    can be passed instead of the dictionary over the charts::

        sage: g = U.scalar_field(x*y, chart=c_xy, name='g') ; g
        Scalar field g on the Open subset U of the 2-dimensional topological
         manifold M

    The above is indeed equivalent to::

        sage: g = U.scalar_field({c_xy: x*y}, name='g') ; g
        Scalar field g on the Open subset U of the 2-dimensional topological
         manifold M

    Since ``c_xy`` is the default chart of ``U``, the argument ``chart`` can
    be skipped::

        sage: g = U.scalar_field(x*y, name='g') ; g
        Scalar field g on the Open subset U of the 2-dimensional topological
         manifold M

    The scalar field `g` is defined on `U` and has an expression in terms of
    the coordinates `(u,v)` on `W=U\cap V`::

        sage: g.display()
        g: U --> R
           (x, y) |--> x*y
        on W: (u, v) |--> u*v/(u^4 + 2*u^2*v^2 + v^4)

    Scalar fields on `M` can also be declared with a single chart::

        sage: f = M.scalar_field(1/(1+x^2+y^2), chart=c_xy, name='f') ; f
        Scalar field f on the 2-dimensional topological manifold M

    Their definition must then be completed by providing the expressions on
    other charts, via the method :meth:`add_expr`, to get a global cover of
    the manifold::

        sage: f.add_expr((u^2+v^2)/(1+u^2+v^2), chart=c_uv)
        sage: f.display()
        f: M --> R
        on U: (x, y) |--> 1/(x^2 + y^2 + 1)
        on V: (u, v) |--> (u^2 + v^2)/(u^2 + v^2 + 1)

    We can even first declare the scalar field without any coordinate
    expression and provide them subsequently::

        sage: f = M.scalar_field(name='f')
        sage: f.add_expr(1/(1+x^2+y^2), chart=c_xy)
        sage: f.add_expr((u^2+v^2)/(1+u^2+v^2), chart=c_uv)
        sage: f.display()
        f: M --> R
        on U: (x, y) |--> 1/(x^2 + y^2 + 1)
        on V: (u, v) |--> (u^2 + v^2)/(u^2 + v^2 + 1)

    We may also use the method :meth:`add_expr_by_continuation` to complete
    the coordinate definition using the analytic continuation from domains in
    which charts overlap::

        sage: f = M.scalar_field(1/(1+x^2+y^2), chart=c_xy, name='f') ; f
        Scalar field f on the 2-dimensional topological manifold M
        sage: f.add_expr_by_continuation(c_uv, U.intersection(V))
        sage: f.display()
        f: M --> R
        on U: (x, y) |--> 1/(x^2 + y^2 + 1)
        on V: (u, v) |--> (u^2 + v^2)/(u^2 + v^2 + 1)

    A scalar field can also be defined by some unspecified function of the
    coordinates::

        sage: h = U.scalar_field(function('H')(x, y), name='h') ; h
        Scalar field h on the Open subset U of the 2-dimensional topological
         manifold M
        sage: h.display()
        h: U --> R
           (x, y) |--> H(x, y)
        on W: (u, v) |--> H(u/(u^2 + v^2), v/(u^2 + v^2))

    We may use the argument ``latex_name`` to specify the LaTeX symbol denoting
    the scalar field if the latter is different from ``name``::

        sage: latex(f)
        f
        sage: f = M.scalar_field({c_xy: 1/(1+x^2+y^2), c_uv: (u^2+v^2)/(1+u^2+v^2)},
        ....:                    name='f', latex_name=r'\mathcal{F}')
        sage: latex(f)
        \mathcal{F}

    The coordinate expression in a given chart is obtained via the method
    :meth:`expr`, which returns a symbolic expression::

        sage: f.expr(c_uv)
        (u^2 + v^2)/(u^2 + v^2 + 1)
        sage: type(f.expr(c_uv))
        <type 'sage.symbolic.expression.Expression'>

    The method :meth:`coord_function` returns instead a function of the
    chart coordinates, i.e. an instance of
    :class:`~sage.manifolds.chart_func.ChartFunction`::

        sage: f.coord_function(c_uv)
        (u^2 + v^2)/(u^2 + v^2 + 1)
        sage: type(f.coord_function(c_uv))
        <class 'sage.manifolds.chart_func.ChartFunctionRing_with_category.element_class'>
        sage: f.coord_function(c_uv).display()
        (u, v) |--> (u^2 + v^2)/(u^2 + v^2 + 1)

    The value returned by the method :meth:`expr` is actually the coordinate
    expression of the chart function::

        sage: f.expr(c_uv) is f.coord_function(c_uv).expr()
        True

    A constant scalar field is declared by setting the argument ``chart`` to
    ``'all'``::

        sage: c = M.scalar_field(2, chart='all', name='c') ; c
        Scalar field c on the 2-dimensional topological manifold M
        sage: c.display()
        c: M --> R
        on U: (x, y) |--> 2
        on V: (u, v) |--> 2

    A shortcut is to use the method
    :meth:`~sage.manifolds.manifold.TopologicalManifold.constant_scalar_field`::

        sage: c == M.constant_scalar_field(2)
        True

    The constant value can be some unspecified parameter::

        sage: var('a')
        a
        sage: c = M.constant_scalar_field(a, name='c') ; c
        Scalar field c on the 2-dimensional topological manifold M
        sage: c.display()
        c: M --> R
        on U: (x, y) |--> a
        on V: (u, v) |--> a

    A special case of constant field is the zero scalar field::

        sage: zer = M.constant_scalar_field(0) ; zer
        Scalar field zero on the 2-dimensional topological manifold M
        sage: zer.display()
        zero: M --> R
        on U: (x, y) |--> 0
        on V: (u, v) |--> 0

    It can be obtained directly by means of the function
    :meth:`~sage.manifolds.manifold.TopologicalManifold.zero_scalar_field`::

        sage: zer is M.zero_scalar_field()
        True

    A third way is to get it as the zero element of the algebra `C^0(M)`
    of scalar fields on `M` (see below)::

        sage: zer is M.scalar_field_algebra().zero()
        True

    By definition, a scalar field acts on the manifold's points, sending
    them to elements of the manifold's base field (real numbers in the
    present case)::

        sage: N = M.point((0,0), chart=c_uv) # the North pole
        sage: S = M.point((0,0), chart=c_xy) # the South pole
        sage: E = M.point((1,0), chart=c_xy) # a point at the equator
        sage: f(N)
        0
        sage: f(S)
        1
        sage: f(E)
        1/2
        sage: h(E)
        H(1, 0)
        sage: c(E)
        a
        sage: zer(E)
        0

    A scalar field can be compared to another scalar field::

        sage: f == g
        False

    ...to a symbolic expression::

        sage: f == x*y
        False
        sage: g == x*y
        True
        sage: c == a
        True

    ...to a number::

        sage: f == 2
        False
        sage: zer == 0
        True

    ...to anything else::

        sage: f == M
        False

    Standard mathematical functions are implemented::

        sage: sqrt(f)
        Scalar field sqrt(f) on the 2-dimensional topological manifold M
        sage: sqrt(f).display()
        sqrt(f): M --> R
        on U: (x, y) |--> 1/sqrt(x^2 + y^2 + 1)
        on V: (u, v) |--> sqrt(u^2 + v^2)/sqrt(u^2 + v^2 + 1)

    ::

        sage: tan(f)
        Scalar field tan(f) on the 2-dimensional topological manifold M
        sage: tan(f).display()
        tan(f): M --> R
        on U: (x, y) |--> sin(1/(x^2 + y^2 + 1))/cos(1/(x^2 + y^2 + 1))
        on V: (u, v) |--> sin((u^2 + v^2)/(u^2 + v^2 + 1))/cos((u^2 + v^2)/(u^2 + v^2 + 1))

    .. RUBRIC:: Arithmetics of scalar fields

    Scalar fields on `M` (resp. `U`) belong to the algebra `C^0(M)`
    (resp. `C^0(U)`)::

        sage: f.parent()
        Algebra of scalar fields on the 2-dimensional topological manifold M
        sage: f.parent() is M.scalar_field_algebra()
        True
        sage: g.parent()
        Algebra of scalar fields on the Open subset U of the 2-dimensional
         topological manifold M
        sage: g.parent() is U.scalar_field_algebra()
        True

    Consequently, scalar fields can be added::

        sage: s = f + c ; s
        Scalar field f+c on the 2-dimensional topological manifold M
        sage: s.display()
        f+c: M --> R
        on U: (x, y) |--> (a*x^2 + a*y^2 + a + 1)/(x^2 + y^2 + 1)
        on V: (u, v) |--> ((a + 1)*u^2 + (a + 1)*v^2 + a)/(u^2 + v^2 + 1)

    and subtracted::

        sage: s = f - c ; s
        Scalar field f-c on the 2-dimensional topological manifold M
        sage: s.display()
        f-c: M --> R
        on U: (x, y) |--> -(a*x^2 + a*y^2 + a - 1)/(x^2 + y^2 + 1)
        on V: (u, v) |--> -((a - 1)*u^2 + (a - 1)*v^2 + a)/(u^2 + v^2 + 1)

    Some tests::

        sage: f + zer == f
        True
        sage: f - f == zer
        True
        sage: f + (-f) == zer
        True
        sage: (f+c)-f == c
        True
        sage: (f-c)+c == f
        True

    We may add a number (interpreted as a constant scalar field) to a scalar
    field::

        sage: s = f + 1 ; s
        Scalar field on the 2-dimensional topological manifold M
        sage: s.display()
        M --> R
        on U: (x, y) |--> (x^2 + y^2 + 2)/(x^2 + y^2 + 1)
        on V: (u, v) |--> (2*u^2 + 2*v^2 + 1)/(u^2 + v^2 + 1)
        sage: (f+1)-1 == f
        True

    The number can represented by a symbolic variable::

        sage: s = a + f ; s
        Scalar field on the 2-dimensional topological manifold M
        sage: s == c + f
        True

    However if the symbolic variable is a chart coordinate, the addition
    is performed only on the chart domain::

        sage: s = f + x; s
        Scalar field on the 2-dimensional topological manifold M
        sage: s.display()
        M --> R
        on U: (x, y) |--> (x^3 + x*y^2 + x + 1)/(x^2 + y^2 + 1)
        on W: (u, v) |--> (u^4 + v^4 + u^3 + (2*u^2 + u)*v^2 + u)/(u^4 + v^4 + (2*u^2 + 1)*v^2 + u^2)
        sage: s = f + u; s
        Scalar field on the 2-dimensional topological manifold M
        sage: s.display()
        M --> R
        on W: (x, y) |--> (x^3 + (x + 1)*y^2 + x^2 + x)/(x^4 + y^4 + (2*x^2 + 1)*y^2 + x^2)
        on V: (u, v) |--> (u^3 + (u + 1)*v^2 + u^2 + u)/(u^2 + v^2 + 1)

    The addition of two scalar fields with different domains is possible if
    the domain of one of them is a subset of the domain of the other; the
    domain of the result is then this subset::

        sage: f.domain()
        2-dimensional topological manifold M
        sage: g.domain()
        Open subset U of the 2-dimensional topological manifold M
        sage: s = f + g ; s
        Scalar field f+g on the Open subset U of the 2-dimensional topological
         manifold M
        sage: s.domain()
        Open subset U of the 2-dimensional topological manifold M
        sage: s.display()
        f+g: U --> R
           (x, y) |--> (x*y^3 + (x^3 + x)*y + 1)/(x^2 + y^2 + 1)
        on W: (u, v) |--> (u^6 + 3*u^4*v^2 + 3*u^2*v^4 + v^6 + u*v^3
         + (u^3 + u)*v)/(u^6 + v^6 + (3*u^2 + 1)*v^4 + u^4 + (3*u^4 + 2*u^2)*v^2)

    The operation actually performed is `f|_U + g`::

        sage: s == f.restrict(U) + g
        True

    In Sage framework, the addition of `f` and `g` is permitted because
    there is a *coercion* of the parent of `f`, namely `C^0(M)`, to
    the parent of `g`, namely `C^0(U)` (see
    :class:`~sage.manifolds.scalarfield_algebra.ScalarFieldAlgebra`)::

        sage: CM = M.scalar_field_algebra()
        sage: CU = U.scalar_field_algebra()
        sage: CU.has_coerce_map_from(CM)
        True

    The coercion map is nothing but the restriction to domain `U`::

        sage: CU.coerce(f) == f.restrict(U)
        True

    Since the algebra `C^0(M)` is a vector space over `\RR`, scalar fields
    can be multiplied by a number, either an explicit one::

        sage: s = 2*f ; s
        Scalar field on the 2-dimensional topological manifold M
        sage: s.display()
        M --> R
        on U: (x, y) |--> 2/(x^2 + y^2 + 1)
        on V: (u, v) |--> 2*(u^2 + v^2)/(u^2 + v^2 + 1)

    or a symbolic one::

        sage: s = a*f ; s
        Scalar field on the 2-dimensional topological manifold M
        sage: s.display()
        M --> R
        on U: (x, y) |--> a/(x^2 + y^2 + 1)
        on V: (u, v) |--> (u^2 + v^2)*a/(u^2 + v^2 + 1)

    However, if the symbolic variable is a chart coordinate, the
    multiplication is performed only in the corresponding chart::

        sage: s = x*f; s
        Scalar field on the 2-dimensional topological manifold M
        sage: s.display()
        M --> R
        on U: (x, y) |--> x/(x^2 + y^2 + 1)
        on W: (u, v) |--> u/(u^2 + v^2 + 1)
        sage: s = u*f; s
        Scalar field on the 2-dimensional topological manifold M
        sage: s.display()
        M --> R
        on W: (x, y) |--> x/(x^4 + y^4 + (2*x^2 + 1)*y^2 + x^2)
        on V: (u, v) |--> (u^2 + v^2)*u/(u^2 + v^2 + 1)

    Some tests::

        sage: 0*f == 0
        True
        sage: 0*f == zer
        True
        sage: 1*f == f
        True
        sage: (-2)*f == - f - f
        True

    The ring multiplication of the algebras `C^0(M)` and `C^0(U)`
    is the pointwise multiplication of functions::

        sage: s = f*f ; s
        Scalar field f*f on the 2-dimensional topological manifold M
        sage: s.display()
        f*f: M --> R
        on U: (x, y) |--> 1/(x^4 + y^4 + 2*(x^2 + 1)*y^2 + 2*x^2 + 1)
        on V: (u, v) |--> (u^4 + 2*u^2*v^2 + v^4)/(u^4 + v^4 + 2*(u^2 + 1)*v^2
         + 2*u^2 + 1)
        sage: s = g*h ; s
        Scalar field g*h on the Open subset U of the 2-dimensional topological
         manifold M
        sage: s.display()
        g*h: U --> R
           (x, y) |--> x*y*H(x, y)
        on W: (u, v) |--> u*v*H(u/(u^2 + v^2), v/(u^2 + v^2))/(u^4 + 2*u^2*v^2 + v^4)

    Thanks to the coercion `C^0(M) \to C^0(U)` mentioned above,
    it is possible to multiply a scalar field defined on `M` by a
    scalar field defined on `U`, the result being a scalar field
    defined on `U`::

        sage: f.domain(), g.domain()
        (2-dimensional topological manifold M,
         Open subset U of the 2-dimensional topological manifold M)
        sage: s = f*g ; s
        Scalar field f*g on the Open subset U of the 2-dimensional topological
         manifold M
        sage: s.display()
        f*g: U --> R
           (x, y) |--> x*y/(x^2 + y^2 + 1)
        on W: (u, v) |--> u*v/(u^4 + v^4 + (2*u^2 + 1)*v^2 + u^2)
        sage: s == f.restrict(U)*g
        True

    Scalar fields can be divided (pointwise division)::

        sage: s = f/c ; s
        Scalar field f/c on the 2-dimensional topological manifold M
        sage: s.display()
        f/c: M --> R
        on U: (x, y) |--> 1/(a*x^2 + a*y^2 + a)
        on V: (u, v) |--> (u^2 + v^2)/(a*u^2 + a*v^2 + a)
        sage: s = g/h ; s
        Scalar field g/h on the Open subset U of the 2-dimensional topological
         manifold M
        sage: s.display()
        g/h: U --> R
           (x, y) |--> x*y/H(x, y)
        on W: (u, v) |--> u*v/((u^4 + 2*u^2*v^2 + v^4)*H(u/(u^2 + v^2), v/(u^2 + v^2)))
        sage: s = f/g ; s
        Scalar field f/g on the Open subset U of the 2-dimensional topological
         manifold M
        sage: s.display()
        f/g: U --> R
           (x, y) |--> 1/(x*y^3 + (x^3 + x)*y)
        on W: (u, v) |--> (u^6 + 3*u^4*v^2 + 3*u^2*v^4 + v^6)/(u*v^3 + (u^3 + u)*v)
        sage: s == f.restrict(U)/g
        True

    For scalar fields defined on a single chart domain, we may perform some
    arithmetics with symbolic expressions involving the chart coordinates::

        sage: s = g + x^2 - y ; s
        Scalar field on the Open subset U of the 2-dimensional topological
         manifold M
        sage: s.display()
        U --> R
        (x, y) |--> x^2 + (x - 1)*y
        on W: (u, v) |--> -(v^3 - u^2 + (u^2 - u)*v)/(u^4 + 2*u^2*v^2 + v^4)

    ::

        sage: s = g*x ; s
        Scalar field on the Open subset U of the 2-dimensional topological
         manifold M
        sage: s.display()
        U --> R
        (x, y) |--> x^2*y
        on W: (u, v) |--> u^2*v/(u^6 + 3*u^4*v^2 + 3*u^2*v^4 + v^6)

    ::

        sage: s = g/x ; s
        Scalar field on the Open subset U of the 2-dimensional topological
         manifold M
        sage: s.display()
        U --> R
        (x, y) |--> y
        on W: (u, v) |--> v/(u^2 + v^2)
        sage: s = x/g ; s
        Scalar field on the Open subset U of the 2-dimensional topological
         manifold M
        sage: s.display()
        U --> R
        (x, y) |--> 1/y
        on W: (u, v) |--> (u^2 + v^2)/v


    .. RUBRIC:: Examples with SymPy as the symbolic engine

    From now on, we ask that all symbolic calculus on manifold `M` are
    performed by SymPy::

        sage: M.set_calculus_method('sympy')

    We define `f` as above::

        sage: f = M.scalar_field({c_xy: 1/(1+x^2+y^2), c_uv: (u^2+v^2)/(1+u^2+v^2)},
        ....:                    name='f') ; f
        Scalar field f on the 2-dimensional topological manifold M
        sage: f.display()  # notice the SymPy display of exponents
        f: M --> R
        on U: (x, y) |--> 1/(x**2 + y**2 + 1)
        on V: (u, v) |--> (u**2 + v**2)/(u**2 + v**2 + 1)
        sage: type(f.coord_function(c_xy).expr())
        <class 'sympy.core.power.Pow'>

    The scalar field `g` defined on `U`::

        sage: g = U.scalar_field({c_xy: x*y}, name='g')
        sage: g.display() # again notice the SymPy display of exponents
        g: U --> R
           (x, y) |--> x*y
        on W: (u, v) |--> u*v/(u**4 + 2*u**2*v**2 + v**4)

    Definition on a single chart and subsequent completion::

        sage: f = M.scalar_field(1/(1+x^2+y^2), chart=c_xy, name='f')
        sage: f.add_expr((u^2+v^2)/(1+u^2+v^2), chart=c_uv)
        sage: f.display()
        f: M --> R
        on U: (x, y) |--> 1/(x**2 + y**2 + 1)
        on V: (u, v) |--> (u**2 + v**2)/(u**2 + v**2 + 1)

    Definition without any coordinate expression and subsequent completion::

        sage: f = M.scalar_field(name='f')
        sage: f.add_expr(1/(1+x^2+y^2), chart=c_xy)
        sage: f.add_expr((u^2+v^2)/(1+u^2+v^2), chart=c_uv)
        sage: f.display()
        f: M --> R
        on U: (x, y) |--> 1/(x**2 + y**2 + 1)
        on V: (u, v) |--> (u**2 + v**2)/(u**2 + v**2 + 1)

    Use of :meth:`add_expr_by_continuation`::

        sage: f = M.scalar_field(1/(1+x^2+y^2), chart=c_xy, name='f')
        sage: f.add_expr_by_continuation(c_uv, U.intersection(V))
        sage: f.display()
        f: M --> R
        on U: (x, y) |--> 1/(x**2 + y**2 + 1)
        on V: (u, v) |--> (u**2 + v**2)/(u**2 + v**2 + 1)

    A scalar field defined by some unspecified function of the
    coordinates::

        sage: h = U.scalar_field(function('H')(x, y), name='h') ; h
        Scalar field h on the Open subset U of the 2-dimensional topological
         manifold M
        sage: h.display()
        h: U --> R
           (x, y) |--> H(x, y)
        on W: (u, v) |--> H(u/(u**2 + v**2), v/(u**2 + v**2))

    The coordinate expression in a given chart is obtained via the method
    :meth:`expr`, which in the present context, returns a SymPy object::

        sage: f.expr(c_uv)
        (u**2 + v**2)/(u**2 + v**2 + 1)
        sage: type(f.expr(c_uv))
        <class 'sympy.core.mul.Mul'>

    The method :meth:`coord_function` returns instead a function of the
    chart coordinates, i.e. an instance of
    :class:`~sage.manifolds.chart_func.ChartFunction`::

        sage: f.coord_function(c_uv)
        (u**2 + v**2)/(u**2 + v**2 + 1)
        sage: type(f.coord_function(c_uv))
        <class 'sage.manifolds.chart_func.ChartFunctionRing_with_category.element_class'>
        sage: f.coord_function(c_uv).display()
        (u, v) |--> (u**2 + v**2)/(u**2 + v**2 + 1)

    The value returned by the method :meth:`expr` is actually the coordinate
    expression of the chart function::

        sage: f.expr(c_uv) is f.coord_function(c_uv).expr()
        True

    We may ask for the ``SR`` representation of the coordinate function::

        sage: f.coord_function(c_uv).expr('SR')
        (u^2 + v^2)/(u^2 + v^2 + 1)

    A constant scalar field with SymPy representation::

        sage: c = M.constant_scalar_field(2, name='c')
        sage: c.display()
        c: M --> R
        on U: (x, y) |--> 2
        on V: (u, v) |--> 2
        sage: type(c.expr(c_xy))
        <class 'sympy.core.numbers.Integer'>

    The constant value can be some unspecified parameter::

        sage: var('a')
        a
        sage: c = M.constant_scalar_field(a, name='c')
        sage: c.display()
        c: M --> R
        on U: (x, y) |--> a
        on V: (u, v) |--> a
        sage: type(c.expr(c_xy))
        <class 'sympy.core.symbol.Symbol'>

    The zero scalar field::

        sage: zer = M.constant_scalar_field(0) ; zer
        Scalar field zero on the 2-dimensional topological manifold M
        sage: zer.display()
        zero: M --> R
        on U: (x, y) |--> 0
        on V: (u, v) |--> 0
        sage: type(zer.expr(c_xy))
        <class 'sympy.core.numbers.Zero'>
        sage: zer is M.zero_scalar_field()
        True

    Action of scalar fields on manifold's points::

        sage: N = M.point((0,0), chart=c_uv) # the North pole
        sage: S = M.point((0,0), chart=c_xy) # the South pole
        sage: E = M.point((1,0), chart=c_xy) # a point at the equator
        sage: f(N)
        0
        sage: f(S)
        1
        sage: f(E)
        1/2
        sage: h(E)
        H(1, 0)
        sage: c(E)
        a
        sage: zer(E)
        0

    A scalar field can be compared to another scalar field::

        sage: f == g
        False

    ...to a symbolic expression::

        sage: f == x*y
        False
        sage: g == x*y
        True
        sage: c == a
        True

    ...to a number::

        sage: f == 2
        False
        sage: zer == 0
        True

    ...to anything else::

        sage: f == M
        False

    Standard mathematical functions are implemented::

        sage: sqrt(f)
        Scalar field sqrt(f) on the 2-dimensional topological manifold M
        sage: sqrt(f).display()
        sqrt(f): M --> R
        on U: (x, y) |--> 1/sqrt(x**2 + y**2 + 1)
        on V: (u, v) |--> sqrt(u**2 + v**2)/sqrt(u**2 + v**2 + 1)

    ::

        sage: tan(f)
        Scalar field tan(f) on the 2-dimensional topological manifold M
        sage: tan(f).display()
        tan(f): M --> R
        on U: (x, y) |--> tan(1/(x**2 + y**2 + 1))
        on V: (u, v) |--> tan((u**2 + v**2)/(u**2 + v**2 + 1))

    .. RUBRIC:: Arithmetics of scalar fields with SymPy

    Scalar fields on `M` (resp. `U`) belong to the algebra `C^0(M)`
    (resp. `C^0(U)`)::

        sage: f.parent()
        Algebra of scalar fields on the 2-dimensional topological manifold M
        sage: f.parent() is M.scalar_field_algebra()
        True
        sage: g.parent()
        Algebra of scalar fields on the Open subset U of the 2-dimensional
         topological manifold M
        sage: g.parent() is U.scalar_field_algebra()
        True

    Consequently, scalar fields can be added::

        sage: s = f + c ; s
        Scalar field f+c on the 2-dimensional topological manifold M
        sage: s.display()
        f+c: M --> R
        on U: (x, y) |--> (a*x**2 + a*y**2 + a + 1)/(x**2 + y**2 + 1)
        on V: (u, v) |--> (a*u**2 + a*v**2 + a + u**2 + v**2)/(u**2 + v**2 + 1)

    and subtracted::

        sage: s = f - c ; s
        Scalar field f-c on the 2-dimensional topological manifold M
        sage: s.display()
        f-c: M --> R
        on U: (x, y) |--> (-a*x**2 - a*y**2 - a + 1)/(x**2 + y**2 + 1)
        on V: (u, v) |--> (-a*u**2 - a*v**2 - a + u**2 + v**2)/(u**2 + v**2 + 1)

    Some tests::

        sage: f + zer == f
        True
        sage: f - f == zer
        True
        sage: f + (-f) == zer
        True
        sage: (f+c)-f == c
        True
        sage: (f-c)+c == f
        True

    We may add a number (interpreted as a constant scalar field) to a scalar
    field::

        sage: s = f + 1 ; s
        Scalar field on the 2-dimensional topological manifold M
        sage: s.display()
        M --> R
        on U: (x, y) |--> (x**2 + y**2 + 2)/(x**2 + y**2 + 1)
        on V: (u, v) |--> (2*u**2 + 2*v**2 + 1)/(u**2 + v**2 + 1)
        sage: (f+1)-1 == f
        True

    The number can represented by a symbolic variable::

        sage: s = a + f ; s
        Scalar field on the 2-dimensional topological manifold M
        sage: s == c + f
        True

    However if the symbolic variable is a chart coordinate, the addition
    is performed only on the chart domain::

        sage: s = f + x; s
        Scalar field on the 2-dimensional topological manifold M
        sage: s.display()
        M --> R
        on U: (x, y) |--> (x**3 + x*y**2 + x + 1)/(x**2 + y**2 + 1)
        on W: (u, v) |--> (u**4 + u**3 + 2*u**2*v**2 + u*v**2 + u + v**4)/(u**4 + 2*u**2*v**2 + u**2 + v**4 + v**2)
        sage: s = f + u; s
        Scalar field on the 2-dimensional topological manifold M
        sage: s.display()
        M --> R
        on W: (x, y) |--> (x**3 + x**2 + x*y**2 + x + y**2)/(x**4 + 2*x**2*y**2 + x**2 + y**4 + y**2)
        on V: (u, v) |--> (u**3 + u**2 + u*v**2 + u + v**2)/(u**2 + v**2 + 1)

    The addition of two scalar fields with different domains is possible if
    the domain of one of them is a subset of the domain of the other; the
    domain of the result is then this subset::

        sage: f.domain()
        2-dimensional topological manifold M
        sage: g.domain()
        Open subset U of the 2-dimensional topological manifold M
        sage: s = f + g ; s
        Scalar field f+g on the Open subset U of the 2-dimensional topological
         manifold M
        sage: s.domain()
        Open subset U of the 2-dimensional topological manifold M
        sage: s.display()
        f+g: U --> R
           (x, y) |--> (x**3*y + x*y**3 + x*y + 1)/(x**2 + y**2 + 1)
        on W: (u, v) |--> (u**6 + 3*u**4*v**2 + u**3*v + 3*u**2*v**4 + u*v**3 + u*v + v**6)/(u**6 + 3*u**4*v**2 + u**4 + 3*u**2*v**4 + 2*u**2*v**2 + v**6 + v**4)

    The operation actually performed is `f|_U + g`::

        sage: s == f.restrict(U) + g
        True

    Since the algebra `C^0(M)` is a vector space over `\RR`, scalar fields
    can be multiplied by a number, either an explicit one::

        sage: s = 2*f ; s
        Scalar field on the 2-dimensional topological manifold M
        sage: s.display()
        M --> R
        on U: (x, y) |--> 2/(x**2 + y**2 + 1)
        on V: (u, v) |--> 2*(u**2 + v**2)/(u**2 + v**2 + 1)

    or a symbolic one::

        sage: s = a*f ; s
        Scalar field on the 2-dimensional topological manifold M
        sage: s.display()
        M --> R
        on U: (x, y) |--> a/(x**2 + y**2 + 1)
        on V: (u, v) |--> a*(u**2 + v**2)/(u**2 + v**2 + 1)

    However, if the symbolic variable is a chart coordinate, the
    multiplication is performed only in the corresponding chart::

        sage: s = x*f; s
        Scalar field on the 2-dimensional topological manifold M
        sage: s.display()
        M --> R
        on U: (x, y) |--> x/(x**2 + y**2 + 1)
        on W: (u, v) |--> u/(u**2 + v**2 + 1)
        sage: s = u*f; s
        Scalar field on the 2-dimensional topological manifold M
        sage: s.display()
        M --> R
        on W: (x, y) |--> x/(x**4 + 2*x**2*y**2 + x**2 + y**4 + y**2)
        on V: (u, v) |--> u*(u**2 + v**2)/(u**2 + v**2 + 1)

    Some tests::

        sage: 0*f == 0
        True
        sage: 0*f == zer
        True
        sage: 1*f == f
        True
        sage: (-2)*f == - f - f
        True

    The ring multiplication of the algebras `C^0(M)` and `C^0(U)`
    is the pointwise multiplication of functions::

        sage: s = f*f ; s
        Scalar field f*f on the 2-dimensional topological manifold M
        sage: s.display()
        f*f: M --> R
        on U: (x, y) |--> 1/(x**4 + 2*x**2*y**2 + 2*x**2 + y**4 + 2*y**2 + 1)
        on V: (u, v) |--> (u**4 + 2*u**2*v**2 + v**4)/(u**4 + 2*u**2*v**2 + 2*u**2 + v**4 + 2*v**2 + 1)

        sage: s = g*h ; s
        Scalar field g*h on the Open subset U of the 2-dimensional topological
         manifold M
        sage: s.display()
        g*h: U --> R
           (x, y) |--> x*y*H(x, y)
        on W: (u, v) |--> u*v*H(u/(u**2 + v**2), v/(u**2 + v**2))/(u**4 + 2*u**2*v**2 + v**4)

    Thanks to the coercion `C^0(M) \to C^0(U)` mentioned above,
    it is possible to multiply a scalar field defined on `M` by a
    scalar field defined on `U`, the result being a scalar field
    defined on `U`::

        sage: f.domain(), g.domain()
        (2-dimensional topological manifold M,
         Open subset U of the 2-dimensional topological manifold M)
        sage: s = f*g ; s
        Scalar field f*g on the Open subset U of the 2-dimensional topological
         manifold M
        sage: s.display()
        f*g: U --> R
           (x, y) |--> x*y/(x**2 + y**2 + 1)
        on W: (u, v) |--> u*v/(u**4 + 2*u**2*v**2 + u**2 + v**4 + v**2)

        sage: s == f.restrict(U)*g
        True

    Scalar fields can be divided (pointwise division)::

        sage: s = f/c ; s
        Scalar field f/c on the 2-dimensional topological manifold M
        sage: s.display()
        f/c: M --> R
        on U: (x, y) |--> 1/(a*(x**2 + y**2 + 1))
        on V: (u, v) |--> (u**2 + v**2)/(a*(u**2 + v**2 + 1))
        sage: s = g/h ; s
        Scalar field g/h on the Open subset U of the 2-dimensional topological
         manifold M
        sage: s.display()
        g/h: U --> R
           (x, y) |--> x*y/H(x, y)
        on W: (u, v) |--> u*v/((u**4 + 2*u**2*v**2 + v**4)*H(u/(u**2 + v**2), v/(u**2 + v**2)))

        sage: s = f/g ; s
        Scalar field f/g on the Open subset U of the 2-dimensional topological
         manifold M
        sage: s.display()
        f/g: U --> R
           (x, y) |--> 1/(x*y*(x**2 + y**2 + 1))
        on W: (u, v) |--> (u**6 + 3*u**4*v**2 + 3*u**2*v**4 + v**6)/(u*v*(u**2 + v**2 + 1))
        sage: s == f.restrict(U)/g
        True

    For scalar fields defined on a single chart domain, we may perform some
    arithmetics with symbolic expressions involving the chart coordinates::

        sage: s = g + x^2 - y ; s
        Scalar field on the Open subset U of the 2-dimensional topological manifold M
        sage: s.display()
        U --> R
        (x, y) |--> x**2 + x*y - y
        on W: (u, v) |--> (-u**2*v + u**2 + u*v - v**3)/(u**4 + 2*u**2*v**2 + v**4)


    ::

        sage: s = g*x ; s
        Scalar field on the Open subset U of the 2-dimensional topological
         manifold M
        sage: s.display()
        U --> R
        (x, y) |--> x**2*y
        on W: (u, v) |--> u**2*v/(u**6 + 3*u**4*v**2 + 3*u**2*v**4 + v**6)

    ::

        sage: s = g/x ; s
        Scalar field on the Open subset U of the 2-dimensional topological
         manifold M
        sage: s.display()
        U --> R
        (x, y) |--> y
        on W: (u, v) |--> v/(u**2 + v**2)
        sage: s = x/g ; s
        Scalar field on the Open subset U of the 2-dimensional topological
         manifold M
        sage: s.display()
        U --> R
        (x, y) |--> 1/y
        on W: (u, v) |--> u**2/v + v

    The test suite is passed::

        sage: TestSuite(f).run()
        sage: TestSuite(zer).run()

    """
    def __init__(self, parent, coord_expression=None, chart=None, name=None,
                 latex_name=None):
        r"""
        Construct a scalar field.

        TESTS::

            sage: M = Manifold(2, 'M', structure='topological')
            sage: X.<x,y> = M.chart()
            sage: f = M.scalar_field({X: x+y}, name='f') ; f
            Scalar field f on the 2-dimensional topological manifold M
            sage: from sage.manifolds.scalarfield import ScalarField
            sage: isinstance(f, ScalarField)
            True
            sage: f.parent()
            Algebra of scalar fields on the 2-dimensional topological
             manifold M
            sage: TestSuite(f).run()

        """
        CommutativeAlgebraElement.__init__(self, parent)
        domain = parent._domain
        self._domain = domain
        self._manifold = domain.manifold()
        self._is_zero = False # a priori, may be changed below or via
                              # method __bool__()
        self._name = name
        if latex_name is None:
            self._latex_name = self._name
        else:
            self._latex_name = latex_name
        self._express = {} # dict of coordinate expressions (ChartFunction
                           # instances) with charts as keys
        if coord_expression is not None:
            if isinstance(coord_expression, dict):
                for chart, expression in coord_expression.items():
                    if isinstance(expression, ChartFunction):
                        self._express[chart] = expression
                    else:
                        self._express[chart] = chart.function(expression)
            elif isinstance(coord_expression, ChartFunction):
                self._express[coord_expression.chart()] = coord_expression
            else:
                if chart is None:
                    chart = self._domain.default_chart()
                if chart == 'all':
                    # coord_expression is the same in all charts (constant
                    # scalar field)
                    for ch in self._domain.atlas():
                        self._express[ch] = ch.function(coord_expression)
                else:
                    self._express[chart] = chart.function(coord_expression)
        self._init_derived()   # initialization of derived quantities

    ####### Required methods for an algebra element (beside arithmetic) #######

    def __bool__(self):
        r"""
        Return ``True`` if ``self`` is nonzero and ``False`` otherwise.

        This method is called by :meth:`~sage.structure.element.Element.is_zero()`.

        EXAMPLES:

        Tests on a 2-dimensional manifold::

            sage: M = Manifold(2, 'M', structure='topological')
            sage: c_xy.<x,y> = M.chart()
            sage: f = M.scalar_field(x*y)
            sage: f.is_zero()
            False
            sage: f.set_expr(0)
            sage: f.is_zero()
            True
            sage: g = M.scalar_field(0)
            sage: g.is_zero()
            True
            sage: M.zero_scalar_field().is_zero()
            True
        """
        if self._is_zero:
            return False
        if not self._express:
            # undefined scalar field
            return True
        for funct in itervalues(self._express):
            if not funct.is_zero():
                self._is_zero = False
                return True
        self._is_zero = True
        return False

    __nonzero__ = __bool__   # For Python2 compatibility

    def is_trivial_zero(self):
        r"""
        Check if ``self`` is trivially equal to zero without any
        simplification.

        This method is supposed to be fast as compared with
        ``self.is_zero()`` or ``self == 0`` and is intended to be
        used in library code where trying to obtain a mathematically
        correct result by applying potentially expensive rewrite rules
        is not desirable.

        EXAMPLES::

            sage: M = Manifold(2, 'M', structure='topological')
            sage: X.<x,y> = M.chart()
            sage: f = M.scalar_field({X: 0})
            sage: f.is_trivial_zero()
            True
            sage: f = M.scalar_field(0)
            sage: f.is_trivial_zero()
            True
            sage: M.zero_scalar_field().is_trivial_zero()
            True
            sage: f = M.scalar_field({X: x+y})
            sage: f.is_trivial_zero()
            False

        Scalar field defined by means of two charts::

            sage: U1 = M.open_subset('U1'); X1.<x1,y1> = U1.chart()
            sage: U2 = M.open_subset('U2'); X2.<x2,y2> = U2.chart()
            sage: f = M.scalar_field({X1: 0, X2: 0})
            sage: f.is_trivial_zero()
            True
            sage: f = M.scalar_field({X1: 0, X2: 1})
            sage: f.is_trivial_zero()
            False

        No simplification is attempted, so that ``False`` is returned for
        non-trivial cases::

            sage: f = M.scalar_field({X: cos(x)^2 + sin(x)^2 - 1})
            sage: f.is_trivial_zero()
            False

        On the contrary, the method
        :meth:`~sage.structure.element.Element.is_zero` and the direct
        comparison to zero involve some simplification algorithms and
        return ``True``::

            sage: f.is_zero()
            True
            sage: f == 0
            True

        """
        if self._is_zero:
            return True
        return all(func.is_trivial_zero() for func in self._express.values())

    def __eq__(self, other):
        r"""
        Comparison (equality) operator.

        INPUT:

        - ``other`` -- a scalar field (or something else)

        OUTPUT:

        - ``True`` if ``self`` is equal to ``other``, ``False`` otherwise

        TESTS::

            sage: M = Manifold(2, 'M', structure='topological')
            sage: X.<x,y> = M.chart()
            sage: f = M.scalar_field({X: x+y})
            sage: f == 1
            False
            sage: f == M.zero_scalar_field()
            False
            sage: g = M.scalar_field({X: x+y})
            sage: f == g
            True
            sage: h = M.scalar_field({X: 1})
            sage: h == M.one_scalar_field()
            True
            sage: h == 1
            True

        """
        if other is self:
            return True
        if not isinstance(other, ScalarField):
            # We try a conversion of other to a scalar field, except if
            # other is None (since this would generate an undefined scalar
            # field)
            if other is None:
                return False
            try:
                other = self.parent()(other)  # conversion to a scalar field
            except TypeError:
                return False
        if other._domain != self._domain:
            return False
        if other.is_zero():
            return self.is_zero()
        com_charts = self.common_charts(other)
        if com_charts is None:
            raise ValueError("no common chart for the comparison")
        for chart in com_charts:
            if not (self._express[chart] == other._express[chart]):
                return False
        return True

    def __ne__(self, other):
        r"""
        Non-equality operator.

        INPUT:

        - ``other`` -- a scalar field

        OUTPUT:

        - ``True`` if ``self`` differs from ``other``, ``False`` otherwise

        TESTS::

            sage: M = Manifold(2, 'M', structure='topological')
            sage: X.<x,y> = M.chart()
            sage: f = M.scalar_field({X: x+y})
            sage: f != 1
            True
            sage: f != M.zero_scalar_field()
            True
            sage: g = M.scalar_field({X: x+y})
            sage: f != g
            False

        """
        return not (self == other)

    ####### End of required methods for an algebra element (beside arithmetic) #######

    def _init_derived(self):
        r"""
        Initialize the derived quantities.

        TESTS::

            sage: M = Manifold(2, 'M', structure='topological')
            sage: X.<x,y> = M.chart()
            sage: f = M.scalar_field({X: x+y})
            sage: f._init_derived()

        """
        self._restrictions = {} # dict. of restrictions of self on subsets
                                # of self._domain, with the subsets as keys

    def _del_derived(self):
        r"""
        Delete the derived quantities.

        TESTS::

            sage: M = Manifold(2, 'M', structure='topological')
            sage: X.<x,y> = M.chart()
            sage: f = M.scalar_field({X: x+y})
            sage: U = M.open_subset('U', coord_def={X: x>0})
            sage: f.restrict(U)
            Scalar field on the Open subset U of the 2-dimensional topological
             manifold M
            sage: f._restrictions
            {Open subset U of the 2-dimensional topological manifold M:
             Scalar field on the Open subset U of the 2-dimensional topological
             manifold M}
            sage: f._del_derived()
            sage: f._restrictions  # restrictions are derived quantities
            {}

        """
        self._restrictions.clear()

    def _repr_(self):
        r"""
        String representation of the object.

        TESTS::

            sage: M = Manifold(2, 'M', structure='topological')
            sage: X.<x,y> = M.chart()
            sage: f = M.scalar_field({X: x+y})
            sage: f._repr_()
            'Scalar field on the 2-dimensional topological manifold M'
            sage: f = M.scalar_field({X: x+y}, name='f')
            sage: f._repr_()
            'Scalar field f on the 2-dimensional topological manifold M'
            sage: f
            Scalar field f on the 2-dimensional topological manifold M

        """
        description = "Scalar field"
        if self._name is not None:
            description += " " + self._name
        description += " on the {}".format(self._domain)
        return description

    def _latex_(self):
        r"""
        LaTeX representation of the object.

        TESTS::

            sage: M = Manifold(2, 'M', structure='topological')
            sage: X.<x,y> = M.chart()
            sage: f = M.scalar_field({X: x+y})
            sage: f._latex_()
            '\\mbox{Scalar field on the 2-dimensional topological manifold M}'
            sage: f = M.scalar_field({X: x+y}, name='f')
            sage: f._latex_()
            'f'
            sage: f = M.scalar_field({X: x+y}, name='f', latex_name=r'\Phi')
            sage: f._latex_()
            '\\Phi'
            sage: latex(f)
            \Phi

        """
        if self._latex_name is None:
            return r'\mbox{' + str(self) + r'}'
        else:
           return self._latex_name

    def set_name(self, name=None, latex_name=None):
        r"""
        Set (or change) the text name and LaTeX name of the scalar field.

        INPUT:

        - ``name`` -- (string; default: ``None``) name given to the scalar
          field
        - ``latex_name`` -- (string; default: ``None``) LaTeX symbol to denote
          the scalar field; if ``None`` while ``name`` is provided, the LaTeX
          symbol is set to ``name``

        EXAMPLES::

            sage: M = Manifold(2, 'M', structure='topological')
            sage: X.<x,y> = M.chart()
            sage: f = M.scalar_field({X: x+y})
            sage: f = M.scalar_field({X: x+y}); f
            Scalar field on the 2-dimensional topological manifold M
            sage: f.set_name('f'); f
            Scalar field f on the 2-dimensional topological manifold M
            sage: latex(f)
            f
            sage: f.set_name('f', latex_name=r'\Phi'); f
            Scalar field f on the 2-dimensional topological manifold M
            sage: latex(f)
            \Phi

        """
        if name is not None:
            self._name = name
            if latex_name is None:
                self._latex_name = self._name
        if latex_name is not None:
            self._latex_name = latex_name
        for rst in self._restrictions.values():
            rst.set_name(name=name, latex_name=latex_name)

    def _new_instance(self):
        r"""
        Create an instance of the same class as ``self`` in the same parent.

        TESTS::

            sage: M = Manifold(2, 'M')
            sage: f = M.scalar_field(name='f')
            sage: f1 = f._new_instance(); f1
            Scalar field on the 2-dimensional differentiable manifold M
            sage: type(f1) == type(f)
            True
            sage: f1.parent() is f.parent()
            True

        """
        return type(self)(self.parent())

    def domain(self):
        r"""
        Return the open subset on which the scalar field is defined.

        OUTPUT:

        - instance of class
          :class:`~sage.manifolds.manifold.TopologicalManifold`
          representing the manifold's open subset on which the
          scalar field is defined

        EXAMPLES::

            sage: M = Manifold(2, 'M', structure='topological')
            sage: c_xy.<x,y> = M.chart()
            sage: f = M.scalar_field(x+2*y)
            sage: f.domain()
            2-dimensional topological manifold M
            sage: U = M.open_subset('U', coord_def={c_xy: x<0})
            sage: g = f.restrict(U)
            sage: g.domain()
            Open subset U of the 2-dimensional topological manifold M

        """
        return self._domain

    def copy(self):
        r"""
        Return an exact copy of the scalar field.

        EXAMPLES:

        Copy on a 2-dimensional manifold::

            sage: M = Manifold(2, 'M', structure='topological')
            sage: c_xy.<x,y> = M.chart()
            sage: f = M.scalar_field(x*y^2)
            sage: g = f.copy()
            sage: type(g)
            <class 'sage.manifolds.scalarfield_algebra.ScalarFieldAlgebra_with_category.element_class'>
            sage: g.expr()
            x*y^2
            sage: g == f
            True
            sage: g is f
            False

        """
        res = self._new_instance()
        res._name = self._name
        res._latex_name = self._latex_name
        for chart, funct in self._express.items():
<<<<<<< HEAD
            res._express[chart] = funct.copy()
        res._is_zero = self._is_zero
        return res
=======
            result._express[chart] = funct.copy()
        result._is_zero = self._is_zero
        return result
>>>>>>> f2928f88

    def coord_function(self, chart=None, from_chart=None):
        r"""
        Return the function of the coordinates representing the scalar field
        in a given chart.

        INPUT:

        - ``chart`` -- (default: ``None``) chart with respect to which the
          coordinate expression is to be returned; if ``None``, the
          default chart of the scalar field's domain will be used
        - ``from_chart`` -- (default: ``None``) chart from which the
          required expression is computed if it is not known already in the
          chart ``chart``; if ``None``, a chart is picked in the known
          expressions

        OUTPUT:

        - instance of :class:`~sage.manifolds.chart_func.ChartFunction`
          representing the coordinate function of the scalar field in the
          given chart

        EXAMPLES:

        Coordinate function on a 2-dimensional manifold::

            sage: M = Manifold(2, 'M', structure='topological')
            sage: c_xy.<x,y> = M.chart()
            sage: f = M.scalar_field(x*y^2)
            sage: f.coord_function()
            x*y^2
            sage: f.coord_function(c_xy)  # equivalent form (since c_xy is the default chart)
            x*y^2
            sage: type(f.coord_function())
            <class 'sage.manifolds.chart_func.ChartFunctionRing_with_category.element_class'>

        Expression via a change of coordinates::

            sage: c_uv.<u,v> = M.chart()
            sage: c_uv.transition_map(c_xy, [u+v, u-v])
            Change of coordinates from Chart (M, (u, v)) to Chart (M, (x, y))
            sage: f._express # at this stage, f is expressed only in terms of (x,y) coordinates
            {Chart (M, (x, y)): x*y^2}
            sage: f.coord_function(c_uv) # forces the computation of the expression of f in terms of (u,v) coordinates
            u^3 - u^2*v - u*v^2 + v^3
            sage: f.coord_function(c_uv) == (u+v)*(u-v)^2  # check
            True
            sage: f._express  # random (dict. output); f has now 2 coordinate expressions:
            {Chart (M, (x, y)): x*y^2, Chart (M, (u, v)): u^3 - u^2*v - u*v^2 + v^3}

        Usage in a physical context (simple Lorentz transformation - boost in
        ``x`` direction, with relative velocity ``v`` between ``o1``
        and ``o2`` frames)::

            sage: M = Manifold(2, 'M', structure='topological')
            sage: o1.<t,x> = M.chart()
            sage: o2.<T,X> = M.chart()
            sage: f = M.scalar_field(x^2 - t^2)
            sage: f.coord_function(o1)
            -t^2 + x^2
            sage: v = var('v'); gam = 1/sqrt(1-v^2)
            sage: o2.transition_map(o1, [gam*(T - v*X), gam*(X - v*T)])
            Change of coordinates from Chart (M, (T, X)) to Chart (M, (t, x))
            sage: f.coord_function(o2)
            -T^2 + X^2

        """
        if chart is None:
            chart = self._domain._def_chart
        else:
            if chart not in self._domain._atlas:
                raise ValueError("the {} is not a chart ".format(chart) +
                                 "defined on the {}".format(self._domain))
        if chart not in self._express:
            # Check whether chart corresponds to a subchart of a chart
            # where the expression of self is known:
            for known_chart in self._express:
                if chart in known_chart._subcharts:
                    new_expr = self._express[known_chart].expr()
                    self._express[chart] = chart.function(new_expr)
                    return self._express[chart]
            # If this point is reached, the expression must be computed
            # from that in the chart from_chart, by means of a
            # change-of-coordinates formula:
            if from_chart is None:
                # from_chart in searched among the charts of known expressions
                # and subcharts of them
                known_express = self._express.copy()
                found = False
                for kchart in known_express:
                    for skchart in kchart._subcharts:
                        if (chart, skchart) in self._domain._coord_changes:
                            from_chart = skchart
                            found = True
                            if skchart not in self._express:
                                self._express[skchart] = skchart.function(
                                                  self._express[kchart].expr())
                            break
                    if found:
                        break
                if not found:
                    raise ValueError("no starting chart could be found to " +
                                     "compute the expression in the {}".format(chart))
            change = self._domain._coord_changes[(chart, from_chart)]
            # old coordinates expressed in terms of the new ones:
            coords = [ change._transf._functions[i].expr()
                       for i in range(self._manifold.dim()) ]
            new_expr = self._express[from_chart](*coords)
            self._express[chart] = chart.function(new_expr)
            self._del_derived()
        return self._express[chart]

    def expr(self, chart=None, from_chart=None):
        r"""
        Return the coordinate expression of the scalar field in a given
        chart.

        INPUT:

        - ``chart`` -- (default: ``None``) chart with respect to which the
          coordinate expression is required; if ``None``, the default
          chart of the scalar field's domain will be used
        - ``from_chart`` -- (default: ``None``) chart from which the
          required expression is computed if it is not known already in the
          chart ``chart``; if ``None``, a chart is picked in ``self._express``

        OUTPUT:

        - the coordinate expression of the scalar field in the given chart,
          either as a Sage's symbolic expression or as a SymPy object,
          depending on the symbolic calculus method used on the chart

        EXAMPLES:

        Expression of a scalar field on a 2-dimensional manifold::

            sage: M = Manifold(2, 'M', structure='topological')
            sage: c_xy.<x,y> = M.chart()
            sage: f = M.scalar_field(x*y^2)
            sage: f.expr()
            x*y^2
            sage: f.expr(c_xy)  # equivalent form (since c_xy is the default chart)
            x*y^2

        Expression via a change of coordinates::

            sage: c_uv.<u,v> = M.chart()
            sage: c_uv.transition_map(c_xy, [u+v, u-v])
            Change of coordinates from Chart (M, (u, v)) to Chart (M, (x, y))
            sage: f._express # at this stage, f is expressed only in terms of (x,y) coordinates
            {Chart (M, (x, y)): x*y^2}
            sage: f.expr(c_uv) # forces the computation of the expression of f in terms of (u,v) coordinates
            u^3 - u^2*v - u*v^2 + v^3
            sage: bool( f.expr(c_uv) == (u+v)*(u-v)^2 ) # check
            True
            sage: f._express  # random (dict. output); f has now 2 coordinate expressions:
            {Chart (M, (x, y)): x*y^2, Chart (M, (u, v)): u^3 - u^2*v - u*v^2 + v^3}

        Note that the object returned by ``expr()`` depends on the symbolic
        backend used for coordinate computations::

            sage: type(f.expr())
            <type 'sage.symbolic.expression.Expression'>
            sage: M.set_calculus_method('sympy')
            sage: type(f.expr())
            <class 'sympy.core.mul.Mul'>
            sage: f.expr()  # note the SymPy exponent notation
            x*y**2

        """
        return self.coord_function(chart, from_chart).expr()

    def set_expr(self, coord_expression, chart=None):
        r"""
        Set the coordinate expression of the scalar field.

        The expressions with respect to other charts are deleted, in order to
        avoid any inconsistency. To keep them, use :meth:`add_expr` instead.

        INPUT:

        - ``coord_expression`` -- coordinate expression of the scalar field
        - ``chart`` -- (default: ``None``) chart in which ``coord_expression``
          is defined; if ``None``, the default chart of the scalar field's
          domain is assumed

        EXAMPLES:

        Setting scalar field expressions on a 2-dimensional manifold::

            sage: M = Manifold(2, 'M', structure='topological')
            sage: c_xy.<x,y> = M.chart()
            sage: f = M.scalar_field(x^2 + 2*x*y +1)
            sage: f._express
            {Chart (M, (x, y)): x^2 + 2*x*y + 1}
            sage: f.set_expr(3*y)
            sage: f._express  # the (x,y) expression has been changed:
            {Chart (M, (x, y)): 3*y}
            sage: c_uv.<u,v> = M.chart()
            sage: f.set_expr(cos(u)-sin(v), c_uv)
            sage: f._express # the (x,y) expression has been lost:
            {Chart (M, (u, v)): cos(u) - sin(v)}
            sage: f.set_expr(3*y)
            sage: f._express # the (u,v) expression has been lost:
            {Chart (M, (x, y)): 3*y}

<<<<<<< HEAD
        Since zero and one are special elements, their components cannot be
=======
        Since zero and one are special elements, their expressions cannot be
>>>>>>> f2928f88
        changed::

            sage: z = M.zero_scalar_field()
            sage: z.set_expr(3*y)
            Traceback (most recent call last):
            ...
<<<<<<< HEAD
            AssertionError: the components of the element zero cannot be changed
=======
            AssertionError: the expressions of the element zero cannot be changed
>>>>>>> f2928f88
            sage: one = M.one_scalar_field()
            sage: one.set_expr(3*y)
            Traceback (most recent call last):
            ...
<<<<<<< HEAD
            AssertionError: the components of the element 1 cannot be changed

        """
        if self is self.parent().one() or self is self.parent().zero():
            raise AssertionError("the components of the element "
=======
            AssertionError: the expressions of the element 1 cannot be changed

        """
        if self is self.parent().one() or self is self.parent().zero():
            raise AssertionError("the expressions of the element "
>>>>>>> f2928f88
                                 "{} cannot be changed".format(self._name))
        if chart is None:
            chart = self._domain._def_chart
        self._express.clear()
        self._express[chart] = chart.function(coord_expression)
        self._is_zero = False # a priori
        self._del_derived()

    def add_expr(self, coord_expression, chart=None):
        r"""
        Add some coordinate expression to the scalar field.

        The previous expressions with respect to other charts are kept. To
        clear them, use :meth:`set_expr` instead.

        INPUT:

        - ``coord_expression`` -- coordinate expression of the scalar field
        - ``chart`` -- (default: ``None``) chart in which ``coord_expression``
          is defined; if ``None``, the default chart of the scalar field's
          domain is assumed

        .. WARNING::

            If the scalar field has already expressions in other charts, it
            is the user's responsibility to make sure that the expression
            to be added is consistent with them.

        EXAMPLES:

        Adding scalar field expressions on a 2-dimensional manifold::

            sage: M = Manifold(2, 'M', structure='topological')
            sage: c_xy.<x,y> = M.chart()
            sage: f = M.scalar_field(x^2 + 2*x*y +1)
            sage: f._express
            {Chart (M, (x, y)): x^2 + 2*x*y + 1}
            sage: f.add_expr(3*y)
            sage: f._express  # the (x,y) expression has been changed:
            {Chart (M, (x, y)): 3*y}
            sage: c_uv.<u,v> = M.chart()
            sage: f.add_expr(cos(u)-sin(v), c_uv)
            sage: f._express # random (dict. output); f has now 2 expressions:
            {Chart (M, (x, y)): 3*y, Chart (M, (u, v)): cos(u) - sin(v)}

<<<<<<< HEAD
        Since zero and one are special elements, their components cannot be
=======
        Since zero and one are special elements, their expressions cannot be
>>>>>>> f2928f88
        changed::

            sage: z = M.zero_scalar_field()
            sage: z.add_expr(cos(u)-sin(v), c_uv)
            Traceback (most recent call last):
            ...
<<<<<<< HEAD
            AssertionError: the components of the element zero cannot be changed
=======
            AssertionError: the expressions of the element zero cannot be changed
>>>>>>> f2928f88
            sage: one = M.one_scalar_field()
            sage: one.add_expr(cos(u)-sin(v), c_uv)
            Traceback (most recent call last):
            ...
<<<<<<< HEAD
            AssertionError: the components of the element 1 cannot be changed

        """
        if self is self.parent().one() or self is self.parent().zero():
            raise AssertionError("the components of the element "
=======
            AssertionError: the expressions of the element 1 cannot be changed

        """
        if self is self.parent().one() or self is self.parent().zero():
            raise AssertionError("the expressions of the element "
>>>>>>> f2928f88
                                 "{} cannot be changed".format(self._name))
        if chart is None:
            chart = self._domain._def_chart
        self._express[chart] = chart.function(coord_expression)
        self._is_zero = False # a priori
        self._del_derived()

    def add_expr_by_continuation(self, chart, subdomain):
        r"""
        Set coordinate expression in a chart by continuation of the
        coordinate expression in a subchart.

        The continuation is performed by demanding that the coordinate
        expression is identical to that in the restriction of the chart to
        a given subdomain.

        INPUT:

        - ``chart`` -- coordinate chart `(U,(x^i))` in which the expression of
          the scalar field is to set
        - ``subdomain`` -- open subset `V\subset U` in which the expression
          in terms of the restriction of the coordinate chart `(U,(x^i))` to
          `V` is already known or can be evaluated by a change of coordinates.

        EXAMPLES:

        Scalar field on the sphere `S^2`::

            sage: M = Manifold(2, 'S^2', structure='topological')
            sage: U = M.open_subset('U') ; V = M.open_subset('V') # the complement of resp. N pole and S pole
            sage: M.declare_union(U,V)   # S^2 is the union of U and V
            sage: c_xy.<x,y> = U.chart() ; c_uv.<u,v> = V.chart() # stereographic coordinates
            sage: xy_to_uv = c_xy.transition_map(c_uv, (x/(x^2+y^2), y/(x^2+y^2)),
            ....:                intersection_name='W', restrictions1= x^2+y^2!=0,
            ....:                restrictions2= u^2+v^2!=0)
            sage: uv_to_xy = xy_to_uv.inverse()
            sage: W =  U.intersection(V)  # S^2 minus the two poles
            sage: f = M.scalar_field(atan(x^2+y^2), chart=c_xy, name='f')

        The scalar field has been defined only on the domain covered by the
        chart ``c_xy``, i.e. `U`::

            sage: f.display()
            f: S^2 --> R
            on U: (x, y) |--> arctan(x^2 + y^2)
            on W: (u, v) |--> arctan(1/(u^2 + v^2))

        We note that on `W = U \cap V`, the expression of `f` in terms of
        coordinates `(u,v)` can be deduced from that in the coordinates
        `(x,y)` thanks to the transition map between the two charts::

            sage: f.display(c_uv.restrict(W))
            f: S^2 --> R
            on W: (u, v) |--> arctan(1/(u^2 + v^2))

        We use this fact to extend the definition of `f` to the open
        subset `V`, covered by the chart ``c_uv``::

            sage: f.add_expr_by_continuation(c_uv, W)

        Then, `f` is known on the whole sphere::

            sage: f.display()
            f: S^2 --> R
            on U: (x, y) |--> arctan(x^2 + y^2)
            on V: (u, v) |--> arctan(1/(u^2 + v^2))

        """
        if not chart._domain.is_subset(self._domain):
            raise ValueError("the chart is not defined on a subset of " +
                             "the scalar field domain")
        schart = chart.restrict(subdomain)
        self._express[chart] = chart.function(self.expr(schart))
        self._is_zero = False # a priori
        self._del_derived()

    def set_restriction(self, rst):
        r"""
        Define a restriction of ``self`` to some subdomain.

        INPUT:

        - ``rst`` -- :class:`ScalarField` defined on a subdomain of
          the domain of ``self``

        EXAMPLES::

            sage: M = Manifold(2, 'M') # the 2-dimensional sphere S^2
            sage: U = M.open_subset('U') # complement of the North pole
            sage: c_xy.<x,y> = U.chart() # stereographic coordinates from the North pole
            sage: V = M.open_subset('V') # complement of the South pole
            sage: c_uv.<u,v> = V.chart() # stereographic coordinates from the South pole
            sage: M.declare_union(U,V)   # S^2 is the union of U and V
            sage: f = M.scalar_field(name='f')
            sage: g = U.scalar_field(x^2+y)
            sage: f.set_restriction(g)
            sage: f.display()
            f: M --> R
            on U: (x, y) |--> x^2 + y
            sage: f.restrict(U) == g
            True

        """
        if not isinstance(rst, ScalarField):
            raise TypeError("the argument must be a scalar field")
        if not rst._domain.is_subset(self._domain):
            raise ValueError("the domain of the declared restriction is not " +
                             "a subset of the field's domain")
        self._restrictions[rst._domain] = rst.copy()
        self._restrictions[rst._domain].set_name(name=self._name,
                                                 latex_name=self._latex_name)
        for chart, expr in rst._express.items():
            intersection = chart._domain.intersection(rst._domain)
            self._express[chart.restrict(intersection)] = expr
        self._is_zero = False  # a priori

    def display(self, chart=None):
        r"""
        Display the expression of the scalar field in a given chart.

        Without any argument, this function displays all known, distinct
        expressions.

        INPUT:

        - ``chart`` -- (default: ``None``) chart with respect to which
          the coordinate expression is to be displayed; if ``None``, the
          display is performed in all the greatest charts in which the
          coordinate expression is known

        The output is either text-formatted (console mode) or LaTeX-formatted
        (notebook mode).

        EXAMPLES:

        Various displays::

            sage: M = Manifold(2, 'M', structure='topological')
            sage: c_xy.<x,y> = M.chart()
            sage: f = M.scalar_field(sqrt(x+1), name='f')
            sage: f.display()
            f: M --> R
               (x, y) |--> sqrt(x + 1)
            sage: latex(f.display())
            \begin{array}{llcl} f:& M & \longrightarrow & \mathbb{R} \\ & \left(x, y\right) & \longmapsto & \sqrt{x + 1} \end{array}
            sage: g = M.scalar_field(function('G')(x, y), name='g')
            sage: g.display()
            g: M --> R
               (x, y) |--> G(x, y)
            sage: latex(g.display())
            \begin{array}{llcl} g:& M & \longrightarrow & \mathbb{R} \\ & \left(x, y\right) & \longmapsto & G\left(x, y\right) \end{array}

        A shortcut of ``display()`` is ``disp()``::

            sage: f.disp()
            f: M --> R
               (x, y) |--> sqrt(x + 1)

        In case the scalar field is piecewise-defined, the ``display()``
        command still outputs all expressions. Each expression displayed
        corresponds to the chart on the greatest domain where this particular
        expression is known::

            sage: U = M.open_subset('U')
            sage: f.set_expr(y^2, c_xy.restrict(U))
            sage: f.display()
            f: M --> R
            on U: (x, y) |--> y^2
            sage: latex(f.display())
            \begin{array}{llcl} f:& M & \longrightarrow & \mathbb{R} \\ \mbox{on}\ U : & \left(x, y\right) & \longmapsto & y^{2} \end{array}

        """
        from sage.misc.latex import latex
        from sage.tensor.modules.format_utilities import FormattedExpansion

        def _display_expression(self, chart, result):
            r"""
            Helper function for :meth:`display`.
            """
            try:
                expression = self.coord_function(chart)
                coords = chart[:]
                if len(coords) == 1:
                    coords = coords[0]
                if chart._domain == self._domain:
                    if self._name is not None:
                        result._txt += "   "
                    result._latex += " & "
                else:
                    result._txt += "on " + chart._domain._name + ": "
                    result._latex += r"\mbox{on}\ " + latex(chart._domain) + \
                                     r": & "
                result._txt += repr(coords) + " |--> " + repr(expression) + "\n"
                result._latex += latex(coords) + r"& \longmapsto & " + \
                                 latex(expression) + r"\\"
            except (TypeError, ValueError):
                pass

        # Name of the base field:
        field = self._domain.base_field()
        field_type = self._domain.base_field_type()
        if field_type == 'real':
            field_name = 'R'
            field_latex_name = r'\mathbb{R}'
        elif field_type == 'complex':
            field_name = 'C'
            field_latex_name = r'\mathbb{C}'
        else:
            field_name = str(field)
            field_latex_name = latex(field)
        #
        result = FormattedExpansion()
        if self._name is None:
            symbol = ""
        else:
            symbol = self._name + ": "
        result._txt = symbol + self._domain._name + " --> " + field_name + "\n"
        if self._latex_name is None:
            symbol = ""
        else:
            symbol = self._latex_name + ":"
        result._latex = r"\begin{array}{llcl} " + symbol + r"&" + \
                        latex(self._domain) + r"& \longrightarrow & " + \
                        field_latex_name + r" \\"
        if chart is None:
            for ch in self._domain._top_charts:
                ###
                # Get the greatest domain of top chart restrictions where the
                # expression is known:
                max_dom = None
                for sch in ch._subcharts:
                    if max_dom is None:
                        try:
                            self.coord_function(sch)
                            max_dom = sch._domain
                        except (TypeError, ValueError):
                            pass
                    elif max_dom.is_subset(sch._domain):
                        try:
                            self.coord_function(sch)
                            max_dom = sch._domain
                        except (TypeError, ValueError):
                            pass
                if max_dom is not None:
                    _display_expression(self, ch.restrict(max_dom), result)
        else:
            _display_expression(self, chart, result)
        result._txt = result._txt[:-1]
        result._latex = result._latex[:-2] + r"\end{array}"
        return result

    disp = display

    def restrict(self, subdomain):
        r"""
        Restriction of the scalar field to an open subset of its domain of
        definition.

        INPUT:

        - ``subdomain`` -- an open subset of the scalar field's domain

        OUTPUT:

        - instance of :class:`ScalarField` representing the restriction of
          the scalar field to ``subdomain``

        EXAMPLES:

        Restriction of a scalar field defined on `\RR^2` to the
        unit open disc::

            sage: M = Manifold(2, 'M', structure='topological')
            sage: X.<x,y> = M.chart()  # Cartesian coordinates
            sage: U = M.open_subset('U', coord_def={X: x^2+y^2 < 1}) # U unit open disc
            sage: f = M.scalar_field(cos(x*y), name='f')
            sage: f_U = f.restrict(U) ; f_U
            Scalar field f on the Open subset U of the 2-dimensional
             topological manifold M
            sage: f_U.display()
            f: U --> R
               (x, y) |--> cos(x*y)
            sage: f.parent()
            Algebra of scalar fields on the 2-dimensional topological
             manifold M
            sage: f_U.parent()
            Algebra of scalar fields on the Open subset U of the 2-dimensional
             topological manifold M

        The restriction to the whole domain is the identity::

            sage: f.restrict(M) is f
            True
            sage: f_U.restrict(U) is f_U
            True

        Restriction of the zero scalar field::

            sage: M.zero_scalar_field().restrict(U)
            Scalar field zero on the Open subset U of the 2-dimensional
             topological manifold M
            sage: M.zero_scalar_field().restrict(U) is U.zero_scalar_field()
            True

        """
        if subdomain == self._domain:
            return self
        if subdomain not in self._restrictions:
            if not subdomain.is_subset(self._domain):
                raise ValueError("the specified domain is not a subset of " +
                                 "the domain of definition of the scalar field")
            # Special case of the zero scalar field:
            if self._is_zero:
                return subdomain._zero_scalar_field
            # First one tries to get the restriction from a tighter domain:
            for dom, rst in self._restrictions.items():
                if subdomain.is_subset(dom):
                    self._restrictions[subdomain] = rst.restrict(subdomain)
                    break
            else:
            # If this fails, the restriction must be created from scratch:
                sexpress = {}
                for chart, funct in self._express.items():
                    for schart in subdomain.atlas():
                        if schart in chart._subcharts:
                            sexpress[schart] = funct.expr()
                resu = type(self)(subdomain.scalar_field_algebra(),
                                  coord_expression=sexpress, name=self._name,
                                  latex_name=self._latex_name)
                self._restrictions[subdomain] = resu
        return self._restrictions[subdomain]

    def common_charts(self, other):
        r"""
        Find common charts for the expressions of the scalar field and
        ``other``.

        INPUT:

        - ``other`` -- a scalar field

        OUTPUT:

        - list of common charts; if no common chart is found, ``None`` is
          returned (instead of an empty list)

        EXAMPLES:

        Search for common charts on a 2-dimensional manifold with 2
        overlapping domains::

            sage: M = Manifold(2, 'M', structure='topological')
            sage: U = M.open_subset('U')
            sage: c_xy.<x,y> = U.chart()
            sage: V = M.open_subset('V')
            sage: c_uv.<u,v> = V.chart()
            sage: M.declare_union(U,V)   # M is the union of U and V
            sage: f = U.scalar_field(x^2)
            sage: g = M.scalar_field(x+y)
            sage: f.common_charts(g)
            [Chart (U, (x, y))]
            sage: g.add_expr(u, c_uv)
            sage: f._express
            {Chart (U, (x, y)): x^2}
            sage: g._express  # random (dictionary output)
            {Chart (U, (x, y)): x + y, Chart (V, (u, v)): u}
            sage: f.common_charts(g)
            [Chart (U, (x, y))]

        Common charts found as subcharts: the subcharts are introduced via
        a transition map between charts c_xy and c_uv on the intersecting
        subdomain `W = U\cap V`::

            sage: trans = c_xy.transition_map(c_uv, (x+y, x-y), 'W', x<0, u+v<0)
            sage: M.atlas()
            [Chart (U, (x, y)), Chart (V, (u, v)), Chart (W, (x, y)),
             Chart (W, (u, v))]
            sage: c_xy_W = M.atlas()[2]
            sage: c_uv_W = M.atlas()[3]
            sage: trans.inverse()
            Change of coordinates from Chart (W, (u, v)) to Chart (W, (x, y))
            sage: f.common_charts(g)
            [Chart (U, (x, y))]
            sage: f.expr(c_xy_W)
            x^2
            sage: f._express  # random (dictionary output)
            {Chart (U, (x, y)): x^2, Chart (W, (x, y)): x^2}
            sage: g._express  # random (dictionary output)
            {Chart (U, (x, y)): x + y, Chart (V, (u, v)): u}
            sage: g.common_charts(f)  # c_xy_W is not returned because it is subchart of 'xy'
            [Chart (U, (x, y))]
            sage: f.expr(c_uv_W)
            1/4*u^2 + 1/2*u*v + 1/4*v^2
            sage: f._express  # random (dictionary output)
            {Chart (U, (x, y)): x^2, Chart (W, (x, y)): x^2,
             Chart (W, (u, v)): 1/4*u^2 + 1/2*u*v + 1/4*v^2}
            sage: g._express  # random (dictionary output)
            {Chart (U, (x, y)): x + y, Chart (V, (u, v)): u}
            sage: f.common_charts(g)
            [Chart (U, (x, y)), Chart (W, (u, v))]
            sage: # the expressions have been updated on the subcharts
            sage: g._express #  random (dictionary output)
            {Chart (U, (x, y)): x + y, Chart (V, (u, v)): u,
             Chart (W, (u, v)): u}

        Common charts found by computing some coordinate changes::

            sage: W = U.intersection(V)
            sage: f = W.scalar_field(x^2, c_xy_W)
            sage: g = W.scalar_field(u+1, c_uv_W)
            sage: f._express
            {Chart (W, (x, y)): x^2}
            sage: g._express
            {Chart (W, (u, v)): u + 1}
            sage: f.common_charts(g)
            [Chart (W, (x, y)), Chart (W, (u, v))]
            sage: f._express # random (dictionary output)
            {Chart (W, (u, v)): 1/4*u^2 + 1/2*u*v + 1/4*v^2,
             Chart (W, (x, y)): x^2}
            sage: g._express # random (dictionary output)
            {Chart (W, (u, v)): u + 1, Chart (W, (x, y)): x + y + 1}

        TESTS:

        Check that :trac:`28072` has been fixed::

            sage: c_ab.<a,b> = W.chart()
            sage: xy_to_ab = c_xy_W.transition_map(c_ab, (3*y, x-y))
            sage: h = W.scalar_field(a+b, chart=c_ab)
            sage: f.common_charts(h)
            [Chart (W, (x, y))]
            sage: h.expr(c_xy_W)
            x + 2*y

        """
        if not isinstance(other, ScalarField):
            raise TypeError("the second argument must be a scalar field")
        coord_changes = self._manifold._coord_changes
        resu = []
        #
        # 1/ Search for common charts among the existing expressions, i.e.
        #    without performing any expression transformation.
        #    -------------------------------------------------------------
        for chart1 in self._express:
            if chart1 in other._express:
                resu.append(chart1)
        # Search for a subchart:
        known_expr1 = self._express.copy()
        known_expr2 = other._express.copy()
        for chart1 in known_expr1:
            if chart1 not in resu:
                for chart2 in known_expr2:
                    if chart2 not in resu:
                        if chart2 in chart1._subcharts:
                            self.expr(chart2)
                            resu.append(chart2)
                        if chart1 in chart2._subcharts:
                            other.expr(chart1)
                            resu.append(chart1)
        #
        # 2/ Search for common charts via one expression transformation
        #    ----------------------------------------------------------
        for chart1 in known_expr1:
            if chart1 not in resu:
                for chart2 in known_expr2:
                    if chart2 not in resu:
                        if (chart1, chart2) in coord_changes:
                            other.coord_function(chart1, from_chart=chart2)
                            resu.append(chart1)
                        if (chart2, chart1) in coord_changes:
                            self.coord_function(chart2, from_chart=chart1)
                            resu.append(chart2)
        if resu == []:
            return None
        else:
            return resu

    def __call__(self, p, chart=None):
        r"""
        Compute the value of the scalar field at a given point.

        INPUT:

        - ``p`` -- point in the scalar field's domain
        - ``chart`` -- (default: ``None``) chart in which the coordinates
          of ``p`` are to be considered; if ``None``, a chart in which
          both ``p``'s coordinates and the expression of the scalar field
          are known is searched, starting from the default chart
          of ``self._domain``

        OUTPUT:

        - value at ``p``

        EXAMPLES::

            sage: M = Manifold(2, 'M', structure='topological')
            sage: X.<x,y> = M.chart()
            sage: f = M.scalar_field({X: x+y}, name='f')
            sage: p = M((2,-5), name='p'); p
            Point p on the 2-dimensional topological manifold M
            sage: f.__call__(p)
            -3
            sage: f(p)
            -3
            sage: M.zero_scalar_field()(p)
            0
            sage: M.one_scalar_field()(p)
            1

        Example with a change of chart::

            sage: Y.<u,v> = M.chart()
            sage: X_to_Y = X.transition_map(Y, [x+y, x-y])
            sage: Y_to_X = X_to_Y.inverse()
            sage: g = M.scalar_field({Y: u*v}, name='g')
            sage: g(p)
            -21
            sage: p.coord(Y)
            (-3, 7)

        """
        #!# it should be "if p not in self_domain:" instead, but this test is
        # skipped for efficiency
        if p not in self._manifold:
            raise ValueError("the {} ".format(p) + "does not belong " +
                             "to the {}".format(self._manifold))
        if self._is_zero:
            return 0
        if chart is None:
            # A common chart is searched:
            def_chart = self._domain._def_chart
            if def_chart in p._coordinates and def_chart in self._express:
                chart = def_chart
            else:
                for chart_p in p._coordinates:
                    if chart_p in self._express:
                        chart = chart_p
                        break
        if chart is None:
            # A change of coordinates is attempted for p:
            for chart_s in self._express:
                try:
                    p.coord(chart_s)
                    chart = chart_s
                    break
                except ValueError:
                    pass
            else:
                # A change of coordinates is attempted on the scalar field
                # expressions:
                for chart_p in p._coordinates:
                    try:
                        self.coord_function(chart_p)
                        chart = chart_p
                        break
                    except (TypeError, ValueError):
                        pass
        if chart is None:
            raise ValueError("no common chart has been found to evaluate " +
                             "the action of {} on the {}".format(self, p))
        return self._express[chart](*(p._coordinates[chart]))

    def __pos__(self):
        r"""
        Unary plus operator.

        OUTPUT:

        - an exact copy of the scalar field

        TESTS::

            sage: M = Manifold(2, 'M', structure='topological')
            sage: X.<x,y> = M.chart()
            sage: f = M.scalar_field({X: x+y}, name='f')
            sage: g = f.__pos__(); g
            Scalar field +f on the 2-dimensional topological manifold M
            sage: g == f
            True

        """
        result = self._new_instance()
        for chart in self._express:
            result._express[chart] = + self._express[chart]
        if self._name is not None:
            result._name = '+' + self._name
        if self._latex_name is not None:
            result._latex_name = '+' + self._latex_name
        return result

    def __neg__(self):
        r"""
        Unary minus operator.

        OUTPUT:

        - the negative of the scalar field

        TESTS::

            sage: M = Manifold(2, 'M', structure='topological')
            sage: X.<x,y> = M.chart()
            sage: f = M.scalar_field({X: x+y}, name='f')
            sage: g = f.__neg__(); g
            Scalar field -f on the 2-dimensional topological manifold M
            sage: g.display()
            -f: M --> R
               (x, y) |--> -x - y
            sage: g.__neg__() == f
            True

        """
        result = self._new_instance()
        for chart in self._express:
            result._express[chart] = - self._express[chart]
        if self._name is not None:
            result._name = '-' + self._name
        if self._latex_name is not None:
            result._latex_name = '-' + self._latex_name
        return result


    #########  CommutativeAlgebraElement arithmetic operators ########

    def _add_(self, other):
        r"""
        Scalar field addition.

        INPUT:

        - ``other`` -- a scalar field (in the same algebra as ``self``)

        OUTPUT:

        - the scalar field resulting from the addition of ``self`` and
          ``other``

        TESTS::

            sage: M = Manifold(2, 'M', structure='topological')
            sage: X.<x,y> = M.chart()
            sage: f = M.scalar_field({X: x+y}, name='f')
            sage: g = M.scalar_field({X: x*y}, name='g')
            sage: s = f._add_(g); s
            Scalar field f+g on the 2-dimensional topological manifold M
            sage: s.display()
            f+g: M --> R
               (x, y) |--> (x + 1)*y + x
            sage: s == f+g
            True
            sage: f._add_(M.zero_scalar_field()) == f
            True

        """
        # Special cases:
        if self._is_zero:
            return other
        if other._is_zero:
            return self
        # Generic case:
        com_charts = self.common_charts(other)
        if com_charts is None:
            raise ValueError("no common chart for the addition")
        result = self._new_instance()
        for chart in com_charts:
            # ChartFunction addition:
            result._express[chart] = self._express[chart] + other._express[chart]
        if self._name is not None and other._name is not None:
            result._name = self._name + '+' + other._name
        if self._latex_name is not None and other._latex_name is not None:
            result._latex_name = self._latex_name + '+' + other._latex_name
        return result

    def _sub_(self, other):
        r"""
        Scalar field subtraction.

        INPUT:

        - ``other`` -- a scalar field (in the same algebra as ``self``)

        OUTPUT:

        - the scalar field resulting from the subtraction of ``other`` from
          ``self``

        TESTS::

            sage: M = Manifold(2, 'M', structure='topological')
            sage: X.<x,y> = M.chart()
            sage: f = M.scalar_field({X: x+y}, name='f')
            sage: g = M.scalar_field({X: x*y}, name='g')
            sage: s = f._sub_(g); s
            Scalar field f-g on the 2-dimensional topological manifold M
            sage: s.display()
            f-g: M --> R
               (x, y) |--> -(x - 1)*y + x
            sage: s == f-g
            True
            sage: f._sub_(M.zero_scalar_field()) == f
            True

        """
        # Special cases:
        if self._is_zero:
            return -other
        if other._is_zero:
            return self
        # Generic case:
        com_charts = self.common_charts(other)
        if com_charts is None:
            raise ValueError("no common chart for the subtraction")
        result = self._new_instance()
        for chart in com_charts:
            # ChartFunction subtraction:
            result._express[chart] = self._express[chart] - other._express[chart]
        if self._name is not None and other._name is not None:
            result._name = self._name + '-' + other._name
        if self._latex_name is not None and other._latex_name is not None:
            result._latex_name = self._latex_name + '-' + other._latex_name
        return result


    def _mul_(self, other):
        r"""
        Scalar field multiplication.

        INPUT:

        - ``other`` -- a scalar field (in the same algebra as ``self``)

        OUTPUT:

        - the scalar field resulting from the multiplication of ``self`` by
          ``other``

        TESTS::

            sage: M = Manifold(2, 'M', structure='topological')
            sage: X.<x,y> = M.chart()
            sage: f = M.scalar_field({X: x+y}, name='f')
            sage: g = M.scalar_field({X: x*y}, name='g')
            sage: s = f._mul_(g); s
            Scalar field f*g on the 2-dimensional topological manifold M
            sage: s.display()
            f*g: M --> R
               (x, y) |--> x^2*y + x*y^2
            sage: s == f*g
            True
            sage: f._mul_(M.zero_scalar_field()) == M.zero_scalar_field()
            True
            sage: f._mul_(M.one_scalar_field()) == f
            True

        """
        from sage.tensor.modules.format_utilities import (format_mul_txt,
                                                         format_mul_latex)
        # Special cases:
        if self._is_zero or other._is_zero:
            return self._domain.zero_scalar_field()
        # Generic case:
        com_charts = self.common_charts(other)
        if com_charts is None:
            raise ValueError("no common chart for the multiplication")
        result = self._new_instance()
        for chart in com_charts:
            # ChartFunction multiplication:
            result._express[chart] = self._express[chart] * other._express[chart]
        result._name = format_mul_txt(self._name, '*', other._name)
        result._latex_name = format_mul_latex(self._latex_name, ' \cdot ',
                                             other._latex_name)
        return result

    def _div_(self, other):
        r"""
        Scalar field division.

        INPUT:

        - ``other`` -- a scalar field (in the same algebra as self)

        OUTPUT:

        - the scalar field resulting from the division of ``self`` by
          ``other``

        TESTS::

            sage: M = Manifold(2, 'M', structure='topological')
            sage: X.<x,y> = M.chart()
            sage: f = M.scalar_field({X: x+y}, name='f')
            sage: g = M.scalar_field({X: x*y}, name='g')
            sage: s = f._div_(g); s
            Scalar field f/g on the 2-dimensional topological manifold M
            sage: s.display()
            f/g: M --> R
               (x, y) |--> (x + y)/(x*y)
            sage: s == f/g
            True
            sage: f._div_(M.zero_scalar_field())
            Traceback (most recent call last):
            ...
            ZeroDivisionError: division of a scalar field by zero

        """
        from sage.tensor.modules.format_utilities import format_mul_txt, \
                                                         format_mul_latex
        # Special cases:
        if other._is_zero:
            raise ZeroDivisionError("division of a scalar field by zero")
        if self._is_zero:
            return self._domain.zero_scalar_field()
        # Generic case:
        com_charts = self.common_charts(other)
        if com_charts is None:
            raise ValueError("no common chart for the division")
        result = self._new_instance()
        for chart in com_charts:
            # ChartFunction division:
            result._express[chart] = self._express[chart] / other._express[chart]
        result._name = format_mul_txt(self._name, '/', other._name)
        result._latex_name = format_mul_latex(self._latex_name, '/',
                                             other._latex_name)
        return result

    def _lmul_(self, number):
        r"""
        Scalar multiplication operator: return ``number * self`` or
        ``self * number``.

        This differs from ``_mul_(self, other)`` by the fact that ``number``
        is not assumed to be a scalar field defined on the same domain as
        ``self``, contrary to ``other`` in ``_mul_(self, other)``. In
        practice, ``number`` is a an element of the field on which the
        scalar field algebra is defined.

        INPUT:

        - ``number`` -- an element of the ring on which the scalar field
          algebra is defined; this should be an element of the topological
          field on which the manifold is constructed (possibly represented
          by a symbolic expression)

        OUTPUT:

        - the scalar field ``number * self``

        TESTS::

            sage: M = Manifold(2, 'M', structure='topological')
            sage: X.<x,y> = M.chart()
            sage: f = M.scalar_field({X: x+y}, name='f')
            sage: s = f._lmul_(2); s
            Scalar field on the 2-dimensional topological manifold M
            sage: s.display()
            M --> R
            (x, y) |--> 2*x + 2*y
            sage: s == 2 * f
            True
            sage: s == f * 2
            True
            sage: f._lmul_(pi).display()
            M --> R
            (x, y) |--> pi*(x + y)
            sage: f._lmul_(pi) == pi*f
            True
            sage: f._lmul_(0) == M.zero_scalar_field()
            True
            sage: f._lmul_(1) == f
            True

        """
        if number == 0:
            return self.parent().zero()
        result = self._new_instance()
        if isinstance(number, Expression):
            var = number.variables()  # possible symbolic variables in number
            if var:
                # There are symbolic variables in number
                # Are any of them a chart coordinate ?
                chart_var = False
                for chart in self._express:
                    if any(s in chart[:] for s in var):
                        chart_var = True
                        break
                if chart_var:
                    # Some symbolic variables in number are chart coordinates
                    for chart, expr in self._express.items():
                        # The multiplication is performed only if
                        # either
                        # (i) all the symbolic variables in number are
                        # coordinates of this chart
                        # or (ii) no symbolic variable in number belongs to a
                        # different chart
                        chart_coords = chart[:]
                        var_not_in_chart = [s for s in var
                                            if not s in chart_coords]
                        any_in_other_chart = False
                        if var_not_in_chart != []:
                            for other_chart in self._domain.atlas():
                                other_chart_coords = other_chart[:]
                                for s in var_not_in_chart:
                                    if s in other_chart_coords:
                                        any_in_other_chart = True
                                        break
                                if any_in_other_chart:
                                    break
                        if not any_in_other_chart:
                            result._express[chart] = number * expr
                    return result
        # General case: the multiplication is performed on all charts:
        for chart, expr in self._express.items():
            result._express[chart] = number * expr
        return result

    #########  End of CommutativeAlgebraElement arithmetic operators ########

    def _function_name(self, func, func_latex, parentheses=True):
        r"""
        Helper function to set the symbol of a function applied to the
        scalar field.

        TESTS::

            sage: M = Manifold(2, 'M', structure='topological')
            sage: X.<x,y> = M.chart()
            sage: f = M.scalar_field({X: x+y}, name='f', latex_name=r"\Phi")
            sage: f._function_name("cos", r"\cos")
            ('cos(f)', '\\cos\\left(\\Phi\\right)')
            sage: f._function_name("sqrt", r"\sqrt", parentheses=False)
            ('sqrt(f)', '\\sqrt{\\Phi}')
            sage: f = M.scalar_field({X: x+y})  # no name given to f
            sage: f._function_name("cos", r"\cos")
            (None, None)

        """
        if self._name is None:
            name = None
        else:
            name = func + "(" + self._name + ")"
        if self._latex_name is None:
            latex_name = None
        else:
            if parentheses:
                latex_name = func_latex + r"\left(" + self._latex_name + \
                             r"\right)"
            else:
                latex_name = func_latex + r"{" + self._latex_name + r"}"
        return name, latex_name

    def exp(self):
        r"""
        Exponential of the scalar field.

        OUTPUT:

        - the scalar field `\exp f`, where `f` is the current scalar field

        EXAMPLES::

            sage: M = Manifold(2, 'M', structure='topological')
            sage: X.<x,y> = M.chart()
            sage: f = M.scalar_field({X: x+y}, name='f', latex_name=r"\Phi")
            sage: g = exp(f) ; g
            Scalar field exp(f) on the 2-dimensional topological manifold M
            sage: g.display()
            exp(f): M --> R
               (x, y) |--> e^(x + y)
            sage: latex(g)
            \exp\left(\Phi\right)

        Automatic simplifications occur::

            sage: f = M.scalar_field({X: 2*ln(1+x^2)}, name='f')
            sage: exp(f).display()
            exp(f): M --> R
               (x, y) |--> x^4 + 2*x^2 + 1

        The inverse function is :meth:`log`::

            sage: log(exp(f)) == f
            True

        Some tests::

            sage: exp(M.zero_scalar_field()) == M.constant_scalar_field(1)
            True
            sage: exp(M.constant_scalar_field(1)) == M.constant_scalar_field(e)
            True

        """
        resu = self._new_instance()
        resu._name, resu._latex_name = self._function_name("exp", r"\exp")
        for chart, func in self._express.items():
            resu._express[chart] = func.exp()
        return resu

    def log(self):
        r"""
        Natural logarithm of the scalar field.

        OUTPUT:

        - the scalar field `\ln f`, where `f` is the current scalar field

        EXAMPLES::

            sage: M = Manifold(2, 'M', structure='topological')
            sage: X.<x,y> = M.chart()
            sage: f = M.scalar_field({X: x+y}, name='f', latex_name=r"\Phi")
            sage: g = log(f) ; g
            Scalar field ln(f) on the 2-dimensional topological manifold M
            sage: g.display()
            ln(f): M --> R
               (x, y) |--> log(x + y)
            sage: latex(g)
            \ln\left(\Phi\right)

        The inverse function is :meth:`exp`::

            sage: exp(log(f)) == f
            True

        """
        resu = self._new_instance()
        resu._name, resu._latex_name = self._function_name("ln", r"\ln")
        for chart, func in self._express.items():
            resu._express[chart] = func.log()
        return resu

    def __pow__(self, exponent):
        r"""
        The scalar field to a given power.

        INPUT:

        - ``exponent`` -- the exponent

        OUTPUT:

        - the scalar field `f^a`, where `f` is the current scalar field and
          `a` the exponent

        EXAMPLES::

            sage: M = Manifold(2, 'M', structure='topological')
            sage: X.<x,y> = M.chart()
            sage: f = M.scalar_field({X: x+y}, name='f', latex_name=r'\Phi')
            sage: g = f.__pow__(pi) ; g
            Scalar field f^pi on the 2-dimensional topological manifold M
            sage: latex(g)
            {\Phi}^{ \pi }
            sage: g.display()
            f^pi: M --> R
               (x, y) |--> (x + y)^pi

        The global function ``pow`` can be used::

            sage: pow(f, pi) == f.__pow__(pi)
            True

        as well as the exponent notation::

            sage: f^pi == f.__pow__(pi)
            True

        Some checks::

            sage: pow(f, 2) == f*f
            True
            sage: pow(pow(f, 1/2), 2) == f
            True

        """
        from sage.misc.latex import latex
        if self._name is None:
            name = None
        else:
            name = self._name + "^{}".format(exponent)
        if self._latex_name is None:
            latex_name = None
        else:
            latex_name = r"{" + self._latex_name + r"}^{" + \
                         latex(exponent) + r"}"
        resu = self._new_instance()
        resu._name = name
        resu._latex_name = latex_name
        for chart, func in self._express.items():
            resu._express[chart] = func.__pow__(exponent)
        return resu

    def sqrt(self):
        r"""
        Square root of the scalar field.

        OUTPUT:

        - the scalar field `\sqrt f`, where `f` is the current scalar field

        EXAMPLES::

            sage: M = Manifold(2, 'M', structure='topological')
            sage: X.<x,y> = M.chart()
            sage: f = M.scalar_field({X: 1+x^2+y^2}, name='f',
            ....:                    latex_name=r"\Phi")
            sage: g = sqrt(f) ; g
            Scalar field sqrt(f) on the 2-dimensional topological manifold M
            sage: latex(g)
            \sqrt{\Phi}
            sage: g.display()
            sqrt(f): M --> R
               (x, y) |--> sqrt(x^2 + y^2 + 1)

        Some tests::

            sage: g^2 == f
            True
            sage: sqrt(M.zero_scalar_field()) == M.zero_scalar_field()
            True

        """
        resu = self._new_instance()
        resu._name, resu._latex_name = self._function_name("sqrt", r"\sqrt",
                                                           parentheses=False)
        for chart, func in self._express.items():
            resu._express[chart] = func.sqrt()
        return resu

    def cos(self):
        r"""
        Cosine of the scalar field.

        OUTPUT:

        - the scalar field `\cos f`, where `f` is the current scalar field

        EXAMPLES::

            sage: M = Manifold(2, 'M', structure='topological')
            sage: X.<x,y> = M.chart()
            sage: f = M.scalar_field({X: x*y}, name='f', latex_name=r"\Phi")
            sage: g = cos(f) ; g
            Scalar field cos(f) on the 2-dimensional topological manifold M
            sage: latex(g)
            \cos\left(\Phi\right)
            sage: g.display()
            cos(f): M --> R
               (x, y) |--> cos(x*y)

        Some tests::

            sage: cos(M.zero_scalar_field()) == M.constant_scalar_field(1)
            True
            sage: cos(M.constant_scalar_field(pi/2)) == M.zero_scalar_field()
            True

        """
        resu = self._new_instance()
        resu._name, resu._latex_name = self._function_name("cos", r"\cos")
        for chart, func in self._express.items():
            resu._express[chart] = func.cos()
        return resu

    def sin(self):
        r"""
        Sine of the scalar field.

        OUTPUT:

        - the scalar field `\sin f`, where `f` is the current scalar field

        EXAMPLES::

            sage: M = Manifold(2, 'M', structure='topological')
            sage: X.<x,y> = M.chart()
            sage: f = M.scalar_field({X: x*y}, name='f', latex_name=r"\Phi")
            sage: g = sin(f) ; g
            Scalar field sin(f) on the 2-dimensional topological manifold M
            sage: latex(g)
            \sin\left(\Phi\right)
            sage: g.display()
            sin(f): M --> R
               (x, y) |--> sin(x*y)

        Some tests::

            sage: sin(M.zero_scalar_field()) == M.zero_scalar_field()
            True
            sage: sin(M.constant_scalar_field(pi/2)) == M.constant_scalar_field(1)
            True

        """
        resu = self._new_instance()
        resu._name, resu._latex_name = self._function_name("sin", r"\sin")
        for chart, func in self._express.items():
            resu._express[chart] = func.sin()
        return resu

    def tan(self):
        r"""
        Tangent of the scalar field.

        OUTPUT:

        - the scalar field `\tan f`, where `f` is the current scalar field

        EXAMPLES::

            sage: M = Manifold(2, 'M', structure='topological')
            sage: X.<x,y> = M.chart()
            sage: f = M.scalar_field({X: x*y}, name='f', latex_name=r"\Phi")
            sage: g = tan(f) ; g
            Scalar field tan(f) on the 2-dimensional topological manifold M
            sage: latex(g)
            \tan\left(\Phi\right)
            sage: g.display()
            tan(f): M --> R
               (x, y) |--> sin(x*y)/cos(x*y)

        Some tests::

            sage: tan(f) == sin(f) / cos(f)
            True
            sage: tan(M.zero_scalar_field()) == M.zero_scalar_field()
            True
            sage: tan(M.constant_scalar_field(pi/4)) == M.constant_scalar_field(1)
            True

        """
        resu = self._new_instance()
        resu._name, resu._latex_name = self._function_name("tan", r"\tan")
        for chart, func in self._express.items():
            resu._express[chart] = func.tan()
        return resu

    def arccos(self):
        r"""
        Arc cosine of the scalar field.

        OUTPUT:

        - the scalar field `\arccos f`, where `f` is the current scalar field

        EXAMPLES::

            sage: M = Manifold(2, 'M', structure='topological')
            sage: X.<x,y> = M.chart()
            sage: f = M.scalar_field({X: x*y}, name='f', latex_name=r"\Phi")
            sage: g = arccos(f) ; g
            Scalar field arccos(f) on the 2-dimensional topological manifold M
            sage: latex(g)
            \arccos\left(\Phi\right)
            sage: g.display()
            arccos(f): M --> R
               (x, y) |--> arccos(x*y)

        The notation ``acos`` can be used as well::

            sage: acos(f)
            Scalar field arccos(f) on the 2-dimensional topological manifold M
            sage: acos(f) == g
            True

        Some tests::

            sage: cos(g) == f
            True
            sage: arccos(M.constant_scalar_field(1)) == M.zero_scalar_field()
            True
            sage: arccos(M.zero_scalar_field()) == M.constant_scalar_field(pi/2)
            True

        """
        resu = self._new_instance()
        resu._name, resu._latex_name = self._function_name("arccos", r"\arccos")
        for chart, func in self._express.items():
            resu._express[chart] = func.arccos()
        return resu

    def arcsin(self):
        r"""
        Arc sine of the scalar field.

        OUTPUT:

        - the scalar field `\arcsin f`, where `f` is the current scalar field

        EXAMPLES::

            sage: M = Manifold(2, 'M', structure='topological')
            sage: X.<x,y> = M.chart()
            sage: f = M.scalar_field({X: x*y}, name='f', latex_name=r"\Phi")
            sage: g = arcsin(f) ; g
            Scalar field arcsin(f) on the 2-dimensional topological manifold M
            sage: latex(g)
            \arcsin\left(\Phi\right)
            sage: g.display()
            arcsin(f): M --> R
               (x, y) |--> arcsin(x*y)

        The notation ``asin`` can be used as well::

            sage: asin(f)
            Scalar field arcsin(f) on the 2-dimensional topological manifold M
            sage: asin(f) == g
            True

        Some tests::

            sage: sin(g) == f
            True
            sage: arcsin(M.zero_scalar_field()) == M.zero_scalar_field()
            True
            sage: arcsin(M.constant_scalar_field(1)) == M.constant_scalar_field(pi/2)
            True

        """
        resu = self._new_instance()
        resu._name, resu._latex_name = self._function_name("arcsin", r"\arcsin")
        for chart, func in self._express.items():
            resu._express[chart] = func.arcsin()
        return resu

    def arctan(self):
        r"""
        Arc tangent of the scalar field.

        OUTPUT:

        - the scalar field `\arctan f`, where `f` is the current scalar field

        EXAMPLES::

            sage: M = Manifold(2, 'M', structure='topological')
            sage: X.<x,y> = M.chart()
            sage: f = M.scalar_field({X: x*y}, name='f', latex_name=r"\Phi")
            sage: g = arctan(f) ; g
            Scalar field arctan(f) on the 2-dimensional topological manifold M
            sage: latex(g)
            \arctan\left(\Phi\right)
            sage: g.display()
            arctan(f): M --> R
               (x, y) |--> arctan(x*y)

        The notation ``atan`` can be used as well::

            sage: atan(f)
            Scalar field arctan(f) on the 2-dimensional topological manifold M
            sage: atan(f) == g
            True

        Some tests::

            sage: tan(g) == f
            True
            sage: arctan(M.zero_scalar_field()) == M.zero_scalar_field()
            True
            sage: arctan(M.constant_scalar_field(1)) == M.constant_scalar_field(pi/4)
            True

        """
        resu = self._new_instance()
        resu._name, resu._latex_name = self._function_name("arctan", r"\arctan")
        for chart, func in self._express.items():
            resu._express[chart] = func.arctan()
        return resu

    def cosh(self):
        r"""
        Hyperbolic cosine of the scalar field.

        OUTPUT:

        - the scalar field `\cosh f`, where `f` is the current scalar field

        EXAMPLES::

            sage: M = Manifold(2, 'M', structure='topological')
            sage: X.<x,y> = M.chart()
            sage: f = M.scalar_field({X: x*y}, name='f', latex_name=r"\Phi")
            sage: g = cosh(f) ; g
            Scalar field cosh(f) on the 2-dimensional topological manifold M
            sage: latex(g)
            \cosh\left(\Phi\right)
            sage: g.display()
            cosh(f): M --> R
               (x, y) |--> cosh(x*y)

        Some test::

            sage: cosh(M.zero_scalar_field()) == M.constant_scalar_field(1)
            True

        """
        resu = self._new_instance()
        resu._name, resu._latex_name = self._function_name("cosh", r"\cosh")
        for chart, func in self._express.items():
            resu._express[chart] = func.cosh()
        return resu

    def sinh(self):
        r"""
        Hyperbolic sine of the scalar field.

        OUTPUT:

        - the scalar field `\sinh f`, where `f` is the current scalar field

        EXAMPLES::

            sage: M = Manifold(2, 'M', structure='topological')
            sage: X.<x,y> = M.chart()
            sage: f = M.scalar_field({X: x*y}, name='f', latex_name=r"\Phi")
            sage: g = sinh(f) ; g
            Scalar field sinh(f) on the 2-dimensional topological manifold M
            sage: latex(g)
            \sinh\left(\Phi\right)
            sage: g.display()
            sinh(f): M --> R
               (x, y) |--> sinh(x*y)

        Some test::

            sage: sinh(M.zero_scalar_field()) == M.zero_scalar_field()
            True

        """
        resu = self._new_instance()
        resu._name, resu._latex_name = self._function_name("sinh", r"\sinh")
        for chart, func in self._express.items():
            resu._express[chart] = func.sinh()
        return resu

    def tanh(self):
        r"""
        Hyperbolic tangent of the scalar field.

        OUTPUT:

        - the scalar field `\tanh f`, where `f` is the current scalar field

        EXAMPLES::

            sage: M = Manifold(2, 'M', structure='topological')
            sage: X.<x,y> = M.chart()
            sage: f = M.scalar_field({X: x*y}, name='f', latex_name=r"\Phi")
            sage: g = tanh(f) ; g
            Scalar field tanh(f) on the 2-dimensional topological manifold M
            sage: latex(g)
            \tanh\left(\Phi\right)
            sage: g.display()
            tanh(f): M --> R
               (x, y) |--> sinh(x*y)/cosh(x*y)

        Some tests::

            sage: tanh(f) == sinh(f) / cosh(f)
            True
            sage: tanh(M.zero_scalar_field()) == M.zero_scalar_field()
            True

        """
        resu = self._new_instance()
        resu._name, resu._latex_name = self._function_name("tanh", r"\tanh")
        for chart, func in self._express.items():
            resu._express[chart] = func.tanh()
        return resu

    def arccosh(self):
        r"""
        Inverse hyperbolic cosine of the scalar field.

        OUTPUT:

        - the scalar field `\mathrm{arccosh}\, f`, where `f` is the current
          scalar field

        EXAMPLES::

            sage: M = Manifold(2, 'M', structure='topological')
            sage: X.<x,y> = M.chart()
            sage: f = M.scalar_field({X: x*y}, name='f', latex_name=r"\Phi")
            sage: g = arccosh(f) ; g
            Scalar field arccosh(f) on the 2-dimensional topological manifold M
            sage: latex(g)
            \,\mathrm{arccosh}\left(\Phi\right)
            sage: g.display()
            arccosh(f): M --> R
               (x, y) |--> arccosh(x*y)

        The notation ``acosh`` can be used as well::

            sage: acosh(f)
            Scalar field arccosh(f) on the 2-dimensional topological manifold M
            sage: acosh(f) == g
            True

        Some tests::

            sage: cosh(g) == f
            True
            sage: arccosh(M.constant_scalar_field(1)) == M.zero_scalar_field()
            True

        """
        resu = self._new_instance()
        resu._name, resu._latex_name = self._function_name("arccosh",
                                                           r"\,\mathrm{arccosh}")
        for chart, func in self._express.items():
            resu._express[chart] = func.arccosh()
        return resu

    def arcsinh(self):
        r"""
        Inverse hyperbolic sine of the scalar field.

        OUTPUT:

        - the scalar field `\mathrm{arcsinh}\, f`, where `f` is the current
          scalar field

        EXAMPLES::

            sage: M = Manifold(2, 'M', structure='topological')
            sage: X.<x,y> = M.chart()
            sage: f = M.scalar_field({X: x*y}, name='f', latex_name=r"\Phi")
            sage: g = arcsinh(f) ; g
            Scalar field arcsinh(f) on the 2-dimensional topological manifold M
            sage: latex(g)
            \,\mathrm{arcsinh}\left(\Phi\right)
            sage: g.display()
            arcsinh(f): M --> R
               (x, y) |--> arcsinh(x*y)

        The notation ``asinh`` can be used as well::

            sage: asinh(f)
            Scalar field arcsinh(f) on the 2-dimensional topological manifold M
            sage: asinh(f) == g
            True

        Some tests::

            sage: sinh(g) == f
            True
            sage: arcsinh(M.zero_scalar_field()) == M.zero_scalar_field()
            True

        """
        resu = self._new_instance()
        resu._name, resu._latex_name = self._function_name("arcsinh",
                                                           r"\,\mathrm{arcsinh}")
        for chart, func in self._express.items():
            resu._express[chart] = func.arcsinh()
        return resu

    def arctanh(self):
        r"""
        Inverse hyperbolic tangent of the scalar field.

        OUTPUT:

        - the scalar field `\mathrm{arctanh}\, f`, where `f` is the current
          scalar field

        EXAMPLES::

            sage: M = Manifold(2, 'M', structure='topological')
            sage: X.<x,y> = M.chart()
            sage: f = M.scalar_field({X: x*y}, name='f', latex_name=r"\Phi")
            sage: g = arctanh(f) ; g
            Scalar field arctanh(f) on the 2-dimensional topological manifold M
            sage: latex(g)
            \,\mathrm{arctanh}\left(\Phi\right)
            sage: g.display()
            arctanh(f): M --> R
               (x, y) |--> arctanh(x*y)

        The notation ``atanh`` can be used as well::

            sage: atanh(f)
            Scalar field arctanh(f) on the 2-dimensional topological manifold M
            sage: atanh(f) == g
            True

        Some tests::

            sage: tanh(g) == f
            True
            sage: arctanh(M.zero_scalar_field()) == M.zero_scalar_field()
            True
            sage: arctanh(M.constant_scalar_field(1/2)) == M.constant_scalar_field(log(3)/2)
            True

        """
        resu = self._new_instance()
        resu._name, resu._latex_name = self._function_name("arctanh",
                                                           r"\,\mathrm{arctanh}")
        for chart, func in self._express.items():
            resu._express[chart] = func.arctanh()
        return resu

    def set_calc_order(self, symbol, order, truncate=False):
        r"""
        Trigger a power series expansion with respect to a small parameter in
        computations involving the scalar field.

        This property is propagated by usual operations. The internal
        representation must be ``SR`` for this to take effect.

        If the small parameter is `\epsilon` and `f` is ``self``, the
        power series expansion to order `n` is

        .. MATH::

            f = f_0 + \epsilon f_1 + \epsilon^2 f_2 + \cdots + \epsilon^n f_n
                + O(\epsilon^{n+1}),

        where `f_0, f_1, \ldots, f_n` are `n+1` scalar fields that do not
        depend upon `\epsilon`.

        INPUT:

        - ``symbol`` -- symbolic variable (the "small parameter" `\epsilon`)
          with respect to which the coordinate expressions of ``self`` in
          various charts are expanded in power series (around the zero value of
          this variable)
        - ``order`` -- integer; the order `n` of the expansion, defined as the
          degree of the polynomial representing the truncated power series in
          ``symbol``

          .. WARNING::

             The order of the big `O` in the power series expansion is `n+1`,
             where `n` is ``order``.

        - ``truncate`` -- (default: ``False``) determines whether the
          coordinate expressions of ``self`` are replaced by their expansions
          to the given order

        EXAMPLES::

            sage: M = Manifold(2, 'M', structure='topological')
            sage: X.<x,y> = M.chart()
            sage: t = var('t')  # the small parameter
            sage: f = M.scalar_field(exp(-t*x))
            sage: f.expr()
            e^(-t*x)
            sage: f.set_calc_order(t, 2, truncate=True)
            sage: f.expr()
            1/2*t^2*x^2 - t*x + 1

        """
        for expr in self._express.values():
            expr._expansion_symbol = symbol
            expr._order = order
            if truncate:
                expr.simplify()
        self._del_derived()<|MERGE_RESOLUTION|>--- conflicted
+++ resolved
@@ -1493,15 +1493,9 @@
         res._name = self._name
         res._latex_name = self._latex_name
         for chart, funct in self._express.items():
-<<<<<<< HEAD
             res._express[chart] = funct.copy()
         res._is_zero = self._is_zero
         return res
-=======
-            result._express[chart] = funct.copy()
-        result._is_zero = self._is_zero
-        return result
->>>>>>> f2928f88
 
     def coord_function(self, chart=None, from_chart=None):
         r"""
@@ -1708,39 +1702,23 @@
             sage: f._express # the (u,v) expression has been lost:
             {Chart (M, (x, y)): 3*y}
 
-<<<<<<< HEAD
-        Since zero and one are special elements, their components cannot be
-=======
         Since zero and one are special elements, their expressions cannot be
->>>>>>> f2928f88
         changed::
 
             sage: z = M.zero_scalar_field()
             sage: z.set_expr(3*y)
             Traceback (most recent call last):
             ...
-<<<<<<< HEAD
-            AssertionError: the components of the element zero cannot be changed
-=======
             AssertionError: the expressions of the element zero cannot be changed
->>>>>>> f2928f88
             sage: one = M.one_scalar_field()
             sage: one.set_expr(3*y)
             Traceback (most recent call last):
             ...
-<<<<<<< HEAD
-            AssertionError: the components of the element 1 cannot be changed
-
-        """
-        if self is self.parent().one() or self is self.parent().zero():
-            raise AssertionError("the components of the element "
-=======
             AssertionError: the expressions of the element 1 cannot be changed
 
         """
         if self is self.parent().one() or self is self.parent().zero():
             raise AssertionError("the expressions of the element "
->>>>>>> f2928f88
                                  "{} cannot be changed".format(self._name))
         if chart is None:
             chart = self._domain._def_chart
@@ -1786,39 +1764,23 @@
             sage: f._express # random (dict. output); f has now 2 expressions:
             {Chart (M, (x, y)): 3*y, Chart (M, (u, v)): cos(u) - sin(v)}
 
-<<<<<<< HEAD
-        Since zero and one are special elements, their components cannot be
-=======
         Since zero and one are special elements, their expressions cannot be
->>>>>>> f2928f88
         changed::
 
             sage: z = M.zero_scalar_field()
             sage: z.add_expr(cos(u)-sin(v), c_uv)
             Traceback (most recent call last):
             ...
-<<<<<<< HEAD
-            AssertionError: the components of the element zero cannot be changed
-=======
             AssertionError: the expressions of the element zero cannot be changed
->>>>>>> f2928f88
             sage: one = M.one_scalar_field()
             sage: one.add_expr(cos(u)-sin(v), c_uv)
             Traceback (most recent call last):
             ...
-<<<<<<< HEAD
-            AssertionError: the components of the element 1 cannot be changed
-
-        """
-        if self is self.parent().one() or self is self.parent().zero():
-            raise AssertionError("the components of the element "
-=======
             AssertionError: the expressions of the element 1 cannot be changed
 
         """
         if self is self.parent().one() or self is self.parent().zero():
             raise AssertionError("the expressions of the element "
->>>>>>> f2928f88
                                  "{} cannot be changed".format(self._name))
         if chart is None:
             chart = self._domain._def_chart
