r"""
Tensor Fields

The class :class:`TensorField` implements tensor fields on differentiable
manifolds. The derived class
:class:`~sage.manifolds.differentiable.tensorfield_paral.TensorFieldParal`
is devoted to tensor fields with values on parallelizable manifolds.

Various derived classes of :class:`TensorField` are devoted to specific tensor
fields:

* :class:`~sage.manifolds.differentiable.vectorfield.VectorField` for vector
  fields (rank-1 contravariant tensor fields)

* :class:`~sage.manifolds.differentiable.automorphismfield.AutomorphismField`
  for fields of tangent-space automorphisms

* :class:`~sage.manifolds.differentiable.diff_form.DiffForm` for differential
  forms (fully antisymmetric covariant tensor fields)

* :class:`~sage.manifolds.differentiable.multivectorfield.MultivectorField`
  for multivector fields (fully antisymmetric contravariant tensor fields)

AUTHORS:

- Eric Gourgoulhon, Michal Bejger (2013-2015) : initial version
- Travis Scrimshaw (2016): review tweaks
- Eric Gourgoulhon (2018): operators divergence, Laplacian and d'Alembertian;
  method :meth:`TensorField.along`
- Florentin Jaffredo (2018) : series expansion with respect to a given
  parameter
- Michael Jung (2019): improve treatment of the zero element; add method
  :meth:`TensorField.copy_from`
- Eric Gourgoulhon (2020): add method :meth:`TensorField.apply_map`

REFERENCES:

- [KN1963]_
- [Lee2013]_
- [ONe1983]_

"""

# *****************************************************************************
#       Copyright (C) 2015 Eric Gourgoulhon <eric.gourgoulhon@obspm.fr>
#       Copyright (C) 2015 Michal Bejger <bejger@camk.edu.pl>
#       Copyright (C) 2016 Travis Scrimshaw <tscrimsh@umn.edu>
#
#  Distributed under the terms of the GNU General Public License (GPL)
#  as published by the Free Software Foundation; either version 2 of
#  the License, or (at your option) any later version.
#                  https://www.gnu.org/licenses/
# *****************************************************************************
from __future__ import print_function
from typing import Optional, Tuple, TYPE_CHECKING, Union

from sage.rings.integer import Integer
from sage.rings.integer_ring import ZZ
from sage.structure.element import ModuleElementWithMutability
from sage.tensor.modules.free_module_tensor import FreeModuleTensor
from sage.tensor.modules.tensor_with_indices import TensorWithIndices

<<<<<<< HEAD
if TYPE_CHECKING:
    from sage.manifolds.differentiable.vectorfield_module import VectorFieldModule
    from sage.manifolds.differentiable.manifold import DifferentiableManifold
    from sage.manifolds.differentiable.diff_map import DiffMap
    from sage.tensor.modules.comp import Components
    from sage.manifolds.differentiable.metric import PseudoRiemannianMetric

TensorType = Tuple[int, int]
class TensorField(ModuleElement):
=======
class TensorField(ModuleElementWithMutability):
>>>>>>> 415221a9
    r"""
    Tensor field along a differentiable manifold.

    An instance of this class is a tensor field along a differentiable
    manifold `U` with values on a differentiable manifold `M`, via a
    differentiable map `\Phi: U \rightarrow M`. More precisely, given two
    non-negative integers `k` and `l` and a differentiable map

    .. MATH::

        \Phi:\ U \longrightarrow M,

    a *tensor field of type* `(k,l)` *along* `U` *with values on* `M` is
    a differentiable map

    .. MATH::

        t:\ U  \longrightarrow T^{(k,l)}M

    (where `T^{(k,l)}M` is the tensor bundle of type `(k,l)` over `M`) such
    that

    .. MATH::

        \forall p \in U,\ t(p) \in T^{(k,l)}(T_q M)

    i.e. `t(p)` is a tensor of type `(k,l)` on the tangent space `T_q M` at
    the point `q = \Phi(p)`, that is to say a multilinear map

    .. MATH::

        t(p):\ \underbrace{T_q^*M\times\cdots\times T_q^*M}_{k\ \; \mbox{times}}
        \times \underbrace{T_q M\times\cdots\times T_q M}_{l\ \; \mbox{times}}
        \longrightarrow K,

    where `T_q^* M` is the dual vector space to `T_q M` and `K` is the
    topological field over which the manifold `M` is defined. The integer `k+l`
    is called the *tensor rank*.

    The standard case of a tensor
    field *on* a differentiable manifold corresponds to `U=M` and
    `\Phi = \mathrm{Id}_M`. Other common cases are `\Phi` being an
    immersion and `\Phi` being a curve in `M` (`U` is then an open interval
    of `\RR`).

    If `M` is parallelizable, the class
    :class:`~sage.manifolds.differentiable.tensorfield_paral.TensorFieldParal`
    should be used instead.

    This is a Sage *element* class, the corresponding *parent* class being
    :class:`~sage.manifolds.differentiable.tensorfield_module.TensorFieldModule`.

    INPUT:

    - ``vector_field_module`` -- module `\mathfrak{X}(U,\Phi)` of vector
      fields along `U` associated with the map `\Phi: U \rightarrow M`
    - ``tensor_type`` -- pair `(k,l)` with `k` being the contravariant rank
      and `l` the covariant rank
    - ``name`` -- (default: ``None``) name given to the tensor field
    - ``latex_name`` -- (default: ``None``) LaTeX symbol to denote the tensor
      field; if none is provided, the LaTeX symbol is set to ``name``
    - ``sym`` -- (default: ``None``) a symmetry or a list of symmetries among
      the tensor arguments: each symmetry is described by a tuple containing
      the positions of the involved arguments, with the convention
      ``position = 0`` for the first argument; for instance:

      * ``sym = (0,1)`` for a symmetry between the 1st and 2nd arguments
      * ``sym = [(0,2), (1,3,4)]`` for a symmetry between the 1st and 3rd
        arguments and a symmetry between the 2nd, 4th and 5th arguments.

    - ``antisym`` -- (default: ``None``) antisymmetry or list of antisymmetries
      among the arguments, with the same convention as for ``sym``
    - ``parent`` -- (default: ``None``) some specific parent (e.g. exterior
      power for differential forms); if ``None``,
      ``vector_field_module.tensor_module(k,l)`` is used

    EXAMPLES:

    Tensor field of type (0,2) on the sphere `S^2`::

        sage: M = Manifold(2, 'S^2') # the 2-dimensional sphere S^2
        sage: U = M.open_subset('U') # complement of the North pole
        sage: c_xy.<x,y> = U.chart() # stereographic coordinates from the North pole
        sage: V = M.open_subset('V') # complement of the South pole
        sage: c_uv.<u,v> = V.chart() # stereographic coordinates from the South pole
        sage: M.declare_union(U,V)   # S^2 is the union of U and V
        sage: xy_to_uv = c_xy.transition_map(c_uv, (x/(x^2+y^2), y/(x^2+y^2)),
        ....:                 intersection_name='W', restrictions1= x^2+y^2!=0,
        ....:                 restrictions2= u^2+v^2!=0)
        sage: uv_to_xy = xy_to_uv.inverse()
        sage: W = U.intersection(V)
        sage: t = M.tensor_field(0,2, name='t') ; t
        Tensor field t of type (0,2) on the 2-dimensional differentiable
         manifold S^2
        sage: t.parent()
        Module T^(0,2)(S^2) of type-(0,2) tensors fields on the 2-dimensional
         differentiable manifold S^2
        sage: t.parent().category()
        Category of modules over Algebra of differentiable scalar fields on the
         2-dimensional differentiable manifold S^2

    The parent of `t` is not a free module, for the sphere `S^2` is not
    parallelizable::

        sage: isinstance(t.parent(), FiniteRankFreeModule)
        False

    To fully define `t`, we have to specify its components in some vector
    frames defined on subsets of `S^2`; let us start by the open subset `U`::

        sage: eU = c_xy.frame()
        sage: t[eU,:] = [[1,0], [-2,3]]
        sage: t.display(eU)
        t = dx*dx - 2 dy*dx + 3 dy*dy

    To set the components of `t` on `V` consistently, we copy the expressions
    of the components in the common subset `W`::

        sage: eV = c_uv.frame()
        sage: eVW = eV.restrict(W)
        sage: c_uvW = c_uv.restrict(W)
        sage: t[eV,0,0] = t[eVW,0,0,c_uvW].expr()  # long time
        sage: t[eV,0,1] = t[eVW,0,1,c_uvW].expr()  # long time
        sage: t[eV,1,0] = t[eVW,1,0,c_uvW].expr()  # long time
        sage: t[eV,1,1] = t[eVW,1,1,c_uvW].expr()  # long time

    Actually, the above operation can be performed in a single line by means
    of the method
    :meth:`~sage.manifolds.differentiable.tensorfield.TensorField.add_comp_by_continuation`::

        sage: t.add_comp_by_continuation(eV, W, chart=c_uv)  # long time

    At this stage, `t` is fully defined, having components in frames eU and eV
    and the union of the domains of eU and eV being the whole manifold::

        sage: t.display(eV)  # long time
        t = (u^4 - 4*u^3*v + 10*u^2*v^2 + 4*u*v^3 + v^4)/(u^8 + 4*u^6*v^2 + 6*u^4*v^4 + 4*u^2*v^6 + v^8) du*du
         - 4*(u^3*v + 2*u^2*v^2 - u*v^3)/(u^8 + 4*u^6*v^2 + 6*u^4*v^4 + 4*u^2*v^6 + v^8) du*dv
         + 2*(u^4 - 2*u^3*v - 2*u^2*v^2 + 2*u*v^3 + v^4)/(u^8 + 4*u^6*v^2 + 6*u^4*v^4 + 4*u^2*v^6 + v^8) dv*du
         + (3*u^4 + 4*u^3*v - 2*u^2*v^2 - 4*u*v^3 + 3*v^4)/(u^8 + 4*u^6*v^2 + 6*u^4*v^4 + 4*u^2*v^6 + v^8) dv*dv

    Let us consider two vector fields, `a` and `b`, on `S^2`::

        sage: a = M.vector_field({eU: [-y, x]}, name='a')
        sage: a.add_comp_by_continuation(eV, W, chart=c_uv)
        sage: a.display(eV)
        a = -v d/du + u d/dv
        sage: b = M.vector_field({eU: [y, -1]}, name='b')
        sage: b.add_comp_by_continuation(eV, W, chart=c_uv)
        sage: b.display(eV)
        b = ((2*u + 1)*v^3 + (2*u^3 - u^2)*v)/(u^2 + v^2) d/du
         - (u^4 - v^4 + 2*u*v^2)/(u^2 + v^2) d/dv

    As a tensor field of type `(0,2)`, `t` acts on the pair `(a,b)`,
    resulting in a scalar field::

        sage: f = t(a,b); f
        Scalar field t(a,b) on the 2-dimensional differentiable manifold S^2
        sage: f.display()  # long time
        t(a,b): S^2 --> R
        on U: (x, y) |--> -2*x*y - y^2 - 3*x
        on V: (u, v) |--> -(3*u^3 + (3*u + 1)*v^2 + 2*u*v)/(u^4 + 2*u^2*v^2 + v^4)

    The vectors can be defined only on subsets of `S^2`, the domain of the
    result is then the common subset::

        sage: s = t(a.restrict(U), b) ; s  # long time
        Scalar field t(a,b) on the Open subset U of the 2-dimensional
         differentiable manifold S^2
        sage: s.display()  # long time
        t(a,b): U --> R
           (x, y) |--> -2*x*y - y^2 - 3*x
        on W: (u, v) |--> -(3*u^3 + (3*u + 1)*v^2 + 2*u*v)/(u^4 + 2*u^2*v^2 + v^4)
        sage: s = t(a.restrict(U), b.restrict(W)) ; s  # long time
        Scalar field t(a,b) on the Open subset W of the 2-dimensional
         differentiable manifold S^2
        sage: s.display()  # long time
        t(a,b): W --> R
           (x, y) |--> -2*x*y - y^2 - 3*x
           (u, v) |--> -(3*u^3 + (3*u + 1)*v^2 + 2*u*v)/(u^4 + 2*u^2*v^2 + v^4)

    The tensor itself can be defined only on some open subset of `S^2`,
    yielding a result whose domain is this subset::

        sage: s = t.restrict(V)(a,b); s  # long time
        Scalar field t(a,b) on the Open subset V of the 2-dimensional
         differentiable manifold S^2
        sage: s.display()  # long time
        t(a,b): V --> R
           (u, v) |--> -(3*u^3 + (3*u + 1)*v^2 + 2*u*v)/(u^4 + 2*u^2*v^2 + v^4)
        on W: (x, y) |--> -2*x*y - y^2 - 3*x

    Tests regarding the multiplication by a scalar field::

        sage: f = M.scalar_field({c_xy: 1/(1+x^2+y^2),
        ....:                     c_uv: (u^2 + v^2)/(u^2 + v^2 + 1)}, name='f')
        sage: t.parent().base_ring() is f.parent()
        True
        sage: s = f*t; s  # long time
        Tensor field f*t of type (0,2) on the 2-dimensional differentiable
         manifold S^2
        sage: s[[0,0]] == f*t[[0,0]]  # long time
        True
        sage: s.restrict(U) == f.restrict(U) * t.restrict(U)  # long time
        True
        sage: s = f*t.restrict(U); s
        Tensor field f*t of type (0,2) on the Open subset U of the 2-dimensional
         differentiable manifold S^2
        sage: s.restrict(U) == f.restrict(U) * t.restrict(U)
        True

    .. RUBRIC:: Same examples with SymPy as the symbolic engine

    From now on, we ask that all symbolic calculus on manifold `M` are
    performed by SymPy::

        sage: M.set_calculus_method('sympy')

    We define the tensor `t` as above::

        sage: t = M.tensor_field(0, 2, {eU:  [[1,0], [-2,3]]}, name='t')
        sage: t.display(eU)
        t = dx*dx - 2 dy*dx + 3 dy*dy
        sage: t.add_comp_by_continuation(eV, W, chart=c_uv)  # long time
        sage: t.display(eV)  # long time
        t = (u**4 - 4*u**3*v + 10*u**2*v**2 + 4*u*v**3 + v**4)/(u**8 +
         4*u**6*v**2 + 6*u**4*v**4 + 4*u**2*v**6 + v**8) du*du +
         4*u*v*(-u**2 - 2*u*v + v**2)/(u**8 + 4*u**6*v**2 + 6*u**4*v**4
         + 4*u**2*v**6 + v**8) du*dv + 2*(u**4 - 2*u**3*v - 2*u**2*v**2
         + 2*u*v**3 + v**4)/(u**8 + 4*u**6*v**2 + 6*u**4*v**4 +
         4*u**2*v**6 + v**8) dv*du + (3*u**4 + 4*u**3*v - 2*u**2*v**2 -
         4*u*v**3 + 3*v**4)/(u**8 + 4*u**6*v**2 + 6*u**4*v**4 +
         4*u**2*v**6 + v**8) dv*dv

    The default coordinate representations of tensor components are now
    SymPy objects::

        sage: t[eV,1,1,c_uv].expr() # long time
        (3*u**4 + 4*u**3*v - 2*u**2*v**2 - 4*u*v**3 + 3*v**4)/(u**8 +
         4*u**6*v**2 + 6*u**4*v**4 + 4*u**2*v**6 + v**8)
        sage: type(t[eV,1,1,c_uv].expr()) # long time
        <class 'sympy.core.mul.Mul'>

    Let us consider two vector fields, `a` and `b`, on `S^2`::

        sage: a = M.vector_field({eU: [-y, x]}, name='a')
        sage: a.add_comp_by_continuation(eV, W, chart=c_uv)
        sage: a.display(eV)
        a = -v d/du + u d/dv
        sage: b = M.vector_field({eU: [y, -1]}, name='b')
        sage: b.add_comp_by_continuation(eV, W, chart=c_uv)
        sage: b.display(eV)
        b = v*(2*u**3 - u**2 + 2*u*v**2 + v**2)/(u**2 + v**2) d/du
            + (-u**4 - 2*u*v**2 + v**4)/(u**2 + v**2) d/dv

    As a tensor field of type `(0,2)`, `t` acts on the pair `(a,b)`,
    resulting in a scalar field::

        sage: f = t(a,b)
        sage: f.display()  # long time
        t(a,b): S^2 --> R
        on U: (x, y) |--> -2*x*y - 3*x - y**2
        on V: (u, v) |--> -(3*u**3 + 3*u*v**2 + 2*u*v + v**2)/(u**4 + 2*u**2*v**2 + v**4)

    The vectors can be defined only on subsets of `S^2`, the domain of the
    result is then the common subset::

        sage: s = t(a.restrict(U), b)
        sage: s.display()  # long time
        t(a,b): U --> R
           (x, y) |--> -2*x*y - 3*x - y**2
        on W: (u, v) |--> -(3*u**3 + 3*u*v**2 + 2*u*v + v**2)/(u**4 + 2*u**2*v**2 + v**4)
        sage: s = t(a.restrict(U), b.restrict(W))  # long time
        sage: s.display()  # long time
        t(a,b): W --> R
           (x, y) |--> -2*x*y - 3*x - y**2
           (u, v) |--> -(3*u**3 + 3*u*v**2 + 2*u*v + v**2)/(u**4 + 2*u**2*v**2 + v**4)

    The tensor itself can be defined only on some open subset of `S^2`,
    yielding a result whose domain is this subset::

        sage: s = t.restrict(V)(a,b)  # long time
        sage: s.display()  # long time
        t(a,b): V --> R
           (u, v) |--> -(3*u**3 + 3*u*v**2 + 2*u*v + v**2)/(u**4 + 2*u**2*v**2 + v**4)
        on W: (x, y) |--> -2*x*y - 3*x - y**2

    Tests regarding the multiplication by a scalar field::

        sage: f = M.scalar_field({c_xy: 1/(1+x^2+y^2),
        ....:                     c_uv: (u^2 + v^2)/(u^2 + v^2 + 1)}, name='f')
        sage: s = f*t # long time
        sage: s[[0,0]] == f*t[[0,0]]  # long time
        True
        sage: s.restrict(U) == f.restrict(U) * t.restrict(U)  # long time
        True
        sage: s = f*t.restrict(U)
        sage: s.restrict(U) == f.restrict(U) * t.restrict(U)
        True

    Notice that the zero tensor field is immutable, and therefore its
    components cannot be changed::

        sage: zer = M.tensor_field_module((1, 1)).zero()
        sage: zer.is_immutable()
        True
        sage: zer.set_comp()
        Traceback (most recent call last):
        ...
        AssertionError: the components of an immutable element cannot be
         changed

    Other tensor fields can be declared immutable, too::

        sage: t.is_immutable()
        False
        sage: t.set_immutable()
        sage: t.is_immutable()
        True
        sage: t.set_comp()
        Traceback (most recent call last):
        ...
        AssertionError: the components of an immutable element cannot be
         changed
        sage: t.set_name('b')
        Traceback (most recent call last):
        ...
        AssertionError: the name of an immutable element cannot be changed

    """
    def __init__(self, vector_field_module: 'VectorFieldModule', tensor_type: TensorType, name: Optional[str] = None,
                 latex_name: Optional[str] = None, sym=None, antisym=None, parent=None):
        r"""
        Construct a tensor field.

        TESTS:

        Construction via ``parent.element_class``, and not via a direct call
        to ``TensorField``, to fit with the category framework::

            sage: M = Manifold(2, 'M')
            sage: U = M.open_subset('U') ; V = M.open_subset('V')
            sage: M.declare_union(U,V)   # M is the union of U and V
            sage: c_xy.<x,y> = U.chart() ; c_uv.<u,v> = V.chart()
            sage: transf = c_xy.transition_map(c_uv, (x+y, x-y),
            ....:          intersection_name='W', restrictions1= x>0,
            ....:          restrictions2= u+v>0)
            sage: inv = transf.inverse()
            sage: W = U.intersection(V)
            sage: e_xy = c_xy.frame() ; e_uv = c_uv.frame()
            sage: XM = M.vector_field_module()
            sage: T02 = M.tensor_field_module((0,2))
            sage: t = T02.element_class(XM, (0,2), name='t'); t
            Tensor field t of type (0,2) on the 2-dimensional differentiable
             manifold M
            sage: t[e_xy,:] = [[1+x^2, x*y], [0, 1+y^2]]
            sage: t.add_comp_by_continuation(e_uv, W, c_uv)
            sage: t.display(e_xy)
            t = (x^2 + 1) dx*dx + x*y dx*dy + (y^2 + 1) dy*dy
            sage: t.display(e_uv)
            t = (3/16*u^2 + 1/16*v^2 + 1/2) du*du
             + (-1/16*u^2 + 1/4*u*v + 1/16*v^2) du*dv
             + (1/16*u^2 + 1/4*u*v - 1/16*v^2) dv*du
             + (1/16*u^2 + 3/16*v^2 + 1/2) dv*dv
            sage: TestSuite(t).run(skip='_test_pickling')

        Construction with ``DifferentiableManifold.tensor_field``::

            sage: t1 = M.tensor_field(0, 2, name='t'); t1
            Tensor field t of type (0,2) on the 2-dimensional differentiable
             manifold M
            sage: type(t1) == type(t)
            True

        """
        if parent is None:
            parent = vector_field_module.tensor_module(*tensor_type)
        ModuleElementWithMutability.__init__(self, parent)
        self._vmodule = vector_field_module
        self._tensor_type = tensor_type
        self._tensor_rank = self._tensor_type[0] + self._tensor_type[1]
        self._is_zero = False # a priori, may be changed below or via
                              # method __bool__()
        self._name = name
        if latex_name is None:
            self._latex_name = self._name
        else:
            self._latex_name = latex_name
        self._domain = vector_field_module._domain
        self._ambient_domain = vector_field_module._ambient_domain

        self._extensions_graph = {self._domain: self}
                    # dict. of known extensions of self on bigger domains,
                    # including self, with domains as keys. Its elements can be
                    # seen as incoming edges on a graph.
        self._restrictions_graph = {self._domain: self}
                    # dict. of known restrictions of self on smaller domains,
                    # including self, with domains as keys. Its elements can be
                    # seen as outgoing edges on a graph.

        self._restrictions = {} # dict. of restrictions of self on subdomains
                                # of self._domain, with the subdomains as keys
        # Treatment of symmetry declarations:
        self._sym = []
        if sym is not None and sym != []:
            if isinstance(sym[0], (int, Integer)):
                # a single symmetry is provided as a tuple -> 1-item list:
                sym = [tuple(sym)]
            for isym in sym:
                if len(isym) > 1:
                    for i in isym:
                        if i < 0 or i > self._tensor_rank - 1:
                            raise IndexError("invalid position: {}".format(i) +
                                 " not in [0,{}]".format(self._tensor_rank-1))
                    self._sym.append(tuple(isym))
        self._antisym = []
        if antisym is not None and antisym != []:
            if isinstance(antisym[0], (int, Integer)):
                # a single antisymmetry is provided as a tuple -> 1-item list:
                antisym = [tuple(antisym)]
            for isym in antisym:
                if len(isym) > 1:
                    for i in isym:
                        if i < 0 or i > self._tensor_rank - 1:
                            raise IndexError("invalid position: {}".format(i) +
                                " not in [0,{}]".format(self._tensor_rank-1))
                    self._antisym.append(tuple(isym))
        # Final consistency check:
        index_list = []
        for isym in self._sym:
            index_list += isym
        for isym in self._antisym:
            index_list += isym
        if len(index_list) != len(set(index_list)):
            # There is a repeated index position:
            raise IndexError("incompatible lists of symmetries: the same " +
                             "position appears more than once")
        # Initialization of derived quantities:
        self._init_derived()

    ####### Required methods for ModuleElement (beside arithmetic) #######

    def __bool__(self):
        r"""
        Return ``True`` if ``self`` is nonzero and ``False`` otherwise.

        This method is called by :meth:`is_zero`.

        EXAMPLES:

        Tensor field defined by parts on a 2-dimensional manifold::

            sage: M = Manifold(2, 'M')
            sage: U = M.open_subset('U')
            sage: c_xy.<x, y> = U.chart()
            sage: V = M.open_subset('V')
            sage: c_uv.<u, v> = V.chart()
            sage: M.declare_union(U,V)   # M is the union of U and V
            sage: t = M.tensor_field(1, 2, name='t')
            sage: tu = U.tensor_field(1, 2, name='t')
            sage: tv = V.tensor_field(1, 2, name='t')
            sage: tu[0,0,0] = 0
            sage: tv[0,0,0] = 0
            sage: t.set_restriction(tv)
            sage: t.set_restriction(tu)
            sage: bool(t)
            False
            sage: t.is_zero()  # indirect doctest
            True
            sage: tv[0,0,0] = 1
            sage: t.set_restriction(tv)
            sage: bool(t)
            True
            sage: t.is_zero()  # indirect doctest
            False
        """
        if self._is_zero:
            return False
        if any(bool(rst) for rst in self._restrictions.values()):
            self._is_zero = False
            return True
        self._is_zero = True
        return False

    __nonzero__ = __bool__  # For Python2 compatibility

    ##### End of required methods for ModuleElement (beside arithmetic) #####

    def _repr_(self):
        r"""
        String representation of ``self``.

        TESTS::

            sage: M = Manifold(2, 'M')
            sage: t = M.tensor_field(1, 3, name='t')
            sage: t
            Tensor field t of type (1,3) on the 2-dimensional differentiable manifold M

        """
        # Special cases
        if self._tensor_type == (0,2) and self._sym == [(0,1)]:
            description = "Field of symmetric bilinear forms "
            if self._name is not None:
                description += self._name + " "
        else:
        # Generic case
            description = "Tensor field "
            if self._name is not None:
                description += self._name + " "
            description += "of type ({},{}) ".format(
                                    self._tensor_type[0], self._tensor_type[1])
        return self._final_repr(description)

    def _latex_(self):
        r"""
        LaTeX representation of ``self``.

        TESTS::

            sage: M = Manifold(2, 'M')
            sage: t = M.tensor_field(1, 3, name='t')
            sage: t._latex_()
            't'
            sage: t = M.tensor_field(1, 3, name='t', latex_name=r'\tau')
            sage: latex(t)
            \tau

        """
        if self._latex_name is None:
            return r'\mbox{' + str(self) + r'}'
        else:
           return self._latex_name

    def set_name(self, name=None, latex_name=None):
        r"""
        Set (or change) the text name and LaTeX name of ``self``.

        INPUT:

        - ``name`` -- string (default: ``None``); name given to the tensor
          field
        - ``latex_name`` -- string (default: ``None``); LaTeX symbol to denote
          the tensor field; if ``None`` while ``name`` is provided, the LaTeX
          symbol is set to ``name``

        EXAMPLES::

            sage: M = Manifold(2, 'M')
            sage: t = M.tensor_field(1, 3); t
            Tensor field of type (1,3) on the 2-dimensional differentiable
             manifold M
            sage: t.set_name(name='t')
            sage: t
            Tensor field t of type (1,3) on the 2-dimensional differentiable
             manifold M
            sage: latex(t)
            t
            sage: t.set_name(latex_name=r'\tau')
            sage: latex(t)
            \tau
            sage: t.set_name(name='a')
            sage: t
            Tensor field a of type (1,3) on the 2-dimensional differentiable
             manifold M
            sage: latex(t)
            a

        """
        if self.is_immutable():
            raise AssertionError("the name of an immutable element "
                                 "cannot be changed")
        if name is not None:
            self._name = name
            if latex_name is None:
                self._latex_name = self._name
        if latex_name is not None:
            self._latex_name = latex_name
        for rst in self._restrictions.values():
            rst.set_name(name=name, latex_name=latex_name)

    def _new_instance(self):
        r"""
        Create an instance of the same class as ``self`` on the same
        vector field module, with the same tensor type and same symmetries

        TESTS::

            sage: M = Manifold(2, 'M')
            sage: t = M.tensor_field(1, 3, name='t')
            sage: t1 = t._new_instance(); t1
            Tensor field of type (1,3) on the 2-dimensional differentiable
             manifold M
            sage: type(t1) == type(t)
            True
            sage: t1.parent() is t.parent()
            True

        """
        return type(self)(self._vmodule, self._tensor_type, sym=self._sym,
                          antisym=self._antisym, parent=self.parent())

    def _final_repr(self, description):
        r"""
        Part of string representation common to all derived classes of
        :class:`TensorField`.

        TESTS::

            sage: M = Manifold(2, 'M')
            sage: t = M.tensor_field(1, 3, name='t')
            sage: t._final_repr('Tensor field t ')
            'Tensor field t on the 2-dimensional differentiable manifold M'

        """
        if self._domain == self._ambient_domain:
            description += "on the {}".format(self._domain)
        else:
            description += "along the {} ".format(self._domain) + \
                           "with values on the {}".format(self._ambient_domain)
        return description

    def _init_derived(self):
        r"""
        Initialize the derived quantities.

        TESTS::

            sage: M = Manifold(2, 'M')
            sage: t = M.tensor_field(1, 3, name='t')
            sage: t._init_derived()

        """
        self._lie_derivatives = {} # dict. of Lie derivatives of self (keys: id(vector))

    def _del_derived(self):
        r"""
        Delete the derived quantities.

        TESTS::

            sage: M = Manifold(2, 'M')
            sage: t = M.tensor_field(1, 3, name='t')
            sage: t._del_derived()

        """
        # First deletes any reference to self in the vectors' dictionaries:
        for vid, val in self._lie_derivatives.items():
            del val[0]._lie_der_along_self[id(self)]
        # Then clears the dictionary of Lie derivatives
        self._lie_derivatives.clear()

    def _del_restrictions(self):
        r"""
        Delete the restrictions defined on ``self``.

        TESTS::

            sage: M = Manifold(2, 'M')
            sage: c_xy.<x,y> = M.chart()
            sage: t = M.tensor_field(1,2)
            sage: U = M.open_subset('U', coord_def={c_xy: x<0})
            sage: h = t.restrict(U)
            sage: t._restrictions
            {Open subset U of the 2-dimensional differentiable manifold M:
             Tensor field of type (1,2) on the Open subset U of the
             2-dimensional differentiable manifold M}
            sage: t._del_restrictions()
            sage: t._restrictions
            {}

        """
        self._restrictions.clear()
        self._extensions_graph = {self._domain: self}
        self._restrictions_graph = {self._domain: self}

    def _init_components(self, *comp, **kwargs):
        r"""
        Initialize the tensor field components in some given vector frames.

        INPUT:

        - ``comp`` -- either the components of the tensor field with respect
          to the vector frame specified by the argument ``frame`` or a
          dictionary of components, the keys of which are vector frames or
          pairs ``(f,c)`` where ``f`` is a vector frame and ``c`` a chart
        - ``frame`` -- (default: ``None``; unused if ``comp`` is a dictionary)
          vector frame in which the components are given; if ``None``, the
          default vector frame on the domain of ``self`` is assumed
        - ``chart`` -- (default: ``None``; unused if ``comp`` is a dictionary)
          coordinate chart in which the components are expressed; if ``None``,
          the default chart on the domain of ``frame`` is assumed

        EXAMPLES::

            sage: M = Manifold(2, 'M')
            sage: X.<x,y> = M.chart()
            sage: t = M.tensor_field(1, 1, name='t')
            sage: t._init_components([[1+x, x*y], [-2, y^2]])
            sage: t.display()
            t = (x + 1) d/dx*dx + x*y d/dx*dy - 2 d/dy*dx + y^2 d/dy*dy
            sage: Y.<u,v> = M.chart()
            sage: t._init_components([[2*u, 3*v], [u+v, -u]], frame=Y.frame(),
            ....:                    chart=Y)
            sage: t.display(Y)
            t = 2*u d/du*du + 3*v d/du*dv + (u + v) d/dv*du - u d/dv*dv
            sage: t._init_components({X.frame(): [[2*x, 1-y],[0, x]]})
            sage: t.display()
            t = 2*x d/dx*dx + (-y + 1) d/dx*dy + x d/dy*dy
            sage: t._init_components({(Y.frame(), Y): [[2*u, 0],[v^3, u+v]]})
            sage: t.display(Y)
            t = 2*u d/du*du + v^3 d/dv*du + (u + v) d/dv*dv

        TESTS:

        Check that :trac:`29639` is fixed::

            sage: v = M.vector_field()
            sage: v._init_components(1/2, -1)
            sage: v.display()
            1/2 d/dx - d/dy

        """
        comp0 = comp[0]
        self._is_zero = False  # a priori
        if isinstance(comp0, dict):
            for frame, components in comp0.items():
                chart = None
                if isinstance(frame, tuple):
                    # frame is actually a pair (frame, chart):
                    frame, chart = frame
                self.add_comp(frame)[:, chart] = components
        elif isinstance(comp0, str):
            # For compatibility with previous use of tensor_field():
            self.set_name(comp0)
        else:
            if hasattr(comp0, '__len__') and hasattr(comp0, '__getitem__'):
                # comp0 is a list/vector of components
                # otherwise comp is the tuple of components in a specific frame
                comp = comp0
            frame = kwargs.get('frame')
            chart = kwargs.get('chart')
            self.add_comp(frame)[:, chart] = comp

    #### Simple accessors ####

    def domain(self):
        r"""
        Return the manifold on which ``self`` is defined.

        OUTPUT:

        - instance of class
          :class:`~sage.manifolds.differentiable.manifold.DifferentiableManifold`

        EXAMPLES::

            sage: M = Manifold(2, 'M')
            sage: c_xy.<x,y> = M.chart()
            sage: t = M.tensor_field(1,2)
            sage: t.domain()
            2-dimensional differentiable manifold M
            sage: U = M.open_subset('U', coord_def={c_xy: x<0})
            sage: h = t.restrict(U)
            sage: h.domain()
            Open subset U of the 2-dimensional differentiable manifold M

        """
        return self._domain

    def base_module(self) -> 'VectorFieldModule':
        r"""
        Return the vector field module on which ``self`` acts as a tensor.

        OUTPUT:

        - the underlying vector field module

        EXAMPLES:

        The module of vector fields on the 2-sphere as a "base module"::

            sage: M = Manifold(2, 'S^2')
            sage: t = M.tensor_field(0,2)
            sage: t.base_module()
            Module X(S^2) of vector fields on the 2-dimensional differentiable
             manifold S^2
            sage: t.base_module() is M.vector_field_module()
            True
            sage: XM = M.vector_field_module()
            sage: XM.an_element().base_module() is XM
            True

        """
        return self._vmodule

    def tensor_type(self) -> TensorType:
        r"""
        Return the tensor type of ``self``.

        OUTPUT:

        - pair `(k,l)`, where `k` is the contravariant rank and `l` is
          the covariant rank

        EXAMPLES::

            sage: M = Manifold(2, 'S^2')
            sage: t = M.tensor_field(1,2)
            sage: t.tensor_type()
            (1, 2)
            sage: v = M.vector_field()
            sage: v.tensor_type()
            (1, 0)

        """
        return self._tensor_type

    def tensor_rank(self):
        r"""
        Return the tensor rank of ``self``.

        OUTPUT:

        - integer `k+l`, where `k` is the contravariant rank and `l` is
          the covariant rank

        EXAMPLES::

            sage: M = Manifold(2, 'S^2')
            sage: t = M.tensor_field(1,2)
            sage: t.tensor_rank()
            3
            sage: v = M.vector_field()
            sage: v.tensor_rank()
            1

        """
        return self._tensor_rank

    def symmetries(self):
        r"""
        Print the list of symmetries and antisymmetries.

        EXAMPLES::

            sage: M = Manifold(2, 'S^2')
            sage: t = M.tensor_field(1,2)
            sage: t.symmetries()
            no symmetry;  no antisymmetry
            sage: t = M.tensor_field(1,2, sym=(1,2))
            sage: t.symmetries()
            symmetry: (1, 2);  no antisymmetry
            sage: t = M.tensor_field(2,2, sym=(0,1), antisym=(2,3))
            sage: t.symmetries()
            symmetry: (0, 1);  antisymmetry: (2, 3)
            sage: t = M.tensor_field(2,2, antisym=[(0,1),(2,3)])
            sage: t.symmetries()
            no symmetry;  antisymmetries: [(0, 1), (2, 3)]

        """
        if not self._sym:
            s = "no symmetry; "
        elif len(self._sym) == 1:
            s = "symmetry: {}; ".format(self._sym[0])
        else:
            s = "symmetries: {}; ".format(self._sym)
        if not self._antisym:
            a = "no antisymmetry"
        elif len(self._antisym) == 1:
            a = "antisymmetry: {}".format(self._antisym[0])
        else:
            a = "antisymmetries: {}".format(self._antisym)
        print(s + a)

    #### End of simple accessors #####

<<<<<<< HEAD
    def set_restriction(self, rst: 'TensorField'):
=======
    def set_immutable(self):
        r"""
        Set ``self`` and all restrictions of ``self`` immutable.

        EXAMPLES::

            sage: M = Manifold(2, 'M')
            sage: X.<x,y> = M.chart()
            sage: U = M.open_subset('U', coord_def={X: x^2+y^2<1})
            sage: a = M.tensor_field(1, 1, [[1+y,x], [0,x+y]], name='a')
            sage: aU = a.restrict(U)
            sage: a.set_immutable()
            sage: aU.is_immutable()
            True

        """
        for rst in self._restrictions.values():
            rst.set_immutable()
        super().set_immutable()

    def set_restriction(self, rst):
>>>>>>> 415221a9
        r"""
        Define a restriction of ``self`` to some subdomain.

        INPUT:

        - ``rst`` -- :class:`TensorField` of the same type and symmetries
          as the current tensor field ``self``, defined on a subdomain of
          the domain of ``self``

        EXAMPLES::

            sage: M = Manifold(2, 'M') # the 2-dimensional sphere S^2
            sage: U = M.open_subset('U') # complement of the North pole
            sage: c_xy.<x,y> = U.chart() # stereographic coordinates from the North pole
            sage: V = M.open_subset('V') # complement of the South pole
            sage: c_uv.<u,v> = V.chart() # stereographic coordinates from the South pole
            sage: M.declare_union(U,V)   # S^2 is the union of U and V
            sage: t = M.tensor_field(1, 2, name='t')
            sage: s = U.tensor_field(1, 2)
            sage: s[0,0,1] = x+y
            sage: t.set_restriction(s)
            sage: t.display(c_xy.frame())
            t = (x + y) d/dx*dx*dy
            sage: t.restrict(U) == s
            True

        If the restriction is defined on the very same domain, the tensor field
        becomes a copy of it (see :meth:`copy_from`)::

            sage: v = M.tensor_field(1, 2, name='v')
            sage: v.set_restriction(t)
            sage: v.restrict(U) == t.restrict(U)
            True

        """
<<<<<<< HEAD
=======
        if self.is_immutable():
            raise AssertionError("the restrictions of an immutable element "
                                 "cannot be changed")
        if not isinstance(rst, TensorField):
            raise TypeError("the argument must be a tensor field")
>>>>>>> 415221a9
        if not rst._domain.is_subset(self._domain):
            raise ValueError("the domain of the declared restriction is not " +
                             "a subset of the field's domain")
        if not rst._ambient_domain.is_subset(self._ambient_domain):
            raise ValueError("the ambient domain of the declared " +
                             "restriction is not a subset of the " +
                             "field's ambient domain")
        if rst._tensor_type != self._tensor_type:
            raise ValueError("the declared restriction has not the same " +
                             "tensor type as the current tensor field")
        if rst._tensor_type != self._tensor_type:
            raise ValueError("the declared restriction has not the same " +
                             "tensor type as the current tensor field")
        if rst._sym != self._sym:
            raise ValueError("the declared restriction has not the same " +
                             "symmetries as the current tensor field")
        if rst._antisym != self._antisym:
            raise ValueError("the declared restriction has not the same " +
                             "antisymmetries as the current tensor field")
        if self._domain is rst._domain:
            self.copy_from(rst)
        else:
            self._restrictions[rst._domain] = rst.copy()
            self._restrictions[rst._domain].set_name(name=self._name,
                                            latex_name=self._latex_name)
        self._is_zero = False  # a priori

    def restrict(self, subdomain: 'DifferentiableManifold', dest_map: Optional['DiffMap'] = None):
        r"""
        Return the restriction of ``self`` to some subdomain.

        If the restriction has not been defined yet, it is constructed here.

        INPUT:

        - ``subdomain`` -- open subset `U` of the tensor field domain `S`
        - ``dest_map`` --
          :class:`~sage.manifolds.differentiable.diff_map.DiffMap`
          (default: ``None``); destination map `\Psi:\ U \rightarrow V`,
          where `V` is an open subset of the manifold `M` where the tensor
          field takes it values; if ``None``, the restriction of `\Phi`
          to `U` is used, `\Phi` being the differentiable map
          `S \rightarrow M` associated with the tensor field

        OUTPUT:

        - :class:`TensorField` representing the restriction

        EXAMPLES:

        Restrictions of a vector field on the 2-sphere::

            sage: M = Manifold(2, 'S^2', start_index=1)
            sage: U = M.open_subset('U') # the complement of the North pole
            sage: stereoN.<x,y> = U.chart()  # stereographic coordinates from the North pole
            sage: eN = stereoN.frame() # the associated vector frame
            sage: V =  M.open_subset('V') # the complement of the South pole
            sage: stereoS.<u,v> = V.chart()  # stereographic coordinates from the South pole
            sage: eS = stereoS.frame() # the associated vector frame
            sage: transf = stereoN.transition_map(stereoS, (x/(x^2+y^2), y/(x^2+y^2)),
            ....:               intersection_name='W', restrictions1= x^2+y^2!=0,
            ....:               restrictions2= u^2+v^2!=0)
            sage: inv = transf.inverse() # transformation from stereoS to stereoN
            sage: W = U.intersection(V) # the complement of the North and South poles
            sage: stereoN_W = W.atlas()[0]  # restriction of stereographic coord. from North pole to W
            sage: stereoS_W = W.atlas()[1]  # restriction of stereographic coord. from South pole to W
            sage: eN_W = stereoN_W.frame() ; eS_W = stereoS_W.frame()
            sage: v = M.vector_field({eN: [1, 0]}, name='v')
            sage: v.display()
            v = d/dx
            sage: vU = v.restrict(U) ; vU
            Vector field v on the Open subset U of the 2-dimensional
             differentiable manifold S^2
            sage: vU.display()
            v = d/dx
            sage: vU == eN[1]
            True
            sage: vW = v.restrict(W) ; vW
            Vector field v on the Open subset W of the 2-dimensional
             differentiable manifold S^2
            sage: vW.display()
            v = d/dx
            sage: vW.display(eS_W, stereoS_W)
            v = (-u^2 + v^2) d/du - 2*u*v d/dv
            sage: vW == eN_W[1]
            True

        At this stage, defining the restriction of ``v`` to the open
        subset ``V`` fully specifies ``v``::

            sage: v.restrict(V)[1] = vW[eS_W, 1, stereoS_W].expr()  # note that eS is the default frame on V
            sage: v.restrict(V)[2] = vW[eS_W, 2, stereoS_W].expr()
            sage: v.display(eS, stereoS)
            v = (-u^2 + v^2) d/du - 2*u*v d/dv
            sage: v.restrict(U).display()
            v = d/dx
            sage: v.restrict(V).display()
            v = (-u^2 + v^2) d/du - 2*u*v d/dv

        The restriction of the vector field to its own domain is of course
        itself::

            sage: v.restrict(M) is v
            True
            sage: vU.restrict(U) is vU
            True

        """
        if (subdomain == self._domain
                and (dest_map is None or dest_map == self._vmodule._dest_map)):
            return self
        if subdomain not in self._restrictions:
            if not subdomain.is_subset(self._domain):
                raise ValueError("the provided domain is not a subset of " +
                                 "the field's domain")
            if dest_map is None:
                dest_map = self._vmodule._dest_map.restrict(subdomain)
            elif not dest_map._codomain.is_subset(self._ambient_domain):
                raise ValueError("the argument 'dest_map' is not compatible " +
                                 "with the ambient domain of " +
                                 "the {}".format(self))
            # First one tries to get the restriction from a tighter domain:
            for dom, rst in self._restrictions.items():
                if subdomain.is_subset(dom) and subdomain in rst._restrictions:
                    res = rst._restrictions[subdomain]
                    self._restrictions[subdomain] = res
                    self._restrictions_graph[subdomain] = res
                    res._extensions_graph.update(self._extensions_graph)
                    for ext in self._extensions_graph.values():
                        ext._restrictions[subdomain] = res
                        ext._restrictions_graph[subdomain] = res
                    return self._restrictions[subdomain]

            for dom, rst in self._restrictions.items():
                if subdomain.is_subset(dom) and dom is not self._domain:
                    self._restrictions[subdomain] = rst.restrict(subdomain)
                    self._restrictions_graph[subdomain] = rst.restrict(subdomain)
                    return self._restrictions[subdomain]

            # Secondly one tries to get the restriction from one previously
            # defined on a larger domain:
            for dom, ext in self._extensions_graph.items():
                if subdomain in ext._restrictions:
                    res = ext._restrictions_graph[subdomain]
                    self._restrictions[subdomain] = res
                    self._restrictions_graph[subdomain] = res
                    res._extensions_graph.update(self._extensions_graph)
                    for ext in self._extensions_graph.values():
                        ext._restrictions[subdomain] = res
                        ext._restrictions_graph[subdomain] = res
                    return self._restrictions[subdomain]

            # If this fails, the restriction is created from scratch:
            smodule = subdomain.vector_field_module(dest_map=dest_map)
            res = smodule.tensor(self._tensor_type, name=self._name,
                                 latex_name=self._latex_name, sym=self._sym,
                                 antisym=self._antisym,
                                 specific_type=type(self))
            res._extensions_graph.update(self._extensions_graph)
            for dom, ext in self._extensions_graph.items():
                ext._restrictions[subdomain] = res
                ext._restrictions_graph[subdomain] = res

            for dom, rst in self._restrictions.items():
                if dom.is_subset(subdomain):
                    if rst is not res:
                        res._restrictions.update(rst._restrictions)
                    res._restrictions_graph.update(rst._restrictions_graph)
                    rst._extensions_graph.update(res._extensions_graph)
            if self.is_immutable():
                res.set_immutable()  # restrictions must be immutable, too
            self._restrictions[subdomain] = res
            self._restrictions_graph[subdomain] = res
            res._extensions_graph.update(self._extensions_graph)

        return self._restrictions[subdomain]

    def _set_comp_unsafe(self, basis=None):
        r"""
        Return the components of ``self`` in a given vector frame
        for assignment. This private method invokes no security check. Use
        this method at your own risk.

        The components with respect to other frames having the same domain
        as the provided vector frame are deleted, in order to avoid any
        inconsistency. To keep them, use the method :meth:`_add_comp_unsafe`
        instead.

        INPUT:

        - ``basis`` -- (default: ``None``) vector frame in which the
          components are defined; if none is provided, the components are
          assumed to refer to the tensor field domain's default frame

        OUTPUT:

        - components in the given frame, as a
          :class:`~sage.tensor.modules.comp.Components`; if such
          components did not exist previously, they are created

        TESTS::

            sage: M = Manifold(2, 'M') # the 2-dimensional sphere S^2
            sage: U = M.open_subset('U') # complement of the North pole
            sage: c_xy.<x,y> = U.chart() # stereographic coordinates from the North pole
            sage: V = M.open_subset('V') # complement of the South pole
            sage: c_uv.<u,v> = V.chart() # stereographic coordinates from the South pole
            sage: M.declare_union(U,V)   # S^2 is the union of U and V
            sage: e_uv = c_uv.frame()
            sage: t = M.tensor_field(1, 2, name='t')
            sage: t._set_comp_unsafe(e_uv)
            3-indices components w.r.t. Coordinate frame (V, (d/du,d/dv))
            sage: t._set_comp_unsafe(e_uv)[1,0,1] = u+v
            sage: t.display(e_uv)
            t = (u + v) d/dv*du*dv

        Setting the components in a new frame (``e``)::

            sage: e = V.vector_frame('e')
            sage: t._set_comp_unsafe(e)
            3-indices components w.r.t. Vector frame (V, (e_0,e_1))
            sage: t._set_comp_unsafe(e)[0,1,1] = u*v
            sage: t.display(e)
            t = u*v e_0*e^1*e^1

        Since the frames ``e`` and ``e_uv`` are defined on the same domain, the
        components w.r.t. ``e_uv`` have been erased::

            sage: t.display(c_uv.frame())
            Traceback (most recent call last):
            ...
            ValueError: no basis could be found for computing the components
             in the Coordinate frame (V, (d/du,d/dv))

        """
        if basis is None:
            basis = self._domain._def_frame
        self._del_derived() # deletes the derived quantities
        rst = self.restrict(basis._domain, dest_map=basis._dest_map)
        return rst._set_comp_unsafe(basis)

    def set_comp(self, basis=None):
        r"""
        Return the components of ``self`` in a given vector frame
        for assignment.

        The components with respect to other frames having the same domain
        as the provided vector frame are deleted, in order to avoid any
        inconsistency. To keep them, use the method :meth:`add_comp` instead.

        INPUT:

        - ``basis`` -- (default: ``None``) vector frame in which the
          components are defined; if none is provided, the components are
          assumed to refer to the tensor field domain's default frame

        OUTPUT:

        - components in the given frame, as a
          :class:`~sage.tensor.modules.comp.Components`; if such
          components did not exist previously, they are created

        EXAMPLES::

            sage: M = Manifold(2, 'M') # the 2-dimensional sphere S^2
            sage: U = M.open_subset('U') # complement of the North pole
            sage: c_xy.<x,y> = U.chart() # stereographic coordinates from the North pole
            sage: V = M.open_subset('V') # complement of the South pole
            sage: c_uv.<u,v> = V.chart() # stereographic coordinates from the South pole
            sage: M.declare_union(U,V)   # S^2 is the union of U and V
            sage: e_uv = c_uv.frame()
            sage: t = M.tensor_field(1, 2, name='t')
            sage: t.set_comp(e_uv)
            3-indices components w.r.t. Coordinate frame (V, (d/du,d/dv))
            sage: t.set_comp(e_uv)[1,0,1] = u+v
            sage: t.display(e_uv)
            t = (u + v) d/dv*du*dv

        Setting the components in a new frame (``e``)::

            sage: e = V.vector_frame('e')
            sage: t.set_comp(e)
            3-indices components w.r.t. Vector frame (V, (e_0,e_1))
            sage: t.set_comp(e)[0,1,1] = u*v
            sage: t.display(e)
            t = u*v e_0*e^1*e^1

        Since the frames ``e`` and ``e_uv`` are defined on the same domain, the
        components w.r.t. ``e_uv`` have been erased::

            sage: t.display(c_uv.frame())
            Traceback (most recent call last):
            ...
            ValueError: no basis could be found for computing the components
             in the Coordinate frame (V, (d/du,d/dv))

        Since zero is an immutable, its components cannot be changed::

            sage: z = M.tensor_field_module((1, 1)).zero()
            sage: z.set_comp(e)[0,1] = u*v
            Traceback (most recent call last):
            ...
            AssertionError: the components of an immutable element cannot be
             changed

        """
        if self.is_immutable():
            raise AssertionError("the components of an immutable element "
                                 "cannot be changed")
        self._is_zero = False  # a priori
        if basis is None:
            basis = self._domain._def_frame
        self._del_derived() # deletes the derived quantities
        rst = self.restrict(basis._domain, dest_map=basis._dest_map)
        return rst.set_comp(basis=basis)

    def _add_comp_unsafe(self, basis=None):
        r"""
        Return the components of ``self`` in a given vector frame
        for assignment. This private method invokes no security check. Use
        this method at your own risk.

        The components with respect to other frames having the same domain
        as the provided vector frame are kept. To delete them, use the
        method :meth:`_set_comp_unsafe` instead.

        INPUT:

        - ``basis`` -- (default: ``None``) vector frame in which the
          components are defined; if ``None``, the components are assumed
          to refer to the tensor field domain's default frame

        OUTPUT:

        - components in the given frame, as a
          :class:`~sage.tensor.modules.comp.Components`; if such
          components did not exist previously, they are created

        TESTS::

            sage: M = Manifold(2, 'M') # the 2-dimensional sphere S^2
            sage: U = M.open_subset('U') # complement of the North pole
            sage: c_xy.<x,y> = U.chart() # stereographic coordinates from the North pole
            sage: V = M.open_subset('V') # complement of the South pole
            sage: c_uv.<u,v> = V.chart() # stereographic coordinates from the South pole
            sage: M.declare_union(U,V)   # S^2 is the union of U and V
            sage: e_uv = c_uv.frame()
            sage: t = M.tensor_field(1, 2, name='t')
            sage: t._add_comp_unsafe(e_uv)
            3-indices components w.r.t. Coordinate frame (V, (d/du,d/dv))
            sage: t._add_comp_unsafe(e_uv)[1,0,1] = u+v
            sage: t.display(e_uv)
            t = (u + v) d/dv*du*dv

        Setting the components in a new frame::

            sage: e = V.vector_frame('e')
            sage: t._add_comp_unsafe(e)
            3-indices components w.r.t. Vector frame (V, (e_0,e_1))
            sage: t._add_comp_unsafe(e)[0,1,1] = u*v
            sage: t.display(e)
            t = u*v e_0*e^1*e^1

        The components with respect to ``e_uv`` are kept::

            sage: t.display(e_uv)
            t = (u + v) d/dv*du*dv

        """
        if basis is None:
            basis = self._domain._def_frame
        self._del_derived() # deletes the derived quantities
        rst = self.restrict(basis._domain, dest_map=basis._dest_map)
        return rst._add_comp_unsafe(basis)

    def add_comp(self, basis=None) -> 'Components':
        r"""
        Return the components of ``self`` in a given vector frame
        for assignment.

        The components with respect to other frames having the same domain
        as the provided vector frame are kept. To delete them, use the
        method :meth:`set_comp` instead.

        INPUT:

        - ``basis`` -- (default: ``None``) vector frame in which the
          components are defined; if ``None``, the components are assumed
          to refer to the tensor field domain's default frame

        OUTPUT:

        - components in the given frame; if such
          components did not exist previously, they are created

        EXAMPLES::

            sage: M = Manifold(2, 'M') # the 2-dimensional sphere S^2
            sage: U = M.open_subset('U') # complement of the North pole
            sage: c_xy.<x,y> = U.chart() # stereographic coordinates from the North pole
            sage: V = M.open_subset('V') # complement of the South pole
            sage: c_uv.<u,v> = V.chart() # stereographic coordinates from the South pole
            sage: M.declare_union(U,V)   # S^2 is the union of U and V
            sage: e_uv = c_uv.frame()
            sage: t = M.tensor_field(1, 2, name='t')
            sage: t.add_comp(e_uv)
            3-indices components w.r.t. Coordinate frame (V, (d/du,d/dv))
            sage: t.add_comp(e_uv)[1,0,1] = u+v
            sage: t.display(e_uv)
            t = (u + v) d/dv*du*dv

        Setting the components in a new frame::

            sage: e = V.vector_frame('e')
            sage: t.add_comp(e)
            3-indices components w.r.t. Vector frame (V, (e_0,e_1))
            sage: t.add_comp(e)[0,1,1] = u*v
            sage: t.display(e)
            t = u*v e_0*e^1*e^1

        The components with respect to ``e_uv`` are kept::

            sage: t.display(e_uv)
            t = (u + v) d/dv*du*dv

        Since zero is a special element, its components cannot be changed::

            sage: z = M.tensor_field_module((1, 1)).zero()
            sage: z.add_comp(e_uv)[1, 1] = u^2
            Traceback (most recent call last):
            ...
            AssertionError: the components of an immutable element cannot be
             changed

        """
        if self.is_immutable():
            raise AssertionError("the components of an immutable element "
                                 "cannot be changed")
        self._is_zero = False  # a priori
        if basis is None:
            basis = self._domain._def_frame
        self._del_derived() # deletes the derived quantities
        rst = self.restrict(basis._domain, dest_map=basis._dest_map)
        return rst.add_comp(basis=basis)

    def add_comp_by_continuation(self, frame, subdomain, chart=None):
        r"""
        Set components with respect to a vector frame by continuation of the
        coordinate expression of the components in a subframe.

        The continuation is performed by demanding that the components have
        the same coordinate expression as those on the restriction of the
        frame to a given subdomain.

        INPUT:

        - ``frame`` -- vector frame `e` in which the components are to be set
        - ``subdomain`` -- open subset of `e`'s domain in which the
          components are known or can be evaluated from other components
        - ``chart`` -- (default: ``None``) coordinate chart on `e`'s domain in
          which the extension of the expression of the components is to be
          performed; if ``None``, the default's chart of `e`'s domain is
          assumed

        EXAMPLES:

        Components of a vector field on the sphere `S^2`::

            sage: M = Manifold(2, 'S^2', start_index=1)

        The two open subsets covered by stereographic coordinates (North and South)::

            sage: U = M.open_subset('U') ; V = M.open_subset('V')
            sage: M.declare_union(U,V)   # S^2 is the union of U and V
            sage: c_xy.<x,y> = U.chart() ; c_uv.<u,v> = V.chart() # stereographic coordinates
            sage: transf = c_xy.transition_map(c_uv, (x/(x^2+y^2), y/(x^2+y^2)),
            ....:             intersection_name='W', restrictions1= x^2+y^2!=0,
            ....:             restrictions2= u^2+v^2!=0)
            sage: inv = transf.inverse()
            sage: W = U.intersection(V) # The complement of the two poles
            sage: eU = c_xy.frame() ; eV = c_uv.frame()
            sage: a = M.vector_field({eU: [x, 2+y]}, name='a')

        At this stage, the vector field has been defined only on the open
        subset ``U`` (through its components in the frame ``eU``)::

            sage: a.display(eU)
            a = x d/dx + (y + 2) d/dy

        The components with respect to the restriction of ``eV`` to the common
        subdomain ``W``, in terms of the ``(u,v)`` coordinates, are obtained
        by a change-of-frame formula on ``W``::

            sage: a.display(eV.restrict(W), c_uv.restrict(W))
            a = (-4*u*v - u) d/du + (2*u^2 - 2*v^2 - v) d/dv

        The continuation consists in extending the definition of the vector
        field to the whole open subset ``V`` by demanding that the components
        in the frame eV have the same coordinate expression as the above one::

            sage: a.add_comp_by_continuation(eV, W, chart=c_uv)

        We have then::

            sage: a.display(eV)
            a = (-4*u*v - u) d/du + (2*u^2 - 2*v^2 - v) d/dv

        and `a` is defined on the entire manifold `S^2`.

        """
        if self.is_immutable():
            raise AssertionError("the components of an immutable element "
                                 "cannot be changed")
        dom = frame._domain
        if not dom.is_subset(self._domain):
            raise ValueError("the vector frame is not defined on a subset " +
                             "of the tensor field domain")
        if chart is None:
            chart = dom._def_chart
        sframe = frame.restrict(subdomain)
        schart = chart.restrict(subdomain)
        scomp = self.comp(sframe)
        resu = self._add_comp_unsafe(frame) # _del_derived is performed here
        for ind in resu.non_redundant_index_generator():
            resu[[ind]] = dom.scalar_field({chart: scomp[[ind]].expr(schart)})

    def add_expr_from_subdomain(self, frame, subdomain):
        r"""
        Add an expression to an existing component from a subdomain.

        INPUT:

        - ``frame`` -- vector frame `e` in which the components are to be set
        - ``subdomain`` -- open subset of `e`'s domain in which the
          components have additional expressions.

        EXAMPLES:

        We are going to consider a vector field in `\RR^3` along the 2-sphere::

            sage: M = Manifold(3, 'M', structure="Riemannian")
            sage: S = Manifold(2, 'S', structure="Riemannian")
            sage: E.<X,Y,Z> = M.chart()

        Let us define ``S`` in terms of stereographic charts::

            sage: U = S.open_subset('U')
            sage: V = S.open_subset('V')
            sage: S.declare_union(U,V)
            sage: stereoN.<x,y> = U.chart()
            sage: stereoS.<xp,yp> = V.chart("xp:x' yp:y'")
            sage: stereoN_to_S = stereoN.transition_map(stereoS,
            ....:                                 (x/(x^2+y^2), y/(x^2+y^2)),
            ....:                                 intersection_name='W',
            ....:                                 restrictions1= x^2+y^2!=0,
            ....:                                 restrictions2= xp^2+yp^2!=0)
            sage: stereoS_to_N = stereoN_to_S.inverse()
            sage: W = U.intersection(V)
            sage: stereoN_W = stereoN.restrict(W)
            sage: stereoS_W = stereoS.restrict(W)

        The embedding of `S^2` in `\RR^3`::

            sage: phi = S.diff_map(M, {(stereoN, E): [2*x/(1+x^2+y^2),
            ....:                                     2*y/(1+x^2+y^2),
            ....:                                     (x^2+y^2-1)/(1+x^2+y^2)],
            ....:                        (stereoS, E): [2*xp/(1+xp^2+yp^2),
            ....:                                       2*yp/(1+xp^2+yp^2),
            ....:                               (1-xp^2-yp^2)/(1+xp^2+yp^2)]},
            ....:                   name='Phi', latex_name=r'\Phi')

        To define a vector field ``v`` along ``S`` taking its values in ``M``,
        we first set the components on ``U``::

            sage: v = M.vector_field(name='v').along(phi)
            sage: vU = v.restrict(U)
            sage: vU[:] = [x,y,x**2+y**2]

        But because ``M`` is parallelizable, these components can be extended
        to ``S`` itself::

            sage: v.add_comp_by_continuation(E.frame().along(phi), U)

        One can see that ``v`` is not yet fully defined: the components
        (scalar fields) do not have values on the whole manifold::

            sage: sorted(v._components.values())[0]._comp[(0,)].display()
            S --> R
            on U: (x, y) |--> x
            on W: (xp, yp) |--> xp/(xp^2 + yp^2)

        To fix that, we first extend the components from ``W`` to ``V`` using
        :meth:`add_comp_by_continuation`::

            sage: v.add_comp_by_continuation(E.frame().along(phi).restrict(V),
            ....:                            W, stereoS)

        Then, the expression on the subdomain ``V`` is added to the
        already known components on ``S`` by::

            sage: v.add_expr_from_subdomain(E.frame().along(phi), V)

        The definition of ``v`` is now complete::

            sage: sorted(v._components.values())[0]._comp[(2,)].display()
            S --> R
            on U: (x, y) |--> x^2 + y^2
            on V: (xp, yp) |--> 1/(xp^2 + yp^2)

        """
        if self.is_immutable():
            raise AssertionError("the expressions of an immutable element "
                                 "cannot be changed")
        dom = frame._domain
        if not dom.is_subset(self._domain):
            raise ValueError("the vector frame is not defined on a subset " +
                             "of the tensor field domain")
        if frame not in self.restrict(frame.domain())._components:
            raise ValueError("the tensor doesn't have an expression in "
                             "the frame"+frame._repr_())
        comp = self._add_comp_unsafe(frame)  # the components stay the same
        scomp = self.restrict(subdomain).comp(frame.restrict(subdomain))
        for ind in comp.non_redundant_index_generator():
            comp[[ind]]._express.update(scomp[[ind]]._express)

        rst = self._restrictions.copy()
        self._del_derived()  # may delete restrictions
        self._restrictions = rst

    def comp(self, basis=None, from_basis=None):
        r"""
        Return the components in a given vector frame.

        If the components are not known already, they are computed by the
        tensor change-of-basis formula from components in another vector frame.

        INPUT:

        - ``basis`` -- (default: ``None``) vector frame in which the components
          are required; if none is provided, the components are assumed to
          refer to the tensor field domain's default frame
        - ``from_basis`` -- (default: ``None``) vector frame from which the
          required components are computed, via the tensor change-of-basis
          formula, if they are not known already in the basis ``basis``

        OUTPUT:

        - components in the vector frame ``basis``, as a
          :class:`~sage.tensor.modules.comp.Components`

        EXAMPLES:

        Components of a type-`(1,1)` tensor field defined on two
        open subsets::

            sage: M = Manifold(2, 'M')
            sage: U = M.open_subset('U')
            sage: c_xy.<x, y> = U.chart()
            sage: e = U.default_frame() ; e
            Coordinate frame (U, (d/dx,d/dy))
            sage: V = M.open_subset('V')
            sage: c_uv.<u, v> = V.chart()
            sage: f = V.default_frame() ; f
            Coordinate frame (V, (d/du,d/dv))
            sage: M.declare_union(U,V)   # M is the union of U and V
            sage: t = M.tensor_field(1,1, name='t')
            sage: t[e,0,0] = - x + y^3
            sage: t[e,0,1] = 2+x
            sage: t[f,1,1] = - u*v
            sage: t.comp(e)
            2-indices components w.r.t. Coordinate frame (U, (d/dx,d/dy))
            sage: t.comp(e)[:]
            [y^3 - x   x + 2]
            [      0       0]
            sage: t.comp(f)
            2-indices components w.r.t. Coordinate frame (V, (d/du,d/dv))
            sage: t.comp(f)[:]
            [   0    0]
            [   0 -u*v]

        Since ``e`` is ``M``'s default frame, the argument ``e`` can
        be omitted::

            sage: e is M.default_frame()
            True
            sage: t.comp() is t.comp(e)
            True

        Example of computation of the components via a change of frame::

            sage: a = V.automorphism_field()
            sage: a[:] = [[1+v, -u^2], [0, 1-u]]
            sage: h = f.new_frame(a, 'h')
            sage: t.comp(h)
            2-indices components w.r.t. Vector frame (V, (h_0,h_1))
            sage: t.comp(h)[:]
            [             0 -u^3*v/(v + 1)]
            [             0           -u*v]

        """
        if basis is None:
            basis = self._domain._def_frame
        rst = self.restrict(basis._domain, dest_map=basis._dest_map)
        return rst.comp(basis=basis, from_basis=from_basis)

    def display(self, frame=None, chart=None):
        r"""
        Display the tensor field in terms of its expansion with respect
        to a given vector frame.

        The output is either text-formatted (console mode) or LaTeX-formatted
        (notebook mode).

        INPUT:

        - ``frame`` -- (default: ``None``) vector frame with respect to
          which the tensor is expanded; if ``frame`` is ``None`` and ``chart``
          is not ``None``, the coordinate frame associated with ``chart`` is
          assumed; if both ``frame`` and ``chart`` are ``None``, the default
          frame of the domain of definition of the tensor field is assumed
        - ``chart`` -- (default: ``None``) chart with respect to which the
          components of the tensor field in the selected frame are expressed;
          if ``None``, the default chart of the vector frame domain is assumed

        EXAMPLES:

        Display of a type-`(1,1)` tensor field on a 2-dimensional manifold::

            sage: M = Manifold(2, 'M')
            sage: U = M.open_subset('U') ; V = M.open_subset('V')
            sage: M.declare_union(U,V)   # M is the union of U and V
            sage: c_xy.<x,y> = U.chart() ; c_uv.<u,v> = V.chart()
            sage: xy_to_uv = c_xy.transition_map(c_uv, (x+y, x-y),
            ....:                    intersection_name='W', restrictions1= x>0,
            ....:                    restrictions2= u+v>0)
            sage: uv_to_xy = xy_to_uv.inverse()
            sage: W = U.intersection(V)
            sage: e_xy = c_xy.frame(); e_uv = c_uv.frame()
            sage: t = M.tensor_field(1,1, name='t')
            sage: t[e_xy,:] = [[x, 1], [y, 0]]
            sage: t.add_comp_by_continuation(e_uv, W, c_uv)
            sage: t.display(e_xy)
            t = x d/dx*dx + d/dx*dy + y d/dy*dx
            sage: t.display(e_uv)
            t = (1/2*u + 1/2) d/du*du + (1/2*u - 1/2) d/du*dv
              + (1/2*v + 1/2) d/dv*du + (1/2*v - 1/2) d/dv*dv

        Since ``e_xy`` is ``M``'s default frame, the argument ``e_xy`` can
        be omitted::

            sage: e_xy is M.default_frame()
            True
            sage: t.display()
            t = x d/dx*dx + d/dx*dy + y d/dy*dx

        Similarly, since ``e_uv`` is ``V``'s default frame, the argument ``e_uv``
        can be omitted when considering the restriction of ``t`` to ``V``::

            sage: t.restrict(V).display()
            t = (1/2*u + 1/2) d/du*du + (1/2*u - 1/2) d/du*dv
              + (1/2*v + 1/2) d/dv*du + (1/2*v - 1/2) d/dv*dv

        If the coordinate expression of the components are to be displayed in
        a chart distinct from the default one on the considered domain, then
        the chart has to be passed as the second argument of ``display``.
        For instance, on `W = U \cap V`, two charts are available:
        ``c_xy.restrict(W)`` (the default one) and ``c_uv.restrict(W)``.
        Accordingly, one can have two views of the expansion of ``t`` in the
        *same* vector frame ``e_uv.restrict(W)``::

            sage: t.display(e_uv.restrict(W))  # W's default chart assumed
            t = (1/2*x + 1/2*y + 1/2) d/du*du + (1/2*x + 1/2*y - 1/2) d/du*dv
              + (1/2*x - 1/2*y + 1/2) d/dv*du + (1/2*x - 1/2*y - 1/2) d/dv*dv
            sage: t.display(e_uv.restrict(W), c_uv.restrict(W))
            t = (1/2*u + 1/2) d/du*du + (1/2*u - 1/2) d/du*dv
              + (1/2*v + 1/2) d/dv*du + (1/2*v - 1/2) d/dv*dv

        As a shortcut, one can pass just a chart to ``display``. It is then
        understood that the expansion is to be performed with respect to the
        coordinate frame associated with this chart. Therefore the above
        command can be abridged to::

            sage: t.display(c_uv.restrict(W))
            t = (1/2*u + 1/2) d/du*du + (1/2*u - 1/2) d/du*dv
              + (1/2*v + 1/2) d/dv*du + (1/2*v - 1/2) d/dv*dv

        and one has::

            sage: t.display(c_xy)
            t = x d/dx*dx + d/dx*dy + y d/dy*dx
            sage: t.display(c_uv)
            t = (1/2*u + 1/2) d/du*du + (1/2*u - 1/2) d/du*dv
              + (1/2*v + 1/2) d/dv*du + (1/2*v - 1/2) d/dv*dv
            sage: t.display(c_xy.restrict(W))
            t = x d/dx*dx + d/dx*dy + y d/dy*dx
            sage: t.restrict(W).display(c_uv.restrict(W))
            t = (1/2*u + 1/2) d/du*du + (1/2*u - 1/2) d/du*dv
              + (1/2*v + 1/2) d/dv*du + (1/2*v - 1/2) d/dv*dv

        One can ask for the display with respect to a frame in which ``t`` has
        not been initialized yet (this will automatically trigger the use of
        the change-of-frame formula for tensors)::

            sage: a = V.automorphism_field()
            sage: a[:] = [[1+v, -u^2], [0, 1-u]]
            sage: f = e_uv.new_frame(a, 'f')
            sage: [f[i].display() for i in M.irange()]
            [f_0 = (v + 1) d/du, f_1 = -u^2 d/du + (-u + 1) d/dv]
            sage: t.display(f)
            t = -1/2*(u^2*v + 1)/(u - 1) f_0*f^0
              - 1/2*(2*u^3 - 5*u^2 - (u^4 + u^3 - u^2)*v + 3*u - 1)/((u - 1)*v + u - 1) f_0*f^1
              - 1/2*(v^2 + 2*v + 1)/(u - 1) f_1*f^0
              + 1/2*(u^2 + (u^2 + u - 1)*v - u + 1)/(u - 1) f_1*f^1

        A shortcut of ``display()`` is ``disp()``::

            sage: t.disp(e_uv)
            t = (1/2*u + 1/2) d/du*du + (1/2*u - 1/2) d/du*dv
              + (1/2*v + 1/2) d/dv*du + (1/2*v - 1/2) d/dv*dv

        """
        if frame is None:
            if chart is not None:
                frame = chart.frame()
            else:
                if self._vmodule._dest_map.is_identity():
                    frame = self._domain._def_frame
                else:
                    for rst in self._restrictions.values():
                        try:
                            return rst.display()
                        except ValueError:
                            pass
                if frame is None:  # should be "is still None" ;-)
                    raise ValueError("a frame must be provided for the display")
        else:
            try:
                frame0 = frame.frame()
                # if this succeeds, frame is actually not a vector frame, but
                # a coordinate chart
                if chart is None:
                    chart = frame
                frame = frame0
            except AttributeError:
                # case of a genuine vector frame
                pass
        
        rst = self.restrict(frame._domain, dest_map=frame._dest_map)
        return rst.display(frame, chart)

    disp = display

    def display_comp(self, frame=None, chart=None, coordinate_labels=True,
                     only_nonzero=True, only_nonredundant=False):
        r"""
        Display the tensor components with respect to a given frame,
        one per line.

        The output is either text-formatted (console mode) or LaTeX-formatted
        (notebook mode).

        INPUT:

        - ``frame`` -- (default: ``None``) vector frame with respect to which
          the tensor field components are defined; if ``None``, then

          * if ``chart`` is not ``None``, the coordinate frame associated to
            ``chart`` is used
          * otherwise, the default basis of the vector field module on which
            the tensor field is defined is used

        - ``chart`` -- (default: ``None``) chart specifying the coordinate
          expression of the components; if ``None``, the default chart of the
          tensor field domain is used
        - ``coordinate_labels`` -- (default: ``True``) boolean; if ``True``,
          coordinate symbols are used by default (instead of integers) as
          index labels whenever ``frame`` is a coordinate frame
        - ``only_nonzero`` -- (default: ``True``) boolean; if ``True``, only
          nonzero components are displayed
        - ``only_nonredundant`` -- (default: ``False``) boolean; if ``True``,
          only nonredundant components are displayed in case of symmetries

        EXAMPLES:

        Display of the components of a type-`(1,1)` tensor field defined
        on two open subsets::

            sage: M = Manifold(2, 'M')
            sage: U = M.open_subset('U')
            sage: c_xy.<x, y> = U.chart()
            sage: e = U.default_frame()
            sage: V = M.open_subset('V')
            sage: c_uv.<u, v> = V.chart()
            sage: f = V.default_frame()
            sage: M.declare_union(U,V)   # M is the union of U and V
            sage: t = M.tensor_field(1,1, name='t')
            sage: t[e,0,0] = - x + y^3
            sage: t[e,0,1] = 2+x
            sage: t[f,1,1] = - u*v
            sage: t.display_comp(e)
            t^x_x = y^3 - x
            t^x_y = x + 2
            sage: t.display_comp(f)
            t^v_v = -u*v

        Components in a chart frame::

            sage: t.display_comp(chart=c_xy)
            t^x_x = y^3 - x
            t^x_y = x + 2
            sage: t.display_comp(chart=c_uv)
            t^v_v = -u*v

        See documentation of
        :meth:`sage.manifolds.differentiable.tensorfield_paral.TensorFieldParal.display_comp`
        for more options.

        """
        if frame is None:
            if chart is not None:
                frame = chart.frame()
            else:
                if self._vmodule._dest_map.is_identity():
                    frame = self._domain.default_frame()
                else:
                    for rst in self._restrictions.values():
                        try:
                            return rst.display_comp(chart=chart,
                                       coordinate_labels=coordinate_labels,
                                       only_nonzero=only_nonzero,
                                       only_nonredundant=only_nonredundant)
                        except ValueError:
                            pass
                if frame is None:  # should be "is still None" ;-)
                    raise ValueError("a frame must be provided for the display")
        rst = self.restrict(frame.domain(), dest_map=frame._dest_map)
        return rst.display_comp(frame=frame, chart=chart,
                                coordinate_labels=coordinate_labels,
                                only_nonzero=only_nonzero,
                                only_nonredundant=only_nonredundant)

    def __getitem__(self, args):
        r"""
        Return a component with respect to some frame.

        INPUT:

        - ``args`` -- list of indices defining the component; if ``[:]`` is
          provided, all the components are returned

        The frame can be passed as the first item of ``args``. If not, the
        default frame of the tensor field's domain is assumed. If ``args``
        is a string, this method acts as a shortcut for tensor contractions
        and symmetrizations, the string containing abstract indices.

        TESTS::

            sage: M = Manifold(2, 'M') # the 2-dimensional sphere S^2
            sage: U = M.open_subset('U') # complement of the North pole
            sage: c_xy.<x,y> = U.chart() # stereographic coordinates from the North pole
            sage: V = M.open_subset('V') # complement of the South pole
            sage: c_uv.<u,v> = V.chart() # stereographic coordinates from the South pole
            sage: M.declare_union(U,V)   # S^2 is the union of U and V
            sage: e_xy = c_xy.frame()
            sage: t = M.tensor_field(1, 1, name='t')
            sage: t[e_xy, :] = [[x+y, -2], [3*y^2, x*y]]
            sage: t.__getitem__((1,0))
            3*y^2
            sage: t.__getitem__((1,1))
            x*y
            sage: t.__getitem__((e_xy,1,0))
            3*y^2
            sage: t.__getitem__(slice(None))
            [x + y    -2]
            [3*y^2   x*y]
            sage: t.__getitem__((e_xy,slice(None)))
            [x + y    -2]
            [3*y^2   x*y]
            sage: t.__getitem__('^a_a')  # trace
            Scalar field on the 2-dimensional differentiable manifold M
            sage: t.__getitem__('^a_a').display()
            M --> R
            on U: (x, y) |--> (x + 1)*y + x

        """
        if isinstance(args, str): # tensor with specified indices
            return TensorWithIndices(self, args).update()
        if isinstance(args, list):  # case of [[...]] syntax
            if not isinstance(args[0], (int, Integer, slice)):
                frame = args[0]
                args = args[1:]
            else:
                frame = self._domain._def_frame
        else:
            if isinstance(args, (int, Integer, slice)):
                frame = self._domain._def_frame
            elif not isinstance(args[0], (int, Integer, slice)):
                frame = args[0]
                args = args[1:]
            else:
                frame = self._domain._def_frame
        return self.comp(frame)[args]

    def __setitem__(self, args, value):
        r"""
        Sets a component with respect to some vector frame.

        INPUT:

        - ``args`` -- list of indices; if ``[:]`` is provided, all the
          components are set; the frame can be passed as the first item
          of ``args``; if not, the default frame of the tensor field's
          domain is assumed
        - ``value`` -- the value to be set or a list of values if
          ``args = [:]``

        TESTS::

            sage: M = Manifold(2, 'M') # the 2-dimensional sphere S^2
            sage: U = M.open_subset('U') # complement of the North pole
            sage: c_xy.<x,y> = U.chart() # stereographic coordinates from the North pole
            sage: V = M.open_subset('V') # complement of the South pole
            sage: c_uv.<u,v> = V.chart() # stereographic coordinates from the South pole
            sage: M.declare_union(U,V)   # S^2 is the union of U and V
            sage: e_xy = c_xy.frame()
            sage: t = M.tensor_field(1, 1, name='t')
            sage: t.__setitem__((e_xy, 0, 1), x+y^2)
            sage: t.display(e_xy)
            t = (y^2 + x) d/dx*dy
            sage: t.__setitem__((0, 1), x+y^2)  # same as above since e_xy is the default frame on M
            sage: t.display()
            t = (y^2 + x) d/dx*dy
            sage: t.__setitem__(slice(None), [[x+y, -2], [3*y^2, x*y]])
            sage: t.display()
            t = (x + y) d/dx*dx - 2 d/dx*dy + 3*y^2 d/dy*dx + x*y d/dy*dy

        """
        if isinstance(args, list):  # case of [[...]] syntax
            if not isinstance(args[0], (int, Integer, slice)):
                frame = args[0]
                args = args[1:]
            else:
                frame = self._domain._def_frame
        else:
            if isinstance(args, (int, Integer, slice)):
                frame = self._domain._def_frame
            elif not isinstance(args[0], (int, Integer, slice)):
                frame = args[0]
                args = args[1:]
            else:
                frame = self._domain._def_frame
        self.set_comp(frame)[args] = value

    def copy_from(self, other):
        r"""
        Make ``self`` to a copy from ``other``.

        INPUT:

        - ``other`` -- other tensor field in the very same module from which
          ``self`` should be a copy of

        .. NOTE::

            While the derived quantities are not copied, the name is kept.

        .. WARNING::

            All previous defined components and restrictions will be deleted!

        EXAMPLES::

            sage: M = Manifold(2, 'M')
            sage: U = M.open_subset('U') ; V = M.open_subset('V')
            sage: M.declare_union(U,V)   # M is the union of U and V
            sage: c_xy.<x,y> = U.chart() ; c_uv.<u,v> = V.chart()
            sage: xy_to_uv = c_xy.transition_map(c_uv, (x+y, x-y),
            ....:                    intersection_name='W', restrictions1= x>0,
            ....:                    restrictions2= u+v>0)
            sage: uv_to_xy = xy_to_uv.inverse()
            sage: e_xy = c_xy.frame(); e_uv = c_uv.frame()
            sage: t = M.tensor_field(1, 1, name='t')
            sage: t[e_xy,:] = [[x+y, 0], [2, 1-y]]
            sage: t.add_comp_by_continuation(e_uv, U.intersection(V), c_uv)
            sage: s = M.tensor_field(1, 1, name='s')
            sage: s.copy_from(t)
            sage: s.display(e_xy)
            s = (x + y) d/dx*dx + 2 d/dy*dx + (-y + 1) d/dy*dy
            sage: s == t
            True

        If the original tensor field is modified, the copy is not::

            sage: t[e_xy,0,0] = -1
            sage: t.display(e_xy)
            t = -d/dx*dx + 2 d/dy*dx + (-y + 1) d/dy*dy
            sage: s.display(e_xy)
            s = (x + y) d/dx*dx + 2 d/dy*dx + (-y + 1) d/dy*dy
            sage: s == t
            False

        """
        if self.is_immutable():
            raise AssertionError("the components of an immutable element "
                                 "cannot be changed")
        if other not in self.parent():
            raise TypeError("the original must be an element "
                            + "of {}".format(self.parent()))
        self._del_derived()
        self._del_restrictions() # delete restrictions
        name, latex_name = self._name, self._latex_name # keep names
        for dom, rst in other._restrictions.items():
            self._restrictions[dom] = rst.copy()
        self.set_name(name=name, latex_name=latex_name)
        self._is_zero = other._is_zero

    def copy(self, name=None, latex_name=None):
        r"""
        Return an exact copy of ``self``.

        INPUT:

        - ``name`` -- (default: ``None``) name given to the copy
        - ``latex_name`` -- (default: ``None``) LaTeX symbol to denote the
          copy; if none is provided, the LaTeX symbol is set to ``name``

        .. NOTE::

            The name and the derived quantities are not copied.

        EXAMPLES:

        Copy of a type-`(1,1)` tensor field on a 2-dimensional manifold::

            sage: M = Manifold(2, 'M')
            sage: U = M.open_subset('U') ; V = M.open_subset('V')
            sage: M.declare_union(U,V)   # M is the union of U and V
            sage: c_xy.<x,y> = U.chart() ; c_uv.<u,v> = V.chart()
            sage: xy_to_uv = c_xy.transition_map(c_uv, (x+y, x-y),
            ....:                    intersection_name='W', restrictions1= x>0,
            ....:                    restrictions2= u+v>0)
            sage: uv_to_xy = xy_to_uv.inverse()
            sage: e_xy = c_xy.frame(); e_uv = c_uv.frame()
            sage: t = M.tensor_field(1, 1, name='t')
            sage: t[e_xy,:] = [[x+y, 0], [2, 1-y]]
            sage: t.add_comp_by_continuation(e_uv, U.intersection(V), c_uv)
            sage: s = t.copy(); s
            Tensor field of type (1,1) on the 2-dimensional differentiable
             manifold M
            sage: s.display(e_xy)
            (x + y) d/dx*dx + 2 d/dy*dx + (-y + 1) d/dy*dy
            sage: s == t
            True

        If the original tensor field is modified, the copy is not::

            sage: t[e_xy,0,0] = -1
            sage: t.display(e_xy)
            t = -d/dx*dx + 2 d/dy*dx + (-y + 1) d/dy*dy
            sage: s.display(e_xy)
            (x + y) d/dx*dx + 2 d/dy*dx + (-y + 1) d/dy*dy
            sage: s == t
            False

        """
        resu = self._new_instance()
        for dom, rst in self._restrictions.items():
            resu._restrictions[dom] = rst.copy()
        resu.set_name(name=name, latex_name=latex_name)
        resu._is_zero = self._is_zero
        return resu

    def _common_subdomains(self, other):
        r"""
        Return the list of subdomains of ``self._domain`` on which
        both ``self`` and ``other`` have known restrictions.

        TESTS::

            sage: M = Manifold(2, 'M')
            sage: U = M.open_subset('U') ; V = M.open_subset('V')
            sage: M.declare_union(U,V)   # M is the union of U and V
            sage: c_xy.<x,y> = U.chart() ; c_uv.<u,v> = V.chart()
            sage: xy_to_uv = c_xy.transition_map(c_uv, (x+y, x-y),
            ....:                    intersection_name='W', restrictions1= x>0,
            ....:                    restrictions2= u+v>0)
            sage: uv_to_xy = xy_to_uv.inverse()
            sage: e_xy = c_xy.frame(); e_uv = c_uv.frame()
            sage: t = M.tensor_field(1, 1, name='t')
            sage: t[e_xy,:] = [[x+y, 0], [2, 0]]
            sage: t.add_comp_by_continuation(e_uv, U.intersection(V), c_uv)
            sage: sorted(t._common_subdomains(t), key=str)
            [Open subset U of the 2-dimensional differentiable manifold M,
             Open subset V of the 2-dimensional differentiable manifold M,
             Open subset W of the 2-dimensional differentiable manifold M]
            sage: a = M.tensor_field(1, 1, name='a')
            sage: t._common_subdomains(a)
            []
            sage: a[e_xy, 0, 1] = 0
            sage: t._common_subdomains(a)
            [Open subset U of the 2-dimensional differentiable manifold M]
            sage: a[e_uv, 0, 0] = 0
            sage: sorted(t._common_subdomains(a), key=str)
            [Open subset U of the 2-dimensional differentiable manifold M,
             Open subset V of the 2-dimensional differentiable manifold M]

        """
        resu = []
        for dom in self._restrictions:
            if dom in other._restrictions:
                resu.append(dom)
        return resu

    def __eq__(self, other):
        r"""
        Comparison (equality) operator.

        INPUT:

        - ``other`` -- a tensor field or 0

        OUTPUT:

        - ``True`` if ``self`` is equal to ``other`` and ``False`` otherwise

        TESTS::

            sage: M = Manifold(2, 'M')
            sage: U = M.open_subset('U') ; V = M.open_subset('V')
            sage: M.declare_union(U,V)   # M is the union of U and V
            sage: c_xy.<x,y> = U.chart() ; c_uv.<u,v> = V.chart()
            sage: xy_to_uv = c_xy.transition_map(c_uv, (x+y, x-y),
            ....:                    intersection_name='W', restrictions1= x>0,
            ....:                    restrictions2= u+v>0)
            sage: uv_to_xy = xy_to_uv.inverse()
            sage: e_xy = c_xy.frame(); e_uv = c_uv.frame()
            sage: t = M.tensor_field(1, 1, name='t')
            sage: t[e_xy,:] = [[x+y, 0], [2, 1-y]]
            sage: t.add_comp_by_continuation(e_uv, U.intersection(V), c_uv)
            sage: t == t
            True
            sage: t == t.copy()
            True
            sage: a = M.tensor_field(1, 1, name='a')
            sage: a.set_restriction(t.restrict(U))
            sage: t == a  # False since a has not been defined on V
            False
            sage: a.set_restriction(t.restrict(V))
            sage: t == a  # True now
            True
            sage: a[e_xy, 0, 0] = -1
            sage: t == a  # False since a has been reset on U (domain of e_xy)
            False
            sage: t.parent().zero() == 0
            True
        """
        from .mixed_form import MixedForm

        if other is self:
            return True
        if other in ZZ: # to compare with 0
            if other == 0:
                return self.is_zero()
            return False
        elif isinstance(other, MixedForm):
            # use comparison of MixedForm:
            return other == self
        elif not isinstance(other, TensorField):
            return False
        else: # other is another tensor field
            if other._vmodule != self._vmodule:
                return False
            if other._tensor_type != self._tensor_type:
                return False
            # Non-trivial open covers of the domain:
            open_covers = self._domain.open_covers()[1:]  # the open cover 0
                                                          # is trivial
            for oc in open_covers:
                resu = True
                for dom in oc:
                    try:
                        resu = resu and \
                                bool(self.restrict(dom) == other.restrict(dom))
                    except ValueError:
                        break
                else:
                    # If this point is reached, no exception has occured; hence
                    # the result is valid and can be returned:
                    return resu
            # If this point is reached, the comparison has not been possible
            # on any open cover; we then compare the restrictions to
            # subdomains:
            if not self._restrictions:
                return False  # self is not initialized
            if len(self._restrictions) != len(other._restrictions):
                return False  # the restrictions are not on the same subdomains
            resu = True
            for dom, rst in self._restrictions.items():
                if dom in other._restrictions:
                    resu = resu and bool(rst == other._restrictions[dom])
                else:
                    return False  # the restrictions are not on the same
                                  # subdomains
            return resu

    def __ne__(self, other):
        r"""
        Inequality operator.

        INPUT:

        - ``other`` -- a tensor field or 0

        OUTPUT:

        - ``True`` if ``self`` is different from ``other`` and ``False``
          otherwise

        TESTS::

            sage: M = Manifold(2, 'M')
            sage: U = M.open_subset('U') ; V = M.open_subset('V')
            sage: M.declare_union(U,V)   # M is the union of U and V
            sage: c_xy.<x,y> = U.chart() ; c_uv.<u,v> = V.chart()
            sage: xy_to_uv = c_xy.transition_map(c_uv, (x+y, x-y),
            ....:                    intersection_name='W', restrictions1= x>0,
            ....:                    restrictions2= u+v>0)
            sage: uv_to_xy = xy_to_uv.inverse()
            sage: e_xy = c_xy.frame(); e_uv = c_uv.frame()
            sage: t = M.tensor_field(1, 1, name='t')
            sage: t[e_xy,:] = [[x+y, 0], [2, 1-y]]
            sage: t.add_comp_by_continuation(e_uv, U.intersection(V), c_uv)
            sage: t != t
            False
            sage: t != t.copy()
            False
            sage: t != 0
            True

        """
        return not (self == other)

    def __pos__(self):
        r"""
        Unary plus operator.

        OUTPUT:

        - an exact copy of ``self``

        TESTS::

            sage: M = Manifold(2, 'M')
            sage: U = M.open_subset('U') ; V = M.open_subset('V')
            sage: M.declare_union(U,V)   # M is the union of U and V
            sage: c_xy.<x,y> = U.chart() ; c_uv.<u,v> = V.chart()
            sage: xy_to_uv = c_xy.transition_map(c_uv, (x+y, x-y),
            ....:                    intersection_name='W', restrictions1= x>0,
            ....:                    restrictions2= u+v>0)
            sage: uv_to_xy = xy_to_uv.inverse()
            sage: e_xy = c_xy.frame(); e_uv = c_uv.frame()
            sage: t = M.tensor_field(1, 1, name='t')
            sage: t[e_xy,:] = [[x+y, 0], [2, 1-y]]
            sage: t.add_comp_by_continuation(e_uv, U.intersection(V), c_uv)
            sage: s = t.__pos__(); s
            Tensor field +t of type (1,1) on the 2-dimensional differentiable
             manifold M
            sage: s.display(e_xy)
            +t = (x + y) d/dx*dx + 2 d/dy*dx + (-y + 1) d/dy*dy

        """
        resu = self._new_instance()
        for dom, rst in self._restrictions.items():
            resu._restrictions[dom] = + rst
        # Compose names:
        from sage.tensor.modules.format_utilities import (format_unop_txt,
                                                          format_unop_latex)
        resu._name = format_unop_txt('+', self._name)
        resu._latex_name = format_unop_latex(r'+', self._latex_name)
        return resu

    def __neg__(self):
        r"""
        Unary minus operator.

        OUTPUT:

        - the tensor field `-T`, where `T` is ``self``

        TESTS::

            sage: M = Manifold(2, 'M')
            sage: U = M.open_subset('U') ; V = M.open_subset('V')
            sage: M.declare_union(U,V)   # M is the union of U and V
            sage: c_xy.<x,y> = U.chart() ; c_uv.<u,v> = V.chart()
            sage: xy_to_uv = c_xy.transition_map(c_uv, (x+y, x-y),
            ....:                    intersection_name='W', restrictions1= x>0,
            ....:                    restrictions2= u+v>0)
            sage: uv_to_xy = xy_to_uv.inverse()
            sage: e_xy = c_xy.frame(); e_uv = c_uv.frame()
            sage: t = M.tensor_field(1, 1, name='t')
            sage: t[e_xy, :] = [[x, -x], [y, -y]]
            sage: t.add_comp_by_continuation(e_uv, U.intersection(V), c_uv)
            sage: t.display(e_xy)
            t = x d/dx*dx - x d/dx*dy + y d/dy*dx - y d/dy*dy
            sage: t.display(e_uv)
            t = u d/du*dv + v d/dv*dv
            sage: s = t.__neg__(); s
            Tensor field -t of type (1,1) on the 2-dimensional differentiable
             manifold M
            sage: s.display(e_xy)
            -t = -x d/dx*dx + x d/dx*dy - y d/dy*dx + y d/dy*dy
            sage: s.display(e_uv)
            -t = -u d/du*dv - v d/dv*dv
            sage: s == -t  # indirect doctest
            True

        """
        resu = self._new_instance()
        for dom, rst in self._restrictions.items():
            resu._restrictions[dom] = - rst
        # Compose names:
        from sage.tensor.modules.format_utilities import (format_unop_txt,
                                                          format_unop_latex)
        resu._name = format_unop_txt('-', self._name)
        resu._latex = format_unop_latex(r'-', self._latex_name)
        return resu

    ######### ModuleElement arithmetic operators ########

    def _add_(self, other):
        r"""
        Tensor field addition.

        INPUT:

        - ``other`` -- a tensor field, in the same tensor module as ``self``

        OUTPUT:

        - the tensor field resulting from the addition of ``self``
          and ``other``

        TESTS::

            sage: M = Manifold(2, 'M')
            sage: U = M.open_subset('U') ; V = M.open_subset('V')
            sage: M.declare_union(U,V)   # M is the union of U and V
            sage: c_xy.<x,y> = U.chart() ; c_uv.<u,v> = V.chart()
            sage: xy_to_uv = c_xy.transition_map(c_uv, (x+y, x-y),
            ....:                    intersection_name='W', restrictions1= x>0,
            ....:                    restrictions2= u+v>0)
            sage: uv_to_xy = xy_to_uv.inverse()
            sage: e_xy = c_xy.frame(); e_uv = c_uv.frame()
            sage: a = M.tensor_field(1, 1, name='a')
            sage: a[e_xy,:] = [[x, 1], [y, 0]]
            sage: a.add_comp_by_continuation(e_uv, U.intersection(V), c_uv)
            sage: b = M.tensor_field(1, 1, name='b')
            sage: b[e_xy,:] = [[2, y], [x, -x]]
            sage: b.add_comp_by_continuation(e_uv, U.intersection(V), c_uv)
            sage: s = a._add_(b); s
            Tensor field a+b of type (1,1) on the 2-dimensional differentiable
             manifold M
            sage: a.display(e_xy)
            a = x d/dx*dx + d/dx*dy + y d/dy*dx
            sage: b.display(e_xy)
            b = 2 d/dx*dx + y d/dx*dy + x d/dy*dx - x d/dy*dy
            sage: s.display(e_xy)
            a+b = (x + 2) d/dx*dx + (y + 1) d/dx*dy + (x + y) d/dy*dx - x d/dy*dy
            sage: s == a + b  # indirect doctest
            True
            sage: z = a.parent().zero(); z
            Tensor field zero of type (1,1) on the 2-dimensional differentiable
             manifold M
            sage: a._add_(z) == a
            True
            sage: z._add_(a) == a
            True

        """
        # Case zero:
        if self._is_zero:
            return other
        if other._is_zero:
            return self
        # Generic case:
        resu_rst = {}
        for dom in self._common_subdomains(other):
            resu_rst[dom] = self._restrictions[dom] + other._restrictions[dom]
        some_rst = next(iter(resu_rst.values()))
        resu_sym = some_rst._sym
        resu_antisym = some_rst._antisym
        resu = self._vmodule.tensor(self._tensor_type, sym=resu_sym,
                                    antisym=resu_antisym)
        resu._restrictions = resu_rst
        if self._name is not None and other._name is not None:
            resu._name = self._name + '+' + other._name
        if self._latex_name is not None and other._latex_name is not None:
            resu._latex_name = self._latex_name + '+' + other._latex_name
        return resu

    def _sub_(self, other):
        r"""
        Tensor field subtraction.

        INPUT:

        - ``other`` -- a tensor field, in the same tensor module as ``self``

        OUTPUT:

        - the tensor field resulting from the subtraction of ``other``
          from ``self``

        TESTS::

            sage: M = Manifold(2, 'M')
            sage: U = M.open_subset('U') ; V = M.open_subset('V')
            sage: M.declare_union(U,V)   # M is the union of U and V
            sage: c_xy.<x,y> = U.chart() ; c_uv.<u,v> = V.chart()
            sage: xy_to_uv = c_xy.transition_map(c_uv, (x+y, x-y),
            ....:                    intersection_name='W', restrictions1= x>0,
            ....:                    restrictions2= u+v>0)
            sage: uv_to_xy = xy_to_uv.inverse()
            sage: e_xy = c_xy.frame(); e_uv = c_uv.frame()
            sage: a = M.tensor_field(1, 1, name='a')
            sage: a[e_xy,:] = [[x, 1], [y, 0]]
            sage: a.add_comp_by_continuation(e_uv, U.intersection(V), c_uv)
            sage: b = M.tensor_field(1, 1, name='b')
            sage: b[e_xy,:] = [[2, y], [x, -x]]
            sage: b.add_comp_by_continuation(e_uv, U.intersection(V), c_uv)
            sage: s = a._sub_(b); s
            Tensor field a-b of type (1,1) on the 2-dimensional differentiable
             manifold M
            sage: a.display(e_xy)
            a = x d/dx*dx + d/dx*dy + y d/dy*dx
            sage: b.display(e_xy)
            b = 2 d/dx*dx + y d/dx*dy + x d/dy*dx - x d/dy*dy
            sage: s.display(e_xy)
            a-b = (x - 2) d/dx*dx + (-y + 1) d/dx*dy + (-x + y) d/dy*dx + x d/dy*dy
            sage: s == a - b
            True
            sage: z = a.parent().zero()
            sage: a._sub_(z) == a
            True
            sage: z._sub_(a) == -a
            True

        """
        # Case zero:
        if self._is_zero:
            return -other
        if other._is_zero:
            return self
        # Generic case:
        resu_rst = {}
        for dom in self._common_subdomains(other):
            resu_rst[dom] = self._restrictions[dom] - other._restrictions[dom]
        some_rst = next(iter(resu_rst.values()))
        resu_sym = some_rst._sym
        resu_antisym = some_rst._antisym
        resu = self._vmodule.tensor(self._tensor_type, sym=resu_sym,
                                   antisym=resu_antisym)
        resu._restrictions = resu_rst
        if self._name is not None and other._name is not None:
            resu._name = self._name + '-' + other._name
        if self._latex_name is not None and other._latex_name is not None:
            resu._latex_name = self._latex_name + '-' + other._latex_name
        return resu

    def _rmul_(self, scalar):
        r"""
        Reflected multiplication operator: performs ``scalar * self``

        This is actually the multiplication by an element of the ring over
        which the tensor field module is constructed.

        INPUT:

        - ``scalar`` -- scalar field in the scalar field algebra over which
          the module containing ``self`` is defined

        OUTPUT:

        - the tensor field ``scalar * self``

        TESTS::

            sage: M = Manifold(2, 'M')
            sage: U = M.open_subset('U') ; V = M.open_subset('V')
            sage: M.declare_union(U,V)   # M is the union of U and V
            sage: c_xy.<x,y> = U.chart() ; c_uv.<u,v> = V.chart()
            sage: xy_to_uv = c_xy.transition_map(c_uv, (x+y, x-y),
            ....:                    intersection_name='W', restrictions1= x>0,
            ....:                    restrictions2= u+v>0)
            sage: uv_to_xy = xy_to_uv.inverse()
            sage: e_xy = c_xy.frame(); e_uv = c_uv.frame()
            sage: a = M.tensor_field(1, 1, name='a')
            sage: a[e_xy,:] = [[x, 1], [y, 0]]
            sage: a.add_comp_by_continuation(e_uv, U.intersection(V), c_uv)
            sage: f = M.scalar_field({c_xy: 1/(1+x^2+y^2)}, name='f')
            sage: f.add_expr_by_continuation(c_uv, U.intersection(V))
            sage: f.display()
            f: M --> R
            on U: (x, y) |--> 1/(x^2 + y^2 + 1)
            on V: (u, v) |--> 2/(u^2 + v^2 + 2)
            sage: s = a._rmul_(f); s
            Tensor field f*a of type (1,1) on the 2-dimensional differentiable
             manifold M
            sage: a.display(e_xy)
            a = x d/dx*dx + d/dx*dy + y d/dy*dx
            sage: s.display(e_xy)
            f*a = x/(x^2 + y^2 + 1) d/dx*dx + 1/(x^2 + y^2 + 1) d/dx*dy + y/(x^2 + y^2 + 1) d/dy*dx
            sage: a.display(e_uv)
            a = (1/2*u + 1/2) d/du*du + (1/2*u - 1/2) d/du*dv + (1/2*v + 1/2) d/dv*du + (1/2*v - 1/2) d/dv*dv
            sage: s.display(e_uv)
            f*a = (u + 1)/(u^2 + v^2 + 2) d/du*du + (u - 1)/(u^2 + v^2 + 2) d/du*dv + (v + 1)/(u^2 + v^2 + 2) d/dv*du + (v - 1)/(u^2 + v^2 + 2) d/dv*dv
            sage: s == f*a  # indirect doctest
            True
            sage: z = a.parent().zero(); z
            Tensor field zero of type (1,1) on the 2-dimensional differentiable
             manifold M
            sage: a._rmul_(M.zero_scalar_field()) == z
            True
            sage: z._rmul_(f) == z
            True

        """
        # Case zero:
        if scalar._is_zero:
            return self.parent().zero()
        # Case one:
        if scalar is self._domain._one_scalar_field:
            return self
        # Generic case:
        resu = self._new_instance()
        for dom, rst in self._restrictions.items():
            resu._restrictions[dom] = scalar.restrict(dom) * rst
        # Compose names:
        from sage.tensor.modules.format_utilities import (format_mul_txt,
                                                          format_mul_latex)
        resu_name = format_mul_txt(scalar._name, '*', self._name)
        resu_latex = format_mul_latex(scalar._latex_name, r' \cdot ',
                                      self._latex_name)
        resu.set_name(name=resu_name, latex_name=resu_latex)
        return resu

    ######### End of ModuleElement arithmetic operators ########

    # TODO: Move to acted_upon or _rmul_
    def __mul__(self, other):
        r"""
        Tensor product (or multiplication of the right by a scalar).

        INPUT:

        - ``other`` -- tensor field on the same manifold as ``self`` (or an
          object that can be coerced to a scalar field on the same manifold
          as ``self``)

        OUTPUT:

        - the tensor field resulting from the tensor product of ``self``
          with ``other`` (or from the product ``other * self`` if ``other``
          is a scalar)

        TESTS::

            sage: M = Manifold(2, 'M')
            sage: U = M.open_subset('U') ; V = M.open_subset('V')
            sage: M.declare_union(U,V)   # M is the union of U and V
            sage: c_xy.<x,y> = U.chart() ; c_uv.<u,v> = V.chart()
            sage: xy_to_uv = c_xy.transition_map(c_uv, (x+y, x-y),
            ....:                    intersection_name='W', restrictions1= x>0,
            ....:                    restrictions2= u+v>0)
            sage: uv_to_xy = xy_to_uv.inverse()
            sage: e_xy = c_xy.frame(); e_uv = c_uv.frame()
            sage: a = M.tensor_field(1, 1, name='a')
            sage: a[e_xy,:] = [[x, 1], [y, 0]]
            sage: a.add_comp_by_continuation(e_uv, U.intersection(V), c_uv)

        Tensor product with another tensor field::

            sage: b = M.vector_field(name='b')
            sage: b[e_xy, :] = [x, y]
            sage: b.add_comp_by_continuation(e_uv, U.intersection(V), c_uv)
            sage: s = a.__mul__(b); s
            Tensor field of type (2,1) on the 2-dimensional differentiable
             manifold M
            sage: s.display(e_xy)
            a*b = x^2 d/dx*d/dx*dx + x d/dx*d/dx*dy + x*y d/dx*d/dy*dx
             + y d/dx*d/dy*dy + x*y d/dy*d/dx*dx + y^2 d/dy*d/dy*dx
            sage: s.display(e_uv)
            a*b = (1/2*u^2 + 1/2*u) d/du*d/du*du + (1/2*u^2 - 1/2*u) d/du*d/du*dv
             + 1/2*(u + 1)*v d/du*d/dv*du + 1/2*(u - 1)*v d/du*d/dv*dv
             + (1/2*u*v + 1/2*u) d/dv*d/du*du + (1/2*u*v - 1/2*u) d/dv*d/du*dv
             + (1/2*v^2 + 1/2*v) d/dv*d/dv*du + (1/2*v^2 - 1/2*v) d/dv*d/dv*dv

        Multiplication on the right by a scalar field::

            sage: f = M.scalar_field({c_xy: x*y}, name='f')
            sage: f.add_expr_by_continuation(c_uv, U.intersection(V))
            sage: s = a.__mul__(f); s
            Tensor field f*a of type (1,1) on the 2-dimensional differentiable
             manifold M
            sage: s.display(e_xy)
            f*a = x^2*y d/dx*dx + x*y d/dx*dy + x*y^2 d/dy*dx
            sage: s.display(e_uv)
            f*a = (1/8*u^3 - 1/8*(u + 1)*v^2 + 1/8*u^2) d/du*du
             + (1/8*u^3 - 1/8*(u - 1)*v^2 - 1/8*u^2) d/du*dv
             + (1/8*u^2*v - 1/8*v^3 + 1/8*u^2 - 1/8*v^2) d/dv*du
             + (1/8*u^2*v - 1/8*v^3 - 1/8*u^2 + 1/8*v^2) d/dv*dv
            sage: s == f*a
            True

        Multiplication on the right by a number::

            sage: s = a.__mul__(2); s
            Tensor field of type (1,1) on the 2-dimensional differentiable
             manifold M
            sage: s.display(e_xy)
            2*x d/dx*dx + 2 d/dx*dy + 2*y d/dy*dx
            sage: s.display(e_uv)
            (u + 1) d/du*du + (u - 1) d/du*dv + (v + 1) d/dv*du
             + (v - 1) d/dv*dv
            sage: s.restrict(U) == 2*a.restrict(U)
            True
            sage: s.restrict(V) == 2*a.restrict(V)
            True
            sage: s == 2*a
            True

       Test with SymPy as calculus engine::

            sage: M.set_calculus_method('sympy')
            sage: f.add_expr_by_continuation(c_uv, U.intersection(V))
            sage: s = a.__mul__(f); s
            Tensor field f*a of type (1,1) on the 2-dimensional differentiable
             manifold M
            sage: s.display(e_xy)
            f*a = x**2*y d/dx*dx + x*y d/dx*dy + x*y**2 d/dy*dx
            sage: s.display(e_uv)
            f*a = (u**3/8 + u**2/8 - u*v**2/8 - v**2/8) d/du*du + (u**3/8 -
            u**2/8 - u*v**2/8 + v**2/8) d/du*dv + (u**2*v/8 + u**2/8 -
            v**3/8 - v**2/8) d/dv*du + (u**2*v/8 - u**2/8 - v**3/8 +
            v**2/8) d/dv*dv
            sage: s == f*a
            True

        """
        from sage.manifolds.differentiable.mixed_form import MixedForm
        if isinstance(other, MixedForm):
            return other.parent()(self)._mul_(other)
        if not isinstance(other, TensorField):
            # Multiplication by a scalar field or a number
            return other * self
        # Tensor product:
        dom_resu = self._domain.intersection(other._domain)
        ambient_dom_resu = self._ambient_domain.intersection(other._ambient_domain)
        self_r = self.restrict(dom_resu)
        other_r = other.restrict(dom_resu)
        if ambient_dom_resu.is_manifestly_parallelizable():
            # call of the FreeModuleTensor version:
            return FreeModuleTensor.__mul__(self_r, other_r)
        dest_map = self._vmodule._dest_map
        dest_map_resu = dest_map.restrict(dom_resu, subcodomain=ambient_dom_resu)
        vmodule = dom_resu.vector_field_module(dest_map=dest_map_resu)
        com_dom = []
        for dom in self_r._restrictions:
            if dom in other_r._restrictions:
                com_dom.append(dom)
        resu_rst = []
        for dom in com_dom:
            self_rr = self_r._restrictions[dom]
            other_rr = other_r._restrictions[dom]
            resu_rst.append(self_rr * other_rr)
        k1, l1 = self._tensor_type
        k2, l2 = other._tensor_type
        resu = vmodule.tensor((k1+k2, l1+l2),
                              sym=resu_rst[0]._sym,
                              antisym=resu_rst[0]._antisym)
        for rst in resu_rst:
            resu._restrictions[rst._domain] = rst

        return resu

    def __truediv__(self, scalar):
        r"""
        Division by a scalar field.

        INPUT:

        - ``scalar`` -- scalar field in the scalar field algebra over which
          the module containing ``self`` is defined

        OUTPUT:

        - the tensor field ``scalar * self``

        TESTS::

            sage: M = Manifold(2, 'M')
            sage: U = M.open_subset('U') ; V = M.open_subset('V')
            sage: M.declare_union(U,V)   # M is the union of U and V
            sage: c_xy.<x,y> = U.chart() ; c_uv.<u,v> = V.chart()
            sage: xy_to_uv = c_xy.transition_map(c_uv, (x+y, x-y),
            ....:                    intersection_name='W', restrictions1= x>0,
            ....:                    restrictions2= u+v>0)
            sage: uv_to_xy = xy_to_uv.inverse()
            sage: e_xy = c_xy.frame(); e_uv = c_uv.frame()
            sage: a = M.tensor_field(1, 1, name='a')
            sage: a[e_xy,:] = [[x, 1], [y, 0]]
            sage: a.add_comp_by_continuation(e_uv, U.intersection(V), c_uv)
            sage: f = M.scalar_field({c_xy: 1/(1+x^2+y^2)}, name='f')
            sage: f.add_expr_by_continuation(c_uv, U.intersection(V))
            sage: f.display()
            f: M --> R
            on U: (x, y) |--> 1/(x^2 + y^2 + 1)
            on V: (u, v) |--> 2/(u^2 + v^2 + 2)
            sage: s = a.__truediv__(f); s
            Tensor field of type (1,1) on the 2-dimensional differentiable
             manifold M
            sage: s.display(e_xy)
            (x^3 + x*y^2 + x) d/dx*dx + (x^2 + y^2 + 1) d/dx*dy
             + (y^3 + (x^2 + 1)*y) d/dy*dx
            sage: f*s == a
            True

        Division by a number::

            sage: s = a.__truediv__(2); s
            Tensor field of type (1,1) on the 2-dimensional differentiable
             manifold M
            sage: s.display(e_xy)
            1/2*x d/dx*dx + 1/2 d/dx*dy + 1/2*y d/dy*dx
            sage: s.display(e_uv)
            (1/4*u + 1/4) d/du*du + (1/4*u - 1/4) d/du*dv
             + (1/4*v + 1/4) d/dv*du + (1/4*v - 1/4) d/dv*dv
            sage: s == a/2
            True
            sage: 2*s == a
            True

        """
        resu = self._new_instance()
        for dom, rst in self._restrictions.items():
            resu._restrictions[dom] = rst / scalar
        return resu

    def __call__(self, *args):
        r"""
        The tensor field acting on 1-forms and vector fields as a
        multilinear map.

        In the particular case of tensor field of type `(1,1)`, the action can
        be on a single vector field, the tensor field being identified to a
        field of tangent-space endomorphisms. The output is then a vector
        field.

        INPUT:

        - ``*args`` -- list of `k` 1-forms and `l` vector fields, ``self``
          being a tensor of type `(k,l)`

        OUTPUT:

        - either the scalar field resulting from the action of ``self`` on
          the 1-forms and vector fields passed as arguments or the vector
          field resulting from the action of ``self`` as a field of
          tangent-space endomorphisms (case of a type-(1,1) tensor field)

        TESTS:

        Action of a tensor field of type `(1,1)` on the 2-sphere::

            sage: M = Manifold(2, 'M')
            sage: U = M.open_subset('U') ; V = M.open_subset('V')
            sage: M.declare_union(U,V)   # M is the union of U and V
            sage: c_xy.<x,y> = U.chart() ; c_uv.<u,v> = V.chart()
            sage: xy_to_uv = c_xy.transition_map(c_uv, (x+y, x-y),
            ....:                    intersection_name='W', restrictions1= x>0,
            ....:                    restrictions2= u+v>0)
            sage: uv_to_xy = xy_to_uv.inverse()
            sage: e_xy = c_xy.frame(); e_uv = c_uv.frame()
            sage: t = M.tensor_field(1,1, name='t')
            sage: t[e_xy,:] = [[x, 1], [y, 0]]
            sage: t.add_comp_by_continuation(e_uv, U.intersection(V), c_uv)
            sage: w = M.vector_field(name='w')
            sage: w[e_xy,:] = [y^2, x^2]
            sage: w.add_comp_by_continuation(e_uv, U.intersection(V), c_uv)
            sage: a = M.one_form(name='a')
            sage: a[e_xy,:] = [-1+y, x*y]
            sage: a.add_comp_by_continuation(e_uv, U.intersection(V), c_uv)

        The tensor field acting on a pair (1-form, vector field)::

            sage: s = t.__call__(a,w); s
            Scalar field t(a,w) on the 2-dimensional differentiable manifold M
            sage: s.display()
            t(a,w): M --> R
            on U: (x, y) |--> x*y^4 + x*y^3 + x^2*y - x*y^2 - x^2
            on V: (u, v) |--> 1/32*u^5 - 1/32*(3*u + 2)*v^4 + 1/32*v^5
             + 1/16*u^4 + 1/16*(u^2 + 2*u - 4)*v^3 + 1/16*(u^3 - 4)*v^2
             - 1/4*u^2 - 1/32*(3*u^4 + 4*u^3 - 8*u^2 + 16*u)*v
            sage: s.restrict(U) == t.restrict(U)(a.restrict(U), w.restrict(U))
            True
            sage: s.restrict(V) == t.restrict(V)(a.restrict(V), w.restrict(V))
            True

        The tensor field acting on vector field, as a field of tangent-space
        endomorphisms::

            sage: s = t.__call__(w); s
            Vector field t(w) on the 2-dimensional differentiable manifold M
            sage: s.display(e_xy)
            t(w) = (x*y^2 + x^2) d/dx + y^3 d/dy
            sage: s.display(e_uv)
            t(w) = (1/4*u^3 + 1/4*(u + 1)*v^2 + 1/4*u^2 - 1/2*(u^2 - u)*v) d/du
             + (-1/4*(2*u - 1)*v^2 + 1/4*v^3 + 1/4*u^2 + 1/4*(u^2 + 2*u)*v) d/dv
            sage: s.restrict(U) == t.restrict(U)(w.restrict(U))
            True
            sage: s.restrict(V) == t.restrict(V)(w.restrict(V))
            True

        """
        p = len(args)
        if p == 1 and self._tensor_type == (1,1):
            # type-(1,1) tensor acting as a a field of tangent-space
            # endomorphisms:
            vector = args[0]
            if vector._tensor_type != (1,0):
                raise TypeError("the argument must be a vector field")
            dom_resu = self._domain.intersection(vector._domain)
            if dom_resu.is_manifestly_parallelizable():
                # call of the TensorFieldParal version:
                return self.restrict(dom_resu)(vector.restrict(dom_resu))
            if self._name is not None and vector._name is not None:
                name_resu = "{}({})".format(self._name, vector._name)
            else:
                name_resu = None
            if self._latex_name is not None and vector._latex_name is not None:
                latex_name_resu = r"{}\left({}\right)".format(self._latex_name,
                                                              vector._latex_name)
            else:
                latex_name_resu = None
            dest_map = vector._vmodule._dest_map
            dest_map_resu = dest_map.restrict(dom_resu)
            resu = dom_resu.vector_field(name=name_resu,
                                         latex_name=latex_name_resu,
                                         dest_map=dest_map_resu)
            for dom in self._common_subdomains(vector):
                if dom.is_subset(dom_resu):
                    resu._restrictions[dom] = \
                        self._restrictions[dom](vector._restrictions[dom])
            return resu
        # Generic case
        if p != self._tensor_rank:
            raise TypeError("{} arguments must be ".format(self._tensor_rank) +
                            "provided")
        # Domain of the result
        dom_resu = self._domain
        ambient_dom = self._ambient_domain
        for arg in args:
            dom_resu = dom_resu.intersection(arg._domain)
            ambient_dom = ambient_dom.intersection(arg._ambient_domain)
        self_r = self.restrict(dom_resu)
        args_r = [args[i].restrict(dom_resu) for i in range(p)]
        if ambient_dom.is_manifestly_parallelizable():
            # TensorFieldParal version
            return self_r(*args_r)
        else:
            resu = dom_resu.scalar_field()
            com_dom = []
            for dom in self_r._restrictions:
                for arg in args_r:
                    if dom not in arg._restrictions:
                        break
                else:
                    com_dom.append(dom)
            for dom in com_dom:
                self_rr = self_r._restrictions[dom]
                args_rr = [args_r[i]._restrictions[dom] for i in range(p)]
                resu_rr = self_rr(*args_rr)
                if resu_rr.is_trivial_zero():
                    for chart in resu_rr._domain._atlas:
                        resu._express[chart] = chart.zero_function()
                else:
                    for chart, expr in resu_rr._express.items():
                        resu._express[chart] = expr
            if resu.is_trivial_zero():
                return dom_resu._zero_scalar_field
            # Name of the output:
            res_name = None
            if self._name is not None:
                res_name = self._name + "("
                for i in range(p-1):
                    if args[i]._name is not None:
                        res_name += args[i]._name + ","
                    else:
                        res_name = None
                        break
                if res_name is not None:
                    if args[p-1]._name is not None:
                        res_name += args[p-1]._name + ")"
                    else:
                        res_name = None
            resu._name = res_name
            # LaTeX symbol of the output:
            res_latex = None
            if self._latex_name is not None:
                res_latex = self._latex_name + r"\left("
                for i in range(p-1):
                    if args[i]._latex_name is not None:
                        res_latex += args[i]._latex_name + ","
                    else:
                        res_latex = None
                        break
                if res_latex is not None:
                    if args[p-1]._latex_name is not None:
                        res_latex += args[p-1]._latex_name + r"\right)"
                    else:
                        res_latex = None
            resu._latex_name = res_latex
            return resu

    def trace(self, pos1=0, pos2=1):
        r"""
        Trace (contraction) on two slots of the tensor field.

        INPUT:

        - ``pos1`` -- (default: 0) position of the first index for the
          contraction, with the convention ``pos1=0`` for the first slot
        - ``pos2`` -- (default: 1) position of the second index for the
          contraction, with the same convention as for ``pos1``. The variance
          type of ``pos2`` must be opposite to that of ``pos1``

        OUTPUT:

        - tensor field resulting from the ``(pos1, pos2)`` contraction

        EXAMPLES:

        Trace of a type-`(1,1)` tensor field on a 2-dimensional
        non-parallelizable manifold::

            sage: M = Manifold(2, 'M')
            sage: U = M.open_subset('U') ; V = M.open_subset('V')
            sage: M.declare_union(U,V)   # M is the union of U and V
            sage: c_xy.<x,y> = U.chart() ; c_uv.<u,v> = V.chart()
            sage: xy_to_uv = c_xy.transition_map(c_uv, (x+y, x-y),
            ....:                    intersection_name='W', restrictions1= x>0,
            ....:                    restrictions2= u+v>0)
            sage: uv_to_xy = xy_to_uv.inverse()
            sage: e_xy = c_xy.frame(); e_uv = c_uv.frame()
            sage: W = U.intersection(V)
            sage: a = M.tensor_field(1,1, name='a')
            sage: a[e_xy,:] = [[1,x], [2,y]]
            sage: a.add_comp_by_continuation(e_uv, W, chart=c_uv)
            sage: s = a.trace() ; s
            Scalar field on the 2-dimensional differentiable manifold M
            sage: s.display()
            M --> R
            on U: (x, y) |--> y + 1
            on V: (u, v) |--> 1/2*u - 1/2*v + 1
            sage: s == a.trace(0,1) # explicit mention of the positions
            True

        Instead of the explicit call to the method :meth:`trace`, one
        may use the index notation with Einstein convention (summation over
        repeated indices); it suffices to pass the indices as a string inside
        square brackets::

            sage: a['^i_i']
            Scalar field on the 2-dimensional differentiable manifold M
            sage: a['^i_i'] == s
            True

        Any letter can be used to denote the repeated index::

            sage: a['^b_b'] == s
            True

        Trace of a type-`(1,2)` tensor field::

            sage: b = M.tensor_field(1,2, name='b') ; b
            Tensor field b of type (1,2) on the 2-dimensional differentiable
             manifold M
            sage: b[e_xy,:] = [[[0,x+y], [y,0]], [[0,2], [3*x,-2]]]
            sage: b.add_comp_by_continuation(e_uv, W, chart=c_uv)  # long time
            sage: s = b.trace(0,1) ; s # contraction on first and second slots
            1-form on the 2-dimensional differentiable manifold M
            sage: s.display(e_xy)
            3*x dx + (x + y - 2) dy
            sage: s.display(e_uv)  # long time
            (5/4*u + 3/4*v - 1) du + (1/4*u + 3/4*v + 1) dv

        Use of the index notation::

            sage: b['^k_ki']
            1-form on the 2-dimensional differentiable manifold M
            sage: b['^k_ki'] == s  # long time
            True

        Indices not involved in the contraction may be replaced by dots::

            sage: b['^k_k.'] == s  # long time
            True

        The symbol ``^`` may be omitted::

            sage: b['k_k.'] == s  # long time
            True

        LaTeX notations are allowed::

            sage: b['^{k}_{ki}'] == s  # long time
            True

        Contraction on first and third slots::

            sage: s = b.trace(0,2) ; s
            1-form on the 2-dimensional differentiable manifold M
            sage: s.display(e_xy)
            2 dx + (y - 2) dy
            sage: s.display(e_uv)  # long time
            (1/4*u - 1/4*v) du + (-1/4*u + 1/4*v + 2) dv

        Use of index notation::

            sage: b['^k_.k'] == s  # long time
            True

        """
        # The indices at pos1 and pos2 must be of different types:
        k_con = self._tensor_type[0]
        l_cov = self._tensor_type[1]
        if pos1 < k_con and pos2 < k_con:
            raise IndexError("contraction on two contravariant indices is " +
                             "not allowed")
        if pos1 >= k_con and pos2 >= k_con:
            raise IndexError("contraction on two covariant indices is " +
                             "not allowed")
        resu_rst = []
        for rst in self._restrictions.values():
            resu_rst.append(rst.trace(pos1, pos2))
        if (k_con, l_cov) == (1,1):
            # scalar field result
            resu = self._domain.scalar_field()
            all_zero = True
            for rst in resu_rst:
                if rst == 0:
                    for chart in rst._domain._atlas:
                        resu._express[chart] = 0
                else:
                    all_zero = False
                    for chart, funct in rst._express.items():
                        resu._express[chart] = funct
            if all_zero:
                resu = self._domain._zero_scalar_field
        else:
            # tensor field result
            resu = self._vmodule.tensor((k_con-1, l_cov-1),
                            sym=resu_rst[0]._sym, antisym=resu_rst[0]._antisym)
        for rst in resu_rst:
            resu._restrictions[rst._domain] = rst
        return resu

    def contract(self, *args) -> 'TensorField':
        r"""
        Contraction of ``self`` with another tensor field on one or
        more indices.

        INPUT:

        - ``pos1`` -- positions of the indices in the current tensor field
          involved in the contraction; ``pos1`` must be a sequence of integers,
          with 0 standing for the first index position, 1 for the second one,
          etc.; if ``pos1`` is not provided, a single contraction on the last
          index position of the tensor field is assumed
        - ``other`` -- the tensor field to contract with
        - ``pos2`` -- positions of the indices in ``other`` involved in the
          contraction, with the same conventions as for ``pos1``; if ``pos2``
          is not provided, a single contraction on the first index position of
          ``other`` is assumed

        OUTPUT:

        - tensor field resulting from the contraction at the positions
          ``pos1`` and ``pos2`` of the tensor field with ``other``

        EXAMPLES:

        Contractions of a type-`(1,1)` tensor field with a type-`(2,0)`
        one on a 2-dimensional non-parallelizable manifold::

            sage: M = Manifold(2, 'M')
            sage: U = M.open_subset('U') ; V = M.open_subset('V')
            sage: M.declare_union(U,V)   # M is the union of U and V
            sage: c_xy.<x,y> = U.chart() ; c_uv.<u,v> = V.chart()
            sage: transf = c_xy.transition_map(c_uv, (x+y, x-y), intersection_name='W',
            ....:                              restrictions1= x>0, restrictions2= u+v>0)
            sage: inv = transf.inverse()
            sage: W = U.intersection(V)
            sage: eU = c_xy.frame() ; eV = c_uv.frame()
            sage: a = M.tensor_field(1, 1, {eU: [[1, x], [0, 2]]}, name='a')
            sage: a.add_comp_by_continuation(eV, W, chart=c_uv)
            sage: b = M.tensor_field(2, 0, {eU: [[y, -1], [x+y, 2]]}, name='b')
            sage: b.add_comp_by_continuation(eV, W, chart=c_uv)
            sage: s = a.contract(b) ; s   # contraction on last index of a and first one of b
            Tensor field of type (2,0) on the 2-dimensional differentiable
             manifold M

        Check 1: components with respect to the manifold's default
        frame (``eU``)::

            sage: all(bool(s[i,j] == sum(a[i,k]*b[k,j] for k in M.irange()))
            ....:     for i in M.irange() for j in M.irange())
            True

        Check 2: components with respect to the frame ``eV``::

            sage: all(bool(s[eV,i,j] == sum(a[eV,i,k]*b[eV,k,j]
            ....:                           for k in M.irange()))
            ....:      for i in M.irange() for j in M.irange())
            True

        Instead of the explicit call to the method :meth:`contract`, one
        may use the index notation with Einstein convention (summation over
        repeated indices); it suffices to pass the indices as a string inside
        square brackets::

            sage: a['^i_k']*b['^kj'] == s
            True

        Indices not involved in the contraction may be replaced by dots::

            sage: a['^._k']*b['^k.'] == s
            True

        LaTeX notation may be used::

            sage: a['^{i}_{k}']*b['^{kj}'] == s
            True

        Contraction on the last index of ``a`` and last index of ``b``::

            sage: s = a.contract(b, 1) ; s
            Tensor field of type (2,0) on the 2-dimensional differentiable
             manifold M
            sage: a['^i_k']*b['^jk'] == s
            True

        Contraction on the first index of ``b`` and the last index of ``a``::

            sage: s = b.contract(0,a,1) ; s
            Tensor field of type (2,0) on the 2-dimensional differentiable
             manifold M
            sage: b['^ki']*a['^j_k'] == s
            True

        The domain of the result is the intersection of the domains of
        the two tensor fields::

            sage: aU = a.restrict(U) ; bV = b.restrict(V)
            sage: s = aU.contract(b) ; s
            Tensor field of type (2,0) on the Open subset U of the
             2-dimensional differentiable manifold M
            sage: s = a.contract(bV) ; s
            Tensor field of type (2,0) on the Open subset V of the
             2-dimensional differentiable manifold M
            sage: s = aU.contract(bV) ; s
            Tensor field of type (2,0) on the Open subset W of the
             2-dimensional differentiable manifold M
            sage: s0 = a.contract(b)
            sage: s == s0.restrict(W)
            True

        The contraction can be performed on more than one index: ``c`` being a
        type-`(2,2)` tensor, contracting the indices in positions 2 and 3
        of ``c`` with respectively those in positions 0 and 1 of ``b`` is::

            sage: c = a*a ; c
            Tensor field of type (2,2) on the 2-dimensional differentiable
             manifold M
            sage: s = c.contract(2,3, b, 0,1) ; s  # long time
            Tensor field of type (2,0) on the 2-dimensional differentiable
             manifold M

        The same double contraction using index notation::

            sage: s == c['^.._kl']*b['^kl']  # long time
            True

        The symmetries are either conserved or destroyed by the contraction::

            sage: c = c.symmetrize(0,1).antisymmetrize(2,3)
            sage: c.symmetries()
            symmetry: (0, 1);  antisymmetry: (2, 3)
            sage: s = b.contract(0, c, 2) ; s
            Tensor field of type (3,1) on the 2-dimensional differentiable
             manifold M
            sage: s.symmetries()
            symmetry: (1, 2);  no antisymmetry

        Case of a scalar field result::

            sage: a = M.one_form({eU: [y, 1+x]}, name='a')
            sage: a.add_comp_by_continuation(eV, W, chart=c_uv)
            sage: b = M.vector_field({eU: [x, y^2]}, name='b')
            sage: b.add_comp_by_continuation(eV, W, chart=c_uv)
            sage: a.display(eU)
            a = y dx + (x + 1) dy
            sage: b.display(eU)
            b = x d/dx + y^2 d/dy
            sage: s = a.contract(b) ; s
            Scalar field on the 2-dimensional differentiable manifold M
            sage: s.display()
            M --> R
            on U: (x, y) |--> (x + 1)*y^2 + x*y
            on V: (u, v) |--> 1/8*u^3 - 1/8*u*v^2 + 1/8*v^3 + 1/2*u^2 - 1/8*(u^2 + 4*u)*v
            sage: s == a['_i']*b['^i'] # use of index notation
            True
            sage: s == b.contract(a)
            True

        Case of a vanishing scalar field result::

            sage: b = M.vector_field({eU: [1+x, -y]}, name='b')
            sage: b.add_comp_by_continuation(eV, W, chart=c_uv)
            sage: s = a.contract(b) ; s
            Scalar field zero on the 2-dimensional differentiable manifold M
            sage: s.display()
            zero: M --> R
            on U: (x, y) |--> 0
            on V: (u, v) |--> 0

        """
        nargs = len(args)
        for i, arg in enumerate(args):
            if isinstance(arg, TensorField):
                other = arg
                it = i
                break
        else:
            raise TypeError("a tensor field must be provided in the " +
                            "argument list")
        if it == 0:
            pos1 = (self._tensor_rank - 1,)
        else:
            pos1 = args[:it]
        if it == nargs-1:
            pos2 = (0,)
        else:
            pos2 = args[it+1:]
        ncontr = len(pos1) # number of contractions
        if len(pos2) != ncontr:
            raise IndexError("different number of indices for the contraction")
        if self._domain.is_subset(other._domain):
            if not self._ambient_domain.is_subset(other._ambient_domain):
                raise ValueError("incompatible ambient domains for contraction")
        elif other._domain.is_subset(self._domain):
            if not other._ambient_domain.is_subset(self._ambient_domain):
                raise ValueError("incompatible ambient domains for contraction")
        dom_resu = self._domain.intersection(other._domain)
        ambient_dom_resu = self._ambient_domain.intersection(other._ambient_domain)
        self_r = self.restrict(dom_resu)
        other_r = other.restrict(dom_resu)
        k1, l1 = self._tensor_type
        k2, l2 = other._tensor_type
        tensor_type_resu = (k1 + k2 - ncontr, l1 + l2 - ncontr)
        if ambient_dom_resu.is_manifestly_parallelizable():
            # call of the FreeModuleTensor version:
            args = pos1 + (other_r,) + pos2
            return FreeModuleTensor.contract(self_r, *args)
        com_dom = []
        for dom in self_r._restrictions:
            if dom in other_r._restrictions:
                com_dom.append(dom)
        resu_rst = []
        for dom in com_dom:
            self_rr = self_r._restrictions[dom]
            other_rr = other_r._restrictions[dom]
            args = pos1 + (other_rr,) + pos2
            resu_rst.append(self_rr.contract(*args))
        if tensor_type_resu == (0,0):
            # scalar field result
            resu = dom_resu.scalar_field()
            all_zero = True
            for rst in resu_rst:
                if rst == 0:
                    for chart in rst._domain._atlas:
                        resu._express[chart] = 0
                else:
                    all_zero = False
                    for chart, funct in rst._express.items():
                        resu._express[chart] = funct
            if all_zero:
                resu = dom_resu._zero_scalar_field
        else:
            # tensor field result
            dest_map = self._vmodule._dest_map
            dest_map_resu = dest_map.restrict(dom_resu,
                                              subcodomain=ambient_dom_resu)
            vmodule = dom_resu.vector_field_module(dest_map=dest_map_resu)

            resu = vmodule.tensor(tensor_type_resu, sym=resu_rst[0]._sym,
                                  antisym=resu_rst[0]._antisym)
        for rst in resu_rst:
            resu._restrictions[rst._domain] = rst
        return resu

    def symmetrize(self, *pos):
        r"""
        Symmetrization over some arguments.

        INPUT:

        - ``pos`` -- (default: ``None``) list of argument positions involved
          in the symmetrization (with the convention ``position=0`` for the
          first argument); if ``None``, the symmetrization is performed
          over all the arguments

        OUTPUT:

        - the symmetrized tensor field (instance of :class:`TensorField`)

        EXAMPLES:

        Symmetrization of a type-`(0,2)` tensor field on a 2-dimensional
        non-parallelizable manifold::

            sage: M = Manifold(2, 'M')
            sage: U = M.open_subset('U') ; V = M.open_subset('V')
            sage: M.declare_union(U,V)   # M is the union of U and V
            sage: c_xy.<x,y> = U.chart() ; c_uv.<u,v> = V.chart()
            sage: transf = c_xy.transition_map(c_uv, (x+y, x-y), intersection_name='W',
            ....:                              restrictions1= x>0, restrictions2= u+v>0)
            sage: inv = transf.inverse()
            sage: W = U.intersection(V)
            sage: eU = c_xy.frame() ; eV = c_uv.frame()
            sage: a = M.tensor_field(0,2, {eU: [[1,x], [2,y]]}, name='a')
            sage: a.add_comp_by_continuation(eV, W, chart=c_uv)
            sage: a[eV,:]
            [ 1/4*u + 3/4 -1/4*u + 3/4]
            [ 1/4*v - 1/4 -1/4*v - 1/4]
            sage: s = a.symmetrize() ; s
            Field of symmetric bilinear forms on the 2-dimensional
             differentiable manifold M
            sage: s[eU,:]
            [        1 1/2*x + 1]
            [1/2*x + 1         y]
            sage: s[eV,:]
            [         1/4*u + 3/4 -1/8*u + 1/8*v + 1/4]
            [-1/8*u + 1/8*v + 1/4         -1/4*v - 1/4]
            sage: s == a.symmetrize(0,1)  # explicit positions
            True

        .. SEEALSO::

            For more details and examples, see
            :meth:`sage.tensor.modules.free_module_tensor.FreeModuleTensor.symmetrize`.

        """
        resu_rst = []
        for rst in self._restrictions.values():
            resu_rst.append(rst.symmetrize(*pos))
        resu = self._vmodule.tensor(self._tensor_type, sym=resu_rst[0]._sym,
                                    antisym=resu_rst[0]._antisym)
        for rst in resu_rst:
            resu._restrictions[rst._domain] = rst
        return resu

    def antisymmetrize(self, *pos):
        r"""
        Antisymmetrization over some arguments.

        INPUT:

        - ``pos`` -- (default: ``None``) list of argument positions involved
          in the antisymmetrization (with the convention ``position=0`` for
          the first argument); if ``None``, the antisymmetrization is
          performed over all the arguments

        OUTPUT:

        - the antisymmetrized tensor field (instance of :class:`TensorField`)

        EXAMPLES:

        Antisymmetrization of a type-`(0,2)` tensor field on a 2-dimensional
        non-parallelizable manifold::

            sage: M = Manifold(2, 'M')
            sage: U = M.open_subset('U') ; V = M.open_subset('V')
            sage: M.declare_union(U,V)   # M is the union of U and V
            sage: c_xy.<x,y> = U.chart() ; c_uv.<u,v> = V.chart()
            sage: transf = c_xy.transition_map(c_uv, (x+y, x-y), intersection_name='W',
            ....:                              restrictions1= x>0, restrictions2= u+v>0)
            sage: inv = transf.inverse()
            sage: W = U.intersection(V)
            sage: eU = c_xy.frame() ; eV = c_uv.frame()
            sage: a = M.tensor_field(0,2, {eU: [[1,x], [2,y]]}, name='a')
            sage: a.add_comp_by_continuation(eV, W, chart=c_uv)
            sage: a[eV,:]
            [ 1/4*u + 3/4 -1/4*u + 3/4]
            [ 1/4*v - 1/4 -1/4*v - 1/4]
            sage: s = a.antisymmetrize() ; s
            2-form on the 2-dimensional differentiable manifold M
            sage: s[eU,:]
            [         0  1/2*x - 1]
            [-1/2*x + 1          0]
            sage: s[eV,:]
            [                   0 -1/8*u - 1/8*v + 1/2]
            [ 1/8*u + 1/8*v - 1/2                    0]
            sage: s == a.antisymmetrize(0,1)  # explicit positions
            True
            sage: s == a.antisymmetrize(1,0)  # the order of positions does not matter
            True

        .. SEEALSO::

            For more details and examples, see
            :meth:`sage.tensor.modules.free_module_tensor.FreeModuleTensor.antisymmetrize`.

        """
        resu_rst = []
        for rst in self._restrictions.values():
            resu_rst.append(rst.antisymmetrize(*pos))
        resu = self._vmodule.tensor(self._tensor_type, sym=resu_rst[0]._sym,
                                    antisym=resu_rst[0]._antisym)
        for rst in resu_rst:
            resu._restrictions[rst._domain] = rst
        return resu

    def lie_derivative(self, vector):
        r"""
        Lie derivative of ``self`` with respect to a vector field.

        INPUT:

        - ``vector`` -- vector field with respect to which the Lie derivative
          is to be taken

        OUTPUT:

        - the tensor field that is the Lie derivative of the current tensor
          field with respect to ``vector``

        EXAMPLES:

        Lie derivative of a type-`(1,1)` tensor field along a vector field on
        a non-parallelizable 2-dimensional manifold::

            sage: M = Manifold(2, 'M')
            sage: U = M.open_subset('U') ; V = M.open_subset('V')
            sage: M.declare_union(U,V)   # M is the union of U and V
            sage: c_xy.<x,y> = U.chart() ; c_uv.<u,v> = V.chart()
            sage: xy_to_uv = c_xy.transition_map(c_uv, (x+y, x-y),
            ....:                    intersection_name='W', restrictions1= x>0,
            ....:                    restrictions2= u+v>0)
            sage: uv_to_xy = xy_to_uv.inverse()
            sage: e_xy = c_xy.frame(); e_uv = c_uv.frame()
            sage: t = M.tensor_field(1, 1, {e_xy: [[x, 1], [y, 0]]}, name='t')
            sage: t.add_comp_by_continuation(e_uv, U.intersection(V), c_uv)
            sage: w = M.vector_field({e_xy: [-y, x]}, name='w')
            sage: w.add_comp_by_continuation(e_uv, U.intersection(V), c_uv)
            sage: lt = t.lie_derivative(w); lt
            Tensor field of type (1,1) on the 2-dimensional differentiable
             manifold M
            sage: lt.display(e_xy)
            d/dx*dx - x d/dx*dy + (-y - 1) d/dy*dy
            sage: lt.display(e_uv)
            -1/2*u d/du*du + (1/2*u + 1) d/du*dv + (-1/2*v + 1) d/dv*du + 1/2*v d/dv*dv

        The result is cached::

            sage: t.lie_derivative(w) is lt
            True

        An alias is ``lie_der``::

            sage: t.lie_der(w) is t.lie_derivative(w)
            True

        Lie derivative of a vector field::

            sage: a = M.vector_field({e_xy: [1-x, x-y]}, name='a')
            sage: a.add_comp_by_continuation(e_uv, U.intersection(V), c_uv)
            sage: a.lie_der(w)
            Vector field on the 2-dimensional differentiable manifold M
            sage: a.lie_der(w).display(e_xy)
            x d/dx + (-y - 1) d/dy
            sage: a.lie_der(w).display(e_uv)
            (v - 1) d/du + (u + 1) d/dv

        The Lie derivative is antisymmetric::

            sage: a.lie_der(w) == - w.lie_der(a)
            True

        and it coincides with the commutator of the two vector fields::

            sage: f = M.scalar_field({c_xy: 3*x-1, c_uv:  3/2*(u+v)-1})
            sage: a.lie_der(w)(f) == w(a(f)) - a(w(f))  # long time
            True

        """
        if vector._tensor_type != (1,0):
            raise TypeError("the argument must be a vector field")

        # The Lie derivative is cached in _lie_derivates while neither
        #    the tensor field nor ``vector`` have been modified
        if id(vector) not in self._lie_derivatives:
            # the computation must be performed:
            resu_rst = []
            for dom, rst in self._restrictions.items():
                resu_rst.append(rst.lie_derivative(vector.restrict(dom)))
            resu = self._vmodule.tensor(self._tensor_type,
                                        sym=resu_rst[0]._sym,
                                        antisym=resu_rst[0]._antisym)
            for rst in resu_rst:
                resu._restrictions[rst._domain] = rst
            self._lie_derivatives[id(vector)] = (vector, resu)
            vector._lie_der_along_self[id(self)] = self
        return self._lie_derivatives[id(vector)][1]

    lie_der = lie_derivative

    def at(self, point):
        r"""
        Value of ``self`` at a point of its domain.

        If the current tensor field is

        .. MATH::

            t:\ U  \longrightarrow T^{(k,l)} M

        associated with the differentiable map

        .. MATH::

            \Phi:\ U \longrightarrow M,

        where `U` and `M` are two manifolds (possibly `U = M` and
        `\Phi = \mathrm{Id}_M`), then for any point `p \in U`, `t(p)`
        is a tensor on the tangent space to `M` at the point `\Phi(p)`.

        INPUT:

        - ``point`` -- :class:`~sage.manifolds.point.ManifoldPoint`;
          point `p` in the domain of the tensor field `U`

        OUTPUT:

        - :class:`~sage.tensor.modules.free_module_tensor.FreeModuleTensor`
          representing the tensor `t(p)` on the tangent vector space
          `T_{\Phi(p)} M`

        EXAMPLES:

        Tensor on a tangent space of a non-parallelizable 2-dimensional
        manifold::

            sage: M = Manifold(2, 'M')
            sage: U = M.open_subset('U') ; V = M.open_subset('V')
            sage: M.declare_union(U,V)   # M is the union of U and V
            sage: c_xy.<x,y> = U.chart() ; c_uv.<u,v> = V.chart()
            sage: transf = c_xy.transition_map(c_uv, (x+y, x-y),
            ....:                    intersection_name='W', restrictions1= x>0,
            ....:                    restrictions2= u+v>0)
            sage: inv = transf.inverse()
            sage: W = U.intersection(V)
            sage: eU = c_xy.frame() ; eV = c_uv.frame()
            sage: a = M.tensor_field(1, 1, {eU: [[1+y,x], [0,x+y]]}, name='a')
            sage: a.add_comp_by_continuation(eV, W, chart=c_uv)
            sage: a.display(eU)
            a = (y + 1) d/dx*dx + x d/dx*dy + (x + y) d/dy*dy
            sage: a.display(eV)
            a = (u + 1/2) d/du*du + (-1/2*u - 1/2*v + 1/2) d/du*dv
             + 1/2 d/dv*du + (1/2*u - 1/2*v + 1/2) d/dv*dv
            sage: p = M.point((2,3), chart=c_xy, name='p')
            sage: ap = a.at(p) ; ap
            Type-(1,1) tensor a on the Tangent space at Point p on the
             2-dimensional differentiable manifold M
            sage: ap.parent()
            Free module of type-(1,1) tensors on the Tangent space at Point p
             on the 2-dimensional differentiable manifold M
            sage: ap.display(eU.at(p))
            a = 4 d/dx*dx + 2 d/dx*dy + 5 d/dy*dy
            sage: ap.display(eV.at(p))
            a = 11/2 d/du*du - 3/2 d/du*dv + 1/2 d/dv*du + 7/2 d/dv*dv
            sage: p.coord(c_uv) # to check the above expression
            (5, -1)

        """
        if point not in self._domain:
            raise ValueError("the {} is not a point in the ".format(point) +
                             "domain of {}".format(self))
        for dom, rst in self._restrictions.items():
            if point in dom:
                return rst.at(point)

    def up(self, metric, pos=None):
        r"""
        Compute a metric dual of the tensor field by raising some index with a
        given metric.

        If `T` is the tensor field, `(k,l)` its type and `p` the position of a
        covariant index (i.e. `k\leq p < k+l`), this method called with
        ``pos`` `=p` yields the tensor field `T^\sharp` of type `(k+1,l-1)`
        whose components are

        .. MATH::

            (T^\sharp)^{a_1\ldots a_{k+1}}_{\phantom{a_1\ldots a_{k+1}}\,
            b_1 \ldots b_{l-1}} = g^{a_{k+1} i} \,
            T^{a_1\ldots a_k}_{\phantom{a_1\ldots a_k}\, b_1 \ldots b_{p-k}
            \, i \, b_{p-k+1}\ldots b_{l-1}},

        `g^{ab}` being the components of the inverse metric.

        The reverse operation is :meth:`TensorField.down`.

        INPUT:

        - ``metric`` -- metric `g`, as an instance of
          :class:`~sage.manifolds.differentiable.metric.PseudoRiemannianMetric`
        - ``pos`` -- (default: ``None``) position of the index (with the
          convention ``pos=0`` for the first index); if ``None``, the raising
          is performed over all the covariant indices, starting from the first
          one

        OUTPUT:

        - the tensor field `T^\sharp` resulting from the index raising
          operation

        EXAMPLES:

        Raising the index of a 1-form results in a vector field::

            sage: M = Manifold(2, 'M', start_index=1)
            sage: c_xy.<x,y> = M.chart()
            sage: g = M.metric('g')
            sage: g[1,1], g[1,2], g[2,2] = 1+x, x*y, 1-y
            sage: w = M.one_form(-1, 2)
            sage: v = w.up(g) ; v
            Vector field on the 2-dimensional differentiable manifold M
            sage: v.display()
            ((2*x - 1)*y + 1)/(x^2*y^2 + (x + 1)*y - x - 1) d/dx
             - (x*y + 2*x + 2)/(x^2*y^2 + (x + 1)*y - x - 1) d/dy
            sage: ig = g.inverse(); ig[:]
            [ (y - 1)/(x^2*y^2 + (x + 1)*y - x - 1)      x*y/(x^2*y^2 + (x + 1)*y - x - 1)]
            [     x*y/(x^2*y^2 + (x + 1)*y - x - 1) -(x + 1)/(x^2*y^2 + (x + 1)*y - x - 1)]

        Using the index notation instead of :meth:`up`::

            sage: v == ig['^ab']*w['_b']
            True

        The reverse operation::

            sage: w1 = v.down(g) ; w1
            1-form on the 2-dimensional differentiable manifold M
            sage: w1.display()
            -dx + 2 dy
            sage: w1 == w
            True

        The reverse operation in index notation::

            sage: g['_ab']*v['^b'] == w
            True

        Raising the indices of a tensor field of type (0,2)::

            sage: t = M.tensor_field(0, 2, [[1,2], [3,4]])
            sage: tu0 = t.up(g, 0) ; tu0  # raising the first index
            Tensor field of type (1,1) on the 2-dimensional differentiable
             manifold M
            sage: tu0[:]
            [  ((3*x + 1)*y - 1)/(x^2*y^2 + (x + 1)*y - x - 1) 2*((2*x + 1)*y - 1)/(x^2*y^2 + (x + 1)*y - x - 1)]
            [    (x*y - 3*x - 3)/(x^2*y^2 + (x + 1)*y - x - 1)   2*(x*y - 2*x - 2)/(x^2*y^2 + (x + 1)*y - x - 1)]
            sage: tu0 == ig['^ac']*t['_cb'] # the same operation in index notation
            True
            sage: tuu0 = tu0.up(g) ; tuu0 # the two indices have been raised, starting from the first one
            Tensor field of type (2,0) on the 2-dimensional differentiable
             manifold M
            sage: tuu0 == tu0['^a_c']*ig['^cb'] # the same operation in index notation
            True
            sage: tu1 = t.up(g, 1) ; tu1 # raising the second index
            Tensor field of type (1,1) on the 2-dimensional differentiable
             manifold M
            sage: tu1 == ig['^ac']*t['_bc'] # the same operation in index notation
            True
            sage: tu1[:]
            [((2*x + 1)*y - 1)/(x^2*y^2 + (x + 1)*y - x - 1) ((4*x + 3)*y - 3)/(x^2*y^2 + (x + 1)*y - x - 1)]
            [  (x*y - 2*x - 2)/(x^2*y^2 + (x + 1)*y - x - 1) (3*x*y - 4*x - 4)/(x^2*y^2 + (x + 1)*y - x - 1)]
            sage: tuu1 = tu1.up(g) ; tuu1 # the two indices have been raised, starting from the second one
            Tensor field of type (2,0) on the 2-dimensional differentiable
             manifold M
            sage: tuu1 == tu1['^a_c']*ig['^cb'] # the same operation in index notation
            True
            sage: tuu0 == tuu1 # the order of index raising is important
            False
            sage: tuu = t.up(g) ; tuu # both indices are raised, starting from the first one
            Tensor field of type (2,0) on the 2-dimensional differentiable
             manifold M
            sage: tuu0 == tuu # the same order for index raising has been applied
            True
            sage: tuu1 == tuu # to get tuu1, indices have been raised from the last one, contrary to tuu
            False
            sage: d0tuu = tuu.down(g, 0) ; d0tuu # the first index is lowered again
            Tensor field of type (1,1) on the 2-dimensional differentiable
             manifold M
            sage: dd0tuu = d0tuu.down(g) ; dd0tuu  # the second index is then lowered
            Tensor field of type (0,2) on the 2-dimensional differentiable
             manifold M
            sage: d1tuu = tuu.down(g, 1) ; d1tuu # lowering operation, starting from the last index
            Tensor field of type (1,1) on the 2-dimensional differentiable
             manifold M
            sage: dd1tuu = d1tuu.down(g) ; dd1tuu
            Tensor field of type (0,2) on the 2-dimensional differentiable
             manifold M
            sage: ddtuu = tuu.down(g) ; ddtuu # both indices are lowered, starting from the last one
            Tensor field of type (0,2) on the 2-dimensional differentiable
             manifold M
            sage: ddtuu == t # should be true
            True
            sage: dd0tuu == t # not true, because of the order of index lowering to get dd0tuu
            False
            sage: dd1tuu == t # should be true
            True

        """
        n_con = self._tensor_type[0] # number of contravariant indices = k
        if pos is None:
            result = self
            for p in range(n_con, self._tensor_rank):
                k = result._tensor_type[0]
                result = result.up(metric, k)
            return result
        if not isinstance(pos, (int, Integer)):
            raise TypeError("the argument 'pos' must be an integer")
        if pos<n_con or pos>self._tensor_rank-1:
            print("pos = {}".format(pos))
            raise ValueError("position out of range")
        return self.contract(pos, metric.inverse(), 0)

    def down(self, metric, pos=None):
        r"""
        Compute a metric dual of the tensor field by lowering some index with a
        given metric.

        If `T` is the tensor field, `(k,l)` its type and `p` the position of a
        contravariant index (i.e. `0\leq p < k`), this method called with
        ``pos`` `=p`  yields the tensor field `T^\flat` of type `(k-1,l+1)`
        whose components are

        .. MATH::

            (T^\flat)^{a_1\ldots a_{k-1}}_{\phantom{a_1\ldots a_{k-1}}
            \, b_1 \ldots b_{l+1}} = g_{b_1 i} \,
            T^{a_1\ldots a_{p} \, i \, a_{p+1}\ldots a_{k-1}}_{\phantom{a_1
            \ldots a_{p} \, i \, a_{p+1}\ldots a_{k-1}}\, b_2 \ldots b_{l+1}},

        `g_{ab}` being the components of the metric tensor.

        The reverse operation is :meth:`TensorField.up`.

        INPUT:

        - ``metric`` -- metric `g`, as an instance of
          :class:`~sage.manifolds.differentiable.metric.PseudoRiemannianMetric`
        - ``pos`` -- (default: ``None``) position of the index (with the
          convention ``pos=0`` for the first index); if ``None``, the lowering
          is performed over all the contravariant indices, starting from the
          last one

        OUTPUT:

        - the tensor field `T^\flat` resulting from the index lowering
          operation

        EXAMPLES:

        Lowering the index of a vector field results in a 1-form::

            sage: M = Manifold(2, 'M', start_index=1)
            sage: c_xy.<x,y> = M.chart()
            sage: g = M.metric('g')
            sage: g[1,1], g[1,2], g[2,2] = 1+x, x*y, 1-y
            sage: v = M.vector_field(-1, 2)
            sage: w = v.down(g) ; w
            1-form on the 2-dimensional differentiable manifold M
            sage: w.display()
            (2*x*y - x - 1) dx + (-(x + 2)*y + 2) dy

        Using the index notation instead of :meth:`down`::

            sage: w == g['_ab']*v['^b']
            True

        The reverse operation::

            sage: v1 = w.up(g) ; v1
            Vector field on the 2-dimensional differentiable manifold M
            sage: v1 == v
            True

        Lowering the indices of a tensor field of type (2,0)::

            sage: t = M.tensor_field(2, 0, [[1,2], [3,4]])
            sage: td0 = t.down(g, 0) ; td0  # lowering the first index
            Tensor field of type (1,1) on the 2-dimensional differentiable
             manifold M
            sage: td0 == g['_ac']*t['^cb'] # the same operation in index notation
            True
            sage: td0[:]
            [  3*x*y + x + 1   (x - 3)*y + 3]
            [4*x*y + 2*x + 2 2*(x - 2)*y + 4]
            sage: tdd0 = td0.down(g) ; tdd0 # the two indices have been lowered, starting from the first one
            Tensor field of type (0,2) on the 2-dimensional differentiable
             manifold M
            sage: tdd0 == g['_ac']*td0['^c_b'] # the same operation in index notation
            True
            sage: tdd0[:]
            [      4*x^2*y^2 + x^2 + 5*(x^2 + x)*y + 2*x + 1 2*(x^2 - 2*x)*y^2 + (x^2 + 2*x - 3)*y + 3*x + 3]
            [(3*x^2 - 4*x)*y^2 + (x^2 + 3*x - 2)*y + 2*x + 2           (x^2 - 5*x + 4)*y^2 + (5*x - 8)*y + 4]
            sage: td1 = t.down(g, 1) ; td1  # lowering the second index
            Tensor field of type (1,1) on the 2-dimensional differentiable
             manifold M
            sage: td1 == g['_ac']*t['^bc'] # the same operation in index notation
            True
            sage: td1[:]
            [  2*x*y + x + 1   (x - 2)*y + 2]
            [4*x*y + 3*x + 3 (3*x - 4)*y + 4]
            sage: tdd1 = td1.down(g) ; tdd1 # the two indices have been lowered, starting from the second one
            Tensor field of type (0,2) on the 2-dimensional differentiable
             manifold M
            sage: tdd1 == g['_ac']*td1['^c_b'] # the same operation in index notation
            True
            sage: tdd1[:]
            [      4*x^2*y^2 + x^2 + 5*(x^2 + x)*y + 2*x + 1 (3*x^2 - 4*x)*y^2 + (x^2 + 3*x - 2)*y + 2*x + 2]
            [2*(x^2 - 2*x)*y^2 + (x^2 + 2*x - 3)*y + 3*x + 3           (x^2 - 5*x + 4)*y^2 + (5*x - 8)*y + 4]
            sage: tdd1 == tdd0   # the order of index lowering is important
            False
            sage: tdd = t.down(g) ; tdd  # both indices are lowered, starting from the last one
            Tensor field of type (0,2) on the 2-dimensional differentiable
             manifold M
            sage: tdd[:]
            [      4*x^2*y^2 + x^2 + 5*(x^2 + x)*y + 2*x + 1 (3*x^2 - 4*x)*y^2 + (x^2 + 3*x - 2)*y + 2*x + 2]
            [2*(x^2 - 2*x)*y^2 + (x^2 + 2*x - 3)*y + 3*x + 3           (x^2 - 5*x + 4)*y^2 + (5*x - 8)*y + 4]
            sage: tdd0 == tdd  # to get tdd0, indices have been lowered from the first one, contrary to tdd
            False
            sage: tdd1 == tdd  # the same order for index lowering has been applied
            True
            sage: u0tdd = tdd.up(g, 0) ; u0tdd # the first index is raised again
            Tensor field of type (1,1) on the 2-dimensional differentiable
             manifold M
            sage: uu0tdd = u0tdd.up(g) ; uu0tdd # the second index is then raised
            Tensor field of type (2,0) on the 2-dimensional differentiable
             manifold M
            sage: u1tdd = tdd.up(g, 1) ; u1tdd  # raising operation, starting from the last index
            Tensor field of type (1,1) on the 2-dimensional differentiable
             manifold M
            sage: uu1tdd = u1tdd.up(g) ; uu1tdd
            Tensor field of type (2,0) on the 2-dimensional differentiable
             manifold M
            sage: uutdd = tdd.up(g) ; uutdd  # both indices are raised, starting from the first one
            Tensor field of type (2,0) on the 2-dimensional differentiable
             manifold M
            sage: uutdd == t  # should be true
            True
            sage: uu0tdd == t # should be true
            True
            sage: uu1tdd == t # not true, because of the order of index raising to get uu1tdd
            False

        """
        n_con = self._tensor_type[0] # number of contravariant indices = k
        if pos is None:
            result = self
            for p in range(0, n_con):
                k = result._tensor_type[0]
                result = result.down(metric, k-1)
            return result
        if not isinstance(pos, (int, Integer)):
            raise TypeError("the argument 'pos' must be an integer")
        if pos<0 or pos>=n_con:
            print("pos = {}".format(pos))
            raise ValueError("position out of range")
        return metric.contract(1, self, pos)

    def divergence(self, metric=None):
        r"""
        Return the divergence of ``self`` (with respect to a given
        metric).

        The divergence is taken on the *last* index: if
        ``self`` is a tensor field `t` of type `(k,0)` with `k\geq 1`, the
        divergence of `t` with respect to the metric `g` is the tensor field
        of type `(k-1,0)` defined by

        .. MATH::

            (\mathrm{div}\, t)^{a_1\ldots a_{k-1}} =
            \nabla_i t^{a_1\ldots a_{k-1} i} =
            (\nabla t)^{a_1\ldots a_{k-1} i}_{\phantom{a_1\ldots a_{k-1} i}\, i},

        where `\nabla` is the Levi-Civita connection of `g` (cf.
        :class:`~sage.manifolds.differentiable.levi_civita_connection.LeviCivitaConnection`).

        This definition is extended to tensor fields of type `(k,l)` with
        `k\geq 0` and `l\geq 1`, by raising the last index with the metric `g`:
        `\mathrm{div}\, t` is then the tensor field of type `(k,l-1)` defined by

        .. MATH::

            (\mathrm{div}\, t)^{a_1\ldots a_k}_{\phantom{a_1\ldots a_k}\, b_1
            \ldots b_{l-1}} = \nabla_i (g^{ij} t^{a_1\ldots a_k}_{\phantom{a_1
            \ldots a_k}\, b_1\ldots b_{l-1} j})
            = (\nabla t^\sharp)^{a_1\ldots a_k i}_{\phantom{a_1\ldots a_k i}\,
            b_1\ldots b_{l-1} i},

        where `t^\sharp` is the tensor field deduced from `t` by raising the
        last index with the metric `g` (see :meth:`up`).

        INPUT:

        - ``metric`` -- (default: ``None``) the pseudo-Riemannian metric `g`
          involved in the definition of the divergence; if none is provided,
          the domain of ``self`` is supposed to be endowed with a default
          metric (i.e. is supposed to be pseudo-Riemannian manifold, see
          :class:`~sage.manifolds.differentiable.pseudo_riemannian.PseudoRiemannianManifold`)
          and the latter is used to define the divergence.

        OUTPUT:

        - instance of either
          :class:`~sage.manifolds.differentiable.scalarfield.DiffScalarField`
          if `(k,l)=(1,0)` (``self`` is a vector field) or `(k,l)=(0,1)`
          (``self`` is a 1-form) or of :class:`TensorField` if `k+l\geq 2`
          representing the divergence of ``self`` with respect to ``metric``

        EXAMPLES:

        Divergence of a vector field in the Euclidean plane::

            sage: M.<x,y> = EuclideanSpace()
            sage: v = M.vector_field(x, y, name='v')
            sage: s = v.divergence(); s
            Scalar field div(v) on the Euclidean plane E^2
            sage: s.display()
            div(v): E^2 --> R
               (x, y) |--> 2

        A shortcut alias of ``divergence`` is ``div``::

            sage: v.div() == s
            True

        The function :func:`~sage.manifolds.operators.div` from the
        :mod:`~sage.manifolds.operators` module can be used instead of the
        method :meth:`divergence`::

            sage: from sage.manifolds.operators import div
            sage: div(v) == s
            True

        The divergence can be taken with respect to a metric tensor that is
        not the default one::

            sage: h = M.lorentzian_metric('h')
            sage: h[1,1], h[2,2] = -1, 1/(1+x^2+y^2)
            sage: s = v.div(h); s
            Scalar field div_h(v) on the Euclidean plane E^2
            sage: s.display()
            div_h(v): E^2 --> R
               (x, y) |--> (x^2 + y^2 + 2)/(x^2 + y^2 + 1)

        The standard formula

        .. MATH::

            \mathrm{div}_h \, v = \frac{1}{\sqrt{|\det h|}}
            \frac{\partial}{\partial x^i} \left( \sqrt{|\det h|} \, v^i \right)

        is checked as follows::

            sage: sqrth = h.sqrt_abs_det().expr(); sqrth
            1/sqrt(x^2 + y^2 + 1)
            sage: s == 1/sqrth * sum( (sqrth*v[i]).diff(i) for i in M.irange())
            True

        A divergence-free vector::

            sage: w = M.vector_field(-y, x, name='w')
            sage: w.div().display()
            div(w): E^2 --> R
               (x, y) |--> 0
            sage: w.div(h).display()
            div_h(w): E^2 --> R
               (x, y) |--> 0

        Divergence of a type-``(2,0)`` tensor field::

            sage: t = v*w; t
            Tensor field v*w of type (2,0) on the Euclidean plane E^2
            sage: s = t.div(); s
            Vector field div(v*w) on the Euclidean plane E^2
            sage: s.display()
            div(v*w) = -y e_x + x e_y

        """
        n_con = self._tensor_type[0] # number of contravariant indices = k
        n_cov = self._tensor_type[1] # number of covariant indices = l
        default_metric = metric is None
        if default_metric:
            metric = self._domain.metric()
        nabla = metric.connection()
        if n_cov == 0:
            resu =  nabla(self).trace(n_con-1, n_con)
        else:
            tup = self.up(metric, self._tensor_rank-1)
            resu = nabla(tup).trace(n_con, self._tensor_rank)
        if self._name is not None:
            if default_metric:
                resu._name = "div({})".format(self._name)
                resu._latex_name = r"\mathrm{div}\left(" + self._latex_name + \
                                   r"\right)"
            else:
                resu._name = "div_{}({})".format(metric._name, self._name)
                resu._latex_name = r"\mathrm{div}_{" + metric._latex_name + \
                                   r"}\left(" + self._latex_name + r"\right)"
            # The name is propagated to possible restrictions of self:
            for restrict in resu._restrictions.values():
                restrict.set_name(resu._name, latex_name=resu._latex_name)
        return resu

    div = divergence

    def laplacian(self, metric=None):
        r"""
        Return the Laplacian of ``self`` with respect to a given
        metric (Laplace-Beltrami operator).

        If ``self`` is a tensor field `t` of type `(k,l)`, the Laplacian of `t`
        with respect to the metric `g` is the tensor field of type `(k,l)`
        defined by

        .. MATH::

            (\Delta t)^{a_1\ldots a_k}_{\phantom{a_1\ldots a_k}\,{b_1\ldots b_k}}
            = \nabla_i \nabla^i
            t^{a_1\ldots a_k}_{\phantom{a_1\ldots a_k}\,{b_1\ldots b_k}},

        where `\nabla` is the Levi-Civita connection of `g` (cf.
        :class:`~sage.manifolds.differentiable.levi_civita_connection.LeviCivitaConnection`)
        and `\nabla^i := g^{ij} \nabla_j`. The operator
        `\Delta = \nabla_i \nabla^i` is called the *Laplace-Beltrami operator*
        of metric `g`.

        INPUT:

        - ``metric`` -- (default: ``None``) the pseudo-Riemannian metric `g`
          involved in the definition of the Laplacian; if none is provided, the
          domain of ``self`` is supposed to be endowed with a default metric
          (i.e. is supposed to be pseudo-Riemannian manifold, see
          :class:`~sage.manifolds.differentiable.pseudo_riemannian.PseudoRiemannianManifold`)
          and the latter is used to define the Laplacian

        OUTPUT:

        - instance of :class:`TensorField` representing the Laplacian of
          ``self``

        EXAMPLES:

        Laplacian of a vector field in the Euclidean plane::

            sage: M.<x,y> = EuclideanSpace()
            sage: v = M.vector_field(x^3 + y^2, x*y, name='v')
            sage: Dv = v.laplacian(); Dv
            Vector field Delta(v) on the Euclidean plane E^2
            sage: Dv.display()
            Delta(v) = (6*x + 2) e_x

        The function :func:`~sage.manifolds.operators.laplacian` from the
        :mod:`~sage.manifolds.operators` module can be used instead of the
        method :meth:`laplacian`::

            sage: from sage.manifolds.operators import laplacian
            sage: laplacian(v) == Dv
            True

        In the present case (Euclidean metric and Cartesian coordinates), the
        components of the Laplacian are the Laplacians of the components::

            sage: all(Dv[[i]] == laplacian(v[[i]]) for i in M.irange())
            True

        The Laplacian can be taken with respect to a metric tensor that is
        not the default one::

            sage: h = M.lorentzian_metric('h')
            sage: h[1,1], h[2,2] = -1, 1+x^2
            sage: Dv = v.laplacian(h); Dv
            Vector field Delta_h(v) on the Euclidean plane E^2
            sage: Dv.display()
            Delta_h(v) = -(8*x^5 - 2*x^4 - x^2*y^2 + 15*x^3 - 4*x^2 + 6*x
             - 2)/(x^4 + 2*x^2 + 1) e_x - 3*x^3*y/(x^4 + 2*x^2 + 1) e_y

        """
        n_con = self._tensor_type[0] # number of contravariant indices = k
        trank = self._tensor_rank    # k + l
        default_metric = metric is None
        if default_metric:
            metric = self._domain.metric()
        nabla = metric.connection()
        tmp = nabla(nabla(self).up(metric, pos=trank))
        resu = tmp.trace(n_con, trank+1)
        if self._name is not None:
            if default_metric:
                resu._name = "Delta({})".format(self._name)
                resu._latex_name = r"\Delta\left(" + self._latex_name + \
                                   r"\right)"
            else:
                resu._name = "Delta_{}({})".format(metric._name, self._name)
                resu._latex_name = r"\Delta_{" + metric._latex_name + \
                                   r"}\left(" + self._latex_name + r"\right)"
            # The name is propagated to possible restrictions of self:
            for restrict in resu._restrictions.values():
                restrict.set_name(resu._name, latex_name=resu._latex_name)
        return resu

    def dalembertian(self, metric=None):
        r"""
        Return the d'Alembertian of ``self`` with respect to a given
        Lorentzian metric.

        The *d'Alembertian* of a tensor field `t` with respect to a Lorentzian
        metric `g` is nothing but the Laplace-Beltrami operator of `g` applied
        to `t` (see :meth:`laplacian`); if ``self`` a tensor field `t` of type
        `(k,l)`, the d'Alembertian of `t` with respect to `g` is then the
        tensor field of type `(k,l)` defined by

        .. MATH::

            (\Box t)^{a_1\ldots a_k}_{\phantom{a_1\ldots a_k}\,{b_1\ldots b_k}}
            = \nabla_i \nabla^i
            t^{a_1\ldots a_k}_{\phantom{a_1\ldots a_k}\,{b_1\ldots b_k}},

        where `\nabla` is the Levi-Civita connection of `g` (cf.
        :class:`~sage.manifolds.differentiable.levi_civita_connection.LeviCivitaConnection`)
        and `\nabla^i := g^{ij} \nabla_j`.

        .. NOTE::

            If the metric `g` is not Lorentzian, the name *d'Alembertian* is
            not appropriate and one should use :meth:`laplacian` instead.

        INPUT:

        - ``metric`` -- (default: ``None``) the Lorentzian metric `g`
          involved in the definition of the d'Alembertian; if none is provided,
          the domain of ``self`` is supposed to be endowed with a default
          Lorentzian metric (i.e. is supposed to be Lorentzian manifold, see
          :class:`~sage.manifolds.differentiable.pseudo_riemannian.PseudoRiemannianManifold`)
          and the latter is used to define the d'Alembertian

        OUTPUT:

        - instance of :class:`TensorField` representing the d'Alembertian of
          ``self``

        EXAMPLES:

        d'Alembertian of a vector field in Minkowski spacetime, representing
        the electric field of a simple plane electromagnetic wave::

            sage: M = Manifold(4, 'M', structure='Lorentzian')
            sage: X.<t,x,y,z> = M.chart()
            sage: g = M.metric()
            sage: g[0,0], g[1,1], g[2,2], g[3,3] = -1, 1, 1, 1
            sage: e = M.vector_field(name='e')
            sage: e[1] = cos(t-z)
            sage: e.display()  # plane wave propagating in the z direction
            e = cos(t - z) d/dx
            sage: De = e.dalembertian(); De
            Vector field Box(e) on the 4-dimensional Lorentzian manifold M

        The function :func:`~sage.manifolds.operators.dalembertian` from the
        :mod:`~sage.manifolds.operators` module can be used instead of the
        method :meth:`dalembertian`::

            sage: from sage.manifolds.operators import dalembertian
            sage: dalembertian(e) == De
            True

        We check that the electric field obeys the wave equation::

            sage: De.display()
            Box(e) = 0

        """
        default_metric = metric is None
        if default_metric:
            metric = self._domain.metric()
        nm2 = self._domain.dim() - 2
        if metric.signature() not in [nm2, -nm2]:
            raise TypeError("the {} is not a Lorentzian ".format(metric) +
                            "metric; use laplacian() instead")
        resu = self.laplacian(metric=metric)
        if self._name is not None:
            if default_metric:
                resu._name = "Box({})".format(self._name)
                resu._latex_name = r"\Box\left(" + self._latex_name + \
                                   r"\right)"
            else:
                resu._name = "Box_{}({})".format(metric._name, self._name)
                resu._latex_name = r"\Box_{" + metric._latex_name + \
                                   r"}\left(" + self._latex_name + r"\right)"
            # The name is propagated to possible restrictions of self:
            for restrict in resu._restrictions.values():
                restrict.set_name(resu._name, latex_name=resu._latex_name)
        return resu

    def along(self, mapping):
        r"""
        Return the tensor field deduced from ``self`` via a differentiable map,
        the codomain of which is included in the domain of ``self``.

        More precisely, if ``self`` is a tensor field `t` on `M` and if
        `\Phi: U \rightarrow M` is a differentiable map from some
        differentiable manifold `U` to `M`, the returned object is
        a tensor field `\tilde t` along `U` with values on `M` such that

        .. MATH::

           \forall p \in U,\  \tilde t(p) = t(\Phi(p)).

        INPUT:

        - ``mapping`` -- differentiable map `\Phi: U \rightarrow M`

        OUTPUT:

        - tensor field `\tilde t` along `U` defined above.

        EXAMPLES:

        Let us consider the 2-dimensional sphere `S^2`::

            sage: M = Manifold(2, 'S^2') # the 2-dimensional sphere S^2
            sage: U = M.open_subset('U') # complement of the North pole
            sage: c_xy.<x,y> = U.chart() # stereographic coordinates from the North pole
            sage: V = M.open_subset('V') # complement of the South pole
            sage: c_uv.<u,v> = V.chart() # stereographic coordinates from the South pole
            sage: M.declare_union(U,V)   # S^2 is the union of U and V
            sage: xy_to_uv = c_xy.transition_map(c_uv, (x/(x^2+y^2), y/(x^2+y^2)),
            ....:                 intersection_name='W', restrictions1= x^2+y^2!=0,
            ....:                 restrictions2= u^2+v^2!=0)
            sage: uv_to_xy = xy_to_uv.inverse()
            sage: W = U.intersection(V)

        and the following map from the open interval `(0,5\pi/2)` to `S^2`,
        the image of it being the great circle `x=0`, `u=0`, which goes through
        the North and South poles::

            sage: I.<t> = OpenInterval(0, 5*pi/2)
            sage: J = I.open_interval(0, 3*pi/2)
            sage: K = I.open_interval(pi, 5*pi/2)
            sage: c_J = J.canonical_chart(); c_K = K.canonical_chart()
            sage: Phi = I.diff_map(M, {(c_J, c_xy):
            ....:                      (0, sgn(pi-t)*sqrt((1+cos(t))/(1-cos(t)))),
            ....:                      (c_K, c_uv):
            ....:                      (0,  sgn(t-2*pi)*sqrt((1-cos(t))/(1+cos(t))))},
            ....:                  name='Phi')

        Let us consider a vector field on `S^2`::

            sage: eU = c_xy.frame(); eV = c_uv.frame()
            sage: w = M.vector_field(name='w')
            sage: w[eU,0] = 1
            sage: w.add_comp_by_continuation(eV, W, chart=c_uv)
            sage: w.display(eU)
            w = d/dx
            sage: w.display(eV)
            w = (-u^2 + v^2) d/du - 2*u*v d/dv

        We have then::

            sage: wa = w.along(Phi); wa
            Vector field w along the Real interval (0, 5/2*pi) with values on
             the 2-dimensional differentiable manifold S^2
            sage: wa.display(eU.along(Phi))
            w = d/dx
            sage: wa.display(eV.along(Phi))
            w = -(cos(t) - 1)*sgn(-2*pi + t)^2/(cos(t) + 1) d/du

        Some tests::

            sage: p = K.an_element()
            sage: wa.at(p) == w.at(Phi(p))
            True
            sage: wa.at(J(4*pi/3)) == wa.at(K(4*pi/3))
            True
            sage: wa.at(I(4*pi/3)) == wa.at(K(4*pi/3))
            True
            sage: wa.at(K(7*pi/4)) == eU[0].at(Phi(I(7*pi/4))) # since eU[0]=d/dx
            True

        """
        dom = self._domain
        if self._ambient_domain is not dom:
            raise ValueError("{} is not a tensor field ".format(self) +
                             "with values in the {}".format(dom))
        if mapping.codomain().is_subset(dom):
            rmapping = mapping
        else:
            rmapping = None
            for doms, rest in mapping._restrictions.items():
                if doms[1].is_subset(dom):
                    rmapping = rest
                    break
            else:
                raise ValueError("the codomain of {} is not ".format(mapping) +
                                 "included in the domain of {}".format(self))
        resu_ambient_domain = rmapping.codomain()
        if resu_ambient_domain.is_manifestly_parallelizable():
            return self.restrict(resu_ambient_domain).along(rmapping)
        dom_resu = rmapping.domain()
        vmodule = dom_resu.vector_field_module(dest_map=rmapping)
        resu = vmodule.tensor(self._tensor_type, name=self._name,
                              latex_name=self._latex_name, sym=self._sym,
                              antisym=self._antisym)
        for rdom in resu_ambient_domain._parallelizable_parts:
            if rdom in resu_ambient_domain._top_subsets:
                for chart1, chart2 in rmapping._coord_expression:
                    if chart2.domain() is rdom:
                        dom1 = chart1.domain()
                        rrmap = rmapping.restrict(dom1, subcodomain=rdom)
                        resu._restrictions[dom1] = self.restrict(rdom).along(rrmap)
        return resu

    def set_calc_order(self, symbol, order, truncate=False):
        r"""
        Trigger a series expansion with respect to a small parameter in
        computations involving the tensor field.

        This property is propagated by usual operations. The internal
        representation must be ``SR`` for this to take effect.

        If the small parameter is `\epsilon` and `T` is ``self``, the
        power series expansion to order `n` is

        .. MATH::

            T = T_0 + \epsilon T_1 + \epsilon^2 T_2 + \cdots + \epsilon^n T_n
                + O(\epsilon^{n+1}),

        where `T_0, T_1, \ldots, T_n` are `n+1` tensor fields of the same
        tensor type as ``self`` and do not depend upon `\epsilon`.

        INPUT:

        - ``symbol`` -- symbolic variable (the "small parameter" `\epsilon`)
          with respect to which the components of ``self`` are expanded in
          power series
        - ``order`` -- integer; the order `n` of the expansion, defined as the
          degree of the polynomial representing the truncated power series in
          ``symbol``
        - ``truncate`` -- (default: ``False``) determines whether the
          components of ``self`` are replaced by their expansions to the
          given order

        EXAMPLES:

        Let us consider two vector fields depending on a small parameter `h`
        on a non-parallelizable manifold::

            sage: M = Manifold(2, 'M')
            sage: U = M.open_subset('U') ; V = M.open_subset('V')
            sage: M.declare_union(U,V)   # M is the union of U and V
            sage: c_xy.<x,y> = U.chart() ; c_uv.<u,v> = V.chart()
            sage: transf = c_xy.transition_map(c_uv, (x+y, x-y), intersection_name='W',
            ....:                              restrictions1= x>0, restrictions2= u+v>0)
            sage: inv = transf.inverse()
            sage: W = U.intersection(V)
            sage: eU = c_xy.frame() ; eV = c_uv.frame()
            sage: a = M.vector_field()
            sage: h = var('h', domain='real')
            sage: a[eU,:] = (cos(h*x), -y)
            sage: a.add_comp_by_continuation(eV, W, chart=c_uv)
            sage: b = M.vector_field()
            sage: b[eU,:] = (exp(h*x), exp(h*y))
            sage: b.add_comp_by_continuation(eV, W, chart=c_uv)

        If we set the calculus order on one of the vector fields, any operation
        involving both of them is performed to that order::

            sage: a.set_calc_order(h, 2)
            sage: s = a + b
            sage: s[eU,:]
            [h*x + 2, 1/2*h^2*y^2 + h*y - y + 1]
            sage: s[eV,:]
            [1/8*(u^2 - 2*u*v + v^2)*h^2 + h*u - 1/2*u + 1/2*v + 3,
             -1/8*(u^2 - 2*u*v + v^2)*h^2 + h*v + 1/2*u - 1/2*v + 1]

        Note that the components of ``a`` have not been affected by the above
        call to ``set_calc_order``::

            sage: a[eU,:]
            [cos(h*x), -y]
            sage: a[eV,:]
            [cos(1/2*h*u)*cos(1/2*h*v) - sin(1/2*h*u)*sin(1/2*h*v) - 1/2*u + 1/2*v,
             cos(1/2*h*u)*cos(1/2*h*v) - sin(1/2*h*u)*sin(1/2*h*v) + 1/2*u - 1/2*v]

        To have ``set_calc_order`` act on them, set the optional argument
        ``truncate`` to ``True``::

            sage: a.set_calc_order(h, 2, truncate=True)
            sage: a[eU,:]
            [-1/2*h^2*x^2 + 1, -y]
            sage: a[eV,:]
            [-1/8*(u^2 + 2*u*v + v^2)*h^2 - 1/2*u + 1/2*v + 1,
             -1/8*(u^2 + 2*u*v + v^2)*h^2 + 1/2*u - 1/2*v + 1]

        """
        for rst in self._restrictions.values():
            rst.set_calc_order(symbol, order, truncate)
        self._del_derived()

    def apply_map(self, fun, frame=None, chart=None,
                  keep_other_components=False):
        r"""
        Apply a function to the coordinate expressions of all components of
        ``self`` in a given vector frame.

        This method allows operations like factorization, expansion,
        simplification or substitution to be performed on all components of
        ``self`` in a given vector frame (see examples below).

        INPUT:

        - ``fun`` -- function to be applied to the coordinate expressions of
          the components
        - ``frame`` -- (default: ``None``) vector frame defining the
          components on which the operation ``fun`` is to be performed; if
          ``None``, the default frame of the domain of ``self`` is assumed
        - ``chart`` -- (default: ``None``) coordinate chart; if specified, the
          operation ``fun`` is performed only on the coordinate expressions
          with respect to ``chart`` of the components w.r.t. ``frame``; if
          ``None``, the operation ``fun`` is performed on all available
          coordinate expressions
        - ``keep_other_components`` -- (default: ``False``) determine whether
          the components with respect to vector frames distinct from ``frame``
          and having the same domain as ``frame`` are kept. If ``fun`` is
          non-destructive, ``keep_other_components`` can be set to ``True``;
          otherwise, it is advised to set it to ``False`` (the default) in
          order to avoid any inconsistency between the various sets of
          components

        EXAMPLES:

        Factorizing all components in the default frame of a vector field::

            sage: M = Manifold(2, 'M')
            sage: X.<x,y> = M.chart()
            sage: a, b = var('a b')
            sage: v = M.vector_field(x^2 - y^2, a*(b^2 - b)*x)
            sage: v.display()
            (x^2 - y^2) d/dx + (b^2 - b)*a*x d/dy
            sage: v.apply_map(factor)
            sage: v.display()
            (x + y)*(x - y) d/dx + a*(b - 1)*b*x d/dy

        Performing a substitution in all components in the default frame::

            sage: v.apply_map(lambda f: f.subs({a: 2}))
            sage: v.display()
            (x + y)*(x - y) d/dx + 2*(b - 1)*b*x d/dy

        Specifying the vector frame via the argument ``frame``::

            sage: P.<p, q> = M.chart()
            sage: X_to_P = X.transition_map(P, [x + 1, y - 1])
            sage: P_to_X = X_to_P.inverse()
            sage: v.display(P)
            (p^2 - q^2 - 2*p - 2*q) d/dp + (-2*b^2 + 2*(b^2 - b)*p + 2*b) d/dq
            sage: v.apply_map(lambda f: f.subs({b: pi}), frame=P.frame())
            sage: v.display(P)
            (p^2 - q^2 - 2*p - 2*q) d/dp + (2*pi - 2*pi^2 - 2*(pi - pi^2)*p) d/dq

        Note that the required operation has been performed in all charts::

            sage: v.display(P.frame(), P)
            (p^2 - q^2 - 2*p - 2*q) d/dp + (2*pi - 2*pi^2 - 2*(pi - pi^2)*p) d/dq
            sage: v.display(P.frame(), X)
            (x + y)*(x - y) d/dp + 2*pi*(pi - 1)*x d/dq

        By default, the components of ``v`` in frames distinct from the
        specified one have been deleted::

            sage: X.frame() in v._components
            False

        When requested, they are recomputed by change-of-frame formulas,
        thereby enforcing the consistency between the representations in
        various vector frames. In particular, we can check that the
        substitution of ``b`` by ``pi``, which was asked in ``P.frame()``,
        is effective in ``X.frame()`` as well::

            sage: v.display(X.frame(), X)
            (x + y)*(x - y) d/dx + 2*pi*(pi - 1)*x d/dy

        When the requested operation does not change the value of the tensor
        field, one can use the keyword argument ``keep_other_components=True``,
        in order to avoid the recomputation of the components in other frames::

            sage: v.apply_map(factor, keep_other_components=True)
            sage: v.display()
            (x + y)*(x - y) d/dx + 2*pi*(pi - 1)*x d/dy

        The components with respect to ``P.frame()`` have been kept::

            sage: P.frame() in v._components
            True

        One can restrict the operation to expressions in a given chart, via
        the argument ``chart``::

            sage: v.display(X.frame(), P)
            (p + q)*(p - q - 2) d/dx + 2*pi*(pi - 1)*(p - 1) d/dy
            sage: v.apply_map(expand, chart=P)
            sage: v.display(X.frame(), P)
            (p^2 - q^2 - 2*p - 2*q) d/dx + (2*pi + 2*pi^2*p - 2*pi^2 - 2*pi*p) d/dy
            sage: v.display(X.frame(), X)
            (x + y)*(x - y) d/dx + 2*pi*(pi - 1)*x d/dy

        """
        # The dictionary of components w.r.t. frame:
        if keep_other_components:
            comps = self.comp(frame)._comp
        else:
            comps = self.set_comp(frame)._comp # set_comp() deletes the
                                               # components in other frames
        if chart:
            for scalar in comps.values():
                scalar.add_expr(fun(scalar.expr(chart=chart)), chart=chart)
        else:
            for scalar in comps.values():
                cfunc_dict = {}  # new dict of chart functions in order not to
                                 # modify scalar._express while looping on it
                for ch, fct in scalar._express.items():
                    cfunc_dict[ch] = ch.function(fun(fct.expr()))
                scalar._express = cfunc_dict<|MERGE_RESOLUTION|>--- conflicted
+++ resolved
@@ -60,7 +60,6 @@
 from sage.tensor.modules.free_module_tensor import FreeModuleTensor
 from sage.tensor.modules.tensor_with_indices import TensorWithIndices
 
-<<<<<<< HEAD
 if TYPE_CHECKING:
     from sage.manifolds.differentiable.vectorfield_module import VectorFieldModule
     from sage.manifolds.differentiable.manifold import DifferentiableManifold
@@ -69,10 +68,7 @@
     from sage.manifolds.differentiable.metric import PseudoRiemannianMetric
 
 TensorType = Tuple[int, int]
-class TensorField(ModuleElement):
-=======
 class TensorField(ModuleElementWithMutability):
->>>>>>> 415221a9
     r"""
     Tensor field along a differentiable manifold.
 
@@ -950,9 +946,6 @@
 
     #### End of simple accessors #####
 
-<<<<<<< HEAD
-    def set_restriction(self, rst: 'TensorField'):
-=======
     def set_immutable(self):
         r"""
         Set ``self`` and all restrictions of ``self`` immutable.
@@ -973,8 +966,7 @@
             rst.set_immutable()
         super().set_immutable()
 
-    def set_restriction(self, rst):
->>>>>>> 415221a9
+    def set_restriction(self, rst: 'TensorField'):
         r"""
         Define a restriction of ``self`` to some subdomain.
 
@@ -1010,14 +1002,9 @@
             True
 
         """
-<<<<<<< HEAD
-=======
         if self.is_immutable():
             raise AssertionError("the restrictions of an immutable element "
                                  "cannot be changed")
-        if not isinstance(rst, TensorField):
-            raise TypeError("the argument must be a tensor field")
->>>>>>> 415221a9
         if not rst._domain.is_subset(self._domain):
             raise ValueError("the domain of the declared restriction is not " +
                              "a subset of the field's domain")
