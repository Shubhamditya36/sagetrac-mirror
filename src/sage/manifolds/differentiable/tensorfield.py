--- conflicted
+++ resolved
@@ -1204,8 +1204,6 @@
             ...
             AssertionError: the components of the zero element cannot be changed
 
-<<<<<<< HEAD
-=======
         """
         if self is self.parent().zero():
             raise AssertionError("the components of the zero element "
@@ -1216,70 +1214,6 @@
         self._del_derived() # deletes the derived quantities
         rst = self.restrict(basis._domain, dest_map=basis._dest_map)
         return rst.set_comp(basis=basis)
-
-    def _add_comp_unsafe(self, basis=None):
-        r"""
-        Return the components of ``self`` in a given vector frame
-        for assignment. This private method invokes no security check. Use
-        this method at your own risk.
-
-        The components with respect to other frames having the same domain
-        as the provided vector frame are kept. To delete them, use the
-        method :meth:`_set_comp_unsafe` instead.
-
-        INPUT:
-
-        - ``basis`` -- (default: ``None``) vector frame in which the
-          components are defined; if ``None``, the components are assumed
-          to refer to the tensor field domain's default frame
-
-        OUTPUT:
-
-        - components in the given frame, as a
-          :class:`~sage.tensor.modules.comp.Components`; if such
-          components did not exist previously, they are created
-
-        TESTS::
-
-            sage: M = Manifold(2, 'M') # the 2-dimensional sphere S^2
-            sage: U = M.open_subset('U') # complement of the North pole
-            sage: c_xy.<x,y> = U.chart() # stereographic coordinates from the North pole
-            sage: V = M.open_subset('V') # complement of the South pole
-            sage: c_uv.<u,v> = V.chart() # stereographic coordinates from the South pole
-            sage: M.declare_union(U,V)   # S^2 is the union of U and V
-            sage: e_uv = c_uv.frame()
-            sage: t = M.tensor_field(1, 2, name='t')
-            sage: t._add_comp_unsafe(e_uv)
-            3-indices components w.r.t. Coordinate frame (V, (d/du,d/dv))
-            sage: t._add_comp_unsafe(e_uv)[1,0,1] = u+v
-            sage: t.display(e_uv)
-            t = (u + v) d/dv*du*dv
-
-        Setting the components in a new frame::
-
-            sage: e = V.vector_frame('e')
-            sage: t._add_comp_unsafe(e)
-            3-indices components w.r.t. Vector frame (V, (e_0,e_1))
-            sage: t._add_comp_unsafe(e)[0,1,1] = u*v
-            sage: t.display(e)
-            t = u*v e_0*e^1*e^1
-
-        The components with respect to ``e_uv`` are kept::
-
-            sage: t.display(e_uv)
-            t = (u + v) d/dv*du*dv
-
->>>>>>> f2928f88
-        """
-        if self is self.parent().zero():
-            raise AssertionError("the components of the zero element "
-                                 "cannot be changed")
-        self._is_zero = False  # a priori
-        if basis is None:
-            basis = self._domain._def_frame
-        self._del_derived() # deletes the derived quantities
-        rst = self.restrict(basis._domain, dest_map=basis._dest_map)
-        return rst._add_comp_unsafe(basis)
 
     def _add_comp_unsafe(self, basis=None):
         r"""
@@ -2057,10 +1991,7 @@
         for dom, rst in self._restrictions.items():
             resu._restrictions[dom] = rst.copy()
         resu._is_zero = self._is_zero
-<<<<<<< HEAD
         resu.set_name(name=self._name, latex_name=self._latex_name)
-=======
->>>>>>> f2928f88
         return resu
 
     def _common_subdomains(self, other):
@@ -2369,19 +2300,11 @@
             True
 
         """
-<<<<<<< HEAD
-        ###
-=======
->>>>>>> f2928f88
         # Case zero:
         if self._is_zero:
             return other
         if other._is_zero:
             return self
-<<<<<<< HEAD
-        ###
-=======
->>>>>>> f2928f88
         # Generic case:
         resu_rst = {}
         for dom in self._common_subdomains(other):
@@ -2446,19 +2369,11 @@
             True
 
         """
-<<<<<<< HEAD
-        ###
-=======
->>>>>>> f2928f88
         # Case zero:
         if self._is_zero:
             return -other
         if other._is_zero:
             return self
-<<<<<<< HEAD
-        ###
-=======
->>>>>>> f2928f88
         # Generic case:
         resu_rst = {}
         for dom in self._common_subdomains(other):
@@ -2533,24 +2448,12 @@
             True
 
         """
-<<<<<<< HEAD
-        ###
-        # Case zero:
-        if scalar._is_zero:
-            return self.parent().zero()
-        ###
-        # Case one:
-        if scalar is self._domain._one_scalar_field:
-            return self
-        ###
-=======
         # Case zero:
         if scalar._is_zero:
             return self.parent().zero()
         # Case one:
         if scalar is self._domain._one_scalar_field:
             return self
->>>>>>> f2928f88
         # Generic case:
         resu = self._new_instance()
         for dom, rst in self._restrictions.items():
