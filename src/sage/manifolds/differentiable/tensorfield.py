--- conflicted
+++ resolved
@@ -2563,11 +2563,7 @@
         from sage.tensor.modules.format_utilities import (format_mul_txt,
                                                           format_mul_latex)
         resu_name = format_mul_txt(scalar._name, '*', self._name)
-<<<<<<< HEAD
-        resu_latex = format_mul_latex(scalar._latex_name, ' \cdot ',
-=======
         resu_latex = format_mul_latex(scalar._latex_name, r' \cdot ',
->>>>>>> 5dd53b08
                                       self._latex_name)
         resu.set_name(name=resu_name, latex_name=resu_latex)
         return resu
