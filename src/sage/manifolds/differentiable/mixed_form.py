--- conflicted
+++ resolved
@@ -173,6 +173,7 @@
         sage: A[0].display()
         f: M --> R
         on U: (x, y) |--> x
+        on W: (u, v) |--> 1/2*u + 1/2*v
         sage: A[1].set_name('omega')
         sage: A[1][0] = y*x; A[1].display(e_xy)
         omega = x*y dx
@@ -517,7 +518,6 @@
             False
 
         """
-<<<<<<< HEAD
         if self._is_zero:
             return False
         if any(bool(form) for form in self._comp):
@@ -525,9 +525,6 @@
             return True
         self._is_zero = True
         return False
-=======
-        return any(bool(form) for form in self)
->>>>>>> 78a81b2c
 
     __nonzero__ = __bool__  # For Python2 compatibility
 
@@ -641,7 +638,6 @@
             True
 
         """
-<<<<<<< HEAD
         ###
         # Case zero:
         if self._is_zero:
@@ -650,13 +646,8 @@
             return self
         ###
         # Generic case:
-        resu_comp = [self[j] + other[j]
-                     for j in range(self._max_deg + 1)]
-        resu = type(self)(self.parent(), comp=resu_comp)
-=======
         resu = self._new_instance()
         resu[:] = [self[j] + other[j] for j in self.irange()]
->>>>>>> 78a81b2c
         # Compose name:
         if self._name is not None and other._name is not None:
             resu._name = self._name + '+' + other._name
@@ -723,7 +714,6 @@
             True
 
         """
-<<<<<<< HEAD
         ###
         # Case zero:
         if self._is_zero:
@@ -732,13 +722,8 @@
             return self
         ###
         # Generic case:
-        resu_comp = [self[j] - other[j]
-                     for j in range(self._max_deg + 1)]
-        resu = type(self)(self.parent(), comp=resu_comp)
-=======
         resu = self._new_instance()
         resu[:] = [self[j] - other[j] for j in self.irange()]
->>>>>>> 78a81b2c
         # Compose name:
         from sage.tensor.modules.format_utilities import is_atomic
 
@@ -849,7 +834,6 @@
             A/\eta = [0] + [x*y dy] + [x*y dx/\dy] + [-y*z dx/\dy/\dz]
 
         """
-<<<<<<< HEAD
         ###
         # Case zero:
         if self._is_zero or other._is_zero:
@@ -862,22 +846,11 @@
             return self
         ###
         # Generic case:
-        resu_comp = [None] * (self._max_deg + 1)
-        resu_comp[0] = self[0] * other[0]
-        for j in range(1, self._max_deg + 1):
-            resu_comp[j] = self[j] * other[0]
-            resu_comp[j] = resu_comp[j] + self[0] * other[j]
-            for k in range(1, j):
-                resu_comp[j] = (resu_comp[j] +
-                               self[k].wedge(other[j - k]))
-        resu = type(self)(self.parent(), comp=resu_comp)
-=======
         resu = self._new_instance()
         resu[:] = [0] * (self._max_deg + 1)
         for j in self.irange():
             for k in range(0, j + 1):
                 resu[j] = resu[j] + self[k].wedge(other[j - k])
->>>>>>> 78a81b2c
         # Compose name:
         from sage.tensor.modules.format_utilities import (format_mul_txt,
                                                           format_mul_latex)
@@ -1022,11 +995,7 @@
             sage: f.display()
             f: M --> R
             on U: (x, y) |--> x
-<<<<<<< HEAD
-            on W: (u, v) |--> 1/2*u + 1/2*v
-=======
             on V: (u, v) |--> 1/2*u + 1/2*v
->>>>>>> 78a81b2c
             sage: omega = M.diff_form(1, name='omega')
             sage: omega[e_xy,0] = x
             sage: omega.add_comp_by_continuation(e_uv, W, c_uv)
@@ -1040,17 +1009,10 @@
         An exact copy is made. The copy is an entirely new instance and has a
         different name, but has the very same values::
 
-<<<<<<< HEAD
-            sage: B = A.copy(); B.disp()
+            sage: B = A.copy(); B.display()
             A = f + omega + zero
-            sage: B.disp(e_uv)
+            sage: B.display_expansion(e_uv)
             A = [1/2*u + 1/2*v] + [(1/4*u + 1/4*v) du + (1/4*u + 1/4*v) dv] + [0]
-=======
-            sage: B = A.copy(); B.display()
-            f + (unnamed 1-form) + (unnamed 2-form)
-            sage: B.display_expansion(e_uv)
-            [1/2*u + 1/2*v] + [(1/4*u + 1/4*v) du + (1/4*u + 1/4*v) dv] + [0]
->>>>>>> 78a81b2c
             sage: A == B
             True
             sage: A is B
@@ -1064,23 +1026,14 @@
             omega = y dx
             sage: A.display_expansion(e_xy)
             A = [x] + [y dx] + [0]
-<<<<<<< HEAD
-            sage: B.disp(e_xy)
+            sage: B.display_expansion(e_xy)
             A = [x] + [x dx] + [0]
-
-        """
-        resu = type(self)(self.parent(),
-                          comp=[form.copy() for form in self._comp])
-        resu.set_name(name=self._name, latex_name=self._latex_name)
-        resu._is_zero = self._is_zero # a priori
-=======
-            sage: B.display_expansion(e_xy)
-            [x] + [x dx] + [0]
 
         """
         resu = self._new_instance()
         resu[:] = [form.copy() for form in self]
->>>>>>> 78a81b2c
+        resu.set_name(name=self._name, latex_name=self._latex_name)
+        resu._is_zero = self._is_zero  # a priori
         return resu
 
     def __setitem__(self, index, values):
@@ -1216,20 +1169,10 @@
         """
         if not isinstance(rst, MixedForm):
             raise TypeError("the argument must be a mixed form")
-        subdomain = rst._domain
-        if not subdomain.is_subset(self._domain):
+        if not rst._domain.is_subset(self._domain):
             raise ValueError("the specified domain is not a subset of " +
                              "the domain of definition of the mixed form")
-<<<<<<< HEAD
-        for j in range(0, self._max_deg + 1):
-=======
-        # set restrictions for scalar field:
-        self[0]._restrictions[subdomain] = rst[0]
-        self[0]._is_zero = False  # a priori
-        for chart, expr in rst[0]._express.items():
-            self[0]._express[chart] = expr # automatic continuation to chart dom
-        for j in self.irange(1):
->>>>>>> 78a81b2c
+        for j in self.irange():
             self[j].set_restriction(rst[j])
         self._is_zero = False  # a priori
 
