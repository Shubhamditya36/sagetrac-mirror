--- conflicted
+++ resolved
@@ -529,19 +529,6 @@
         dest_map = self._vmodule._dest_map
         dest_map_resu = dest_map.restrict(dom_resu,
                                           subcodomain=ambient_dom_resu)
-<<<<<<< HEAD
-        ###
-        # Facilitate computations in case self or other is zero:
-        if self._is_zero or other._is_zero:
-            return dom_resu.diff_form_module(resu_degree,
-                                             dest_map=dest_map_resu).zero()
-        ###
-        # In case self is other and tensor rank is odd:
-        if self is other and (self._tensor_rank % 2) == 1:
-            return dom_resu.diff_form_module(resu_degree,
-                                             dest_map=dest_map_resu).zero()
-        ###
-=======
         # Facilitate computations involving zero:
         if resu_degree > ambient_dom_resu._dim:
             return dom_resu.diff_form_module(resu_degree,
@@ -552,7 +539,6 @@
         if self is other and (self._tensor_rank % 2) == 1:
             return dom_resu.diff_form_module(resu_degree,
                                              dest_map=dest_map_resu).zero()
->>>>>>> f2928f88
         # Generic case:
         self_r = self.restrict(dom_resu)
         other_r = other.restrict(dom_resu)
