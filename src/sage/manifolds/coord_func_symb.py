--- conflicted
+++ resolved
@@ -1828,7 +1828,6 @@
 
     is_field = is_integral_domain
 
-<<<<<<< HEAD
     def characteristic(self):
         """
         Coordinate function rings have characteristic zero.
@@ -1844,7 +1843,4 @@
         from sage.rings.all import ZZ
         return ZZ(0)
 
-    Element = CoordFunctionSymb
-=======
-    Element = CoordFunctionSymb
->>>>>>> a2e82e15
+    Element = CoordFunctionSymb