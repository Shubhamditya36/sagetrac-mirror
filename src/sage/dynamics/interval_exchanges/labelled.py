--- conflicted
+++ resolved
@@ -157,27 +157,17 @@
             self._alphabet = None
 
         else:
-<<<<<<< HEAD
             self._init_twin(intervals)
-=======
+
             if alphabet is not None:
                 alphabet = Alphabet(alphabet)
                 if alphabet.cardinality() < (len(intervals[0])+len(intervals[1]))/2 :
                     raise ValueError("the alphabet is too short")
                 self._alphabet = alphabet
->>>>>>> df42c29a
-
-            if alphabet is not None:
-                self._set_alphabet(alphabet)
             else:
                 self._alphabet = Alphabet(intervals[0] + intervals[1])
 
-<<<<<<< HEAD
             self._labels = [
-=======
-            print self._alphabet
-            self._intervals = [
->>>>>>> df42c29a
                 map(self._alphabet.rank, intervals[0]),
                 map(self._alphabet.rank, intervals[1])]
 
