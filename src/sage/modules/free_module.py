r"""
Free modules

Sage supports computation with free modules over an arbitrary commutative ring.
Nontrivial functionality is available over `\ZZ`, fields, some principal
ideal domains (e.g. `\QQ[x]` and rings of integers of number fields) and the
finite rings `\ZZ/n\ZZ`. All free modules over an integral domain are equipped
with an embedding in an ambient vector space and an inner product, which you can
specify and change.

Create the free module of rank `n` over an arbitrary commutative ring `R` using
the command ``FreeModule(R,n)``. Equivalently, ``R^n`` also creates that free
module.

The following example illustrates the creation of both a vector space and a
free module over the integers and a submodule of it.  Use the functions
``FreeModule``, ``span`` and member functions of free modules to create free
modules.  *Do not use the FreeModule_xxx constructors directly.*

EXAMPLES::

    sage: V = VectorSpace(QQ,3)
    sage: W = V.subspace([[1,2,7], [1,1,0]])
    sage: W
    Vector space of degree 3 and dimension 2 over Rational Field
    Basis matrix:
    [ 1  0 -7]
    [ 0  1  7]
    sage: C = VectorSpaces(FiniteField(7))
    sage: C
    Category of vector spaces over Finite Field of size 7
    sage: C(W)
    Vector space of degree 3 and dimension 2 over Finite Field of size 7
    Basis matrix:
    [1 0 0]
    [0 1 0]

::

    sage: M = ZZ^3
    sage: C = VectorSpaces(FiniteField(7))
    sage: C(M)
    Vector space of dimension 3 over Finite Field of size 7
    sage: W = M.submodule([[1,2,7], [8,8,0]])
    sage: C(W)
    Vector space of degree 3 and dimension 2 over Finite Field of size 7
    Basis matrix:
    [1 0 0]
    [0 1 0]

We illustrate the exponent notation for creation of free modules.

::

    sage: ZZ^4
    Ambient free module of rank 4 over the principal ideal domain Integer Ring
    sage: QQ^2
    Vector space of dimension 2 over Rational Field
    sage: RR^3
    Vector space of dimension 3 over Real Field with 53 bits of precision

Base ring::

    sage: R.<x,y> = QQ[]
    sage: M = FreeModule(R,2)
    sage: M.base_ring()
    Multivariate Polynomial Ring in x, y over Rational Field

::

    sage: VectorSpace(QQ, 10).base_ring()
    Rational Field

TESTS:

We intersect a zero-dimensional vector space with a
1-dimension submodule.

::

    sage: V = (QQ^1).span([])
    sage: W = ZZ^1
    sage: V.intersection(W)
    Free module of degree 1 and rank 0 over Integer Ring
    Echelon basis matrix:
    []

We construct subspaces of real and complex double vector spaces and
verify that the element types are correct::

    sage: V = FreeModule(RDF, 3); V
    Vector space of dimension 3 over Real Double Field
    sage: V.0
    (1.0, 0.0, 0.0)
    sage: type(V.0)
    <type 'sage.modules.vector_real_double_dense.Vector_real_double_dense'>
    sage: W = V.span([V.0]); W
    Vector space of degree 3 and dimension 1 over Real Double Field
    Basis matrix:
    [1.0 0.0 0.0]
    sage: type(W.0)
    <type 'sage.modules.vector_real_double_dense.Vector_real_double_dense'>
    sage: V = FreeModule(CDF, 3); V
    Vector space of dimension 3 over Complex Double Field
    sage: type(V.0)
    <type 'sage.modules.vector_complex_double_dense.Vector_complex_double_dense'>
    sage: W = V.span_of_basis([CDF.0 * V.1]); W
    Vector space of degree 3 and dimension 1 over Complex Double Field
    User basis matrix:
    [  0.0 1.0*I   0.0]
    sage: type(W.0)
    <type 'sage.modules.vector_complex_double_dense.Vector_complex_double_dense'>

Basis vectors are immutable::

    sage: A = span([[1,2,3], [4,5,6]], ZZ)
    sage: A.0
    (1, 2, 3)
    sage: A.0[0] = 5
    Traceback (most recent call last):
    ...
    ValueError: vector is immutable; please change a copy instead (use copy())

Among other things, this tests that we can save and load submodules
and elements::

    sage: M = ZZ^3
    sage: TestSuite(M).run()
    sage: W = M.span_of_basis([[1,2,3],[4,5,19]])
    sage: TestSuite(W).run()
    sage: v = W.0 + W.1
    sage: TestSuite(v).run()

AUTHORS:

- William Stein (2005, 2007)

- David Kohel (2007, 2008)

<<<<<<< HEAD
- Niles Johnson (2010-08): (:trac:`3893`) ``random_element()`` should pass on ``*args`` and ``**kwds``.

- Simon King (2010-12):
  :trac:`8800` : Fixing a bug in ``denominator()``.

- Simon King (2010-12), Peter Bruin (June 2014):
  :trac:`10513` : New coercion model and category framework.
=======
- Niles Johnson (2010-08): :trac:`3893`: ``random_element()`` should pass on ``*args`` and ``**kwds``.

- Simon King (2010-12):
  :trac:`8800`: Fixing a bug in ``denominator()``.

- Simon King (2010-12), Peter Bruin (June 2014):
  :trac:`10513`: New coercion model and category framework.

- Vincent Delecroix (2015): :trac:`6452`: submodules of `(ZZ/m\ZZ)^r`.
>>>>>>> 96ead16e

"""

###########################################################################
#       Copyright (C) 2005, 2007 William Stein <wstein@gmail.com>
#       Copyright (C) 2007, 2008 David Kohel <kohel@iml.univ-mrs.fr>
#       Copyright (C) 2015  Vincent Delecroix <20100.delecroix@gmail.com>
#
#  Distributed under the terms of the GNU General Public License (GPL)
#
#    This code is distributed in the hope that it will be useful,
#    but WITHOUT ANY WARRANTY; without even the implied warranty of
#    MERCHANTABILITY or FITNESS FOR A PARTICULAR PURPOSE.  See the GNU
#    General Public License for more details.
#
#  The full text of the GPL is available at:
#
#                  http://www.gnu.org/licenses/
###########################################################################
from __future__ import print_function, absolute_import
from six import integer_types
from itertools import islice

from . import free_module_element
import sage.matrix.matrix_space
import sage.misc.latex as latex
from sage.misc.lazy_attribute import lazy_attribute

from sage.modules.module import Module
import sage.rings.finite_rings.finite_field_constructor as finite_field
import sage.rings.ring as ring
import sage.rings.integer_ring
import sage.rings.rational_field
import sage.rings.finite_rings.integer_mod_ring
import sage.rings.infinity
import sage.rings.integer
from sage.categories.principal_ideal_domains import PrincipalIdealDomains
from sage.misc.randstate import current_randstate
from sage.structure.sequence import Sequence
from sage.structure.richcmp import (richcmp_method, rich_to_bool, richcmp,
                                    richcmp_not_equal, revop,
                                    op_LT,op_LE,op_EQ,op_NE,op_GT,op_GE)
from sage.misc.cachefunc import cached_method
from sage.misc.superseded import deprecation

from warnings import warn

###############################################################################
#
# Constructor functions
#
###############################################################################

from sage.structure.factory import UniqueFactory

class FreeModuleFactory(UniqueFactory):
    r"""
    Create the free module over the given commutative ring of the given
    rank.

    INPUT:


    -  ``base_ring`` - a commutative ring

    -  ``rank`` - a nonnegative integer

    -  ``sparse`` - bool; (default False)

    -  ``inner_product_matrix`` - the inner product
       matrix (default None)


    OUTPUT: a free module

    .. note::

       In Sage it is the case that there is only one dense and one
       sparse free ambient module of rank `n` over `R`.

    EXAMPLES:

    First we illustrate creating free modules over various base fields.
    The base field affects the free module that is created. For
    example, free modules over a field are vector spaces, and free
    modules over a principal ideal domain are special in that more
    functionality is available for them than for completely general
    free modules.

    ::

        sage: FreeModule(Integers(8),10)
        Ambient free module of rank 10 over Ring of integers modulo 8
        sage: FreeModule(QQ,10)
        Vector space of dimension 10 over Rational Field
        sage: FreeModule(ZZ,10)
        Ambient free module of rank 10 over the principal ideal domain Integer Ring
        sage: FreeModule(FiniteField(5),10)
        Vector space of dimension 10 over Finite Field of size 5
        sage: FreeModule(Integers(7),10)
        Vector space of dimension 10 over Ring of integers modulo 7
        sage: FreeModule(PolynomialRing(QQ,'x'),5)
        Ambient free module of rank 5 over the principal ideal domain Univariate Polynomial Ring in x over Rational Field
        sage: FreeModule(PolynomialRing(ZZ,'x'),5)
        Ambient free module of rank 5 over the integral domain Univariate Polynomial Ring in x over Integer Ring

    Of course we can make rank 0 free modules::

        sage: FreeModule(RealField(100),0)
        Vector space of dimension 0 over Real Field with 100 bits of precision

    Next we create a free module with sparse representation of
    elements. Functionality with sparse modules is *identical* to dense
    modules, but they may use less memory and arithmetic may be faster
    (or slower!).

    ::

        sage: M = FreeModule(ZZ,200,sparse=True)
        sage: M.is_sparse()
        True
        sage: type(M.0)
        <type 'sage.modules.free_module_element.FreeModuleElement_generic_sparse'>

    The default is dense.

    ::

        sage: M = ZZ^200
        sage: type(M.0)
        <type 'sage.modules.vector_integer_dense.Vector_integer_dense'>

    Note that matrices associated in some way to sparse free modules
    are sparse by default::

        sage: M = FreeModule(Integers(8), 2)
        sage: A = M.basis_matrix()
        sage: A.is_sparse()
        False
        sage: Ms = FreeModule(Integers(8), 2, sparse=True)
        sage: M == Ms  # as mathematical objects they are equal
        True
        sage: Ms.basis_matrix().is_sparse()
        True

    We can also specify an inner product matrix, which is used when
    computing inner products of elements.

    ::

        sage: A = MatrixSpace(ZZ,2)([[1,0],[0,-1]])
        sage: M = FreeModule(ZZ,2,inner_product_matrix=A)
        sage: v, w = M.gens()
        sage: v.inner_product(w)
        0
        sage: v.inner_product(v)
        1
        sage: w.inner_product(w)
        -1
        sage: (v+2*w).inner_product(w)
        -2

    You can also specify the inner product matrix by giving anything
    that coerces to an appropriate matrix. This is only useful if the
    inner product matrix takes values in the base ring.

    ::

        sage: FreeModule(ZZ,2,inner_product_matrix=1).inner_product_matrix()
        [1 0]
        [0 1]
        sage: FreeModule(ZZ,2,inner_product_matrix=[1,2,3,4]).inner_product_matrix()
        [1 2]
        [3 4]
        sage: FreeModule(ZZ,2,inner_product_matrix=[[1,2],[3,4]]).inner_product_matrix()
        [1 2]
        [3 4]

    .. todo::

        Refactor modules such that it only counts what category the base
        ring belongs to, but not what is its Python class.

    """
    def create_key(self, base_ring, rank, sparse=False, inner_product_matrix=None):
        """
        TESTS::

            sage: loads(dumps(ZZ^6)) is ZZ^6
            True
            sage: loads(dumps(RDF^3)) is RDF^3
            True

        TODO: replace the above by ``TestSuite(...).run()``, once
        :meth:`_test_pickling` will test unique representation and not
        only equality.
        """
        rank = int(sage.rings.integer.Integer(rank))

        if not (inner_product_matrix is None):
            inner_product_matrix = sage.matrix.matrix_space.MatrixSpace(base_ring, rank)(inner_product_matrix)
            inner_product_matrix.set_immutable()

        return (base_ring, rank, sparse, inner_product_matrix)

    def create_object(self, version, key):

        base_ring, rank, sparse, inner_product_matrix = key

        if inner_product_matrix is not None:
            from .free_quadratic_module import FreeQuadraticModule
            return FreeQuadraticModule(base_ring, rank, inner_product_matrix=inner_product_matrix, sparse=sparse)

        if not isinstance(sparse,bool):
            raise TypeError("Argument sparse (= %s) must be True or False" % sparse)

        if not (hasattr(base_ring,'is_commutative') and base_ring.is_commutative()):
            warn("""You are constructing a free module
over a noncommutative ring. Sage does not have a concept
of left/right and both sided modules, so be careful.
It's also not guaranteed that all multiplications are
done from the right side.""")

        #            raise TypeError, "The base_ring must be a commutative ring."

        try:
            if not sparse and isinstance(base_ring,sage.rings.real_double.RealDoubleField_class):
                return RealDoubleVectorSpace_class(rank)

            elif not sparse and isinstance(base_ring,sage.rings.complex_double.ComplexDoubleField_class):
                return ComplexDoubleVectorSpace_class(rank)

            elif base_ring.is_field():
                return FreeModule_ambient_field(base_ring, rank, sparse=sparse)

            elif base_ring in PrincipalIdealDomains():
                return FreeModule_ambient_pid(base_ring, rank, sparse=sparse)

            elif isinstance(base_ring, sage.rings.number_field.order.Order) \
                and base_ring.is_maximal() and base_ring.class_number() == 1:
                return FreeModule_ambient_pid(base_ring, rank, sparse=sparse)

            elif isinstance(base_ring, ring.IntegralDomain) or base_ring.is_integral_domain():
                return FreeModule_ambient_domain(base_ring, rank, sparse=sparse)

            elif isinstance(base_ring, sage.rings.finite_rings.integer_mod_ring.IntegerModRing_generic):

                return FreeModule_ambient_IntegerModRing(base_ring, rank, sparse=sparse)

            else:
                return FreeModule_ambient(base_ring, rank, sparse=sparse)
        except NotImplementedError:
            return FreeModule_ambient(base_ring, rank, sparse=sparse)


FreeModule = FreeModuleFactory("FreeModule")


def VectorSpace(K, dimension, sparse=False, inner_product_matrix=None):
    """
    EXAMPLES:

    The base can be complicated, as long as it is a field.

    ::

        sage: V = VectorSpace(FractionField(PolynomialRing(ZZ,'x')),3)
        sage: V
        Vector space of dimension 3 over Fraction Field of Univariate Polynomial Ring in x over Integer Ring
        sage: V.basis()
        [
        (1, 0, 0),
        (0, 1, 0),
        (0, 0, 1)
        ]

    The base must be a field or a ``TypeError`` is raised.

    ::

        sage: VectorSpace(ZZ,5)
        Traceback (most recent call last):
        ...
        TypeError: Argument K (= Integer Ring) must be a field.
    """
    if not K.is_field():
        raise TypeError("Argument K (= %s) must be a field." % K)
    if not sparse in (True,False):
        raise TypeError("Argument sparse (= %s) must be a boolean."%sparse)
    return FreeModule(K, rank=dimension, sparse=sparse, inner_product_matrix=inner_product_matrix)

###############################################################################
#
# The span of vectors
#
###############################################################################

def span(gens, base_ring=None, check=True, already_echelonized=False):
    r"""
    Return the span of the vectors in ``gens`` using scalars from ``base_ring``.

    INPUT:

    - ``gens`` - a list of either vectors or lists of ring elements
      used to generate the span

    - ``base_ring`` - default: ``None`` - a principal ideal domain
      for the ring of scalars

    - ``check`` - default: ``True`` - passed to the ``span()`` method
      of the ambient module

    - ``already_echelonized`` - default: ``False`` - set to ``True``
      if the vectors form the rows of a matrix in echelon form, in
      order to skip the computation of an echelonized basis for the
      span.

    OUTPUT:

    A module (or vector space) that is all the linear combinations of the
    free module elements (or vectors) with scalars from the
    ring (or field) given by ``base_ring``.  See the examples below
    describing behavior when the base ring is not specified and/or
    the module elements are given as lists that do not carry
    explicit base ring information.

    EXAMPLES:

    The vectors in the list of generators can be given as
    lists, provided a base ring is specified and the elements of the list
    are in the ring (or the fraction field of the ring).  If the
    base ring is a field, the span is a vector space.  ::

        sage: V = span([[1,2,5], [2,2,2]], QQ); V
        Vector space of degree 3 and dimension 2 over Rational Field
        Basis matrix:
        [ 1  0 -3]
        [ 0  1  4]

        sage: span([V.gen(0)], QuadraticField(-7,'a'))
        Vector space of degree 3 and dimension 1 over Number Field in a with defining polynomial x^2 + 7
        Basis matrix:
        [ 1  0 -3]

        sage: span([[1,2,3], [2,2,2], [1,2,5]], GF(2))
        Vector space of degree 3 and dimension 1 over Finite Field of size 2
        Basis matrix:
        [1 0 1]

    If the base ring is not a field, then a module is created.
    The entries of the vectors can lie outside the ring, if they
    are in the fraction field of the ring.  ::

        sage: span([[1,2,5], [2,2,2]], ZZ)
        Free module of degree 3 and rank 2 over Integer Ring
        Echelon basis matrix:
        [ 1  0 -3]
        [ 0  2  8]

        sage: span([[1,1,1], [1,1/2,1]], ZZ)
        Free module of degree 3 and rank 2 over Integer Ring
        Echelon basis matrix:
        [  1   0   1]
        [  0 1/2   0]

        sage: R.<x> = QQ[]
        sage: M= span( [[x, x^2+1], [1/x, x^3]], R); M
        Free module of degree 2 and rank 2 over
        Univariate Polynomial Ring in x over Rational Field
        Echelon basis matrix:
        [          1/x           x^3]
        [            0 x^5 - x^2 - 1]
        sage: M.basis()[0][0].parent()
        Fraction Field of Univariate Polynomial Ring in x over Rational Field

    A base ring can be inferred if the generators are given as a
    list of vectors. ::

        sage: span([vector(QQ, [1,2,3]), vector(QQ, [4,5,6])])
        Vector space of degree 3 and dimension 2 over Rational Field
        Basis matrix:
        [ 1  0 -1]
        [ 0  1  2]
        sage: span([vector(QQ, [1,2,3]), vector(ZZ, [4,5,6])])
        Vector space of degree 3 and dimension 2 over Rational Field
        Basis matrix:
        [ 1  0 -1]
        [ 0  1  2]
        sage: span([vector(ZZ, [1,2,3]), vector(ZZ, [4,5,6])])
        Free module of degree 3 and rank 2 over Integer Ring
        Echelon basis matrix:
        [1 2 3]
        [0 3 6]

    TESTS::

        sage: span([[1,2,3], [2,2,2], [1,2/3,5]], ZZ)
        Free module of degree 3 and rank 3 over Integer Ring
        Echelon basis matrix:
        [  1   0  13]
        [  0 2/3   6]
        [  0   0  14]
        sage: span([[1,2,3], [2,2,2], [1,2,QQ['x'].gen()]], ZZ)
        Traceback (most recent call last):
        ...
        ValueError: The elements of gens (= [[1, 2, 3], [2, 2, 2], [1, 2, x]]) must be defined over base_ring (= Integer Ring) or its field of fractions.

    For backwards compatibility one can also give the base ring as the
    first argument.  ::

        sage: span(QQ,[[1,2],[3,4]])
        Vector space of degree 2 and dimension 2 over Rational Field
        Basis matrix:
        [1 0]
        [0 1]

    The base ring must be a principal ideal domain (PID).  ::

        sage: span([[1,2,3]], Integers(6))
        Traceback (most recent call last):
        ...
        TypeError: The base_ring (= Ring of integers modulo 6)
        must be a principal ideal domain.

    Fix :trac:`5575`::

        sage: V = QQ^3
        sage: span([V.0, V.1])
        Vector space of degree 3 and dimension 2 over Rational Field
        Basis matrix:
        [1 0 0]
        [0 1 0]

    Improve error message from :trac:`12541`::

        sage: span({0:vector([0,1])}, QQ)
        Traceback (most recent call last):
        ...
        TypeError: generators must be lists of ring elements
        or free module elements!
    """
    if ring.is_Ring(gens):
        # we allow the old input format with first input the base_ring.
        # Do we want to deprecate it?..
        base_ring, gens = gens, base_ring

    try:
        if base_ring is None:
            gens = Sequence(gens)
            R = gens.universe().base_ring()
        else:
            gens = list(gens)
            R = base_ring
    except TypeError:
        raise TypeError("generators must be given as an iterable structure!")

    if R not in PrincipalIdealDomains():
        raise TypeError("The base_ring (= %s) must be a principal ideal "
                        "domain." % R)
    if len(gens) == 0:
        return FreeModule(R, 0)
    else:
        x = gens[0]
        if free_module_element.is_FreeModuleElement(x):
            M = x.parent()
        else:
            try:
                x = list(x)
            except TypeError:
                raise TypeError("generators must be lists of ring elements or "
                                "free module elements!")
            M = FreeModule(R, len(x))
            try:
                gens = [M(_) for _ in gens]
            except TypeError:
                R = R.fraction_field()
                M = FreeModule(R, len(x))
                try:
                    gens = [M(_) for _ in gens]
                except TypeError:
                    raise ValueError("The elements of gens (= %s) must be "
                                     "defined over base_ring (= %s) or its "
                                     "field of fractions." % (gens, base_ring))
        return M.span(gens=gens, base_ring=base_ring, check=check,
                      already_echelonized=already_echelonized)

###############################################################################
#
# Base class for all free modules
#
###############################################################################

def is_FreeModule(M):
    """
    Return True if M inherits from FreeModule_generic.

    EXAMPLES::

        sage: from sage.modules.free_module import is_FreeModule
        sage: V = ZZ^3
        sage: is_FreeModule(V)
        True
        sage: W = V.span([ V.random_element() for i in range(2) ])
        sage: is_FreeModule(W)
        True
    """
    return isinstance(M, FreeModule_generic)

@richcmp_method
class FreeModule_generic(Module):
    """
    Base class for all free modules.

    TESTS:

    Check that :trac:`17576` is fixed::

        sage: V = VectorSpace(RDF, 3)
        sage: v = vector(RDF, [1, 2, 3, 4])
        sage: v in V
        False
    """
    def __init__(self, base_ring, rank, degree, sparse=False,
                 coordinate_ring=None, category=None):
        """
        Create the free module of given rank ``rank`` over the given base
        ring ``base_ring``.

        INPUT:

        - ``base_ring`` -- a commutative ring

        - ``rank`` -- a non-negative integer

        - ``degree`` -- a non-negative integer

        - ``sparse`` -- bool (default: False)

        - ``coordinate_ring`` -- a ring containing ``base_ring``
          (default: equal to ``base_ring``)

        - ``category`` -- category (default: None)

        If ``base_ring`` is a field, then the default category is the
        category of finite-dimensional vector spaces over that field;
        otherwise it is the category of finite-dimensional free modules
        over that ring.  In addition, the category is intersected with the
        category of finite enumerated sets if the ring is finite or the
        rank is 0.

        EXAMPLES::

            sage: PolynomialRing(QQ,3,'x')^3
            Ambient free module of rank 3 over the integral domain Multivariate Polynomial Ring in x0, x1, x2 over Rational Field

            sage: FreeModule(GF(7),3).category()
            Category of enumerated finite dimensional vector spaces with basis over
             (finite enumerated fields and subquotients of monoids and quotients of semigroups)
            sage: V = QQ^4; V.category()
            Category of finite dimensional vector spaces with basis over
             (number fields and quotient fields and metric spaces)
            sage: V = GF(5)**20; V.category()
            Category of enumerated finite dimensional vector spaces with basis over (finite enumerated fields and subquotients of monoids and quotients of semigroups)
            sage: FreeModule(ZZ,3).category()
            Category of finite dimensional modules with basis over
             (euclidean domains and infinite enumerated sets
              and metric spaces)
            sage: (QQ^0).category()
            Category of finite enumerated finite dimensional vector spaces with basis
             over (number fields and quotient fields and metric spaces)

        TESTS::

            sage: M = FreeModule(ZZ,20,sparse=False)
            sage: x = M.random_element()
            sage: type(x)
            <type 'sage.modules.vector_integer_dense.Vector_integer_dense'>
            sage: M.element_class
            <type 'sage.modules.vector_integer_dense.Vector_integer_dense'>

            sage: N = FreeModule(ZZ,20,sparse=True)
            sage: y = N.random_element()
            sage: type(y)
            <type 'sage.modules.free_module_element.FreeModuleElement_generic_sparse'>
            sage: N.element_class
            <type 'sage.modules.free_module_element.FreeModuleElement_generic_sparse'>

        """
        if not base_ring.is_commutative():
            warn("""You are constructing a free module
over a noncommutative ring. Sage does not have a concept
of left/right and both sided modules, so be careful.
It's also not guaranteed that all multiplications are
done from the right side.""")

        if coordinate_ring is None:
            coordinate_ring = base_ring

        if not hasattr(self, 'Element'):
            self.Element = element_class(coordinate_ring, sparse)

        rank = sage.rings.integer.Integer(rank)
        if rank < 0:
            raise ValueError("rank (=%s) must be nonnegative"%rank)
        degree = sage.rings.integer.Integer(degree)
        if degree < 0:
            raise ValueError("degree (=%s) must be nonnegative"%degree)

        if category is None:
            from sage.categories.all import FreeModules
            category = FreeModules(base_ring.category()).FiniteDimensional()
            try:
                if base_ring.is_finite() or rank == 0:
                    category = category.Enumerated().Finite()
            except Exception:
                pass

        super(FreeModule_generic, self).__init__(base_ring, category=category)
        self.__coordinate_ring = coordinate_ring
        self.__uses_ambient_inner_product = True
        self.__rank = rank
        self.__degree = degree
        self.__is_sparse = sparse
        self._gram_matrix = None

    def construction(self):
        """
        The construction functor and base ring for self.

        EXAMPLES::

            sage: R = PolynomialRing(QQ,3,'x')
            sage: V = R^5
            sage: V.construction()
            (VectorFunctor, Multivariate Polynomial Ring in x0, x1, x2 over Rational Field)
        """
        from sage.categories.pushout import VectorFunctor
        if hasattr(self,'_inner_product_matrix'):
            return VectorFunctor(self.rank(), self.is_sparse(),self.inner_product_matrix()), self.base_ring()
        return VectorFunctor(self.rank(), self.is_sparse()), self.base_ring()

    # FIXME: what's the level of generality of FreeModuleHomspace?
    # Should there be a category for free modules accepting it as hom space?
    # See similar method for FreeModule_generic_field class
    def _Hom_(self, Y, category):
        from .free_module_homspace import FreeModuleHomspace
        return FreeModuleHomspace(self, Y, category)

    def dense_module(self):
        """
        Return corresponding dense module.

        EXAMPLES:

        We first illustrate conversion with ambient spaces::

            sage: M = FreeModule(QQ,3)
            sage: S = FreeModule(QQ,3, sparse=True)
            sage: M.sparse_module()
            Sparse vector space of dimension 3 over Rational Field
            sage: S.dense_module()
            Vector space of dimension 3 over Rational Field
            sage: M.sparse_module() == S
            True
            sage: S.dense_module() == M
            True
            sage: M.dense_module() == M
            True
            sage: S.sparse_module() == S
            True

        Next we create a subspace::

            sage: M = FreeModule(QQ,3, sparse=True)
            sage: V = M.span([ [1,2,3] ] ); V
            Sparse vector space of degree 3 and dimension 1 over Rational Field
            Basis matrix:
            [1 2 3]
            sage: V.sparse_module()
            Sparse vector space of degree 3 and dimension 1 over Rational Field
            Basis matrix:
            [1 2 3]
        """
        if self.is_sparse():
            return self._dense_module()
        return self

    def _dense_module(self):
        """
        Creates a dense module with the same defining data as self.

        N.B. This function is for internal use only! See dense_module for
        use.

        EXAMPLES::

            sage: M = FreeModule(Integers(8),3)
            sage: S = FreeModule(Integers(8),3, sparse=True)
            sage: M is S._dense_module()
            True
        """
        A = self.ambient_module().dense_module()
        return A.span(self.basis())

    def sparse_module(self):
        """
        Return the corresponding sparse module with the same defining
        data.

        EXAMPLES:

        We first illustrate conversion with ambient spaces::

            sage: M = FreeModule(Integers(8),3)
            sage: S = FreeModule(Integers(8),3, sparse=True)
            sage: M.sparse_module()
            Ambient sparse free module of rank 3 over Ring of integers modulo 8
            sage: S.dense_module()
            Ambient free module of rank 3 over Ring of integers modulo 8
            sage: M.sparse_module() is S
            True
            sage: S.dense_module() is M
            True
            sage: M.dense_module() is M
            True
            sage: S.sparse_module() is S
            True

        Next we convert a subspace::

            sage: M = FreeModule(QQ,3)
            sage: V = M.span([ [1,2,3] ] ); V
            Vector space of degree 3 and dimension 1 over Rational Field
            Basis matrix:
            [1 2 3]
            sage: V.sparse_module()
            Sparse vector space of degree 3 and dimension 1 over Rational Field
            Basis matrix:
            [1 2 3]
        """
        if self.is_sparse():
            return self
        return self._sparse_module()

    def _sparse_module(self):
        """
        Creates a sparse module with the same defining data as self.

        N.B. This function is for internal use only! See sparse_module for
        use.

        EXAMPLES::

            sage: M = FreeModule(Integers(8),3)
            sage: S = FreeModule(Integers(8),3, sparse=True)
            sage: M._sparse_module() is S
            True
        """
        A = self.ambient_module().sparse_module()
        return A.span(self.basis())

    def _an_element_(self):
        """
        Returns an arbitrary element of a free module.

        EXAMPLES::

            sage: V = VectorSpace(QQ,2)
            sage: V._an_element_()
            (1, 0)
            sage: U = V.submodule([[1,0]])
            sage: U._an_element_()
            (1, 0)
            sage: W = V.submodule([])
            sage: W._an_element_()
            (0, 0)
        """
        try:
            return self.gen(0)
        except ValueError:
            return self(0)

    def some_elements(self):
        r"""
        Return some elements of this free module.

        See :class:`TestSuite` for a typical use case.

        OUTPUT:

        An iterator.

        EXAMPLES::

            sage: F = FreeModule(ZZ, 2)
            sage: tuple(F.some_elements())
            ((1, 0),
             (1, 1),
             (0, 1),
             (-1, 2),
             (-2, 3),
             ...
             (-49, 50))

            sage: F = FreeModule(QQ, 3)
            sage: tuple(F.some_elements())
            ((1, 0, 0),
             (1/2, 1/2, 1/2),
             (1/2, -1/2, 2),
             (-2, 0, 1),
             (-1, 42, 2/3),
             (-2/3, 3/2, -3/2),
             (4/5, -4/5, 5/4),
             ...
             (46/103823, -46/103823, 103823/46))

            sage: F = FreeModule(SR, 2)
            sage: tuple(F.some_elements())
            ((1, 0), (some_variable, some_variable))
        """
        yield self.an_element()
        yield self.base().an_element() * sum(self.gens())
        some_elements_base = iter(self.base().some_elements())
        n = self.degree()
        while True:
            L = list(islice(some_elements_base, int(n)))
            if len(L) != n:
                return
            try:
                yield self(L)
            except (TypeError, ValueError):
                pass

    def _element_constructor_(self, x, coerce=True, copy=True, check=True):
        r"""
        Create an element of this free module from ``x``.

        The ``coerce`` and ``copy`` arguments are
        passed on to the underlying element constructor. If
        ``check`` is ``True``, confirm that the
        element specified by x does in fact lie in self.

        .. note::

           In the case of an inexact base ring (i.e. RDF), we don't
           verify that the element is in the subspace, even when
           ``check=True``, to account for numerical instability
           issues.

        EXAMPLES::

            sage: M = ZZ^4
            sage: M([1,-1,0,1])  #indirect doctest
            (1, -1, 0, 1)
            sage: M(0)
            (0, 0, 0, 0)

        ::

            sage: N = M.submodule([[1,0,0,0], [0,1,1,0]])
            sage: N([1,1,1,0])
            (1, 1, 1, 0)
            sage: N((3,-2,-2,0))
            (3, -2, -2, 0)
            sage: N((0,0,0,1))
            Traceback (most recent call last):
            ...
            TypeError: element (0, 0, 0, 1) is not in free module

        Beware that using check=False can create invalid results::

            sage: N((0,0,0,1), check=False)
            (0, 0, 0, 1)
            sage: N((0,0,0,1), check=False) in N
            True
        """
        if (isinstance(x, integer_types + (sage.rings.integer.Integer,)) and
            x == 0):
            return self.zero_vector()
        elif isinstance(x, free_module_element.FreeModuleElement):
            if x.parent() is self:
                if copy:
                    return x.__copy__()
                else:
                    return x
            x = x.list()
        if check and self.coordinate_ring().is_exact():
            if isinstance(self, FreeModule_ambient):
                return self.element_class(self, x, coerce, copy)
            try:
                c = self.coordinates(x)
                R = self.base_ring()
                for d in c:
                    if d not in R:
                        raise ArithmeticError
            except ArithmeticError:
                raise TypeError("element {!r} is not in free module".format(x))
        return self.element_class(self, x, coerce, copy)

    def __richcmp__(self, other, op):
        r"""
        Rich comparison via containment in the same ambient space.

        Two modules compare if their ambient module/space is equal.
        Ambient spaces are equal if they have the same
        base ring, rank and inner product matrix.

        EXAMPLES:

        We compare rank three free modules over the integers,
        rationals, and complex numbers. Note the free modules
        ``QQ^3`` (and hence ``ZZ^3``) and ``CC^3`` are incomparable
        because of the different ambient vector spaces::

            sage: QQ^3 <= CC^3
            doctest:warning
            ...
            DeprecationWarning: The default order on free modules has changed. The old ordering is in sage.modules.free_module.EchelonMatrixKey
            See http://trac.sagemath.org/23978 for details.
            False
            sage: CC^3 <= QQ^3
            False
            sage: QQ^3 <= QQ^3
            True

            sage: QQ^3 <= ZZ^3
            False
            sage: ZZ^3 <= QQ^3
            True
            sage: ZZ^3 <= CC^3
            False
            sage: CC^3 <= ZZ^3
            False

        Comparison with a submodule::

            sage: A = QQ^3
            sage: V = span([[1,2,3], [5,6,7], [8,9,10]], QQ)
            sage: V
            Vector space of degree 3 and dimension 2 over Rational Field
            Basis matrix:
            [ 1  0 -1]
            [ 0  1  2]
            sage: V <= A
            True
            sage: A <= V
            False
            sage: L1 = span([[1,2,3], [5,6,7], [8,9,10]], ZZ)
            sage: L2 = span([[2,4,6], [10,12,14], [16,18,20]], ZZ)
            sage: 2*L1 <= L2
            True
            sage: L2 <= L1
            True
            sage: L1 <= L2
            False

        More exotic comparisons::

            sage: R1 = ZZ[sqrt(2)]
            sage: F1 = R1^3
            sage: V1 = F1.span([[sqrt(2),sqrt(2),0]])
            sage: F2 = ZZ^3
            sage: V2 = F2.span([[2,2,0]])
            sage: V2 <= V1  # Different ambient vector spaces
            False
            sage: V1 <= V2
            False
            sage: R2 = GF(5)[x]
            sage: F3 = R2^3
            sage: V3 = F3.span([[x^5-1,1+x+x^2+x^3+x^4,0]])
            sage: W3 = F3.span([[1,1,0],[0,4,0]])
            sage: V3 <= W3
            True
            sage: W3 <= V3
            False

        We compare a one dimensional space to a two dimensional space::

            sage: V = span([[1,2,3], [5,6,7], [8,9,10]], QQ)
            sage: M = span([[5,6,7]], QQ)
            sage: M <= V
            True
            sage: V <= M
            False

        We test that :trac:`5525` is fixed::

            sage: A = (QQ^1).span([[1/3]],ZZ); B = (QQ^1).span([[1]],ZZ)
            sage: A.intersection(B)
            Free module of degree 1 and rank 1 over Integer Ring
            Echelon basis matrix:
            [1]

        We create the module `\ZZ^3`, and the submodule generated by
        one vector `(1,1,0)`, and check whether certain elements are
        in the submodule::

            sage: R = FreeModule(ZZ, 3)
            sage: V = R.submodule([R.gen(0) + R.gen(1)])
            sage: R.gen(0) + R.gen(1) in V
            True
            sage: R.gen(0) + 2*R.gen(1) in V
            False

            sage: w = (1/2)*(R.gen(0) + R.gen(1))
            sage: w
            (1/2, 1/2, 0)
            sage: w.parent()
            Vector space of dimension 3 over Rational Field
            sage: w in V
            False
            sage: V.coordinates(w)
            [1/2]

        TESTS::

            sage: QQ^3 < ZZ^3
            False
            sage: ZZ^3 < QQ^3
            True
            sage: ZZ^3 < CC^3
            False
            sage: CC^3 < ZZ^3
            False

        Comparison with a submodule::

            sage: A = QQ^3
            sage: V = span([[1,2,3], [5,6,7], [8,9,10]], QQ)
            sage: V
            Vector space of degree 3 and dimension 2 over Rational Field
            Basis matrix:
            [ 1  0 -1]
            [ 0  1  2]
            sage: V < A
            True
            sage: A < V
            False
            sage: L1 = span([[1,2,3], [5,6,7], [8,9,10]], ZZ)
            sage: L2 = span([[2,4,6], [10,12,14], [16,18,20]], ZZ)
            sage: 2*L1 < L2
            False
            sage: L2 < L1
            True
            sage: L1 < L2
            False

        We compare a `\ZZ`-module to a one-dimensional space::

            sage: V = span([[5,6,7]], ZZ).scale(1/11);  V
            Free module of degree 3 and rank 1 over Integer Ring
            Echelon basis matrix:
            [5/11 6/11 7/11]
            sage: M = span([[5,6,7]], QQ)
            sage: V < M
            True
            sage: M < V
            False

        We compare rank three free modules over the rationals and
        complex numbers::

            sage: QQ^3 >= CC^3
            False
            sage: CC^3 >= QQ^3
            False
            sage: QQ^3 >= QQ^3
            True

        Comparison with a submodule::

            sage: A = QQ^3
            sage: V = span([[1,2,3], [5,6,7], [8,9,10]], QQ)
            sage: V
            Vector space of degree 3 and dimension 2 over Rational Field
            Basis matrix:
            [ 1  0 -1]
            [ 0  1  2]
            sage: V >= A
            False
            sage: A >= V
            True
            sage: L1 = span([[1,2,3], [5,6,7], [8,9,10]], ZZ)
            sage: L2 = span([[2,4,6], [10,12,14], [16,18,20]], ZZ)
            sage: 2*L1 >= L2
            True
            sage: L2 >= L1
            False
            sage: L1 >= L2
            True

        We compare rank three free modules over the rationals and
        complex numbers::

            sage: QQ^3 > CC^3
            False
            sage: CC^3 > QQ^3
            False
            sage: QQ^3 > QQ^3
            False

        Comparison with a submodule::

            sage: A = QQ^3
            sage: V = span([[1,2,3], [5,6,7], [8,9,10]], QQ)
            sage: V
            Vector space of degree 3 and dimension 2 over Rational Field
            Basis matrix:
            [ 1  0 -1]
            [ 0  1  2]
            sage: V > A
            False
            sage: A > V
            True
            sage: L1 = span([[1,2,3], [5,6,7], [8,9,10]], ZZ)
            sage: L2 = span([[2,4,6], [10,12,14], [16,18,20]], ZZ)
            sage: 2*L1 > L2
            False
            sage: L2 > L1
            False
            sage: L1 > L2
            True
        """
        if self is other:
            return rich_to_bool(op, 0)
        if not isinstance(other, FreeModule_generic):
            return NotImplemented
        # Check equality first if needed
        if op == op_EQ:
            return self._eq(other)
        if op == op_NE:
            return not self._eq(other)
        deprecation(23978,"The default order on free modules has changed. "
                    "The old ordering is in sage.modules.free_module.EchelonMatrixKey")
        if op == op_LE:
            return self.is_submodule(other)
        if op == op_GE:
            return other.is_submodule(self)
        if op == op_LT:
            return (not self._eq(other)) and self.is_submodule(other)
        if op == op_GT:
            return (not self._eq(other)) and other.is_submodule(self)

    def _eq(self, other):
        r"""
        Return if ``self`` is equal to ``other``.

        Ambient spaces are considered equal if they have the same
        rank, basering and inner product matrix.

        Modules in the same ambient space are partially ordered by inclusion.

        EXAMPLES::

            sage: L = IntegralLattice("U")
            sage: L is IntegralLattice("U")
            False
            sage: L._eq(IntegralLattice("U"))
            True
        """
        if self.rank() != other.rank():
            return False
        if self.base_ring() != other.base_ring():
            return False
        # We do not want to create an inner product matrix in memory if
        # self and other use the dot product
        if not (self._inner_product_is_dot_product()
                and other._inner_product_is_dot_product()):
            # This only affects free_quadratic_modules
            if self.inner_product_matrix() != other.inner_product_matrix():
                return False
        from sage.modules.quotient_module import FreeModule_ambient_field_quotient
        lq = isinstance(self, FreeModule_ambient_field_quotient)
        rq = isinstance(other, FreeModule_ambient_field_quotient)
        if lq or rq:
            # if the relations agree we continue with the covers.
            if lq:
                lx = self.relations()
                self = self.cover()
            else:
                lx = self.zero_submodule()
            if rq:
                rx = other.relations()
                other = other.cover()
            else:
                rx = other.zero_submodule()
            if lx != rx:
                return False
        if isinstance(self, FreeModule_ambient) and isinstance(other, FreeModule_ambient):
            return True
        # self and other are not ambient.
        # but they are contained in the same ambient space

        # We use self.echelonized_basis_matrix() == other.echelonized_basis_matrix()
        # with the matrix to avoid a circular reference.
        from sage.rings.integer_ring import IntegerRing
        if self.base_ring().is_field() or self.base_ring() is IntegerRing():
            # We know that the Hermite normal form is unique here.
            return self.echelonized_basis_matrix() == other.echelonized_basis_matrix()
        return self.is_submodule(other) and other.is_submodule(self)

    def is_submodule(self, other):
        r"""
        Return ``True`` if ``self`` is a submodule of ``other``.

        EXAMPLES::

            sage: M = FreeModule(ZZ,3)
            sage: V = M.ambient_vector_space()
            sage: X = V.span([[1/2,1/2,0],[1/2,0,1/2]], ZZ)
            sage: Y = V.span([[1,1,1]], ZZ)
            sage: N = X + Y
            sage: M.is_submodule(X)
            False
            sage: M.is_submodule(Y)
            False
            sage: Y.is_submodule(M)
            True
            sage: N.is_submodule(M)
            False
            sage: M.is_submodule(N)
            True

            sage: M = FreeModule(ZZ,2)
            sage: M.is_submodule(M)
            True
            sage: N = M.scale(2)
            sage: N.is_submodule(M)
            True
            sage: M.is_submodule(N)
            False
            sage: N = M.scale(1/2)
            sage: N.is_submodule(M)
            False
            sage: M.is_submodule(N)
            True

        Since :meth:`basis` is not implemented in general, submodule
        testing does not work for all PID's. However, trivial cases are
        already used (and useful) for coercion, e.g.::

            sage: QQ(1/2) * vector(ZZ['x']['y'],[1,2,3,4])
            (1/2, 1, 3/2, 2)
            sage: vector(ZZ['x']['y'],[1,2,3,4]) * QQ(1/2)
            (1/2, 1, 3/2, 2)

        TESTS::

            M = QQ^3 / [[1,2,3]]
            V = QQ^2
            V.is_submodule(M)
            False

            sage: M1 = QQ^3 / [[1,2,3]]
            sage: V1 = span(QQ,[(1,0,0)]) + M1.relations()
            sage: M2 = V1 / M1.relations()
            sage: M2.is_submodule(M1)  # Different ambient vector spaces
            False
        """
        if self is other:
            return True
        if not isinstance(other, FreeModule_generic):
            return False
        # Removing this try-except block changes the behavior of
        #   is_submodule for (QQ^2).is_submodule(CC^2)
        try:
            if self.ambient_vector_space() != other.ambient_vector_space():
                return False
            if other is other.ambient_vector_space():
                return True
        except AttributeError:
            # Not all free modules have an ambient_vector_space.
            pass
        from sage.modules.quotient_module import FreeModule_ambient_field_quotient
        if isinstance(other, FreeModule_ambient_field_quotient):
            #if the relations agree we continue with the covers.
            if isinstance(self, FreeModule_ambient_field_quotient):
                if other.relations() != self.relations():
                    return False
                self = self.cover()
            else:
                if other.relations() != 0:
                    return False
            other = other.cover()

        if other.rank() < self.rank():
            return False
        if other.degree() != self.degree():
            return False
        if self._inner_product_is_dot_product() and other._inner_product_is_dot_product():
            pass
        else:
            if self.inner_product_matrix() != other.inner_product_matrix():
                return False
        R = self.base_ring()
        S = other.base_ring()
        if R != S:
            try:
                if not R.is_subring(S):
                    return False
            except NotImplementedError:
                if not R.fraction_field().is_subring(S):
                    raise NotImplementedError("could not determine if %s is a "
                                              "subring of %s" % (R, S))
        # now R is a subring of S
        if other.is_ambient() and S.is_field():
            return True
        try:
            M = other.basis_matrix().solve_left(self.basis_matrix())
        except ValueError:
            return False
        except TypeError:
            # only if solve_left does not eat a matrix
            # else this is far to inefficient
            try:
                M = [list(other.basis_matrix().solve_left(self.basis_matrix()[i])) for i in range(self.basis_matrix().nrows())]
            except ValueError:
                return False
            from sage.misc.flatten import flatten
            return all(x in S for x in flatten(M))
        return all(x in S for x in M.list())

    def __iter__(self):
        """
        Return iterator over the elements of this free module.

        EXAMPLES::

            sage: V = VectorSpace(GF(4,'a'),2)
            sage: [x for x in V]
            [(0, 0), (a, 0), (a + 1, 0), (1, 0), (0, a), (a, a), (a + 1, a), (1, a), (0, a + 1), (a, a + 1), (a + 1, a + 1), (1, a + 1), (0, 1), (a, 1), (a + 1, 1), (1, 1)]

        ::

            sage: W = V.subspace([V([1,1])])
            sage: [x for x in W]
            [(0, 0), (a, a), (a + 1, a + 1), (1, 1)]

        TESTS::

            sage: V = VectorSpace(GF(2,'a'),2)
            sage: V.list()
            [(0, 0), (1, 0), (0, 1), (1, 1)]
        """
        G = self.gens()
        if len(G) == 0:
            yield self(0)
            return
        R     = self.base_ring()
        iters = [iter(R) for _ in range(len(G))]
        for x in iters: next(x)     # put at 0
        zero  = R(0)
        v = [zero for _ in range(len(G))]
        n = 0
        z = self(0)
        yield z
        while n < len(G):
            try:
                v[n] = next(iters[n])
                yield self.linear_combination_of_basis(v)
                n = 0
            except StopIteration:
                iters[n] = iter(R)  # reset
                next(iters[n])     # put at 0
                v[n] = zero
                n += 1

    def cardinality(self):
        r"""
        Return the cardinality of the free module.

        OUTPUT:

        Either an integer or ``+Infinity``.

        EXAMPLES::

            sage: k.<a> = FiniteField(9)
            sage: V = VectorSpace(k,3)
            sage: V.cardinality()
            729
            sage: W = V.span([[1,2,1],[0,1,1]])
            sage: W.cardinality()
            81
            sage: R = IntegerModRing(12)
            sage: M = FreeModule(R,2)
            sage: M.cardinality()
            144
            sage: (QQ^3).cardinality()
            +Infinity

        TESTS:

        Check that :trac:`22987` is fixed::

            sage: VectorSpace(QQ, 0).cardinality()
            1
        """
        if not self.rank():
            return sage.rings.integer.Integer(1)
        return self.base_ring().cardinality() ** self.rank()

    __len__ = cardinality # for backward compatibility

    def ambient_module(self):
        """
        Return the ambient module associated to this module.

        EXAMPLES::

            sage: R.<x,y> = QQ[]
            sage: M = FreeModule(R,2)
            sage: M.ambient_module()
            Ambient free module of rank 2 over the integral domain Multivariate Polynomial Ring in x, y over Rational Field

        ::

            sage: V = FreeModule(QQ, 4).span([[1,2,3,4], [1,0,0,0]]); V
            Vector space of degree 4 and dimension 2 over Rational Field
            Basis matrix:
            [  1   0   0   0]
            [  0   1 3/2   2]
            sage: V.ambient_module()
            Vector space of dimension 4 over Rational Field
        """
        return FreeModule(self.base_ring(), self.degree())

    def basis(self):
        """
        Return the basis of this module.

        EXAMPLES::

            sage: FreeModule(Integers(12),3).basis()
            [
            (1, 0, 0),
            (0, 1, 0),
            (0, 0, 1)
            ]
        """
        raise NotImplementedError

    def gens(self):
        """
        Return a tuple of basis elements of ``self``.

        EXAMPLES::

            sage: FreeModule(Integers(12),3).gens()
            ((1, 0, 0), (0, 1, 0), (0, 0, 1))
        """
        return tuple(self.basis())

    def basis_matrix(self, ring=None):
        """
        Return the matrix whose rows are the basis for this free module.

        INPUT:

        - ``ring`` -- (default: ``self.coordinate_ring()``) a ring over
          which the matrix is defined

        EXAMPLES::

            sage: FreeModule(Integers(12),3).basis_matrix()
            [1 0 0]
            [0 1 0]
            [0 0 1]

        ::

            sage: M = FreeModule(GF(7),3).span([[2,3,4],[1,1,1]]); M
            Vector space of degree 3 and dimension 2 over Finite Field of size 7
            Basis matrix:
            [1 0 6]
            [0 1 2]
            sage: M.basis_matrix()
            [1 0 6]
            [0 1 2]

        ::

            sage: M = FreeModule(GF(7),3).span_of_basis([[2,3,4],[1,1,1]])
            sage: M.basis_matrix()
            [2 3 4]
            [1 1 1]

        ::

            sage: M = FreeModule(QQ,2).span_of_basis([[1,-1],[1,0]]); M
            Vector space of degree 2 and dimension 2 over Rational Field
            User basis matrix:
            [ 1 -1]
            [ 1  0]
            sage: M.basis_matrix()
            [ 1 -1]
            [ 1  0]

        TESTS:

        See :trac:`3699`::

            sage: K = FreeModule(ZZ, 2000)
            sage: I = K.basis_matrix()

        See :trac:`17585`::

            sage: ((ZZ^2)*2).basis_matrix().parent()
            Full MatrixSpace of 2 by 2 dense matrices over Integer Ring
            sage: ((ZZ^2)*2).basis_matrix(RDF).parent()
            Full MatrixSpace of 2 by 2 dense matrices over Real Double Field

            sage: M = (ZZ^2)*(1/2)
            sage: M.basis_matrix()
            [1/2   0]
            [  0 1/2]
            sage: M.basis_matrix().parent()
            Full MatrixSpace of 2 by 2 dense matrices over Rational Field
            sage: M.basis_matrix(QQ).parent()
            Full MatrixSpace of 2 by 2 dense matrices over Rational Field
            sage: M.basis_matrix(ZZ)
            Traceback (most recent call last):
            ...
            TypeError: matrix has denominators so can't change to ZZ.
        """
        try:
            A = self.__basis_matrix
        except AttributeError:
            MAT = sage.matrix.matrix_space.MatrixSpace(self.coordinate_ring(),
                            len(self.basis()), self.degree(),
                            sparse = self.is_sparse())
            if self.is_ambient():
                A = MAT.identity_matrix()
            else:
                A = MAT(self.basis())
            A.set_immutable()
            self.__basis_matrix = A
        if ring is None or ring is A.base_ring():
            return A
        else:
            return A.change_ring(ring)

    def echelonized_basis_matrix(self):
        """
        The echelonized basis matrix (not implemented for this module).

        This example works because M is an ambient module. Submodule
        creation should exist for generic modules.

        EXAMPLES::

            sage: R = IntegerModRing(12)
            sage: S.<x,y> = R[]
            sage: M = FreeModule(S,3)
            sage: M.echelonized_basis_matrix()
            [1 0 0]
            [0 1 0]
            [0 0 1]

        TESTS::

            sage: from sage.modules.free_module import FreeModule_generic
            sage: FreeModule_generic.echelonized_basis_matrix(M)
            Traceback (most recent call last):
            ...
            NotImplementedError
        """
        raise NotImplementedError

    def matrix(self):
        """
        Return the basis matrix of this module, which is the matrix whose
        rows are a basis for this module.

        EXAMPLES::

            sage: M = FreeModule(ZZ, 2)
            sage: M.matrix()
            [1 0]
            [0 1]
            sage: M.submodule([M.gen(0) + M.gen(1), M.gen(0) - 2*M.gen(1)]).matrix()
            [1 1]
            [0 3]
        """
        return self.basis_matrix()

    def direct_sum(self, other):
        """
        Return the direct sum of ``self`` and ``other`` as a free module.

        EXAMPLES::

            sage: V = (ZZ^3).span([[1/2,3,5], [0,1,-3]]); V
            Free module of degree 3 and rank 2 over Integer Ring
            Echelon basis matrix:
            [1/2   0  14]
            [  0   1  -3]
            sage: W = (ZZ^3).span([[1/2,4,2]]); W
            Free module of degree 3 and rank 1 over Integer Ring
            Echelon basis matrix:
            [1/2   4   2]
            sage: V.direct_sum(W)
            Free module of degree 6 and rank 3 over Integer Ring
            Echelon basis matrix:
            [1/2   0  14   0   0   0]
            [  0   1  -3   0   0   0]
            [  0   0   0 1/2   4   2]
        """
        if not is_FreeModule(other):
            raise TypeError("other must be a free module")
        if other.base_ring() != self.base_ring():
            raise TypeError("base rings of self and other must be the same")
        return self.basis_matrix().block_sum(other.basis_matrix()).row_module(self.base_ring())

    def coordinates(self, v, check=True):
        """
        Write `v` in terms of the basis for self.

        INPUT:

        - ``v`` -- vector

        - ``check`` -- bool (default: True); if True, also verify that
           `v` is really in self.

        OUTPUT: list

        Returns a list `c` such that if `B` is the basis
        for self, then

        .. MATH::

            \\sum c_i B_i = v.

        If `v` is not in self, raise an ``ArithmeticError`` exception.

        EXAMPLES::

            sage: M = FreeModule(ZZ, 2); M0,M1=M.gens()
            sage: W = M.submodule([M0 + M1, M0 - 2*M1])
            sage: W.coordinates(2*M0-M1)
            [2, -1]
        """
        return self.coordinate_vector(v, check=check).list()

    def coordinate_vector(self, v, check=True):
        """
        Return the vector whose coefficients give `v` as a linear
        combination of the basis for self.

        INPUT:

        - ``v`` -- vector

        - ``check`` -- bool (default: True); if True, also verify that
           `v` is really in self.

        OUTPUT: list

        EXAMPLES::

            sage: M = FreeModule(ZZ, 2); M0,M1=M.gens()
            sage: W = M.submodule([M0 + M1, M0 - 2*M1])
            sage: W.coordinate_vector(2*M0 - M1)
            (2, -1)
        """
        raise NotImplementedError

    def coordinate_module(self, V):
        r"""
        Suppose ``V`` is a submodule of ``self`` (or a module commensurable
        with ``self``), and that ``self`` is a free module over `R` of rank
        `n`. Let `\phi` be the map from ``self`` to
        `R^n` that sends the basis vectors of ``self`` in order to the
        standard basis of `R^n`. This function returns the image
        `\phi(V)`.

        .. WARNING::

           If there is no integer `d` such that `dV` is a submodule
           of ``self``, then this function will give total nonsense.

        EXAMPLES:

        We illustrate this function with some
        `\ZZ`-submodules of `\QQ^3`::

            sage: V = (ZZ^3).span([[1/2,3,5], [0,1,-3]])
            sage: W = (ZZ^3).span([[1/2,4,2]])
            sage: V.coordinate_module(W)
            Free module of degree 2 and rank 1 over Integer Ring
            User basis matrix:
            [1 4]
            sage: V.0 + 4*V.1
            (1/2, 4, 2)

        In this example, the coordinate module isn't even in `\ZZ^3`::

            sage: W = (ZZ^3).span([[1/4,2,1]])
            sage: V.coordinate_module(W)
            Free module of degree 2 and rank 1 over Integer Ring
            User basis matrix:
            [1/2   2]

        The following more elaborate example illustrates using this
        function to write a submodule in terms of integral cuspidal modular
        symbols::

            sage: M = ModularSymbols(54)
            sage: S = M.cuspidal_subspace()
            sage: K = S.integral_structure(); K
            Free module of degree 19 and rank 8 over Integer Ring
            Echelon basis matrix:
            [ 0  1  0  0 -1  0  0  0  0  0  0  0  0  0  0  0  0  0  0]
            ...
            sage: L = M[0].integral_structure(); L
            Free module of degree 19 and rank 2 over Integer Ring
            Echelon basis matrix:
            [ 0  1  1  0 -2  1 -1  1 -1 -2  2  0  0  0  0  0  0  0  0]
            [ 0  0  3  0 -3  2 -1  2 -1 -4  2 -1 -2  1  2  0  0 -1  1]
            sage: K.coordinate_module(L)
            Free module of degree 8 and rank 2 over Integer Ring
            User basis matrix:
            [ 1  1  1 -1  1 -1  0  0]
            [ 0  3  2 -1  2 -1 -1 -2]
            sage: K.coordinate_module(L).basis_matrix() * K.basis_matrix()
            [ 0  1  1  0 -2  1 -1  1 -1 -2  2  0  0  0  0  0  0  0  0]
            [ 0  0  3  0 -3  2 -1  2 -1 -4  2 -1 -2  1  2  0  0 -1  1]
        """
        if not is_FreeModule(V):
            raise ValueError("V must be a free module")
        A = self.basis_matrix()
        A = A.matrix_from_columns(A.pivots()).transpose()
        B = V.basis_matrix()
        B = B.matrix_from_columns(self.basis_matrix().pivots()).transpose()
        S = A.solve_right(B).transpose()
        return (self.base_ring()**S.ncols()).span_of_basis(S.rows())

    def degree(self):
        """
        Return the degree of this free module. This is the dimension of the
        ambient vector space in which it is embedded.

        EXAMPLES::

            sage: M = FreeModule(ZZ, 10)
            sage: W = M.submodule([M.gen(0), 2*M.gen(3) - M.gen(0), M.gen(0) + M.gen(3)])
            sage: W.degree()
            10
            sage: W.rank()
            2
        """
        return self.__degree

    def dimension(self):
        """
        Return the dimension of this free module.

        EXAMPLES::

            sage: M = FreeModule(FiniteField(19), 100)
            sage: W = M.submodule([M.gen(50)])
            sage: W.dimension()
            1
        """
        return self.rank()

    def codimension(self):
        """
        Return the codimension of this free module, which is the
        dimension of the ambient space minus the dimension of this
        free module.

        EXAMPLES::

            sage: M = Matrix(3, 4, range(12))
            sage: V = M.left_kernel(); V
            Free module of degree 3 and rank 1 over Integer Ring
            Echelon basis matrix:
            [ 1 -2  1]
            sage: V.dimension()
            1
            sage: V.codimension()
            2

        The codimension of an ambient space is always zero::

            sage: (QQ^10).codimension()
            0
        """
        return self.degree() - self.rank()

    def discriminant(self):
        """
        Return the discriminant of this free module.

        EXAMPLES::

            sage: M = FreeModule(ZZ, 3)
            sage: M.discriminant()
            1
            sage: W = M.span([[1,2,3]])
            sage: W.discriminant()
            14
            sage: W2 = M.span([[1,2,3], [1,1,1]])
            sage: W2.discriminant()
            6
        """
        return self.gram_matrix().determinant()

    def base_field(self):
        """
        Return the base field, which is the fraction field of the base ring
        of this module.

        EXAMPLES::

            sage: FreeModule(GF(3), 2).base_field()
            Finite Field of size 3
            sage: FreeModule(ZZ, 2).base_field()
            Rational Field
            sage: FreeModule(PolynomialRing(GF(7),'x'), 2).base_field()
            Fraction Field of Univariate Polynomial Ring in x over Finite Field of size 7
        """
        return self.base_ring().fraction_field()

    def coordinate_ring(self):
        """
        Return the ring over which the entries of the vectors are
        defined.

        This is the same as :meth:`base_ring` unless an explicit basis
        was given over the fraction field.

        EXAMPLES::

            sage: M = ZZ^2
            sage: M.coordinate_ring()
            Integer Ring

        ::

            sage: M = (ZZ^2) * (1/2)
            sage: M.base_ring()
            Integer Ring
            sage: M.coordinate_ring()
            Rational Field

        ::

            sage: R.<x> = QQ[]
            sage: L = R^2
            sage: L.coordinate_ring()
            Univariate Polynomial Ring in x over Rational Field
            sage: L.span([(x,0), (1,x)]).coordinate_ring()
            Univariate Polynomial Ring in x over Rational Field
            sage: L.span([(x,0), (1,1/x)]).coordinate_ring()
            Fraction Field of Univariate Polynomial Ring in x over Rational Field
            sage: L.span([]).coordinate_ring()
            Univariate Polynomial Ring in x over Rational Field
        """
        return self.__coordinate_ring

    def free_module(self):
        """
        Return this free module. (This is used by the
        ``FreeModule`` functor, and simply returns self.)

        EXAMPLES::

            sage: M = FreeModule(ZZ, 3)
            sage: M.free_module()
            Ambient free module of rank 3 over the principal ideal domain Integer Ring
        """
        return self

    def gen(self, i=0):
        """
        Return the `i`-th generator for ``self``.

        Here `i` is between 0 and rank - 1, inclusive.

        INPUT:

        - `i` -- an integer (default 0)

        OUTPUT: `i`-th basis vector for ``self``.

        EXAMPLES::

            sage: n = 5
            sage: V = QQ^n
            sage: B = [V.gen(i) for i in range(n)]
            sage: B
            [(1, 0, 0, 0, 0),
            (0, 1, 0, 0, 0),
            (0, 0, 1, 0, 0),
            (0, 0, 0, 1, 0),
            (0, 0, 0, 0, 1)]
            sage: V.gens() == tuple(B)
            True

        TESTS::

            sage: (QQ^3).gen(4/3)
            Traceback (most recent call last):
            ...
            TypeError: unable to convert rational 4/3 to an integer
        """
        if i < 0 or i >= self.rank():
            raise ValueError("Generator %s not defined." % i)
        return self.basis()[i]

    def gram_matrix(self):
        r"""
        Return the gram matrix associated to this free module, defined to
        be `G = B*A*B.transpose()`, where A is the inner product matrix
        (induced from the ambient space), and B the basis matrix.

        EXAMPLES::

            sage: V = VectorSpace(QQ,4)
            sage: u = V([1/2,1/2,1/2,1/2])
            sage: v = V([0,1,1,0])
            sage: w = V([0,0,1,1])
            sage: M = span([u,v,w], ZZ)
            sage: M.inner_product_matrix() == V.inner_product_matrix()
            True
            sage: L = M.submodule_with_basis([u,v,w])
            sage: L.inner_product_matrix() == M.inner_product_matrix()
            True
            sage: L.gram_matrix()
            [1 1 1]
            [1 2 1]
            [1 1 2]
        """
        if self.is_ambient():
            return sage.matrix.matrix_space.MatrixSpace(self.base_ring(), self.degree(), sparse=True)(1)
        else:
            if self._gram_matrix is None:
                B = self.basis_matrix()
                self._gram_matrix = B*B.transpose()
            return self._gram_matrix

    def has_user_basis(self):
        """
        Return ``True`` if the basis of this free module is
        specified by the user, as opposed to being the default echelon
        form.

        EXAMPLES::

            sage: V = QQ^3
            sage: W = V.subspace([[2,'1/2', 1]])
            sage: W.has_user_basis()
            False
            sage: W = V.subspace_with_basis([[2,'1/2',1]])
            sage: W.has_user_basis()
            True
        """
        return False

    def inner_product_matrix(self):
        """
        Return the default identity inner product matrix associated to this
        module.

        By definition this is the inner product matrix of the ambient
        space, hence may be of degree greater than the rank of the module.

        TODO: Differentiate the image ring of the inner product from the
        base ring of the module and/or ambient space. E.g. On an integral
        module over ZZ the inner product pairing could naturally take
        values in ZZ, QQ, RR, or CC.

        EXAMPLES::

            sage: M = FreeModule(ZZ, 3)
            sage: M.inner_product_matrix()
            [1 0 0]
            [0 1 0]
            [0 0 1]
        """
        return sage.matrix.matrix_space.MatrixSpace(self.base_ring(), self.degree(), sparse=True)(1)

    def _inner_product_is_dot_product(self):
        """
        Return whether or not the inner product on this module is induced
        by the dot product on the ambient vector space. This is used
        internally by the inner_product function for optimization.

        EXAMPLES::

            sage: FreeModule(ZZ, 3)._inner_product_is_dot_product()
            True
            sage: FreeModule(ZZ, 3, inner_product_matrix=1)._inner_product_is_dot_product()
            True
            sage: FreeModule(ZZ, 2, inner_product_matrix=[1,0,-1,0])._inner_product_is_dot_product()
            False

        ::

            sage: M = FreeModule(QQ, 3)
            sage: M2 = M.span([[1,2,3]])
            sage: M2._inner_product_is_dot_product()
            True
        """
        return True

    def is_ambient(self):
        """
        Returns False since this is not an ambient free module.

        EXAMPLES::

            sage: M = FreeModule(ZZ, 3).span([[1,2,3]]); M
            Free module of degree 3 and rank 1 over Integer Ring
            Echelon basis matrix:
            [1 2 3]
            sage: M.is_ambient()
            False
            sage: M = (ZZ^2).span([[1,0], [0,1]])
            sage: M
            Free module of degree 2 and rank 2 over Integer Ring
            Echelon basis matrix:
            [1 0]
            [0 1]
            sage: M.is_ambient()
            False
            sage: M == M.ambient_module()
            True
        """
        return False

    def is_dense(self):
        """
        Return ``True`` if the underlying representation of
        this module uses dense vectors, and False otherwise.

        EXAMPLES::

            sage: FreeModule(ZZ, 2).is_dense()
            True
            sage: FreeModule(ZZ, 2, sparse=True).is_dense()
            False
        """
        return not self.is_sparse()

    def is_full(self):
        """
        Return ``True`` if the rank of this module equals its
        degree.

        EXAMPLES::

            sage: FreeModule(ZZ, 2).is_full()
            True
            sage: M = FreeModule(ZZ, 2).span([[1,2]])
            sage: M.is_full()
            False
        """
        return self.rank() == self.degree()

    def is_finite(self):
        """
        Returns True if the underlying set of this free module is finite.

        EXAMPLES::

            sage: FreeModule(ZZ, 2).is_finite()
            False
            sage: FreeModule(Integers(8), 2).is_finite()
            True
            sage: FreeModule(ZZ, 0).is_finite()
            True
        """
        return self.base_ring().is_finite() or self.rank() == 0

    def is_sparse(self):
        """
        Return ``True`` if the underlying representation of
        this module uses sparse vectors, and False otherwise.

        EXAMPLES::

            sage: FreeModule(ZZ, 2).is_sparse()
            False
            sage: FreeModule(ZZ, 2, sparse=True).is_sparse()
            True
        """
        return self.__is_sparse

    def ngens(self):
        """
        Returns the number of basis elements of this free module.

        EXAMPLES::

            sage: FreeModule(ZZ, 2).ngens()
            2
            sage: FreeModule(ZZ, 0).ngens()
            0
            sage: FreeModule(ZZ, 2).span([[1,1]]).ngens()
            1
        """
        try:
            return self.__ngens
        except AttributeError:
            self.__ngens = self.rank()
        return self.__ngens

    def nonembedded_free_module(self):
        """
        Returns an ambient free module that is isomorphic to this free
        module.

        Thus if this free module is of rank `n` over a ring
        `R`, then this function returns `R^n`, as an
        ambient free module.

        EXAMPLES::

            sage: FreeModule(ZZ, 2).span([[1,1]]).nonembedded_free_module()
            Ambient free module of rank 1 over the principal ideal domain Integer Ring
        """
        return FreeModule(self.base_ring(), self.rank())

    def random_element(self, prob=1.0, *args, **kwds):
        """
        Returns a random element of self.

        INPUT:

        -- ``prob`` - float. Each coefficient will be set to zero with
           probability `1-prob`. Otherwise coefficients will be chosen
           randomly from base ring (and may be zero).

        -- ``*args, **kwds`` - passed on to ``random_element()`` function
           of base ring.

        EXAMPLES::

            sage: M = FreeModule(ZZ, 2).span([[1,1]])
            sage: M.random_element()
            (-1, -1)
            sage: M.random_element()
            (2, 2)
            sage: M.random_element()
            (1, 1)

        Passes extra positional or keyword arguments through::

            sage: M.random_element(5,10)
            (9, 9)
        """
        rand = current_randstate().python_random().random
        R = self.base_ring()
        prob = float(prob)
        c = [0 if rand() > prob else R.random_element(*args, **kwds) for _ in range(self.rank())]
        return self.linear_combination_of_basis(c)

    def rank(self):
        """
        Return the rank of this free module.

        EXAMPLES::

            sage: FreeModule(Integers(6), 10000000).rank()
            10000000
            sage: FreeModule(ZZ, 2).span([[1,1], [2,2], [3,4]]).rank()
            2
        """
        return self.__rank

    def __bool__(self):
        """
        Return ``True`` if and only if the rank of this module is
        non-zero. In other words, this returns ``False`` for the zero
        module and ``True`` otherwise (apart from the exceptional case
        where the base ring is the zero ring).

        EXAMPLES::

            sage: bool(QQ^0)
            False
            sage: bool(QQ^1)
            True
            sage: M = Matrix(2, 3, range(6))
            sage: bool(M.right_kernel())
            True
            sage: bool(M.left_kernel())
            False

        When the base ring is the zero ring, we still look at the
        "rank" (which may not be mathematically meaningful)::

            sage: M = Integers(1)^4; M
            Ambient free module of rank 4 over Ring of integers modulo 1
            sage: M.rank()
            4
            sage: bool(M)
            True
            sage: M.cardinality()
            1
        """
        return bool(self.rank())

    __nonzero__ = __bool__

    def uses_ambient_inner_product(self):
        r"""
        Return ``True`` if the inner product on this module is
        the one induced by the ambient inner product.

        EXAMPLES::

            sage: M = FreeModule(ZZ, 2)
            sage: W = M.submodule([[1,2]])
            sage: W.uses_ambient_inner_product()
            True
            sage: W.inner_product_matrix()
            [1 0]
            [0 1]

        ::

            sage: W.gram_matrix()
            [5]
        """
        return self.__uses_ambient_inner_product

    def zero_vector(self):
        """
        Returns the zero vector in this free module.

        EXAMPLES::

            sage: M = FreeModule(ZZ, 2)
            sage: M.zero_vector()
            (0, 0)
            sage: M(0)
            (0, 0)
            sage: M.span([[1,1]]).zero_vector()
            (0, 0)
            sage: M.zero_submodule().zero_vector()
            (0, 0)
        """
        # Do *not* cache this -- it must be computed fresh each time, since
        # it is used by __call__ to make a new copy of the 0 element.

        return self.element_class(self, 0)

    @cached_method
    def zero(self):
        """
        Returns the zero vector in this free module.

        EXAMPLES::

            sage: M = FreeModule(ZZ, 2)
            sage: M.zero()
            (0, 0)
            sage: M.span([[1,1]]).zero()
            (0, 0)
            sage: M.zero_submodule().zero()
            (0, 0)
            sage: M.zero_submodule().zero().is_mutable()
            False
        """
        res = self.element_class(self, 0)
        res.set_immutable()
        return res

    def are_linearly_dependent(self, vecs):
        """
        Return ``True`` if the vectors ``vecs`` are linearly dependent and
        ``False`` otherwise.

        EXAMPLES::

            sage: M = QQ^3
            sage: vecs = [M([1,2,3]), M([4,5,6])]
            sage: M.are_linearly_dependent(vecs)
            False
            sage: vecs.append(M([3,3,3]))
            sage: M.are_linearly_dependent(vecs)
            True

            sage: R.<x> = QQ[]
            sage: M = FreeModule(R, 2)
            sage: vecs = [M([x^2+1, x+1]), M([x+2, 2*x+1])]
            sage: M.are_linearly_dependent(vecs)
            False
            sage: vecs.append(M([-2*x+1, -2*x^2+1]))
            sage: M.are_linearly_dependent(vecs)
            True
        """
        from sage.matrix.constructor import matrix
        A = matrix(vecs)
        A.echelonize()
        return any(row.is_zero() for row in A.rows())

    def _magma_init_(self, magma):
        """
        EXAMPLES::

            sage: magma(QQ^9)                                   # optional - magma
            Full Vector space of degree 9 over Rational Field
            sage: (QQ^9)._magma_init_(magma)                    # optional - magma
            'RSpace(_sage_[...],9)'

        ::

            sage: magma(Integers(8)^2)                          # optional - magma
            Full RSpace of degree 2 over IntegerRing(8)
            sage: magma(FreeModule(QQ['x'], 2))                 # optional - magma
            Full RSpace of degree 2 over Univariate Polynomial Ring in x over Rational Field

        ::

            sage: A = matrix([[1,0],[0,-1]])
            sage: M = FreeModule(ZZ,2,inner_product_matrix=A); M
            Ambient free quadratic module of rank 2 over the principal ideal domain Integer Ring
            Inner product matrix:
            [ 1  0]
            [ 0 -1]
            sage: M._magma_init_(magma)                         # optional - magma
            'RSpace(_sage_[...],2,_sage_ref...)'
            sage: m = magma(M); m                               # optional - magma
            Full RSpace of degree 2 over Integer Ring
            Inner Product Matrix:
            [ 1  0]
            [ 0 -1]
            sage: m.Type()                                      # optional - magma
            ModTupRng
            sage: m.sage()                                      # optional - magma
            Ambient free quadratic module of rank 2 over the principal ideal domain Integer Ring
            Inner product matrix:
            [ 1  0]
            [ 0 -1]
            sage: m.sage() is M                               # optional - magma
            True

        Now over a field::

            sage: N = FreeModule(QQ,2,inner_product_matrix=A); N
            Ambient quadratic space of dimension 2 over Rational Field
            Inner product matrix:
            [ 1  0]
            [ 0 -1]
            sage: n = magma(N); n                                      # optional - magma
            Full Vector space of degree 2 over Rational Field
            Inner Product Matrix:
            [ 1  0]
            [ 0 -1]
            sage: n.Type()                                             # optional - magma
            ModTupFld
            sage: n.sage()                                           # optional - magma
            Ambient quadratic space of dimension 2 over Rational Field
            Inner product matrix:
            [ 1  0]
            [ 0 -1]
            sage: n.sage() is N                                      # optional - magma
            True

        How about some inexact fields::

            sage: v = vector(RR, [1, pi, 5/6])
            sage: F = v.parent()
            sage: M = magma(F); M # optional - magma
            Full Vector space of degree 3 over Real field of precision 15
            sage: M.Type() # optional - magma
            ModTupFld
            sage: m = M.sage(); m # optional - magma
            Vector space of dimension 3 over Real Field with 53 bits of precision
            sage: m is F # optional - magma
            True

        For interval fields, we can convert to Magma but there is no
        interval field in Magma so we cannot convert back::

            sage: v = vector(RealIntervalField(100), [1, pi, 0.125])
            sage: F = v.parent()
            sage: M = magma(v.parent()); M # optional - magma
            Full Vector space of degree 3 over Real field of precision 30
            sage: M.Type() # optional - magma
            ModTupFld
            sage: m = M.sage(); m # optional - magma
            Vector space of dimension 3 over Real Field with 100 bits of precision
            sage: m is F # optional - magma
            False
        """
        K = magma(self.base_ring())
        if not self._inner_product_is_dot_product():
            M = magma(self.inner_product_matrix())
            return "RSpace(%s,%s,%s)"%(K.name(), self.rank(), M._ref())
        else:
            return "RSpace(%s,%s)"%(K.name(), self.rank())

    def _macaulay2_(self, macaulay2=None):
        r"""
        EXAMPLES::

            sage: R = QQ^2
            sage: macaulay2(R) # optional - macaulay2
              2
            QQ
        """
        if macaulay2 is None:
            from sage.interfaces.macaulay2 import macaulay2
        if self._inner_product_matrix:
            raise NotImplementedError
        else:
            return macaulay2(self.base_ring())**self.rank()

class FreeModule_generic_pid(FreeModule_generic):
    """
    Base class for all free modules over a PID.
    """
    def __init__(self, base_ring, rank, degree, sparse=False, coordinate_ring=None):
        """
        Create a free module over a PID.

        EXAMPLES::

            sage: FreeModule(ZZ, 2)
            Ambient free module of rank 2 over the principal ideal domain Integer Ring
            sage: FreeModule(PolynomialRing(GF(7),'x'), 2)
            Ambient free module of rank 2 over the principal ideal domain Univariate Polynomial Ring in x over Finite Field of size 7
        """
        # The first check should go away once everything is categorized...
        if base_ring not in PrincipalIdealDomains():
            raise TypeError("The base_ring must be a principal ideal domain.")
        super(FreeModule_generic_pid, self).__init__(base_ring, rank, degree,
                                                     sparse, coordinate_ring)

    def scale(self, other):
        """
        Return the product of this module by the number other, which is the
        module spanned by other times each basis vector.

        EXAMPLES::

            sage: M = FreeModule(ZZ, 3)
            sage: M.scale(2)
            Free module of degree 3 and rank 3 over Integer Ring
            Echelon basis matrix:
            [2 0 0]
            [0 2 0]
            [0 0 2]

        ::

            sage: a = QQ('1/3')
            sage: M.scale(a)
            Free module of degree 3 and rank 3 over Integer Ring
            Echelon basis matrix:
            [1/3   0   0]
            [  0 1/3   0]
            [  0   0 1/3]
        """
        if other == 0:
            return self.zero_submodule()
        if other == 1 or other == -1:
            return self
        return self.span([v*other for v in self.basis()])

    def __radd__(self, other):
        """
        EXAMPLES::

            sage: int(0) + QQ^3
            Vector space of dimension 3 over Rational Field
            sage: sum([QQ^3, QQ^3])
            Vector space of degree 3 and dimension 3 over Rational Field
            Basis matrix:
            [1 0 0]
            [0 1 0]
            [0 0 1]
        """
        if other == 0:
            return self
        else:
            raise TypeError

    def __add__(self, other):
        r"""
        Return the sum of ``self`` and other, where both ``self`` and ``other`` must be
        submodules of the ambient vector space.

        EXAMPLES:

        We add two vector spaces::

            sage: V  = VectorSpace(QQ, 3)
            sage: W  = V.subspace([V([1,1,0])])
            sage: W2 = V.subspace([V([1,-1,0])])
            sage: W + W2
            Vector space of degree 3 and dimension 2 over Rational Field
            Basis matrix:
            [1 0 0]
            [0 1 0]

        We add two free `\ZZ`-modules.

        ::

            sage: M = FreeModule(ZZ, 3)
            sage: W = M.submodule([M([1,0,2])])
            sage: W2 = M.submodule([M([2,0,-4])])
            sage: W + W2
            Free module of degree 3 and rank 2 over Integer Ring
            Echelon basis matrix:
            [1 0 2]
            [0 0 8]

        We can also add free `\ZZ`-modules embedded
        non-integrally into an ambient space.

        ::

            sage: V = VectorSpace(QQ, 3)
            sage: W = M.span([1/2*V.0 - 1/3*V.1])

        Here the command ``M.span(...)`` creates the span of
        the indicated vectors over the base ring of `M`.

        ::

            sage: W2 = M.span([1/3*V.0 + V.1])
            sage: W + W2
            Free module of degree 3 and rank 2 over Integer Ring
            Echelon basis matrix:
            [ 1/6  7/3    0]
            [   0 11/3    0]

        We add two modules over `\ZZ`::

            sage: A = Matrix(ZZ, 3, 3, [3, 0, -1, 0, -2, 0, 0, 0, -2])
            sage: V = (A+2).kernel()
            sage: W = (A-3).kernel()
            sage: V+W
            Free module of degree 3 and rank 3 over Integer Ring
            Echelon basis matrix:
            [5 0 0]
            [0 1 0]
            [0 0 1]

        We add a module to 0::

            sage: ZZ^3 + 0
            Ambient free module of rank 3 over the principal ideal domain Integer Ring
        """
        if not isinstance(other, FreeModule_generic):
            if other == 0:
                return self
            raise TypeError("other (=%s) must be a free module"%other)
        if not (self.ambient_vector_space() == other.ambient_vector_space()):
            raise TypeError("ambient vector spaces must be equal")
        return self.span(self.basis() + other.basis())

    def _mul_(self, other, switch_sides=False):
        r"""
        Multiplication of the basis by ``other``.

        EXAMPLES::

            sage: A = ZZ^3
            sage: A * 3
            Free module of degree 3 and rank 3 over Integer Ring
            Echelon basis matrix:
            [3 0 0]
            [0 3 0]
            [0 0 3]

            sage: V = A.span([A([1,2,2]), A([-1,0,2])])
            sage: 2 * V
            Free module of degree 3 and rank 2 over Integer Ring
            Echelon basis matrix:
            [ 2  0 -4]
            [ 0  4  8]

            sage: m = matrix(3, range(9))
            sage: A * m
            Free module of degree 3 and rank 2 over Integer Ring
            Echelon basis matrix:
            [ 3  0 -3]
            [ 0  1  2]
            sage: m * A
            Free module of degree 3 and rank 2 over Integer Ring
            Echelon basis matrix:
            [ 3  0 -3]
            [ 0  1  2]

        TESTS:

        Check that :trac:`17705` is fixed::

            sage: V = GF(2)^2
            sage: W = V.subspace([[1, 0]])
            sage: x = matrix(GF(2), [[1, 1], [0, 1]])
            sage: W*x
            Vector space of degree 2 and dimension 1 over Finite Field of size 2
            Basis matrix:
            [1 1]

        """
        B = self.basis_matrix()
        B = other * B if switch_sides else B * other
        return self.span(B.rows())

    def index_in(self, other):
        """
        Return the lattice index [other:self] of ``self`` in other, as an
        element of the base field. When ``self`` is contained in other, the
        lattice index is the usual index. If the index is infinite, then
        this function returns infinity.

        EXAMPLES::

            sage: L1 = span([[1,2]], ZZ)
            sage: L2 = span([[3,6]], ZZ)
            sage: L2.index_in(L1)
            3

        Note that the free modules being compared need not be integral.

        ::

            sage: L1 = span([['1/2','1/3'], [4,5]], ZZ)
            sage: L2 = span([[1,2], [3,4]], ZZ)
            sage: L2.index_in(L1)
            12/7
            sage: L1.index_in(L2)
            7/12
            sage: L1.discriminant() / L2.discriminant()
            49/144

        The index of a lattice of infinite index is infinite.

        ::

            sage: L1 = FreeModule(ZZ, 2)
            sage: L2 = span([[1,2]], ZZ)
            sage: L2.index_in(L1)
            +Infinity
        """
        if not isinstance(other, FreeModule_generic):
            raise TypeError("other must be a free module")

        if self.ambient_vector_space() != other.ambient_vector_space():
            raise ArithmeticError("self and other must be embedded in the same ambient space.")

        if self.base_ring() != other.base_ring():
            raise NotImplementedError("lattice index only defined for modules over the same base ring.")

        if other.base_ring().is_field():
            if self == other:
                return sage.rings.integer.Integer(1)
            else:
                if self.is_subspace(other):
                    return sage.rings.infinity.infinity
            raise ArithmeticError("self must be contained in the vector space spanned by other.")

        C = [other.coordinates(b) for b in self.basis()]

        if self.rank() < other.rank():
            return sage.rings.infinity.infinity

        a = sage.matrix.matrix_space.MatrixSpace(self.base_field(), self.rank())(C).determinant()
        if sage.rings.integer_ring.is_IntegerRing(self.base_ring()):
            return a.abs()
        elif isinstance(self.base_ring, sage.rings.number_field.order.Order):
            return self.base_ring().ideal(a).norm()
        else:
            raise NotImplementedError

    def intersection(self, other):
        r"""
        Return the intersection of ``self`` and ``other``.

        EXAMPLES:

        We intersect two submodules one of which is clearly
        contained in the other::

            sage: A = ZZ^2
            sage: M1 = A.span([[1,1]])
            sage: M2 = A.span([[3,3]])
            sage: M1.intersection(M2)
            Free module of degree 2 and rank 1 over Integer Ring
            Echelon basis matrix:
            [3 3]
            sage: M1.intersection(M2) is M2
            True

        We intersection two submodules of `\ZZ^3` of rank
        `2`, whose intersection has rank `1`::

            sage: A = ZZ^3
            sage: M1 = A.span([[1,1,1], [1,2,3]])
            sage: M2 = A.span([[2,2,2], [1,0,0]])
            sage: M1.intersection(M2)
            Free module of degree 3 and rank 1 over Integer Ring
            Echelon basis matrix:
            [2 2 2]

        We compute an intersection of two `\ZZ`-modules that
        are not submodules of `\ZZ^2`::

            sage: A = ZZ^2
            sage: M1 = A.span([[1,2]]).scale(1/6)
            sage: M2 = A.span([[1,2]]).scale(1/15)
            sage: M1.intersection(M2)
            Free module of degree 2 and rank 1 over Integer Ring
            Echelon basis matrix:
            [1/3 2/3]

        We intersect a `\ZZ`-module with a `\QQ`-vector space::

            sage: A = ZZ^3
            sage: L = ZZ^3
            sage: V = QQ^3
            sage: W = L.span([[1/2,0,1/2]])
            sage: K = V.span([[1,0,1], [0,0,1]])
            sage: W.intersection(K)
            Free module of degree 3 and rank 1 over Integer Ring
            Echelon basis matrix:
            [1/2   0 1/2]
            sage: K.intersection(W)
            Free module of degree 3 and rank 1 over Integer Ring
            Echelon basis matrix:
            [1/2   0 1/2]

        We intersect two modules over the ring of integers of a number field::

            sage: L.<w> = NumberField(x^2 - x + 2)
            sage: OL = L.ring_of_integers()
            sage: V = L**3
            sage: W1 = V.span([[0,w/5,0], [1,0,-1/17]], OL)
            sage: W2 = V.span([[0,(1-w)/5,0]], OL)
            sage: W1.intersection(W2)
            Free module of degree 3 and rank 1 over Maximal Order in
             Number Field in w with defining polynomial x^2 - x + 2
            Echelon basis matrix:
            [  0 2/5   0]

        TESTS:

        Check that :trac:`24702` is fixed::

            sage: L = FreeQuadraticModule(ZZ,2,matrix.identity(2))
            sage: S1 = L.submodule([(1,0)])
            sage: S2 = L.submodule([(0,1)])
            sage: S1.intersection(S2).ambient_module() == S1.ambient_module()
            True
        """
        if not isinstance(other, FreeModule_generic):
            raise TypeError("other must be a free module")

        if self.ambient_vector_space() != other.ambient_vector_space():
            raise ArithmeticError("self and other must be embedded in the same ambient space.")

        if self.base_ring() != other.base_ring():
            if other.base_ring().is_field():
                return other.intersection(self)
            raise NotImplementedError("intersection of modules over different base rings (neither a field) is not implemented.")

        # dispense with the three easy cases
        if self == self.ambient_vector_space() or other.is_submodule(self):
            return other
        elif other == other.ambient_vector_space() or self.is_submodule(other):
            return self
        elif self.rank() == 0 or other.rank() == 0:
            if self.base_ring().is_field():
                return other.zero_submodule()
            else:
                return self.zero_submodule()

        # standard algorithm for computing intersection of general submodule
        if self.dimension() <= other.dimension():
            V1 = self; V2 = other
        else:
            V1 = other; V2 = self
        A1 = V1.basis_matrix()
        A2 = V2.basis_matrix()
        S  = A1.stack(A2)
        K  = S.integer_kernel(self.base_ring()).basis_matrix()
        n  = int(V1.dimension())
        K = K.matrix_from_columns(range(n))
        B = K*A1
        return self.span(B)

    def __and__(self, other):
        r"""
        Return the intersection of ``self`` and ``other``.

        See :meth:`intersection`.

        EXAMPLES:

        We intersect two submodules one of which is clearly
        contained in the other::

            sage: A = ZZ^2
            sage: M1 = A.span([[1,1]])
            sage: M2 = A.span([[3,3]])
            sage: M1 & M2
            Free module of degree 2 and rank 1 over Integer Ring
            Echelon basis matrix:
            [3 3]
            sage: M1 & M2 is M2
            True

        We intersection two submodules of `\ZZ^3` of rank
        `2`, whose intersection has rank `1`::

            sage: A = ZZ^3
            sage: M1 = A.span([[1,1,1], [1,2,3]])
            sage: M2 = A.span([[2,2,2], [1,0,0]])
            sage: M1 & M2
            Free module of degree 3 and rank 1 over Integer Ring
            Echelon basis matrix:
            [2 2 2]
        """
        return self.intersection(other)

    def zero_submodule(self):
        """
        Return the zero submodule of this module.

        EXAMPLES::

            sage: V = FreeModule(ZZ,2)
            sage: V.zero_submodule()
            Free module of degree 2 and rank 0 over Integer Ring
            Echelon basis matrix:
            []
        """
        return self.submodule([], check=False, already_echelonized=True)

    def denominator(self):
        """
        The denominator of the basis matrix of ``self`` (i.e. the LCM of the
        coordinate entries with respect to the basis of the ambient
        space).

        EXAMPLES::

            sage: V = QQ^3
            sage: L = V.span([[1,1/2,1/3], [-1/5,2/3,3]],ZZ)
            sage: L
            Free module of degree 3 and rank 2 over Integer Ring
            Echelon basis matrix:
            [ 1/5 19/6 37/3]
            [   0 23/6 46/3]
            sage: L.denominator()
            30
        """
        return self.basis_matrix().denominator()

    def index_in_saturation(self):
        r"""
        Return the index of this module in its saturation, i.e., its
        intersection with `R^n`.

        EXAMPLES::

            sage: W = span([[2,4,6]], ZZ)
            sage: W.index_in_saturation()
            2
            sage: W = span([[1/2,1/3]], ZZ)
            sage: W.index_in_saturation()
            1/6
        """
        # TODO: There is probably a much faster algorithm in this case.
        return self.index_in(self.saturation())

    def saturation(self):
        r"""
        Return the saturated submodule of `R^n` that spans the same
        vector space as self.

        EXAMPLES:

        We create a 1-dimensional lattice that is obviously not
        saturated and saturate it.

        ::

            sage: L = span([[9,9,6]], ZZ); L
            Free module of degree 3 and rank 1 over Integer Ring
            Echelon basis matrix:
            [9 9 6]
            sage: L.saturation()
            Free module of degree 3 and rank 1 over Integer Ring
            Echelon basis matrix:
            [3 3 2]

        We create a lattice spanned by two vectors, and saturate.
        Computation of discriminants shows that the index of lattice in its
        saturation is `3`, which is a prime of congruence between
        the two generating vectors.

        ::

            sage: L = span([[1,2,3], [4,5,6]], ZZ)
            sage: L.saturation()
            Free module of degree 3 and rank 2 over Integer Ring
            Echelon basis matrix:
            [ 1  0 -1]
            [ 0  1  2]
            sage: L.discriminant()
            54
            sage: L.saturation().discriminant()
            6

        Notice that the saturation of a non-integral lattice `L` is
        defined, but the result is integral hence does not contain
        `L`::

            sage: L = span([['1/2',1,3]], ZZ)
            sage: L.saturation()
            Free module of degree 3 and rank 1 over Integer Ring
            Echelon basis matrix:
            [1 2 6]

        TESTS:

        We check that :trac:`24702` is fixed::

            sage: L = FreeQuadraticModule(ZZ,1,matrix.identity(1))
            sage: S = 2*L
            sage: S.saturation().ambient_module() == L
            True
        """
        R = self.base_ring()
        if R.is_field():
            return self
        try:
            A, _ = self.basis_matrix()._clear_denom()
            S = self.span(A.saturation())
        except AttributeError:
            # fallback in case _clear_denom isn't written
            V = self.vector_space()
            A = self.ambient_module()
            S = V.intersection(A)
        # Return exactly self if it is already saturated.
        return self if self == S else S

    def span(self, gens, base_ring=None, check=True, already_echelonized=False):
        """
        Return the R-span of the given list of gens, where R = base_ring.
        The default R is the base ring of self. Note that this span need
        not be a submodule of self, nor even of the ambient space. It must,
        however, be contained in the ambient vector space, i.e., the
        ambient space tensored with the fraction field of R.

        EXAMPLES::

            sage: V = FreeModule(ZZ,3)
            sage: W = V.submodule([V.gen(0)])
            sage: W.span([V.gen(1)])
            Free module of degree 3 and rank 1 over Integer Ring
            Echelon basis matrix:
            [0 1 0]
            sage: W.submodule([V.gen(1)])
            Traceback (most recent call last):
            ...
            ArithmeticError: Argument gens (= [(0, 1, 0)]) does not generate a submodule of self.
            sage: V.span([[1,0,0],[1/5,4,0],[6,3/4,0]])
            Free module of degree 3 and rank 2 over Integer Ring
            Echelon basis matrix:
            [1/5   0   0]
            [  0 1/4   0]

        It also works with other things than integers::

            sage: R.<x>=QQ[]
            sage: L=R^1
            sage: a=L.span([(1/x,)])
            sage: a
            Free module of degree 1 and rank 1 over Univariate Polynomial Ring in x over Rational Field
            Echelon basis matrix:
            [1/x]
            sage: b=L.span([(1/x,)])
            sage: a(b.gens()[0])
            (1/x)
            sage: L2 = R^2
            sage: L2.span([[(x^2+x)/(x^2-3*x+2),1/5],[(x^2+2*x)/(x^2-4*x+3),x]])
            Free module of degree 2 and rank 2 over Univariate Polynomial Ring in x over Rational Field
            Echelon basis matrix:
            [x/(x^3 - 6*x^2 + 11*x - 6)  2/15*x^2 - 17/75*x - 1/75]
            [                         0 x^3 - 11/5*x^2 - 3*x + 4/5]

        Note that the ``base_ring`` can make a huge difference. We
        repeat the previous example over the fraction field of R and
        get a simpler vector space. ::

            sage: L2.span([[(x^2+x)/(x^2-3*x+2),1/5],[(x^2+2*x)/(x^2-4*x+3),x]],base_ring=R.fraction_field())
            Vector space of degree 2 and dimension 2 over Fraction Field of Univariate Polynomial Ring in x over Rational Field
            Basis matrix:
            [1 0]
            [0 1]
        """
        if is_FreeModule(gens):
            gens = gens.gens()
        if base_ring is None or base_ring is self.base_ring():
            return FreeModule_submodule_pid(
                self.ambient_module(), gens, check=check, already_echelonized=already_echelonized)
        else:
            try:
                M = self.change_ring(base_ring)
            except TypeError:
                raise ValueError("Argument base_ring (= %s) is not compatible "%base_ring + \
                    "with the base field (= %s)." % self.base_field())
            try:
                return M.span(gens)
            except TypeError:
                raise ValueError("Argument gens (= %s) is not compatible "%gens + \
                    "with base_ring (= %s)."%base_ring)

    def submodule(self, gens, check=True, already_echelonized=False):
        r"""
        Create the R-submodule of the ambient vector space with given
        generators, where R is the base ring of self.

        INPUT:


        -  ``gens`` - a list of free module elements or a free
           module

        -  ``check`` - (default: True) whether or not to verify
           that the gens are in self.


        OUTPUT:


        -  ``FreeModule`` - the submodule spanned by the
           vectors in the list gens. The basis for the subspace is always put
           in reduced row echelon form.


        EXAMPLES:

        We create a submodule of `\ZZ^3`::

            sage: M = FreeModule(ZZ, 3)
            sage: B = M.basis()
            sage: W = M.submodule([B[0]+B[1], 2*B[1]-B[2]])
            sage: W
            Free module of degree 3 and rank 2 over Integer Ring
            Echelon basis matrix:
            [ 1  1  0]
            [ 0  2 -1]

        We create a submodule of a submodule.

        ::

            sage: W.submodule([3*B[0] + 3*B[1]])
            Free module of degree 3 and rank 1 over Integer Ring
            Echelon basis matrix:
            [3 3 0]

        We try to create a submodule that isn't really a submodule,
        which results in an ``ArithmeticError`` exception::

            sage: W.submodule([B[0] - B[1]])
            Traceback (most recent call last):
            ...
            ArithmeticError: Argument gens (= [(1, -1, 0)]) does not generate a submodule of self.

        Next we create a submodule of a free module over the principal ideal
        domain `\QQ[x]`, which uses the general Hermite normal form functionality::

            sage: R = PolynomialRing(QQ, 'x'); x = R.gen()
            sage: M = FreeModule(R, 3)
            sage: B = M.basis()
            sage: W = M.submodule([x*B[0], 2*B[1]- x*B[2]]); W
            Free module of degree 3 and rank 2 over Univariate Polynomial Ring in x over Rational Field
            Echelon basis matrix:
            [ x  0  0]
            [ 0  2 -x]
            sage: W.ambient_module()
            Ambient free module of rank 3 over the principal ideal domain Univariate Polynomial Ring in x over Rational Field
        """
        if is_FreeModule(gens):
            gens = gens.gens()
        V = self.span(gens, check=check, already_echelonized=already_echelonized)
        if check:
            if not V.is_submodule(self):
                raise ArithmeticError("Argument gens (= %s) does not generate a submodule of self."%gens)
        return V

    def span_of_basis(self, basis, base_ring=None, check=True, already_echelonized=False):
        r"""
        Return the free R-module with the given basis, where R is the base
        ring of ``self`` or user specified base_ring.

        Note that this R-module need not be a submodule of self, nor even
        of the ambient space. It must, however, be contained in the ambient
        vector space, i.e., the ambient space tensored with the fraction
        field of R.

        EXAMPLES::

            sage: M = FreeModule(ZZ,3)
            sage: W = M.span_of_basis([M([1,2,3])])

        Next we create two free `\ZZ`-modules, neither of
        which is a submodule of `W`.

        ::

            sage: W.span_of_basis([M([2,4,0])])
            Free module of degree 3 and rank 1 over Integer Ring
            User basis matrix:
            [2 4 0]

        The following module isn't in the ambient module `\ZZ^3`
        but is contained in the ambient vector space `\QQ^3`::

            sage: V = M.ambient_vector_space()
            sage: W.span_of_basis([ V([1/5,2/5,0]), V([1/7,1/7,0]) ])
            Free module of degree 3 and rank 2 over Integer Ring
            User basis matrix:
            [1/5 2/5   0]
            [1/7 1/7   0]

        Of course the input basis vectors must be linearly independent::

            sage: W.span_of_basis([ [1,2,0], [2,4,0] ])
            Traceback (most recent call last):
            ...
            ValueError: The given basis vectors must be linearly independent.
        """
        if is_FreeModule(basis):
            basis = basis.gens()
        if base_ring is None or base_ring == self.base_ring():
            try:
                if self.is_dense():
                    from .free_module_integer import FreeModule_submodule_with_basis_integer
                    return FreeModule_submodule_with_basis_integer(self.ambient_module(),
                                                                   basis=basis, check=check,
                                                                   already_echelonized=already_echelonized,
                                                                   lll_reduce=False)
            except TypeError:
                pass

            return FreeModule_submodule_with_basis_pid(
                self.ambient_module(), basis=basis, check=check,
                already_echelonized=already_echelonized)
        else:
            try:
                M = self.change_ring(base_ring)
            except TypeError:
                raise ValueError("Argument base_ring (= %s) is not compatible "%base_ring + \
                    "with the base ring (= %s)."%self.base_ring())
            try:
                return M.span_of_basis(basis)
            except TypeError:
                raise ValueError("Argument gens (= %s) is not compatible "%basis + \
                    "with base_ring (= %s)."%base_ring)

    def submodule_with_basis(self, basis, check=True, already_echelonized=False):
        r"""
        Create the R-submodule of the ambient vector space with given
        basis, where R is the base ring of self.

        INPUT:

        - ``basis`` -- a list of linearly independent vectors

        - ``check`` -- whether or not to verify that each gen is in
           the ambient vector space

        OUTPUT:

        - ``FreeModule`` -- the `R`-submodule with given basis

        EXAMPLES:

        First we create a submodule of `\\ZZ^3`::

            sage: M = FreeModule(ZZ, 3)
            sage: B = M.basis()
            sage: N = M.submodule_with_basis([B[0]+B[1], 2*B[1]-B[2]])
            sage: N
            Free module of degree 3 and rank 2 over Integer Ring
            User basis matrix:
            [ 1  1  0]
            [ 0  2 -1]

        A list of vectors in the ambient vector space may fail to generate
        a submodule.

        ::

            sage: V = M.ambient_vector_space()
            sage: X = M.submodule_with_basis([ V(B[0]+B[1])/2, V(B[1]-B[2])/2])
            Traceback (most recent call last):
            ...
            ArithmeticError: The given basis does not generate a submodule of self.

        However, we can still determine the R-span of vectors in the
        ambient space, or over-ride the submodule check by setting check to
        False.

        ::

            sage: X = V.span([ V(B[0]+B[1])/2, V(B[1]-B[2])/2 ], ZZ)
            sage: X
            Free module of degree 3 and rank 2 over Integer Ring
            Echelon basis matrix:
            [ 1/2    0   1/2]
            [   0  1/2  -1/2]
            sage: Y = M.submodule([ V(B[0]+B[1])/2, V(B[1]-B[2])/2 ], check=False)
            sage: X == Y
            True

        Next we try to create a submodule of a free module over the
        principal ideal domain `\QQ[x]`, using our general Hermite normal form implementation::

            sage: R = PolynomialRing(QQ, 'x'); x = R.gen()
            sage: M = FreeModule(R, 3)
            sage: B = M.basis()
            sage: W = M.submodule_with_basis([x*B[0], 2*B[0]- x*B[2]]); W
            Free module of degree 3 and rank 2 over Univariate Polynomial Ring in x over Rational Field
            User basis matrix:
            [ x  0  0]
            [ 2  0 -x]
        """
        V = self.span_of_basis(basis=basis, check=check, already_echelonized=already_echelonized)
        if check:
            if not V.is_submodule(self):
                raise ArithmeticError("The given basis does not generate a submodule of self.")
        return V

    def vector_space_span(self, gens, check=True):
        r"""
        Create the vector subspace of the ambient vector space with given
        generators.

        INPUT:


        -  ``gens`` - a list of vector in self

        -  ``check`` - whether or not to verify that each gen
           is in the ambient vector space


        OUTPUT: a vector subspace

        EXAMPLES:

        We create a `2`-dimensional subspace of `\QQ^3`.

        ::

            sage: V = VectorSpace(QQ, 3)
            sage: B = V.basis()
            sage: W = V.vector_space_span([B[0]+B[1], 2*B[1]-B[2]])
            sage: W
            Vector space of degree 3 and dimension 2 over Rational Field
            Basis matrix:
            [   1    0  1/2]
            [   0    1 -1/2]

        We create a subspace of a vector space over
        `\QQ(i)`.

        ::

            sage: R.<x> = QQ[]
            sage: K = NumberField(x^2 + 1, 'a'); a = K.gen()
            sage: V = VectorSpace(K, 3)
            sage: V.vector_space_span([2*V.gen(0) + 3*V.gen(2)])
            Vector space of degree 3 and dimension 1 over Number Field in a with defining polynomial x^2 + 1
            Basis matrix:
            [  1   0 3/2]

        We use the ``vector_space_span`` command to create a
        vector subspace of the ambient vector space of a submodule of
        `\ZZ^3`.

        ::

            sage: M = FreeModule(ZZ,3)
            sage: W = M.submodule([M([1,2,3])])
            sage: W.vector_space_span([M([2,3,4])])
            Vector space of degree 3 and dimension 1 over Rational Field
            Basis matrix:
            [  1 3/2   2]
        """
        if is_FreeModule(gens):
            gens = gens.gens()
        return FreeModule_submodule_field(self.ambient_vector_space(), gens, check=check)

    def vector_space_span_of_basis(self, basis, check=True):
        """
        Create the vector subspace of the ambient vector space with given
        basis.

        INPUT:

        - ``basis`` -- a list of linearly independent vectors

        - ``check`` -- whether or not to verify that each gen is in
           the ambient vector space

        OUTPUT: a vector subspace with user-specified basis

        EXAMPLES::

            sage: V = VectorSpace(QQ, 3)
            sage: B = V.basis()
            sage: W = V.vector_space_span_of_basis([B[0]+B[1], 2*B[1]-B[2]])
            sage: W
            Vector space of degree 3 and dimension 2 over Rational Field
            User basis matrix:
            [ 1  1  0]
            [ 0  2 -1]
        """
        return FreeModule_submodule_with_basis_field(self.ambient_vector_space(), basis, check=check)

    def quotient(self, sub, check=True):
        """
        Return the quotient of ``self`` by the given submodule sub.

        INPUT:

        -  ``sub`` - a submodule of self, or something that can
           be turned into one via self.submodule(sub).

        -  ``check`` - (default: True) whether or not to check
           that sub is a submodule.


        EXAMPLES::

            sage: A = ZZ^3; V = A.span([[1,2,3], [4,5,6]])
            sage: Q = V.quotient( [V.0 + V.1] ); Q
            Finitely generated module V/W over Integer Ring with invariants (0)
        """
        # Calling is_subspace may be way too slow and repeat work done below.
        # It will be very desirable to somehow do this step better.
        if check and (not is_FreeModule(sub) or not sub.is_submodule(self)):
            try:
                sub = self.submodule(sub)
            except (TypeError, ArithmeticError):
                raise ArithmeticError("sub must be a subspace of self")
        if self.base_ring() == sage.rings.integer_ring.ZZ:
            from .fg_pid.fgp_module import FGP_Module
            return FGP_Module(self, sub, check=False)
        else:
            raise NotImplementedError("quotients of modules over rings other than fields or ZZ is not fully implemented")

    def __truediv__(self, sub):
        """
        Return the quotient of ``self`` by the given submodule sub.

        EXAMPLES::

            sage: V1 = ZZ^2; W1 = V1.span([[1,2],[3,4]])
            sage: V1/W1
            Finitely generated module V/W over Integer Ring with invariants (2)
            sage: V2 = span([[1/2,1,1],[3/2,2,1],[0,0,1]],ZZ); W2 = V2.span([2*V2.0+4*V2.1, 9*V2.0+12*V2.1, 4*V2.2])
            sage: V2/W2
            Finitely generated module V/W over Integer Ring with invariants (4, 12)
        """
        return self.quotient(sub, check=True)

class FreeModule_generic_field(FreeModule_generic_pid):
    """
    Base class for all free modules over fields.
    """
    def __init__(self, base_field, dimension, degree, sparse=False):
        """
        Creates a vector space over a field.

        EXAMPLES::

            sage: FreeModule(QQ, 2)
            Vector space of dimension 2 over Rational Field
            sage: FreeModule(FiniteField(2), 7)
            Vector space of dimension 7 over Finite Field of size 2

        We test that objects of this type are initialised correctly;
        see :trac:`11166` (the failing ``repr`` is fine because this
        is an abstract base class)::

            sage: from sage.modules.free_module import FreeModule_generic_field
            sage: FreeModule_generic_field(QQ, 5, 5)
            <repr(<sage.modules.free_module.FreeModule_generic_field_with_category at 0x...>) failed: NotImplementedError>
        """
        if not isinstance(base_field, ring.Field):
            raise TypeError("The base_field (=%s) must be a field"%base_field)
        FreeModule_generic_pid.__init__(self, base_field, dimension, degree, sparse=sparse)

    def _Hom_(self, Y, category):
        r"""
        Returns a homspace whose morphisms have this vector space as domain.

        This is called by the general methods such as
        :meth:`sage.structure.parent.Parent.Hom`.

        INPUT:

        - ``Y`` - a free module (or vector space) that will
          be the codomain of the morphisms in returned homspace
        - ``category`` - the category for the homspace

        OUTPUT:

        If ``Y`` is a free module over a field, in other words, a vector space,
        then this returns a space of homomorphisms between vector spaces,
        in other words a space of linear transformations.

        If ``Y`` is a free module that is not a vector space, then
        the returned space contains homomorphisms between free modules.

        EXAMPLES::

            sage: V = QQ^2
            sage: W = QQ^3
            sage: H = V._Hom_(W, category=None)
            sage: type(H)
            <class 'sage.modules.vector_space_homspace.VectorSpaceHomspace_with_category'>
            sage: H
            Set of Morphisms (Linear Transformations) from Vector space of dimension 2 over Rational Field to Vector space of dimension 3 over Rational Field

            sage: V = QQ^2
            sage: W = ZZ^3
            sage: H = V._Hom_(W, category=None)
            sage: type(H)
            <class 'sage.modules.free_module_homspace.FreeModuleHomspace_with_category'>
            sage: H
            Set of Morphisms from Vector space of dimension 2 over Rational Field
             to Ambient free module of rank 3 over the principal ideal domain Integer Ring
             in Category of finite dimensional vector spaces with basis over
              (number fields and quotient fields and metric spaces)
        """
        if Y.base_ring().is_field():
            from . import vector_space_homspace
            return vector_space_homspace.VectorSpaceHomspace(self, Y, category)
        from . import free_module_homspace
        return free_module_homspace.FreeModuleHomspace(self, Y, category)

    def scale(self, other):
        """
        Return the product of ``self`` by the number other, which is the module
        spanned by ``other`` times each basis vector. Since ``self`` is a vector
        space this product equals ``self`` if ``other`` is nonzero, and is the zero
        vector space if ``other`` is 0.

        EXAMPLES::

            sage: V = QQ^4
            sage: V.scale(5)
            Vector space of dimension 4 over Rational Field
            sage: V.scale(0)
            Vector space of degree 4 and dimension 0 over Rational Field
            Basis matrix:
            []

        ::

            sage: W = V.span([[1,1,1,1]])
            sage: W.scale(2)
            Vector space of degree 4 and dimension 1 over Rational Field
            Basis matrix:
            [1 1 1 1]
            sage: W.scale(0)
            Vector space of degree 4 and dimension 0 over Rational Field
            Basis matrix:
            []

        ::

            sage: V = QQ^4; V
            Vector space of dimension 4 over Rational Field
            sage: V.scale(3)
            Vector space of dimension 4 over Rational Field
            sage: V.scale(0)
            Vector space of degree 4 and dimension 0 over Rational Field
            Basis matrix:
            []
        """
        if other == 0:
            return self.zero_submodule()
        return self

    def __add__(self, other):
        """
        Return the sum of ``self`` and other.

        EXAMPLES::

            sage: V = VectorSpace(QQ,3)
            sage: V0 = V.span([V.gen(0)])
            sage: V2 = V.span([V.gen(2)])
            sage: V0 + V2
            Vector space of degree 3 and dimension 2 over Rational Field
            Basis matrix:
            [1 0 0]
            [0 0 1]
            sage: QQ^3 + 0
            Vector space of dimension 3 over Rational Field
        """
        if not isinstance(other, FreeModule_generic_field):
            if other == 0:
                return self
            raise TypeError("other must be a Vector Space")
        V = self.ambient_vector_space()
        if V != other.ambient_vector_space():
            raise ArithmeticError("self and other must have the same ambient space")
        return V.span(self.basis() + other.basis())

    def echelonized_basis_matrix(self):
        """
        Return basis matrix for ``self`` in row echelon form.

        EXAMPLES::

            sage: V = FreeModule(QQ, 3).span_of_basis([[1,2,3],[4,5,6]])
            sage: V.basis_matrix()
            [1 2 3]
            [4 5 6]
            sage: V.echelonized_basis_matrix()
            [ 1  0 -1]
            [ 0  1  2]
        """
        return self.basis_matrix().echelon_form()

    def intersection(self, other):
        """
        Return the intersection of ``self`` and other, which must be
        R-submodules of a common ambient vector space.

        EXAMPLES::

            sage: V  = VectorSpace(QQ,3)
            sage: W1 = V.submodule([V.gen(0), V.gen(0) + V.gen(1)])
            sage: W2 = V.submodule([V.gen(1), V.gen(2)])
            sage: W1.intersection(W2)
            Vector space of degree 3 and dimension 1 over Rational Field
            Basis matrix:
            [0 1 0]
            sage: W2.intersection(W1)
            Vector space of degree 3 and dimension 1 over Rational Field
            Basis matrix:
            [0 1 0]
            sage: V.intersection(W1)
            Vector space of degree 3 and dimension 2 over Rational Field
            Basis matrix:
            [1 0 0]
            [0 1 0]
            sage: W1.intersection(V)
            Vector space of degree 3 and dimension 2 over Rational Field
            Basis matrix:
            [1 0 0]
            [0 1 0]
            sage: Z = V.submodule([])
            sage: W1.intersection(Z)
            Vector space of degree 3 and dimension 0 over Rational Field
            Basis matrix:
            []
        """
        if not isinstance(other, FreeModule_generic):
            raise TypeError("other must be a free module")

        if self.ambient_vector_space() != other.ambient_vector_space():
            raise ArithmeticError("self and other must have the same ambient space.")

        if self.rank() == 0 or other.rank() == 0:
            if self.base_ring().is_field():
                return other.zero_submodule()
            else:
                return self.zero_submodule()

        if self.base_ring() != other.base_ring():
            # Now other is over a ring R whose fraction field K is the base field of V = self.
            # We compute the intersection using the following algorithm:
            # 1. By explicitly computing the nullspace of the matrix whose rows
            #    are a basis for self, we obtain the matrix over a linear map
            #         phi:  K^n ----> W
            #    with kernel equal to V = self.
            # 2. Compute the kernel over R of Phi restricted to other.  Do this
            #    by clearing denominators, computing the kernel of a matrix with
            #    entries in R, then restoring denominators to the answer.
            K = self.base_ring()
            B = self.basis_matrix().transpose()
            W = B.kernel()
            phi = W.basis_matrix().transpose()

            # To restrict phi to other, we multiply the basis matrix for other
            # by phi, thus computing the image of each basis vector.
            X = other.basis_matrix()
            psi = X * phi

            # Now psi is a matrix that defines an R-module morphism from other to some
            # R-module, whose kernel defines the long sought for intersection of self and other.
            L = psi.integer_kernel()

            # Finally the kernel of the intersection has basis the linear combinations of
            # the basis of other given by a basis for L.
            G = L.basis_matrix() * other.basis_matrix()
            return other.span(G.rows())

        # dispense with the three easy cases
        if self == self.ambient_vector_space():
            return other
        elif other == other.ambient_vector_space():
            return self
        elif self.dimension() == 0 or other.dimension() == 0:
            return self.zero_submodule()

        # standard algorithm for computing intersection of general subspaces
        if self.dimension() <= other.dimension():
            V1 = self; V2 = other
        else:
            V1 = other; V2 = self
        A1 = V1.basis_matrix()
        A2 = V2.basis_matrix()
        S  = A1.stack(A2)
        K  = S.kernel()
        n = int(V1.dimension())
        B = [A1.linear_combination_of_rows(v.list()[:n]) for v in K.basis()]
        return self.ambient_vector_space().submodule(B, check=False)

    def is_subspace(self, other):
        """
        True if this vector space is a subspace of other.

        EXAMPLES::

            sage: V = VectorSpace(QQ,3)
            sage: W = V.subspace([V.gen(0), V.gen(0) + V.gen(1)])
            sage: W2 = V.subspace([V.gen(1)])
            sage: W.is_subspace(V)
            True
            sage: W2.is_subspace(V)
            True
            sage: W.is_subspace(W2)
            False
            sage: W2.is_subspace(W)
            True
        """
        return self.is_submodule(other)

    def span(self, gens, base_ring=None, check=True, already_echelonized=False):
        """
        Return the K-span of the given list of gens, where K is the
        base field of ``self`` or the user-specified base_ring.  Note that
        this span is a subspace of the ambient vector space, but need
        not be a subspace of self.

        INPUT:


        -  ``gens`` - list of vectors

        -  ``check`` - bool (default: True): whether or not to
           coerce entries of gens into base field

        -  ``already_echelonized`` - bool (default: False):
           set this if you know the gens are already in echelon form


        EXAMPLES::

            sage: V = VectorSpace(GF(7), 3)
            sage: W = V.subspace([[2,3,4]]); W
            Vector space of degree 3 and dimension 1 over Finite Field of size 7
            Basis matrix:
            [1 5 2]
            sage: W.span([[1,1,1]])
            Vector space of degree 3 and dimension 1 over Finite Field of size 7
            Basis matrix:
            [1 1 1]

        TESTS::

            sage: V = FreeModule(RDF,3)
            sage: W = V.submodule([V.gen(0)])
            sage: W.span([V.gen(1)], base_ring=GF(7))
            Vector space of degree 3 and dimension 1 over Finite Field of size 7
            Basis matrix:
            [0 1 0]
            sage: v = V((1, pi, log(2))); v
            (1.0, 3.141592653589793, 0.6931471805599453)
            sage: W.span([v], base_ring=GF(7))
            Traceback (most recent call last):
            ...
            ValueError: Argument gens (= [(1.0, 3.141592653589793, 0.6931471805599453)]) is not compatible with base_ring (= Finite Field of size 7).
            sage: W = V.submodule([v])
            sage: W.span([V.gen(2)], base_ring=GF(7))
            Vector space of degree 3 and dimension 1 over Finite Field of size 7
            Basis matrix:
            [0 0 1]
        """
        if is_FreeModule(gens):
            gens = gens.gens()
        if base_ring is None or base_ring is self.base_ring():
            return FreeModule_submodule_field(
                self.ambient_module(), gens=gens, check=check, already_echelonized=already_echelonized)
        else:
            try:
                M = self.ambient_module().change_ring(base_ring)
            except TypeError:
                raise ValueError("Argument base_ring (= %s) is not compatible with the base field (= %s)." % (base_ring, self.base_field() ))
            try:
                return M.span(gens)
            except TypeError:
                raise ValueError("Argument gens (= %s) is not compatible with base_ring (= %s)." % (gens, base_ring))

    def span_of_basis(self, basis, base_ring=None, check=True, already_echelonized=False):
        r"""
        Return the free K-module with the given basis, where K is the base
        field of ``self`` or user specified base_ring.

        Note that this span is a subspace of the ambient vector space, but
        need not be a subspace of self.

        INPUT:


        -  ``basis`` - list of vectors

        -  ``check`` - bool (default: True): whether or not to
           coerce entries of gens into base field

        -  ``already_echelonized`` - bool (default: False):
           set this if you know the gens are already in echelon form


        EXAMPLES::

            sage: V = VectorSpace(GF(7), 3)
            sage: W = V.subspace([[2,3,4]]); W
            Vector space of degree 3 and dimension 1 over Finite Field of size 7
            Basis matrix:
            [1 5 2]
            sage: W.span_of_basis([[2,2,2], [3,3,0]])
            Vector space of degree 3 and dimension 2 over Finite Field of size 7
            User basis matrix:
            [2 2 2]
            [3 3 0]

        The basis vectors must be linearly independent or a
        ``ValueError`` exception is raised::

            sage: W.span_of_basis([[2,2,2], [3,3,3]])
            Traceback (most recent call last):
            ...
            ValueError: The given basis vectors must be linearly independent.
        """
        if is_FreeModule(basis):
            basis = basis.gens()
        if base_ring is None:
            return FreeModule_submodule_with_basis_field(
                self.ambient_module(), basis=basis, check=check, already_echelonized=already_echelonized)
        else:
            try:
                M = self.change_ring(base_ring)
            except TypeError:
                raise ValueError("Argument base_ring (= %s) is not compatible with the base field (= %s)." % (
                    base_ring, self.base_field() ))
            try:
                return M.span_of_basis(basis)
            except TypeError:
                raise ValueError("Argument basis (= %s) is not compatible with base_ring (= %s)." % (basis, base_ring))

    def subspace(self, gens, check=True, already_echelonized=False):
        """
        Return the subspace of ``self`` spanned by the elements of gens.

        INPUT:

        -  ``gens`` - list of vectors

        -  ``check`` - bool (default: True) verify that gens
           are all in self.

        -  ``already_echelonized`` - bool (default: False) set
           to True if you know the gens are in Echelon form.

        EXAMPLES:

        First we create a 1-dimensional vector subspace of an
        ambient `3`-dimensional space over the finite field of
        order `7`::

            sage: V = VectorSpace(GF(7), 3)
            sage: W = V.subspace([[2,3,4]]); W
            Vector space of degree 3 and dimension 1 over Finite Field of size 7
            Basis matrix:
            [1 5 2]

        Next we create an invalid subspace, but it's allowed since
        ``check=False``. This is just equivalent to computing
        the span of the element::

            sage: W.subspace([[1,1,0]], check=False)
            Vector space of degree 3 and dimension 1 over Finite Field of size 7
            Basis matrix:
            [1 1 0]

        With ``check=True`` (the default) the mistake is correctly
        detected and reported with an ``ArithmeticError`` exception::

            sage: W.subspace([[1,1,0]], check=True)
            Traceback (most recent call last):
            ...
            ArithmeticError: Argument gens (= [[1, 1, 0]]) does not generate a submodule of self.
        """
        return self.submodule(gens, check=check, already_echelonized=already_echelonized)

    def subspaces(self, dim):
        """
        Iterate over all subspaces of dimension dim.

        INPUT:

        - ``dim`` - int, dimension of subspaces to be generated

        EXAMPLES::

            sage: V = VectorSpace(GF(3), 5)
            sage: len(list(V.subspaces(0)))
            1
            sage: len(list(V.subspaces(1)))
            121
            sage: len(list(V.subspaces(2)))
            1210
            sage: len(list(V.subspaces(3)))
            1210
            sage: len(list(V.subspaces(4)))
            121
            sage: len(list(V.subspaces(5)))
            1

        ::

            sage: V = VectorSpace(GF(3), 5)
            sage: V = V.subspace([V([1,1,0,0,0]),V([0,0,1,1,0])])
            sage: list(V.subspaces(1))
            [Vector space of degree 5 and dimension 1 over Finite Field of size 3
            Basis matrix:
            [1 1 0 0 0],
             Vector space of degree 5 and dimension 1 over Finite Field of size 3
            Basis matrix:
            [1 1 1 1 0],
             Vector space of degree 5 and dimension 1 over Finite Field of size 3
            Basis matrix:
            [1 1 2 2 0],
             Vector space of degree 5 and dimension 1 over Finite Field of size 3
            Basis matrix:
            [0 0 1 1 0]]
        """
        if not self.base_ring().is_finite():
            raise RuntimeError("Base ring must be finite.")
        b = self.basis_matrix()
        from sage.matrix.echelon_matrix import reduced_echelon_matrix_iterator
        for m in reduced_echelon_matrix_iterator(self.base_ring(), dim, self.dimension(), self.is_sparse(), copy=False):
            yield self.subspace((m*b).rows())

    def subspace_with_basis(self, gens, check=True, already_echelonized=False):
        """
        Same as ``self.submodule_with_basis(...)``.

        EXAMPLES:

        We create a subspace with a user-defined basis.

        ::

            sage: V = VectorSpace(GF(7), 3)
            sage: W = V.subspace_with_basis([[2,2,2], [1,2,3]]); W
            Vector space of degree 3 and dimension 2 over Finite Field of size 7
            User basis matrix:
            [2 2 2]
            [1 2 3]

        We then create a subspace of the subspace with user-defined basis.

        ::

            sage: W1 = W.subspace_with_basis([[3,4,5]]); W1
            Vector space of degree 3 and dimension 1 over Finite Field of size 7
            User basis matrix:
            [3 4 5]

        Notice how the basis for the same subspace is different if we
        merely use the ``subspace`` command.

        ::

            sage: W2 = W.subspace([[3,4,5]]); W2
            Vector space of degree 3 and dimension 1 over Finite Field of size 7
            Basis matrix:
            [1 6 4]

        Nonetheless the two subspaces are equal (as mathematical objects)::

            sage: W1 == W2
            True
        """
        return self.submodule_with_basis(gens, check=check, already_echelonized=already_echelonized)

    def complement(self):
        r"""
        Return the complement of ``self`` in the
        :meth:`~sage.modules.free_module.FreeModule_ambient_field.ambient_vector_space`.

        EXAMPLES::

            sage: V = QQ^3
            sage: V.complement()
            Vector space of degree 3 and dimension 0 over Rational Field
            Basis matrix:
            []
            sage: V == V.complement().complement()
            True
            sage: W = V.span([[1, 0, 1]])
            sage: X = W.complement(); X
            Vector space of degree 3 and dimension 2 over Rational Field
            Basis matrix:
            [ 1  0 -1]
            [ 0  1  0]
            sage: X.complement() == W
            True
            sage: X + W == V
            True

        Even though we construct a subspace of a subspace, the
        orthogonal complement is still done in the ambient vector
        space `\QQ^3`::

            sage: V = QQ^3
            sage: W = V.subspace_with_basis([[1,0,1],[-1,1,0]])
            sage: X = W.subspace_with_basis([[1,0,1]])
            sage: X.complement()
            Vector space of degree 3 and dimension 2 over Rational Field
            Basis matrix:
            [ 1  0 -1]
            [ 0  1  0]

        All these complements are only done with respect to the inner
        product in the usual basis.  Over finite fields, this means
        we can get complements which are only isomorphic to a vector
        space decomposition complement. ::

            sage: F2 = GF(2,x)
            sage: V = F2^6
            sage: W = V.span([[1,1,0,0,0,0]])
            sage: W
            Vector space of degree 6 and dimension 1 over Finite Field of size 2
            Basis matrix:
            [1 1 0 0 0 0]
            sage: W.complement()
            Vector space of degree 6 and dimension 5 over Finite Field of size 2
            Basis matrix:
            [1 1 0 0 0 0]
            [0 0 1 0 0 0]
            [0 0 0 1 0 0]
            [0 0 0 0 1 0]
            [0 0 0 0 0 1]
            sage: W.intersection(W.complement())
            Vector space of degree 6 and dimension 1 over Finite Field of size 2
            Basis matrix:
            [1 1 0 0 0 0]
        """
        # Check simple cases
        if self.dimension() == 0:
            return self.ambient_vector_space()
        if self.dimension() == self.ambient_vector_space().dimension():
            return self.submodule([])
        return self.basis_matrix().right_kernel()

    def vector_space(self, base_field=None):
        """
        Return the vector space associated to self. Since ``self`` is a vector
        space this function simply returns self, unless the base field is
        different.

        EXAMPLES::

            sage: V = span([[1,2,3]],QQ); V
            Vector space of degree 3 and dimension 1 over Rational Field
            Basis matrix:
            [1 2 3]
            sage: V.vector_space()
            Vector space of degree 3 and dimension 1 over Rational Field
            Basis matrix:
            [1 2 3]
        """
        if base_field is None:
            return self
        return self.change_ring(base_field)

    def zero_submodule(self):
        """
        Return the zero submodule of self.

        EXAMPLES::

            sage: (QQ^4).zero_submodule()
            Vector space of degree 4 and dimension 0 over Rational Field
            Basis matrix:
            []
        """
        return self.zero_subspace()

    def zero_subspace(self):
        """
        Return the zero subspace of self.

        EXAMPLES::

            sage: (QQ^4).zero_subspace()
            Vector space of degree 4 and dimension 0 over Rational Field
            Basis matrix:
            []
        """
        return self.submodule([], check=False, already_echelonized=True)

    def linear_dependence(self, vectors, zeros='left', check=True):
        r"""
        Returns a list of vectors giving relations of linear dependence for the input list of vectors.
        Can be used to check linear independence of a set of vectors.

        INPUT:

        - ``vectors`` -- A list of vectors, all from the same vector
          space.

        - ``zeros`` -- default: ``'left'`` - ``'left'`` or ``'right'``
          as a general preference for where zeros are located in the
          returned coefficients

        - ``check`` -- default: ``True`` - if ``True`` each item in
          the list ``vectors`` is checked for membership in ``self``.
          Set to ``False`` if you can be certain the vectors come from
          the vector space.

        OUTPUT:

        Returns a list of vectors.  The scalar entries of each vector provide
        the coefficients for a linear combination of the input vectors that
        will equal the zero vector in ``self``.  Furthermore, the returned list
        is linearly independent in the vector space over the same base field
        with degree equal to the length of the list ``vectors``.

        The linear independence of ``vectors`` is equivalent to the returned
        list being empty, so this provides a test - see the examples below.

        The returned vectors are always independent, and with ``zeros`` set to
        ``'left'`` they have 1's in their first non-zero entries and a qualitative
        disposition to having zeros in the low-index entries.  With ``zeros`` set
        to ``'right'`` the situation is reversed with a qualitative disposition
        for zeros in the high-index entries.

        If the vectors in ``vectors`` are made the rows of a matrix `V` and
        the returned vectors are made the rows of a matrix `R`, then the
        matrix product `RV` is a zero matrix of the proper size.  And
        `R` is a matrix of full rank.  This routine uses kernels of
        matrices to compute these relations of linear dependence,
        but handles all the conversions between sets of vectors
        and matrices. If speed is important, consider working with
        the appropriate matrices and kernels instead.

        EXAMPLES:

        We begin with two linearly independent vectors, and add three
        non-trivial linear combinations to the set.  We illustrate
        both types of output and check a selected relation of linear
        dependence. ::

            sage: v1 = vector(QQ, [2, 1, -4, 3])
            sage: v2 = vector(QQ, [1, 5, 2, -2])
            sage: V = QQ^4
            sage: V.linear_dependence([v1,v2])
            [
            <BLANKLINE>
            ]

            sage: v3 = v1 + v2
            sage: v4 = 3*v1 - 4*v2
            sage: v5 = -v1 + 2*v2
            sage: L = [v1, v2, v3, v4, v5]

            sage: relations = V.linear_dependence(L, zeros='left')
            sage: relations
            [
            (1, 0, 0, -1, -2),
            (0, 1, 0, -1/2, -3/2),
            (0, 0, 1, -3/2, -7/2)
            ]
            sage: v2 + (-1/2)*v4 + (-3/2)*v5
            (0, 0, 0, 0)

            sage: relations = V.linear_dependence(L, zeros='right')
            sage: relations
            [
            (-1, -1, 1, 0, 0),
            (-3, 4, 0, 1, 0),
            (1, -2, 0, 0, 1)
            ]
            sage: z = sum([relations[2][i]*L[i] for i in range(len(L))])
            sage: z == zero_vector(QQ, 4)
            True

        A linearly independent set returns an empty list,
        a result that can be tested. ::

            sage: v1 = vector(QQ, [0,1,-3])
            sage: v2 = vector(QQ, [4,1,0])
            sage: V = QQ^3
            sage: relations = V.linear_dependence([v1, v2]); relations
            [
            <BLANKLINE>
            ]
            sage: relations == []
            True

        Exact results result from exact fields. We start with three
        linearly independent vectors and add in two linear combinations
        to make a linearly dependent set of five vectors. ::

            sage: F = FiniteField(17)
            sage: v1 = vector(F, [1, 2, 3, 4, 5])
            sage: v2 = vector(F, [2, 4, 8, 16, 15])
            sage: v3 = vector(F, [1, 0, 0, 0, 1])
            sage: (F^5).linear_dependence([v1, v2, v3]) == []
            True
            sage: L = [v1, v2, v3, 2*v1+v2, 3*v2+6*v3]
            sage: (F^5).linear_dependence(L)
            [
            (1, 0, 16, 8, 3),
            (0, 1, 2, 0, 11)
            ]
            sage: v1 + 16*v3 + 8*(2*v1+v2) + 3*(3*v2+6*v3)
            (0, 0, 0, 0, 0)
            sage: v2 + 2*v3 + 11*(3*v2+6*v3)
            (0, 0, 0, 0, 0)
            sage: (F^5).linear_dependence(L, zeros='right')
            [
            (15, 16, 0, 1, 0),
            (0, 14, 11, 0, 1)
            ]

        TESTS:

        With ``check=True`` (the default) a mismatch between vectors
        and the vector space is caught. ::

            sage: v1 = vector(RR, [1,2,3])
            sage: v2 = vector(RR, [1,2,3,4])
            sage: (RR^3).linear_dependence([v1,v2], check=True)
            Traceback (most recent call last):
            ...
            ValueError: vector (1.00000000000000, 2.00000000000000, 3.00000000000000, 4.00000000000000) is not an element of Vector space of dimension 3 over Real Field with 53 bits of precision

        The ``zeros`` keyword is checked. ::

            sage: (QQ^3).linear_dependence([vector(QQ,[1,2,3])], zeros='bogus')
            Traceback (most recent call last):
            ...
            ValueError: 'zeros' keyword must be 'left' or 'right', not 'bogus'

        An empty input set is linearly independent, vacuously. ::

            sage: (QQ^3).linear_dependence([]) == []
            True
        """
        if check:
            for v in vectors:
                if not v in self:
                    raise ValueError('vector %s is not an element of %s' % (v, self))
        if zeros == 'left':
            basis = 'echelon'
        elif zeros == 'right':
            basis = 'pivot'
        else:
            raise ValueError("'zeros' keyword must be 'left' or 'right', not '%s'" % zeros)
        import sage.matrix.constructor
        A = sage.matrix.constructor.matrix(vectors)  # as rows, so get left kernel
        return A.left_kernel(basis=basis).basis()

    def __truediv__(self, sub):
        """
        Return the quotient of ``self`` by the given subspace sub.

        EXAMPLES::

            sage: V = RDF^3; W = V.span([[1,0,-1], [1,-1,0]])
            sage: Q = V/W; Q
            Vector space quotient V/W of dimension 1 over Real Double Field where
            V: Vector space of dimension 3 over Real Double Field
            W: Vector space of degree 3 and dimension 2 over Real Double Field
            Basis matrix:
            [ 1.0  0.0 -1.0]
            [ 0.0  1.0 -1.0]
            sage: type(Q)
            <class 'sage.modules.quotient_module.FreeModule_ambient_field_quotient_with_category'>
            sage: V([1,2,3])
            (1.0, 2.0, 3.0)
            sage: Q == V.quotient(W)
            True
            sage: Q(W.0)
            (0.0)
        """
        return self.quotient(sub, check=True)

    def quotient(self, sub, check=True):
        """
        Return the quotient of ``self`` by the given subspace sub.

        INPUT:


        -  ``sub`` - a submodule of self, or something that can
           be turned into one via self.submodule(sub).

        -  ``check`` - (default: True) whether or not to check
           that sub is a submodule.


        EXAMPLES::

            sage: A = QQ^3; V = A.span([[1,2,3], [4,5,6]])
            sage: Q = V.quotient( [V.0 + V.1] ); Q
            Vector space quotient V/W of dimension 1 over Rational Field where
            V: Vector space of degree 3 and dimension 2 over Rational Field
            Basis matrix:
            [ 1  0 -1]
            [ 0  1  2]
            W: Vector space of degree 3 and dimension 1 over Rational Field
            Basis matrix:
            [1 1 1]
            sage: Q(V.0 + V.1)
            (0)

        We illustrate that the base rings must be the same::

            sage: (QQ^2)/(ZZ^2)
            Traceback (most recent call last):
            ...
            ValueError: base rings must be the same
        """
        # Calling is_submodule may be way too slow and repeat work done below.
        # It will be very desirable to somehow do this step better.
        if is_FreeModule(sub) and self.base_ring() != sub.base_ring():
            raise ValueError("base rings must be the same")
        if check and (not is_FreeModule(sub) or not sub.is_subspace(self)):
            try:
                sub = self.subspace(sub)
            except (TypeError, ArithmeticError):
                raise ArithmeticError("sub must be a subspace of self")
        A, L = self.__quotient_matrices(sub)
        from . import quotient_module
        return quotient_module.FreeModule_ambient_field_quotient(self, sub, A, L)

    def __quotient_matrices(self, sub):
        r"""
        This internal function is used by
        ``self.quotient(...)``.

        EXAMPLES::

            sage: V = QQ^3; W = V.span([[1,0,-1], [1,-1,0]])
            sage: A, L = V._FreeModule_generic_field__quotient_matrices(W)
            sage: A
            [1]
            [1]
            [1]
            sage: L
            [1 0 0]

        The quotient and lift maps are used to compute in the quotient and
        to lift::

            sage: Q = V/W
            sage: Q(W.0)
            (0)
            sage: Q.lift_map()(Q.0)
            (1, 0, 0)
            sage: Q(Q.lift_map()(Q.0))
            (1)

        An example in characteristic 5::

            sage: A = GF(5)^2; B = A.span([[1,3]]); A / B
            Vector space quotient V/W of dimension 1 over Finite Field of size 5 where
            V: Vector space of dimension 2 over Finite Field of size 5
            W: Vector space of degree 2 and dimension 1 over Finite Field of size 5
            Basis matrix:
            [1 3]
        """
        # 2. Find a basis C for a another submodule of self, so that
        #    B + C is a basis for self.
        # 3. Then the quotient map is:
        #     x |---> 'write in terms of basis for C and take the last m = #C-#B components.
        # 4. And a section of this map is:
        #     x |---> corresponding linear combination of entries of last m entries
        #    of the basis C.

        # Step 1: Find bases for spaces
        B = sub.basis_matrix()
        S = self.basis_matrix()

        n = self.dimension()
        m = n - sub.dimension()

        # Step 2: Extend basis B to a basis for self.
        # We do this by simply finding the pivot rows of the matrix
        # whose rows are a basis for sub concatenated with a basis for
        # self.
        C = B.stack(S).transpose()
        A = C.matrix_from_columns(C.pivots()).transpose()

        # Step 3: Compute quotient map
        # The quotient map is given by writing in terms of the above basis,
        # then taking the last #C columns

        # Compute the matrix D "change of basis from S to A"
        # that writes each element of the basis
        # for ``self`` in terms of the basis of rows of A, i.e.,
        # want to find D such that
        #                D * A = S
        # where D is a square n x n matrix.
        # Our algorithm is to note that D is determined if we just
        # replace both A and S by the submatrix got from their pivot
        # columns.
        P  = A.pivots()
        AA = A.matrix_from_columns(P)
        SS = S.matrix_from_columns(P)
        D  = SS * AA**(-1)

        # Compute the image of each basis vector for ``self`` under the
        # map "write an element of ``self`` in terms of the basis A" then
        # take the last n-m components.
        Q = D.matrix_from_columns(range(n - m, n))

        # Step 4. Section map
        # The lifting or section map
        Dinv = D**(-1)
        L = Dinv.matrix_from_rows(range(n - m, n))

        return Q, L

    def quotient_abstract(self, sub, check=True):
        r"""
        Return an ambient free module isomorphic to the quotient space
        of ``self`` modulo ``sub``, together with maps from ``self`` to
        the quotient, and a lifting map in the other direction.

        Use ``self.quotient(sub)`` to obtain the quotient
        module as an object equipped with natural maps in both directions,
        and a canonical coercion.

        INPUT:

        -  ``sub`` -- a submodule of ``self`` or something that can
           be turned into one via ``self.submodule(sub)``

        -  ``check`` -- (default: ``True``) whether or not to check
           that sub is a submodule

        OUTPUT:

        -  ``U`` -- the quotient as an abstract *ambient* free module

        -  ``pi`` -- projection map to the quotient

        -  ``lift`` -- lifting map back from quotient


        EXAMPLES::

            sage: V = GF(19)^3
            sage: W = V.span_of_basis([ [1,2,3], [1,0,1] ])
            sage: U,pi,lift = V.quotient_abstract(W)
            sage: pi(V.2)
            (18)
            sage: pi(V.0)
            (1)
            sage: pi(V.0 + V.2)
            (0)

        Another example involving a quotient of one subspace by another::

            sage: A = matrix(QQ,4,4,[0,1,0,0, 0,0,1,0, 0,0,0,1, 0,0,0,0])
            sage: V = (A^3).kernel()
            sage: W = A.kernel()
            sage: U, pi, lift = V.quotient_abstract(W)
            sage: [pi(v) == 0 for v in W.gens()]
            [True]
            sage: [pi(lift(b)) == b for b in U.basis()]
            [True, True]
        """
        # Calling is_subspace may be way too slow and repeat work done below.
        # It will be very desirable to somehow do this step better.
        if check and (not is_FreeModule(sub) or not sub.is_subspace(self)):
            try:
                sub = self.subspace(sub)
            except (TypeError, ArithmeticError):
                raise ArithmeticError("sub must be a subspace of self")

        A, L = self.__quotient_matrices(sub)
        quomap = self.hom(A)
        quo = quomap.codomain()
        liftmap = quo.Hom(self)(L)

        return quomap.codomain(), quomap, liftmap

###############################################################################
#
# Generic ambient free modules, i.e., of the form R^n for some commutative ring R.
#
###############################################################################

class FreeModule_ambient(FreeModule_generic):
    """
    Ambient free module over a commutative ring.
    """
    def __init__(self, base_ring, rank, sparse=False, coordinate_ring=None):
        """
        The free module of given rank over the given base_ring.

        INPUT:

        -  ``base_ring`` -- a commutative ring

        -  ``rank`` -- a non-negative integer

        -  ``sparse`` -- bool (default: False)

        - ``coordinate_ring`` -- a ring containing ``base_ring``
          (default: equal to ``base_ring``)

        EXAMPLES::

            sage: FreeModule(ZZ, 4)
            Ambient free module of rank 4 over the principal ideal domain Integer Ring
        """
        FreeModule_generic.__init__(self, base_ring, rank=rank,
                degree=rank, sparse=sparse, coordinate_ring=coordinate_ring)

    def __hash__(self):
        """
        The hash is obtained from the rank and the base ring.

        .. TODO::

            Make pickling so that the hash is available early enough.

        EXAMPLES::

            sage: V = QQ^7
            sage: hash(V) == hash((V.rank(), V.base_ring()))
            True
        """
        try:
            return hash((self.rank(), self.base_ring()))
        except AttributeError:
            # This is a fallback because sometimes hash is called during object
            # reconstruction (unpickle), and the above fields haven't been
            # filled in yet.
            return 0

    def _coerce_map_from_(self, M):
        """
        Return a coercion map from `M` to ``self``, or None.

        TESTS:

        Make sure :trac:`10513` is fixed (no coercion from a quotient
        vector space to an isomorphic abstract vector space)::

            sage: M = QQ^3 / [[1,2,3]]
            sage: V = QQ^2
            sage: V.coerce_map_from(M)

        """
        if isinstance(M, FreeModule_ambient):
            from sage.modules.quotient_module import FreeModule_ambient_field_quotient
            if isinstance(M, FreeModule_ambient_field_quotient):
                # No forgetful map.
                return None
            elif (self.base_ring().has_coerce_map_from(M.base_ring())
                  and self.rank() == M.rank()):
                # We could return M.hom(self.basis(), self), but the
                # complexity of this is quadratic in space and time,
                # since it constructs a matrix.
                return True
        return super(FreeModule_ambient, self)._coerce_map_from_(M)

    def _dense_module(self):
        """
        Creates a dense module with the same defining data as self.

        N.B. This function is for internal use only! See dense_module for
        use.

        EXAMPLES::

            sage: M = FreeModule(Integers(8),3)
            sage: S = FreeModule(Integers(8),3, sparse=True)
            sage: M is S._dense_module()
            True
        """
        return FreeModule(base_ring=self.base_ring(), rank = self.rank(), sparse=False)

    def _sparse_module(self):
        """
        Creates a sparse module with the same defining data as self.

        N.B. This function is for internal use only! See sparse_module for
        use.

        EXAMPLES::

            sage: M = FreeModule(Integers(8),3)
            sage: S = FreeModule(Integers(8),3, sparse=True)
            sage: M._sparse_module() is S
            True
        """
        return FreeModule(base_ring=self.base_ring(), rank = self.rank(), sparse=True)

    def echelonized_basis_matrix(self):
        """
        The echelonized basis matrix of self.

        EXAMPLES::

            sage: V = ZZ^4
            sage: W = V.submodule([ V.gen(i)-V.gen(0) for i in range(1,4) ])
            sage: W.basis_matrix()
            [ 1  0  0 -1]
            [ 0  1  0 -1]
            [ 0  0  1 -1]
            sage: W.echelonized_basis_matrix()
            [ 1  0  0 -1]
            [ 0  1  0 -1]
            [ 0  0  1 -1]
            sage: U = V.submodule_with_basis([ V.gen(i)-V.gen(0) for i in range(1,4) ])
            sage: U.basis_matrix()
            [-1  1  0  0]
            [-1  0  1  0]
            [-1  0  0  1]
            sage: U.echelonized_basis_matrix()
            [ 1  0  0 -1]
            [ 0  1  0 -1]
            [ 0  0  1 -1]
        """
        return self.basis_matrix()

    def _echelon_matrix_richcmp(self, other, op):
        r"""
        Compare the free module ``self`` with ``other`.

        This compares modules by their ambient spaces, then by dimension,
        then in order by their echelon matrices. However, if
        ``other`` is a sub-module or is a quotient module then its
        total comparison method is used instead of generic comparison.

        EXAMPLES:

        We compare rank three free modules over the integers and
        rationals::

            sage: from sage.structure.richcmp import op_LT,op_LE,op_EQ,op_NE,op_GT,op_GE
            sage: (QQ^3)._echelon_matrix_richcmp(CC^3, op_LT)
            True
            sage: (CC^3)._echelon_matrix_richcmp(QQ^3, op_LT)
            False
            sage: (CC^3)._echelon_matrix_richcmp(QQ^3, op_GT)
            True

        ::

            sage: from sage.structure.richcmp import op_LT,op_LE,op_EQ,op_NE,op_GT,op_GE
            sage: Q = QQ; Z = ZZ
            sage: (Q^3)._echelon_matrix_richcmp(Z^3, op_GT)
            True
            sage: (Q^3)._echelon_matrix_richcmp(Z^3, op_LT)
            False
            sage: (Z^3)._echelon_matrix_richcmp(Q^3, op_LT)
            True
            sage: (Z^3)._echelon_matrix_richcmp(Q^3, op_GT)
            False
            sage: (Q^3)._echelon_matrix_richcmp(Z^3, op_EQ)
            False
            sage: (Q^3)._echelon_matrix_richcmp(Q^3, op_EQ)
            True

        Comparison with a sub-module::

            sage: from sage.structure.richcmp import op_LT,op_LE,op_EQ,op_NE,op_GT,op_GE
            sage: V = span([[1,2,3], [5,6,7], [8,9,10]], QQ)
            sage: V
            Vector space of degree 3 and dimension 2 over Rational Field
            Basis matrix:
            [ 1  0 -1]
            [ 0  1  2]
            sage: A = QQ^3
            sage: V._echelon_matrix_richcmp(A, op_LT)
            True
            sage: A._echelon_matrix_richcmp(V, op_LT)
            False

        Comparison with a quotient module (see :trac:`10513`)::

            sage: from sage.structure.richcmp import op_LT,op_LE,op_EQ,op_NE,op_GT,op_GE
            sage: M = QQ^3 / [[1,2,3]]
            sage: V = QQ^2
            sage: V._echelon_matrix_richcmp(M, op_EQ)
            False
            sage: M._echelon_matrix_richcmp(V, op_EQ)
            False
        """
        if self is other:
            return rich_to_bool(op, 0)

        if not isinstance(other, FreeModule_generic):
            return NotImplemented

        from sage.modules.quotient_module import FreeModule_ambient_field_quotient
        if isinstance(other, FreeModule_ambient):
            if (isinstance(other, FreeModule_ambient_field_quotient) or
                    isinstance(self, FreeModule_ambient_field_quotient)):
                return richcmp(self,other,op)

            lx = self.rank()
            rx = other.rank()
            if lx != rx:
                return richcmp_not_equal(lx, rx, op)

            lx = self.base_ring()
            rx = other.base_ring()
            if lx == rx:
                # We do not want to create an inner product matrix in memory if
                # self and other use the dot product
                if self._inner_product_is_dot_product() and other._inner_product_is_dot_product():
                    return rich_to_bool(op, 0)
                else:
                    #this only affects free_quadratic_modules
                    lx = self.inner_product_matrix()
                    rx = other.inner_product_matrix()
                    return richcmp(lx,rx,op)

            try:
                if lx.is_subring(rx):
                    return rich_to_bool(op, -1)
                elif rx.is_subring(lx):
                    return rich_to_bool(op, 1)
            except NotImplementedError:
                pass
            return richcmp_not_equal(lx, rx, op)
        else:
            # now other is not ambient or is a quotient;
            # it knows how to do the comparison.
            return other._echelon_matrix_richcmp(self, revop(op))

    def _repr_(self):
        """
        The printing representation of self.

        EXAMPLES::

            sage: R = ZZ.quo(12)
            sage: M = R^12
            sage: M
            Ambient free module of rank 12 over Ring of integers modulo 12
            sage: print(M._repr_())
            Ambient free module of rank 12 over Ring of integers modulo 12

        The system representation can be overwritten, but leaves _repr_
        unmodified.

        ::

            sage: M.rename('M')
            sage: M
            M
            sage: print(M._repr_())
            Ambient free module of rank 12 over Ring of integers modulo 12

        Sparse modules print this fact.

        ::

            sage: N = FreeModule(R,12,sparse=True)
            sage: N
            Ambient sparse free module of rank 12 over Ring of integers modulo 12

        (Now clean up again.)

        ::

            sage: M.reset_name()
            sage: M
            Ambient free module of rank 12 over Ring of integers modulo 12
        """
        if self.is_sparse():
            return "Ambient sparse free module of rank %s over %s"%(self.rank(), self.base_ring())
        else:
            return "Ambient free module of rank %s over %s"%(self.rank(), self.base_ring())

    def _latex_(self):
        r"""
        Return a latex representation of this ambient free module.

        EXAMPLES::

            sage: latex(QQ^3) # indirect doctest
            \Bold{Q}^{3}

        ::

            sage: A = GF(5)^20
            sage: latex(A) # indiret doctest
            \Bold{F}_{5}^{20}

        ::

            sage: A = PolynomialRing(QQ,3,'x') ^ 20
            sage: latex(A) #indirect doctest
            (\Bold{Q}[x_{0}, x_{1}, x_{2}])^{20}
        """
        t = "%s"%latex.latex(self.base_ring())
        if t.find(" ") != -1:
            t = "(%s)"%t
        return "%s^{%s}"%(t, self.rank())

    def is_ambient(self):
        """
        Return ``True`` since this module is an ambient
        module.

        EXAMPLES::

            sage: A = QQ^5; A.is_ambient()
            True
            sage: A = (QQ^5).span([[1,2,3,4,5]]); A.is_ambient()
            False
        """
        return True

    def ambient_module(self):
        """
        Return ``self``, since ``self`` is ambient.

        EXAMPLES::

            sage: A = QQ^5; A.ambient_module()
            Vector space of dimension 5 over Rational Field
            sage: A = ZZ^5; A.ambient_module()
            Ambient free module of rank 5 over the principal ideal domain Integer Ring
        """
        return self

    def basis(self):
        """
        Return a basis for this ambient free module.

        OUTPUT:


        -  ``Sequence`` - an immutable sequence with universe
           this ambient free module


        EXAMPLES::

            sage: A = ZZ^3; B = A.basis(); B
            [
            (1, 0, 0),
            (0, 1, 0),
            (0, 0, 1)
            ]
            sage: B.universe()
            Ambient free module of rank 3 over the principal ideal domain Integer Ring
        """
        try:
            return self.__basis
        except  AttributeError:
            ZERO = self(0)
            one = self.coordinate_ring().one()
            w = []
            for n in range(self.rank()):
                v = ZERO.__copy__()
                v.set(n, one)
                w.append(v)
            self.__basis = basis_seq(self, w)
            return self.__basis

    def echelonized_basis(self):
        """
        Return a basis for this ambient free module in echelon form.

        EXAMPLES::

            sage: A = ZZ^3; A.echelonized_basis()
            [
            (1, 0, 0),
            (0, 1, 0),
            (0, 0, 1)
            ]
        """
        return self.basis()

    def change_ring(self, R):
        """
        Return the ambient free module over R of the same rank as self.

        EXAMPLES::

            sage: A = ZZ^3; A.change_ring(QQ)
            Vector space of dimension 3 over Rational Field
            sage: A = ZZ^3; A.change_ring(GF(5))
            Vector space of dimension 3 over Finite Field of size 5

        For ambient modules any change of rings is defined.

        ::

            sage: A = GF(5)**3; A.change_ring(QQ)
            Vector space of dimension 3 over Rational Field
        """
        if self.base_ring() is R:
            return self
        from .free_quadratic_module import is_FreeQuadraticModule
        if is_FreeQuadraticModule(self):
            return FreeModule(R, self.rank(), inner_product_matrix=self.inner_product_matrix())
        else:
            return FreeModule(R, self.rank())


    def linear_combination_of_basis(self, v):
        """
        Return the linear combination of the basis for ``self`` obtained from
        the elements of the list v.

        INPUT:

        - ``v`` - list

        EXAMPLES::

            sage: V = span([[1,2,3], [4,5,6]], ZZ)
            sage: V
            Free module of degree 3 and rank 2 over Integer Ring
            Echelon basis matrix:
            [1 2 3]
            [0 3 6]
            sage: V.linear_combination_of_basis([1,1])
            (1, 5, 9)

        This should raise an error if the resulting element is not in self::

            sage: W = span([[2,4]], ZZ)
            sage: W.linear_combination_of_basis([1/2])
            Traceback (most recent call last):
            ...
            TypeError: element [1, 2] is not in free module
        """
        return self(v)

    def coordinate_vector(self, v, check=True):
        """
        Write `v` in terms of the standard basis for ``self`` and
        return the resulting coefficients in a vector over the fraction
        field of the base ring.

        Returns a vector `c` such that if `B` is the basis for self, then

        .. MATH::

            \\sum c_i B_i = v.

        If `v` is not in self, raise an ``ArithmeticError`` exception.

        EXAMPLES::

            sage: V = Integers(16)^3
            sage: v = V.coordinate_vector([1,5,9]); v
            (1, 5, 9)
            sage: v.parent()
            Ambient free module of rank 3 over Ring of integers modulo 16
        """
        return self(v)

    def echelon_coordinate_vector(self, v, check=True):
        r"""
        Same as ``self.coordinate_vector(v)``, since ``self`` is
        an ambient free module.

        INPUT:


        -  ``v`` - vector

        -  ``check`` - bool (default: True); if True, also
           verify that v is really in self.


        OUTPUT: list

        EXAMPLES::

            sage: V = QQ^4
            sage: v = V([-1/2,1/2,-1/2,1/2])
            sage: v
            (-1/2, 1/2, -1/2, 1/2)
            sage: V.coordinate_vector(v)
            (-1/2, 1/2, -1/2, 1/2)
            sage: V.echelon_coordinate_vector(v)
            (-1/2, 1/2, -1/2, 1/2)
            sage: W = V.submodule_with_basis([[1/2,1/2,1/2,1/2],[1,0,1,0]])
            sage: W.coordinate_vector(v)
            (1, -1)
            sage: W.echelon_coordinate_vector(v)
            (-1/2, 1/2)
        """
        return self.coordinate_vector(v, check=check)

    def echelon_coordinates(self, v, check=True):
        """
        Returns the coordinate vector of v in terms of the echelon basis
        for self.

        EXAMPLES::

            sage: U = VectorSpace(QQ,3)
            sage: [ U.coordinates(v) for v in U.basis() ]
            [[1, 0, 0], [0, 1, 0], [0, 0, 1]]
            sage: [ U.echelon_coordinates(v) for v in U.basis() ]
            [[1, 0, 0], [0, 1, 0], [0, 0, 1]]
            sage: V = U.submodule([[1,1,0],[0,1,1]])
            sage: V
            Vector space of degree 3 and dimension 2 over Rational Field
            Basis matrix:
            [ 1  0 -1]
            [ 0  1  1]
            sage: [ V.coordinates(v) for v in V.basis() ]
            [[1, 0], [0, 1]]
            sage: [ V.echelon_coordinates(v) for v in V.basis() ]
            [[1, 0], [0, 1]]
            sage: W = U.submodule_with_basis([[1,1,0],[0,1,1]])
            sage: W
            Vector space of degree 3 and dimension 2 over Rational Field
            User basis matrix:
            [1 1 0]
            [0 1 1]
            sage: [ W.coordinates(v) for v in W.basis() ]
            [[1, 0], [0, 1]]
            sage: [ W.echelon_coordinates(v) for v in W.basis() ]
            [[1, 1], [0, 1]]
        """
        return self.coordinates(v, check=check)

    def random_element(self, prob=1.0, *args, **kwds):
        """
        Returns a random element of self.

        INPUT:


        - ``prob`` - float. Each coefficient will be set to zero with
           probability `1-prob`. Otherwise coefficients will be chosen
           randomly from base ring (and may be zero).

        - ``*args, **kwds`` - passed on to random_element function of base
           ring.


        EXAMPLES::

            sage: M = FreeModule(ZZ, 3)
            sage: M.random_element()
            (-1, 2, 1)
            sage: M.random_element()
            (-95, -1, -2)
            sage: M.random_element()
            (-12, 0, 0)

        Passes extra positional or keyword arguments through::

            sage: M.random_element(5,10)
            (5, 5, 5)


        ::

            sage: M = FreeModule(ZZ, 16)
            sage: M.random_element()
            (-6, 5, 0, 0, -2, 0, 1, -4, -6, 1, -1, 1, 1, -1, 1, -1)
            sage: M.random_element(prob=0.3)
            (0, 0, 0, 0, -3, 1, 1, 0, 0, 0, 0, 0, 0, 0, 0, -3)
        """
        rand = current_randstate().python_random().random
        R = self.base_ring()
        v = self(0)
        prob = float(prob)
        for i in range(self.rank()):
            if rand() <= prob:
                v[i] = R.random_element(*args, **kwds)
        return v

    def gen(self, i=0):
        """
        Return the `i`-th generator for ``self``.

        Here `i` is between 0 and rank - 1, inclusive.

        INPUT:

        - `i` -- an integer (default 0)

        OUTPUT: `i`-th basis vector for ``self``.

        EXAMPLES::

            sage: n = 5
            sage: V = QQ^n
            sage: B = [V.gen(i) for i in range(n)]
            sage: B
            [(1, 0, 0, 0, 0),
            (0, 1, 0, 0, 0),
            (0, 0, 1, 0, 0),
            (0, 0, 0, 1, 0),
            (0, 0, 0, 0, 1)]
            sage: V.gens() == tuple(B)
            True

        TESTS::

            sage: (QQ^3).gen(4/3)
            Traceback (most recent call last):
            ...
            TypeError: unable to convert rational 4/3 to an integer

        Check that :trac:`10262` and :trac:`13304` are fixed
        (coercions involving :class:`FreeModule_ambient` used to take
        quadratic time and space in the rank of the module)::

            sage: vector([0]*50000)/1
            (0, 0, 0, ..., 0)
        """
        if i < 0 or i >= self.rank():
            raise ValueError("Generator %s not defined." % i)
        try:
            return self.__basis[i]
        except AttributeError:
            v = self(0)
            v[i] = self.base_ring().one()
            v.set_immutable()
            return v

###############################################################################
#
# Ambient free modules over an integral domain.
#
###############################################################################

class FreeModule_ambient_domain(FreeModule_ambient):
    """
    Ambient free module over an integral domain.
    """
    def __init__(self, base_ring, rank, sparse=False, coordinate_ring=None):
        """
        Create the ambient free module of given rank over the given
        integral domain.

        EXAMPLES::

            sage: FreeModule(PolynomialRing(GF(5),'x'), 3)
            Ambient free module of rank 3 over the principal ideal domain
            Univariate Polynomial Ring in x over Finite Field of size 5
        """
        FreeModule_ambient.__init__(self, base_ring,
                rank, sparse, coordinate_ring)

    def _repr_(self):
        """
        The printing representation of self.

        EXAMPLES::

            sage: R = PolynomialRing(ZZ,'x')
            sage: M = FreeModule(R,7)
            sage: M
            Ambient free module of rank 7 over the integral domain Univariate Polynomial Ring in x over Integer Ring
            sage: print(M._repr_())
            Ambient free module of rank 7 over the integral domain Univariate Polynomial Ring in x over Integer Ring

        The system representation can be overwritten, but leaves _repr_
        unmodified.

        ::

            sage: M.rename('M')
            sage: M
            M
            sage: print(M._repr_())
            Ambient free module of rank 7 over the integral domain Univariate Polynomial Ring in x over Integer Ring

        Sparse modules print this fact.

        ::

            sage: N = FreeModule(R,7,sparse=True)
            sage: N
            Ambient sparse free module of rank 7 over the integral domain Univariate Polynomial Ring in x over Integer Ring

        (Now clean up again.)

        ::

            sage: M.reset_name()
            sage: M
            Ambient free module of rank 7 over the integral domain Univariate Polynomial Ring in x over Integer Ring
        """
        if self.is_sparse():
            return "Ambient sparse free module of rank %s over the integral domain %s"%(
                self.rank(), self.base_ring())
        else:
            return "Ambient free module of rank %s over the integral domain %s"%(
                self.rank(), self.base_ring())

    def ambient_vector_space(self):
        """
        Return the ambient vector space, which is this free module
        tensored with its fraction field.

        EXAMPLES::

            sage: M = ZZ^3
            sage: V = M.ambient_vector_space(); V
            Vector space of dimension 3 over Rational Field

        If an inner product on the module is specified, then this
        is preserved on the ambient vector space.

        ::

            sage: N = FreeModule(ZZ,4,inner_product_matrix=1)
            sage: U = N.ambient_vector_space()
            sage: U
            Ambient quadratic space of dimension 4 over Rational Field
            Inner product matrix:
            [1 0 0 0]
            [0 1 0 0]
            [0 0 1 0]
            [0 0 0 1]
            sage: P = N.submodule_with_basis([[1,-1,0,0],[0,1,-1,0],[0,0,1,-1]])
            sage: P.gram_matrix()
            [ 2 -1  0]
            [-1  2 -1]
            [ 0 -1  2]
            sage: U == N.ambient_vector_space()
            True
            sage: U == V
            False
        """
        try:
            return self.__ambient_vector_space
        except AttributeError:
            self.__ambient_vector_space = FreeModule(self.base_field(), self.rank(), sparse=self.is_sparse())
            return self.__ambient_vector_space

    def coordinate_vector(self, v, check=True):
        """
        Write `v` in terms of the standard basis for ``self`` and
        return the resulting coefficients in a vector over the fraction
        field of the base ring.

        INPUT:

        - ``v`` -- vector

        - ``check`` -- bool (default: True); if True, also verify that
           `v` is really in self.

        OUTPUT: list

        Returns a vector `c` such that if `B` is the basis for self, then

        .. MATH::

            \\sum c_i B_i = v.

        If `v` is not in self, raise an ``ArithmeticError`` exception.

        EXAMPLES::

            sage: V = ZZ^3
            sage: v = V.coordinate_vector([1,5,9]); v
            (1, 5, 9)
            sage: v.parent()
            Vector space of dimension 3 over Rational Field
        """
        # Calling the element constructor directly, since the
        # usual call method indirectly relies on coordinate_vector,
        # hence, an infinite recursion would result
        try:
            out = self.ambient_vector_space()._element_constructor_(v)
        except TypeError:
            raise ArithmeticError("Error transforming the given vector into the ambient vector space")
        if check and out not in self:
            raise ArithmeticError("The given vector does not belong to this free module")
        return out

    def vector_space(self, base_field=None):
        """
        Returns the vector space obtained from ``self`` by tensoring with the
        fraction field of the base ring and extending to the field.

        EXAMPLES::

            sage: M = ZZ^3;  M.vector_space()
            Vector space of dimension 3 over Rational Field
        """
        if base_field is None:
            R = self.base_ring()
            return self.change_ring(R.fraction_field())
        else:
            return self.change_ring(base_field)

###############################################################################
#
# Ambient free modules over a principal ideal domain.
#
###############################################################################

class FreeModule_ambient_pid(FreeModule_generic_pid, FreeModule_ambient_domain):
    """
    Ambient free module over a principal ideal domain.
    """
    def __init__(self, base_ring, rank, sparse=False, coordinate_ring=None):
        """
        Create the ambient free module of given rank over the given
        principal ideal domain.

        INPUT:

        - ``base_ring`` -- a principal ideal domain

        - ``rank`` -- a non-negative integer

        - ``sparse`` -- bool (default: False)

        - ``coordinate_ring`` -- a ring containing ``base_ring``
          (default: equal to ``base_ring``)

        EXAMPLES::

            sage: ZZ^3
            Ambient free module of rank 3 over the principal ideal domain Integer Ring

        We create the same module with coordinates in ``QQ``::

            sage: from sage.modules.free_module import FreeModule_ambient_pid
            sage: M = FreeModule_ambient_pid(ZZ, 3, coordinate_ring=QQ)
            sage: M
            Ambient free module of rank 3 over the principal ideal domain Integer Ring
            sage: v = M.basis()[0]; v
            (1, 0, 0)
            sage: type(v)
            <type 'sage.modules.vector_rational_dense.Vector_rational_dense'>
        """
        FreeModule_ambient_domain.__init__(self, base_ring=base_ring,
                rank=rank, sparse=sparse, coordinate_ring=coordinate_ring)

    def _repr_(self):
        """
        The printing representation of self.

        EXAMPLES::

            sage: M = FreeModule(ZZ,7)
            sage: M
            Ambient free module of rank 7 over the principal ideal domain Integer Ring
            sage: print(M._repr_())
            Ambient free module of rank 7 over the principal ideal domain Integer Ring

        The system representation can be overwritten, but leaves _repr_
        unmodified.

        ::

            sage: M.rename('M')
            sage: M
            M
            sage: print(M._repr_())
            Ambient free module of rank 7 over the principal ideal domain Integer Ring

        Sparse modules print this fact.

        ::

            sage: N = FreeModule(ZZ,7,sparse=True)
            sage: N
            Ambient sparse free module of rank 7 over the principal ideal domain Integer Ring

        (Now clean up again.)

        ::

            sage: M.reset_name()
            sage: M
            Ambient free module of rank 7 over the principal ideal domain Integer Ring
        """
        if self.is_sparse():
            return "Ambient sparse free module of rank %s over the principal ideal domain %s"%(
                self.rank(), self.base_ring())
        else:
            return "Ambient free module of rank %s over the principal ideal domain %s"%(
                self.rank(), self.base_ring())


###############################################################################
#
# Ambient free modules over a field (i.e., a vector space).
#
###############################################################################

class FreeModule_ambient_field(FreeModule_generic_field, FreeModule_ambient_pid):
    """

    """
    def __init__(self, base_field, dimension, sparse=False):
        """
        Create the ambient vector space of given dimension over the given
        field.

        INPUT:


        -  ``base_field`` - a field

        -  ``dimension`` - a non-negative integer

        -  ``sparse`` - bool (default: False)


        EXAMPLES::

            sage: QQ^3
            Vector space of dimension 3 over Rational Field
        """
        FreeModule_ambient_pid.__init__(self, base_field, dimension, sparse=sparse)

    def _repr_(self):
        """
        The printing representation of self.

        EXAMPLES::

            sage: V = FreeModule(QQ,7)
            sage: V
            Vector space of dimension 7 over Rational Field
            sage: print(V._repr_())
            Vector space of dimension 7 over Rational Field

        The system representation can be overwritten, but leaves _repr_
        unmodified.

        ::

            sage: V.rename('V')
            sage: V
            V
            sage: print(V._repr_())
            Vector space of dimension 7 over Rational Field

        Sparse modules print this fact.

        ::

            sage: U = FreeModule(QQ,7,sparse=True)
            sage: U
            Sparse vector space of dimension 7 over Rational Field

        (Now clean up again.)

        ::

            sage: V.reset_name()
            sage: V
            Vector space of dimension 7 over Rational Field
        """
        if self.is_sparse():
            return "Sparse vector space of dimension %s over %s"%(self.dimension(), self.base_ring())
        else:
            return "Vector space of dimension %s over %s"%(self.dimension(), self.base_ring())

    def ambient_vector_space(self):
        """
        Returns ``self`` as the ambient vector space.

        EXAMPLES::

            sage: M = QQ^3
            sage: M.ambient_vector_space()
            Vector space of dimension 3 over Rational Field
        """
        return self

    def base_field(self):
        """
        Returns the base field of this vector space.

        EXAMPLES::

            sage: M = QQ^3
            sage: M.base_field()
            Rational Field
        """
        return self.base_ring()

    def _element_constructor_(self, e, *args, **kwds):
        """
        Create an element of this vector space.

        EXAMPLES::

            sage: k.<a> = GF(3^4)
            sage: VS = k.vector_space()
            sage: VS(a)
            (0, 1, 0, 0)
        """
        try:
            k = e.parent()
            if finite_field.is_FiniteField(k) and k.base_ring() == self.base_ring() and k.degree() == self.degree():
                return self(e._vector_())
        except AttributeError:
            pass
        return FreeModule_generic_field._element_constructor_(self, e, *args, **kwds)

#########
#
#####

class FreeModule_ambient_IntegerModRing(FreeModule_ambient):
    r"""
    Free module over a finite ring `ZZ/mZZ`.

    .. NOTE::

        Possibly, the construction using Schmidt normal form in
        :class:`FreeModule_submodule_IntegerModRing` can be used for more
        general ring (i.e. any quotient of a PID).
    """
    def submodule(self, gens, check=True, category=None):
        r"""
        EXAMPLES::

            sage: M = IntegerModRing(12) ** 3
            sage: M.submodule([M((2,2,0)), M((0,0,3))])
            Submodule of degree 3 and 2 generators over Ring of integers modulo 12
            Invariants  : (1, 6)
            Basis matrix:
            [2 2 3]
            [6 6 6]
        """
        return FreeModule_submodule_IntegerModRing(self, gens)

    def span(self, gens, base_ring=None, check=True):
        r"""
        EXAMPLES::

            sage: M = IntegerModRing(8) ** 3
            sage: M.span([M((4,4,4)), M((2,0,0)), M((0,1,2))])
            Submodule of degree 3 and 3 generators over Ring of integers modulo 8
            Invariants  : (1, 2, 4)
            Basis matrix:
            [0 1 2]
            [2 0 0]
            [4 4 4]
        """
        if is_FreeModule(gens):
            gens = gens.gens()
        if base_ring is None or base_ring is self.base_ring():
            return FreeModule_submodule_IntegerModRing(
                self, gens)
        else:
            try:
                M = self.change_ring(base_ring)
            except TypeError:
                raise ValueError("Argument base_ring (= %s) is not compatible "%base_ring + \
                    "with the base field (= %s)." % self.base_field())
            try:
                return M.span(gens)
            except TypeError:
                raise ValueError("Argument gens (= %s) is not compatible "%gens + \
                    "with base_ring (= %s)."%base_ring)

    def _coerce_map_from_(self, other):
        r"""
        TESTS::

            sage: M = IntegerModRing(4) ** 3
            sage: U = M.span([(1,2,3)])
            sage: M.has_coerce_map_from(U)
            True
        """
        if isinstance(other, FreeModule_submodule_IntegerModRing) and other.ambient() is self:
            return True
        return super(FreeModule_ambient_IntegerModRing, self)._coerce_map_from_(other)

###############################################################################
#
# R-Submodule of K^n where K is the fraction field of a principal ideal domain $R$.
#
###############################################################################

class FreeModule_submodule_with_basis_pid(FreeModule_generic_pid):
    r"""
    Construct a submodule of a free module over PID with a distinguished basis.

    INPUT:

    - ``ambient`` -- ambient free module over a principal ideal domain `R`,
      i.e. `R^n`;

    - ``basis`` -- list of elements of `K^n`, where `K` is the fraction field
      of `R`. These elements must be linearly independent and will be used as
      the default basis of the constructed submodule;

    - ``check`` -- (default: ``True``) if ``False``, correctness of the input
      will not be checked and type conversion may be omitted, use with care;

    - ``echelonize`` -- (default:``False``) if ``True``, ``basis`` will be
      echelonized and the result will be used as the default basis of the
      constructed submodule;

    - `` echelonized_basis`` -- (default: ``None``) if not ``None``, must be
      the echelonized basis spanning the same submodule as ``basis``;

    - ``already_echelonized`` -- (default: ``False``) if ``True``, ``basis``
      must be already given in the echelonized form.

    OUTPUT:

    - `R`-submodule of `K^n` with the user-specified ``basis``.

    EXAMPLES::

        sage: M = ZZ^3
        sage: W = M.span_of_basis([[1,2,3],[4,5,6]]); W
        Free module of degree 3 and rank 2 over Integer Ring
        User basis matrix:
        [1 2 3]
        [4 5 6]

    Now we create a submodule of the ambient vector space, rather than
    ``M`` itself::

        sage: W = M.span_of_basis([[1,2,3/2],[4,5,6]]); W
        Free module of degree 3 and rank 2 over Integer Ring
        User basis matrix:
        [  1   2 3/2]
        [  4   5   6]
    """

    def __init__(self, ambient, basis, check=True,
        echelonize=False, echelonized_basis=None, already_echelonized=False):
        r"""
        See :class:`FreeModule_submodule_with_basis_pid` for documentation.

        TESTS::

            sage: M = ZZ^3
            sage: W = M.span_of_basis([[1,2,3],[4,5,6]])
            sage: TestSuite(W).run()

        We test that the issue at :trac:`9502` is solved::

            sage: parent(W.basis()[0])
            Free module of degree 3 and rank 2 over Integer Ring
            User basis matrix:
            [1 2 3]
            [4 5 6]
            sage: parent(W.echelonized_basis()[0])
            Free module of degree 3 and rank 2 over Integer Ring
            User basis matrix:
            [1 2 3]
            [4 5 6]

        Now we test that the issue introduced at :trac:`9502` and reported at
        :trac:`10250` is solved as well::

            sage: V = (QQ^2).span_of_basis([[1,1]])
            sage: w = sqrt(2) * V([1,1])
            sage: 3 * w
            (3*sqrt(2), 3*sqrt(2))
        """
        if not isinstance(ambient, FreeModule_ambient_pid):
            raise TypeError("ambient (=%s) must be ambient." % ambient)
        self.__ambient_module = ambient
        R = ambient.base_ring()
        R_coord = R

        # Convert all basis elements to the ambient module
        try:
            basis = [ambient(x) for x in basis]
        except TypeError:
            # That failed, try the ambient vector space instead
            V = ambient.ambient_vector_space()
            R_coord = V.base_ring()
            try:
                basis = [V(x) for x in basis]
            except TypeError:
                raise TypeError("each element of basis must be in "
                                "the ambient vector space")

        if echelonize and not already_echelonized:
            basis = self._echelonized_basis(ambient, basis)

        # The following is WRONG - we should call __init__ of
        # FreeModule_generic_pid. However, it leads to a bunch of errors.
        FreeModule_generic.__init__(self, base_ring=R, coordinate_ring=R_coord,
                                    rank=len(basis), degree=ambient.degree(),
                                    sparse=ambient.is_sparse())
        C = self.element_class
        w = [C(self, x.list(), coerce=False, copy=False) for x in basis]
        self.__basis = basis_seq(self, w)

        if echelonize or already_echelonized:
            self.__echelonized_basis = self.__basis
        else:
            if echelonized_basis is None:
                echelonized_basis = self._echelonized_basis(ambient, basis)
            w = [C(self, x.list(), coerce=False, copy=True)
                 for x in echelonized_basis]
            self.__echelonized_basis = basis_seq(self, w)
        if check and len(basis) != len(self.__echelonized_basis):
            raise ValueError("The given basis vectors must be linearly "
                             "independent.")

    def __hash__(self):
        """
        The hash is given by the basis.

        EXAMPLES::

            sage: M = ZZ^3
            sage: W = M.span_of_basis([[1,2,3],[4,5,6]])
            sage: hash(W) == hash(W.basis())
            True
        """
        return hash(self.__basis)

    def _echelon_matrix_richcmp(self, other, op):
        r"""
        Compare the free module ``self`` with other.

        Modules are ordered by their ambient spaces, then by dimension,
        then in order by their echelon matrices.

        .. NOTE::

           Use :meth:`is_submodule` to determine if one
           module is a submodule of another.

        EXAMPLES:

        First we compare two equal vector spaces.

        ::

            sage: from sage.structure.richcmp import op_LT,op_LE,op_EQ,op_NE,op_GT,op_GE
            sage: V = span([[1,2,3], [5,6,7], [8,9,10]], QQ)
            sage: W = span([[5,6,7], [8,9,10]], QQ)
            sage: V._echelon_matrix_richcmp(W,op_EQ)
            True

        Next we compare a one dimensional space to the two dimensional
        space defined above.

        ::

            sage: from sage.structure.richcmp import op_LT,op_LE,op_EQ,op_NE,op_GT,op_GE
            sage: M = span([[5,6,7]], QQ)
            sage: V._echelon_matrix_richcmp(M,op_EQ)
            False
            sage: M._echelon_matrix_richcmp(V, op_LT)
            True
            sage: V._echelon_matrix_richcmp(M, op_LT)
            False

        We compare a `\ZZ`-module to the one-dimensional
        space above.::

            sage: from sage.structure.richcmp import op_LT,op_LE,op_EQ,op_NE,op_GT,op_GE
            sage: V = span([[5,6,7]], ZZ).scale(1/11);  V
            Free module of degree 3 and rank 1 over Integer Ring
            Echelon basis matrix:
            [5/11 6/11 7/11]
            sage: V._echelon_matrix_richcmp(M, op_LT)
            True
            sage: M._echelon_matrix_richcmp(V, op_LT)
            False
        """
        if self is other:
            return rich_to_bool(op, 0)
        if not isinstance(other, FreeModule_generic):
            return NotImplemented
        lx = self.ambient_vector_space()
        rx = other.ambient_vector_space()
        if lx != rx:
            return lx._echelon_matrix_richcmp( rx, op)

        lx = self.dimension()
        rx = other.dimension()
        if lx != rx:
            return richcmp_not_equal(lx, rx, op)

        lx = self.base_ring()
        rx = other.base_ring()
        if lx != rx:
            return richcmp_not_equal(lx, rx, op)

        # We use self.echelonized_basis_matrix() == other.echelonized_basis_matrix()
        # with the matrix to avoid a circular reference.
        return richcmp(self.echelonized_basis_matrix(),
                       other.echelonized_basis_matrix(), op)

    def construction(self):
        """
        Returns the functorial construction of self, namely, the subspace
        of the ambient module spanned by the given basis.

        EXAMPLES::

            sage: M = ZZ^3
            sage: W = M.span_of_basis([[1,2,3],[4,5,6]]); W
            Free module of degree 3 and rank 2 over Integer Ring
            User basis matrix:
            [1 2 3]
            [4 5 6]
            sage: c, V = W.construction()
            sage: c(V) == W
            True
        """
        from sage.categories.pushout import SubspaceFunctor
        return SubspaceFunctor(self.basis()), self.ambient_module()

    def echelonized_basis_matrix(self):
        """
        Return basis matrix for ``self`` in row echelon form.

        EXAMPLES::

            sage: V = FreeModule(ZZ, 3).span_of_basis([[1,2,3],[4,5,6]])
            sage: V.basis_matrix()
            [1 2 3]
            [4 5 6]
            sage: V.echelonized_basis_matrix()
            [1 2 3]
            [0 3 6]
        """
        try:
            return self.__echelonized_basis_matrix
        except AttributeError:
            pass
        self._echelonized_basis(self.ambient_module(), self.__basis)
        return self.__echelonized_basis_matrix

    def _echelonized_basis(self, ambient, basis):
        """
        Given the ambient space and a basis, construct and cache the
        echelonized basis matrix and returns its rows.

        N.B. This function is for internal use only!

        EXAMPLES::

            sage: M = ZZ^3
            sage: N = M.submodule_with_basis([[1,1,0],[0,2,1]])
            sage: N._echelonized_basis(M,N.basis())
            [(1, 1, 0), (0, 2, 1)]
            sage: V = QQ^3
            sage: W = V.submodule_with_basis([[1,1,0],[0,2,1]])
            sage: W._echelonized_basis(V,W.basis())
            [(1, 0, -1/2), (0, 1, 1/2)]
            sage: V = SR^3
            sage: W = V.submodule_with_basis([[1,0,1]])
            sage: W._echelonized_basis(V,W.basis())
            [(1, 0, 1)]
        """
        # Return the first rank rows (i.e., the nonzero rows).
        d = self._denominator(basis)
        MAT = sage.matrix.matrix_space.MatrixSpace(
            ambient.base_ring(), len(basis), ambient.degree(), sparse = ambient.is_sparse())
        if d != 1:
            basis = [x*d for x in basis]
        A = MAT(basis)
        E = A.echelon_form()
        if d != 1:
            E = E.matrix_over_field()*(~d)   # divide out denominator
        r = E.rank()
        if r < E.nrows():
            E = E.matrix_from_rows(range(r))
        self.__echelonized_basis_matrix = E
        return E.rows()



    def _denominator(self, B):
        """
        The LCM of the denominators of the given list B.

        N.B.: This function is for internal use only!

        EXAMPLES::

            sage: V = QQ^3
            sage: L = V.span([[1,1/2,1/3], [-1/5,2/3,3]],ZZ)
            sage: L
            Free module of degree 3 and rank 2 over Integer Ring
            Echelon basis matrix:
            [ 1/5 19/6 37/3]
            [   0 23/6 46/3]
            sage: L._denominator(L.echelonized_basis_matrix().list())
            30

        """
        if len(B) == 0:
            return 1
        d = B[0].denominator()
        from sage.arith.all import lcm
        for x in B[1:]:
            d = lcm(d,x.denominator())
        return d

    def _repr_(self):
        """
        The printing representation of self.

        EXAMPLES::

            sage: L = ZZ^8
            sage: E = L.submodule_with_basis([ L.gen(i) - L.gen(0) for i in range(1,8) ])
            sage: E # indirect doctest
            Free module of degree 8 and rank 7 over Integer Ring
            User basis matrix:
            [-1  1  0  0  0  0  0  0]
            [-1  0  1  0  0  0  0  0]
            [-1  0  0  1  0  0  0  0]
            [-1  0  0  0  1  0  0  0]
            [-1  0  0  0  0  1  0  0]
            [-1  0  0  0  0  0  1  0]
            [-1  0  0  0  0  0  0  1]

        ::

            sage: M = FreeModule(ZZ,8,sparse=True)
            sage: N = M.submodule_with_basis([ M.gen(i) - M.gen(0) for i in range(1,8) ])
            sage: N # indirect doctest
            Sparse free module of degree 8 and rank 7 over Integer Ring
            User basis matrix:
            [-1  1  0  0  0  0  0  0]
            [-1  0  1  0  0  0  0  0]
            [-1  0  0  1  0  0  0  0]
            [-1  0  0  0  1  0  0  0]
            [-1  0  0  0  0  1  0  0]
            [-1  0  0  0  0  0  1  0]
            [-1  0  0  0  0  0  0  1]
        """
        if self.is_sparse():
            s = "Sparse free module of degree %s and rank %s over %s\n"%(
                self.degree(), self.rank(), self.base_ring()) + \
                "User basis matrix:\n%r" % self.basis_matrix()
        else:
            s = "Free module of degree %s and rank %s over %s\n"%(
                self.degree(), self.rank(), self.base_ring()) + \
                "User basis matrix:\n%r" % self.basis_matrix()
        return s

    def _latex_(self):
        r"""
        Return latex representation of this free module.

        EXAMPLES::

            sage: A = ZZ^3
            sage: M = A.span_of_basis([[1,2,3],[4,5,6]])
            sage: M._latex_()
            '\\mathrm{RowSpan}_{\\Bold{Z}}\\left(\\begin{array}{rrr}\n1 & 2 & 3 \\\\\n4 & 5 & 6\n\\end{array}\\right)'
        """
        return "\\mathrm{RowSpan}_{%s}%s"%(latex.latex(self.base_ring()), latex.latex(self.basis_matrix()))

    def ambient_module(self):
        """
        Return the ambient module related to the `R`-module self,
        which was used when creating this module, and is of the form
        `R^n`. Note that ``self`` need not be contained in the ambient
        module, though ``self`` will be contained in the ambient vector space.

        EXAMPLES::

            sage: A = ZZ^3
            sage: M = A.span_of_basis([[1,2,'3/7'],[4,5,6]])
            sage: M
            Free module of degree 3 and rank 2 over Integer Ring
            User basis matrix:
            [  1   2 3/7]
            [  4   5   6]
            sage: M.ambient_module()
            Ambient free module of rank 3 over the principal ideal domain Integer Ring
            sage: M.is_submodule(M.ambient_module())
            False
        """
        return self.__ambient_module

    def echelon_coordinates(self, v, check=True):
        r"""
        Write `v` in terms of the echelonized basis for self.

        INPUT:


        -  ``v`` - vector

        -  ``check`` - bool (default: True); if True, also
           verify that v is really in self.


        OUTPUT: list

        Returns a list `c` such that if `B` is the basis
        for self, then

        .. MATH::

            \sum c_i B_i = v.

        If `v` is not in self, raise an ``ArithmeticError`` exception.

        EXAMPLES::

            sage: A = ZZ^3
            sage: M = A.span_of_basis([[1,2,'3/7'],[4,5,6]])
            sage: M.coordinates([8,10,12])
            [0, 2]
            sage: M.echelon_coordinates([8,10,12])
            [8, -2]
            sage: B = M.echelonized_basis(); B
            [
            (1, 2, 3/7),
            (0, 3, -30/7)
            ]
            sage: 8*B[0] - 2*B[1]
            (8, 10, 12)

        We do an example with a sparse vector space::

            sage: V = VectorSpace(QQ,5, sparse=True)
            sage: W = V.subspace_with_basis([[0,1,2,0,0], [0,-1,0,0,-1/2]])
            sage: W.echelonized_basis()
            [
            (0, 1, 0, 0, 1/2),
            (0, 0, 1, 0, -1/4)
            ]
            sage: W.echelon_coordinates([0,0,2,0,-1/2])
            [0, 2]
        """
        if not isinstance(v, free_module_element.FreeModuleElement):
            v = self.ambient_vector_space()(v)
        elif v.degree() != self.degree():
            raise ArithmeticError("vector is not in free module")
        # Find coordinates of v with respect to rref basis.
        E = self.echelonized_basis_matrix()
        P = E.pivots()
        w = v.list_from_positions(P)
        # Next use the transformation matrix from the rref basis
        # to the echelon basis.
        T = self._rref_to_echelon_matrix()
        x = T.linear_combination_of_rows(w).list(copy=False)
        if not check:
            return x
        if v.parent() is self:
            return x
        lc = E.linear_combination_of_rows(x)
        if list(lc) != list(v):
            raise ArithmeticError("vector is not in free module")
        return x

    def user_to_echelon_matrix(self):
        """
        Return matrix that transforms a vector written with respect to the
        user basis of ``self`` to one written with respect to the echelon
        basis. The matrix acts from the right, as is usual in Sage.

        EXAMPLES::

            sage: A = ZZ^3
            sage: M = A.span_of_basis([[1,2,3],[4,5,6]])
            sage: M.echelonized_basis()
            [
            (1, 2, 3),
            (0, 3, 6)
            ]
            sage: M.user_to_echelon_matrix()
            [ 1  0]
            [ 4 -1]

        The vector `v=(5,7,9)` in `M` is `(1,1)`
        with respect to the user basis. Multiplying the above matrix on the
        right by this vector yields `(5,-1)`, which has components
        the coordinates of `v` with respect to the echelon basis.

        ::

            sage: v0,v1 = M.basis(); v = v0+v1
            sage: e0,e1 = M.echelonized_basis()
            sage: v
            (5, 7, 9)
            sage: 5*e0 + (-1)*e1
            (5, 7, 9)
        """
        try:
            return self.__user_to_echelon_matrix
        except AttributeError:
            if self.base_ring().is_field():
                self.__user_to_echelon_matrix = self._user_to_rref_matrix()
            else:
                rows = sum([self.echelon_coordinates(b,check=False) for b in self.basis()], [])
                M = sage.matrix.matrix_space.MatrixSpace(self.base_ring().fraction_field(),
                                             self.dimension(),
                                             sparse = self.is_sparse())
                self.__user_to_echelon_matrix = M(rows)
        return self.__user_to_echelon_matrix


    def echelon_to_user_matrix(self):
        """
        Return matrix that transforms the echelon basis to the user basis
        of self. This is a matrix `A` such that if `v` is a
        vector written with respect to the echelon basis for ``self`` then
        `vA` is that vector written with respect to the user basis
        of self.

        EXAMPLES::

            sage: V = QQ^3
            sage: W = V.span_of_basis([[1,2,3],[4,5,6]])
            sage: W.echelonized_basis()
            [
            (1, 0, -1),
            (0, 1, 2)
            ]
            sage: A = W.echelon_to_user_matrix(); A
            [-5/3  2/3]
            [ 4/3 -1/3]

        The vector `(1,1,1)` has coordinates `v=(1,1)` with
        respect to the echelonized basis for self. Multiplying `vA`
        we find the coordinates of this vector with respect to the user
        basis.

        ::

            sage: v = vector(QQ, [1,1]); v
            (1, 1)
            sage: v * A
            (-1/3, 1/3)
            sage: u0, u1 = W.basis()
            sage: (-u0 + u1)/3
            (1, 1, 1)
        """
        try:
            return self.__echelon_to_user_matrix
        except AttributeError:
            self.__echelon_to_user_matrix = ~self.user_to_echelon_matrix()
            return self.__echelon_to_user_matrix

    def _user_to_rref_matrix(self):
        """
        Returns a transformation matrix from the user specified basis to row
        reduced echelon form, for this module over a PID.

        Note: For internal use only! See user_to_echelon_matrix.

        EXAMPLES::

            sage: M = ZZ^3
            sage: N = M.submodule_with_basis([[1,1,0],[0,1,1]])
            sage: T = N.user_to_echelon_matrix(); T # indirect doctest
            [1 1]
            [0 1]
            sage: N.basis_matrix()
            [1 1 0]
            [0 1 1]
            sage: N.echelonized_basis_matrix()
            [ 1  0 -1]
            [ 0  1  1]
            sage: T * N.echelonized_basis_matrix() == N.basis_matrix()
            True
        """
        try:
            return self.__user_to_rref_matrix
        except AttributeError:
            A = self.basis_matrix()
            P = self.echelonized_basis_matrix().pivots()
            T = A.matrix_from_columns(P)
            self.__user_to_rref_matrix = T
        return self.__user_to_rref_matrix

    def _rref_to_user_matrix(self):
        """
        Returns a transformation matrix from row reduced echelon form to
        the user specified basis, for this module over a PID.

        Note: For internal use only! See user_to_echelon_matrix.

        EXAMPLES::

            sage: M = ZZ^3
            sage: N = M.submodule_with_basis([[1,1,0],[0,1,1]])
            sage: U = N.echelon_to_user_matrix(); U # indirect doctest
            [ 1 -1]
            [ 0  1]
            sage: N.echelonized_basis_matrix()
            [ 1  0 -1]
            [ 0  1  1]
            sage: N.basis_matrix()
            [1 1 0]
            [0 1 1]
            sage: U * N.basis_matrix() == N.echelonized_basis_matrix()
            True
        """
        try:
            return self.__rref_to_user_matrix
        except AttributeError:
            self.__rref_to_user_matrix = ~self._user_to_rref_matrix()
            return self.__rref_to_user_matrix

    def _echelon_to_rref_matrix(self):
        """
        Returns a transformation matrix from the some matrix to the row
        reduced echelon form for this module over a PID.

        Note: For internal use only! and not used!

        EXAMPLES::

            sage: M = ZZ^3
            sage: N = M.submodule_with_basis([[1,1,0],[1,1,2]])
            sage: N
            Free module of degree 3 and rank 2 over Integer Ring
            User basis matrix:
            [1 1 0]
            [1 1 2]
            sage: T = N._echelon_to_rref_matrix(); T
            [1 0]
            [0 2]
            sage: type(T)
            <type 'sage.matrix.matrix_integer_dense.Matrix_integer_dense'>
            sage: U = N._rref_to_echelon_matrix(); U
            [  1   0]
            [  0 1/2]
            sage: type(U)
            <type 'sage.matrix.matrix_rational_dense.Matrix_rational_dense'>
        """
        try:
            return self.__echelon_to_rref_matrix
        except AttributeError:
            A = self.echelonized_basis_matrix()
            T = A.matrix_from_columns(A.pivots())
            self.__echelon_to_rref_matrix = T
        return self.__echelon_to_rref_matrix

    def _rref_to_echelon_matrix(self):
        """
        Returns a transformation matrix from row reduced echelon form to
        some matrix for this module over a PID.

        Note: For internal use only!

        EXAMPLES::

            sage: M = ZZ^3
            sage: N = M.submodule_with_basis([[1,1,0],[1,1,2]])
            sage: N
            Free module of degree 3 and rank 2 over Integer Ring
            User basis matrix:
            [1 1 0]
            [1 1 2]
            sage: T = N._echelon_to_rref_matrix(); T
            [1 0]
            [0 2]
            sage: type(T)
            <type 'sage.matrix.matrix_integer_dense.Matrix_integer_dense'>
            sage: U = N._rref_to_echelon_matrix(); U
            [  1   0]
            [  0 1/2]
            sage: type(U)
            <type 'sage.matrix.matrix_rational_dense.Matrix_rational_dense'>
        """
        try:
            return self.__rref_to_echelon_matrix
        except AttributeError:
            self.__rref_to_echelon_matrix = ~self._echelon_to_rref_matrix()
            return self.__rref_to_echelon_matrix

    def vector_space(self, base_field=None):
        """
        Return the vector space associated to this free module via tensor
        product with the fraction field of the base ring.

        EXAMPLES::

            sage: A = ZZ^3; A
            Ambient free module of rank 3 over the principal ideal domain Integer Ring
            sage: A.vector_space()
            Vector space of dimension 3 over Rational Field
            sage: M = A.span_of_basis([['1/3',2,'3/7'],[4,5,6]]); M
            Free module of degree 3 and rank 2 over Integer Ring
            User basis matrix:
            [1/3   2 3/7]
            [  4   5   6]
            sage: M.vector_space()
            Vector space of degree 3 and dimension 2 over Rational Field
            User basis matrix:
            [1/3   2 3/7]
            [  4   5   6]
        """
        if base_field is None:
            V = self.ambient_vector_space()
            return V.submodule_with_basis(self.basis())
        return self.change_ring(base_field)

    def ambient_vector_space(self):
        """
        Return the ambient vector space in which this free module is
        embedded.

        EXAMPLES::

            sage: M = ZZ^3;  M.ambient_vector_space()
            Vector space of dimension 3 over Rational Field

        ::

            sage: N = M.span_of_basis([[1,2,'1/5']])
            sage: N
            Free module of degree 3 and rank 1 over Integer Ring
            User basis matrix:
            [  1   2 1/5]
            sage: M.ambient_vector_space()
            Vector space of dimension 3 over Rational Field
            sage: M.ambient_vector_space() is N.ambient_vector_space()
            True

        If an inner product on the module is specified, then this
        is preserved on the ambient vector space.

        ::

            sage: M = FreeModule(ZZ,4,inner_product_matrix=1)
            sage: V = M.ambient_vector_space()
            sage: V
            Ambient quadratic space of dimension 4 over Rational Field
            Inner product matrix:
            [1 0 0 0]
            [0 1 0 0]
            [0 0 1 0]
            [0 0 0 1]
            sage: N = M.submodule([[1,-1,0,0],[0,1,-1,0],[0,0,1,-1]])
            sage: N.gram_matrix()
            [2 1 1]
            [1 2 1]
            [1 1 2]
            sage: V == N.ambient_vector_space()
            True
        """
        return self.ambient_module().ambient_vector_space()

    def basis(self):
        """
        Return the user basis for this free module.

        EXAMPLES::

            sage: V = ZZ^3
            sage: V.basis()
            [
            (1, 0, 0),
            (0, 1, 0),
            (0, 0, 1)
            ]
            sage: M = V.span_of_basis([['1/8',2,1]])
            sage: M.basis()
            [
            (1/8, 2, 1)
            ]
        """
        return self.__basis

    def change_ring(self, R):
        """
        Return the free module over `R` obtained by coercing each
        element of the basis of ``self`` into a vector over the
        fraction field of `R`, then taking the resulting `R`-module.

        INPUT:

        -  ``R`` - a principal ideal domain

        EXAMPLES::

            sage: V = QQ^3
            sage: W = V.subspace([[2, 1/2, 1]])
            sage: W.change_ring(GF(7))
            Vector space of degree 3 and dimension 1 over Finite Field of size 7
            Basis matrix:
            [1 2 4]

        ::

            sage: M = (ZZ^2) * (1/2)
            sage: N = M.change_ring(QQ)
            sage: N
            Vector space of degree 2 and dimension 2 over Rational Field
            Basis matrix:
            [1 0]
            [0 1]
            sage: N = M.change_ring(QQ['x'])
            sage: N
            Free module of degree 2 and rank 2 over Univariate Polynomial Ring in x over Rational Field
            Echelon basis matrix:
            [1/2   0]
            [  0 1/2]
            sage: N.coordinate_ring()
            Univariate Polynomial Ring in x over Rational Field

        The ring must be a principal ideal domain::

            sage: M.change_ring(ZZ['x'])
            Traceback (most recent call last):
            ...
            TypeError: the new ring Univariate Polynomial Ring in x over Integer Ring should be a principal ideal domain
        """
        if self.base_ring() is R:
            return self
        if R not in PrincipalIdealDomains():
            raise TypeError("the new ring %r should be a principal ideal domain" % R)

        K = R.fraction_field()
        V = VectorSpace(K, self.degree())
        B = [V(b) for b in self.basis()]
        M = self.ambient_module().change_ring(R)
        if self.has_user_basis():
            return M.span_of_basis(B)
        else:
            return M.span(B)

    def coordinate_vector(self, v, check=True):
        """
        Write `v` in terms of the user basis for self.

        INPUT:

        - ``v`` -- vector

        - ``check`` -- bool (default: True); if True, also verify that
           `v` is really in self.

        OUTPUT: list

        Returns a vector `c` such that if `B` is the basis for self, then

        .. MATH::

            \\sum c_i B_i = v.

        If `v` is not in self, raise an ``ArithmeticError`` exception.

        EXAMPLES::

            sage: V = ZZ^3
            sage: M = V.span_of_basis([['1/8',2,1]])
            sage: M.coordinate_vector([1,16,8])
            (8)
        """
        # First find the coordinates of v wrt echelon basis.
        w = self.echelon_coordinate_vector(v, check=check)
        # Next use transformation matrix from echelon basis to
        # user basis.
        T = self.echelon_to_user_matrix()
        return T.linear_combination_of_rows(w)

    def echelonized_basis(self):
        """
        Return the basis for ``self`` in echelon form.

        EXAMPLES::

            sage: V = ZZ^3
            sage: M = V.span_of_basis([['1/2',3,1], [0,'1/6',0]])
            sage: M.basis()
            [
            (1/2, 3, 1),
            (0, 1/6, 0)
            ]
            sage: B = M.echelonized_basis(); B
            [
            (1/2, 0, 1),
            (0, 1/6, 0)
            ]
            sage: V.span(B) == M
            True
        """
        return self.__echelonized_basis

    def echelon_coordinate_vector(self, v, check=True):
        """
        Write `v` in terms of the echelonized basis for self.

        INPUT:


        -  ``v`` - vector

        -  ``check`` - bool (default: True); if True, also
           verify that v is really in self.

        Returns a list `c` such that if `B` is the echelonized basis
        for self, then

        .. MATH::

            \\sum c_i B_i = v.

        If `v` is not in self, raise an ``ArithmeticError`` exception.

        EXAMPLES::

            sage: V = ZZ^3
            sage: M = V.span_of_basis([['1/2',3,1], [0,'1/6',0]])
            sage: B = M.echelonized_basis(); B
            [
            (1/2, 0, 1),
            (0, 1/6, 0)
            ]
            sage: M.echelon_coordinate_vector(['1/2', 3, 1])
            (1, 18)
        """
        return FreeModule(self.base_ring().fraction_field(), self.rank())(self.echelon_coordinates(v, check=check))

    def has_user_basis(self):
        """
        Return ``True`` if the basis of this free module is
        specified by the user, as opposed to being the default echelon
        form.

        EXAMPLES::

            sage: V = ZZ^3; V.has_user_basis()
            False
            sage: M = V.span_of_basis([[1,3,1]]); M.has_user_basis()
            True
            sage: M = V.span([[1,3,1]]); M.has_user_basis()
            False
        """
        return True

    def linear_combination_of_basis(self, v):
        """
        Return the linear combination of the basis for ``self`` obtained from
        the coordinates of v.

        INPUT:

        - ``v`` - list

        EXAMPLES::

            sage: V = span([[1,2,3], [4,5,6]], ZZ); V
            Free module of degree 3 and rank 2 over Integer Ring
            Echelon basis matrix:
            [1 2 3]
            [0 3 6]
            sage: V.linear_combination_of_basis([1,1])
            (1, 5, 9)

        This should raise an error if the resulting element is not in self::

            sage: W = (QQ**2).span([[2, 0], [0, 8]], ZZ)
            sage: W.linear_combination_of_basis([1, -1/2])
            Traceback (most recent call last):
            ...
            TypeError: element [2, -4] is not in free module
        """
        R = self.base_ring()
        check = (not R.is_field()) and any(a not in R for a in list(v))
        return self(self.basis_matrix().linear_combination_of_rows(v),
                    check=check, copy=False, coerce=False)


class FreeModule_submodule_pid(FreeModule_submodule_with_basis_pid):
    """
    An `R`-submodule of `K^n` where `K` is the
    fraction field of a principal ideal domain `R`.

    EXAMPLES::

        sage: M = ZZ^3
        sage: W = M.span_of_basis([[1,2,3],[4,5,19]]); W
        Free module of degree 3 and rank 2 over Integer Ring
        User basis matrix:
        [ 1  2  3]
        [ 4  5 19]

    Generic tests, including saving and loading submodules and elements::

        sage: TestSuite(W).run()
        sage: v = W.0 + W.1
        sage: TestSuite(v).run()
    """
    def __init__(self, ambient, gens, check=True, already_echelonized=False):
        """
        Create an embedded free module over a PID.

        EXAMPLES::

            sage: V = ZZ^3
            sage: W = V.span([[1,2,3],[4,5,6]])
            sage: W
            Free module of degree 3 and rank 2 over Integer Ring
            Echelon basis matrix:
            [1 2 3]
            [0 3 6]
        """
        FreeModule_submodule_with_basis_pid.__init__(self, ambient, basis=gens,
            echelonize=True, already_echelonized=already_echelonized)

    def _repr_(self):
        """
        The printing representation of self.

        EXAMPLES::

            sage: M = ZZ^8
            sage: L = M.submodule([ M.gen(i) - M.gen(0) for i in range(1,8) ])
            sage: L # indirect doctest
            Free module of degree 8 and rank 7 over Integer Ring
            Echelon basis matrix:
            [ 1  0  0  0  0  0  0 -1]
            [ 0  1  0  0  0  0  0 -1]
            [ 0  0  1  0  0  0  0 -1]
            [ 0  0  0  1  0  0  0 -1]
            [ 0  0  0  0  1  0  0 -1]
            [ 0  0  0  0  0  1  0 -1]
            [ 0  0  0  0  0  0  1 -1]
        """
        if self.is_sparse():
            s = "Sparse free module of degree %s and rank %s over %s\n"%(
                self.degree(), self.rank(), self.base_ring()) + \
                "Echelon basis matrix:\n%s"%self.basis_matrix()
        else:
            s = "Free module of degree %s and rank %s over %s\n"%(
                self.degree(), self.rank(), self.base_ring()) + \
                "Echelon basis matrix:\n%s"%self.basis_matrix()
        return s

    def coordinate_vector(self, v, check=True):
        """
        Write `v` in terms of the user basis for self.

        INPUT:

        - ``v`` -- vector

        - ``check`` -- bool (default: True); if True, also verify that
           `v` is really in self.

        OUTPUT: list

        Returns a list `c` such that if `B` is the basis for self, then

        .. MATH::

            \\sum c_i B_i = v.

        If `v` is not in self, raise an ``ArithmeticError`` exception.

        EXAMPLES::

            sage: V = ZZ^3
            sage: W = V.span_of_basis([[1,2,3],[4,5,6]])
            sage: W.coordinate_vector([1,5,9])
            (5, -1)
        """
        return self.echelon_coordinate_vector(v, check=check)

    def has_user_basis(self):
        r"""
        Return ``True`` if the basis of this free module is
        specified by the user, as opposed to being the default echelon
        form.

        EXAMPLES::

            sage: A = ZZ^3; A
            Ambient free module of rank 3 over the principal ideal domain Integer Ring
            sage: A.has_user_basis()
            False
            sage: W = A.span_of_basis([[2,'1/2',1]])
            sage: W.has_user_basis()
            True
            sage: W = A.span([[2,'1/2',1]])
            sage: W.has_user_basis()
            False
        """
        return False


class FreeModule_submodule_with_basis_field(FreeModule_generic_field, FreeModule_submodule_with_basis_pid):
    """
    An embedded vector subspace with a distinguished user basis.

    EXAMPLES::

        sage: M = QQ^3; W = M.submodule_with_basis([[1,2,3], [4,5,19]]); W
        Vector space of degree 3 and dimension 2 over Rational Field
        User basis matrix:
        [ 1  2  3]
        [ 4  5 19]

    Since this is an embedded vector subspace with a distinguished user
    basis possibly different than the echelonized basis, the
    echelon_coordinates() and user coordinates() do not agree::

        sage: V = QQ^3

    ::

        sage: W = V.submodule_with_basis([[1,2,3], [4,5,6]])
        sage: W
        Vector space of degree 3 and dimension 2 over Rational Field
        User basis matrix:
        [1 2 3]
        [4 5 6]

    ::

        sage: v = V([1,5,9])
        sage: W.echelon_coordinates(v)
        [1, 5]
        sage: vector(QQ, W.echelon_coordinates(v)) * W.echelonized_basis_matrix()
        (1, 5, 9)

    ::

        sage: v = V([1,5,9])
        sage: W.coordinates(v)
        [5, -1]
        sage: vector(QQ, W.coordinates(v)) * W.basis_matrix()
        (1, 5, 9)

    Generic tests, including saving and loading submodules and elements::

        sage: TestSuite(W).run()

        sage: K.<x> = FractionField(PolynomialRing(QQ,'x'))
        sage: M = K^3; W = M.span_of_basis([[1,1,x]])
        sage: TestSuite(W).run()
    """
    def __init__(self, ambient, basis, check=True,
        echelonize=False, echelonized_basis=None, already_echelonized=False):
        """
        Create a vector space with given basis.

        EXAMPLES::

            sage: V = QQ^3
            sage: W = V.span_of_basis([[1,2,3],[4,5,6]])
            sage: W
            Vector space of degree 3 and dimension 2 over Rational Field
            User basis matrix:
            [1 2 3]
            [4 5 6]
        """
        FreeModule_submodule_with_basis_pid.__init__(
            self, ambient, basis=basis, check=check, echelonize=echelonize,
            echelonized_basis=echelonized_basis, already_echelonized=already_echelonized)

    def _repr_(self):
        """
        The printing representation of self.

        EXAMPLES::

            sage: V = VectorSpace(QQ,5)
            sage: U = V.submodule([ V.gen(i) - V.gen(0) for i in range(1,5) ])
            sage: U # indirect doctest
            Vector space of degree 5 and dimension 4 over Rational Field
            Basis matrix:
            [ 1  0  0  0 -1]
            [ 0  1  0  0 -1]
            [ 0  0  1  0 -1]
            [ 0  0  0  1 -1]
            sage: print(U._repr_())
            Vector space of degree 5 and dimension 4 over Rational Field
            Basis matrix:
            [ 1  0  0  0 -1]
            [ 0  1  0  0 -1]
            [ 0  0  1  0 -1]
            [ 0  0  0  1 -1]

        The system representation can be overwritten, but leaves _repr_
        unmodified.

        ::

            sage: U.rename('U')
            sage: U
            U
            sage: print(U._repr_())
            Vector space of degree 5 and dimension 4 over Rational Field
            Basis matrix:
            [ 1  0  0  0 -1]
            [ 0  1  0  0 -1]
            [ 0  0  1  0 -1]
            [ 0  0  0  1 -1]

        Sparse vector spaces print this fact.

        ::

            sage: VV = VectorSpace(QQ,5,sparse=True)
            sage: UU = VV.submodule([ VV.gen(i) - VV.gen(0) for i in range(1,5) ])
            sage: UU # indirect doctest
            Sparse vector space of degree 5 and dimension 4 over Rational Field
            Basis matrix:
            [ 1  0  0  0 -1]
            [ 0  1  0  0 -1]
            [ 0  0  1  0 -1]
            [ 0  0  0  1 -1]

        (Now clean up again.)

        ::

            sage: U.reset_name()
            sage: U
            Vector space of degree 5 and dimension 4 over Rational Field
            Basis matrix:
            [ 1  0  0  0 -1]
            [ 0  1  0  0 -1]
            [ 0  0  1  0 -1]
            [ 0  0  0  1 -1]
        """
        if self.is_sparse():
            return "Sparse vector space of degree %s and dimension %s over %s\n"%(
                    self.degree(), self.dimension(), self.base_field()) + \
                    "User basis matrix:\n%r" % self.basis_matrix()
        else:
            return "Vector space of degree %s and dimension %s over %s\n"%(
                    self.degree(), self.dimension(), self.base_field()) + \
                    "User basis matrix:\n%r" % self.basis_matrix()

    def _denominator(self, B):
        """
        Given a list (of field elements) returns 1 as the common
        denominator.

        N.B.: This function is for internal use only!

        EXAMPLES::

            sage: U = QQ^3
            sage: U
            Vector space of dimension 3 over Rational Field
            sage: U.denominator()
            1
            sage: V = U.span([[1,1/2,1/3], [-1/5,2/3,3]])
            sage: V
            Vector space of degree 3 and dimension 2 over Rational Field
            Basis matrix:
            [   1    0 -5/3]
            [   0    1    4]
            sage: W = U.submodule_with_basis([[1,1/2,1/3], [-1/5,2/3,3]])
            sage: W
            Vector space of degree 3 and dimension 2 over Rational Field
            User basis matrix:
            [   1  1/2  1/3]
            [-1/5  2/3    3]
            sage: W._denominator(W.echelonized_basis_matrix().list())
            1
        """
        return 1

    def _echelonized_basis(self, ambient, basis):
        """
        Given the ambient space and a basis, construct and cache the
        echelonized basis matrix and returns its rows.

        N.B. This function is for internal use only!

        EXAMPLES::

            sage: M = ZZ^3
            sage: N = M.submodule_with_basis([[1,1,0],[0,2,1]])
            sage: N._echelonized_basis(M,N.basis())
            [(1, 1, 0), (0, 2, 1)]
            sage: V = QQ^3
            sage: W = V.submodule_with_basis([[1,1,0],[0,2,1]])
            sage: W._echelonized_basis(V,W.basis())
            [(1, 0, -1/2), (0, 1, 1/2)]
        """
        MAT = sage.matrix.matrix_space.MatrixSpace(
            base_ring=ambient.base_ring(),
            nrows=len(basis), ncols=ambient.degree(),
            sparse=ambient.is_sparse())
        A = MAT(basis)
        E = A.echelon_form()
        # Return the first rank rows (i.e., the nonzero rows).
        return E.rows()[:E.rank()]

    def is_ambient(self):
        """
        Return False since this is not an ambient module.

        EXAMPLES::

            sage: V = QQ^3
            sage: V.is_ambient()
            True
            sage: W = V.span_of_basis([[1,2,3],[4,5,6]])
            sage: W.is_ambient()
            False
        """
        return False


class FreeModule_submodule_field(FreeModule_submodule_with_basis_field):
    """
    An embedded vector subspace with echelonized basis.

    EXAMPLES:

    Since this is an embedded vector subspace with echelonized basis,
    the echelon_coordinates() and user coordinates() agree::

        sage: V = QQ^3
        sage: W = V.span([[1,2,3],[4,5,6]])
        sage: W
        Vector space of degree 3 and dimension 2 over Rational Field
        Basis matrix:
        [ 1  0 -1]
        [ 0  1  2]

    ::

        sage: v = V([1,5,9])
        sage: W.echelon_coordinates(v)
        [1, 5]
        sage: vector(QQ, W.echelon_coordinates(v)) * W.basis_matrix()
        (1, 5, 9)
        sage: v = V([1,5,9])
        sage: W.coordinates(v)
        [1, 5]
        sage: vector(QQ, W.coordinates(v)) * W.basis_matrix()
        (1, 5, 9)
    """
    def __init__(self, ambient, gens, check=True, already_echelonized=False):
        """
        Create an embedded vector subspace with echelonized basis.

        EXAMPLES::

            sage: V = QQ^3
            sage: W = V.span([[1,2,3],[4,5,6]])
            sage: W
            Vector space of degree 3 and dimension 2 over Rational Field
            Basis matrix:
            [ 1  0 -1]
            [ 0  1  2]
        """
        if is_FreeModule(gens):
            gens = gens.gens()
        FreeModule_submodule_with_basis_field.__init__(self, ambient, basis=gens, check=check,
            echelonize=not already_echelonized, already_echelonized=already_echelonized)

    def _repr_(self):
        """
        The default printing representation of self.

        EXAMPLES::

            sage: V = VectorSpace(QQ,5)
            sage: U = V.submodule([ V.gen(i) - V.gen(0) for i in range(1,5) ])
            sage: U # indirect doctest
            Vector space of degree 5 and dimension 4 over Rational Field
            Basis matrix:
            [ 1  0  0  0 -1]
            [ 0  1  0  0 -1]
            [ 0  0  1  0 -1]
            [ 0  0  0  1 -1]
            sage: print(U._repr_())
            Vector space of degree 5 and dimension 4 over Rational Field
            Basis matrix:
            [ 1  0  0  0 -1]
            [ 0  1  0  0 -1]
            [ 0  0  1  0 -1]
            [ 0  0  0  1 -1]

        The system representation can be overwritten, but leaves _repr_
        unmodified.

        ::

            sage: U.rename('U')
            sage: U
            U
            sage: print(U._repr_())
            Vector space of degree 5 and dimension 4 over Rational Field
            Basis matrix:
            [ 1  0  0  0 -1]
            [ 0  1  0  0 -1]
            [ 0  0  1  0 -1]
            [ 0  0  0  1 -1]

        Sparse vector spaces print this fact.

        ::

            sage: VV = VectorSpace(QQ,5,sparse=True)
            sage: UU = VV.submodule([ VV.gen(i) - VV.gen(0) for i in range(1,5) ])
            sage: UU # indirect doctest
            Sparse vector space of degree 5 and dimension 4 over Rational Field
            Basis matrix:
            [ 1  0  0  0 -1]
            [ 0  1  0  0 -1]
            [ 0  0  1  0 -1]
            [ 0  0  0  1 -1]

        (Now clean up again.)

        ::

            sage: U.reset_name()
            sage: U
            Vector space of degree 5 and dimension 4 over Rational Field
            Basis matrix:
            [ 1  0  0  0 -1]
            [ 0  1  0  0 -1]
            [ 0  0  1  0 -1]
            [ 0  0  0  1 -1]
        """
        if self.is_sparse():
            return "Sparse vector space of degree %s and dimension %s over %s\n"%(
                self.degree(), self.dimension(), self.base_field()) + \
                "Basis matrix:\n%r" % self.basis_matrix()
        else:
            return "Vector space of degree %s and dimension %s over %s\n"%(
                self.degree(), self.dimension(), self.base_field()) + \
                "Basis matrix:\n%r" % self.basis_matrix()

    def echelon_coordinates(self, v, check=True):
        """
        Write `v` in terms of the echelonized basis of self.

        INPUT:


        -  ``v`` - vector

        -  ``check`` - bool (default: True); if True, also
           verify that v is really in self.


        OUTPUT: list

        Returns a list `c` such that if `B` is the basis for self, then

        .. MATH::

            \\sum c_i B_i = v.

        If `v` is not in self, raise an ``ArithmeticError`` exception.

        EXAMPLES::

            sage: V = QQ^3
            sage: W = V.span([[1,2,3],[4,5,6]])
            sage: W
            Vector space of degree 3 and dimension 2 over Rational Field
            Basis matrix:
            [ 1  0 -1]
            [ 0  1  2]

        ::

            sage: v = V([1,5,9])
            sage: W.echelon_coordinates(v)
            [1, 5]
            sage: vector(QQ, W.echelon_coordinates(v)) * W.basis_matrix()
            (1, 5, 9)
        """
        if not isinstance(v, free_module_element.FreeModuleElement):
            v = self.ambient_vector_space()(v)
        if v.degree() != self.degree():
            raise ArithmeticError("v (=%s) is not in self"%v)
        E = self.echelonized_basis_matrix()
        P = E.pivots()
        if len(P) == 0:
            if check and v != 0:
                raise ArithmeticError("vector is not in free module")
            return []
        w = v.list_from_positions(P)
        if not check:
            # It's really really easy.
            return w
        if v.parent() is self:   # obvious that v is really in here.
            return w
        # the "linear_combination_of_rows" call dominates the runtime
        # of this function, in the check==False case when the parent
        # of v is not self.
        lc = E.linear_combination_of_rows(w)
        if lc.list() != v.list():
            raise ArithmeticError("vector is not in free module")
        return w

    def coordinate_vector(self, v, check=True):
        """
        Write `v` in terms of the user basis for self.

        INPUT:

        - ``v`` -- vector

        - ``check`` -- bool (default: True); if True, also verify that
           `v` is really in self.

        OUTPUT: list

        Returns a list `c` such that if `B` is the basis for self, then

        .. MATH::

            \\sum c_i B_i = v.

        If `v` is not in self, raise an ``ArithmeticError`` exception.

        EXAMPLES::

            sage: V = QQ^3
            sage: W = V.span([[1,2,3],[4,5,6]]); W
            Vector space of degree 3 and dimension 2 over Rational Field
            Basis matrix:
            [ 1  0 -1]
            [ 0  1  2]
            sage: v = V([1,5,9])
            sage: W.coordinate_vector(v)
            (1, 5)
            sage: W.coordinates(v)
            [1, 5]
            sage: vector(QQ, W.coordinates(v)) * W.basis_matrix()
            (1, 5, 9)

        ::

            sage: V = VectorSpace(QQ,5, sparse=True)
            sage: W = V.subspace([[0,1,2,0,0], [0,-1,0,0,-1/2]])
            sage: W.coordinate_vector([0,0,2,0,-1/2])
            (0, 2)
        """
        return self.echelon_coordinate_vector(v, check=check)

    def has_user_basis(self):
        """
        Return ``True`` if the basis of this free module is
        specified by the user, as opposed to being the default echelon
        form.

        EXAMPLES::

            sage: V = QQ^3
            sage: W = V.subspace([[2,'1/2', 1]])
            sage: W.has_user_basis()
            False
            sage: W = V.subspace_with_basis([[2,'1/2',1]])
            sage: W.has_user_basis()
            True
        """
        return False

class FreeModule_submodule_IntegerModRing(Module):
    r"""
    A submodule of `(\ZZ / n \ZZ)^d`.

    Note that these are not free module in general.

    EXAMPLES::

        sage: M = IntegerModRing(12) ** 2
        sage: V = M.submodule([M((2,3)), M((0,6))])
        sage: V.cardinality()
        12

    .. TODO::

        Implement a method to decompose a vector in the basis.

        Find a canonical form for bases.
    """
    def __init__(self, ambient, gens, sparse=False):
        r"""
        INPUT:

        - ``ambient`` - the ambient free module

        - ``gens`` - generators of this submodule

        - ``sparse`` - whether a sparse representation is used for vectors

        TESTS::

            sage: R = IntegerModRing(12)
            sage: M = FreeModule(R, 3)
            sage: U = M.submodule([M((0,3,0)), M((4,0,0))])
            sage: TestSuite(U).run()

            sage: U = M.span([])
            sage: TestSuite(U).run()
        """
        base_ring = ambient.base_ring()

        from sage.matrix.constructor import matrix
        m = matrix(base_ring,
                   gens,
                   nrows=len(gens),
                   ncols=ambient.dimension())

        D,S,T = m.lift().smith_form()
        D = D.change_ring(base_ring)
        T = (~T).change_ring(base_ring)

        i = 0
        n = base_ring.cardinality()
        while i < D.nrows() and i < D.ncols() and not (D[i,i] % n).is_zero():
            i += 1
        n = ambient.base_ring().cardinality()
        self._d = tuple(n.gcd(D[j,j].lift()) for j in range(i))
        self._T = T[:i,:]
        for j in range(i):
            self._T.set_row_to_multiple_of_row(j, j, D[j,j])
        self._T.set_immutable()
        self._ambient = ambient

        self.Element = element_class(base_ring, sparse)
        from sage.categories.all import Modules, EnumeratedSets
        category = (Modules(base_ring) & EnumeratedSets().Finite())
        Module.__init__(self, base_ring, category=category)

    def _repr_(self):
        r"""
        TESTS::

            sage: M = FreeModule(IntegerModRing(12), 3)
            sage: M.submodule([M((2,0,0)), M((0,4,0)), M((0,0,6))])  # indirect doctest
            Submodule of degree 3 and 2 generators over Ring of integers modulo 12
            Invariants  : (2, 2)
            Basis matrix:
            [2 0 0]
            [0 4 6]
        """
        return ("Submodule of degree {} and {} generator{} over {}\n"
                "Invariants  : {}\n"
                "Basis matrix:\n{}".format(self.degree(), self.ngens(),
                    '' if self.ngens() <= 1 else 's',
                    self.base_ring(), self._d, self.generator_matrix()))

    def _element_constructor_(self, x, coerce=True, copy=True, check=True):
        r"""
        Create an element of this free module from x.

        The ``coerce`` and ``copy`` arguments are
        passed on to the underlying element constructor. If
        ``check`` is ``True``, confirm that the
        element specified by ``x`` does in fact lie in self.

        TESTS::

            sage: F = IntegerModRing(6) ** 2
            sage: U = F.span([(2,0)])
            sage: U((2,0))
            (2, 0)
            sage: U((1,0))
            Traceback (most recent call last):
            ...
            TypeError: element (1, 0) is not in this module

            sage: F((2,0)) in U
            True
            sage: F((1,0)) in U
            False
        """
        if isinstance(x, (int, long, sage.rings.integer.Integer)) and x == 0:
            return self.zero_vector()
        elif isinstance(x, free_module_element.FreeModuleElement):
            if x.parent() is self:
                return x.__copy__() if copy else x
            x = x.list()
        v = self.element_class(self, x, coerce, copy)
        if check:
            # TODO: there is not yet a nice procedure to decompose a given
            # vector on a basis
            w = self.element_class(self.ambient(), x, coerce, copy)
            if w.lift() not in self._lift:
                raise TypeError("element {!r} is not in this module".format(v))
        return v

    def zero_vector(self):
        r"""
        Return the zero vector (as a mutable vector).

        EXAMPLES::

            sage: M = IntegerModRing(12) ** 4
            sage: M.zero_vector()
            (0, 0, 0, 0)
            sage: _.is_mutable()
            True
        """
        return self.element_class(self, 0, False, False)

    @cached_method
    def zero(self):
        r"""
        Return the zero vector (as an immutable vector).

        EXAMPLES::

            sage: M = IntegerModRing(12) ** 4
            sage: M.zero()
            (0, 0, 0, 0)
            sage: _.is_mutable()
            False
        """
        v = self.element_class(self, 0, False, False)
        v.set_immutable()
        return v

    @lazy_attribute
    def _lift(self):
        r"""
        Return the lattice in `\ZZ^d` generated by the elements of this
        submodule and `n \ZZ^d`.

        TESTS::

            sage: R = IntegerModRing(12)
            sage: M = R**4
            sage: U = M.submodule([M((2,0,0,0)), M((0,4,0,0)),
            ....:            M((0,0,3,0)), M((0,0,0,6))])
            sage: U._lift
            Free module of degree 4 and rank 4 over Integer Ring
            Echelon basis matrix:
            [2 0 0 0]
            [0 4 0 0]
            [0 0 3 0]
            [0 0 0 6]

            sage: U = M.submodule([M((2,4,0,3)), M((4,0,6,0))])
            sage: U._lift
            Free module of degree 4 and rank 4 over Integer Ring
            Echelon basis matrix:
            [2 0 0 3]
            [0 4 0 0]
            [0 0 6 0]
            [0 0 0 6]
        """
        from sage.rings.integer_ring import ZZ
        F = FreeModule(ZZ, self.degree())
        n = self.base_ring().cardinality()
        B = [n*e for e in F.basis()]
        return F.span([v.lift() for v in self._T.rows()] + B)

    def ambient(self):
        r"""
        Return the ambient space.

        EXAMPLES::

            sage: M = IntegerModRing(6) ** 3
            sage: M.span([M((1,1,1))]).ambient() is M
            True
        """
        return self._ambient

    def is_submodule(self, other):
        r"""
        Test whether this module is a submodule of ``other``.

        EXAMPLES::

            sage: M = IntegerModRing(6)**2
            sage: U2 = M.span([(2,0),(0,2)])
            sage: U2.is_submodule(M)
            True
            sage: M.span([(4,2)]).is_submodule(U2)
            True
            sage: M.span([(1,0)]).is_submodule(U2)
            False
        """
        if other is self._ambient:
            return True
        if not isinstance(other, FreeModule_submodule_IntegerModRing):
            return False
        if self.base_ring() != other.base_ring() or \
           self.degree() != other.degree() or \
           self.ambient() != other.ambient():
               return False
        return all(g.lift() in other._lift for g in self._T.rows())

    def degree(self):
        r"""
        Return the dimension of the ambient space.

        EXAMPLES::

            sage: M = IntegerModRing(4) ** 3
            sage: M.span([M((1,1,1))]).degree()
            3

            sage: M.ambient_module()
            Ambient free module of rank 3 over Ring of integers modulo 4
        """
        return self._ambient.dimension()

    def ngens(self):
        r"""
        Return the number of generators of this module.

        EXAMPLES::

            sage: M = FreeModule(IntegerModRing(10), 2)
            sage: M.span([M((5,2)), M((3,1))]).ngens()
            2
            sage: M.span([M((5,2)), M((3,1), M((2,1)))]).ngens()
            2
            sage: M.span([M((5,2)), M((3,1), M((2,1), M((0,1))))]).ngens()
            2

            sage: M = FreeModule(IntegerModRing(15), 2)
            sage: U = M.span([M((3,0)), M((0,5))])
            sage: U.ngens()
            1
        """
        return len(self._d)

    @cached_method
    def gens(self):
        r"""
        Return the generators of this submodule.

        EXAMPLES::

            sage: M = IntegerModRing(12) ** 3
            sage: V = M.span([M((2,3,4)), M((1,3,2))])
            sage: V.gens()
            [(1, 3, 2), (0, 9, 0)]

            sage: V = M.span([M((2,0,0)), M((0,4,0)), M((0,0,3))])
            sage: V.gens()
            [(2, 0, 3), (6, 4, 6)]

            sage: V.gens()[0].parent() is V
            True
        """
        ans = [r.__copy__() for r in self._T.rows()]
        for r in ans:
            r._set_parent(self)
            r.set_immutable()
        return ans

    def invariant_factors(self):
        r"""
        Return the invariant factors of this module.

        The invariant factors are the integers `(d_1, d_2, \ldots, d_k)` so that
        this module is isomorphic to `d_1 (\ZZ / n \ZZ) \oplus
        d_2 (\ZZ / n \ZZ) \oplus ... \oplus d_k (\ZZ / n \ZZ)`. This completely
        determines the isomorphism class. The module is free is free, if and
        only if all invariant are `1`.

        EXAMPLES::

            sage: M = IntegerModRing(12)**3
            sage: V = M.span([M((4,0,0)), M((0,3,0)), M((0,0,2))])
            sage: V.invariant_factors()
            (1, 2)

            sage: v0, v1 = V.gens()
            sage: (6 * v1).is_zero()
            True
            sage: all(not (i * v0).is_zero() for i in range(1,12))
            True
            sage: all(not (i * v1).is_zero() for i in range(1,6))
            True
        """
        return self._d

    def cardinality(self):
        r"""
        Return the cardinality of this module.

        EXAMPLES::

            sage: M = IntegerModRing(8) ** 3
            sage: U = M.span([M((4,4,4)), M((1,0,0)), M((0,2,2))])
            sage: U.cardinality()
            32
            sage: sum(1 for u in U)
            32

            sage: M = IntegerModRing(6) ** 2
            sage: M.span([M((2,4))]).cardinality()
            3
        """
        from sage.misc.misc_c import prod
        n = self.base_ring().cardinality()
        return prod(n // i for i in self._d)

    def generator_matrix(self):
        r"""
        Return the generator matrix of this module.

        EXAMPLES::

            sage: M = IntegerModRing(12) ** 3
            sage: V = M.span([M((2,3,4)), M((1,3,2))])
            sage: V.generator_matrix()
            [1 3 2]
            [0 9 0]
        """
        return self._T

    def __iter__(self):
        r"""
        TESTS::

            sage: R = IntegerModRing(6)
            sage: M = R**4
            sage: U = M.span([M((1,1,0,2))])
            sage: for u in U: print u
            (0, 0, 0, 0)
            (1, 1, 0, 2)
            (2, 2, 0, 4)
            (3, 3, 0, 0)
            (4, 4, 0, 2)
            (5, 5, 0, 4)
            sage: U = M.span([M((2,2,0,4))])
            sage: for u in U: print u
            (0, 0, 0, 0)
            (2, 2, 0, 4)
            (4, 4, 0, 2)

            sage: R = IntegerModRing(6)
            sage: M = R**4
            sage: U = M.span([M((1,1,0,2))])
            sage: next(iter(U)).parent() is U
            True
        """
        from itertools import product
        d = self._d
        m = len(self._d)
        M = FreeModule(self.base_ring(), m)
        T = self._T
        n = M.base_ring().cardinality()
        div = [range(n // d[j]) for j in range(m)]
        for v in product(*div):
            v = M(v) * T
            v._set_parent(self)
            yield v

    def __cmp__(self, other):
        r"""
        TESTS::

            sage: M = IntegerModRing(8) ** 3
            sage: U = M.span([M((2,2,0)), M((0,2,2))])
            sage: V = M.span([M((0,2,2)), M((2,2,0))])
            sage: U == V
            True
        """
        if self is other:
            return 0

        c = cmp(type(self), type(other)) or \
            cmp(self.base_ring(), other.base_ring()) or \
            cmp(self.ambient(), other.ambient()) or \
            cmp(self.ngens(), other.ngens()) or \
            cmp(self._d, other._d)
        if c: return c

        # now we have two subspaces which are isomorphic. We compare the echelon
        # form of their lift in ZZ^degree
        return cmp(self._lift, other._lift)

def basis_seq(V, vecs):
    """
    This converts a list vecs of vectors in V to an Sequence of
    immutable vectors.

    Should it? I.e. in most ``other`` parts of the system the return type
    of basis or generators is a tuple.

    EXAMPLES::

        sage: V = VectorSpace(QQ,2)
        sage: B = V.gens()
        sage: B
        ((1, 0), (0, 1))
        sage: v = B[0]
        sage: v[0] = 0 # immutable
        Traceback (most recent call last):
        ...
        ValueError: vector is immutable; please change a copy instead (use copy())
        sage: sage.modules.free_module.basis_seq(V, V.gens())
        [
        (1, 0),
        (0, 1)
        ]
    """
    for z in vecs:
        z.set_immutable()
    return Sequence(vecs, universe=V, check = False, immutable=True, cr=True)


class RealDoubleVectorSpace_class(FreeModule_ambient_field):
    def __init__(self,n):
        FreeModule_ambient_field.__init__(self,sage.rings.real_double.RDF,n)

    def coordinates(self,v):
        return v

class ComplexDoubleVectorSpace_class(FreeModule_ambient_field):
    def __init__(self,n):
        FreeModule_ambient_field.__init__(self,sage.rings.complex_double.CDF,n)

    def coordinates(self,v):
        return v



######################################################

def element_class(R, is_sparse):
    """
    The class of the vectors (elements of a free module) with base ring
    R and boolean is_sparse.

    EXAMPLES::

        sage: FF = FiniteField(2)
        sage: P = PolynomialRing(FF,'x')
        sage: sage.modules.free_module.element_class(QQ, is_sparse=True)
        <type 'sage.modules.free_module_element.FreeModuleElement_generic_sparse'>
        sage: sage.modules.free_module.element_class(QQ, is_sparse=False)
        <type 'sage.modules.vector_rational_dense.Vector_rational_dense'>
        sage: sage.modules.free_module.element_class(ZZ, is_sparse=True)
        <type 'sage.modules.free_module_element.FreeModuleElement_generic_sparse'>
        sage: sage.modules.free_module.element_class(ZZ, is_sparse=False)
        <type 'sage.modules.vector_integer_dense.Vector_integer_dense'>
        sage: sage.modules.free_module.element_class(FF, is_sparse=True)
        <type 'sage.modules.free_module_element.FreeModuleElement_generic_sparse'>
        sage: sage.modules.free_module.element_class(FF, is_sparse=False)
        <type 'sage.modules.vector_mod2_dense.Vector_mod2_dense'>
        sage: sage.modules.free_module.element_class(GF(7), is_sparse=False)
        <type 'sage.modules.vector_modn_dense.Vector_modn_dense'>
        sage: sage.modules.free_module.element_class(P, is_sparse=True)
        <type 'sage.modules.free_module_element.FreeModuleElement_generic_sparse'>
        sage: sage.modules.free_module.element_class(P, is_sparse=False)
        <type 'sage.modules.free_module_element.FreeModuleElement_generic_dense'>
    """
    import sage.modules.vector_real_double_dense
    import sage.modules.vector_complex_double_dense

    if sage.rings.integer_ring.is_IntegerRing(R) and not is_sparse:
        from .vector_integer_dense import Vector_integer_dense
        return Vector_integer_dense
    elif sage.rings.rational_field.is_RationalField(R) and not is_sparse:
        from .vector_rational_dense import Vector_rational_dense
        return Vector_rational_dense
    elif sage.rings.finite_rings.integer_mod_ring.is_IntegerModRing(R) and not is_sparse:
        from .vector_mod2_dense import Vector_mod2_dense
        if R.order() == 2:
            return Vector_mod2_dense
        from .vector_modn_dense import Vector_modn_dense, MAX_MODULUS
        if R.order() < MAX_MODULUS:
            return Vector_modn_dense
        else:
            return free_module_element.FreeModuleElement_generic_dense
    elif sage.rings.real_double.is_RealDoubleField(R) and not is_sparse:
        return sage.modules.vector_real_double_dense.Vector_real_double_dense
    elif sage.rings.complex_double.is_ComplexDoubleField(R) and not is_sparse:
        return sage.modules.vector_complex_double_dense.Vector_complex_double_dense
    elif sage.symbolic.ring.is_SymbolicExpressionRing(R) and not is_sparse:
        import sage.modules.vector_symbolic_dense
        return sage.modules.vector_symbolic_dense.Vector_symbolic_dense
    elif sage.symbolic.callable.is_CallableSymbolicExpressionRing(R) and not is_sparse:
        import sage.modules.vector_callable_symbolic_dense
        return sage.modules.vector_callable_symbolic_dense.Vector_callable_symbolic_dense
    else:
        if is_sparse:
            return free_module_element.FreeModuleElement_generic_sparse
        else:
            return free_module_element.FreeModuleElement_generic_dense
    raise NotImplementedError

@richcmp_method
class EchelonMatrixKey(object):
    r"""
    A total ordering on free modules for sorting.

    This class orders modules by their ambient spaces, then by dimension,
    then in order by their echelon matrices. If a function returns a list
    of free modules, this can be used to sort the output and thus render
    it deterministic.

    INPUT:

    - ``obj`` -- a free module

    EXAMPLES::

        sage: V = span([[1,2,3], [5,6,7], [8,9,10]], QQ)
        sage: W = span([[5,6,7], [8,9,10]], QQ)
        sage: X = span([[5,6,7]], ZZ).scale(1/11)
        sage: Y = CC^3
        sage: Z = ZZ^2
        sage: modules = [V,W,X,Y,Z]
        sage: modules_sorted = [Z,X,V,W,Y]
        sage: from sage.modules.free_module import EchelonMatrixKey
        sage: modules.sort(key=EchelonMatrixKey)
        sage: modules == modules_sorted
        True
    """
    def __init__(self, obj):
        r"""
        Create a container for a free module with a total ordering.

        EXAMPLES::

            sage: R.<x> = QQ[]
            sage: V = span(R,[[x,1+x],[x^2,2+x]])
            sage: W = R^2
            sage: from sage.modules.free_module import EchelonMatrixKey
            sage: V = EchelonMatrixKey(V)
            sage: W = EchelonMatrixKey(W)
            sage: V < W
            False
        """
        self.obj = obj

    def __richcmp__(self, other, op):
        r"""
        A total ordering on free modules.

        TESTS::

            sage: from sage.modules.free_module import EchelonMatrixKey
            sage: Y = EchelonMatrixKey(CC^3)
            sage: Z = EchelonMatrixKey(ZZ^2)
            sage: Z < Y
            True
        """
        return self.obj._echelon_matrix_richcmp(other.obj, op)
<|MERGE_RESOLUTION|>--- conflicted
+++ resolved
@@ -137,7 +137,6 @@
 
 - David Kohel (2007, 2008)
 
-<<<<<<< HEAD
 - Niles Johnson (2010-08): (:trac:`3893`) ``random_element()`` should pass on ``*args`` and ``**kwds``.
 
 - Simon King (2010-12):
@@ -145,17 +144,9 @@
 
 - Simon King (2010-12), Peter Bruin (June 2014):
   :trac:`10513` : New coercion model and category framework.
-=======
-- Niles Johnson (2010-08): :trac:`3893`: ``random_element()`` should pass on ``*args`` and ``**kwds``.
-
-- Simon King (2010-12):
-  :trac:`8800`: Fixing a bug in ``denominator()``.
-
-- Simon King (2010-12), Peter Bruin (June 2014):
-  :trac:`10513`: New coercion model and category framework.
-
-- Vincent Delecroix (2015): :trac:`6452`: submodules of `(ZZ/m\ZZ)^r`.
->>>>>>> 96ead16e
+
+- Vincent Delecroix (2015): :trac:`6452` : submodules of `(ZZ/m\ZZ)^r`.
+
 
 """
 
