--- conflicted
+++ resolved
@@ -1920,29 +1920,16 @@
 
     def lift(self):
         """
-<<<<<<< HEAD
-
-=======
->>>>>>> edcb48aa
         Lift ``self`` to the cover ring.
 
         OUTPUT:
 
-<<<<<<< HEAD
-            Return a lift of self to the covering ring of the base ring `R`,
-            which is by definition the ring returned by calling
-            :meth:`~sage.rings.quotient_ring.QuotientRing_nc.cover_ring`
-            on `R`, or just `R` itself if the
-            :meth:`~sage.rings.quotient_ring.QuotientRing_nc.cover_ring`
-            method is not defined.
-=======
         Return a lift of self to the covering ring of the base ring `R`,
         which is by definition the ring returned by calling
         :meth:`~sage.rings.quotient_ring.QuotientRing_nc.cover_ring`
         on `R`, or just `R` itself if the
         :meth:`~sage.rings.quotient_ring.QuotientRing_nc.cover_ring`
         method is not defined.
->>>>>>> edcb48aa
 
         EXAMPLES::
 
@@ -1970,29 +1957,16 @@
 
     def lift_centered(self):
         """
-<<<<<<< HEAD
-
-=======
->>>>>>> edcb48aa
         Lift to a congruent, centered vector.
 
         INPUT:
 
-<<<<<<< HEAD
-            - ``self`` A vector with coefficients in `Integers(n)`.
-
-        OUTPUT:
-
-            - The unique integer vector `v` such that foreach `i`,
-              `Mod(v[i],n) = Mod(self[i],n)` and `-n/2 < v[i] \leq n/2`.
-=======
         - ``self`` A vector with coefficients in `Integers(n)`.
 
         OUTPUT:
 
         - The unique integer vector `v` such that foreach `i`,
           `Mod(v[i],n) = Mod(self[i],n)` and `-n/2 < v[i] \leq n/2`.
->>>>>>> edcb48aa
 
         EXAMPLES::
 
