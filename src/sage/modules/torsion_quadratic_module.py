--- conflicted
+++ resolved
@@ -952,23 +952,12 @@
 
         WARNING::
 
-<<<<<<< HEAD
-            This is usually smaller than the orthogonal group of the bilinear form.
-=======
         This is usually smaller than the orthogonal group of the bilinear form.
->>>>>>> 53ad8107
 
         EXAMPLES::
 
             sage: L = IntegralLattice(2*matrix.identity(3))
             sage: D = L.discriminant_group()
-<<<<<<< HEAD
-            sage: O = D.orthogonal_group()
-            sage: O
-        """
-        from sage.groups.fqf_orthogonal.group import FqfOrthogonalGroup_ambient
-        return FqfOrthogonalGroup_ambient(self.normal_form())
-=======
             sage: OD = D.orthogonal_group()
             sage: OD
             Subgroup of automorphisms of Abelian group with gap, generator orders
@@ -981,7 +970,6 @@
         """
         from sage.groups.fqf_orthogonal.group import FqfOrthogonalGroup_ambient
         return FqfOrthogonalGroup_ambient(self)
->>>>>>> 53ad8107
 
     def primary_part(self, m):
         r"""
