--- conflicted
+++ resolved
@@ -979,9 +979,6 @@
             sage: D.value_module_qf()
             Q/2Z
         """
-<<<<<<< HEAD
-        return QmodnZ(self._modulus_qf)
-=======
         return QmodnZ(self._modulus_qf)
 
 def _brown_indecomposable(q, p):
@@ -1040,5 +1037,4 @@
             return mod(1 + e, 8)
         else:
             return mod(-3 + e, 8)
-    return mod(0, 8)
->>>>>>> 6fc1e20c
+    return mod(0, 8)