--- conflicted
+++ resolved
@@ -367,7 +367,44 @@
             submodules.append(self.submodule(gen))
         return submodules
 
-<<<<<<< HEAD
+    def all_totally_isotropic_submodules(self, bilinear=False):
+        r"""
+        Return a list of all totally isotropic submodules.
+
+        Be aware that the number of such submodules grows quickly.
+        The method works by first creating all subgroups and then discarding the
+        non - isotropic ones. This can be time and memory consuming.
+
+        EXAMPLES::
+
+            sage: q = Matrix(QQ,2,[2,1,1,2])/2
+            sage: T = TorsionQuadraticForm(q)
+            sage: T.all_totally_isotropic_submodules()
+            [Finite quadratic module over Integer Ring with invariants ()
+            Gram matrix of the quadratic form with values in Q/2Z:
+            []]
+            sage: T.all_totally_isotropic_submodules(bilinear=True)
+            [Finite quadratic module over Integer Ring with invariants ()
+            Gram matrix of the quadratic form with values in Q/2Z:
+            [], Finite quadratic module over Integer Ring with invariants (2,)
+            Gram matrix of the quadratic form with values in Q/2Z:
+            [1], Finite quadratic module over Integer Ring with invariants (2,)
+            Gram matrix of the quadratic form with values in Q/2Z:
+            [1], Finite quadratic module over Integer Ring with invariants (2,)
+            Gram matrix of the quadratic form with values in Q/2Z:
+            [1]]
+        """
+        isotropic = []
+        n = self.value_module_qf().n
+        for sub in self.all_submodules():
+            if bilinear:
+                q = sub.gram_matrix_bilinear()
+            else:
+                q = sub.gram_matrix_quadratic()
+            if q == 0:
+                isotropic.append(sub)
+        return isotropic
+
     @cached_method
     def Brown_invariant(self):
         r"""
@@ -417,45 +454,6 @@
             for qi in L:
                 brown += _Brown_indecomposable(qi,p)
         return brown
-=======
-    def all_totally_isotropic_submodules(self, bilinear=False):
-        r"""
-        Return a list of all totally isotropic submodules.
-
-        Be aware that the number of such submodules grows quickly.
-        The method works by first creating all subgroups and then discarding the
-        non - isotropic ones. This can be time and memory consuming.
-
-        EXAMPLES::
-
-            sage: q = Matrix(QQ,2,[2,1,1,2])/2
-            sage: T = TorsionQuadraticForm(q)
-            sage: T.all_totally_isotropic_submodules()
-            [Finite quadratic module over Integer Ring with invariants ()
-            Gram matrix of the quadratic form with values in Q/2Z:
-            []]
-            sage: T.all_totally_isotropic_submodules(bilinear=True)
-            [Finite quadratic module over Integer Ring with invariants ()
-            Gram matrix of the quadratic form with values in Q/2Z:
-            [], Finite quadratic module over Integer Ring with invariants (2,)
-            Gram matrix of the quadratic form with values in Q/2Z:
-            [1], Finite quadratic module over Integer Ring with invariants (2,)
-            Gram matrix of the quadratic form with values in Q/2Z:
-            [1], Finite quadratic module over Integer Ring with invariants (2,)
-            Gram matrix of the quadratic form with values in Q/2Z:
-            [1]]
-        """
-        isotropic = []
-        n = self.value_module_qf().n
-        for sub in self.all_submodules():
-            if bilinear:
-                q = sub.gram_matrix_bilinear()
-            else:
-                q = sub.gram_matrix_quadratic()
-            if q == 0:
-                isotropic.append(sub)
-        return isotropic
->>>>>>> b4731dff
 
     @cached_method
     def gram_matrix_bilinear(self):
