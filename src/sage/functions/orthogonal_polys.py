--- conflicted
+++ resolved
@@ -1158,53 +1158,6 @@
 chebyshev_U = Func_chebyshev_U()
 
 
-<<<<<<< HEAD
-=======
-def gen_laguerre(n,a,x):
-    """
-    Returns the generalized Laguerre polynomial for integers `n > -1`.
-    Typically, `a = 1/2` or `a = -1/2`.
-
-    REFERENCES:
-
-    - Table on page 789 in [ASHandbook]_.
-
-    EXAMPLES::
-
-        sage: x = PolynomialRing(QQ, 'x').gen()
-        sage: gen_laguerre(2,1,x)
-        1/2*x^2 - 3*x + 3
-        sage: gen_laguerre(2,1/2,x)
-        1/2*x^2 - 5/2*x + 15/8
-        sage: gen_laguerre(2,-1/2,x)
-        1/2*x^2 - 3/2*x + 3/8
-        sage: gen_laguerre(2,0,x)
-        1/2*x^2 - 2*x + 1
-        sage: gen_laguerre(3,0,x)
-        -1/6*x^3 + 3/2*x^2 - 3*x + 1
-
-    Check that :trac:`17192` is fixed::
-        sage: x = PolynomialRing(QQ, 'x').gen()
-        sage: gen_laguerre(0,1,x)
-        1
-
-        sage: gen_laguerre(-1,1,x)
-        Traceback (most recent call last):
-        ...
-        ValueError: n must be greater than -1, got n = -1
-
-        sage: gen_laguerre(-7,1,x)
-        Traceback (most recent call last):
-        ...
-        ValueError: n must be greater than -1, got n = -7
-    """
-    if not (n > -1):
-        raise ValueError("n must be greater than -1, got n = {0}".format(n))
-
-    _init()
-    return sage_eval(maxima.eval('gen_laguerre(%s,%s,x)'%(ZZ(n),a)), locals={'x':x})
-
->>>>>>> d27f8497
 def gen_legendre_P(n,m,x):
     r"""
     Returns the generalized (or associated) Legendre function of the
@@ -1372,48 +1325,6 @@
     _init()
     return sage_eval(maxima.eval('jacobi_p(%s,%s,%s,x)'%(ZZ(n),a,b)), locals={'x':x})
 
-<<<<<<< HEAD
-=======
-def laguerre(n,x):
-    """
-    Return the Laguerre polynomial for integers `n > -1`.
-
-    REFERENCE:
-
-    - [ASHandbook]_ 22.5.16, page 778 and page 789.
-
-    EXAMPLES::
-
-        sage: x = PolynomialRing(QQ, 'x').gen()
-        sage: laguerre(2,x)
-        1/2*x^2 - 2*x + 1
-        sage: laguerre(3,x)
-        -1/6*x^3 + 3/2*x^2 - 3*x + 1
-        sage: laguerre(2,2)
-        -1
-
-    Check that :trac:`17192` is fixed::
-        sage: x = PolynomialRing(QQ, 'x').gen()
-        sage: laguerre(0,x)
-        1
-
-        sage: laguerre(-1,x)
-        Traceback (most recent call last):
-        ...
-        ValueError: n must be greater than -1, got n = -1
-
-        sage: laguerre(-7,x)
-        Traceback (most recent call last):
-        ...
-        ValueError: n must be greater than -1, got n = -7
-    """
-    if not (n > -1):
-        raise ValueError("n must be greater than -1, got n = {0}".format(n))
-
-    _init()
-    return sage_eval(maxima.eval('laguerre(%s,x)'%ZZ(n)), locals={'x':x})
-
->>>>>>> d27f8497
 def legendre_P(n,x):
     """
     Returns the Legendre polynomial of the first kind.
