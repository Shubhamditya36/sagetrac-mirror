--- conflicted
+++ resolved
@@ -510,11 +510,7 @@
         if n in ZZ and not kwds.get('hold', False):
             try:
                 return self._eval_(n, *args)
-<<<<<<< HEAD
-            except StandardError:
-=======
             except Exception:
->>>>>>> 8029bc64
                 pass
 
         return super(ChebyshevPolynomial,self).__call__(n, *args, **kwds)
@@ -581,11 +577,7 @@
             warnings.warn("mpmath failed, keeping expression unevaluated",
                           RuntimeWarning)
             return None
-<<<<<<< HEAD
-        except StandardError:
-=======
         except Exception:
->>>>>>> 8029bc64
             # Numerical evaluation failed => keep symbolic
             return None
 
