--- conflicted
+++ resolved
@@ -13,17 +13,14 @@
  * :meth:`bessel_K(n, x) <Function_Bessel_K>` -- The Bessel K function
  * :meth:`Bessel(...) <Bessel>`   -- A factory function for producing Bessel functions of
    various kinds and orders
-<<<<<<< HEAD
+ * :meth:`Hankel1(nu, z) <Hankel1>`  -- The Hankel function of the first kind
+ * :meth:`Hankel2(nu, z) <Hankel2>`  -- The Hankel function of the second kind
  * :meth:`struve_H(nu, z) <Function_Struve_H>`  -- The Struve function
  * :meth:`struve_L(nu, z) <Function_Struve_L>`  -- The modified Struve function
-=======
- * :meth:`Hankel1(nu, z) <Hankel1>`  -- The Hankel function of the first kind
- * :meth:`Hankel2(nu, z) <Hankel2>`  -- The Hankel function of the second kind
  * :meth:`spherical_bessel_J(n, z) <SphericalBesselJ>` -- The Spherical Bessel J function
  * :meth:`spherical_bessel_Y(n, z) <SphericalBesselY>` -- The Spherical Bessel J function
  * :meth:`spherical_hankel1(n, z) <SphericalHankel1>` -- The Spherical Hankel function of the first kind
  * :meth:`spherical_hankel2(n, z) <SphericalHankel2>` -- The Spherical Hankel function of the second kind
->>>>>>> e4fbb38d
 
 -  Bessel functions, first defined by the Swiss mathematician
    Daniel Bernoulli and named after Friedrich Bessel, are canonical
@@ -179,22 +176,6 @@
 
     - Some of the documentation here has been adapted from David Joyner's
       original documentation of Sage's special functions module (2006).
-
-<<<<<<< HEAD
-=======
-    - Benjamin Jones (2012-12-27): initial version
-
-    - Eviatar Bach (2013): Hankel and spherical Bessel and Hankel functions
-
-REFERENCES:
-
-    - Abramowitz and Stegun: Handbook of Mathematical Functions,
-      http://www.math.sfu.ca/~cbm/aands/
-
-    - http://en.wikipedia.org/wiki/Bessel_function
-
-    - mpmath Library `Bessel Functions`_
->>>>>>> e4fbb38d
 
 REFERENCES:
 
@@ -1121,7 +1102,6 @@
     else:
         return _f
 
-<<<<<<< HEAD
 
 class Function_Struve_H(BuiltinFunction):
     r"""
@@ -1352,7 +1332,8 @@
         return r"L_{{%s}}({%s})" % (a, z)
 
 struve_L = Function_Struve_L()
-=======
+
+
 class Hankel1(BuiltinFunction):
     r"""
     The Hankel function of the first kind
@@ -1893,4 +1874,3 @@
         return sqrthpioz * Fz
     finally:
         ctx.prec = prec
->>>>>>> e4fbb38d
