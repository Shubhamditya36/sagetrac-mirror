--- conflicted
+++ resolved
@@ -73,6 +73,15 @@
         sage: exp(7*pi*I/2)
         -I
 
+    For the sake of simplification, the argument is reduced modulo the
+    period of the complex exponential function, `2\pi i`::
+
+        sage: k = var('k', domain='integer')
+        sage: exp(2*k*pi*I)
+        1
+        sage: exp(log(2) + 2*k*pi*I)
+        2
+
     The precision for the result is deduced from the precision of
     the input. Convert the input to a higher precision explicitly
     if a result with higher precision is desired::
@@ -135,98 +144,15 @@
         0
         sage: exp(-x).subs(x=-oo)
         +Infinity
-        """
+    """
     def __init__(self):
         """
         TESTS::
 
-<<<<<<< HEAD
             sage: loads(dumps(exp))
             exp
             sage: maxima(exp(x))._sage_()
             e^x
-=======
-            sage: exp(pi*I/2)
-            I
-            sage: exp(pi*I)
-            -1
-            sage: exp(8*pi*I)
-            1
-            sage: exp(7*pi*I/2)
-            -I
-
-        For the sake of simplification, the argument is reduced modulo the
-        period of the complex exponential function, `2\pi i`::
-
-            sage: k = var('k', domain='integer')
-            sage: exp(2*k*pi*I)
-            1
-            sage: exp(log(2) + 2*k*pi*I)
-            2
-
-        The precision for the result is deduced from the precision of
-        the input. Convert the input to a higher precision explicitly
-        if a result with higher precision is desired::
-
-            sage: t = exp(RealField(100)(2)); t
-            7.3890560989306502272304274606
-            sage: t.prec()
-            100
-            sage: exp(2).n(100)
-            7.3890560989306502272304274606
-
-        TESTS::
-
-            sage: latex(exp(x))
-            e^{x}
-            sage: latex(exp(sqrt(x)))
-            e^{\sqrt{x}}
-            sage: latex(exp)
-            \exp
-            sage: latex(exp(sqrt(x))^x)
-            \left(e^{\sqrt{x}}\right)^{x}
-            sage: latex(exp(sqrt(x)^x))
-            e^{\left(\sqrt{x}^{x}\right)}
-            sage: exp(x)._sympy_()
-            exp(x)
-
-        Test conjugates::
-
-            sage: conjugate(exp(x))
-            e^conjugate(x)
-
-        Test simplifications when taking powers of exp (:trac:`7264`)::
-
-            sage: var('a,b,c,II')
-            (a, b, c, II)
-            sage: model_exp = exp(II)**a*(b)
-            sage: sol1_l={b: 5.0, a: 1.1}
-            sage: model_exp.subs(sol1_l)
-            5.00000000000000*(e^II)^1.10000000000000
-
-        ::
-
-            sage: exp(3)^II*exp(x)
-            (e^3)^II*e^x
-            sage: exp(x)*exp(x)
-            e^(2*x)
-            sage: exp(x)*exp(a)
-            e^(a + x)
-            sage: exp(x)*exp(a)^2
-            e^(2*a + x)
-
-        Another instance of the same problem (:trac:`7394`)::
-
-            sage: 2*sqrt(e)
-            2*sqrt(e)
-
-        Check that :trac:`19918` is fixed::
-
-            sage: exp(-x^2).subs(x=oo)
-            0
-            sage: exp(-x).subs(x=-oo)
-            +Infinity
->>>>>>> 037272cc
         """
         GinacFunction.__init__(self, "exp", latex_name=r"\exp",
                                    conversions=dict(maxima='exp', fricas='exp'))
