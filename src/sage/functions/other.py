"""
Other functions
"""
from __future__ import print_function

from sage.symbolic.function import GinacFunction, BuiltinFunction
from sage.symbolic.expression import Expression
from sage.symbolic.pynac import register_symbol, symbol_table
from sage.symbolic.pynac import py_factorial_py
from sage.symbolic.all import SR
from sage.rings.all import Integer, Rational, RealField, RR, ZZ, ComplexField
from sage.rings.complex_number import is_ComplexNumber
from sage.misc.latex import latex
import math

import sage.structure.element
coercion_model = sage.structure.element.get_coercion_model()

# avoid name conflicts with `parent` as a function parameter
from sage.structure.all import parent as s_parent

from sage.symbolic.constants import pi
from sage.functions.log import exp
from sage.functions.trig import arctan2
from sage.functions.exp_integral import Ei
from sage.libs.mpmath import utils as mpmath_utils

one_half = ~SR(2)

class Function_erf(BuiltinFunction):
    r"""
    The error function, defined for real values as

    `\text{erf}(x) = \frac{2}{\sqrt{\pi}} \int_0^x e^{-t^2} dt`.

    This function is also defined for complex values, via analytic
    continuation.


    EXAMPLES:

    We can evaluate numerically::

        sage: erf(2)
        erf(2)
        sage: erf(2).n()
        0.995322265018953
        sage: erf(2).n(100)
        0.99532226501895273416206925637
        sage: erf(ComplexField(100)(2+3j))
        -20.829461427614568389103088452 + 8.6873182714701631444280787545*I

    Basic symbolic properties are handled by Sage and Maxima::

        sage: x = var("x")
        sage: diff(erf(x),x)
        2*e^(-x^2)/sqrt(pi)
        sage: integrate(erf(x),x)
        x*erf(x) + e^(-x^2)/sqrt(pi)

    ALGORITHM:

    Sage implements numerical evaluation of the error function via the
    ``erf()`` function from mpmath. Symbolics are handled by Sage and Maxima.

    REFERENCES:

    - http://en.wikipedia.org/wiki/Error_function
    - http://mpmath.googlecode.com/svn/trunk/doc/build/functions/expintegrals.html#error-functions

    TESTS:

    Check limits::

        sage: limit(erf(x),x=0)
        0
        sage: limit(erf(x),x=infinity)
        1

     Check that it's odd::

         sage: erf(1.0)
         0.842700792949715
         sage: erf(-1.0)
         -0.842700792949715

    Check against other implementations and against the definition::

        sage: erf(3).n()
        0.999977909503001
        sage: maxima.erf(3).n()
        0.999977909503001
        sage: (1-pari(3).erfc())
        0.999977909503001
        sage: RR(3).erf()
        0.999977909503001
        sage: (integrate(exp(-x**2),(x,0,3))*2/sqrt(pi)).n()
        0.999977909503001

    :trac:`9044`::

        sage: N(erf(sqrt(2)),200)
        0.95449973610364158559943472566693312505644755259664313203267

    :trac:`11626`::

        sage: n(erf(2),100)
        0.99532226501895273416206925637
        sage: erf(2).n(100)
        0.99532226501895273416206925637

    Test (indirectly) :trac:`11885`::

        sage: erf(float(0.5))
        0.5204998778130465
        sage: erf(complex(0.5))
        (0.5204998778130465+0j)

    Ensure conversion from maxima elements works::

        sage: merf = maxima(erf(x)).sage().operator()
        sage: merf == erf
        True

    Make sure we can dump and load it::

        sage: loads(dumps(erf(2)))
        erf(2)

    Special-case 0 for immediate evaluation::

        sage: erf(0)
        0
        sage: solve(erf(x)==0,x)
        [x == 0]

    Make sure that we can hold::

        sage: erf(0,hold=True)
        erf(0)
        sage: simplify(erf(0,hold=True))
        0

    Check that high-precision ComplexField inputs work::

        sage: CC(erf(ComplexField(1000)(2+3j)))
        -20.8294614276146 + 8.68731827147016*I
    """

    def __init__(self):
        r"""
        See docstring for :meth:`Function_erf`.

        EXAMPLES::

            sage: maxima(erf(2))
            erf(2)
            sage: erf(2)._sympy_()
            erf(2)
        """
        BuiltinFunction.__init__(self, "erf", latex_name=r"\text{erf}",
                                 conversions=dict(maxima='erf',
                                                  sympy='erf'))

    def _eval_(self, x):
        """
        EXAMPLES:

        Input is not an expression but is exact::

            sage: erf(0)
            0
            sage: erf(1)
            erf(1)

        Input is not an expression and is not exact::

            sage: erf(0.0)
            0.000000000000000

        Input is an expression but not a trivial zero::

            sage: erf(x)
            erf(x)

        Input is an expression which is trivially zero::

            sage: erf(SR(0))
            0
        """
        if isinstance(x, Expression):
            if x.is_trivial_zero():
                return x
        elif not x:
            return x

    def _evalf_(self, x, parent=None, algorithm=None):
        """
        EXAMPLES::

            sage: erf(2).n()
            0.995322265018953
            sage: erf(2).n(200)
            0.99532226501895273416206925636725292861089179704006007673835
            sage: erf(pi - 1/2*I).n(100)
            1.0000111669099367825726058952 + 1.6332655417638522934072124547e-6*I

        TESTS:

        Check that PARI/GP through the GP interface gives the same answer::

            sage: gp.set_real_precision(59)  # random
            38
            sage: print(gp.eval("1 - erfc(1)")); print(erf(1).n(200));
            0.84270079294971486934122063508260925929606699796630290845994
            0.84270079294971486934122063508260925929606699796630290845994

        Check that for an imaginary input, the output is also imaginary, see
        :trac:`13193`::

            sage: erf(3.0*I)
            1629.99462260157*I
            sage: erf(33.0*I)
            1.51286977510409e471*I
        """
        R = parent or s_parent(x)
        import mpmath
        return mpmath_utils.call(mpmath.erf, x, parent=R)

    def _derivative_(self, x, diff_param=None):
        """
        Derivative of erf function

        EXAMPLES::

            sage: erf(x).diff(x)
            2*e^(-x^2)/sqrt(pi)

        TESTS:

        Check if :trac:`8568` is fixed::

            sage: var('c,x')
            (c, x)
            sage: derivative(erf(c*x),x)
            2*c*e^(-c^2*x^2)/sqrt(pi)
            sage: erf(c*x).diff(x)._maxima_init_()
            '((%pi)^(-1/2))*(_SAGE_VAR_c)*(exp(((_SAGE_VAR_c)^(2))*((_SAGE_VAR_x)^(2))*(-1)))*(2)'
        """
        return 2*exp(-x**2)/sqrt(pi)

erf = Function_erf()

class Function_abs(GinacFunction):
    def __init__(self):
        r"""
        The absolute value function.

        EXAMPLES::

            sage: var('x y')
            (x, y)
            sage: abs(x)
            abs(x)
            sage: abs(x^2 + y^2)
            abs(x^2 + y^2)
            sage: abs(-2)
            2
            sage: sqrt(x^2)
            sqrt(x^2)
            sage: abs(sqrt(x))
            sqrt(abs(x))
            sage: complex(abs(3*I))
            (3+0j)

            sage: f = sage.functions.other.Function_abs()
            sage: latex(f)
            \mathrm{abs}
            sage: latex(abs(x))
            {\left| x \right|}
            sage: abs(x)._sympy_()
            Abs(x)

        Test pickling::

            sage: loads(dumps(abs(x)))
            abs(x)

        TESTS:

        Check that :trac:`12588` is fixed::

            sage: abs(pi*I)
            pi
            sage: abs(pi*I*catalan)
            catalan*pi
            sage: abs(pi*catalan*x)
            catalan*pi*abs(x)
            sage: abs(pi*I*catalan*x)
            catalan*pi*abs(x)
            sage: abs(1.0j*pi)
            1.00000000000000*pi
            sage: abs(I*x)
            abs(x)
            sage: abs(I*pi)
            pi
            sage: abs(I*log(2))
            log(2)
            sage: abs(I*e^5)
            e^5
            sage: abs(log(1/2))
            -log(1/2)
            sage: abs(log(3/2))
            log(3/2)
            sage: abs(log(1/2)*log(1/3))
            log(1/2)*log(1/3)
            sage: abs(log(1/2)*log(1/3)*log(1/4))
            -log(1/2)*log(1/3)*log(1/4)
            sage: abs(log(1/2)*log(1/3)*log(1/4)*i)
            -log(1/2)*log(1/3)*log(1/4)
            sage: abs(log(x))
            abs(log(x))
            sage: abs(zeta(I))
            abs(zeta(I))
            sage: abs(e^2*x)
            abs(x)*e^2
            sage: abs((pi+e)*x)
            (pi + e)*abs(x)
        """
        GinacFunction.__init__(self, "abs", latex_name=r"\mathrm{abs}",
                               conversions=dict(sympy='Abs'))

abs = abs_symbolic = Function_abs()

class Function_ceil(BuiltinFunction):
    def __init__(self):
        r"""
        The ceiling function.

        The ceiling of `x` is computed in the following manner.


        #. The ``x.ceil()`` method is called and returned if it
           is there. If it is not, then Sage checks if `x` is one of
           Python's native numeric data types. If so, then it calls and
           returns ``Integer(int(math.ceil(x)))``.

        #. Sage tries to convert `x` into a
           ``RealIntervalField`` with 53 bits of precision. Next,
           the ceilings of the endpoints are computed. If they are the same,
           then that value is returned. Otherwise, the precision of the
           ``RealIntervalField`` is increased until they do match
           up or it reaches ``maximum_bits`` of precision.

        #. If none of the above work, Sage returns a
           ``Expression`` object.


        EXAMPLES::

            sage: a = ceil(2/5 + x)
            sage: a
            ceil(x + 2/5)
            sage: a(x=4)
            5
            sage: a(x=4.0)
            5
            sage: ZZ(a(x=3))
            4
            sage: a = ceil(x^3 + x + 5/2); a
            ceil(x^3 + x + 5/2)
            sage: a.simplify()
            ceil(x^3 + x + 1/2) + 2
            sage: a(x=2)
            13

        ::

            sage: ceil(sin(8)/sin(2))
            2

        ::

            sage: ceil(5.4)
            6
            sage: type(ceil(5.4))
            <type 'sage.rings.integer.Integer'>

        ::

            sage: ceil(factorial(50)/exp(1))
            11188719610782480504630258070757734324011354208865721592720336801
            sage: ceil(SR(10^50 + 10^(-50)))
            100000000000000000000000000000000000000000000000001
            sage: ceil(SR(10^50 - 10^(-50)))
            100000000000000000000000000000000000000000000000000

            sage: ceil(sec(e))
            -1

            sage: latex(ceil(x))
            \left \lceil x \right \rceil
            sage: ceil(x)._sympy_()
            ceiling(x)

        ::

            sage: import numpy
            sage: a = numpy.linspace(0,2,6)
            sage: ceil(a)
            array([ 0.,  1.,  1.,  2.,  2.,  2.])

        Test pickling::

            sage: loads(dumps(ceil))
            ceil
        """
        BuiltinFunction.__init__(self, "ceil",
                                   conversions=dict(maxima='ceiling',
                                                    sympy='ceiling'))

    def _print_latex_(self, x):
        r"""
        EXAMPLES::

            sage: latex(ceil(x)) # indirect doctest
            \left \lceil x \right \rceil
        """
        return r"\left \lceil %s \right \rceil"%latex(x)

    #FIXME: this should be moved to _eval_
    def __call__(self, x, **kwds):
        """
        Allows an object of this class to behave like a function. If
        ``ceil`` is an instance of this class, we can do ``ceil(n)`` to get
        the ceiling of ``n``.

        TESTS::

            sage: ceil(SR(10^50 + 10^(-50)))
            100000000000000000000000000000000000000000000000001
            sage: ceil(SR(10^50 - 10^(-50)))
            100000000000000000000000000000000000000000000000000
            sage: ceil(int(10^50))
            100000000000000000000000000000000000000000000000000
            sage: ceil((1725033*pi - 5419351)/(25510582*pi - 80143857))
            -2
        """
        maximum_bits = kwds.get('maximum_bits', 20000)
        try:
            return x.ceil()
        except AttributeError:
            if isinstance(x, (int, long)):
                return Integer(x)
            elif isinstance(x, (float, complex)):
                return Integer(int(math.ceil(x)))
            elif type(x).__module__ == 'numpy':
                import numpy
                return numpy.ceil(x)

        from sage.rings.all import RealIntervalField

        bits = 53
        while bits < maximum_bits:
            try:
                x_interval = RealIntervalField(bits)(x)
            except TypeError:
                # If we cannot compute a numerical enclosure, leave the
                # expression unevaluated.
                return BuiltinFunction.__call__(self, SR(x))
            try:
                return x_interval.unique_ceil()
            except ValueError:
                bits *= 2

        try:
            return ceil(SR(x).full_simplify().canonicalize_radical())
        except ValueError:
            pass

        raise ValueError("computing ceil(%s) requires more than %s bits of precision (increase maximum_bits to proceed)"%(x, maximum_bits))



    def _eval_(self, x):
        """
        EXAMPLES::

            sage: ceil(x).subs(x==7.5)
            8
            sage: ceil(x)
            ceil(x)
        """
        try:
            return x.ceil()
        except AttributeError:
            if isinstance(x, (int, long)):
                return Integer(x)
            elif isinstance(x, (float, complex)):
                return Integer(int(math.ceil(x)))
        return None

ceil = Function_ceil()


class Function_floor(BuiltinFunction):
    def __init__(self):
        r"""
        The floor function.

        The floor of `x` is computed in the following manner.


        #. The ``x.floor()`` method is called and returned if
           it is there. If it is not, then Sage checks if `x` is one
           of Python's native numeric data types. If so, then it calls and
           returns ``Integer(int(math.floor(x)))``.

        #. Sage tries to convert `x` into a
           ``RealIntervalField`` with 53 bits of precision. Next,
           the floors of the endpoints are computed. If they are the same,
           then that value is returned. Otherwise, the precision of the
           ``RealIntervalField`` is increased until they do match
           up or it reaches ``maximum_bits`` of precision.

        #. If none of the above work, Sage returns a
           symbolic ``Expression`` object.


        EXAMPLES::

            sage: floor(5.4)
            5
            sage: type(floor(5.4))
            <type 'sage.rings.integer.Integer'>
            sage: var('x')
            x
            sage: a = floor(5.4 + x); a
            floor(x + 5.40000000000000)
            sage: a.simplify()
            floor(x + 0.4000000000000004) + 5
            sage: a(x=2)
            7

        ::

            sage: floor(cos(8)/cos(2))
            0

        ::

            sage: floor(factorial(50)/exp(1))
            11188719610782480504630258070757734324011354208865721592720336800
            sage: floor(SR(10^50 + 10^(-50)))
            100000000000000000000000000000000000000000000000000
            sage: floor(SR(10^50 - 10^(-50)))
            99999999999999999999999999999999999999999999999999
            sage: floor(int(10^50))
            100000000000000000000000000000000000000000000000000

        ::

            sage: import numpy
            sage: a = numpy.linspace(0,2,6)
            sage: floor(a)
            array([ 0.,  0.,  0.,  1.,  1.,  2.])

        Test pickling::

            sage: loads(dumps(floor))
            floor
        """
        BuiltinFunction.__init__(self, "floor",
                                 conversions=dict(sympy='floor'))

    def _print_latex_(self, x):
        r"""
        EXAMPLES::

            sage: latex(floor(x))
            \left \lfloor x \right \rfloor
        """
        return r"\left \lfloor %s \right \rfloor"%latex(x)

    #FIXME: this should be moved to _eval_
    def __call__(self, x, **kwds):
        """
        Allows an object of this class to behave like a function. If
        ``floor`` is an instance of this class, we can do ``floor(n)`` to
        obtain the floor of ``n``.

        TESTS::

            sage: floor(SR(10^50 + 10^(-50)))
            100000000000000000000000000000000000000000000000000
            sage: floor(SR(10^50 - 10^(-50)))
            99999999999999999999999999999999999999999999999999
            sage: floor(int(10^50))
            100000000000000000000000000000000000000000000000000
            sage: floor((1725033*pi - 5419351)/(25510582*pi - 80143857))
            -3
        """
        maximum_bits = kwds.get('maximum_bits',20000)
        try:
            return x.floor()
        except AttributeError:
            if isinstance(x, (int, long)):
                return Integer(x)
            elif isinstance(x, (float, complex)):
                return Integer(int(math.floor(x)))
            elif type(x).__module__ == 'numpy':
                import numpy
                return numpy.floor(x)

        from sage.rings.all import RealIntervalField

        bits = 53
        while bits < maximum_bits:
            try:
                x_interval = RealIntervalField(bits)(x)
            except TypeError:
                # If we cannot compute a numerical enclosure, leave the
                # expression unevaluated.
                return BuiltinFunction.__call__(self, SR(x))
            try:
                return x_interval.unique_floor()
            except ValueError:
                bits *= 2

        try:
            return floor(SR(x).full_simplify().canonicalize_radical())
        except ValueError:
            pass

        raise ValueError("computing floor(%s) requires more than %s bits of precision (increase maximum_bits to proceed)"%(x, maximum_bits))

    def _eval_(self, x):
        """
        EXAMPLES::

            sage: floor(x).subs(x==7.5)
            7
            sage: floor(x)
            floor(x)
        """
        try:
            return x.floor()
        except AttributeError:
            if isinstance(x, (int, long)):
                return Integer(x)
            elif isinstance(x, (float, complex)):
                return Integer(int(math.floor(x)))
        return None

floor = Function_floor()

class Function_Order(GinacFunction):
    def __init__(self):
        r"""
        The order function.

        This function gives the order of magnitude of some expression,
        similar to `O`-terms.

        .. SEEALSO::

            :meth:`~sage.symbolic.expression.Expression.Order`,
            :mod:`~sage.rings.big_oh`

        EXAMPLES::

            sage: x = SR('x')
            sage: x.Order()
            Order(x)
            sage: (x^2 + x).Order()
            Order(x^2 + x)

        TESTS:

        Check that :trac:`19425` is resolved::

            sage: x.Order().operator()
            Order
        """
        GinacFunction.__init__(self, "Order", latex_name=r"\mathcal{O}")

Function_Order()


class Function_gamma(GinacFunction):
    def __init__(self):
        r"""
        The Gamma function.  This is defined by

        .. math::

            \Gamma(z) = \int_0^\infty t^{z-1}e^{-t} dt

        for complex input `z` with real part greater than zero, and by
        analytic continuation on the rest of the complex plane (except
        for negative integers, which are poles).

        It is computed by various libraries within Sage, depending on
        the input type.

        EXAMPLES::

            sage: from sage.functions.other import gamma1
            sage: gamma1(CDF(0.5,14))
            -4.0537030780372815e-10 - 5.773299834553605e-10*I
            sage: gamma1(CDF(I))
            -0.15494982830181067 - 0.49801566811835607*I

        Recall that `\Gamma(n)` is `n-1` factorial::

            sage: gamma1(11) == factorial(10)
            True
            sage: gamma1(6)
            120
            sage: gamma1(1/2)
            sqrt(pi)
            sage: gamma1(-1)
            Infinity
            sage: gamma1(I)
            gamma(I)
            sage: gamma1(x/2)(x=5)
            3/4*sqrt(pi)

            sage: gamma1(float(6))  # For ARM: rel tol 3e-16
            120.0
            sage: gamma(6.)
            120.000000000000
            sage: gamma1(x)
            gamma(x)

        ::

            sage: gamma1(pi)
            gamma(pi)
            sage: gamma1(i)
            gamma(I)
            sage: gamma1(i).n()
            -0.154949828301811 - 0.498015668118356*I
            sage: gamma1(int(5))
            24

        ::

            sage: conjugate(gamma(x))
            gamma(conjugate(x))

        ::

            sage: plot(gamma1(x),(x,1,5))
            Graphics object consisting of 1 graphics primitive

        To prevent automatic evaluation use the ``hold`` argument::

            sage: gamma1(1/2,hold=True)
            gamma(1/2)

        To then evaluate again, we currently must use Maxima via
        :meth:`sage.symbolic.expression.Expression.simplify`::

            sage: gamma1(1/2,hold=True).simplify()
            sqrt(pi)

        TESTS:

        We verify that we can convert this function to Maxima and
        convert back to Sage::

            sage: z = var('z')
            sage: maxima(gamma1(z)).sage()
            gamma(z)
            sage: latex(gamma1(z))
            \Gamma\left(z\right)

        Test that Trac ticket 5556 is fixed::

            sage: gamma1(3/4)
            gamma(3/4)

            sage: gamma1(3/4).n(100)
            1.2254167024651776451290983034

        Check that negative integer input works::

            sage: (-1).gamma()
            Infinity
            sage: (-1.).gamma()
            NaN
            sage: CC(-1).gamma()
            Infinity
            sage: RDF(-1).gamma()
            NaN
            sage: CDF(-1).gamma()
            Infinity

        Check if :trac:`8297` is fixed::

            sage: latex(gamma(1/4))
            \Gamma\left(\frac{1}{4}\right)

        Test pickling::

            sage: loads(dumps(gamma(x)))
            gamma(x)

        .. SEEALSO::

            :meth:`sage.functions.other.gamma`
        """
        GinacFunction.__init__(self, "gamma", latex_name=r'\Gamma',
                ginac_name='tgamma',
                conversions={'mathematica':'Gamma',
                             'maple':'GAMMA',
                             'sympy':'gamma'})

gamma1 = Function_gamma()

class Function_log_gamma(GinacFunction):
    def __init__(self):
        r"""
        The principal branch of the log gamma function. Note that for
        `x < 0`, ``log(gamma(x))`` is not, in general, equal to
        ``log_gamma(x)``.

        It is computed by the ``log_gamma`` function for the number type,
        or by ``lgamma`` in Ginac, failing that.

        Gamma is defined for complex input `z` with real part greater
        than zero, and by analytic continuation on the rest of the
        complex plane (except for negative integers, which are poles).

        EXAMPLES:

        Numerical evaluation happens when appropriate, to the
        appropriate accuracy (see :trac:`10072`)::

            sage: log_gamma(6)
            log(120)
            sage: log_gamma(6.)
            4.78749174278205
            sage: log_gamma(6).n()
            4.78749174278205
            sage: log_gamma(RealField(100)(6))
            4.7874917427820459942477009345
            sage: log_gamma(2.4 + I)
            -0.0308566579348816 + 0.693427705955790*I
            sage: log_gamma(-3.1)
            0.400311696703985 - 12.5663706143592*I
            sage: log_gamma(-1.1) == log(gamma(-1.1))
            False

        Symbolic input works (see :trac:`10075`)::

            sage: log_gamma(3*x)
            log_gamma(3*x)
            sage: log_gamma(3 + I)
            log_gamma(I + 3)
            sage: log_gamma(3 + I + x)
            log_gamma(x + I + 3)

        Check that :trac:`12521` is fixed::

            sage: log_gamma(-2.1)
            1.53171380819509 - 9.42477796076938*I
            sage: log_gamma(CC(-2.1))
            1.53171380819509 - 9.42477796076938*I
            sage: log_gamma(-21/10).n()
            1.53171380819509 - 9.42477796076938*I
            sage: exp(log_gamma(-1.3) + log_gamma(-0.4) -
            ....:     log_gamma(-1.3 - 0.4)).real_part()  # beta(-1.3, -0.4)
            -4.92909641669610

        In order to prevent evaluation, use the ``hold`` argument;
        to evaluate a held expression, use the ``n()`` numerical
        evaluation method::

            sage: log_gamma(SR(5), hold=True)
            log_gamma(5)
            sage: log_gamma(SR(5), hold=True).n()
            3.17805383034795

        TESTS::

            sage: log_gamma(-2.1 + I)
            -1.90373724496982 - 7.18482377077183*I
            sage: log_gamma(pari(6))
            4.78749174278205
            sage: log_gamma(x)._sympy_()
            loggamma(x)
            sage: log_gamma(CC(6))
            4.78749174278205
            sage: log_gamma(CC(-2.5))
            -0.0562437164976740 - 9.42477796076938*I
            sage: log_gamma(RDF(-2.5))
            -0.0562437164976740 - 9.42477796076938*I
            sage: log_gamma(CDF(-2.5))
            -0.0562437164976740 - 9.42477796076938*I
            sage: log_gamma(float(-2.5))
            (-0.05624371649767403-9.42477796076938j)
            sage: log_gamma(complex(-2.5))
            (-0.05624371649767403-9.42477796076938j)

        ``conjugate(log_gamma(x)) == log_gamma(conjugate(x))`` unless on the
        branch cut, which runs along the negative real axis.::

            sage: conjugate(log_gamma(x))
            conjugate(log_gamma(x))
            sage: var('y', domain='positive')
            y
            sage: conjugate(log_gamma(y))
            log_gamma(y)
            sage: conjugate(log_gamma(y + I))
            conjugate(log_gamma(y + I))
            sage: log_gamma(-2)
            +Infinity
            sage: conjugate(log_gamma(-2))
            +Infinity
        """
        GinacFunction.__init__(self, "log_gamma", latex_name=r'\log\Gamma',
                               conversions=dict(mathematica='LogGamma',
                                                maxima='log_gamma',
                                                sympy='loggamma'))

log_gamma = Function_log_gamma()

class Function_gamma_inc(BuiltinFunction):
    def __init__(self):
        r"""
        The upper incomplete gamma function.

        It is defined by the integral

        .. math::

            \Gamma(a,z)=\int_z^\infty t^{a-1}e^{-t}\,\mathrm{d}t

        EXAMPLES::

            sage: gamma_inc(CDF(0,1), 3)
            0.0032085749933691158 + 0.012406185811871568*I
            sage: gamma_inc(RDF(1), 3)
            0.049787068367863944
            sage: gamma_inc(3,2)
            gamma(3, 2)
            sage: gamma_inc(x,0)
            gamma(x)
            sage: latex(gamma_inc(3,2))
            \Gamma\left(3, 2\right)
            sage: loads(dumps((gamma_inc(3,2))))
            gamma(3, 2)
            sage: i = ComplexField(30).0; gamma_inc(2, 1 + i)
            0.70709210 - 0.42035364*I
            sage: gamma_inc(2., 5)
            0.0404276819945128
            sage: x,y=var('x,y')
            sage: gamma_inc(x,y).diff(x)
            D[0](gamma)(x, y)
            sage: (gamma_inc(x,x+1).diff(x)).simplify()
            -(x + 1)^(x - 1)*e^(-x - 1) + D[0](gamma)(x, x + 1)

    .. SEEALSO::

        :meth:`sage.functions.other.gamma`
        """
        BuiltinFunction.__init__(self, "gamma", nargs=2, latex_name=r"\Gamma",
                conversions={'maxima':'gamma_incomplete', 'mathematica':'Gamma',
                    'maple':'GAMMA'})

    def _eval_(self, x, y):
        """
        EXAMPLES::

            sage: gamma_inc(2.,0)
            1.00000000000000
            sage: gamma_inc(2,0)
            1
            sage: gamma_inc(1/2,2)
            -sqrt(pi)*(erf(sqrt(2)) - 1)
            sage: gamma_inc(1/2,1)
            -sqrt(pi)*(erf(1) - 1)
            sage: gamma_inc(1/2,0)
            sqrt(pi)
            sage: gamma_inc(x,0)
            gamma(x)
            sage: gamma_inc(1,2)
            e^(-2)
            sage: gamma_inc(0,2)
            -Ei(-2)
        """
        if y == 0:
            return gamma(x)
        if x == 1:
            return exp(-y)
        if x == 0:
            return -Ei(-y)
        if x == Rational(1)/2: #only for x>0
            return sqrt(pi)*(1-erf(sqrt(y)))
        return None

    def _evalf_(self, x, y, parent=None, algorithm='pari'):
        """
        EXAMPLES::

            sage: gamma_inc(0,2)
            -Ei(-2)
            sage: gamma_inc(0,2.)
            0.0489005107080611
            sage: gamma_inc(0,2).n(algorithm='pari')
            0.0489005107080611
            sage: gamma_inc(0,2).n(200)
            0.048900510708061119567239835228...
            sage: gamma_inc(3,2).n()
            1.35335283236613

        TESTS:

        Check that :trac:`7099` is fixed::

            sage: R = RealField(1024)
            sage: gamma(R(9), R(10^-3))  # rel tol 1e-308
            40319.99999999999999999999999999988898884344822911869926361916294165058203634104838326009191542490601781777105678829520585311300510347676330951251563007679436243294653538925717144381702105700908686088851362675381239820118402497959018315224423868693918493033078310647199219674433536605771315869983788442389633
            sage: numerical_approx(gamma(9, 10^(-3)) - gamma(9), digits=40)  # abs tol 1e-36
            -1.110111598370794007949063502542063148294e-28

        Check that :trac:`17328` is fixed::

            sage: gamma_inc(float(-1), float(-1))
            (-0.8231640121031085+3.141592653589793j)
            sage: gamma_inc(RR(-1), RR(-1))
            -0.823164012103109 + 3.14159265358979*I
            sage: gamma_inc(-1, float(-log(3))) - gamma_inc(-1, float(-log(2)))
            (1.2730972164471142+0j)

        Check that :trac:`17130` is fixed::

            sage: r = gamma_inc(float(0), float(1)); r
            0.21938393439552029
            sage: type(r)
            <type 'float'>
        """
        R = parent or s_parent(x)
        # C is the complex version of R
        # prec is the precision of R
        if R is float:
            prec = 53
            C = complex
        else:
            try:
                prec = R.precision()
            except AttributeError:
                prec = 53
            try:
                C = R.complex_field()
            except AttributeError:
                C = R

        if algorithm == 'pari':
            v = ComplexField(prec)(x).gamma_inc(y)
        else:
            import mpmath
            v = ComplexField(prec)(mpmath_utils.call(mpmath.gammainc, x, y, parent=R))
        if v.is_real():
            return R(v)
        else:
            return C(v)

# synonym.
gamma_inc = Function_gamma_inc()

class Function_gamma_inc_lower(BuiltinFunction):
    def __init__(self):
        r"""
        The lower incomplete gamma function.

        It is defined by the integral

        .. math::

            \Gamma(a,z)=\int_0^z t^{a-1}e^{-t}\,\mathrm{d}t

        EXAMPLES::

            sage: gamma_inc_lower(CDF(0,1), 3)
            -0.1581584032951798 - 0.5104218539302277*I
            sage: gamma_inc_lower(RDF(1), 3)
            0.950212931632136
            sage: gamma_inc_lower(3, 2, hold=True)
            gamma_inc_lower(3, 2)
            sage: gamma_inc_lower(3, 2)
            -10*e^(-2) + 2
            sage: gamma_inc_lower(x, 0)
            0
            sage: latex(gamma_inc_lower(x, x))
            \gamma\left(x, x\right)
            sage: loads(dumps((gamma_inc_lower(x, x))))
            gamma_inc_lower(x, x)
            sage: i = ComplexField(30).0; gamma_inc_lower(2, 1 + i)
            0.29290790 + 0.42035364*I
            sage: gamma_inc_lower(2., 5)
            0.959572318005487

        Interfaces to other software::

            sage: import sympy
            sage: sympy.sympify(gamma_inc_lower(x,x))
            lowergamma(x, x)
            sage: maxima(gamma_inc_lower(x,x))
            gamma_greek(_SAGE_VAR_x,_SAGE_VAR_x)

    .. SEEALSO::

        :meth:`sage.functions.other.Function_gamma_inc`
        """
        BuiltinFunction.__init__(self, "gamma_inc_lower", nargs=2, latex_name=r"\gamma",
                conversions={'maxima':'gamma_greek', 'mathematica':'Gamma',
                    'maple':'GAMMA', 'sympy':'lowergamma'})

    def _eval_(self, x, y):
        """
        EXAMPLES::

            sage: gamma_inc_lower(2.,0)
            0.000000000000000
            sage: gamma_inc_lower(2,0)
            0
            sage: gamma_inc_lower(1/2,2)
            sqrt(pi)*erf(sqrt(2))
            sage: gamma_inc_lower(1/2,1)
            sqrt(pi)*erf(1)
            sage: gamma_inc_lower(1/2,0)
            0
            sage: gamma_inc_lower(x,0)
            0
            sage: gamma_inc_lower(1,2)
            -e^(-2) + 1
            sage: gamma_inc_lower(0,2)
            +Infinity
            sage: gamma_inc_lower(2,377/79)
            -456/79*e^(-377/79) + 1
            sage: gamma_inc_lower(3,x)
            -x^2*e^(-x) - 2*x*e^(-x) - 2*e^(-x) + 2
            sage: gamma_inc_lower(9/2,37/7)
            105/16*sqrt(pi)*erf(1/7*sqrt(259)) - 836473/19208*sqrt(259)*e^(-37/7)
        """
        if y == 0:
            return 0
        if x == 0:
            from sage.rings.infinity import Infinity
            return Infinity
        elif x == 1:
            return 1-exp(-y)
        elif (2*x).is_integer():
            return self(x,y,hold=True)._sympy_()
        else:
            return None

    def _evalf_(self, x, y, parent=None, algorithm='mpmath'):
        """
        EXAMPLES::

            sage: gamma_inc_lower(3,2.)
            0.646647167633873
            sage: gamma_inc_lower(3,2).n(200)
            0.646647167633873081060005050275155...
            sage: gamma_inc_lower(0,2.)
            +infinity
        """
        R = parent or s_parent(x)
        # C is the complex version of R
        # prec is the precision of R
        if R is float:
            prec = 53
            C = complex
        else:
            try:
                prec = R.precision()
            except AttributeError:
                prec = 53
            try:
                C = R.complex_field()
            except AttributeError:
                C = R
        if algorithm == 'pari':
            try:
                v = ComplexField(prec)(x).gamma() - ComplexField(prec)(x).gamma_inc(y)
            except AttributeError:
                if not (is_ComplexNumber(x)):
                    if is_ComplexNumber(y):
                        C = y.parent()
                    else:
                        C = ComplexField()
                        x = C(x)
            v = ComplexField(prec)(x).gamma() - ComplexField(prec)(x).gamma_inc(y)
        else:
            import mpmath
            v = ComplexField(prec)(mpmath_utils.call(mpmath.gammainc, x, 0, y, parent=R))
        if v.is_real():
            return R(v)
        else:
            return C(v)

    def _derivative_(self, x, y, diff_param=None):
        """
        EXAMPLES::

            sage: x,y = var('x,y')
            sage: gamma_inc_lower(x,y).diff(y)
            y^(x - 1)*e^(-y)
            sage: gamma_inc_lower(x,y).diff(x)
            Traceback (most recent call last):
            ...
            NotImplementedError: cannot differentiate gamma_inc_lower in the first parameter
        """
        if diff_param == 0:
            raise NotImplementedError("cannot differentiate gamma_inc_lower in the"
                                      " first parameter")
        else:
            return exp(-y)*y**(x - 1)

# synonym.
gamma_inc_lower = Function_gamma_inc_lower()

def gamma(a, *args, **kwds):
    r"""
    Gamma and upper incomplete gamma functions in one symbol.

    Recall that `\Gamma(n)` is `n-1` factorial::

        sage: gamma(11) == factorial(10)
        True
        sage: gamma(6)
        120
        sage: gamma(1/2)
        sqrt(pi)
        sage: gamma(-4/3)
        gamma(-4/3)
        sage: gamma(-1)
        Infinity
        sage: gamma(0)
        Infinity

    ::

        sage: gamma_inc(3,2)
        gamma(3, 2)
        sage: gamma_inc(x,0)
        gamma(x)

<<<<<<< HEAD
            sage: Q.<i> = NumberField(x^2+1)
            sage: gamma(i)
            Traceback (most recent call last):
            ...
            TypeError: cannot convert arguments: no canonical coercion...
=======
    ::
>>>>>>> b630b412

        sage: gamma(5, hold=True)
        gamma(5)
        sage: gamma(x, 0, hold=True)
        gamma(x, 0)

    ::

        sage: gamma(CDF(I))
        -0.15494982830181067 - 0.49801566811835607*I
        sage: gamma(CDF(0.5,14))
        -4.0537030780372815e-10 - 5.773299834553605e-10*I

    Use ``numerical_approx`` to get higher precision from
    symbolic expressions::

        sage: gamma(pi).n(100)
        2.2880377953400324179595889091
        sage: gamma(3/4).n(100)
        1.2254167024651776451290983034

    The precision for the result is also deduced from the precision of the
    input. Convert the input to a higher precision explicitly if a result
    with higher precision is desired.::

        sage: t = gamma(RealField(100)(2.5)); t
        1.3293403881791370204736256125
        sage: t.prec()
        100

    The gamma function only works with input that can be coerced to the
    Symbolic Ring::

        sage: Q.<i> = NumberField(x^2+1)
        sage: gamma(i)
        Traceback (most recent call last):
        ...
        TypeError: cannot coerce arguments: no canonical coercion from Number Field in i with defining polynomial x^2 + 1 to Symbolic Ring

    .. SEEALSO::

        :meth:`sage.functions.other.Function_gamma`
        """
    if not args:
        return gamma1(a, **kwds)
    if len(args) > 1:
        raise TypeError("Symbolic function gamma takes at most 2 arguments (%s given)"%(len(args)+1))
    return gamma_inc(a,args[0],**kwds)

def incomplete_gamma(*args, **kwds):
    """
        Deprecated name for :meth:`sage.functions.other.Function_gamma_inc`.

    TESTS::

        sage: incomplete_gamma(1,1)
        doctest:...: DeprecationWarning: Please use gamma_inc().
        See http://trac.sagemath.org/16697 for details.
        e^(-1)
    """
    from sage.misc.superseded import deprecation
    deprecation(16697, 'Please use gamma_inc().')
    return gamma_inc(*args, **kwds)

# We have to add the wrapper function manually to the symbol_table when we have
# two functions with different number of arguments and the same name
symbol_table['functions']['gamma'] = gamma

class Function_psi1(GinacFunction):
    def __init__(self):
        r"""
        The digamma function, `\psi(x)`, is the logarithmic derivative of the
        gamma function.

        .. math::

            \psi(x) = \frac{d}{dx} \log(\Gamma(x)) = \frac{\Gamma'(x)}{\Gamma(x)}

        EXAMPLES::

            sage: from sage.functions.other import psi1
            sage: psi1(x)
            psi(x)
            sage: psi1(x).derivative(x)
            psi(1, x)

        ::

            sage: psi1(3)
            -euler_gamma + 3/2

        ::

            sage: psi(.5)
            -1.96351002602142
            sage: psi(RealField(100)(.5))
            -1.9635100260214234794409763330

        TESTS::

            sage: latex(psi1(x))
            \psi\left(x\right)
            sage: loads(dumps(psi1(x)+1))
            psi(x) + 1

            sage: t = psi1(x); t
            psi(x)
            sage: t.subs(x=.2)
            -5.28903989659219
            sage: psi(x)._sympy_()
            polygamma(0, x)
        """
        GinacFunction.__init__(self, "psi", nargs=1, latex_name='\psi',
                               conversions=dict(mathematica='PolyGamma',
                                                maxima='psi[0]',
                                                sympy='digamma'))

class Function_psi2(GinacFunction):
    def __init__(self):
        r"""
        Derivatives of the digamma function `\psi(x)`. T

        EXAMPLES::

            sage: from sage.functions.other import psi2
            sage: psi2(2, x)
            psi(2, x)
            sage: psi2(2, x).derivative(x)
            psi(3, x)
            sage: n = var('n')
            sage: psi2(n, x).derivative(x)
            psi(n + 1, x)

        ::

            sage: psi2(0, x)
            psi(x)
            sage: psi2(-1, x)
            log(gamma(x))
            sage: psi2(3, 1)
            1/15*pi^4

        ::

            sage: psi2(2, .5).n()
            -16.8287966442343
            sage: psi2(2, .5).n(100)
            -16.828796644234319995596334261

        TESTS::

            sage: psi2(n, x).derivative(n)
            Traceback (most recent call last):
            ...
            RuntimeError: cannot diff psi(n,x) with respect to n

            sage: latex(psi2(2,x))
            \psi\left(2, x\right)
            sage: loads(dumps(psi2(2,x)+1))
            psi(2, x) + 1
            sage: psi(2, x)._sympy_()
            polygamma(2, x)
        """
        GinacFunction.__init__(self, "psi", nargs=2, latex_name='\psi',
                               conversions=dict(mathematica='PolyGamma',
                                                sympy='polygamma'))

    def _maxima_init_evaled_(self, *args):
        """
        EXAMPLES:

        These are indirect doctests for this function.::

            sage: from sage.functions.other import psi2
            sage: psi2(2, x)._maxima_()
            psi[2](_SAGE_VAR_x)
            sage: psi2(4, x)._maxima_()
            psi[4](_SAGE_VAR_x)
        """
        args_maxima = []
        for a in args:
            if isinstance(a, str):
                args_maxima.append(a)
            elif hasattr(a, '_maxima_init_'):
                args_maxima.append(a._maxima_init_())
            else:
                args_maxima.append(str(a))
        n, x = args_maxima
        return "psi[%s](%s)"%(n, x)

psi1 = Function_psi1()
psi2 = Function_psi2()

def psi(x, *args, **kwds):
    r"""
    The digamma function, `\psi(x)`, is the logarithmic derivative of the
    gamma function.

    .. math::

        \psi(x) = \frac{d}{dx} \log(\Gamma(x)) = \frac{\Gamma'(x)}{\Gamma(x)}

    We represent the `n`-th derivative of the digamma function with
    `\psi(n, x)` or `psi(n, x)`.

    EXAMPLES::

        sage: psi(x)
        psi(x)
        sage: psi(.5)
        -1.96351002602142
        sage: psi(3)
        -euler_gamma + 3/2
        sage: psi(1, 5)
        1/6*pi^2 - 205/144
        sage: psi(1, x)
        psi(1, x)
        sage: psi(1, x).derivative(x)
        psi(2, x)

    ::

        sage: psi(3, hold=True)
        psi(3)
        sage: psi(1, 5, hold=True)
        psi(1, 5)

    TESTS::

        sage: psi(2, x, 3)
        Traceback (most recent call last):
        ...
        TypeError: Symbolic function psi takes at most 2 arguments (3 given)
    """
    if not args:
        return psi1(x, **kwds)
    if len(args) > 1:
        raise TypeError("Symbolic function psi takes at most 2 arguments (%s given)"%(len(args)+1))
    return psi2(x,args[0],**kwds)

# We have to add the wrapper function manually to the symbol_table when we have
# two functions with different number of arguments and the same name
symbol_table['functions']['psi'] = psi

class Function_factorial(GinacFunction):
    def __init__(self):
        r"""
        Returns the factorial of `n`.

        INPUT:

        -  ``n`` - any complex argument (except negative
           integers) or any symbolic expression


        OUTPUT: an integer or symbolic expression

        EXAMPLES::

            sage: x = var('x')
            sage: factorial(0)
            1
            sage: factorial(4)
            24
            sage: factorial(10)
            3628800
            sage: factorial(6) == 6*5*4*3*2
            True
            sage: f = factorial(x + factorial(x)); f
            factorial(x + factorial(x))
            sage: f(x=3)
            362880
            sage: factorial(x)^2
            factorial(x)^2

        To prevent automatic evaluation use the ``hold`` argument::

            sage: factorial(5,hold=True)
            factorial(5)

        To then evaluate again, we currently must use Maxima via
        :meth:`sage.symbolic.expression.Expression.simplify`::

            sage: factorial(5,hold=True).simplify()
            120

        We can also give input other than nonnegative integers.  For
        other nonnegative numbers, the :func:`gamma` function is used::

            sage: factorial(1/2)
            1/2*sqrt(pi)
            sage: factorial(3/4)
            gamma(7/4)
            sage: factorial(2.3)
            2.68343738195577

        But negative input always fails::

            sage: factorial(-32)
            Traceback (most recent call last):
            ...
            ValueError: factorial -- self = (-32) must be nonnegative

        TESTS:

        We verify that we can convert this function to Maxima and
        bring it back into Sage.::

            sage: z = var('z')
            sage: factorial._maxima_init_()
            'factorial'
            sage: maxima(factorial(z))
            factorial(_SAGE_VAR_z)
            sage: _.sage()
            factorial(z)
            sage: k = var('k')
            sage: factorial(k)
            factorial(k)

            sage: factorial(3.14)
            7.173269190187...

        Test latex typesetting::

            sage: latex(factorial(x))
            x!
            sage: latex(factorial(2*x))
            \left(2 \, x\right)!
            sage: latex(factorial(sin(x)))
            \sin\left(x\right)!
            sage: latex(factorial(sqrt(x+1)))
            \left(\sqrt{x + 1}\right)!
            sage: latex(factorial(sqrt(x)))
            \sqrt{x}!
            sage: latex(factorial(x^(2/3)))
            \left(x^{\frac{2}{3}}\right)!

            sage: latex(factorial)
            {\rm factorial}

        Check that :trac:`11539` is fixed::

            sage: (factorial(x) == 0).simplify()
            factorial(x) == 0
            sage: maxima(factorial(x) == 0).sage()
            factorial(x) == 0
            sage: y = var('y')
            sage: (factorial(x) == y).solve(x)
            [factorial(x) == y]

        Test pickling::

            sage: loads(dumps(factorial))
            factorial
        """
        GinacFunction.__init__(self, "factorial", latex_name='{\\rm factorial}',
                conversions=dict(maxima='factorial',
                                 mathematica='Factorial',
                                 sympy='factorial'))

    def _eval_(self, x):
        """
        Evaluate the factorial function.

        Note that this method overrides the eval method defined in GiNaC
        which calls numeric evaluation on all numeric input. We preserve
        exact results if the input is a rational number.

        EXAMPLES::

            sage: k = var('k')
            sage: k.factorial()
            factorial(k)
            sage: SR(1/2).factorial()
            1/2*sqrt(pi)
            sage: SR(3/4).factorial()
            gamma(7/4)
            sage: SR(5).factorial()
            120
            sage: SR(3245908723049857203948572398475r).factorial()
            factorial(3245908723049857203948572398475L)
            sage: SR(3245908723049857203948572398475).factorial()
            factorial(3245908723049857203948572398475)
        """
        if isinstance(x, Rational):
            return gamma(x+1)
        elif isinstance(x, (Integer, int)) or self._is_numerical(x):
            return py_factorial_py(x)

        return None

factorial = Function_factorial()

class Function_binomial(GinacFunction):
    def __init__(self):
        r"""
        Return the binomial coefficient

        .. math::

            \binom{x}{m} = x (x-1) \cdots (x-m+1) / m!


        which is defined for `m \in \ZZ` and any
        `x`. We extend this definition to include cases when
        `x-m` is an integer but `m` is not by

        .. math::

            \binom{x}{m}= \binom{x}{x-m}

        If `m < 0`, return `0`.

        INPUT:

        -  ``x``, ``m`` - numbers or symbolic expressions. Either ``m``
           or ``x-m`` must be an integer, else the output is symbolic.

        OUTPUT: number or symbolic expression (if input is symbolic)

        EXAMPLES::

            sage: binomial(5,2)
            10
            sage: binomial(2,0)
            1
            sage: binomial(1/2, 0)
            1
            sage: binomial(3,-1)
            0
            sage: binomial(20,10)
            184756
            sage: binomial(-2, 5)
            -6
            sage: binomial(RealField()('2.5'), 2)
            1.87500000000000
            sage: n=var('n'); binomial(n,2)
            1/2*(n - 1)*n
            sage: n=var('n'); binomial(n,n)
            1
            sage: n=var('n'); binomial(n,n-1)
            n
            sage: binomial(2^100, 2^100)
            1

        ::

            sage: k, i = var('k,i')
            sage: binomial(k,i)
            binomial(k, i)

        We can use a ``hold`` parameter to prevent automatic evaluation::

            sage: SR(5).binomial(3, hold=True)
            binomial(5, 3)
            sage: SR(5).binomial(3, hold=True).simplify()
            10

        TESTS:

        We verify that we can convert this function to Maxima and
        bring it back into Sage.

        ::

            sage: n,k = var('n,k')
            sage: maxima(binomial(n,k))
            binomial(_SAGE_VAR_n,_SAGE_VAR_k)
            sage: _.sage()
            binomial(n, k)
            sage: binomial._maxima_init_()
            'binomial'

        For polynomials::

            sage: y = polygen(QQ, 'y')
            sage: binomial(y, 2).parent()
            Univariate Polynomial Ring in y over Rational Field

        Test pickling::

            sage: loads(dumps(binomial(n,k)))
            binomial(n, k)
        """
        GinacFunction.__init__(self, "binomial", nargs=2, preserved_arg=1,
                conversions=dict(maxima='binomial',
                                 mathematica='Binomial',
                                 sympy='binomial'))

    def _binomial_sym(self, n, k):
        """
        Expand the binomial formula symbolically when the second argument
        is an integer.

        EXAMPLES::

            sage: binomial._binomial_sym(x, 3)
            1/6*(x - 1)*(x - 2)*x
            sage: binomial._binomial_sym(x, x)
            Traceback (most recent call last):
            ...
            ValueError: second argument must be an integer
            sage: binomial._binomial_sym(x, SR(3))
            1/6*(x - 1)*(x - 2)*x

            sage: binomial._binomial_sym(x, 0r)
            1
            sage: binomial._binomial_sym(x, -1)
            0

            sage: y = polygen(QQ, 'y')
            sage: binomial._binomial_sym(y, 2).parent()
            Univariate Polynomial Ring in y over Rational Field
        """
        if isinstance(k, Expression):
            if k.is_integer():
                k = k.pyobject()
            else:
                raise ValueError("second argument must be an integer")

        if k < 0:
            return s_parent(k)(0)
        if k == 0:
            return s_parent(k)(1)
        if k == 1:
            return n

        from sage.misc.all import prod
        return prod([n - i for i in xrange(k)]) / factorial(k)

    def _eval_(self, n, k):
        """
        EXAMPLES::

            sage: binomial._eval_(5, 3)
            10
            sage: type(binomial._eval_(5, 3))
            <type 'sage.rings.integer.Integer'>
            sage: type(binomial._eval_(5., 3))
            <type 'sage.rings.real_mpfr.RealNumber'>
            sage: binomial._eval_(x, 3)
            1/6*(x - 1)*(x - 2)*x
            sage: binomial._eval_(x, x-2)
            1/2*(x - 1)*x
            sage: n = var('n')
            sage: binomial._eval_(x, n) is None
            True

        TESTS::

            sage: y = polygen(QQ, 'y')
            sage: binomial._eval_(y, 2).parent()
            Univariate Polynomial Ring in y over Rational Field
        """
        if not isinstance(k, Expression):
            if not isinstance(n, Expression):
                n, k = coercion_model.canonical_coercion(n, k)
                return self._evalf_(n, k)
        if k in ZZ:
            return self._binomial_sym(n, k)
        if (n - k) in ZZ:
            return self._binomial_sym(n, n - k)

        return None

    def _evalf_(self, n, k, parent=None, algorithm=None):
        """
        EXAMPLES::

            sage: binomial._evalf_(5.r, 3)
            10.0
            sage: type(binomial._evalf_(5.r, 3))
            <type 'float'>
            sage: binomial._evalf_(1/2,1/1)
            1/2
            sage: binomial._evalf_(10^20+1/1,10^20)
            100000000000000000001
            sage: binomial._evalf_(SR(10**7),10**7)
            1
            sage: binomial._evalf_(3/2,SR(1/1))
            3/2
        """
        return sage.arith.all.binomial(n, k)

binomial = Function_binomial()

class Function_beta(GinacFunction):
    def __init__(self):
        r"""
        Return the beta function.  This is defined by

        .. math::

            \operatorname{B}(p,q) = \int_0^1 t^{p-1}(1-t)^{q-1} dt

        for complex or symbolic input `p` and `q`.
        Note that the order of inputs does not matter:
        `\operatorname{B}(p,q)=\operatorname{B}(q,p)`.

        GiNaC is used to compute `\operatorname{B}(p,q)`.  However, complex inputs
        are not yet handled in general.  When GiNaC raises an error on
        such inputs, we raise a NotImplementedError.

        If either input is 1, GiNaC returns the reciprocal of the
        other.  In other cases, GiNaC uses one of the following
        formulas:

        .. math::

            \operatorname{B}(p,q) = \frac{\Gamma(p)\Gamma(q)}{\Gamma(p+q)}

        or

        .. math::

            \operatorname{B}(p,q) = (-1)^q \operatorname{B}(1-p-q, q).


        For numerical inputs, GiNaC uses the formula

        .. math::

            \operatorname{B}(p,q) =  \exp[\log\Gamma(p)+\log\Gamma(q)-\log\Gamma(p+q)]


        INPUT:

        -  ``p`` - number or symbolic expression

        -  ``q`` - number or symbolic expression


        OUTPUT: number or symbolic expression (if input is symbolic)

        EXAMPLES::

            sage: beta(3,2)
            1/12
            sage: beta(3,1)
            1/3
            sage: beta(1/2,1/2)
            beta(1/2, 1/2)
            sage: beta(-1,1)
            -1
            sage: beta(-1/2,-1/2)
            0
            sage: ex = beta(x/2,3)
            sage: set(ex.operands()) == set([1/2*x, 3])
            True
            sage: beta(.5,.5)
            3.14159265358979
            sage: beta(1,2.0+I)
            0.400000000000000 - 0.200000000000000*I
            sage: ex = beta(3,x+I)
            sage: set(ex.operands()) == set([x+I, 3])
            True

        The result is symbolic if exact input is given::

            sage: ex = beta(2,1+5*I); ex
            beta(...
            sage: set(ex.operands()) == set([1+5*I, 2])
            True
            sage: beta(2, 2.)
            0.166666666666667
            sage: beta(I, 2.)
            -0.500000000000000 - 0.500000000000000*I
            sage: beta(2., 2)
            0.166666666666667
            sage: beta(2., I)
            -0.500000000000000 - 0.500000000000000*I

        Test pickling::

            sage: loads(dumps(beta))
            beta
        """
        GinacFunction.__init__(self, "beta", nargs=2,
                conversions=dict(maxima='beta',
                                 mathematica='Beta',
                                 sympy='beta'))

beta = Function_beta()

def _do_sqrt(x, prec=None, extend=True, all=False):
        r"""
        Used internally to compute the square root of x.

        INPUT:

        -  ``x`` - a number

        -  ``prec`` - None (default) or a positive integer
           (bits of precision) If not None, then compute the square root
           numerically to prec bits of precision.

        -  ``extend`` - bool (default: True); this is a place
           holder, and is always ignored since in the symbolic ring everything
           has a square root.

        -  ``extend`` - bool (default: True); whether to extend
           the base ring to find roots. The extend parameter is ignored if
           prec is a positive integer.

        -  ``all`` - bool (default: False); whether to return
           a list of all the square roots of x.


        EXAMPLES::

            sage: from sage.functions.other import _do_sqrt
            sage: _do_sqrt(3)
            sqrt(3)
            sage: _do_sqrt(3,prec=10)
            1.7
            sage: _do_sqrt(3,prec=100)
            1.7320508075688772935274463415
            sage: _do_sqrt(3,all=True)
            [sqrt(3), -sqrt(3)]

        Note that the extend parameter is ignored in the symbolic ring::

            sage: _do_sqrt(3,extend=False)
            sqrt(3)
        """
        if prec:
            if x >= 0:
                 return RealField(prec)(x).sqrt(all=all)
            else:
                 return ComplexField(prec)(x).sqrt(all=all)
        if x == -1:
            from sage.symbolic.pynac import I
            z = I
        else:
            z = SR(x) ** one_half

        if all:
            if z:
                return [z, -z]
            else:
                return [z]
        return z

def sqrt(x, *args, **kwds):
        r"""
        INPUT:

        -  ``x`` - a number

        -  ``prec`` - integer (default: None): if None, returns
           an exact square root; otherwise returns a numerical square root if
           necessary, to the given bits of precision.

        -  ``extend`` - bool (default: True); this is a place
           holder, and is always ignored or passed to the sqrt function for x,
           since in the symbolic ring everything has a square root.

        -  ``all`` - bool (default: False); if True, return all
           square roots of self, instead of just one.

        EXAMPLES::

            sage: sqrt(-1)
            I
            sage: sqrt(2)
            sqrt(2)
            sage: sqrt(2)^2
            2
            sage: sqrt(4)
            2
            sage: sqrt(4,all=True)
            [2, -2]
            sage: sqrt(x^2)
            sqrt(x^2)

        For a non-symbolic square root, there are a few options.
        The best is to numerically approximate afterward::

            sage: sqrt(2).n()
            1.41421356237310
            sage: sqrt(2).n(prec=100)
            1.4142135623730950488016887242

        Or one can input a numerical type.

            sage: sqrt(2.)
            1.41421356237310
            sage: sqrt(2.000000000000000000000000)
            1.41421356237309504880169
            sage: sqrt(4.0)
            2.00000000000000

        To prevent automatic evaluation, one can use the ``hold`` parameter
        after coercing to the symbolic ring::

            sage: sqrt(SR(4),hold=True)
            sqrt(4)
            sage: sqrt(4,hold=True)
            Traceback (most recent call last):
            ...
            TypeError: _do_sqrt() got an unexpected keyword argument 'hold'

        This illustrates that the bug reported in #6171 has been fixed::

            sage: a = 1.1
            sage: a.sqrt(prec=100)  # this is supposed to fail
            Traceback (most recent call last):
            ...
            TypeError: sqrt() got an unexpected keyword argument 'prec'
            sage: sqrt(a, prec=100)
            1.0488088481701515469914535137
            sage: sqrt(4.00, prec=250)
            2.0000000000000000000000000000000000000000000000000000000000000000000000000

        One can use numpy input as well::

            sage: import numpy
            sage: a = numpy.arange(2,5)
            sage: sqrt(a)
            array([ 1.41421356,  1.73205081,  2.        ])
        """
        if isinstance(x, float):
            return math.sqrt(x)
        elif type(x).__module__ == 'numpy':
            from numpy import sqrt
            return sqrt(x)
        try:
            return x.sqrt(*args, **kwds)
        # The following includes TypeError to catch cases where sqrt
        # is called with a "prec" keyword, for example, but the sqrt
        # method for x doesn't accept such a keyword.
        except (AttributeError, TypeError):
            pass
        return _do_sqrt(x, *args, **kwds)

# register sqrt in pynac symbol_table for conversion back from other systems
register_symbol(sqrt, dict(mathematica='Sqrt'))
symbol_table['functions']['sqrt'] = sqrt

Function_sqrt = type('deprecated_sqrt', (),
        {'__call__': staticmethod(sqrt),
            '__setstate__': lambda x, y: None})

class Function_arg(BuiltinFunction):
    def __init__(self):
        r"""
        The argument function for complex numbers.

        EXAMPLES::

            sage: arg(3+i)
            arctan(1/3)
            sage: arg(-1+i)
            3/4*pi
            sage: arg(2+2*i)
            1/4*pi
            sage: arg(2+x)
            arg(x + 2)
            sage: arg(2.0+i+x)
            arg(x + 2.00000000000000 + 1.00000000000000*I)
            sage: arg(-3)
            pi
            sage: arg(3)
            0
            sage: arg(0)
            0
            sage: latex(arg(x))
            {\rm arg}\left(x\right)
            sage: maxima(arg(x))
            atan2(0,_SAGE_VAR_x)
            sage: maxima(arg(2+i))
            atan(1/2)
            sage: maxima(arg(sqrt(2)+i))
            atan(1/sqrt(2))
            sage: arg(2+i)
            arctan(1/2)
            sage: arg(sqrt(2)+i)
            arg(sqrt(2) + I)
            sage: arg(sqrt(2)+i).simplify()
            arctan(1/2*sqrt(2))

        TESTS::

            sage: arg(0.0)
            0.000000000000000
            sage: arg(3.0)
            0.000000000000000
            sage: arg(-2.5)
            3.14159265358979
            sage: arg(2.0+3*i)
            0.982793723247329
        """
        BuiltinFunction.__init__(self, "arg",
                conversions=dict(maxima='carg',
                                 mathematica='Arg',
                                 sympy='arg'))

    def _eval_(self, x):
        """
        EXAMPLES::

            sage: arg(3+i)
            arctan(1/3)
            sage: arg(-1+i)
            3/4*pi
            sage: arg(2+2*i)
            1/4*pi
            sage: arg(2+x)
            arg(x + 2)
            sage: arg(2.0+i+x)
            arg(x + 2.00000000000000 + 1.00000000000000*I)
            sage: arg(-3)
            pi
            sage: arg(3)
            0
            sage: arg(0)
            0
            sage: arg(sqrt(2)+i)
            arg(sqrt(2) + I)

        """
        if isinstance(x,Expression):
            if x.is_trivial_zero():
                return x
        else:
            if not x:
                return x
            else:
                return arctan2(imag_part(x),real_part(x))

    def _evalf_(self, x, parent=None, algorithm=None):
        """
        EXAMPLES::

            sage: arg(0.0)
            0.000000000000000
            sage: arg(3.0)
            0.000000000000000
            sage: arg(3.00000000000000000000000000)
            0.00000000000000000000000000
            sage: arg(3.00000000000000000000000000).prec()
            90
            sage: arg(ComplexIntervalField(90)(3)).prec()
            90
            sage: arg(ComplexIntervalField(90)(3)).parent()
            Real Interval Field with 90 bits of precision
            sage: arg(3.0r)
            0.0
            sage: arg(RDF(3))
            0.0
            sage: arg(RDF(3)).parent()
            Real Double Field
            sage: arg(-2.5)
            3.14159265358979
            sage: arg(2.0+3*i)
            0.982793723247329

        TESTS:

        Make sure that the ``_evalf_`` method works when it receives a
        keyword argument ``parent`` :trac:`12289`::

            sage: arg(5+I, hold=True).n()
            0.197395559849881
        """
        try:
            return x.arg()
        except AttributeError:
            pass
        # try to find a parent that support .arg()
        if parent is None:
            parent = s_parent(x)
        try:
            parent = parent.complex_field()
        except AttributeError:
            try:
                parent = ComplexField(x.prec())
            except AttributeError:
                parent = ComplexField()

        return parent(x).arg()

arg=Function_arg()


############################
# Real and Imaginary Parts #
############################
class Function_real_part(GinacFunction):
    def __init__(self):
        r"""
        Returns the real part of the (possibly complex) input.

        It is possible to prevent automatic evaluation using the
        ``hold`` parameter::

            sage: real_part(I,hold=True)
            real_part(I)

        To then evaluate again, we currently must use Maxima via
        :meth:`sage.symbolic.expression.Expression.simplify`::

            sage: real_part(I,hold=True).simplify()
            0

        EXAMPLES::

            sage: z = 1+2*I
            sage: real(z)
            1
            sage: real(5/3)
            5/3
            sage: a = 2.5
            sage: real(a)
            2.50000000000000
            sage: type(real(a))
            <type 'sage.rings.real_mpfr.RealLiteral'>
            sage: real(1.0r)
            1.0
            sage: real(complex(3, 4))
            3.0

        TESTS::

            sage: loads(dumps(real_part))
            real_part
            sage: real_part(x)._sympy_()
            re(x)

        Check if :trac:`6401` is fixed::

            sage: latex(x.real())
            \Re \left( x \right)

            sage: f(x) = function('f')(x)
            sage: latex( f(x).real())
            \Re \left( f\left(x\right) \right)
        """
        GinacFunction.__init__(self, "real_part",
                               conversions=dict(maxima='realpart',
                                                sympy='re'))

    def __call__(self, x, **kwargs):
        r"""
        TESTS::

            sage: type(real(complex(3, 4)))
            <type 'float'>
        """
        if isinstance(x, complex):
            return x.real
        else:
            return GinacFunction.__call__(self, x, **kwargs)

    def _eval_numpy_(self, x):
        """
        EXAMPLES::

            sage: import numpy
            sage: a = numpy.array([1+2*I, -2-3*I], dtype=numpy.complex)
            sage: real_part(a)
            array([ 1., -2.])
        """
        import numpy
        return numpy.real(x)

real = real_part = Function_real_part()

class Function_imag_part(GinacFunction):
    def __init__(self):
        r"""
        Returns the imaginary part of the (possibly complex) input.

        It is possible to prevent automatic evaluation using the
        ``hold`` parameter::

            sage: imag_part(I,hold=True)
            imag_part(I)

        To then evaluate again, we currently must use Maxima via
        :meth:`sage.symbolic.expression.Expression.simplify`::

            sage: imag_part(I,hold=True).simplify()
            1

        TESTS::

            sage: z = 1+2*I
            sage: imaginary(z)
            2
            sage: imag(z)
            2
            sage: imag(complex(3, 4))
            4.0
            sage: loads(dumps(imag_part))
            imag_part
            sage: imag_part(x)._sympy_()
            im(x)

        Check if :trac:`6401` is fixed::

            sage: latex(x.imag())
            \Im \left( x \right)

            sage: f(x) = function('f')(x)
            sage: latex( f(x).imag())
            \Im \left( f\left(x\right) \right)
        """
        GinacFunction.__init__(self, "imag_part",
                               conversions=dict(maxima='imagpart',
                                                sympy='im'))

    def __call__(self, x, **kwargs):
        r"""
        TESTS::

            sage: type(imag(complex(3, 4)))
            <type 'float'>
        """
        if isinstance(x, complex):
            return x.imag
        else:
            return GinacFunction.__call__(self, x, **kwargs)

    def _eval_numpy_(self, x):
        """
        EXAMPLES::

            sage: import numpy
            sage: a = numpy.array([1+2*I, -2-3*I], dtype=numpy.complex)
            sage: imag_part(a)
            array([ 2., -3.])
        """
        import numpy
        return numpy.imag(x)

imag = imag_part = imaginary = Function_imag_part()


############################
# Complex Conjugate        #
############################
class Function_conjugate(GinacFunction):
    def __init__(self):
        r"""
        Returns the complex conjugate of the input.

        It is possible to prevent automatic evaluation using the
        ``hold`` parameter::

            sage: conjugate(I,hold=True)
            conjugate(I)

        To then evaluate again, we currently must use Maxima via
        :meth:`sage.symbolic.expression.Expression.simplify`::

            sage: conjugate(I,hold=True).simplify()
            -I

        TESTS::

            sage: x,y = var('x,y')
            sage: x.conjugate()
            conjugate(x)
            sage: latex(conjugate(x))
            \overline{x}
            sage: f = function('f')
            sage: latex(f(x).conjugate())
            \overline{f\left(x\right)}
            sage: f = function('psi')(x,y)
            sage: latex(f.conjugate())
            \overline{\psi\left(x, y\right)}
            sage: x.conjugate().conjugate()
            x
            sage: x.conjugate().operator()
            conjugate
            sage: x.conjugate().operator() == conjugate
            True

        Check if :trac:`8755` is fixed::

            sage: conjugate(sqrt(-3))
            conjugate(sqrt(-3))
            sage: conjugate(sqrt(3))
            sqrt(3)
            sage: conjugate(sqrt(x))
            conjugate(sqrt(x))
            sage: conjugate(x^2)
            conjugate(x)^2
            sage: var('y',domain='positive')
            y
            sage: conjugate(sqrt(y))
            sqrt(y)

        Check if :trac:`10964` is fixed::

            sage: z= I*sqrt(-3); z
            I*sqrt(-3)
            sage: conjugate(z)
            -I*conjugate(sqrt(-3))
            sage: var('a')
            a
            sage: conjugate(a*sqrt(-2)*sqrt(-3))
            conjugate(sqrt(-2))*conjugate(sqrt(-3))*conjugate(a)

        Test pickling::

            sage: loads(dumps(conjugate))
            conjugate
        """
        GinacFunction.__init__(self, "conjugate",
                               conversions=dict(sympy='conjugate'))

conjugate = Function_conjugate()<|MERGE_RESOLUTION|>--- conflicted
+++ resolved
@@ -1250,15 +1250,7 @@
         sage: gamma_inc(x,0)
         gamma(x)
 
-<<<<<<< HEAD
-            sage: Q.<i> = NumberField(x^2+1)
-            sage: gamma(i)
-            Traceback (most recent call last):
-            ...
-            TypeError: cannot convert arguments: no canonical coercion...
-=======
     ::
->>>>>>> b630b412
 
         sage: gamma(5, hold=True)
         gamma(5)
