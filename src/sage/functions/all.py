--- conflicted
+++ resolved
@@ -84,9 +84,7 @@
 
 from .hypergeometric import hypergeometric, hypergeometric_M, hypergeometric_U
 
-<<<<<<< HEAD
 from .gamma import (gamma, psi, beta, log_gamma,
                     gamma_inc, incomplete_gamma, gamma_inc_lower)
-=======
-from .riemann_theta import RiemannTheta
->>>>>>> 5fd3c600
+
+from .riemann_theta import RiemannTheta