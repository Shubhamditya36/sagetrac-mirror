"""
Number-Theoretic Functions
"""

#*****************************************************************************
#       Copyright (C) 2005 William Stein <wstein@gmail.com>
#
#  Distributed under the terms of the GNU General Public License (GPL)
#
#    This code is distributed in the hope that it will be useful,
#    but WITHOUT ANY WARRANTY; without even the implied warranty of
#    MERCHANTABILITY or FITNESS FOR A PARTICULAR PURPOSE.  See the GNU
#    General Public License for more details.
#
#  The full text of the GPL is available at:
#
#                  http://www.gnu.org/licenses/
#*****************************************************************************

import sys
import sage.rings.complex_field as complex_field
from sage.functions.other import factorial, psi

from sage.rings.all import (ComplexField, ZZ, RR, RDF)
from sage.rings.complex_number import is_ComplexNumber
from sage.rings.real_mpfr import (RealField, is_RealNumber)

from sage.symbolic.function import GinacFunction, BuiltinFunction

import sage.libs.mpmath.utils as mpmath_utils
from sage.misc.superseded import deprecation
from sage.combinat.combinat import bernoulli_polynomial

CC = complex_field.ComplexField()
I = CC.gen(0)


class Function_zeta(GinacFunction):
    def __init__(self):
        r"""
        Riemann zeta function at s with s a real or complex number.

        INPUT:

        -  ``s`` - real or complex number

        If s is a real number the computation is done using the MPFR
        library. When the input is not real, the computation is done using
        the PARI C library.

        EXAMPLES::

            sage: zeta(x)
            zeta(x)
            sage: zeta(2)
            1/6*pi^2
            sage: zeta(2.)
            1.64493406684823
            sage: RR = RealField(200)
            sage: zeta(RR(2))
            1.6449340668482264364724151666460251892189499012067984377356
            sage: zeta(I)
            zeta(I)
            sage: zeta(I).n()
            0.00330022368532410 - 0.418155449141322*I
            sage: zeta(sqrt(2))
            zeta(sqrt(2))
            sage: zeta(sqrt(2)).n()  # rel tol 1e-10
            3.02073767948603

        It is possible to use the ``hold`` argument to prevent
        automatic evaluation::

            sage: zeta(2,hold=True)
            zeta(2)

        To then evaluate again, we currently must use Maxima via
        :meth:`sage.symbolic.expression.Expression.simplify`::

            sage: a = zeta(2,hold=True); a.simplify()
            1/6*pi^2

        The Laurent expansion of `\zeta(s)` at `s=1` is
        implemented by means of the
        :wikipedia:`Stieltjes constants <Stieltjes_constants>`::

            sage: s = SR('s')
            sage: zeta(s).series(s==1, 2)
            1*(s - 1)^(-1) + (euler_gamma) + (-1/2*stieltjes(1))*(s - 1) + Order((s - 1)^2)

        Generally, the Stieltjes constants occur in the Laurent
        expansion of `\zeta`-type singularities::

            sage: zeta(2*s/(s+1)).series(s==1, 2)
            2*(s - 1)^(-1) + (euler_gamma + 1) + (-1/4*stieltjes(1))*(s - 1) + Order((s - 1)^2)


        TESTS::

            sage: latex(zeta(x))
            \zeta(x)
            sage: a = loads(dumps(zeta(x)))
            sage: a.operator() == zeta
            True

            sage: zeta(1)
            Infinity
            sage: zeta(x).subs(x=1)
            Infinity

        Check that :trac:`19799` is resolved::

            sage: zeta(pi)
            zeta(pi)
            sage: zeta(pi).n()  # rel tol 1e-10
            1.17624173838258

<<<<<<< HEAD
        Check that :trac:`20102` is fixed::

            sage: (zeta(x)^2).series(x==1, 1)
            1*(x - 1)^(-2) + (2*euler_gamma)*(x - 1)^(-1) + (euler_gamma^2 - stieltjes(1)) + Order(x - 1)
            sage: (zeta(x)^4).residue(x==1)
            4/3*euler_gamma*(3*euler_gamma^2 - stieltjes(1)) - 14/3*euler_gamma*stieltjes(1) + 2/3*stieltjes(2)
=======
        Check that :trac:`20082` is fixed::

            sage: zeta(x).series(x==pi, 2)
            (zeta(pi)) + (zetaderiv(1, pi))*(-pi + x) + Order((pi - x)^2)
            sage: (zeta(x) * 1/(1 - exp(-x))).residue(x==2*pi*I)
            zeta(2*I*pi)
>>>>>>> a3afb479
        """
        GinacFunction.__init__(self, "zeta")

zeta = Function_zeta()


class Function_stieltjes(GinacFunction):
    def __init__(self):
        r"""
        Stieltjes constant of index ``n``.

        ``stieltjes(0)`` is identical to the Euler-Mascheroni constant
        (:class:`sage.symbolic.constants.EulerGamma`). The Stieltjes
        constants are used in the series expansions of `\zeta(s)`.

        INPUT:

        -  ``n`` - non-negative integer

        EXAMPLES::

            sage: _ = var('n')
            sage: stieltjes(n)
            stieltjes(n)
            sage: stieltjes(0)
            euler_gamma
            sage: stieltjes(2)
            stieltjes(2)
            sage: stieltjes(int(2))
            stieltjes(2)
            sage: stieltjes(2).n(100)
            -0.0096903631928723184845303860352
            sage: RR = RealField(200)
            sage: stieltjes(RR(2))
            -0.0096903631928723184845303860352125293590658061013407498807014

        It is possible to use the ``hold`` argument to prevent
        automatic evaluation::

            sage: stieltjes(0,hold=True)
            stieltjes(0)

            sage: latex(stieltjes(n))
            \gamma_{n}
            sage: a = loads(dumps(stieltjes(n)))
            sage: a.operator() == stieltjes
            True

            sage: stieltjes(x).subs(x==0)
            euler_gamma
        """
        GinacFunction.__init__(self, "stieltjes", nargs=1,
                            conversions=dict(mathematica='StieltjesGamma',
                                sympy='stieltjes'),
                            latex_name='\gamma')

stieltjes = Function_stieltjes()


class Function_HurwitzZeta(BuiltinFunction):
    def __init__(self):
        r"""
        TESTS::

            sage: latex(hurwitz_zeta(x, 2))
            \zeta\left(x, 2\right)
            sage: hurwitz_zeta(x, 2)._sympy_()
            zeta(x, 2)
        """
        BuiltinFunction.__init__(self, 'hurwitz_zeta', nargs=2,
                                 conversions=dict(mathematica='HurwitzZeta',
                                                  sympy='zeta'),
                                 latex_name='\zeta')

    def _eval_(self, s, x):
        r"""
        TESTS::

            sage: hurwitz_zeta(x, 1)
            zeta(x)
            sage: hurwitz_zeta(4, 3)
            1/90*pi^4 - 17/16
            sage: hurwitz_zeta(-4, x)
            -1/5*x^5 + 1/2*x^4 - 1/3*x^3 + 1/30*x
            sage: hurwitz_zeta(3, 0.5)
            8.41439832211716
        """
        if x == 1:
            return zeta(s)
        if s in ZZ and s > 1:
            return ((-1) ** s) * psi(s - 1, x) / factorial(s - 1)
        elif s in ZZ and s < 0:
            return -bernoulli_polynomial(x, -s + 1) / (-s + 1)
        else:
            return

    def _evalf_(self, s, x, parent=None, algorithm=None):
        r"""
        TESTS::

            sage: hurwitz_zeta(11/10, 1/2).n()
            12.1038134956837
            sage: hurwitz_zeta(11/10, 1/2).n(100)
            12.103813495683755105709077413
            sage: hurwitz_zeta(11/10, 1 + 1j).n()
            9.85014164287853 - 1.06139499403981*I
        """
        from mpmath import zeta
        return mpmath_utils.call(zeta, s, x, parent=parent)

    def _derivative_(self, s, x, diff_param):
        r"""
        TESTS::

            sage: y = var('y')
            sage: diff(hurwitz_zeta(x, y), y)
            -x*hurwitz_zeta(x + 1, y)
        """
        if diff_param == 1:
            return -s * hurwitz_zeta(s + 1, x)
        else:
            raise NotImplementedError('derivative with respect to first '
                                      'argument')

hurwitz_zeta_func = Function_HurwitzZeta()


def hurwitz_zeta(s, x, prec=None, **kwargs):
    r"""
    The Hurwitz zeta function `\zeta(s, x)`, where `s` and `x` are complex.

    The Hurwitz zeta function is one of the many zeta functions. It
    defined as

    .. math::

             \zeta(s, x) = \sum_{k=0}^{\infty} (k + x)^{-s}.


    When `x = 1`, this coincides with Riemann's zeta function.
    The Dirichlet L-functions may be expressed as a linear combination
    of Hurwitz zeta functions.

    EXAMPLES:

    Symbolic evaluations::

        sage: hurwitz_zeta(x, 1)
        zeta(x)
        sage: hurwitz_zeta(4, 3)
        1/90*pi^4 - 17/16
        sage: hurwitz_zeta(-4, x)
        -1/5*x^5 + 1/2*x^4 - 1/3*x^3 + 1/30*x
        sage: hurwitz_zeta(7, -1/2)
        127*zeta(7) - 128
        sage: hurwitz_zeta(-3, 1)
        1/120

    Numerical evaluations::

        sage: hurwitz_zeta(3, 1/2).n()
        8.41439832211716
        sage: hurwitz_zeta(11/10, 1/2).n()
        12.1038134956837
        sage: hurwitz_zeta(3, x).series(x, 60).subs(x=0.5).n()
        8.41439832211716
        sage: hurwitz_zeta(3, 0.5)
        8.41439832211716

    REFERENCES:

    - :wikipedia:`Hurwitz_zeta_function`
    """
    if prec:
        deprecation(15095, 'the syntax hurwitz_zeta(s, x, prec) has been '
                           'deprecated. Use hurwitz_zeta(s, x).n(digits=prec) '
                           'instead.')
        return hurwitz_zeta_func(s, x).n(digits=prec)
    return hurwitz_zeta_func(s, x, **kwargs)


class Function_zetaderiv(GinacFunction):
    def __init__(self):
        r"""
        Derivatives of the Riemann zeta function.

        EXAMPLES::

            sage: zetaderiv(1, x)
            zetaderiv(1, x)
            sage: zetaderiv(1, x).diff(x)
            zetaderiv(2, x)
            sage: var('n')
            n
            sage: zetaderiv(n,x)
            zetaderiv(n, x)
            sage: zetaderiv(1, 4).n()
            -0.0689112658961254
            sage: import mpmath; mpmath.diff(lambda x: mpmath.zeta(x), 4)
            mpf('-0.068911265896125382')

        TESTS::

            sage: latex(zetaderiv(2,x))
            \zeta^\prime\left(2, x\right)
            sage: a = loads(dumps(zetaderiv(2,x)))
            sage: a.operator() == zetaderiv
            True
        """
        GinacFunction.__init__(self, "zetaderiv", nargs=2)

    def _evalf_(self, n, x, parent=None, algorithm=None):
        r"""
        TESTS::

            sage: zetaderiv(0, 3, hold=True).n() == zeta(3).n()
            True
            sage: zetaderiv(2, 3 + I).n()
            0.0213814086193841 - 0.174938812330834*I
        """
        from mpmath import zeta
        return mpmath_utils.call(zeta, x, 1, n, parent=parent)

zetaderiv = Function_zetaderiv()

def zeta_symmetric(s):
    r"""
    Completed function `\xi(s)` that satisfies
    `\xi(s) = \xi(1-s)` and has zeros at the same points as the
    Riemann zeta function.

    INPUT:


    -  ``s`` - real or complex number


    If s is a real number the computation is done using the MPFR
    library. When the input is not real, the computation is done using
    the PARI C library.

    More precisely,

    .. math::

                xi(s) = \gamma(s/2 + 1) * (s-1) * \pi^{-s/2} * \zeta(s).



    EXAMPLES::

        sage: zeta_symmetric(0.7)
        0.497580414651127
        sage: zeta_symmetric(1-0.7)
        0.497580414651127
        sage: RR = RealField(200)
        sage: zeta_symmetric(RR(0.7))
        0.49758041465112690357779107525638385212657443284080589766062
        sage: C.<i> = ComplexField()
        sage: zeta_symmetric(0.5 + i*14.0)
        0.000201294444235258 + 1.49077798716757e-19*I
        sage: zeta_symmetric(0.5 + i*14.1)
        0.0000489893483255687 + 4.40457132572236e-20*I
        sage: zeta_symmetric(0.5 + i*14.2)
        -0.0000868931282620101 + 7.11507675693612e-20*I

    REFERENCE:

    - I copied the definition of xi from
      http://web.viu.ca/pughg/RiemannZeta/RiemannZetaLong.html
    """
    if not (is_ComplexNumber(s) or is_RealNumber(s)):
        s = ComplexField()(s)

    R = s.parent()
    if s == 1:  # deal with poles, hopefully
        return R(0.5)

    return (s/2 + 1).gamma()   *    (s-1)   * (R.pi()**(-s/2))  *  s.zeta()

import math
from sage.rings.polynomial.polynomial_real_mpfr_dense import PolynomialRealDense

class DickmanRho(BuiltinFunction):
    r"""
    Dickman's function is the continuous function satisfying the
    differential equation

    .. math::

         x \rho'(x) + \rho(x-1) = 0

    with initial conditions `\rho(x)=1` for
    `0 \le x \le 1`. It is useful in estimating the frequency
    of smooth numbers as asymptotically

    .. math::

         \Psi(a, a^{1/s}) \sim a \rho(s)

    where `\Psi(a,b)` is the number of `b`-smooth
    numbers less than `a`.

    ALGORITHM:

    Dickmans's function is analytic on the interval
    `[n,n+1]` for each integer `n`. To evaluate at
    `n+t, 0 \le t < 1`, a power series is recursively computed
    about `n+1/2` using the differential equation stated above.
    As high precision arithmetic may be needed for intermediate results
    the computed series are cached for later use.

    Simple explicit formulas are used for the intervals [0,1] and
    [1,2].

    EXAMPLES::

        sage: dickman_rho(2)
        0.306852819440055
        sage: dickman_rho(10)
        2.77017183772596e-11
        sage: dickman_rho(10.00000000000000000000000000000000000000)
        2.77017183772595898875812120063434232634e-11
        sage: plot(log(dickman_rho(x)), (x, 0, 15))
        Graphics object consisting of 1 graphics primitive

    AUTHORS:

    - Robert Bradshaw (2008-09)

    REFERENCES:

    - G. Marsaglia, A. Zaman, J. Marsaglia. "Numerical
      Solutions to some Classical Differential-Difference Equations."
      Mathematics of Computation, Vol. 53, No. 187 (1989).
    """
    def __init__(self):
        """
        Constructs an object to represent Dickman's rho function.

        TESTS::

            sage: dickman_rho(x)
            dickman_rho(x)
            sage: dickman_rho(3)
            0.0486083882911316
            sage: dickman_rho(pi)
            0.0359690758968463
        """
        self._cur_prec = 0
        BuiltinFunction.__init__(self, "dickman_rho", 1)

    def _eval_(self, x):
        """
        EXAMPLES::

            sage: [dickman_rho(n) for n in [1..10]]
            [1.00000000000000, 0.306852819440055, 0.0486083882911316, 0.00491092564776083, 0.000354724700456040, 0.0000196496963539553, 8.74566995329392e-7, 3.23206930422610e-8, 1.01624828273784e-9, 2.77017183772596e-11]
            sage: dickman_rho(0)
            1.00000000000000
        """
        if not is_RealNumber(x):
            try:
                x = RR(x)
            except (TypeError, ValueError):
                return None #PrimitiveFunction.__call__(self, SR(x))
        if x < 0:
            return x.parent()(0)
        elif x <= 1:
            return x.parent()(1)
        elif x <= 2:
            return 1 - x.log()
        n = x.floor()
        if self._cur_prec < x.parent().prec() or n not in self._f:
            self._cur_prec = rel_prec = x.parent().prec()
            # Go a bit beyond so we're not constantly re-computing.
            max = x.parent()(1.1)*x + 10
            abs_prec = (-self.approximate(max).log2() + rel_prec + 2*max.log2()).ceil()
            self._f = {}
            if sys.getrecursionlimit() < max + 10:
                sys.setrecursionlimit(int(max) + 10)
            self._compute_power_series(max.floor(), abs_prec, cache_ring=x.parent())
        return self._f[n](2*(x-n-x.parent()(0.5)))

    def power_series(self, n, abs_prec):
        """
        This function returns the power series about `n+1/2` used
        to evaluate Dickman's function. It is scaled such that the interval
        `[n,n+1]` corresponds to x in `[-1,1]`.

        INPUT:

        -  ``n`` - the lower endpoint of the interval for which
           this power series holds

        -  ``abs_prec`` - the absolute precision of the
           resulting power series

        EXAMPLES::

            sage: f = dickman_rho.power_series(2, 20); f
            -9.9376e-8*x^11 + 3.7722e-7*x^10 - 1.4684e-6*x^9 + 5.8783e-6*x^8 - 0.000024259*x^7 + 0.00010341*x^6 - 0.00045583*x^5 + 0.0020773*x^4 - 0.0097336*x^3 + 0.045224*x^2 - 0.11891*x + 0.13032
            sage: f(-1), f(0), f(1)
            (0.30685, 0.13032, 0.048608)
            sage: dickman_rho(2), dickman_rho(2.5), dickman_rho(3)
            (0.306852819440055, 0.130319561832251, 0.0486083882911316)
        """
        return self._compute_power_series(n, abs_prec, cache_ring=None)

    def _compute_power_series(self, n, abs_prec, cache_ring=None):
        """
        Compute the power series giving Dickman's function on [n, n+1], by
        recursion in n. For internal use; self.power_series() is a wrapper
        around this intended for the user.

        INPUT:

        -  ``n`` - the lower endpoint of the interval for which
           this power series holds

        -  ``abs_prec`` - the absolute precision of the
           resulting power series

        -  ``cache_ring`` - for internal use, caches the power
           series at this precision.

        EXAMPLES::

            sage: f = dickman_rho.power_series(2, 20); f
            -9.9376e-8*x^11 + 3.7722e-7*x^10 - 1.4684e-6*x^9 + 5.8783e-6*x^8 - 0.000024259*x^7 + 0.00010341*x^6 - 0.00045583*x^5 + 0.0020773*x^4 - 0.0097336*x^3 + 0.045224*x^2 - 0.11891*x + 0.13032
        """
        if n <= 1:
            if n <= -1:
                return PolynomialRealDense(RealField(abs_prec)['x'])
            if n == 0:
                return PolynomialRealDense(RealField(abs_prec)['x'], [1])
            elif n == 1:
                nterms = (RDF(abs_prec) * RDF(2).log()/RDF(3).log()).ceil()
                R = RealField(abs_prec)
                neg_three = ZZ(-3)
                coeffs = [1 - R(1.5).log()] + [neg_three**-k/k for k in range(1, nterms)]
                f = PolynomialRealDense(R['x'], coeffs)
                if cache_ring is not None:
                    self._f[n] = f.truncate_abs(f[0] >> (cache_ring.prec()+1)).change_ring(cache_ring)
                return f
        else:
            f = self._compute_power_series(n-1, abs_prec, cache_ring)
            # integrand = f / (2n+1 + x)
            # We calculate this way because the most significant term is the constant term,
            # and so we want to push the error accumulation and remainder out to the least
            # significant terms.
            integrand = f.reverse().quo_rem(PolynomialRealDense(f.parent(), [1, 2*n+1]))[0].reverse()
            integrand = integrand.truncate_abs(RR(2)**-abs_prec)
            iintegrand = integrand.integral()
            ff = PolynomialRealDense(f.parent(), [f(1) + iintegrand(-1)]) - iintegrand
            i = 0
            while abs(f[i]) < abs(f[i+1]):
                i += 1
            rel_prec = int(abs_prec + abs(RR(f[i])).log2())
            if cache_ring is not None:
                self._f[n] = ff.truncate_abs(ff[0] >> (cache_ring.prec()+1)).change_ring(cache_ring)
            return ff.change_ring(RealField(rel_prec))

    def approximate(self, x, parent=None):
        r"""
        Approximate using de Bruijn's formula

        .. math::

             \rho(x) \sim \frac{exp(-x \xi + Ei(\xi))}{\sqrt{2\pi x}\xi}

        which is asymptotically equal to Dickman's function, and is much
        faster to compute.

        REFERENCES:

        - N. De Bruijn, "The Asymptotic behavior of a function
          occurring in the theory of primes." J. Indian Math Soc. v 15.
          (1951)

        EXAMPLES::

            sage: dickman_rho.approximate(10)
            2.41739196365564e-11
            sage: dickman_rho(10)
            2.77017183772596e-11
            sage: dickman_rho.approximate(1000)
            4.32938809066403e-3464
        """
        log, exp, sqrt, pi = math.log, math.exp, math.sqrt, math.pi
        x = float(x)
        xi = log(x)
        y = (exp(xi)-1.0)/xi - x
        while abs(y) > 1e-12:
            dydxi = (exp(xi)*(xi-1.0) + 1.0)/(xi*xi)
            xi -= y/dydxi
            y = (exp(xi)-1.0)/xi - x
        return (-x*xi + RR(xi).eint()).exp() / (sqrt(2*pi*x)*xi)

dickman_rho = DickmanRho()<|MERGE_RESOLUTION|>--- conflicted
+++ resolved
@@ -115,21 +115,19 @@
             sage: zeta(pi).n()  # rel tol 1e-10
             1.17624173838258
 
-<<<<<<< HEAD
+        Check that :trac:`20082` is fixed::
+
+            sage: zeta(x).series(x==pi, 2)
+            (zeta(pi)) + (zetaderiv(1, pi))*(-pi + x) + Order((pi - x)^2)
+            sage: (zeta(x) * 1/(1 - exp(-x))).residue(x==2*pi*I)
+            zeta(2*I*pi)
+
         Check that :trac:`20102` is fixed::
 
             sage: (zeta(x)^2).series(x==1, 1)
             1*(x - 1)^(-2) + (2*euler_gamma)*(x - 1)^(-1) + (euler_gamma^2 - stieltjes(1)) + Order(x - 1)
             sage: (zeta(x)^4).residue(x==1)
             4/3*euler_gamma*(3*euler_gamma^2 - stieltjes(1)) - 14/3*euler_gamma*stieltjes(1) + 2/3*stieltjes(2)
-=======
-        Check that :trac:`20082` is fixed::
-
-            sage: zeta(x).series(x==pi, 2)
-            (zeta(pi)) + (zetaderiv(1, pi))*(-pi + x) + Order((pi - x)^2)
-            sage: (zeta(x) * 1/(1 - exp(-x))).residue(x==2*pi*I)
-            zeta(2*I*pi)
->>>>>>> a3afb479
         """
         GinacFunction.__init__(self, "zeta")
 
