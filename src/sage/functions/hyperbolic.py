"""
Hyperbolic Functions
"""
from sage.symbolic.function import GinacFunction, BuiltinFunction
from sage.rings.infinity import Infinity
from sage.symbolic.expression import Expression
from sage.symbolic.constants import pi, I
from sage.rings.integer_ring import ZZ

import math


class HyperbolicFunction(BuiltinFunction):
    r"""
    Abstract base class for the functions defined in this file.

    EXAMPLES::

        sage: from sage.functions.hyperbolic import HyperbolicFunction
        sage: f = HyperbolicFunction('foo', latex_name='\\foo', conversions={'mathematica':'Foo'},evalf_float=lambda x: 2*x)
        sage: f(x)
        foo(x)
        sage: f(0.5r)
        1.0
        sage: latex(f(x))
        \foo\left(x\right)
        sage: f(x)._mathematica_init_()
        'Foo[x]'
    """
    def __init__(self, name, latex_name=None, conversions=None,
            evalf_float=None):
        """
        Note that subclasses of HyperbolicFunction should be instantiated only
        once, since they inherit from BuiltinFunction which only uses the
        name and class to check if a function was already registered.

        EXAMPLES::

            sage: from sage.functions.hyperbolic import HyperbolicFunction
            sage: class Barh(HyperbolicFunction):
            ....:     def __init__(self):
            ....:         HyperbolicFunction.__init__(self, 'barh')
            sage: barh = Barh()
            sage: barh(x)
            barh(x)
        """
        self._evalf_float = evalf_float
        BuiltinFunction.__init__(self, name, latex_name=latex_name,
                conversions=conversions)

    def _evalf_(self, x, parent=None, algorithm=None):
        """
        EXAMPLES::

            sage: from sage.functions.hyperbolic import HyperbolicFunction
            sage: class Fooh(HyperbolicFunction):
            ....:     def __init__(self):
            ....:         HyperbolicFunction.__init__(self, 'fooh',evalf_float=lambda x: 2*x)
            sage: fooh = Fooh()
            sage: fooh(float(5))
            10.0
            sage: fooh(0.5r)
            1.0
            sage: fooh(x).subs(x=.5r)
            1.0
            sage: fooh(x).n()
            Traceback (most recent call last):
            ...
            AttributeError: 'sage.symbolic.expression.Expression' object has no attribute 'fooh'
        """
        if parent is float:
            return self._evalf_float(x)
        return getattr(x, self.name())()


class Function_sinh(GinacFunction):
    def __init__(self):
        r"""
        The hyperbolic sine function.

        EXAMPLES::

            sage: sinh(pi)
            sinh(pi)
            sage: sinh(3.1415)
            11.5476653707437
            sage: float(sinh(pi))
            11.54873935725774...
            sage: RR(sinh(pi))
            11.5487393572577

            sage: latex(sinh(x))
            \sinh\left(x\right)

        To prevent automatic evaluation, use the ``hold`` parameter::

            sage: sinh(arccosh(x),hold=True)
            sinh(arccosh(x))

        To then evaluate again, we currently must use Maxima via
        :meth:`sage.symbolic.expression.Expression.simplify`::

            sage: sinh(arccosh(x),hold=True).simplify()
            sqrt(x + 1)*sqrt(x - 1)

        """
        GinacFunction.__init__(self, "sinh", latex_name=r"\sinh")

sinh = Function_sinh()


class Function_cosh(GinacFunction):
    def __init__(self):
        r"""
        The hyperbolic cosine function.

        EXAMPLES::

            sage: cosh(pi)
            cosh(pi)
            sage: cosh(3.1415)
            11.5908832931176
            sage: float(cosh(pi))
            11.591953275521519
            sage: RR(cosh(1/2))
            1.12762596520638

            sage: latex(cosh(x))
            \cosh\left(x\right)

        To prevent automatic evaluation, use the ``hold`` parameter::

            sage: cosh(arcsinh(x),hold=True)
            cosh(arcsinh(x))

        To then evaluate again, we currently must use Maxima via
        :meth:`sage.symbolic.expression.Expression.simplify`::

            sage: cosh(arcsinh(x),hold=True).simplify()
            sqrt(x^2 + 1)

        """
        GinacFunction.__init__(self, "cosh", latex_name=r"\cosh")

cosh = Function_cosh()


class Function_tanh(GinacFunction):
    def __init__(self):
        r"""
        The hyperbolic tangent function.

        EXAMPLES::

            sage: tanh(pi)
            tanh(pi)
            sage: tanh(3.1415)
            0.996271386633702
            sage: float(tanh(pi))
            0.99627207622075
            sage: tan(3.1415/4)
            0.999953674278156
            sage: tanh(pi/4)
            tanh(1/4*pi)
            sage: RR(tanh(1/2))
            0.462117157260010

        ::

            sage: CC(tanh(pi + I*e))
            0.997524731976164 - 0.00279068768100315*I
            sage: ComplexField(100)(tanh(pi + I*e))
            0.99752473197616361034204366446 - 0.0027906876810031453884245163923*I
            sage: CDF(tanh(pi + I*e))  # rel tol 4e-16
            0.9975247319761636 - 0.002790687681003147*I

        To prevent automatic evaluation, use the ``hold`` parameter::

            sage: tanh(arcsinh(x),hold=True)
            tanh(arcsinh(x))

        To then evaluate again, we currently must use Maxima via
        :meth:`sage.symbolic.expression.Expression.simplify`::

            sage: tanh(arcsinh(x),hold=True).simplify()
            x/sqrt(x^2 + 1)

        TESTS::

            sage: latex(tanh(x))
            \tanh\left(x\right)
        """
        GinacFunction.__init__(self, "tanh", latex_name=r"\tanh")

tanh = Function_tanh()


class Function_coth(HyperbolicFunction):
    def __init__(self):
        r"""
        The hyperbolic cotangent function.

        EXAMPLES::

            sage: coth(pi)
            coth(pi)
            sage: coth(3.1415)
            1.00374256795520
            sage: float(coth(pi))
            1.0037418731973213
            sage: RR(coth(pi))
            1.00374187319732

            sage: latex(coth(x))
            \coth\left(x\right)
        """
        HyperbolicFunction.__init__(self, "coth", latex_name=r"\coth",
                                   evalf_float=lambda x: 1/math.tanh(x))

    def _eval_(self, x):
        """
        EXAMPLES::

            sage: coth(0)
            +Infinity
            sage: coth(pi*I)
            +Infinity
            sage: coth(pi*I/2)
            0
            sage: coth(7*pi*I/2)
            0
            sage: coth(8*pi*I/2)
            +Infinity
            sage: coth(7.*pi*I/2)
            coth(3.50000000000000*I*pi)
        """
        if x.is_zero():
            return Infinity
        if isinstance(x, Expression):
            y = 2 * x / pi / I
            if y.is_integer():
                if ZZ(y) % 2 == 1:
                    return 0
                else:
                    return Infinity

    def _eval_numpy_(self, x):
        """
        EXAMPLES::

            sage: import numpy
            sage: a = numpy.arange(2, 5)
            sage: coth(a)
            array([ 1.03731472,  1.00496982,  1.00067115])
        """
        return 1 / tanh(x)

    def _derivative_(self, *args, **kwds):
        """
        EXAMPLES::

            sage: bool(diff(coth(x), x) == diff(1/tanh(x), x))
            True
            sage: diff(coth(x), x)
            -csch(x)^2
        """
        x = args[0]
        return -csch(x)**2

coth = Function_coth()


class Function_sech(HyperbolicFunction):
    def __init__(self):
        r"""
        The hyperbolic secant function.

        EXAMPLES::

            sage: sech(pi)
            sech(pi)
            sage: sech(3.1415)
            0.0862747018248192
            sage: float(sech(pi))
            0.0862667383340544...
            sage: RR(sech(pi))
            0.0862667383340544

            sage: latex(sech(x))
            {\rm sech}\left(x\right)
        """
        HyperbolicFunction.__init__(self, "sech", latex_name=r"{\rm sech}",
                                   evalf_float=lambda x: 1/math.cosh(x))

    def _eval_(self, x):
        """
        EXAMPLES::

            sage: sech(0)
            1
            sage: sech(pi*I)
            -1
            sage: sech(pi*I/2)
            +Infinity
            sage: sech(7*pi*I/2)
            +Infinity
            sage: sech(8*pi*I/2)
            1
            sage: sech(8.*pi*I/2)
            sech(4.00000000000000*I*pi)
        """
        if x.is_zero():
            return 1
        if isinstance(x, Expression):
            y = 2 * x / pi / I
            if y.is_integer():
                if ZZ(y) % 2 == 1:
                    return Infinity
                else:
                    return ZZ(-1) ** ZZ(y / 2)

    def _eval_numpy_(self, x):
        """
        EXAMPLES::

            sage: import numpy
            sage: a = numpy.arange(2, 5)
            sage: sech(a)
            array([ 0.26580223,  0.09932793,  0.03661899])
        """
        return 1 / cosh(x)

    def _derivative_(self, *args, **kwds):
        """
        EXAMPLES::

            sage: bool(diff(sech(x), x) == diff(1/cosh(x), x))
            True
            sage: diff(sech(x), x)
            -sech(x)*tanh(x)
        """
        x = args[0]
        return -sech(x)*tanh(x)

sech = Function_sech()


class Function_csch(HyperbolicFunction):
    def __init__(self):
        r"""
        The hyperbolic cosecant function.

        EXAMPLES::

            sage: csch(pi)
            csch(pi)
            sage: csch(3.1415)
            0.0865975907592133
            sage: float(csch(pi))
            0.0865895375300469...
            sage: RR(csch(pi))
            0.0865895375300470

            sage: latex(csch(x))
            {\rm csch}\left(x\right)
        """
        HyperbolicFunction.__init__(self, "csch", latex_name=r"{\rm csch}",
                                   evalf_float=lambda x: 1/math.sinh(x))

    def _eval_(self, x):
        """
        EXAMPLES::

            sage: csch(0)
            +Infinity
            sage: csch(pi*I)
            +Infinity
            sage: csch(pi*I/2)
            -I
            sage: csch(7*pi*I/2)
            I
            sage: csch(7.*pi*I/2)
            csch(3.50000000000000*I*pi)
        """
        if x.is_zero():
            return Infinity
        if isinstance(x, Expression):
            y = 2 * x / pi / I
            if y.is_integer():
                if ZZ(y) % 2 == 1:
                    return ZZ(-1) ** ZZ((y + 1) / 2) * I
                else:
                    return Infinity

    def _eval_numpy_(self, x):
        """
        EXAMPLES::

            sage: import numpy
            sage: a = numpy.arange(2, 5)
            sage: csch(a)
            array([ 0.27572056,  0.09982157,  0.03664357])
        """
        return 1 / sinh(x)

    def _derivative_(self, *args, **kwds):
        """
        EXAMPLES::

            sage: bool(diff(csch(x), x) == diff(1/sinh(x), x))
            True
            sage: diff(csch(x), x)
            -coth(x)*csch(x)
        """
        x = args[0]
        return -csch(x)*coth(x)

csch = Function_csch()


################################
# Inverse hyperbolic functions #
################################


class Function_arcsinh(GinacFunction):
    def __init__(self):
        r"""
        The inverse of the hyperbolic sine function.

        EXAMPLES::

            sage: arcsinh
            arcsinh
            sage: arcsinh(0.5)
            0.481211825059603
            sage: arcsinh(1/2)
            arcsinh(1/2)
            sage: arcsinh(1 + I*1.0)
            1.06127506190504 + 0.666239432492515*I

        To prevent automatic evaluation use the ``hold`` argument::

            sage: arcsinh(-2,hold=True)
            arcsinh(-2)

        To then evaluate again, we currently must use Maxima via
        :meth:`sage.symbolic.expression.Expression.simplify`::

            sage: arcsinh(-2,hold=True).simplify()
            -arcsinh(2)

        ``conjugate(arcsinh(x))==arcsinh(conjugate(x))`` unless on the branch
        cuts which run along the imaginary axis outside the interval [-I, +I].::

            sage: conjugate(arcsinh(x))
            conjugate(arcsinh(x))
            sage: var('y', domain='positive')
            y
            sage: conjugate(arcsinh(y))
            arcsinh(y)
            sage: conjugate(arcsinh(y+I))
            conjugate(arcsinh(y + I))
            sage: conjugate(arcsinh(1/16))
            arcsinh(1/16)
            sage: conjugate(arcsinh(I/2))
            arcsinh(-1/2*I)
            sage: conjugate(arcsinh(2*I))
            conjugate(arcsinh(2*I))

        TESTS::

            sage: arcsinh(x).operator()
            arcsinh
            sage: latex(arcsinh(x))
            {\rm arcsinh}\left(x\right)
        """
        GinacFunction.__init__(self, "arcsinh", latex_name=r"{\rm arcsinh}",
                conversions=dict(maxima='asinh', sympy='asinh'))

arcsinh = asinh = Function_arcsinh()


class Function_arccosh(GinacFunction):
    def __init__(self):
        r"""
        The inverse of the hyperbolic cosine function.

        EXAMPLES::

            sage: arccosh(1/2)
            arccosh(1/2)
            sage: arccosh(1 + I*1.0)
            1.06127506190504 + 0.904556894302381*I
            sage: float(arccosh(2))
            1.3169578969248168
            sage: cosh(float(arccosh(2)))
            2.0

        .. warning::

            If the input is in the complex field or symbolic (which
            includes rational and integer input), the output will
            be complex.  However, if the input is a real decimal, the
            output will be real or `NaN`.  See the examples for details.

        ::

            sage: arccosh(0.5)
            NaN
            sage: arccosh(1/2)
            arccosh(1/2)
            sage: arccosh(1/2).n()
            NaN
            sage: arccosh(CC(0.5))
            1.04719755119660*I
            sage: arccosh(0)
            1/2*I*pi
            sage: arccosh(-1)
            I*pi

        To prevent automatic evaluation use the ``hold`` argument::

            sage: arccosh(-1,hold=True)
            arccosh(-1)

        To then evaluate again, we currently must use Maxima via
        :meth:`sage.symbolic.expression.Expression.simplify`::

            sage: arccosh(-1,hold=True).simplify()
            I*pi

        ``conjugate(arccosh(x))==arccosh(conjugate(x))`` unless on the branch
        cut which runs along the real axis from +1 to -inf.::

            sage: conjugate(arccosh(x))
            conjugate(arccosh(x))
            sage: var('y', domain='positive')
            y
            sage: conjugate(arccosh(y))
            conjugate(arccosh(y))
            sage: conjugate(arccosh(y+I))
            conjugate(arccosh(y + I))
            sage: conjugate(arccosh(1/16))
            conjugate(arccosh(1/16))
            sage: conjugate(arccosh(2))
            arccosh(2)
            sage: conjugate(arccosh(I/2))
            arccosh(-1/2*I)

        TESTS::

            sage: arccosh(x).operator()
            arccosh
            sage: latex(arccosh(x))
            {\rm arccosh}\left(x\right)
        """
        GinacFunction.__init__(self, "arccosh", latex_name=r"{\rm arccosh}",
                conversions=dict(maxima='acosh', sympy='acosh'))

arccosh = acosh = Function_arccosh()


class Function_arctanh(GinacFunction):
    def __init__(self):
        r"""
        The inverse of the hyperbolic tangent function.

        EXAMPLES::

            sage: arctanh(0.5)
            0.549306144334055
            sage: arctanh(1/2)
            arctanh(1/2)
            sage: arctanh(1 + I*1.0)
            0.402359478108525 + 1.01722196789785*I

        To prevent automatic evaluation use the ``hold`` argument::

            sage: arctanh(-1/2,hold=True)
            arctanh(-1/2)

        To then evaluate again, we currently must use Maxima via
        :meth:`sage.symbolic.expression.Expression.simplify`::

            sage: arctanh(-1/2,hold=True).simplify()
            -arctanh(1/2)

        ``conjugate(arctanh(x))==arctanh(conjugate(x))`` unless on the branch
        cuts which run along the real axis outside the interval [-1, +1].::

            sage: conjugate(arctanh(x))
            conjugate(arctanh(x))
            sage: var('y', domain='positive')
            y
            sage: conjugate(arctanh(y))
            conjugate(arctanh(y))
            sage: conjugate(arctanh(y+I))
            conjugate(arctanh(y + I))
            sage: conjugate(arctanh(1/16))
            arctanh(1/16)
            sage: conjugate(arctanh(I/2))
            arctanh(-1/2*I)
            sage: conjugate(arctanh(-2*I))
            arctanh(2*I)

        TESTS::

            sage: arctanh(x).operator()
            arctanh
            sage: latex(arctanh(x))
            {\rm arctanh}\left(x\right)
        """
        GinacFunction.__init__(self, "arctanh", latex_name=r"{\rm arctanh}",
                conversions=dict(maxima='atanh', sympy='atanh'))

arctanh = atanh = Function_arctanh()


class Function_arccoth(HyperbolicFunction):
    def __init__(self):
        r"""
        The inverse of the hyperbolic cotangent function.

        EXAMPLES::

            sage: arccoth(2.0)
            0.549306144334055
            sage: arccoth(2)
            arccoth(2)
            sage: arccoth(1 + I*1.0)
            0.402359478108525 - 0.553574358897045*I
            sage: arccoth(2).n(200)
            0.54930614433405484569762261846126285232374527891137472586735

        Using first the `.n(53)` method is slightly more precise than
        converting directly to a ``float``::

<<<<<<< HEAD
            sage: float(arccoth(2))
=======
            sage: float(arccoth(2))  # abs tol 1e-16
>>>>>>> d27f8497
            0.5493061443340548
            sage: float(arccoth(2).n(53))   # Correct result to 53 bits
            0.5493061443340549
            sage: float(arccoth(2).n(100))  # Compute 100 bits and then round to 53
            0.5493061443340549

        TESTS::

            sage: latex(arccoth(x))
            {\rm arccoth}\left(x\right)
        """
        HyperbolicFunction.__init__(self, "arccoth",
                latex_name=r"{\rm arccoth}",
                conversions=dict(maxima='acoth', sympy='acoth'),
                evalf_float=lambda x: atanh(float(1/x)))

    def _eval_numpy_(self, x):
        """
        EXAMPLES::

            sage: import numpy
            sage: a = numpy.arange(2,5)
            sage: arccoth(a)
            array([ 0.54930614,  0.34657359,  0.25541281])
        """
        return arctanh(1.0 / x)

    def _derivative_(self, *args, **kwds):
        """
        EXAMPLES::
            sage: bool(diff(acoth(x), x) == diff(atanh(x), x))
            True
            sage: diff(acoth(x), x)
            -1/(x^2 - 1)
        """
        x = args[0]
        return -1/(x**2 - 1)

arccoth = acoth = Function_arccoth()


class Function_arcsech(HyperbolicFunction):
    def __init__(self):
        r"""
        The inverse of the hyperbolic secant function.

        EXAMPLES::

            sage: arcsech(0.5)
            1.31695789692482
            sage: arcsech(1/2)
            arcsech(1/2)
            sage: arcsech(1 + I*1.0)
            0.530637530952518 - 1.11851787964371*I
            sage: arcsech(1/2).n(200)
            1.3169578969248167086250463473079684440269819714675164797685
            sage: float(arcsech(1/2))
            1.3169578969248168

            sage: latex(arcsech(x))
            {\rm arcsech}\left(x\right)
        """
        HyperbolicFunction.__init__(self, "arcsech",
                latex_name=r"{\rm arcsech}",
                evalf_float=lambda x: acosh(float(1/x)),
                conversions=dict(maxima='asech'))

    def _eval_numpy_(self, x):
        """
        EXAMPLES::

            sage: import numpy
            sage: a = numpy.linspace(0,1,3)
            sage: arcsech(a)
            doctest:...: RuntimeWarning: divide by zero encountered in divide
            array([       inf,  1.3169579,  0.       ])
        """
        return arccosh(1.0 / x)

    def _derivative_(self, *args, **kwds):
        """
        EXAMPLES::

            sage: diff(asech(x), x)
            -1/((x + 1)*x*sqrt(-(x - 1)/(x + 1)))
        """
        x = args[0]
        return -1/(x * (x+1) * ( (1-x)/(1+x) ).sqrt())

arcsech = asech = Function_arcsech()


class Function_arccsch(HyperbolicFunction):
    def __init__(self):
        r"""
        The inverse of the hyperbolic cosecant function.

        EXAMPLES::

            sage: arccsch(2.0)
            0.481211825059603
            sage: arccsch(2)
            arccsch(2)
            sage: arccsch(1 + I*1.0)
            0.530637530952518 - 0.452278447151191*I
            sage: arccsch(1).n(200)
            0.88137358701954302523260932497979230902816032826163541075330
            sage: float(arccsch(1))
            0.881373587019543

            sage: latex(arccsch(x))
            {\rm arccsch}\left(x\right)
        """
        HyperbolicFunction.__init__(self, "arccsch",
                latex_name=r"{\rm arccsch}",
                evalf_float=lambda x: arcsinh(float(1/x)),
                conversions=dict(maxima='acsch'))

    def _eval_numpy_(self, x):
        """
        EXAMPLES::

            sage: import numpy
            sage: a = numpy.linspace(0,1,3)
            sage: arccsch(a)
            doctest:...: RuntimeWarning: divide by zero encountered in divide
            array([        inf,  1.44363548,  0.88137359])
        """
        return arcsinh(1.0 / x)

    def _derivative_(self, *args, **kwds):
        """
        EXAMPLES::

            sage: diff(acsch(x), x)
            -1/(x^2*sqrt(1/x^2 + 1))
        """
        x = args[0]
        return -1/(x**2 * (1 + x**(-2)).sqrt())

arccsch = acsch = Function_arccsch()<|MERGE_RESOLUTION|>--- conflicted
+++ resolved
@@ -636,11 +636,7 @@
         Using first the `.n(53)` method is slightly more precise than
         converting directly to a ``float``::
 
-<<<<<<< HEAD
-            sage: float(arccoth(2))
-=======
             sage: float(arccoth(2))  # abs tol 1e-16
->>>>>>> d27f8497
             0.5493061443340548
             sage: float(arccoth(2).n(53))   # Correct result to 53 bits
             0.5493061443340549
