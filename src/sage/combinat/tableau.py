--- conflicted
+++ resolved
@@ -5041,338 +5041,6 @@
     TESTS::
 
 
-<<<<<<< HEAD
-class IncreasingTableau(Tableau):
-    """
-    A class to model an increasing tableau.
-
-    INPUT:
-
-    - ``t`` -- a tableau, a list of iterables, or an empty list
-
-    An *increasing tableau* is a tableau whose entries are positive
-    integers that are strictly increasing across rows and strictly
-    increasing down columns.
-
-    EXAMPLES::
-
-        sage: t = IncreasingTableau([[1,2,3],[2,3]]); t
-        [[1, 2, 3], [2, 3]]
-        sage: t.shape()
-        [3, 2]
-        sage: t.pp() # pretty printing
-        1 2 3
-        2 3
-        sage: t = Tableau([[1,2],[2]])
-        sage: s = IncreasingTableau(t); s
-        [[1, 2], [2]]
-        sage: IncreasingTableau([]) # The empty tableau
-        []
-
-    You can also construct an :class:`IncreasingTableau` from the
-    appropriate :class:`Parent` object::
-
-        sage: IT = IncreasingTableaux()
-        sage: IT([[1, 2, 3], [4, 5]])
-        [[1, 2, 3], [4, 5]]
-
-    .. SEEALSO::
-
-        - :class:`Tableaux`
-        - :class:`Tableau`
-        - :class:`SemistandardTableaux`
-        - :class:`SemistandardTableau`
-        - :class:`StandardTableaux`
-        - :class:`StandardTableau`
-        - :class:`IncreasingTableaux`
-
-    TESTS::
-
-        sage: t = Tableaux()([[1,2],[2]])
-        sage: s = IncreasingTableaux(3)([[1,2],[2]])
-        sage: s == t
-        True
-        sage: s.parent()
-        Increasing tableaux of size 3 and maximum entry 3
-        sage: r = IncreasingTableaux(3)(t); r.parent()
-        Increasing tableaux of size 3 and maximum entry 3
-        sage: isinstance(r, Tableau)
-        True
-        sage: s2 = IncreasingTableaux(3)([(1,2),(2,)])
-        sage: s2 == s
-        True
-        sage: s2.parent()
-        Increasing tableaux of size 3 and maximum entry 3
-    """
-    @staticmethod
-    def __classcall_private__(self, t):
-        r"""
-        Construct an :class:`IncreasingTableau` from the appropriate parent.
-
-        TESTS::
-
-            sage: t = IncreasingTableau([[1,2],[2]])
-            sage: TestSuite(t).run()
-
-            sage: t.parent()
-            Increasing tableaux
-            sage: t.category()
-            Category of elements of Increasing tableaux
-            sage: type(t)
-            <class 'sage.combinat.tableau.IncreasingTableaux_all_with_category.element_class'>
-        """
-        if isinstance(t, IncreasingTableau):
-            return t
-        IT = IncreasingTableaux()
-        return IT.element_class(IT, t)  # The check() will raise the appropriate error
-
-    def check(self):
-        """
-        Check that ``self`` is a valid increasing tableau.
-
-        TESTS::
-
-            sage: IncreasingTableau([[1,2,3],[1]])  # indirect doctest
-            Traceback (most recent call last):
-            ...
-            ValueError: the entries of each column of an increasing tableau must be strictly increasing
-
-            sage: IncreasingTableau([[1,2,2]])  # indirect doctest
-            Traceback (most recent call last):
-            ...
-            ValueError: the entries in each row of an increasing tableau must be strictly increasing
-
-            sage: IncreasingTableau([[0,1]])  # indirect doctest
-            Traceback (most recent call last):
-            ...
-            ValueError: the entries of an increasing tableau must be non-negative integers
-        """
-        if not self:
-            # Empty tableau, so trivially an increasing tableau
-            return
-
-        super(IncreasingTableau, self).check()
-
-        # Tableau() has checked that t is tableau, so it remains to check that
-        # the entries of t are positive integers which are weakly increasing
-        # along rows
-        from sage.sets.positive_integers import PositiveIntegers
-        PI = PositiveIntegers()
-
-        for row in self:
-            if any(c not in PI for c in row):
-                raise ValueError("the entries of an increasing tableau"
-                                 " must be non-negative integers")
-            if any(row[c] >= row[c+1] for c in range(len(row)-1)):
-                raise ValueError("the entries in each row of an increasing"
-                                 " tableau must be strictly increasing")
-
-        # and strictly increasing down columns
-        for row, next in zip(self, self[1:]):
-            if not all(row[c] < next[c] for c in range(len(next))):
-                raise ValueError("the entries of each column of an increasing"
-                                 " tableau must be strictly increasing")
-
-    def descent_set(self):
-        r"""
-        Compute the descents of the increasing tableau ``self``
-        as defined in [DPS2017]_.
-
-        The number `i` is a *descent* of an increasing tableau if some
-        instance of `i + 1` appears in a lower row than some instance
-        of `i`.
-
-        .. NOTE::
-
-            This notion is close to the notion of descent for a standard
-            tableau but is unrelated to the notion for semistandard tableaux.
-
-        EXAMPLES::
-
-            sage: T = IncreasingTableau([[1,2,4],[3,5,6]])
-            sage: T.descent_set()
-            [2, 4]
-            sage: U = IncreasingTableau([[1,3,4],[2,4,5]])
-            sage: U.descent_set()
-            [1, 3, 4]
-            sage: V = IncreasingTableau([[1,3,4],[3,4,5],[4,5]])
-            sage: V.descent_set()
-            [3, 4]
-        """
-        ans = set()
-        ell = len(self)
-        for r1, row in enumerate(self):
-            for val in row:
-                for r2 in range(r1+1, ell):
-                    if val + 1 in self[r2]:
-                        ans.add(val)
-        return sorted(ans)
-
-    @combinatorial_map(order=2, name='K-Bender-Knuth involution')
-    def K_bender_knuth(self, i):
-        r"""
-        Return the ``i``-th K-Bender-Knuth operator (as defined in
-        [DPS2017]_) applied to ``self``.
-
-        The `i`-th K-Bender-Knuth operator swaps the letters `i` and
-        `i + 1` everywhere where doing so would not break increasingness.
-
-        EXAMPLES::
-
-            sage: T = IncreasingTableau([[1,3,4],[2,4,5]])
-            sage: T.K_bender_knuth(2)
-            [[1, 2, 4], [3, 4, 5]]
-            sage: T.K_bender_knuth(3)
-            [[1, 3, 4], [2, 4, 5]]
-        """
-        newtab = [[0] * k for k in self.shape()]
-        for r, row in enumerate(self):
-            for c, val in enumerate(row):
-                if val == i:
-                    if (c + 1 < len(row) and row[c+1] == i + 1):
-                        newtab[r][c] = i
-                    elif (r + 1 < len(self) and c < len(self[r+1]) and self[r+1][c] == i + 1):
-                        newtab[r][c] = i
-                    else:
-                        newtab[r][c] = i + 1
-                elif val == i + 1:
-                    if c > 0 and row[c-1] == i:
-                        newtab[r][c] = i + 1
-                    elif r > 0 and self[r-1][c] == i:
-                        newtab[r][c] = i + 1
-                    else:
-                        newtab[r][c] = i
-                else:
-                    newtab[r][c] = val
-        return IncreasingTableau(newtab)
-
-    @combinatorial_map(name='K-promotion')
-    def K_promotion(self, ceiling=None):
-        """
-        Return the K-promotion operator from [Pec2014]_ applied to ``self``.
-
-        EXAMPLES::
-
-            sage: T = IncreasingTableau([[1,3,4],[2,4,5]])
-            sage: T.K_promotion()
-            [[1, 2, 3], [3, 4, 5]]
-            sage: T.K_promotion(6)
-            [[1, 2, 3], [3, 4, 6]]
-            sage: U = IncreasingTableau([[1,3,4],[3,4,5],[5]])
-            sage: U.K_promotion()
-            [[2, 3, 4], [3, 4, 5], [4]]
-        """
-        if ceiling is None:
-            ceiling = max(self.entries())
-        ans = self
-        for i in range(1, ceiling):
-            ans = ans.K_bender_knuth(i)
-        return ans
-
-    @combinatorial_map(name='K-promotion inverse')
-    def K_promotion_inverse(self, ceiling=None):
-        """
-        Return the inverse of K-promotion operator applied to ``self``.
-
-        EXAMPLES::
-
-            sage: T = IncreasingTableau([[1,3,4],[2,4,5]])
-            sage: T.K_promotion_inverse()
-            [[1, 2, 4], [3, 4, 5]]
-            sage: T.K_promotion_inverse(6)
-            [[2, 4, 5], [3, 5, 6]]
-            sage: U = IncreasingTableau([[1,3,4],[3,4,5],[5]])
-            sage: U.K_promotion_inverse()
-            [[1, 2, 4], [2, 4, 5], [4]]
-
-        TESTS::
-
-            sage: V = IncreasingTableau([[1,3,4],[3,4,5],[5,6]])
-            sage: V == V.K_promotion().K_promotion_inverse()
-            True
-            sage: V == V.K_promotion_inverse().K_promotion()
-            True
-        """
-        if ceiling is None:
-            ceiling = max(self.entries())
-        ans = self
-        for i in reversed(range(1, ceiling)):
-            ans = ans.K_bender_knuth(i)
-        return ans
-
-    @combinatorial_map(order=2,name='K-evacuation')
-    def K_evacuation(self, ceiling=None):
-        """
-        Return the K-evacuation involution from [TY2009]_ to ``self``.
-
-        EXAMPLES::
-
-            sage: T = IncreasingTableau([[1,3,4],[2,4,5]])
-            sage: T.K_evacuation()
-            [[1, 2, 4], [2, 3, 5]]
-            sage: T.K_evacuation(6)
-            [[2, 3, 5], [3, 4, 6]]
-            sage: U = IncreasingTableau([[1,3,4],[3,4,5],[5]])
-            sage: U.K_evacuation()
-            [[1, 2, 3], [2, 3, 5], [3]]
-
-        TESTS::
-
-            sage: V = IncreasingTableau([[1,3,4],[3,4,5],[5,6]])
-            sage: V == V.K_evacuation().K_evacuation()
-            True
-            sage: V.K_promotion().K_evacuation() == V.K_evacuation().K_promotion_inverse()
-            True
-        """
-        if ceiling is None:
-            ceiling = max(self.entries())
-        ans = self
-        for j in reversed(range(1, ceiling)):
-            for i in range(1, j+1):
-                ans = ans.K_bender_knuth(i)
-        return ans
-
-    @combinatorial_map(order=2, name='dual K-evacuation')
-    def dual_K_evacuation(self, ceiling=None):
-        """
-        Return the dual K-evacuation involution applied to ``self``.
-
-        EXAMPLES::
-
-            sage: T = IncreasingTableau([[1,3,4],[2,4,5]])
-            sage: T.dual_K_evacuation()
-            [[1, 2, 4], [2, 3, 5]]
-            sage: T.dual_K_evacuation(6)
-            [[2, 3, 5], [3, 4, 6]]
-            sage: U = IncreasingTableau([[1,3,4],[3,4,5],[5]])
-            sage: U.dual_K_evacuation()
-            [[1, 2, 3], [2, 3, 5], [3]]
-
-        TESTS::
-
-            sage: V = IncreasingTableau([[1,3,4],[3,4,5],[5,6]])
-            sage: V == V.dual_K_evacuation().dual_K_evacuation()
-            True
-            sage: W = IncreasingTableau([[1,2,4],[2,3,5]])
-            sage: W.K_evacuation() == W.dual_K_evacuation()
-            True
-            sage: X = IncreasingTableau([[1,2,4,7],[3,5,6,8],[5,7,8,10],[7,9,10,11]])
-            sage: X.K_evacuation() == X.dual_K_evacuation()
-            False
-            sage: X.K_promotion().dual_K_evacuation() == X.dual_K_evacuation().K_promotion_inverse()
-            True
-        """
-        if ceiling is None:
-            ceiling = max(self.entries())
-        ans = self
-        for j in range(1, ceiling):
-            for i in reversed(range(j, ceiling)):
-                ans = ans.K_bender_knuth(i)
-        return ans
-
-class Tableaux(UniqueRepresentation, Parent):
-=======
->>>>>>> 68a6075d
     """
     @staticmethod
     def __classcall_private__(self, t, tableau_type="KashiwaraNakashima"):
@@ -5690,16 +5358,12 @@
 
         OUTPUT:
 
-<<<<<<< HEAD
-class Tableaux_all(Tableaux):
-=======
         - SkewTableau element
 
         Split form for DeConciniProcesi tableau has every column doubled to a
         left and right column. The left column is [A, C] with all entries of A
         negative and all entries of C positive. The right column is [B, D] with
         all entries of B negative and all entries of D positive.
->>>>>>> 68a6075d
 
         The single column form is the single column [A, D]. The cosingle column
         form is the single column [B, C]
@@ -6219,6 +5883,334 @@
         res.reverse()
     return Tableau(res)
 
+class IncreasingTableau(Tableau):
+    """
+    A class to model an increasing tableau.
+
+    INPUT:
+
+    - ``t`` -- a tableau, a list of iterables, or an empty list
+
+    An *increasing tableau* is a tableau whose entries are positive
+    integers that are strictly increasing across rows and strictly
+    increasing down columns.
+
+    EXAMPLES::
+
+        sage: t = IncreasingTableau([[1,2,3],[2,3]]); t
+        [[1, 2, 3], [2, 3]]
+        sage: t.shape()
+        [3, 2]
+        sage: t.pp() # pretty printing
+        1 2 3
+        2 3
+        sage: t = Tableau([[1,2],[2]])
+        sage: s = IncreasingTableau(t); s
+        [[1, 2], [2]]
+        sage: IncreasingTableau([]) # The empty tableau
+        []
+
+    You can also construct an :class:`IncreasingTableau` from the
+    appropriate :class:`Parent` object::
+
+        sage: IT = IncreasingTableaux()
+        sage: IT([[1, 2, 3], [4, 5]])
+        [[1, 2, 3], [4, 5]]
+
+    .. SEEALSO::
+
+        - :class:`Tableaux`
+        - :class:`Tableau`
+        - :class:`SemistandardTableaux`
+        - :class:`SemistandardTableau`
+        - :class:`StandardTableaux`
+        - :class:`StandardTableau`
+        - :class:`IncreasingTableaux`
+
+    TESTS::
+
+        sage: t = Tableaux()([[1,2],[2]])
+        sage: s = IncreasingTableaux(3)([[1,2],[2]])
+        sage: s == t
+        True
+        sage: s.parent()
+        Increasing tableaux of size 3 and maximum entry 3
+        sage: r = IncreasingTableaux(3)(t); r.parent()
+        Increasing tableaux of size 3 and maximum entry 3
+        sage: isinstance(r, Tableau)
+        True
+        sage: s2 = IncreasingTableaux(3)([(1,2),(2,)])
+        sage: s2 == s
+        True
+        sage: s2.parent()
+        Increasing tableaux of size 3 and maximum entry 3
+    """
+    @staticmethod
+    def __classcall_private__(self, t):
+        r"""
+        Construct an :class:`IncreasingTableau` from the appropriate parent.
+
+        TESTS::
+
+            sage: t = IncreasingTableau([[1,2],[2]])
+            sage: TestSuite(t).run()
+
+            sage: t.parent()
+            Increasing tableaux
+            sage: t.category()
+            Category of elements of Increasing tableaux
+            sage: type(t)
+            <class 'sage.combinat.tableau.IncreasingTableaux_all_with_category.element_class'>
+        """
+        if isinstance(t, IncreasingTableau):
+            return t
+        IT = IncreasingTableaux()
+        return IT.element_class(IT, t)  # The check() will raise the appropriate error
+
+    def check(self):
+        """
+        Check that ``self`` is a valid increasing tableau.
+
+        TESTS::
+
+            sage: IncreasingTableau([[1,2,3],[1]])  # indirect doctest
+            Traceback (most recent call last):
+            ...
+            ValueError: the entries of each column of an increasing tableau must be strictly increasing
+
+            sage: IncreasingTableau([[1,2,2]])  # indirect doctest
+            Traceback (most recent call last):
+            ...
+            ValueError: the entries in each row of an increasing tableau must be strictly increasing
+
+            sage: IncreasingTableau([[0,1]])  # indirect doctest
+            Traceback (most recent call last):
+            ...
+            ValueError: the entries of an increasing tableau must be non-negative integers
+        """
+        if not self:
+            # Empty tableau, so trivially an increasing tableau
+            return
+
+        super(IncreasingTableau, self).check()
+
+        # Tableau() has checked that t is tableau, so it remains to check that
+        # the entries of t are positive integers which are weakly increasing
+        # along rows
+        from sage.sets.positive_integers import PositiveIntegers
+        PI = PositiveIntegers()
+
+        for row in self:
+            if any(c not in PI for c in row):
+                raise ValueError("the entries of an increasing tableau"
+                                 " must be non-negative integers")
+            if any(row[c] >= row[c+1] for c in range(len(row)-1)):
+                raise ValueError("the entries in each row of an increasing"
+                                 " tableau must be strictly increasing")
+
+        # and strictly increasing down columns
+        for row, next in zip(self, self[1:]):
+            if not all(row[c] < next[c] for c in range(len(next))):
+                raise ValueError("the entries of each column of an increasing"
+                                 " tableau must be strictly increasing")
+
+    def descent_set(self):
+        r"""
+        Compute the descents of the increasing tableau ``self``
+        as defined in [DPS2017]_.
+
+        The number `i` is a *descent* of an increasing tableau if some
+        instance of `i + 1` appears in a lower row than some instance
+        of `i`.
+
+        .. NOTE::
+
+            This notion is close to the notion of descent for a standard
+            tableau but is unrelated to the notion for semistandard tableaux.
+
+        EXAMPLES::
+
+            sage: T = IncreasingTableau([[1,2,4],[3,5,6]])
+            sage: T.descent_set()
+            [2, 4]
+            sage: U = IncreasingTableau([[1,3,4],[2,4,5]])
+            sage: U.descent_set()
+            [1, 3, 4]
+            sage: V = IncreasingTableau([[1,3,4],[3,4,5],[4,5]])
+            sage: V.descent_set()
+            [3, 4]
+        """
+        ans = set()
+        ell = len(self)
+        for r1, row in enumerate(self):
+            for val in row:
+                for r2 in range(r1+1, ell):
+                    if val + 1 in self[r2]:
+                        ans.add(val)
+        return sorted(ans)
+
+    @combinatorial_map(order=2, name='K-Bender-Knuth involution')
+    def K_bender_knuth(self, i):
+        r"""
+        Return the ``i``-th K-Bender-Knuth operator (as defined in
+        [DPS2017]_) applied to ``self``.
+
+        The `i`-th K-Bender-Knuth operator swaps the letters `i` and
+        `i + 1` everywhere where doing so would not break increasingness.
+
+        EXAMPLES::
+
+            sage: T = IncreasingTableau([[1,3,4],[2,4,5]])
+            sage: T.K_bender_knuth(2)
+            [[1, 2, 4], [3, 4, 5]]
+            sage: T.K_bender_knuth(3)
+            [[1, 3, 4], [2, 4, 5]]
+        """
+        newtab = [[0] * k for k in self.shape()]
+        for r, row in enumerate(self):
+            for c, val in enumerate(row):
+                if val == i:
+                    if (c + 1 < len(row) and row[c+1] == i + 1):
+                        newtab[r][c] = i
+                    elif (r + 1 < len(self) and c < len(self[r+1]) and self[r+1][c] == i + 1):
+                        newtab[r][c] = i
+                    else:
+                        newtab[r][c] = i + 1
+                elif val == i + 1:
+                    if c > 0 and row[c-1] == i:
+                        newtab[r][c] = i + 1
+                    elif r > 0 and self[r-1][c] == i:
+                        newtab[r][c] = i + 1
+                    else:
+                        newtab[r][c] = i
+                else:
+                    newtab[r][c] = val
+        return IncreasingTableau(newtab)
+
+    @combinatorial_map(name='K-promotion')
+    def K_promotion(self, ceiling=None):
+        """
+        Return the K-promotion operator from [Pec2014]_ applied to ``self``.
+
+        EXAMPLES::
+
+            sage: T = IncreasingTableau([[1,3,4],[2,4,5]])
+            sage: T.K_promotion()
+            [[1, 2, 3], [3, 4, 5]]
+            sage: T.K_promotion(6)
+            [[1, 2, 3], [3, 4, 6]]
+            sage: U = IncreasingTableau([[1,3,4],[3,4,5],[5]])
+            sage: U.K_promotion()
+            [[2, 3, 4], [3, 4, 5], [4]]
+        """
+        if ceiling is None:
+            ceiling = max(self.entries())
+        ans = self
+        for i in range(1, ceiling):
+            ans = ans.K_bender_knuth(i)
+        return ans
+
+    @combinatorial_map(name='K-promotion inverse')
+    def K_promotion_inverse(self, ceiling=None):
+        """
+        Return the inverse of K-promotion operator applied to ``self``.
+
+        EXAMPLES::
+
+            sage: T = IncreasingTableau([[1,3,4],[2,4,5]])
+            sage: T.K_promotion_inverse()
+            [[1, 2, 4], [3, 4, 5]]
+            sage: T.K_promotion_inverse(6)
+            [[2, 4, 5], [3, 5, 6]]
+            sage: U = IncreasingTableau([[1,3,4],[3,4,5],[5]])
+            sage: U.K_promotion_inverse()
+            [[1, 2, 4], [2, 4, 5], [4]]
+
+        TESTS::
+
+            sage: V = IncreasingTableau([[1,3,4],[3,4,5],[5,6]])
+            sage: V == V.K_promotion().K_promotion_inverse()
+            True
+            sage: V == V.K_promotion_inverse().K_promotion()
+            True
+        """
+        if ceiling is None:
+            ceiling = max(self.entries())
+        ans = self
+        for i in reversed(range(1, ceiling)):
+            ans = ans.K_bender_knuth(i)
+        return ans
+
+    @combinatorial_map(order=2,name='K-evacuation')
+    def K_evacuation(self, ceiling=None):
+        """
+        Return the K-evacuation involution from [TY2009]_ to ``self``.
+
+        EXAMPLES::
+
+            sage: T = IncreasingTableau([[1,3,4],[2,4,5]])
+            sage: T.K_evacuation()
+            [[1, 2, 4], [2, 3, 5]]
+            sage: T.K_evacuation(6)
+            [[2, 3, 5], [3, 4, 6]]
+            sage: U = IncreasingTableau([[1,3,4],[3,4,5],[5]])
+            sage: U.K_evacuation()
+            [[1, 2, 3], [2, 3, 5], [3]]
+
+        TESTS::
+
+            sage: V = IncreasingTableau([[1,3,4],[3,4,5],[5,6]])
+            sage: V == V.K_evacuation().K_evacuation()
+            True
+            sage: V.K_promotion().K_evacuation() == V.K_evacuation().K_promotion_inverse()
+            True
+        """
+        if ceiling is None:
+            ceiling = max(self.entries())
+        ans = self
+        for j in reversed(range(1, ceiling)):
+            for i in range(1, j+1):
+                ans = ans.K_bender_knuth(i)
+        return ans
+
+    @combinatorial_map(order=2, name='dual K-evacuation')
+    def dual_K_evacuation(self, ceiling=None):
+        """
+        Return the dual K-evacuation involution applied to ``self``.
+
+        EXAMPLES::
+
+            sage: T = IncreasingTableau([[1,3,4],[2,4,5]])
+            sage: T.dual_K_evacuation()
+            [[1, 2, 4], [2, 3, 5]]
+            sage: T.dual_K_evacuation(6)
+            [[2, 3, 5], [3, 4, 6]]
+            sage: U = IncreasingTableau([[1,3,4],[3,4,5],[5]])
+            sage: U.dual_K_evacuation()
+            [[1, 2, 3], [2, 3, 5], [3]]
+
+        TESTS::
+
+            sage: V = IncreasingTableau([[1,3,4],[3,4,5],[5,6]])
+            sage: V == V.dual_K_evacuation().dual_K_evacuation()
+            True
+            sage: W = IncreasingTableau([[1,2,4],[2,3,5]])
+            sage: W.K_evacuation() == W.dual_K_evacuation()
+            True
+            sage: X = IncreasingTableau([[1,2,4,7],[3,5,6,8],[5,7,8,10],[7,9,10,11]])
+            sage: X.K_evacuation() == X.dual_K_evacuation()
+            False
+            sage: X.K_promotion().dual_K_evacuation() == X.dual_K_evacuation().K_promotion_inverse()
+            True
+        """
+        if ceiling is None:
+            ceiling = max(self.entries())
+        ans = self
+        for j in range(1, ceiling):
+            for i in reversed(range(j, ceiling)):
+                ans = ans.K_bender_knuth(i)
+        return ans
+
 
 ##########################
 # Tableaux #
@@ -6505,31 +6497,6 @@
             return [len(_) for _ in x] in _Partitions
         else:
             return False
-
-#    def list(self):
-#        """
-#        Raises a ``NotImplementedError`` since there is not a method to
-#        enumerate all tableaux.
-#
-#        TESTS::
-#
-#            sage: Tableaux().list()
-#            Traceback (most recent call last):
-#            ...
-#            NotImplementedError
-#        """
-#        raise NotImplementedError
-#
-#    def __iter__(self):
-#        """
-#        TESTS::
-#
-#            sage: iter(Tableaux())
-#            Traceback (most recent call last):
-#            ...
-#            NotImplementedError
-#        """
-#        raise NotImplementedError
 
 class Tableaux_all(Tableaux):
 
@@ -7959,732 +7926,13 @@
     - with a partition argument, the class of all standard tableaux of that
       shape
 
-    A row standard tableau is a tableaux that contains each of the
-    entries from `1` to `n` exactly once and is increasing along rows.
-
-    All classes of row standard tableaux are iterable.
-
-    EXAMPLES::
-
-        sage: ST = RowStandardTableaux(3); ST
-        Row standard tableaux of size 3
-        sage: ST.first()
-        [[1, 2, 3]]
-        sage: ST.last()
-        [[1], [2], [3]]
-        sage: ST.cardinality()
-        10
-        sage: ST.list()
-        [[[1, 2, 3]],
-         [[2, 3], [1]],
-         [[1, 3], [2]],
-         [[1, 2], [3]],
-         [[3], [2], [1]],
-         [[2], [3], [1]],
-         [[3], [1], [2]],
-         [[2], [1], [3]],
-         [[1], [3], [2]],
-         [[1], [2], [3]]]
-
-    .. SEEALSO::
-
-        - :class:`Tableaux`
-        - :class:`Tableau`
-        - :class:`SemistandardTableaux`
-        - :class:`SemistandardTableau`
-        - :class:`RowStandardTableau`
-        - :class:`StandardSkewTableaux`
-
-    TESTS::
-
-        sage: RowStandardTableaux()([])
-        []
-        sage: ST = RowStandardTableaux([2,2]); ST
-        Row standard tableaux of shape [2, 2]
-        sage: ST.first()
-        [[3, 4], [1, 2]]
-        sage: ST.last()
-        [[1, 2], [3, 4]]
-        sage: ST.cardinality()
-        6
-        sage: ST.list()
-        [[[3, 4], [1, 2]],
-         [[2, 4], [1, 3]],
-         [[2, 3], [1, 4]],
-         [[1, 4], [2, 3]],
-         [[1, 3], [2, 4]],
-         [[1, 2], [3, 4]]]
-        sage: RowStandardTableau([[3,4,5],[1,2]]).residue_sequence(3).standard_tableaux()
-        Standard tableaux with 3-residue sequence (2,0,0,1,2) and multicharge (0)
-    """
-    @staticmethod
-    def __classcall_private__(cls, *args, **kwargs):
-        r"""
-        This is a factory class which returns the appropriate parent based on
-        arguments.  See the documentation for :class:`RowStandardTableaux` for
-        more information.
-
-        TESTS::
-
-            sage: RowStandardTableaux()
-            Row standard tableaux
-            sage: RowStandardTableaux(3)
-            Row standard tableaux of size 3
-            sage: RowStandardTableaux([2,1])
-            Row standard tableaux of shape [2, 1]
-            sage: RowStandardTableaux(0)
-            Row standard tableaux of size 0
-
-            sage: RowStandardTableaux(-1)
-            Traceback (most recent call last):
-            ...
-            ValueError: the argument must be a non-negative integer or a partition
-            sage: RowStandardTableaux([[1]])
-            Traceback (most recent call last):
-            ...
-            ValueError: the argument must be a non-negative integer or a partition
-        """
-        from sage.combinat.partition import _Partitions
-        from sage.combinat.skew_partition import SkewPartitions
-
-        if args:
-            n = args[0]
-        elif 'n' in kwargs:
-            n = kwargs[n]
-        else:
-            n = None
-
-        if n is None:
-            return RowStandardTableaux_all()
-
-        elif n in _Partitions:
-            return RowStandardTableaux_shape(_Partitions(n))
-
-        elif n in SkewPartitions():
-            #from sage.combinat.skew_tableau import RowStandardSkewTableaux
-            #return RowStandardSkewTableaux(n)
-            raise NotImplementedError("row standard skew tableaux not yet implemented")
-
-        if not isinstance(n, (int, Integer)) or n < 0:
-            raise ValueError("the argument must be a non-negative integer or a partition")
-
-        return RowStandardTableaux_size(n)
-
-    Element = RowStandardTableau
-
-    def __contains__(self, x):
-        """
-        EXAMPLES::
-
-            sage: [[1,1],[2,3]] in RowStandardTableaux()
-            False
-            sage: [[1,2],[3,4]] in RowStandardTableaux()
-            True
-            sage: [[1,3],[2,4]] in RowStandardTableaux()
-            True
-            sage: [[1,3],[2,5]] in RowStandardTableaux()
-            False
-            sage: [] in RowStandardTableaux()
-            True
-
-        Check that integers are not contained in ``self``
-        (see :trac:`14145`)::
-
-            sage: 1 in RowStandardTableaux()
-            False
-        """
-        if isinstance(x, RowStandardTableau):
-            return True
-        elif Tableaux.__contains__(self, x):
-            flatx = sorted(sum((list(row) for row in x),[]))
-            return ( flatx == list(range(1,len(flatx)+1))
-                     and all(row[i] < row[i+1] for row in x for i in range(len(row)-1)) )
-        return False
-
-class RowStandardTableaux_all(RowStandardTableaux, DisjointUnionEnumeratedSets):
-    """
-    All row standard tableaux.
-    """
-    def __init__(self):
-        r"""
-        Initializes the class of all standard tableaux.
-
-        .. WARNING::
-
-            Input is not checked; please use :class:`RowStandardTableaux` to
-            ensure the options are properly parsed.
-
-        TESTS::
-
-            sage: ST = RowStandardTableaux()
-            sage: TestSuite(ST).run()
-        """
-        RowStandardTableaux.__init__(self)
-        DisjointUnionEnumeratedSets.__init__(self,
-                                             Family(NonNegativeIntegers(), RowStandardTableaux_size),
-                                             facade=True, keepkey=False)
-
-    def _repr_(self):
-        """
-        TESTS::
-
-            sage: repr(RowStandardTableaux())    # indirect doctest
-            'Row standard tableaux'
-        """
-        return "Row standard tableaux"
-
-class RowStandardTableaux_size(RowStandardTableaux, DisjointUnionEnumeratedSets):
-    """
-    Row standard tableaux of fixed size `n`.
-
-    EXAMPLES::
-
-        sage: [ t for t in RowStandardTableaux(1) ]
-        [[[1]]]
-        sage: [ t for t in RowStandardTableaux(2) ]
-        [[[1, 2]], [[2], [1]], [[1], [2]]]
-        sage: RowStandardTableaux(3)[:]
-        [[[1, 2, 3]],
-         [[2, 3], [1]],
-         [[1, 3], [2]],
-         [[1, 2], [3]],
-         [[3], [2], [1]],
-         [[2], [3], [1]],
-         [[3], [1], [2]],
-         [[2], [1], [3]],
-         [[1], [3], [2]],
-         [[1], [2], [3]]]
-
-    TESTS::
-
-        sage: TestSuite( RowStandardTableaux(4) ).run()
-
-        sage: RowStandardTableaux(3).cardinality()
-        10
-        sage: ns = [1,2,3,4,5,6]
-        sage: sts = [RowStandardTableaux(n) for n in ns]
-        sage: all([st.cardinality() == len(st.list()) for st in sts])
-        True
-        sage: RowStandardTableaux(40).cardinality()  # long time
-        2063837185739279909309355007659204891024472174278
-    """
-    def __init__(self, n):
-        r"""
-        Initializes the class of all row standard tableaux of size ``n``.
-
-        .. WARNING::
-
-            Input is not checked; please use :class:`RowStandardTableaux` to
-            ensure the options are properly parsed.
-
-        TESTS::
-
-            sage: TestSuite( RowStandardTableaux(0) ).run()
-            sage: TestSuite( RowStandardTableaux(3) ).run()
-        """
-        RowStandardTableaux.__init__(self)
-        from sage.combinat.partition import Partitions_n
-        DisjointUnionEnumeratedSets.__init__(self,
-                                             Family(Partitions_n(n), RowStandardTableaux_shape),
-                                             facade=True, keepkey=False)
-        self._size = Integer(n)
-
-    def _repr_(self):
-        """
-        TESTS::
-
-            sage: RowStandardTableaux(3)
-            Row standard tableaux of size 3
-        """
-        return "Row standard tableaux of size %s" % self._size
-
-    def __contains__(self, x):
-        """
-        TESTS::
-
-            sage: ST3 = RowStandardTableaux(3)
-            sage: all([st in ST3 for st in ST3])
-            True
-            sage: ST4 = RowStandardTableaux(4)
-            sage: [x for x in ST4 if x in ST3]
-            []
-
-        Check that :trac:`14145` is fixed::
-
-            sage: 1 in RowStandardTableaux(4)
-            False
-        """
-        return RowStandardTableaux.__contains__(self, x) and sum(map(len, x)) == self._size
-
-    def an_element(self):
-        r"""
-        Returns a particular element of the class.
-
-        EXAMPLES::
-
-            sage: RowStandardTableaux(4).an_element()
-            [[1, 2, 3, 4]]
-        """
-        if self._size == 0:
-            return self.element_class(self, [])
-        elif self._size == 1:
-            return self.element_class(self, [[1]])
-        else:
-            return self.element_class(self, [range(1,self._size+1)])
-
-class RowStandardTableaux_shape(RowStandardTableaux):
-    """
-    Row Standard tableaux of a fixed shape `p`.
-    """
-    def __init__(self, p):
-        r"""
-        Initializes the class of all row standard tableaux of a given shape.
-
-        .. WARNING::
-
-            Input is not checked; please use :class:`RowStandardTableaux` to
-            ensure the options are properly parsed.
-
-        TESTS::
-
-            sage: TestSuite( RowStandardTableaux([2,1,1]) ).run()
-        """
-        super(RowStandardTableaux_shape, self).__init__(category=FiniteEnumeratedSets())
-        self.shape = p
-
-    def __contains__(self, x):
-        """
-        EXAMPLES::
-
-            sage: ST = RowStandardTableaux([2,1,1])
-            sage: all([st in ST for st in ST])
-            True
-            sage: len([x for x in RowStandardTableaux(4) if x in ST])
-            12
-            sage: ST.cardinality()
-            12
-        """
-        return RowStandardTableaux.__contains__(self, x) and [len(_) for _ in x] == self.shape
-
-    def _repr_(self):
-        """
-        TESTS::
-
-            sage: RowStandardTableaux([2,1,1])
-            Row standard tableaux of shape [2, 1, 1]
-        """
-        return "Row standard tableaux of shape {}".format(self.shape)
-
-    def __iter__(self):
-        r"""
-        An iterator for the row standard Young tableaux associated to the
-        shape `p` of ``self``.
-
-        EXAMPLES::
-
-            sage: [t for t in RowStandardTableaux([2,2])]
-            [[[3, 4], [1, 2]],
-             [[2, 4], [1, 3]],
-             [[2, 3], [1, 4]],
-             [[1, 4], [2, 3]],
-             [[1, 3], [2, 4]],
-             [[1, 2], [3, 4]]]
-            sage: [t for t in RowStandardTableaux([3,2])]
-            [[[3, 4, 5], [1, 2]],
-             [[2, 4, 5], [1, 3]],
-             [[2, 3, 5], [1, 4]],
-             [[2, 3, 4], [1, 5]],
-             [[1, 4, 5], [2, 3]],
-             [[1, 3, 5], [2, 4]],
-             [[1, 3, 4], [2, 5]],
-             [[1, 2, 5], [3, 4]],
-             [[1, 2, 4], [3, 5]],
-             [[1, 2, 3], [4, 5]]]
-            sage: st = RowStandardTableaux([2,1])
-            sage: st[0].parent() is st
-            True
-        """
-        partial_sums = [sum(self.shape[:i]) for i in range(len(self.shape)+1)]
-
-        # convert self.shape into a poset
-        relations = []
-        m = 1
-        for row in self.shape:
-            relations += [(m+i,m+i+1) for i in range(row-1)]
-            m += row
-
-        # now run through the linear extensions and return the corresponding tableau
-        for lin in Poset((range(1,self.shape.size()+1), relations)).linear_extensions():
-            linear_tab = list(permutation.Permutation(lin).inverse())
-            tab = [linear_tab[partial_sums[i]:partial_sums[i+1]]
-                   for i in range(len(self.shape))]
-            yield self.element_class(self, tab)
-
-    def cardinality(self):
-        r"""
-        Return the number of row standard tableaux of this shape.
-
-        This is just the index of the corresponding Young subgroup in
-        the full symmetric group.
-
-        EXAMPLES::
-
-            sage: RowStandardTableaux([3,2,1]).cardinality()
-            60
-            sage: RowStandardTableaux([2,2]).cardinality()
-            6
-            sage: RowStandardTableaux([5]).cardinality()
-            1
-            sage: RowStandardTableaux([6,5,5,3]).cardinality()
-            1955457504
-            sage: RowStandardTableaux([]).cardinality()
-            1
-        """
-        return Integer( factorial(sum(self.shape)) // prod(factorial(m) for m in self.shape) )
-
-
-########################
-# Standard Tableaux    #
-########################
-
-class StandardTableaux(SemistandardTableaux):
-    """
-    A factory for the various classes of standard tableaux.
-
-    INPUT:
-
-    - Either a non-negative integer (possibly specified with the keyword ``n``)
-      or a partition.
-
-    OUTPUT:
-
-    - With no argument, the class of all standard tableaux
-
-    - With a non-negative integer argument, ``n``, the class of all standard
-      tableaux of size ``n``
-
-    - With a partition argument, the class of all standard tableaux of that
-      shape.
-
-    A standard tableau is a semistandard tableaux which contains each of the
-    entries from 1 to ``n`` exactly once.
-
-    All classes of standard tableaux are iterable.
-
-    EXAMPLES::
-
-        sage: ST = StandardTableaux(3); ST
-        Standard tableaux of size 3
-        sage: ST.first()
-        [[1, 2, 3]]
-        sage: ST.last()
-        [[1], [2], [3]]
-        sage: ST.cardinality()
-        4
-        sage: ST.list()
-        [[[1, 2, 3]], [[1, 3], [2]], [[1, 2], [3]], [[1], [2], [3]]]
-
-    .. SEEALSO::
-
-        - :class:`Tableaux`
-        - :class:`Tableau`
-        - :class:`SemistandardTableaux`
-        - :class:`SemistandardTableau`
-        - :class:`StandardTableau`
-        - :class:`StandardSkewTableaux`
-
-    TESTS::
-
-        sage: StandardTableaux()([])
-        []
-        sage: ST = StandardTableaux([2,2]); ST
-        Standard tableaux of shape [2, 2]
-        sage: ST.first()
-        [[1, 3], [2, 4]]
-        sage: ST.last()
-        [[1, 2], [3, 4]]
-        sage: ST.cardinality()
-        2
-        sage: ST.list()
-        [[[1, 3], [2, 4]], [[1, 2], [3, 4]]]
-        sage: StandardTableau([[1,2,3],[4,5]]).residue_sequence(3).standard_tableaux()
-        Standard tableaux with 3-residue sequence (0,1,2,2,0) and multicharge (0)
-    """
-    @staticmethod
-    def __classcall_private__(cls, *args, **kwargs):
-        r"""
-        This is a factory class which returns the appropriate parent based on
-        arguments.  See the documentation for :class:`StandardTableaux` for
-        more information.
-
-        TESTS::
-
-            sage: StandardTableaux()
-            Standard tableaux
-            sage: StandardTableaux(3)
-            Standard tableaux of size 3
-            sage: StandardTableaux([2,1])
-            Standard tableaux of shape [2, 1]
-            sage: StandardTableaux(0)
-            Standard tableaux of size 0
-            sage: StandardTableaux(n=3)
-            Standard tableaux of size 3
-
-            sage: StandardTableaux(-1)
-            Traceback (most recent call last):
-            ...
-            ValueError: the argument must be a non-negative integer or a partition
-            sage: StandardTableaux([[1]])
-            Traceback (most recent call last):
-            ...
-            ValueError: the argument must be a non-negative integer or a partition
-        """
-        from sage.combinat.partition import _Partitions
-        from sage.combinat.skew_partition import SkewPartitions
-
-        if args:
-            n = args[0]
-        elif 'n' in kwargs:
-            n = kwargs['n']
-        else:
-            n = None
-
-        if n is None:
-            return StandardTableaux_all()
-
-        elif n in _Partitions:
-            return StandardTableaux_shape(_Partitions(n))
-
-        elif n in SkewPartitions():
-            from sage.combinat.skew_tableau import StandardSkewTableaux
-            return StandardSkewTableaux(n)
-
-        if not isinstance(n, (int, Integer)) or n < 0:
-            raise ValueError("the argument must be a non-negative integer or a partition")
-
-        return StandardTableaux_size(n)
-
-    Element = StandardTableau
-
-    def __contains__(self, x):
-        """
-        EXAMPLES::
-
-            sage: [[1,1],[2,3]] in StandardTableaux()
-            False
-            sage: [[1,2],[3,4]] in StandardTableaux()
-            True
-            sage: [[1,3],[2,4]] in StandardTableaux()
-            True
-            sage: [[1,3],[2,5]] in StandardTableaux()
-            False
-            sage: [] in StandardTableaux()
-            True
-
-        Check that :trac:`14145` is fixed::
-
-            sage: 1 in StandardTableaux()
-            False
-        """
-        if isinstance(x, StandardTableau):
-            return True
-        elif Tableaux.__contains__(self, x):
-            flatx = sorted(sum((list(row) for row in x), []))
-            return flatx == list(range(1,len(flatx)+1)) and (len(x)==0 or
-                     (all(row[i]<row[i+1] for row in x for i in range(len(row)-1)) and
-                       all(x[r][c]<x[r+1][c] for r in range(len(x)-1)
-                                              for c in range(len(x[r+1])) )
-                     ))
-        return False
-
-class StandardTableaux_all(StandardTableaux, DisjointUnionEnumeratedSets):
-    """
-    All standard tableaux.
-    """
-    def __init__(self):
-        r"""
-        Initializes the class of all standard tableaux.
-
-        TESTS::
-
-            sage: ST = StandardTableaux()
-            sage: TestSuite(ST).run()
-        """
-        DisjointUnionEnumeratedSets.__init__(self,
-                                             Family(NonNegativeIntegers(), StandardTableaux_size),
-                                             facade=True, keepkey=False)
-
-    def _repr_(self):
-        """
-        TESTS::
-
-            sage: repr(StandardTableaux())    # indirect doctest
-            'Standard tableaux'
-        """
-        return "Standard tableaux"
-
-class StandardTableaux_size(StandardTableaux, DisjointUnionEnumeratedSets):
-    """
-    Standard tableaux of fixed size `n`.
-
-    EXAMPLES::
-
-        sage: [ t for t in StandardTableaux(1) ]
-        [[[1]]]
-        sage: [ t for t in StandardTableaux(2) ]
-        [[[1, 2]], [[1], [2]]]
-        sage: [ t for t in StandardTableaux(3) ]
-        [[[1, 2, 3]], [[1, 3], [2]], [[1, 2], [3]], [[1], [2], [3]]]
-        sage: StandardTableaux(4)[:]
-        [[[1, 2, 3, 4]],
-         [[1, 3, 4], [2]],
-         [[1, 2, 4], [3]],
-         [[1, 2, 3], [4]],
-         [[1, 3], [2, 4]],
-         [[1, 2], [3, 4]],
-         [[1, 4], [2], [3]],
-         [[1, 3], [2], [4]],
-         [[1, 2], [3], [4]],
-         [[1], [2], [3], [4]]]
-
-    TESTS::
-
-        sage: TestSuite( StandardTableaux(4) ).run()
-    """
-    def __init__(self, n):
-        r"""
-        Initializes the class of all standard tableaux of size ``n``.
-
-        .. WARNING::
-
-            Input is not checked; please use :class:`StandardTableaux` to
-            ensure the options are properly parsed.
-
-        TESTS::
-
-            sage: TestSuite( StandardTableaux(0) ).run()
-            sage: TestSuite( StandardTableaux(3) ).run()
-        """
-        StandardTableaux.__init__(self)
-        from sage.combinat.partition import Partitions_n
-        DisjointUnionEnumeratedSets.__init__(self,
-                                             Family(Partitions_n(n), StandardTableaux_shape),
-                                             category=FiniteEnumeratedSets(),
-                                             facade=True, keepkey=False)
-        self.size = Integer(n)
-
-    def _repr_(self):
-        """
-        TESTS::
-
-            sage: StandardTableaux(3)
-            Standard tableaux of size 3
-        """
-        return "Standard tableaux of size %s" % self.size
-
-    def __contains__(self, x):
-        """
-        TESTS::
-
-            sage: ST3 = StandardTableaux(3)
-            sage: all(st in ST3 for st in ST3)
-            True
-            sage: ST4 = StandardTableaux(4)
-            sage: [x for x in ST4 if x in ST3]
-            []
-
-        Check that :trac:`14145` is fixed::
-
-            sage: 1 in StandardTableaux(4)
-            False
-        """
-        return StandardTableaux.__contains__(self, x) and sum(map(len, x)) == self.size
-
-    def cardinality(self):
-        r"""
-        Return the number of all standard tableaux of size ``n``.
-
-        The number of standard tableaux of size `n` is equal to the
-        number of involutions in the symmetric group `S_n`.
-        This is a consequence of the symmetry of the RSK
-        correspondence, that if `\sigma \mapsto (P, Q)`, then
-        `\sigma^{-1} \mapsto (Q, P)`. For more information, see
-        :wikipedia:`Robinson-Schensted-Knuth_correspondence#Symmetry`.
-
-        ALGORITHM:
-
-        The algorithm uses the fact that standard tableaux of size
-        ``n`` are in bijection with the involutions of size ``n``,
-        (see page 41 in section 4.1 of [Ful1997]_).  For each number of
-        fixed points, you count the number of ways to choose those
-        fixed points multiplied by the number of perfect matchings on
-        the remaining values.
-
-        EXAMPLES::
-
-            sage: StandardTableaux(3).cardinality()
-            4
-            sage: ns = [1,2,3,4,5,6]
-            sage: sts = [StandardTableaux(n) for n in ns]
-            sage: all(st.cardinality() == len(st.list()) for st in sts)
-            True
-            sage: StandardTableaux(50).cardinality()  # long time
-            27886995605342342839104615869259776
-
-        TESTS::
-
-            sage: def cardinality_using_hook_formula(n):
-            ....:     c = 0
-            ....:     for p in Partitions(n):
-            ....:         c += StandardTableaux(p).cardinality()
-            ....:     return c
-            sage: all(cardinality_using_hook_formula(i) == StandardTableaux(i).cardinality() for i in range(10))
-            True
-        """
-        tableaux_number = self.size % 2  # identity involution
-        fixed_point_numbers = list(range(tableaux_number, self.size + 1 - tableaux_number, 2))
-
-        # number of involutions of size "size" (number of ways to
-        # choose "fixed_point_number" out of "size" elements *
-        # number of involutions without fixed point of size
-        # "size" - "fixed_point_number")
-        for fixed_point_number in fixed_point_numbers:
-            tableaux_number += (self.size.binomial(fixed_point_number) *
-                                prod(range(1, self.size - fixed_point_number, 2)))
-
-        return tableaux_number
-
-<<<<<<< HEAD
     A row standard tableau is a tableau that contains each of the
     entries from `1` to `n` exactly once and is increasing along rows.
-=======
-    def random_element(self):
-        r"""
-        Return a random ``StandardTableau`` with uniform probability.
->>>>>>> 68a6075d
-
-        This algorithm uses the fact that the Robinson-Schensted
-        correspondence returns a pair of identical standard Young
-        tableaux (SYTs) if and only if the permutation was an involution.
-        Thus, generating a random SYT is equivalent to generating a
-        random involution.
-
-        To generate an involution, we first need to choose its number of
-        fixed points `k` (if the size of the involution is even, the
-        number of fixed points will be even, and if the size is odd, the
-        number of fixed points will be odd). To do this, we choose a
-        random integer `r` between 0 and the number `N` of all
-        involutions of size `n`. We then decompose the interval
-        `\{ 1, 2, \ldots, N \}` into subintervals whose lengths are the
-        numbers of involutions of size `n` with respectively `0`, `1`,
-        `\ldots`, `\left \lfloor N/2 \right \rfloor` fixed points. The
-        interval in which our random integer `r` lies then decides how
-        many fixed points our random involution will have. We then
-        place those fixed points randomly and then compute a perfect
-        matching (an involution without fixed points) on the remaining
-        values.
-
-<<<<<<< HEAD
+
+    All classes of row standard tableaux are iterable.
+
+    EXAMPLES::
+
         sage: ST = RowStandardTableaux(3); ST
         Row standard tableaux of size 3
         sage: ST.first()
@@ -8704,56 +7952,18 @@
          [[1], [2], [3]],
          [[2], [1], [3]],
          [[3], [1], [2]]]
-=======
-        EXAMPLES::
->>>>>>> 68a6075d
-
-            sage: StandardTableaux(5).random_element() # random
-            [[1, 4, 5], [2], [3]]
-            sage: StandardTableaux(0).random_element()
-            []
-            sage: StandardTableaux(1).random_element()
-            [[1]]
-
-        TESTS::
-
-            sage: all(StandardTableaux(10).random_element() in StandardTableaux(10) for i in range(20))
-            True
-        """
-        from sage.misc.prandom import randrange
-        from sage.misc.prandom import sample
-        from sage.combinat.perfect_matching import PerfectMatchings
-        from sage.combinat.permutation import from_cycles
-        # We compute the number of involutions of size ``size``.
-        involution_index = randrange(0, StandardTableaux(self.size).cardinality())
-        # ``involution_index`` is our random integer `r`.
-        partial_sum = 0
-        fixed_point_number = self.size % 2
-        # ``fixed_point_number`` will become `k`.
-        while True:
-            # We add the number of involutions with ``fixed_point_number``
-            # fixed points.
-            partial_sum += binomial(self.size, fixed_point_number) * \
-                           prod(range(1, self.size - fixed_point_number , 2))
-            # If the partial sum is greater than the involution index,
-            # then the random involution that we want to generate has
-            # ``fixed_point_number`` fixed points.
-            if partial_sum > involution_index:
-                break
-            fixed_point_number += 2
-        # We generate a subset of size "fixed_point_number" of the set {1,
-        # ..., size}.
-        fixed_point_positions = set(sample(range(1, self.size + 1), fixed_point_number))
-        # We generate a list of tuples which will form the cycle
-        # decomposition of our random involution. This list contains
-        # singletons (corresponding to the fixed points of the
-        # involution) and pairs (forming a perfect matching on the
-        # remaining values).
-        permutation_cycle_rep = [(fixed_point,) for fixed_point in fixed_point_positions] + \
-                                list(PerfectMatchings(set(range(1, self.size + 1)) - set(fixed_point_positions)).random_element())
-        return from_cycles(self.size, permutation_cycle_rep).robinson_schensted()[0]
-
-<<<<<<< HEAD
+
+    .. SEEALSO::
+
+        - :class:`Tableaux`
+        - :class:`Tableau`
+        - :class:`SemistandardTableaux`
+        - :class:`SemistandardTableau`
+        - :class:`RowStandardTableau`
+        - :class:`StandardSkewTableaux`
+
+    TESTS::
+
         sage: RowStandardTableaux()([])
         []
         sage: ST = RowStandardTableaux([2,2]); ST
@@ -8773,120 +7983,129 @@
          [[2, 3], [1, 4]]]
         sage: RowStandardTableau([[3,4,5],[1,2]]).residue_sequence(3).standard_tableaux()
         Standard tableaux with 3-residue sequence (2,0,0,1,2) and multicharge (0)
-=======
-class StandardTableaux_shape(StandardTableaux):
->>>>>>> 68a6075d
     """
-    Semistandard tableaux of a fixed shape `p`.
+    @staticmethod
+    def __classcall_private__(cls, *args, **kwargs):
+        r"""
+        This is a factory class which returns the appropriate parent based on
+        arguments.  See the documentation for :class:`RowStandardTableaux` for
+        more information.
+
+        TESTS::
+
+            sage: RowStandardTableaux()
+            Row standard tableaux
+            sage: RowStandardTableaux(3)
+            Row standard tableaux of size 3
+            sage: RowStandardTableaux([2,1])
+            Row standard tableaux of shape [2, 1]
+            sage: RowStandardTableaux(0)
+            Row standard tableaux of size 0
+
+            sage: RowStandardTableaux(-1)
+            Traceback (most recent call last):
+            ...
+            ValueError: the argument must be a non-negative integer or a partition
+            sage: RowStandardTableaux([[1]])
+            Traceback (most recent call last):
+            ...
+            ValueError: the argument must be a non-negative integer or a partition
+        """
+        from sage.combinat.partition import _Partitions
+        from sage.combinat.skew_partition import SkewPartitions
+
+        if args:
+            n = args[0]
+        elif 'n' in kwargs:
+            n = kwargs[n]
+        else:
+            n = None
+
+        if n is None:
+            return RowStandardTableaux_all()
+
+        elif n in _Partitions:
+            return RowStandardTableaux_shape(_Partitions(n))
+
+        elif n in SkewPartitions():
+            #from sage.combinat.skew_tableau import RowStandardSkewTableaux
+            #return RowStandardSkewTableaux(n)
+            raise NotImplementedError("row standard skew tableaux not yet implemented")
+
+        if not isinstance(n, (int, Integer)) or n < 0:
+            raise ValueError("the argument must be a non-negative integer or a partition")
+
+        return RowStandardTableaux_size(n)
+
+    Element = RowStandardTableau
+
+    def __contains__(self, x):
+        """
+        EXAMPLES::
+
+            sage: [[1,1],[2,3]] in RowStandardTableaux()
+            False
+            sage: [[1,2],[3,4]] in RowStandardTableaux()
+            True
+            sage: [[1,3],[2,4]] in RowStandardTableaux()
+            True
+            sage: [[1,3],[2,5]] in RowStandardTableaux()
+            False
+            sage: [] in RowStandardTableaux()
+            True
+
+        Check that integers are not contained in ``self``
+        (see :trac:`14145`)::
+
+            sage: 1 in RowStandardTableaux()
+            False
+        """
+        if isinstance(x, RowStandardTableau):
+            return True
+        elif Tableaux.__contains__(self, x):
+            flatx = sorted(sum((list(row) for row in x),[]))
+            return ( flatx == list(range(1,len(flatx)+1))
+                     and all(row[i] < row[i+1] for row in x for i in range(len(row)-1)) )
+        return False
+
+class RowStandardTableaux_all(RowStandardTableaux, DisjointUnionEnumeratedSets):
     """
-    def __init__(self, p):
-        r"""
-        Initializes the class of all semistandard tableaux of a given shape.
+    All row standard tableaux.
+    """
+    def __init__(self):
+        r"""
+        Initializes the class of all standard tableaux.
 
         .. WARNING::
 
-            Input is not checked; please use :class:`StandardTableaux` to
+            Input is not checked; please use :class:`RowStandardTableaux` to
             ensure the options are properly parsed.
 
         TESTS::
 
-            sage: TestSuite( StandardTableaux([2,1,1]) ).run()
-        """
-        super(StandardTableaux_shape, self).__init__(category=FiniteEnumeratedSets())
-        self.shape = p
-
-    def __contains__(self, x):
-        """
-        EXAMPLES::
-
-            sage: ST = StandardTableaux([2,1,1])
-            sage: all(st in ST for st in ST)
-            True
-            sage: len([x for x in StandardTableaux(4) if x in ST])
-            3
-            sage: ST.cardinality()
-            3
-
-        Check that :trac:`14145` is fixed::
-
-            sage: 1 in StandardTableaux([2,1,1])
-            False
-        """
-        return StandardTableaux.__contains__(self, x) and [len(_) for _ in x] == self.shape
+            sage: ST = RowStandardTableaux()
+            sage: TestSuite(ST).run()
+        """
+        RowStandardTableaux.__init__(self)
+        DisjointUnionEnumeratedSets.__init__(self,
+                                             Family(NonNegativeIntegers(), RowStandardTableaux_size),
+                                             facade=True, keepkey=False)
 
     def _repr_(self):
         """
         TESTS::
 
-            sage: repr(StandardTableaux([2,1,1]))    # indirect doctest
-            'Standard tableaux of shape [2, 1, 1]'
-        """
-        return "Standard tableaux of shape %s"%str(self.shape)
-
-    def cardinality(self):
-        r"""
-        Return the number of standard Young tableaux of this shape.
-
-        This method uses the so-called *hook length formula*, a formula
-        for the number of Young tableaux associated with a given
-        partition. The formula says the following: Let `\lambda` be a
-        partition. For each cell `c` of the Young diagram of `\lambda`,
-        let the *hook length* of `c` be defined as `1` plus the number of
-        cells horizontally to the right of `c` plus the number of cells
-        vertically below `c`. The number of standard Young tableaux of
-        shape `\lambda` is then `n!` divided by the product of the hook
-        lengths of the shape of `\lambda`, where `n = |\lambda|`.
-
-        For example, consider the partition ``[3,2,1]`` of ``6`` with
-        Ferrers diagram::
-
-            # # #
-            # #
-            #
-
-        When we fill in the cells with their respective hook lengths, we
-        obtain::
-
-            5 3 1
-            3 1
-            1
-
-        The hook length formula returns
-
-        .. MATH::
-
-            \frac{6!}{5 \cdot 3 \cdot 1 \cdot 3 \cdot 1 \cdot 1} = 16.
-
-        EXAMPLES::
-
-            sage: StandardTableaux([3,2,1]).cardinality()
-            16
-            sage: StandardTableaux([2,2]).cardinality()
-            2
-            sage: StandardTableaux([5]).cardinality()
-            1
-            sage: StandardTableaux([6,5,5,3]).cardinality()
-            6651216
-            sage: StandardTableaux([]).cardinality()
-            1
-
-        REFERENCES:
-
-        - http://mathworld.wolfram.com/HookLengthFormula.html
-        """
-        pi = self.shape
-
-        number = factorial(sum(pi))
-        hook = pi.hook_lengths()
-
-        for row in hook:
-            for col in row:
-                #Divide the hook length by the entry
-                number /= col
-
-        return Integer(number)
-
-<<<<<<< HEAD
+            sage: repr(RowStandardTableaux())    # indirect doctest
+            'Row standard tableaux'
+        """
+        return "Row standard tableaux"
+
+class RowStandardTableaux_size(RowStandardTableaux, DisjointUnionEnumeratedSets):
+    """
+    Row standard tableaux of fixed size `n`.
+
+    EXAMPLES::
+
         sage: [ t for t in RowStandardTableaux(1) ]
         [[[1]]]
         sage: [ t for t in RowStandardTableaux(2) ]
@@ -8902,29 +8121,11 @@
          [[1], [2], [3]],
          [[2], [1], [3]],
          [[3], [1], [2]]]
-=======
-    def __iter__(self):
-        r"""
-        An iterator for the standard Young tableaux associated to the
-        shape `p` of ``self``.
->>>>>>> 68a6075d
-
-        EXAMPLES::
-
-            sage: [t for t in StandardTableaux([2,2])]
-            [[[1, 3], [2, 4]], [[1, 2], [3, 4]]]
-            sage: [t for t in StandardTableaux([3,2])]
-            [[[1, 3, 5], [2, 4]],
-             [[1, 2, 5], [3, 4]],
-             [[1, 3, 4], [2, 5]],
-             [[1, 2, 4], [3, 5]],
-             [[1, 2, 3], [4, 5]]]
-            sage: st = StandardTableaux([2,1])
-            sage: st[0].parent() is st
-            True
-        """
-
-<<<<<<< HEAD
+
+    TESTS::
+
+        sage: TestSuite( RowStandardTableaux(4) ).run()
+
         sage: RowStandardTableaux(3).cardinality()
         10
         sage: ns = [1,2,3,4,5,6]
@@ -8937,141 +8138,91 @@
     def __init__(self, n):
         r"""
         Initializes the class of all row standard tableaux of size ``n``.
-=======
-        pi = self.shape
-        #Set the initial tableau by filling it in going down the columns
-        tableau = [[None]*n for n in pi]
-        size = sum(pi)
-        row = 0
-        col = 0
-        for i in range(size):
-            tableau[row][col] = i+1
->>>>>>> 68a6075d
-
-            #If we can move down, then do it;
-            #otherwise, move to the next column over
-            if ( row + 1 < len(pi) and col < pi[row+1]):
-                row += 1
-            else:
-                row = 0
-                col += 1
-
-        yield self.element_class(self, tableau)
-
-        # iterate until we reach the last tableau which is
-        # filled with the row indices.
-        last_tableau = sum([[row]*l for (row,l) in enumerate(pi)], [])
-
-        #Convert the tableau to "vector format"
-        #tableau_vector[i] is the row that number i
-        #is in
-        tableau_vector = [None]*size
-        for row in range(len(pi)):
-            for col in range(pi[row]):
-                tableau_vector[tableau[row][col]-1] = row
-
-        while tableau_vector!=last_tableau:
-            #Locate the smallest integer j such that j is not
-            #in the lowest corner of the subtableau T_j formed by
-            #1,...,j.  This happens to be first j such that
-            #tableau_vector[j]<tableau_vector[j-1].
-            #l will correspond to the shape of T_j
-            l = [0]*size
-            l[0] = 1
-            j = 0
-            for i in range(1,size):
-                l[tableau_vector[i]] += 1
-                if ( tableau_vector[i] < tableau_vector[i-1] ):
-                    j = i
-                    break
-
-            #Find the last nonzero row of l and store it in k
-            i = size - 1
-            while ( l[i] == 0 ):
-                i -= 1
-            k = i
-
-            #Find a new row for the letter j (next lowest corner)
-            t = l[ 1 + tableau_vector[j] ]
-            i = k
-            while ( l[i] != t ):
-                i -= 1
-
-            #Move the letter j to row i
-            tableau_vector[j] = i
-            l[i] -= 1
-
-            #Fill in the columns of T_j using 1,...,j-1 in increasing order
-            m = 0
-            while ( m < j ):
-                r = 0
-                while ( l[r] != 0 ):
-                    tableau_vector[m] = r
-                    l[r] -= 1
-                    m += 1
-                    r += 1
-
-            #Convert the tableau vector back to the regular tableau
-            #format
-            row_count= [0]*len(pi)
-            tableau = [[None]*n for n in pi]
-
-<<<<<<< HEAD
+
+        .. WARNING::
+
+            Input is not checked; please use :class:`RowStandardTableaux` to
+            ensure the options are properly parsed.
+
+        TESTS::
+
+            sage: TestSuite( RowStandardTableaux(0) ).run()
+            sage: TestSuite( RowStandardTableaux(3) ).run()
+        """
+        RowStandardTableaux.__init__(self)
+        from sage.combinat.partition import Partitions_n
+        DisjointUnionEnumeratedSets.__init__(self,
+                                             Family(Partitions_n(n), RowStandardTableaux_shape),
+                                             facade=True, keepkey=False)
+        self._size = Integer(n)
+
+    def _repr_(self):
+        """
+        TESTS::
+
+            sage: RowStandardTableaux(3)
+            Row standard tableaux of size 3
+        """
+        return "Row standard tableaux of size %s" % self._size
+
+    def __contains__(self, x):
+        """
+        TESTS::
+
             sage: ST3 = RowStandardTableaux(3)
             sage: all(st in ST3 for st in ST3)
             True
             sage: ST4 = RowStandardTableaux(4)
             sage: [x for x in ST4 if x in ST3]
             []
-=======
-            for i in range(size):
-                tableau[tableau_vector[i]][row_count[tableau_vector[i]]] = i+1
-                row_count[tableau_vector[i]] += 1
->>>>>>> 68a6075d
-
-            yield self.element_class(self, tableau)
-
-        return
-
-    def list(self):
-        r"""
-        Return a list of the standard Young tableaux of the specified shape.
-
-        EXAMPLES::
-
-            sage: StandardTableaux([2,2]).list()
-            [[[1, 3], [2, 4]], [[1, 2], [3, 4]]]
-            sage: StandardTableaux([5]).list()
-            [[[1, 2, 3, 4, 5]]]
-            sage: StandardTableaux([3,2,1]).list()
-            [[[1, 4, 6], [2, 5], [3]],
-             [[1, 3, 6], [2, 5], [4]],
-             [[1, 2, 6], [3, 5], [4]],
-             [[1, 3, 6], [2, 4], [5]],
-             [[1, 2, 6], [3, 4], [5]],
-             [[1, 4, 5], [2, 6], [3]],
-             [[1, 3, 5], [2, 6], [4]],
-             [[1, 2, 5], [3, 6], [4]],
-             [[1, 3, 4], [2, 6], [5]],
-             [[1, 2, 4], [3, 6], [5]],
-             [[1, 2, 3], [4, 6], [5]],
-             [[1, 3, 5], [2, 4], [6]],
-             [[1, 2, 5], [3, 4], [6]],
-             [[1, 3, 4], [2, 5], [6]],
-             [[1, 2, 4], [3, 5], [6]],
-             [[1, 2, 3], [4, 5], [6]]]
-        """
-        return [y for y in self]
-
-
-    def random_element(self):
-        """
-        Return a random standard tableau of the given shape using the
-        Greene-Nijenhuis-Wilf Algorithm.
-
-        EXAMPLES::
-
-<<<<<<< HEAD
+
+        Check that :trac:`14145` is fixed::
+
+            sage: 1 in RowStandardTableaux(4)
+            False
+        """
+        return RowStandardTableaux.__contains__(self, x) and sum(map(len, x)) == self._size
+
+    def an_element(self):
+        r"""
+        Returns a particular element of the class.
+
+        EXAMPLES::
+
+            sage: RowStandardTableaux(4).an_element()
+            [[1, 2, 3, 4]]
+        """
+        if self._size == 0:
+            return self.element_class(self, [])
+        elif self._size == 1:
+            return self.element_class(self, [[1]])
+        else:
+            return self.element_class(self, [range(1,self._size+1)])
+
+class RowStandardTableaux_shape(RowStandardTableaux):
+    """
+    Row Standard tableaux of a fixed shape `p`.
+    """
+    def __init__(self, p):
+        r"""
+        Initializes the class of all row standard tableaux of a given shape.
+
+        .. WARNING::
+
+            Input is not checked; please use :class:`RowStandardTableaux` to
+            ensure the options are properly parsed.
+
+        TESTS::
+
+            sage: TestSuite( RowStandardTableaux([2,1,1]) ).run()
+        """
+        super(RowStandardTableaux_shape, self).__init__(category=FiniteEnumeratedSets())
+        self.shape = p
+
+    def __contains__(self, x):
+        """
+        EXAMPLES::
+
             sage: ST = RowStandardTableaux([2,1,1])
             sage: all(st in ST for st in ST)
             True
@@ -9079,26 +8230,25 @@
             12
             sage: ST.cardinality()
             12
-=======
-            sage: StandardTableaux([2,2]).random_element()
-            [[1, 2], [3, 4]]
-            sage: StandardTableaux([]).random_element()
-            []
->>>>>>> 68a6075d
-        """
-
-        p = self.shape
-
-        t = [[None]*n for n in p]
-
-
-        #Get the cells in the
-        cells = []
-        for i in range(len(p)):
-            for j in range(p[i]):
-                cells.append((i,j))
-
-<<<<<<< HEAD
+        """
+        return RowStandardTableaux.__contains__(self, x) and [len(_) for _ in x] == self.shape
+
+    def _repr_(self):
+        """
+        TESTS::
+
+            sage: RowStandardTableaux([2,1,1])
+            Row standard tableaux of shape [2, 1, 1]
+        """
+        return "Row standard tableaux of shape {}".format(self.shape)
+
+    def __iter__(self):
+        r"""
+        An iterator for the row standard Young tableaux associated to the
+        shape `p` of ``self``.
+
+        EXAMPLES::
+
             sage: [t for t in RowStandardTableaux([2,2])]
             [[[2, 4], [1, 3]],
              [[3, 4], [1, 2]],
@@ -9137,401 +8287,380 @@
             tab = [linear_tab[partial_sums[i]:partial_sums[i+1]]
                    for i in range(len(self.shape))]
             yield self.element_class(self, tab)
-=======
-        m = sum(p)
-        while m > 0:
-
-            #Choose a cell at random
-            cell = random.choice(cells)
-
->>>>>>> 68a6075d
-
-            #Find a corner
-            inner_corners = p.corners()
-            while cell not in inner_corners:
-                hooks = []
-                for k in range(cell[1], p[cell[0]]):
-                    hooks.append((cell[0], k))
-                for k in range(cell[0], len(p)):
-                    if p[k] > cell[1]:
-                        hooks.append((k, cell[1]))
-
-                cell = random.choice(hooks)
-
-
-            #Assign m to cell
-            t[cell[0]][cell[1]] = m
-
-            p = p.remove_cell(cell[0])
-
-            cells.remove(cell)
-
-            m -= 1
-
-        return self.element_class(self, t)
-
-
-##########################
-# Symplectic Tableaux    #
-##########################
-
-class SymplecticTableaux(Tableaux):
+
+    def cardinality(self):
+        r"""
+        Return the number of row standard tableaux of this shape.
+
+        This is just the index of the corresponding Young subgroup in
+        the full symmetric group.
+
+        EXAMPLES::
+
+            sage: RowStandardTableaux([3,2,1]).cardinality()
+            60
+            sage: RowStandardTableaux([2,2]).cardinality()
+            6
+            sage: RowStandardTableaux([5]).cardinality()
+            1
+            sage: RowStandardTableaux([6,5,5,3]).cardinality()
+            1955457504
+            sage: RowStandardTableaux([]).cardinality()
+            1
+        """
+        return Integer( factorial(sum(self.shape)) // prod(factorial(m) for m in self.shape) )
+
+
+########################
+# Standard Tableaux    #
+########################
+
+class StandardTableaux(SemistandardTableaux):
     """
-    A factory class for the various classes of symplectic tableaux.
+    A factory for the various classes of standard tableaux.
 
     INPUT:
 
-    Keyword arguments:
-
-    - ``size`` -- The size of the tableaux
-    - ``shape`` -- The shape of the tableaux
-    - ``eval`` -- The symplectic weight (also called content or evaluation) of
-      the tableaux
-    - ``max_entry`` -- A maximum (absolute value) entry for the tableaux.  This 
-      can be a positive integer or infinity (``oo``). If ``size`` or ``shape`` 
-      are specified, ``max_entry`` defaults to be ``size`` or the size of
-      ``shape``.
-    - ``tableau_type`` -- The type of symplectic tableau. See the documentation
-      for :class:`SymplecticTableau` for the allowable strings. This defaults to 
-      KashiwaraNakashima.
-
-    Positional arguments:
-
-    - The first argument is interpreted as either ``size`` or ``shape``
-      according to whether it is an integer or a partition
-    - The second keyword argument will always be interpreted as ``eval``
+    - Either a non-negative integer (possibly specified with the keyword ``n``)
+      or a partition.
 
     OUTPUT:
 
-    - The appropriate class, after checking basic consistency tests.
-
-
-    Classes of symplectic tableaux can be iterated over if and only if there
-    is some restriction.
+    - With no argument, the class of all standard tableaux
+
+    - With a non-negative integer argument, ``n``, the class of all standard
+      tableaux of size ``n``
+
+    - With a partition argument, the class of all standard tableaux of that
+      shape.
+
+    A standard tableau is a semistandard tableaux which contains each of the
+    entries from 1 to ``n`` exactly once.
+
+    All classes of standard tableaux are iterable.
 
     EXAMPLES::
 
-        sage: ST = SymplecticTableaux([2,1]); ST
-        KashiwaraNakashima Symplectic tableaux of shape [2, 1] and maximum entry 3
-        sage: ST = SymplecticTableaux([3,2], max_entry=3, tableau_type="Sundaram"); ST
-        Sundaram Symplectic tableaux of shape [3, 2] and maximum entry 3 
-        sage: ST = SymplecticTableaux(4, max_entry=2, tableau_type="king"); ST
-        King Symplectic tableaux of size 4 and maximum entry 2
-        sage: ST = SymplecticTableaux(max_entry=5, tableau_type="DeConciniProcesi"); ST
-        DeConciniProcesi Symplectic tableaux with maximum entry 5
-        sage: ST = SymplecticTableaux(5, mu=[2,0,-1]); ST
-        KashiwaraNakashima Symplectic tableaux of size 5 and weight (2, 0, -1)
-        sage: ST[17]
-        [[1, 1], [2, -2], [-3]]
-
-    .. WARNING::
-
-        ``max_entry`` set to PlusInfinity is not yet implemented.
+        sage: ST = StandardTableaux(3); ST
+        Standard tableaux of size 3
+        sage: ST.first()
+        [[1, 2, 3]]
+        sage: ST.last()
+        [[1], [2], [3]]
+        sage: ST.cardinality()
+        4
+        sage: ST.list()
+        [[[1, 2, 3]], [[1, 3], [2]], [[1, 2], [3]], [[1], [2], [3]]]
 
     .. SEEALSO::
 
         - :class:`Tableaux`
         - :class:`Tableau`
-        - :class:`SymplecticTableau`
+        - :class:`SemistandardTableaux`
         - :class:`SemistandardTableau`
-        - :class:`SemistandardTableaux`
-
+        - :class:`StandardTableau`
+        - :class:`StandardSkewTableaux`
+
+    TESTS::
+
+        sage: StandardTableaux()([])
+        []
+        sage: ST = StandardTableaux([2,2]); ST
+        Standard tableaux of shape [2, 2]
+        sage: ST.first()
+        [[1, 3], [2, 4]]
+        sage: ST.last()
+        [[1, 2], [3, 4]]
+        sage: ST.cardinality()
+        2
+        sage: ST.list()
+        [[[1, 3], [2, 4]], [[1, 2], [3, 4]]]
+        sage: StandardTableau([[1,2,3],[4,5]]).residue_sequence(3).standard_tableaux()
+        Standard tableaux with 3-residue sequence (0,1,2,2,0) and multicharge (0)
     """
     @staticmethod
     def __classcall_private__(cls, *args, **kwargs):
         r"""
         This is a factory class which returns the appropriate parent based on
-        arguments.  See the documentation for :class:`SymplecticTableaux`
-        for more information.
-
-        TESTS::
-            sage: SymplecticTableaux()
-            KashiwaraNakashima Symplectic tableaux
-            sage: SymplecticTableaux(4)
-            KashiwaraNakashima Symplectic tableaux of size 4 and maximum entry 4
-            sage: SymplecticTableaux(tableau_type="King")
-            King Symplectic tableaux
-            sage: SymplecticTableaux([2,2], tableau_type="DeConciniProcesi")
-            DeConciniProcesi Symplectic tableaux of shape [2, 2] and maximum entry 4
-            sage: SymplecticTableaux([2,1], max_entry=5, tableau_type="Sundaram")
-            Sundaram Symplectic tableaux of shape [2, 1] and maximum entry 5
-            sage: SymplecticTableaux([2,1], mu=[1,1,1])
-            KashiwaraNakashima Symplectic tableaux of shape [2, 1] and symplectic weight (1, 1, 1)
-            sage: SymplecticTableaux(4, [2,0,-2], tableau_type="Sundaram")
-            Sundaram Symplectic tableaux of size 4 and weight (2, 0, -2)
-            sage: SymplecticTableaux(3, [2,1], max_entry=2, tableau_type="KN")
-            KashiwaraNakashima Symplectic tableaux of size 3 and weight (2, 1)
-            sage: SymplecticTableaux(3, max_entry=4)
-            KashiwaraNakashima Symplectic tableaux of size 3 and maximum entry 4
-            sage: SymplecticTableaux(3, [2,1], tableau_type="DP")
-            DeConciniProcesi Symplectic tableaux of size 3 and weight (2, 1)
-            sage: SymplecticTableaux(3, [1,-1, 1], shape=[2,1])
-            KashiwaraNakashima Symplectic tableaux of shape [2, 1] and symplectic weight (1, -1, 1)
-            sage: SymplecticTableaux([])
-            KashiwaraNakashima Symplectic tableaux of shape [] and maximum entry 0
-            sage: SymplecticTableaux(3, shape=[2,1])
-            KashiwaraNakashima Symplectic tableaux of shape [2, 1] and maximum entry 3
-            sage: SymplecticTableaux(5, mu=[-2,0,0,-1,0])
-            KashiwaraNakashima Symplectic tableaux of size 5 and weight (-2, 0, 0, -1, 0)
-            sage: SymplecticTableaux(3, shape=[2])
+        arguments.  See the documentation for :class:`StandardTableaux` for
+        more information.
+
+        TESTS::
+
+            sage: StandardTableaux()
+            Standard tableaux
+            sage: StandardTableaux(3)
+            Standard tableaux of size 3
+            sage: StandardTableaux([2,1])
+            Standard tableaux of shape [2, 1]
+            sage: StandardTableaux(0)
+            Standard tableaux of size 0
+            sage: StandardTableaux(n=3)
+            Standard tableaux of size 3
+
+            sage: StandardTableaux(-1)
             Traceback (most recent call last):
             ...
-            ValueError: size and shape are different sizes
-
-            sage: SymplecticTableaux(2,[2], max_entry=4)
+            ValueError: the argument must be a non-negative integer or a partition
+            sage: StandardTableaux([[1]])
             Traceback (most recent call last):
             ...
-            ValueError: the maximum entry must match the weight
-
-            sage: SymplecticTableaux(eval=[2], max_entry=oo)
-            Traceback (most recent call last):
-            ...
-            ValueError: the maximum entry must match the weight
-
-            sage: SymplecticTableaux([[1]])
-            Traceback (most recent call last):
-            ...
-            ValueError: shape must be a partition
-            
-            sage: SymplecticTableaux([4,1], max_entry=3, tableau_type="asdf")
-            Traceback (most recent call last):
-            ...
-            NotImplementedError: tableau type not implemented
-
-            sage: SymplecticTableaux(mu=[[1]])
-            Traceback (most recent call last):
-            ...
-            ValueError: mu must be a list of integers            
-        """
-        from sage.combinat.partition import Partition, _Partitions
-        # Process the keyword arguments -- allow for original syntax where
-        #   n == size,  p== shape and mu == eval
-        n = kwargs.get('n', None)
-        size = kwargs.get('size', n)
-
-        p = kwargs.get('p', None)
-        shape = kwargs.get('shape', p)
-
-        mu = kwargs.get('eval', None)
-        mu = kwargs.get("mu", mu)
-
-        max_entry = kwargs.get('max_entry', None)
-
-        tableau_type = kwargs.get('tableau_type', "KashiwaraNakashima")
-
-        # Process the positional arguments
+            ValueError: the argument must be a non-negative integer or a partition
+        """
+        from sage.combinat.partition import _Partitions
+        from sage.combinat.skew_partition import SkewPartitions
+
         if args:
-            # The first arg could be either a size or a shape
-            if isinstance(args[0], (int, Integer)):
-                if size is not None:
-                    raise ValueError( "size was specified more than once" )
-                else:
-                    size = args[0]
-            else:
-                if shape is not None:
-                    raise ValueError( "the shape was specified more than once" )
-                shape = args[0] # we check it's a partition later
-
-        if len(args) == 2:
-            # The second non-keyword argument is the weight
-            if mu is not None:
-                raise ValueError( "the weight was specified more than once" )
-            else:
-                mu = args[1]
-
-        # Consistency checks
-        if size is not None:
-            if not isinstance(size, (int, Integer)):
-                raise ValueError( "size must be an integer" )
-            elif size < 0:
-                raise ValueError( "size must be non-negative" )
-
-        if shape is not None:
-            from sage.combinat.skew_partition import SkewPartitions
-            # use in (and not isinstance) below so that lists can be used as
-            # shorthand
-            if shape in _Partitions:
-                shape = Partition(shape)
-                '''
-                Cannot currently handle skew partitions.
-
-                elif shape in SkewPartitions():
-                    from sage.combinat.skew_tableau import SemistandardSkewTableaux
-                    return SemistandardSkewTableaux(shape, mu)
-                '''
-            else:
-                raise ValueError( "shape must be a partition" )
-
-        if mu is not None:
-            try:
-                if (not list(map(abs, mu)) in Compositions()) and (not list(map(abs, mu)) in _Partitions):
-                    raise ValueError( "mu must be an integer composition")
-            except:
-                raise ValueError( "mu must be a list of integers")
-            mu = tuple(mu) # change to SignedComposition(mu)
-
-        is_inf = max_entry is PlusInfinity()
-
-        if max_entry is not None:
-            if not is_inf and not isinstance(max_entry, (int, Integer)):
-                raise ValueError( "max_entry must be an integer or PlusInfinity" )
-            elif max_entry <= 0:
-                raise ValueError( "max_entry must be positive" )
-
-        if (mu is not None) and (max_entry is not None):
-            if max_entry != len(mu):
-                raise ValueError( "the maximum entry must match the weight" )
-
-        if (size is not None) and (shape is not None):
-            if sum(shape) != size:
-                # This could return an empty class instead of an error
-                raise ValueError( "size and shape are different sizes" )
-
-        if tableau_type not in ['KashiwaraNakashima', 'KN', 'kn', 'DeConciniProcesi', 
-                                'DeconciniProcesi', 'DP', 'dp', 'King', 'king', 
-                                'Sundaram', 'sundaram']:
-            raise NotImplementedError("tableau type not implemented")
-
-
-        # Dispatch appropriately
-        if (shape is not None) and (mu is not None):
-            return SymplecticTableaux_shape_weight(shape, mu, tableau_type=tableau_type)
-
-        if (shape is not None):
-            if is_inf:
-                return SymplecticTableaux_shape_inf(shape, tableau_type)
-            return SymplecticTableaux_shape(shape, max_entry, tableau_type)
-
-        if (mu is not None) and (size is not None):
-            return SymplecticTableaux_size_weight(size, mu, tableau_type)
-        
-        if (mu is not None):
-            return SymplecticTableaux_size_weight(sum(map(abs, mu)), mu, tableau_type)
-        
-        if (size is not None):
-            if is_inf:
-                return SymplecticTableaux_size_inf(size, tableau_type)
-            return SymplecticTableaux_size(size, max_entry, tableau_type)
-
-        return SymplecticTableaux_all(max_entry, tableau_type)
-
-    Element = SymplecticTableau
-
-    def __init__(self, **kwds):
-        """
-        TESTS::
-        
-            sage: STS = SymplecticTableaux(tableau_type="Sundaram")
-            sage: TestSuite(STS).run(skip="_test_enumerated_set_contains")
-
-            sage: STDP = SymplecticTableaux(tableau_type="DP")
-            sage: TestSuite(STDP).run(skip="_test_enumerated_set_contains")
-
-            sage: STK = SymplecticTableaux(tableau_type="King")
-            sage: TestSuite(STK).run(skip="_test_enumerated_set_contains")
-
-            sage: STKN = SymplecticTableaux()
-            sage: TestSuite(STKN).run(skip="_test_enumerated_set_contains")        
-        
-        """
-        if 'max_entry' in kwds:
-            self.max_entry = kwds['max_entry']
-            kwds.pop('max_entry')
+            n = args[0]
+        elif 'n' in kwargs:
+            n = kwargs['n']
         else:
-            self.max_entry = None
-        if 'tableau_type' in kwds:
-            if kwds['tableau_type'] in ['KashiwaraNakashima', 'KN', 'kn']:
-                self.tab_type = 'KashiwaraNakashima'
-            elif kwds['tableau_type'] in ['DeConciniProcesi', 'DeconciniProcesi', 'DP', 'dp']:
-                self.tab_type = 'DeConciniProcesi'
-            elif kwds['tableau_type'] in ['King', 'king']:
-                self.tab_type = 'King'
-            elif kwds['tableau_type'] in ['Sundaram', 'sundaram']:
-                self.tab_type = 'Sundaram'
-            kwds.pop('tableau_type')
-        else:
-            self.tab_type = "KashiwaraNakashima"
-        Tableaux.__init__(self, **kwds)
-
-
-    def __getitem__(self, r):
-        r"""
-        The default implementation of ``__getitem__`` for enumerated sets
-        does not allow slices so we override it.
-
-        TESTS::
-
-            sage: STKN = SymplecticTableaux([2,1], max_entry=4)
-            sage: STKN[100]
-            [[4, -3], [-4]]
-            sage: STDP = SymplecticTableaux([3,2,1], max_entry=4, tableau_type="DP")
-            sage: STDP[100]
-            [[-4, 1, 2], [1, 4], [2]]
-
-        """
-        if isinstance(r,(int,Integer)):
-            return self.unrank(r)
-        elif isinstance(r,slice):
-            start=0 if r.start is None else r.start
-            stop=r.stop
-            if stop is None and not self.is_finite():
-                raise ValueError( 'infinite set' )
-        else:
-            raise ValueError( 'r must be an integer or a slice' )
-        count=0
-        tabs=[]
-        for t in self:
-            if count==stop:
-                break
-            if count >= start:
-                tabs.append(t)
-            count+=1
-
-<<<<<<< HEAD
+            n = None
+
+        if n is None:
+            return StandardTableaux_all()
+
+        elif n in _Partitions:
+            return StandardTableaux_shape(_Partitions(n))
+
+        elif n in SkewPartitions():
+            from sage.combinat.skew_tableau import StandardSkewTableaux
+            return StandardSkewTableaux(n)
+
+        if not isinstance(n, (int, Integer)) or n < 0:
+            raise ValueError("the argument must be a non-negative integer or a partition")
+
+        return StandardTableaux_size(n)
+
+    Element = StandardTableau
+
+    def __contains__(self, x):
+        """
+        EXAMPLES::
+
+            sage: [[1,1],[2,3]] in StandardTableaux()
+            False
+            sage: [[1,2],[3,4]] in StandardTableaux()
+            True
+            sage: [[1,3],[2,4]] in StandardTableaux()
+            True
+            sage: [[1,3],[2,5]] in StandardTableaux()
+            False
+            sage: [] in StandardTableaux()
+            True
+
+        Check that :trac:`14145` is fixed::
+
+            sage: 1 in StandardTableaux()
+            False
+        """
+        if isinstance(x, StandardTableau):
+            return True
+        elif Tableaux.__contains__(self, x):
+            flatx = sorted(sum((list(row) for row in x), []))
+            return flatx == list(range(1,len(flatx)+1)) and (len(x)==0 or
+                     (all(row[i]<row[i+1] for row in x for i in range(len(row)-1)) and
+                       all(x[r][c]<x[r+1][c] for r in range(len(x)-1)
+                                              for c in range(len(x[r+1])) )
+                     ))
+        return False
+
+class StandardTableaux_all(StandardTableaux, DisjointUnionEnumeratedSets):
+    """
+    All standard tableaux.
+    """
+    def __init__(self):
+        r"""
+        Initializes the class of all standard tableaux.
+
+        TESTS::
+
+            sage: ST = StandardTableaux()
+            sage: TestSuite(ST).run()
+        """
+        DisjointUnionEnumeratedSets.__init__(self,
+                                             Family(NonNegativeIntegers(), StandardTableaux_size),
+                                             facade=True, keepkey=False)
+
+    def _repr_(self):
+        """
+        TESTS::
+
+            sage: repr(StandardTableaux())    # indirect doctest
+            'Standard tableaux'
+        """
+        return "Standard tableaux"
+
+class StandardTableaux_size(StandardTableaux, DisjointUnionEnumeratedSets):
+    """
+    Standard tableaux of fixed size `n`.
+
+    EXAMPLES::
+
+        sage: [ t for t in StandardTableaux(1) ]
+        [[[1]]]
+        sage: [ t for t in StandardTableaux(2) ]
+        [[[1, 2]], [[1], [2]]]
+        sage: [ t for t in StandardTableaux(3) ]
+        [[[1, 2, 3]], [[1, 3], [2]], [[1, 2], [3]], [[1], [2], [3]]]
+        sage: StandardTableaux(4)[:]
+        [[[1, 2, 3, 4]],
+         [[1, 3, 4], [2]],
+         [[1, 2, 4], [3]],
+         [[1, 2, 3], [4]],
+         [[1, 3], [2, 4]],
+         [[1, 2], [3, 4]],
+         [[1, 4], [2], [3]],
+         [[1, 3], [2], [4]],
+         [[1, 2], [3], [4]],
+         [[1], [2], [3], [4]]]
+
+    TESTS::
+
+        sage: TestSuite( StandardTableaux(4) ).run()
+    """
+    def __init__(self, n):
+        r"""
+        Initializes the class of all standard tableaux of size ``n``.
+
+        .. WARNING::
+
+            Input is not checked; please use :class:`StandardTableaux` to
+            ensure the options are properly parsed.
+
+        TESTS::
+
+            sage: TestSuite( StandardTableaux(0) ).run()
+            sage: TestSuite( StandardTableaux(3) ).run()
+        """
+        StandardTableaux.__init__(self)
+        from sage.combinat.partition import Partitions_n
+        DisjointUnionEnumeratedSets.__init__(self,
+                                             Family(Partitions_n(n), StandardTableaux_shape),
+                                             category=FiniteEnumeratedSets(),
+                                             facade=True, keepkey=False)
+        self.size = Integer(n)
+
+    def _repr_(self):
+        """
+        TESTS::
+
+            sage: StandardTableaux(3)
+            Standard tableaux of size 3
+        """
+        return "Standard tableaux of size %s" % self.size
+
+    def __contains__(self, x):
+        """
+        TESTS::
+
+            sage: ST3 = StandardTableaux(3)
+            sage: all(st in ST3 for st in ST3)
+            True
+            sage: ST4 = StandardTableaux(4)
+            sage: [x for x in ST4 if x in ST3]
+            []
+
+        Check that :trac:`14145` is fixed::
+
+            sage: 1 in StandardTableaux(4)
+            False
+        """
+        return StandardTableaux.__contains__(self, x) and sum(map(len, x)) == self.size
+
+    def cardinality(self):
+        r"""
+        Return the number of all standard tableaux of size ``n``.
+
+        The number of standard tableaux of size `n` is equal to the
+        number of involutions in the symmetric group `S_n`.
+        This is a consequence of the symmetry of the RSK
+        correspondence, that if `\sigma \mapsto (P, Q)`, then
+        `\sigma^{-1} \mapsto (Q, P)`. For more information, see
+        :wikipedia:`Robinson-Schensted-Knuth_correspondence#Symmetry`.
+
+        ALGORITHM:
+
+        The algorithm uses the fact that standard tableaux of size
+        ``n`` are in bijection with the involutions of size ``n``,
+        (see page 41 in section 4.1 of [Ful1997]_).  For each number of
+        fixed points, you count the number of ways to choose those
+        fixed points multiplied by the number of perfect matchings on
+        the remaining values.
+
+        EXAMPLES::
+
+            sage: StandardTableaux(3).cardinality()
+            4
+            sage: ns = [1,2,3,4,5,6]
+            sage: sts = [StandardTableaux(n) for n in ns]
+            sage: all(st.cardinality() == len(st.list()) for st in sts)
+            True
+            sage: StandardTableaux(50).cardinality()  # long time
+            27886995605342342839104615869259776
+
+        TESTS::
+
+            sage: def cardinality_using_hook_formula(n):
+            ....:     c = 0
+            ....:     for p in Partitions(n):
+            ....:         c += StandardTableaux(p).cardinality()
+            ....:     return c
+            sage: all(cardinality_using_hook_formula(i) == StandardTableaux(i).cardinality() for i in range(10))
+            True
+        """
+        tableaux_number = self.size % 2  # identity involution
+        fixed_point_numbers = list(range(tableaux_number, self.size + 1 - tableaux_number, 2))
+
+        # number of involutions of size "size" (number of ways to
+        # choose "fixed_point_number" out of "size" elements *
+        # number of involutions without fixed point of size
+        # "size" - "fixed_point_number")
+        for fixed_point_number in fixed_point_numbers:
+            tableaux_number += (self.size.binomial(fixed_point_number) *
+                                prod(range(1, self.size - fixed_point_number, 2)))
+
+        return tableaux_number
+
+    def random_element(self):
+        r"""
+        Return a random ``StandardTableau`` with uniform probability.
+
+        This algorithm uses the fact that the Robinson-Schensted
+        correspondence returns a pair of identical standard Young
+        tableaux (SYTs) if and only if the permutation was an involution.
+        Thus, generating a random SYT is equivalent to generating a
+        random involution.
+
+        To generate an involution, we first need to choose its number of
+        fixed points `k` (if the size of the involution is even, the
+        number of fixed points will be even, and if the size is odd, the
+        number of fixed points will be odd). To do this, we choose a
+        random integer `r` between 0 and the number `N` of all
+        involutions of size `n`. We then decompose the interval
+        `\{ 1, 2, \ldots, N \}` into subintervals whose lengths are the
+        numbers of involutions of size `n` with respectively `0`, `1`,
+        `\ldots`, `\left \lfloor N/2 \right \rfloor` fixed points. The
+        interval in which our random integer `r` lies then decides how
+        many fixed points our random involution will have. We then
+        place those fixed points randomly and then compute a perfect
+        matching (an involution without fixed points) on the remaining
+        values.
+
+        EXAMPLES::
+
             sage: StandardTableaux(10).random_element() # random
             [[1, 3, 6], [2, 5, 7], [4, 8], [9], [10]]
             sage: StandardTableaux(0).random_element()
             []
             sage: StandardTableaux(1).random_element()
             [[1]]
-=======
-        # this is to cope with empty slices endpoints like [:6] or [:}
-        if count==stop or stop is None:
-            return tabs
-        raise IndexError('value out of range')
-
-    def __contains__(self, t):
-        """
-        Return ``True`` if ``t`` can be interpreted as a
-        :class:`SymplecticTableau`.
->>>>>>> 68a6075d
-
-        TESTS::
-
-            sage: STKN = sage.combinat.tableau.SymplecticTableaux_all()
-            sage: STDP = sage.combinat.tableau.SymplecticTableaux_all(tableau_type="DP")
-            sage: STK = sage.combinat.tableau.SymplecticTableaux_all(tableau_type="King")
-            sage: STS = sage.combinat.tableau.SymplecticTableaux_all(tableau_type="Sundaram")
-            sage: [[1,2,3,-1],[4,4,-3],[-4,-2,-1],[-3]] in STKN
-            True
-            sage: [[-4, 1, 2], [1, 4], [2]] in STDP
-            True
-            sage: ([] in STKN) and ([] in STDP) and ([] in STK) and ([] in STS)
-            True
-            sage: Tableau([[-2,-2],[2,2]]) in STK
-            True
-            sage: Tableau([[-2,-2],[2,2]]) in STDP
-            False
-            sage: Tableau([[-2,-2],[2,2]]) in STS
-            False
-            sage: Tableau([[-2,-2],[2,2]]) in STKN
-            False
-
-            sage: t = SymplecticTableau([[1]])
-            sage: (t in STKN) and (t in STDP) and (t in STK) and (t in STS)
-            True
-        """
-<<<<<<< HEAD
+
+        TESTS::
+
+            sage: all(StandardTableaux(10).random_element() in StandardTableaux(10) for i in range(20))
+            True
+        """
         from sage.misc.prandom import randrange
         from sage.misc.prandom import sample
         from sage.combinat.perfect_matching import PerfectMatchings
@@ -9566,7 +8695,651 @@
         permutation_cycle_rep = ([(fixed_point,) for fixed_point in fixed_point_positions]
                                  + [(a,b) for a,b in matching])
         return from_cycles(self.size, permutation_cycle_rep).robinson_schensted()[0]
-=======
+
+class StandardTableaux_shape(StandardTableaux):
+    """
+    Semistandard tableaux of a fixed shape `p`.
+    """
+    def __init__(self, p):
+        r"""
+        Initializes the class of all semistandard tableaux of a given shape.
+
+        .. WARNING::
+
+            Input is not checked; please use :class:`StandardTableaux` to
+            ensure the options are properly parsed.
+
+        TESTS::
+
+            sage: TestSuite( StandardTableaux([2,1,1]) ).run()
+        """
+        super(StandardTableaux_shape, self).__init__(category=FiniteEnumeratedSets())
+        self.shape = p
+
+    def __contains__(self, x):
+        """
+        EXAMPLES::
+
+            sage: ST = StandardTableaux([2,1,1])
+            sage: all(st in ST for st in ST)
+            True
+            sage: len([x for x in StandardTableaux(4) if x in ST])
+            3
+            sage: ST.cardinality()
+            3
+
+        Check that :trac:`14145` is fixed::
+
+            sage: 1 in StandardTableaux([2,1,1])
+            False
+        """
+        return StandardTableaux.__contains__(self, x) and [len(_) for _ in x] == self.shape
+
+    def _repr_(self):
+        """
+        TESTS::
+
+            sage: repr(StandardTableaux([2,1,1]))    # indirect doctest
+            'Standard tableaux of shape [2, 1, 1]'
+        """
+        return "Standard tableaux of shape %s"%str(self.shape)
+
+    def cardinality(self):
+        r"""
+        Return the number of standard Young tableaux of this shape.
+
+        This method uses the so-called *hook length formula*, a formula
+        for the number of Young tableaux associated with a given
+        partition. The formula says the following: Let `\lambda` be a
+        partition. For each cell `c` of the Young diagram of `\lambda`,
+        let the *hook length* of `c` be defined as `1` plus the number of
+        cells horizontally to the right of `c` plus the number of cells
+        vertically below `c`. The number of standard Young tableaux of
+        shape `\lambda` is then `n!` divided by the product of the hook
+        lengths of the shape of `\lambda`, where `n = |\lambda|`.
+
+        For example, consider the partition ``[3,2,1]`` of ``6`` with
+        Ferrers diagram::
+
+            # # #
+            # #
+            #
+
+        When we fill in the cells with their respective hook lengths, we
+        obtain::
+
+            5 3 1
+            3 1
+            1
+
+        The hook length formula returns
+
+        .. MATH::
+
+            \frac{6!}{5 \cdot 3 \cdot 1 \cdot 3 \cdot 1 \cdot 1} = 16.
+
+        EXAMPLES::
+
+            sage: StandardTableaux([3,2,1]).cardinality()
+            16
+            sage: StandardTableaux([2,2]).cardinality()
+            2
+            sage: StandardTableaux([5]).cardinality()
+            1
+            sage: StandardTableaux([6,5,5,3]).cardinality()
+            6651216
+            sage: StandardTableaux([]).cardinality()
+            1
+
+        REFERENCES:
+
+        - http://mathworld.wolfram.com/HookLengthFormula.html
+        """
+        pi = self.shape
+
+        number = factorial(sum(pi))
+        hook = pi.hook_lengths()
+
+        for row in hook:
+            for col in row:
+                #Divide the hook length by the entry
+                number /= col
+
+        return Integer(number)
+
+    def __iter__(self):
+        r"""
+        An iterator for the standard Young tableaux associated to the
+        shape `p` of ``self``.
+
+        EXAMPLES::
+
+            sage: [t for t in StandardTableaux([2,2])]
+            [[[1, 3], [2, 4]], [[1, 2], [3, 4]]]
+            sage: [t for t in StandardTableaux([3,2])]
+            [[[1, 3, 5], [2, 4]],
+             [[1, 2, 5], [3, 4]],
+             [[1, 3, 4], [2, 5]],
+             [[1, 2, 4], [3, 5]],
+             [[1, 2, 3], [4, 5]]]
+            sage: st = StandardTableaux([2,1])
+            sage: st[0].parent() is st
+            True
+        """
+
+        pi = self.shape
+        #Set the initial tableau by filling it in going down the columns
+        tableau = [[None]*n for n in pi]
+        size = sum(pi)
+        row = 0
+        col = 0
+        for i in range(size):
+            tableau[row][col] = i+1
+
+            #If we can move down, then do it;
+            #otherwise, move to the next column over
+            if ( row + 1 < len(pi) and col < pi[row+1]):
+                row += 1
+            else:
+                row = 0
+                col += 1
+
+        yield self.element_class(self, tableau)
+
+        # iterate until we reach the last tableau which is
+        # filled with the row indices.
+        last_tableau = sum([[row]*l for (row,l) in enumerate(pi)], [])
+
+        #Convert the tableau to "vector format"
+        #tableau_vector[i] is the row that number i
+        #is in
+        tableau_vector = [None]*size
+        for row in range(len(pi)):
+            for col in range(pi[row]):
+                tableau_vector[tableau[row][col]-1] = row
+
+        while tableau_vector!=last_tableau:
+            #Locate the smallest integer j such that j is not
+            #in the lowest corner of the subtableau T_j formed by
+            #1,...,j.  This happens to be first j such that
+            #tableau_vector[j]<tableau_vector[j-1].
+            #l will correspond to the shape of T_j
+            l = [0]*size
+            l[0] = 1
+            j = 0
+            for i in range(1,size):
+                l[tableau_vector[i]] += 1
+                if ( tableau_vector[i] < tableau_vector[i-1] ):
+                    j = i
+                    break
+
+            #Find the last nonzero row of l and store it in k
+            i = size - 1
+            while ( l[i] == 0 ):
+                i -= 1
+            k = i
+
+            #Find a new row for the letter j (next lowest corner)
+            t = l[ 1 + tableau_vector[j] ]
+            i = k
+            while ( l[i] != t ):
+                i -= 1
+
+            #Move the letter j to row i
+            tableau_vector[j] = i
+            l[i] -= 1
+
+            #Fill in the columns of T_j using 1,...,j-1 in increasing order
+            m = 0
+            while ( m < j ):
+                r = 0
+                while ( l[r] != 0 ):
+                    tableau_vector[m] = r
+                    l[r] -= 1
+                    m += 1
+                    r += 1
+
+            #Convert the tableau vector back to the regular tableau
+            #format
+            row_count= [0]*len(pi)
+            tableau = [[None]*n for n in pi]
+
+            for i in range(size):
+                tableau[tableau_vector[i]][row_count[tableau_vector[i]]] = i+1
+                row_count[tableau_vector[i]] += 1
+
+            yield self.element_class(self, tableau)
+
+        return
+
+    def list(self):
+        r"""
+        Return a list of the standard Young tableaux of the specified shape.
+
+        EXAMPLES::
+
+            sage: StandardTableaux([2,2]).list()
+            [[[1, 3], [2, 4]], [[1, 2], [3, 4]]]
+            sage: StandardTableaux([5]).list()
+            [[[1, 2, 3, 4, 5]]]
+            sage: StandardTableaux([3,2,1]).list()
+            [[[1, 4, 6], [2, 5], [3]],
+             [[1, 3, 6], [2, 5], [4]],
+             [[1, 2, 6], [3, 5], [4]],
+             [[1, 3, 6], [2, 4], [5]],
+             [[1, 2, 6], [3, 4], [5]],
+             [[1, 4, 5], [2, 6], [3]],
+             [[1, 3, 5], [2, 6], [4]],
+             [[1, 2, 5], [3, 6], [4]],
+             [[1, 3, 4], [2, 6], [5]],
+             [[1, 2, 4], [3, 6], [5]],
+             [[1, 2, 3], [4, 6], [5]],
+             [[1, 3, 5], [2, 4], [6]],
+             [[1, 2, 5], [3, 4], [6]],
+             [[1, 3, 4], [2, 5], [6]],
+             [[1, 2, 4], [3, 5], [6]],
+             [[1, 2, 3], [4, 5], [6]]]
+        """
+        return [y for y in self]
+
+
+    def random_element(self):
+        """
+        Return a random standard tableau of the given shape using the
+        Greene-Nijenhuis-Wilf Algorithm.
+
+        EXAMPLES::
+
+            sage: StandardTableaux([2,2]).random_element()
+            [[1, 2], [3, 4]]
+            sage: StandardTableaux([]).random_element()
+            []
+        """
+        p = self.shape
+        t = [[None]*n for n in p]
+
+        # Get the cells in the Young diagram
+        cells = []
+        for i in range(len(p)):
+            for j in range(p[i]):
+                cells.append((i,j))
+
+        m = sum(p)
+        while m > 0:
+            # Choose a cell at random
+            cell = random.choice(cells)
+
+            # Find a corner
+            inner_corners = p.corners()
+            while cell not in inner_corners:
+                hooks = []
+                for k in range(cell[1] + 1, p[cell[0]]):
+                    hooks.append((cell[0], k))
+                for k in range(cell[0] + 1, len(p)):
+                    if p[k] > cell[1]:
+                        hooks.append((k, cell[1]))
+                cell = random.choice(hooks)
+
+            # Assign m to cell
+            t[cell[0]][cell[1]] = m
+            p = p.remove_cell(cell[0])
+            cells.remove(cell)
+            m -= 1
+
+        return self.element_class(self, t)
+
+
+##########################
+# Symplectic Tableaux    #
+##########################
+
+class SymplecticTableaux(Tableaux):
+    """
+    A factory class for the various classes of symplectic tableaux.
+
+    INPUT:
+
+    Keyword arguments:
+
+    - ``size`` -- The size of the tableaux
+    - ``shape`` -- The shape of the tableaux
+    - ``eval`` -- The symplectic weight (also called content or evaluation) of
+      the tableaux
+    - ``max_entry`` -- A maximum (absolute value) entry for the tableaux.  This 
+      can be a positive integer or infinity (``oo``). If ``size`` or ``shape`` 
+      are specified, ``max_entry`` defaults to be ``size`` or the size of
+      ``shape``.
+    - ``tableau_type`` -- The type of symplectic tableau. See the documentation
+      for :class:`SymplecticTableau` for the allowable strings. This defaults to 
+      KashiwaraNakashima.
+
+    Positional arguments:
+
+    - The first argument is interpreted as either ``size`` or ``shape``
+      according to whether it is an integer or a partition
+    - The second keyword argument will always be interpreted as ``eval``
+
+    OUTPUT:
+
+    - The appropriate class, after checking basic consistency tests.
+
+
+    Classes of symplectic tableaux can be iterated over if and only if there
+    is some restriction.
+
+    EXAMPLES::
+
+        sage: ST = SymplecticTableaux([2,1]); ST
+        KashiwaraNakashima Symplectic tableaux of shape [2, 1] and maximum entry 3
+        sage: ST = SymplecticTableaux([3,2], max_entry=3, tableau_type="Sundaram"); ST
+        Sundaram Symplectic tableaux of shape [3, 2] and maximum entry 3 
+        sage: ST = SymplecticTableaux(4, max_entry=2, tableau_type="king"); ST
+        King Symplectic tableaux of size 4 and maximum entry 2
+        sage: ST = SymplecticTableaux(max_entry=5, tableau_type="DeConciniProcesi"); ST
+        DeConciniProcesi Symplectic tableaux with maximum entry 5
+        sage: ST = SymplecticTableaux(5, mu=[2,0,-1]); ST
+        KashiwaraNakashima Symplectic tableaux of size 5 and weight (2, 0, -1)
+        sage: ST[17]
+        [[1, 1], [2, -2], [-3]]
+
+    .. WARNING::
+
+        ``max_entry`` set to PlusInfinity is not yet implemented.
+
+    .. SEEALSO::
+
+        - :class:`Tableaux`
+        - :class:`Tableau`
+        - :class:`SymplecticTableau`
+        - :class:`SemistandardTableau`
+        - :class:`SemistandardTableaux`
+
+    """
+    @staticmethod
+    def __classcall_private__(cls, *args, **kwargs):
+        r"""
+        This is a factory class which returns the appropriate parent based on
+        arguments.  See the documentation for :class:`SymplecticTableaux`
+        for more information.
+
+        TESTS::
+            sage: SymplecticTableaux()
+            KashiwaraNakashima Symplectic tableaux
+            sage: SymplecticTableaux(4)
+            KashiwaraNakashima Symplectic tableaux of size 4 and maximum entry 4
+            sage: SymplecticTableaux(tableau_type="King")
+            King Symplectic tableaux
+            sage: SymplecticTableaux([2,2], tableau_type="DeConciniProcesi")
+            DeConciniProcesi Symplectic tableaux of shape [2, 2] and maximum entry 4
+            sage: SymplecticTableaux([2,1], max_entry=5, tableau_type="Sundaram")
+            Sundaram Symplectic tableaux of shape [2, 1] and maximum entry 5
+            sage: SymplecticTableaux([2,1], mu=[1,1,1])
+            KashiwaraNakashima Symplectic tableaux of shape [2, 1] and symplectic weight (1, 1, 1)
+            sage: SymplecticTableaux(4, [2,0,-2], tableau_type="Sundaram")
+            Sundaram Symplectic tableaux of size 4 and weight (2, 0, -2)
+            sage: SymplecticTableaux(3, [2,1], max_entry=2, tableau_type="KN")
+            KashiwaraNakashima Symplectic tableaux of size 3 and weight (2, 1)
+            sage: SymplecticTableaux(3, max_entry=4)
+            KashiwaraNakashima Symplectic tableaux of size 3 and maximum entry 4
+            sage: SymplecticTableaux(3, [2,1], tableau_type="DP")
+            DeConciniProcesi Symplectic tableaux of size 3 and weight (2, 1)
+            sage: SymplecticTableaux(3, [1,-1, 1], shape=[2,1])
+            KashiwaraNakashima Symplectic tableaux of shape [2, 1] and symplectic weight (1, -1, 1)
+            sage: SymplecticTableaux([])
+            KashiwaraNakashima Symplectic tableaux of shape [] and maximum entry 0
+            sage: SymplecticTableaux(3, shape=[2,1])
+            KashiwaraNakashima Symplectic tableaux of shape [2, 1] and maximum entry 3
+            sage: SymplecticTableaux(5, mu=[-2,0,0,-1,0])
+            KashiwaraNakashima Symplectic tableaux of size 5 and weight (-2, 0, 0, -1, 0)
+            sage: SymplecticTableaux(3, shape=[2])
+            Traceback (most recent call last):
+            ...
+            ValueError: size and shape are different sizes
+
+            sage: SymplecticTableaux(2,[2], max_entry=4)
+            Traceback (most recent call last):
+            ...
+            ValueError: the maximum entry must match the weight
+
+            sage: SymplecticTableaux(eval=[2], max_entry=oo)
+            Traceback (most recent call last):
+            ...
+            ValueError: the maximum entry must match the weight
+
+            sage: SymplecticTableaux([[1]])
+            Traceback (most recent call last):
+            ...
+            ValueError: shape must be a partition
+            
+            sage: SymplecticTableaux([4,1], max_entry=3, tableau_type="asdf")
+            Traceback (most recent call last):
+            ...
+            NotImplementedError: tableau type not implemented
+
+            sage: SymplecticTableaux(mu=[[1]])
+            Traceback (most recent call last):
+            ...
+            ValueError: mu must be a list of integers            
+        """
+        from sage.combinat.partition import Partition, _Partitions
+        # Process the keyword arguments -- allow for original syntax where
+        #   n == size,  p== shape and mu == eval
+        n = kwargs.get('n', None)
+        size = kwargs.get('size', n)
+
+        p = kwargs.get('p', None)
+        shape = kwargs.get('shape', p)
+
+        mu = kwargs.get('eval', None)
+        mu = kwargs.get("mu", mu)
+
+        max_entry = kwargs.get('max_entry', None)
+
+        tableau_type = kwargs.get('tableau_type', "KashiwaraNakashima")
+
+        # Process the positional arguments
+        if args:
+            # The first arg could be either a size or a shape
+            if isinstance(args[0], (int, Integer)):
+                if size is not None:
+                    raise ValueError( "size was specified more than once" )
+                else:
+                    size = args[0]
+            else:
+                if shape is not None:
+                    raise ValueError( "the shape was specified more than once" )
+                shape = args[0] # we check it's a partition later
+
+        if len(args) == 2:
+            # The second non-keyword argument is the weight
+            if mu is not None:
+                raise ValueError( "the weight was specified more than once" )
+            else:
+                mu = args[1]
+
+        # Consistency checks
+        if size is not None:
+            if not isinstance(size, (int, Integer)):
+                raise ValueError( "size must be an integer" )
+            elif size < 0:
+                raise ValueError( "size must be non-negative" )
+
+        if shape is not None:
+            from sage.combinat.skew_partition import SkewPartitions
+            # use in (and not isinstance) below so that lists can be used as
+            # shorthand
+            if shape in _Partitions:
+                shape = Partition(shape)
+                '''
+                Cannot currently handle skew partitions.
+
+                elif shape in SkewPartitions():
+                    from sage.combinat.skew_tableau import SemistandardSkewTableaux
+                    return SemistandardSkewTableaux(shape, mu)
+                '''
+            else:
+                raise ValueError( "shape must be a partition" )
+
+        if mu is not None:
+            try:
+                if (not list(map(abs, mu)) in Compositions()) and (not list(map(abs, mu)) in _Partitions):
+                    raise ValueError( "mu must be an integer composition")
+            except:
+                raise ValueError( "mu must be a list of integers")
+            mu = tuple(mu) # change to SignedComposition(mu)
+
+        is_inf = max_entry is PlusInfinity()
+
+        if max_entry is not None:
+            if not is_inf and not isinstance(max_entry, (int, Integer)):
+                raise ValueError( "max_entry must be an integer or PlusInfinity" )
+            elif max_entry <= 0:
+                raise ValueError( "max_entry must be positive" )
+
+        if (mu is not None) and (max_entry is not None):
+            if max_entry != len(mu):
+                raise ValueError( "the maximum entry must match the weight" )
+
+        if (size is not None) and (shape is not None):
+            if sum(shape) != size:
+                # This could return an empty class instead of an error
+                raise ValueError( "size and shape are different sizes" )
+
+        if tableau_type not in ['KashiwaraNakashima', 'KN', 'kn', 'DeConciniProcesi', 
+                                'DeconciniProcesi', 'DP', 'dp', 'King', 'king', 
+                                'Sundaram', 'sundaram']:
+            raise NotImplementedError("tableau type not implemented")
+
+
+        # Dispatch appropriately
+        if (shape is not None) and (mu is not None):
+            return SymplecticTableaux_shape_weight(shape, mu, tableau_type=tableau_type)
+
+        if (shape is not None):
+            if is_inf:
+                return SymplecticTableaux_shape_inf(shape, tableau_type)
+            return SymplecticTableaux_shape(shape, max_entry, tableau_type)
+
+        if (mu is not None) and (size is not None):
+            return SymplecticTableaux_size_weight(size, mu, tableau_type)
+        
+        if (mu is not None):
+            return SymplecticTableaux_size_weight(sum(map(abs, mu)), mu, tableau_type)
+        
+        if (size is not None):
+            if is_inf:
+                return SymplecticTableaux_size_inf(size, tableau_type)
+            return SymplecticTableaux_size(size, max_entry, tableau_type)
+
+        return SymplecticTableaux_all(max_entry, tableau_type)
+
+    Element = SymplecticTableau
+
+    def __init__(self, **kwds):
+        """
+        TESTS::
+        
+            sage: STS = SymplecticTableaux(tableau_type="Sundaram")
+            sage: TestSuite(STS).run(skip="_test_enumerated_set_contains")
+
+            sage: STDP = SymplecticTableaux(tableau_type="DP")
+            sage: TestSuite(STDP).run(skip="_test_enumerated_set_contains")
+
+            sage: STK = SymplecticTableaux(tableau_type="King")
+            sage: TestSuite(STK).run(skip="_test_enumerated_set_contains")
+
+            sage: STKN = SymplecticTableaux()
+            sage: TestSuite(STKN).run(skip="_test_enumerated_set_contains")        
+        
+        """
+        if 'max_entry' in kwds:
+            self.max_entry = kwds['max_entry']
+            kwds.pop('max_entry')
+        else:
+            self.max_entry = None
+        if 'tableau_type' in kwds:
+            if kwds['tableau_type'] in ['KashiwaraNakashima', 'KN', 'kn']:
+                self.tab_type = 'KashiwaraNakashima'
+            elif kwds['tableau_type'] in ['DeConciniProcesi', 'DeconciniProcesi', 'DP', 'dp']:
+                self.tab_type = 'DeConciniProcesi'
+            elif kwds['tableau_type'] in ['King', 'king']:
+                self.tab_type = 'King'
+            elif kwds['tableau_type'] in ['Sundaram', 'sundaram']:
+                self.tab_type = 'Sundaram'
+            kwds.pop('tableau_type')
+        else:
+            self.tab_type = "KashiwaraNakashima"
+        Tableaux.__init__(self, **kwds)
+
+
+    def __getitem__(self, r):
+        r"""
+        The default implementation of ``__getitem__`` for enumerated sets
+        does not allow slices so we override it.
+
+        TESTS::
+
+            sage: STKN = SymplecticTableaux([2,1], max_entry=4)
+            sage: STKN[100]
+            [[4, -3], [-4]]
+            sage: STDP = SymplecticTableaux([3,2,1], max_entry=4, tableau_type="DP")
+            sage: STDP[100]
+            [[-4, 1, 2], [1, 4], [2]]
+
+        """
+        if isinstance(r,(int,Integer)):
+            return self.unrank(r)
+        elif isinstance(r,slice):
+            start=0 if r.start is None else r.start
+            stop=r.stop
+            if stop is None and not self.is_finite():
+                raise ValueError( 'infinite set' )
+        else:
+            raise ValueError( 'r must be an integer or a slice' )
+        count=0
+        tabs=[]
+        for t in self:
+            if count==stop:
+                break
+            if count >= start:
+                tabs.append(t)
+            count+=1
+
+        # this is to cope with empty slices endpoints like [:6] or [:}
+        if count==stop or stop is None:
+            return tabs
+        raise IndexError('value out of range')
+
+    def __contains__(self, t):
+        """
+        Return ``True`` if ``t`` can be interpreted as a
+        :class:`SymplecticTableau`.
+
+        TESTS::
+
+            sage: STKN = sage.combinat.tableau.SymplecticTableaux_all()
+            sage: STDP = sage.combinat.tableau.SymplecticTableaux_all(tableau_type="DP")
+            sage: STK = sage.combinat.tableau.SymplecticTableaux_all(tableau_type="King")
+            sage: STS = sage.combinat.tableau.SymplecticTableaux_all(tableau_type="Sundaram")
+            sage: [[1,2,3,-1],[4,4,-3],[-4,-2,-1],[-3]] in STKN
+            True
+            sage: [[-4, 1, 2], [1, 4], [2]] in STDP
+            True
+            sage: ([] in STKN) and ([] in STDP) and ([] in STK) and ([] in STS)
+            True
+            sage: Tableau([[-2,-2],[2,2]]) in STK
+            True
+            sage: Tableau([[-2,-2],[2,2]]) in STDP
+            False
+            sage: Tableau([[-2,-2],[2,2]]) in STS
+            False
+            sage: Tableau([[-2,-2],[2,2]]) in STKN
+            False
+
+            sage: t = SymplecticTableau([[1]])
+            sage: (t in STKN) and (t in STDP) and (t in STK) and (t in STS)
+            True
+        """
         if isinstance(t, SymplecticTableau) and t.tab_type == self.tab_type:
             return self.max_entry is None or len(t) == 0 or \
             max(max(map(abs, row)) for row in t) <= self.max_entry
@@ -9603,7 +9376,6 @@
                 #check each pair of columns satisfies condition (C3)
                 if not all(_is_C3(tc[r], tc[r+1]) for r in range(len(tc) - 1)):
                     return False
->>>>>>> 68a6075d
 
                 # remains to check self is semistandard according to KN ordering
                 n = max(max(map(abs, row)) for row in t)
@@ -9918,38 +9690,6 @@
             True
 
         """
-<<<<<<< HEAD
-        p = self.shape
-        t = [[None]*n for n in p]
-
-        # Get the cells in the Young diagram
-        cells = []
-        for i in range(len(p)):
-            for j in range(p[i]):
-                cells.append((i,j))
-
-        m = sum(p)
-        while m > 0:
-            # Choose a cell at random
-            cell = random.choice(cells)
-
-            # Find a corner
-            inner_corners = p.corners()
-            while cell not in inner_corners:
-                hooks = []
-                for k in range(cell[1] + 1, p[cell[0]]):
-                    hooks.append((cell[0], k))
-                for k in range(cell[0] + 1, len(p)):
-                    if p[k] > cell[1]:
-                        hooks.append((k, cell[1]))
-                cell = random.choice(hooks)
-
-            # Assign m to cell
-            t[cell[0]][cell[1]] = m
-            p = p.remove_cell(cell[0])
-            cells.remove(cell)
-            m -= 1
-=======
         if self.tab_type == 'KashiwaraNakashima':
             if self.max_entry == 0:
                 return
@@ -10046,7 +9786,6 @@
     def __contains__(self, x):
         """
         TESTS::
->>>>>>> 68a6075d
 
         """
         from sage.combinat.partition import Partition
