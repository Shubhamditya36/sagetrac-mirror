--- conflicted
+++ resolved
@@ -9534,24 +9534,13 @@
             ValueError: the argument must be a non-negative integer or a partition
         """
         max_entry = kwargs.get('max_entry')
-<<<<<<< HEAD
-        if max_entry is not None:
-            if not isinstance(max_entry, (int, Integer)) or max_entry <= 0:
-                raise ValueError("the maximum entry must be a positive integer or None")
-
-=======
-        
->>>>>>> 60bb1a3a
         if args:
             p = args[0]
 
             # if p is size
             if isinstance(p,(int,Integer)) and p>=0:
-<<<<<<< HEAD
-=======
                 if max_entry is None or max_entry==PlusInfinity():
-                    return SemistandardSetValuedTableaux_size(Integer(p)) 
->>>>>>> 60bb1a3a
+                    return SemistandardSetValuedTableaux_size_inf(Integer(p)) 
                 return SemistandardSetValuedTableaux_size(Integer(p), max_entry)
 
             # if p is shape
@@ -9614,23 +9603,6 @@
             ....:        
             sage: all(i in SemistandardSetValuedTableaux([4,2,1]) for i in ssvts)
             True
-
-<<<<<<< HEAD
-
-=======
-            sage: SemistandardSetValuedTableaux(max_entry=3)
-            Semistandard set-valued tableaux with maximum entry 3
-        """
-        if self.max_entry is not None and self.max_entry<PlusInfinity():
-            return "Semistandard set-valued tableaux with maximum entry {}".format(self.max_entry)
-        return "Semistandard set-valued tableaux"
-
-    def __contains__(self,t):
-        r"""
-        Determines if t is an element of self.
-        
-        EXAMPLES::
->>>>>>> 60bb1a3a
         """
         if isinstance(t,SemistandardSetValuedTableau):
             return True
@@ -9660,11 +9632,7 @@
     """
     Semistandard set-valued tableaux of fixed size `n`.
     """
-<<<<<<< HEAD
     def __init__(self, n, max_entry=None):
-=======
-    def __init__(self, n, max_entry):
->>>>>>> 60bb1a3a
         r"""
         Initializes the class of all semistandard set-valued tableaux of size ``n``.
 
@@ -9678,11 +9646,10 @@
             sage: TestSuite( SemistandardSetValuedTableaux(0,max_entry=4) ).run()
             sage: TestSuite( SemistandardSetValuedTableaux(3,max_entry=4) ).run()
         """
+        if max_entry is None:
+            self.max_entry = n
         SemistandardSetValuedTableaux.__init__(self,max_entry=max_entry)
         from sage.combinat.partition import Partitions_n
-        DisjointUnionEnumeratedSets.__init__(self,
-                                             Family(Partitions_n(n), SemistandardSetValuedTableaux_shape),
-                                             facade=True, keepkey=False)
         self._size = Integer(n)
 
     def _repr_(self):
@@ -9702,6 +9669,20 @@
         return SemistandardSetValuedTableaux.__contains__(self, x) and \
         sum(map(len, x)) == self._size and \
         max([max([max(cell) for cell in row]) for row in x]) <= self.max_entry
+
+    def __iter__(self):
+        """
+        EXAMPLES::
+
+        """
+        if self._size == 0:
+            yield self.element_class(self, [])
+            return
+
+        from sage.combinat.partition import Partitions
+        for part in Partitions(self._size):
+            for ssvt in SemistandardSetValuedTableaux_shape(part, self.max_entry):
+                yield self.element_class(self, ssvt)
 
 class SemistandardSetValuedTableaux_size_inf(SemistandardSetValuedTableaux, DisjointUnionEnumeratedSets):
     """
@@ -9721,15 +9702,11 @@
             sage: TestSuite( SemistandardSetValuedTableaux(0) ).run()
             sage: TestSuite( SemistandardSetValuedTableaux(3) ).run()
         """
-<<<<<<< HEAD
-        SemistandardSetValuedTableaux.__init__(self, n, max_entry=max_entry)
-=======
         SemistandardSetValuedTableaux.__init__(self,max_entry=PlusInfinity())
         from sage.combinat.partition import Partitions_n
         DisjointUnionEnumeratedSets.__init__(self,
                                              Family(Partitions_n(n), SemistandardSetValuedTableaux_shape_inf),
                                              facade=True, keepkey=False)
->>>>>>> 60bb1a3a
         self._size = Integer(n)
 
     def _repr_(self):
@@ -9739,14 +9716,7 @@
             sage: SemistandardSetValuedTableaux(3)
             Semistandard set-valued tableaux of size 3
         """
-<<<<<<< HEAD
-        output = "Semistandard set-valued tableaux of size {}".format(self._size)
-        if self.max_entry != None:
-            output += " and max entry {}".format(self.max_entry)
-        return output
-=======
         return "Semistandard set-valued tableaux of size {}".format(self._size)
->>>>>>> 60bb1a3a
 
     def __contains__(self, x):
         """
@@ -9764,19 +9734,19 @@
         """
         return SemistandardSetValuedTableaux.__contains__(self, x) and sum(map(len, x)) == self._size
 
-    def __iter__(self):
-        """
-        EXAMPLES::
-
-        """
-        if self._size == 0:
-            yield self.element_class(self, [])
-            return
-
-        from sage.combinat.partition import Partitions
-        for part in Partitions(self._size):
-            for ssvt in SemistandardSetValuedTableaux_shape(part, self.max_entry):
-                yield self.element_class(self, ssvt)
+    # def __iter__(self):
+    #     """
+    #     EXAMPLES::
+
+    #     """
+    #     if self._size == 0:
+    #         yield self.element_class(self, [])
+    #         return
+
+    #     from sage.combinat.partition import Partitions
+    #     for part in Partitions(self._size):
+    #         for ssvt in SemistandardSetValuedTableaux_shape(part, self.max_entry):
+    #             yield self.element_class(self, ssvt)
 
 class SemistandardSetValuedTableaux_shape(SemistandardSetValuedTableaux):
     """
@@ -9795,6 +9765,8 @@
 
             sage: TestSuite( SemistandardSetValuedTableaux([2,1,1],max_entry=3) ).run()
         """
+        if max_entry is None:
+            self.max_entry = len(p)
         super(SemistandardSetValuedTableaux_shape, self).__init__(max_entry=max_entry, category=FiniteEnumeratedSets())
         self.shape = p
 
@@ -9823,10 +9795,7 @@
             sage: SemistandardSetValuedTableaux([3,1],max_entry=2)
             Semistandard set-valued tableaux of shape [3, 1] and max entry 2 
         """
-        output = "Semistandard set-valued tableaux of shape {}".format(self.shape)
-        if self.max_entry != None:
-            output += " and max entry {}".format(self.max_entry)
-        return output
+        return "Semistandard set-valued tableaux of shape {} and max_entry {}".format(self.shape, self.max_entry)
 
     def __iter__(self):
         r"""
@@ -9923,19 +9892,6 @@
                     i,j = addable_indices[k]
                     tab_copy[i][j] += cp[k]
                 yield self.element_class(self, tab_copy)
-<<<<<<< HEAD
-    
-    # def list(self):
-    #     r"""
-    #     Return a list of the semistandard set-valued tableaux of the specified shape.
-
-    #     EXAMPLES::
-
-    #     """
-    #     return [y for y in self]         
-                        
-                    
-=======
 
 class SemistandardSetValuedTableaux_shape_inf(SemistandardSetValuedTableaux):
     """
@@ -9984,7 +9940,6 @@
             Semistandard set-valued tableaux of shape [3, 1] 
         """
         return "Semistandard set-valued tableaux of shape {}".format(self.shape)
->>>>>>> 60bb1a3a
 
 
 
