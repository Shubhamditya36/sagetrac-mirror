# -*- coding: utf-8 -*-
r"""
Tableaux

AUTHORS:

- Mike Hansen (2007): initial version

- Jason Bandlow (2011): updated to use Parent/Element model, and many
  minor fixes

- Andrew Mathas (2012-13): completed the transition to the parent/element model
  begun by Jason Bandlow

- Travis Scrimshaw (11-22-2012): Added tuple options, changed ``*katabolism*``
  to ``*catabolism*``. Cleaned up documentation.

- Andrew Mathas (2016-08-11): Row standard tableaux added

- Oliver Pechenik (2018): Added increasing tableaux.

This file consists of the following major classes:

Element classes:

* :class:`Tableau`
* :class:`SemistandardTableau`
* :class:`StandardTableau`
* :class:`RowStandardTableau`
* :class:`IncreasingTableau`

Factory classes:

* :class:`Tableaux`
* :class:`SemistandardTableaux`
* :class:`StandardTableaux`
* :class:`RowStandardTableaux`
* :class:`IncreasingTableaux`

Parent classes:

* :class:`Tableaux_all`
* :class:`Tableaux_size`
* :class:`SemistandardTableaux_all` (facade class)
* :class:`SemistandardTableaux_size`
* :class:`SemistandardTableaux_size_inf`
* :class:`SemistandardTableaux_size_weight`
* :class:`SemistandardTableaux_shape`
* :class:`SemistandardTableaux_shape_inf`
* :class:`SemistandardTableaux_shape_weight`
* :class:`StandardTableaux_all` (facade class)
* :class:`StandardTableaux_size`
* :class:`StandardTableaux_shape`
* :class:`IncreasingTableaux_all` (facade class)
* :class:`IncreasingTableaux_size`
* :class:`IncreasingTableaux_size_inf`
* :class:`IncreasingTableaux_size_weight`
* :class:`IncreasingTableaux_shape`
* :class:`IncreasingTableaux_shape_inf`
* :class:`IncreasingTableaux_shape_weight`
* :class:`RowStandardTableaux_all` (facade class)
* :class:`RowStandardTableaux_size`
* :class:`RowStandardTableaux_shape`

For display options, see :meth:`Tableaux.options`.

.. TODO::

    - Move methods that only apply to semistandard tableaux from tableau to
      semistandard tableau

    - Copy/move functionality to skew tableaux

    - Add a class for tableaux of a given shape (eg Tableaux_shape)
"""

#*****************************************************************************
#       Copyright (C) 2007 Mike Hansen <mhansen@gmail.com>,
#                     2011 Jason Bandlow <jbandlow@gmail.com>
#
# This program is free software: you can redistribute it and/or modify
# it under the terms of the GNU General Public License as published by
# the Free Software Foundation, either version 2 of the License, or
# (at your option) any later version.
#                  http://www.gnu.org/licenses/
#*****************************************************************************
from __future__ import print_function, absolute_import
from six.moves import range, zip, map
from six import add_metaclass, text_type

from sage.sets.disjoint_union_enumerated_sets import DisjointUnionEnumeratedSets
from sage.sets.family import Family
from sage.sets.non_negative_integers import NonNegativeIntegers
from sage.structure.global_options import GlobalOptions
from sage.structure.unique_representation import UniqueRepresentation
from sage.structure.list_clone import ClonableList
from sage.structure.parent import Parent
from sage.structure.richcmp import richcmp, richcmp_method
from sage.misc.inherit_comparison import InheritComparisonClasscallMetaclass
from sage.rings.finite_rings.integer_mod_ring import IntegerModRing
from sage.rings.infinity import PlusInfinity
from sage.arith.all import factorial, binomial
from sage.rings.integer import Integer
from sage.combinat.composition import Composition, Compositions
from sage.combinat.integer_vector import IntegerVectors, integer_vectors_nk_fast_iter
import sage.libs.symmetrica.all as symmetrica
import sage.misc.prandom as random
from sage.combinat import permutation
from sage.groups.perm_gps.permgroup import PermutationGroup
from sage.misc.all import prod
from sage.misc.misc import powerset
from sage.categories.finite_enumerated_sets import FiniteEnumeratedSets
from sage.categories.infinite_enumerated_sets import InfiniteEnumeratedSets
from sage.categories.sets_cat import Sets

from sage.combinat.combinatorial_map import combinatorial_map
from sage.combinat.posets.posets import Poset

@richcmp_method
@add_metaclass(InheritComparisonClasscallMetaclass)
class Tableau(ClonableList):
    """
    A class to model a tableau.

    INPUT:

    - ``t`` -- a Tableau, a list of iterables, or an empty list

    OUTPUT:

    - A Tableau object constructed from ``t``.

    A tableau is abstractly a mapping from the cells in a partition to
    arbitrary objects (called entries). It is often represented as a
    finite list of nonempty lists (or, more generally an iterator of
    iterables) of weakly decreasing lengths. This list,
    in particular, can be empty, representing the empty tableau.

    Note that Sage uses the English convention for partitions and
    tableaux; the longer rows are displayed on top.

    EXAMPLES::

        sage: t = Tableau([[1,2,3],[4,5]]); t
        [[1, 2, 3], [4, 5]]
        sage: t.shape()
        [3, 2]
        sage: t.pp() # pretty printing
        1 2 3
        4 5
        sage: t.is_standard()
        True

        sage: Tableau([['a','c','b'],[[],(2,1)]])
        [['a', 'c', 'b'], [[], (2, 1)]]
        sage: Tableau([]) # The empty tableau
        []

    When using code that will generate a lot of tableaux, it is slightly more
    efficient to construct a Tableau from the appropriate Parent object::

        sage: T = Tableaux()
        sage: T([[1, 2, 3], [4, 5]])
        [[1, 2, 3], [4, 5]]

    .. SEEALSO::

        - :class:`Tableaux`
        - :class:`SemistandardTableaux`
        - :class:`SemistandardTableau`
        - :class:`StandardTableaux`
        - :class:`StandardTableau`

    TESTS::

        sage: Tableau([[1],[2,3]])
        Traceback (most recent call last):
        ...
        ValueError: A tableau must be a list of iterables of weakly decreasing length.
        sage: Tableau([1,2,3])
        Traceback (most recent call last):
        ...
        ValueError: A tableau must be a list of iterables.

    """
    @staticmethod
    def __classcall_private__(cls, t):
        r"""
        This ensures that a tableau is only ever constructed as an
        ``element_class`` call of an appropriate parent.

        TESTS::

            sage: t = Tableau([[1,1],[1]])
            sage: TestSuite(t).run()

            sage: t.parent()
            Tableaux
            sage: t.category()
            Category of elements of Tableaux
            sage: type(t)
            <class 'sage.combinat.tableau.Tableaux_all_with_category.element_class'>
        """
        if isinstance(t, cls):
            return t

        # We must verify ``t`` is a list of iterables, and also
        # normalize it to be a list of tuples.
        try:
            t = [tuple(_) for _ in t]
        except TypeError:
            raise ValueError("A tableau must be a list of iterables.")

        return Tableaux_all().element_class(Tableaux_all(), t)

    def __init__(self, parent, t, check=True):
        r"""
        Initialize a tableau.

        TESTS::

            sage: t = Tableaux()([[1,1],[1]])
            sage: s = Tableaux(3)([[1,1],[1]])
            sage: s==t
            True
            sage: t.parent()
            Tableaux
            sage: s.parent()
            Tableaux of size 3
            sage: r = Tableaux()(s); r.parent()
            Tableaux
            sage: s is t # identical tableaux are distinct objects
            False

        A tableau is shallowly immutable. See :trac:`15862`. The entries
        themselves may be mutable objects, though in that case the
        resulting Tableau should be unhashable.

            sage: T = Tableau([[1,2],[2]])
            sage: t0 = T[0]
            sage: t0[1] = 3
            Traceback (most recent call last):
            ...
            TypeError: 'tuple' object does not support item assignment
            sage: T[0][1] = 5
            Traceback (most recent call last):
            ...
            TypeError: 'tuple' object does not support item assignment
        """
        if isinstance(t, Tableau):
            # Since we are (supposed to be) immutable, we can share the underlying data
            ClonableList.__init__(self, parent, t, check=False)
            return

        # Normalize t to be a list of tuples.
        t = [tuple(_) for _ in t]

        ClonableList.__init__(self, parent, t, check=check)
        # This dispatches the input verification to the :meth:`check`
        # method.

    def __richcmp__(self, other, op):
        r"""
        Compare ``self`` to ``other``.

        .. TODO::

            This overwrites the comparison check of
            :class:`~sage.structure.list_clone.ClonableList`
            in order to circumvent the coercion framework.
            Eventually this should be solved more elegantly,
            for example along the lines of what was done for
            `k`-tableaux.

            For now, this compares two elements by their underlying
            defining lists.

        INPUT:

        ``other`` -- the element that ``self`` is compared to

        OUTPUT:

        A Boolean.

        TESTS::

            sage: t = Tableau([[1,2]])
            sage: t == 0
            False
            sage: t == Tableaux(2)([[1,2]])
            True

            sage: s = Tableau([[2,3],[1]])
            sage: s != []
            True

            sage: t < s
            True
            sage: s < t
            False
            sage: s > t
            True
        """
        if isinstance(other, Tableau):
            return richcmp(list(self), list(other), op)
        else:
            return richcmp(list(self), other, op)

    def __hash__(self):
        """
        Return the hash of ``self``.

        EXAMPLES::

            sage: t = Tableau([[1,1],[2]])
            sage: hash(tuple(t)) == hash(t)
            True
        """
        return hash(tuple(self))

    def check(self):
        r"""
        Check that ``self`` is a valid straight-shape tableau.

        EXAMPLES::

            sage: t = Tableau([[1,1],[2]])
            sage: t.check()

            sage: t = Tableau([[None, None, 1], [2, 4], [3, 4, 5]])  # indirect doctest
            Traceback (most recent call last):
            ...
            ValueError: A tableau must be a list of iterables of weakly decreasing length.
        """
        # Check that it has partition shape. That's all we require from a
        # general tableau.
        lens = [len(_) for _ in self]
        for (a, b) in zip(lens, lens[1:]):
            if a < b:
                raise ValueError("A tableau must be a list of iterables of weakly decreasing length.")
        if lens and lens[-1] == 0:
            raise ValueError("A tableau must not have empty rows.")

    def _repr_(self):
        """
        Return a string representation of ``self``.

        EXAMPLES::

            sage: t = Tableau([[1,2,3],[4,5]])
            sage: Tableaux.options.display="list"
            sage: t
            [[1, 2, 3], [4, 5]]
            sage: Tableaux.options.display="array"
            sage: t
              1  2  3
              4  5
            sage: Tableaux.options.display="compact"; t
            1,2,3/4,5
            sage: Tableaux.options._reset()
        """
        return self.parent().options._dispatch(self,'_repr_','display')

    def _repr_list(self):
        """
        Return a string representation of ``self`` as a list.

        EXAMPLES::

            sage: T = Tableau([[1,2,3],[4,5]])
            sage: T._repr_list()
            '[[1, 2, 3], [4, 5]]'
        """
        return repr([list(_) for _ in self])

    # See #18024. CombinatorialObject provided __str__, though ClonableList
    # doesn't. Emulate the old functionality. Possibly remove when
    # CombinatorialObject is removed.
    __str__ = _repr_list

    def _repr_diagram(self):
        """
        Return a string representation of ``self`` as an array.

        EXAMPLES::

            sage: t = Tableau([[1,2,3],[4,5]])
            sage: print(t._repr_diagram())
              1  2  3
              4  5
            sage: Tableaux.options.convention="french"
            sage: print(t._repr_diagram())
              4  5
              1  2  3
            sage: Tableaux.options._reset()

        TESTS:

        Check that :trac:`20768` is fixed::

            sage: T = Tableau([[1523, 1, 2],[1,12341, -2]])
            sage: T.pp()
             1523     1  2
                1 12341 -2
        """
        if not self:
            return "  -"

        # Get the widths of the columns
        str_tab = [[str(data) for data in row] for row in self]
        col_widths = [2]*len(str_tab[0])
        for row in str_tab:
            for i,e in enumerate(row):
                col_widths[i] = max(col_widths[i], len(e))

        if self.parent().options('convention') == "French":
            str_tab = reversed(str_tab)

        return "\n".join(" "
                         + " ".join("{:>{width}}".format(e,width=col_widths[i])
                                    for i,e in enumerate(row))
                         for row in str_tab)

    def _repr_compact(self):
        """
        Return a compact string representation of ``self``.

        EXAMPLES::

            sage: Tableau([[1,2,3],[4,5]])._repr_compact()
            '1,2,3/4,5'
            sage: Tableau([])._repr_compact()
            '-'
        """
        if not self:
            return '-'
        return '/'.join(','.join('%s'%r for r in row) for row in self)

    def _ascii_art_(self):
        """
        TESTS::

            sage: ascii_art(list(StandardTableaux(3)))
            [                              1 ]
            [              1  3    1  2    2 ]
            [   1  2  3,   2   ,   3   ,   3 ]
            sage: Tableaux.options(ascii_art="compact")
            sage: ascii_art(list(StandardTableaux(3)))
            [                        |1| ]
            [          |1|3|  |1|2|  |2| ]
            [ |1|2|3|, |2|  , |3|  , |3| ]
            sage: Tableaux.options(convention="french", ascii_art="table")
            sage: ascii_art(list(StandardTableaux(3)))
            [                                      +---+ ]
            [                                      | 3 | ]
            [                +---+      +---+      +---+ ]
            [                | 2 |      | 3 |      | 2 | ]
            [ +---+---+---+  +---+---+  +---+---+  +---+ ]
            [ | 1 | 2 | 3 |  | 1 | 3 |  | 1 | 2 |  | 1 | ]
            [ +---+---+---+, +---+---+, +---+---+, +---+ ]
            sage: Tableaux.options(ascii_art="repr")
            sage: ascii_art(list(StandardTableaux(3)))
            [                              3 ]
            [              2       3       2 ]
            [   1  2  3,   1  3,   1  2,   1 ]
            sage: Tableaux.options._reset()
        """
        ascii = self.parent().options._dispatch(self,'_ascii_art_','ascii_art')
        from sage.typeset.ascii_art import AsciiArt
        return AsciiArt(ascii.splitlines())

    def _unicode_art_(self):
        r"""
        TESTS::

            sage: unicode_art(Tableau([[1,2,3],[4],[5]]))
            ┌───┬───┬───┐
            │ 1 │ 2 │ 3 │
            ├───┼───┴───┘
            │ 4 │
            ├───┤
            │ 5 │
            └───┘
            sage: unicode_art(Tableau([]))
            ┌┐
            └┘
        """
        from sage.typeset.unicode_art import UnicodeArt
        return UnicodeArt(self._ascii_art_table(use_unicode=True).splitlines())

    _ascii_art_repr = _repr_diagram

    def _ascii_art_table(self, use_unicode=False):
        """
        TESTS:

        We check that :trac:`16487` is fixed::

            sage: t = Tableau([[1,2,3],[4,5]])
            sage: print(t._ascii_art_table())
            +---+---+---+
            | 1 | 2 | 3 |
            +---+---+---+
            | 4 | 5 |
            +---+---+
            sage: Tableaux.options.convention="french"
            sage: print(t._ascii_art_table())
            +---+---+
            | 4 | 5 |
            +---+---+---+
            | 1 | 2 | 3 |
            +---+---+---+
            sage: t = Tableau([]); print(t._ascii_art_table())
            ++
            ++
            sage: Tableaux.options._reset()

            sage: t = Tableau([[1,2,3,10,15],[12,15,17]])
            sage: print(t._ascii_art_table())
            +----+----+----+----+----+
            |  1 |  2 |  3 | 10 | 15 |
            +----+----+----+----+----+
            | 12 | 15 | 17 |
            +----+----+----+

            sage: t = Tableau([[1,2,15,7],[12,5,6],[8,10],[9]])
            sage: Tableaux.options(ascii_art='table')
            sage: ascii_art(t)
            +----+----+----+---+
            |  1 |  2 | 15 | 7 |
            +----+----+----+---+
            | 12 |  5 |  6 |
            +----+----+----+
            |  8 | 10 |
            +----+----+
            |  9 |
            +----+
            sage: Tableaux.options.convention='french'
            sage: ascii_art(t)
            +----+
            |  9 |
            +----+----+
            |  8 | 10 |
            +----+----+----+
            | 12 |  5 |  6 |
            +----+----+----+---+
            |  1 |  2 | 15 | 7 |
            +----+----+----+---+
            sage: Tableaux.options._reset()

        Unicode version::

            sage: t = Tableau([[1,2,15,7],[12,5],[8,10],[9]])
            sage: print(t._ascii_art_table(use_unicode=True))
            ┌────┬────┬────┬───┐
            │ 1  │ 2  │ 15 │ 7 │
            ├────┼────┼────┴───┘
            │ 12 │ 5  │
            ├────┼────┤
            │ 8  │ 10 │
            ├────┼────┘
            │ 9  │
            └────┘
            sage: Tableaux().options.convention='french'
            sage: t = Tableau([[1,2,15,7],[12,5],[8,10],[9]])
            sage: print(t._ascii_art_table(use_unicode=True))
            ┌────┐
            │ 9  │
            ├────┼────┐
            │ 8  │ 10 │
            ├────┼────┤
            │ 12 │ 5  │
            ├────┼────┼────┬───┐
            │ 1  │ 2  │ 15 │ 7 │
            └────┴────┴────┴───┘
            sage: Tableaux.options._reset()
        """
        if use_unicode:
            import unicodedata
            v  = unicodedata.lookup('BOX DRAWINGS LIGHT VERTICAL')
            h  = unicodedata.lookup('BOX DRAWINGS LIGHT HORIZONTAL')
            dl = unicodedata.lookup('BOX DRAWINGS LIGHT DOWN AND LEFT')
            dr = unicodedata.lookup('BOX DRAWINGS LIGHT DOWN AND RIGHT')
            ul = unicodedata.lookup('BOX DRAWINGS LIGHT UP AND LEFT')
            ur = unicodedata.lookup('BOX DRAWINGS LIGHT UP AND RIGHT')
            vr = unicodedata.lookup('BOX DRAWINGS LIGHT VERTICAL AND RIGHT')
            vl = unicodedata.lookup('BOX DRAWINGS LIGHT VERTICAL AND LEFT')
            uh = unicodedata.lookup('BOX DRAWINGS LIGHT UP AND HORIZONTAL')
            dh = unicodedata.lookup('BOX DRAWINGS LIGHT DOWN AND HORIZONTAL')
            vh = unicodedata.lookup('BOX DRAWINGS LIGHT VERTICAL AND HORIZONTAL')
            from sage.typeset.unicode_art import unicode_art as art
        else:
            v = '|'
            h = '-'
            dl = dr = ul = ur = vr = vl = uh = dh = vh = '+'
            from sage.typeset.ascii_art import ascii_art as art

        if not self:
            return dr + dl + '\n' + ur + ul

        # Get the widths of the columns
        str_tab = [[art(_) for _ in row] for row in self]
        col_widths = [1]*len(str_tab[0])
        if use_unicode:
            # Special handling of overline not adding to printed length
            def get_len(e):
                return len(e) - list(text_type(e)).count(u"\u0304")
        else:
            get_len = len
        for row in str_tab:
            for i,e in enumerate(row):
                col_widths[i] = max(col_widths[i], get_len(e))

        matr = []  # just the list of lines
        l1 = ""
        l1 += dr + h*(2+col_widths[0])
        for w in col_widths[1:]:
            l1 += dh + h + h + h*w
        matr.append(l1 + dl)
        for nrow,row in enumerate(str_tab):
            l1 = ""; l2 = ""
            n = len(str_tab[nrow+1]) if nrow+1 < len(str_tab) else 0
            for i,(e,w) in enumerate(zip(row,col_widths)):
                if i == 0:
                    if n:
                        l1 += vr + h*(2+w)
                    else:
                        l1 += ur + h*(2+w)
                elif i <= n:
                    l1 += vh + h*(2+w)
                else:
                    l1 += uh + h*(2+w)
                if use_unicode:
                    l2 += u"{} {:^{width}} ".format(v, e, width=w)
                else:
                    l2 += "{} {:^{width}} ".format(v, e, width=w)
            if i+1 <= n:
                l1 += vl
            else:
                l1 += ul
            l2 += v
            matr.append(l2)
            matr.append(l1)

        if self.parent().options('convention') == "English":
            return "\n".join(matr)
        else:
            output = "\n".join(reversed(matr))
            if use_unicode:
                tr = {
                    ord(dl): ul, ord(dr): ur,
                    ord(ul): dl, ord(ur): dr,
                    ord(dh): uh, ord(uh): dh}
                return output.translate(tr)
            else:
                return output

    def _ascii_art_compact(self):
        """
        TESTS:

        We check that :trac:`16487` is fixed::

            sage: t = Tableau([[1,2,3],[4,5]])
            sage: print(t._ascii_art_compact())
            |1|2|3|
            |4|5|
            sage: Tableaux.options.convention="french"
            sage: print(t._ascii_art_compact())
            |4|5|
            |1|2|3|
            sage: Tableaux.options._reset()

            sage: t = Tableau([[1,2,3,10,15],[12,15,17]])
            sage: print(t._ascii_art_compact())
            |1 |2 |3 |10|15|
            |12|15|17|

            sage: t = Tableau([])
            sage: print(t._ascii_art_compact())
            .
        """
        if not self:
            return "."

        if self.parent().options('convention') == "English":
            T = self
        else:
            T = reversed(self)

        # Get the widths of the columns
        str_tab = [[str(_) for _ in row] for row in T]
        col_widths = [1]*len(self[0])
        for row in str_tab:
            for i,e in enumerate(row):
                col_widths[i] = max(col_widths[i], len(e))

        return "\n".join("|"
                         + "|".join("{:^{width}}".format(e, width=col_widths[i])
                                    for i,e in enumerate(row))
                         + "|" for row in str_tab)

    def _latex_(self):
        r"""
        Return a LaTeX version of ``self``.

        EXAMPLES::

            sage: t = Tableau([[1,1,2],[2,3],[3]])
            sage: latex(t)    # indirect doctest
            {\def\lr#1{\multicolumn{1}{|@{\hspace{.6ex}}c@{\hspace{.6ex}}|}{\raisebox{-.3ex}{$#1$}}}
            \raisebox{-.6ex}{$\begin{array}[b]{*{3}c}\cline{1-3}
            \lr{1}&\lr{1}&\lr{2}\\\cline{1-3}
            \lr{2}&\lr{3}\\\cline{1-2}
            \lr{3}\\\cline{1-1}
            \end{array}$}
            }
            sage: Tableaux.options.convention="french"
            sage: latex(t)    # indirect doctest
            {\def\lr#1{\multicolumn{1}{|@{\hspace{.6ex}}c@{\hspace{.6ex}}|}{\raisebox{-.3ex}{$#1$}}}
            \raisebox{-.6ex}{$\begin{array}[t]{*{3}c}\cline{1-1}
            \lr{3}\\\cline{1-2}
            \lr{2}&\lr{3}\\\cline{1-3}
            \lr{1}&\lr{1}&\lr{2}\\\cline{1-3}
            \end{array}$}
            }
            sage: Tableaux.options._reset()
        """
        return self.parent().options._dispatch(self,'_latex_', 'latex')

    _latex_list=_repr_list

    def _latex_diagram(self):
        r"""
        Return a LaTeX representation of ``self`` as a Young diagram.

        EXAMPLES::

            sage: t = Tableau([[1,1,2],[2,3],[3]])
            sage: print(t._latex_diagram())
            {\def\lr#1{\multicolumn{1}{|@{\hspace{.6ex}}c@{\hspace{.6ex}}|}{\raisebox{-.3ex}{$#1$}}}
            \raisebox{-.6ex}{$\begin{array}[b]{*{3}c}\cline{1-3}
            \lr{1}&\lr{1}&\lr{2}\\\cline{1-3}
            \lr{2}&\lr{3}\\\cline{1-2}
            \lr{3}\\\cline{1-1}
            \end{array}$}
            }
        """
        if len(self) == 0:
            return "{\\emptyset}"
        from sage.combinat.output import tex_from_array
        return tex_from_array(self)

    def __truediv__(self, t):
        """
        Return the skew tableau ``self``/``t``, where ``t`` is a partition
        contained in the shape of ``self``.

        EXAMPLES::

            sage: t = Tableau([[1,2,3],[3,4],[5]])
            sage: t/[1,1]
            [[None, 2, 3], [None, 4], [5]]
            sage: t/[3,1]
            [[None, None, None], [None, 4], [5]]
            sage: t/[2,1,1,1]
            Traceback (most recent call last):
            ...
            ValueError: the shape of the tableau must contain the partition
        """
        from sage.combinat.partition import _Partitions
        #if t is a list, convert it to a partition first
        if isinstance(t, list):
            t = _Partitions(t)

        #Check to make sure that tableau shape contains t
        if not self.shape().contains(t):
            raise ValueError("the shape of the tableau must contain the partition")

        st = [list(row) for row in self]    # create deep copy of t

        for i, t_i in enumerate(t):
            st_i = st[i]
            for j in range(t_i):
                st_i[j] = None

        from sage.combinat.skew_tableau import SkewTableau
        return SkewTableau(st)

    __div__ = __truediv__

    def __call__(self, *cell):
        r"""

        INPUT:

        - ``cell`` -- a pair of integers, tuple, or list specifying a cell in
          the tableau

        OUTPUT:

        - The value in the corresponding cell.

        EXAMPLES::

            sage: t = Tableau([[1,2,3],[4,5]])
            sage: t(1,0)
            4
            sage: t((1,0))
            4
            sage: t(3,3)
            Traceback (most recent call last):
            ...
            IndexError: The cell (3,3) is not contained in [[1, 2, 3], [4, 5]]
        """
        try:
            i,j = cell
        except ValueError:
            i,j = cell[0]

        try:
            return self[i][j]
        except IndexError:
            raise IndexError("The cell (%d,%d) is not contained in %s"%(i,j,repr(self)))

    def level(self):
        """
        Returns the level of ``self``, which is always 1.

        This function exists mainly for compatibility with :class:`TableauTuple`.

        EXAMPLES::

            sage: Tableau([[1,2,3],[4,5]]).level()
            1
        """
        return 1

    def components(self):
        """
        This function returns a list containing itself. It exists mainly for
        compatibility with :class:`TableauTuple` as it allows constructions like the
        example below.

        EXAMPLES::

            sage: t = Tableau([[1,2,3],[4,5]])
            sage: for s in t.components(): print(s.to_list())
            [[1, 2, 3], [4, 5]]
        """
        return [self]

    @combinatorial_map(name='shape')
    def shape(self):
        r"""
        Return the shape of a tableau ``self``.

        EXAMPLES::

            sage: Tableau([[1,2,3],[4,5],[6]]).shape()
            [3, 2, 1]
        """
        from sage.combinat.partition import Partition
        return Partition([len(row) for row in self])

    def size(self):
        """
        Return the size of the shape of the tableau ``self``.

        EXAMPLES::

            sage: Tableau([[1, 4, 6], [2, 5], [3]]).size()
            6
            sage: Tableau([[1, 3], [2, 4]]).size()
            4
        """
        return sum([len(row) for row in self])

    def corners(self):
        """
        Return the corners of the tableau ``self``.

        EXAMPLES::

            sage: Tableau([[1, 4, 6], [2, 5], [3]]).corners()
            [(0, 2), (1, 1), (2, 0)]
            sage: Tableau([[1, 3], [2, 4]]).corners()
            [(1, 1)]
        """
        return self.shape().corners()


    @combinatorial_map(order=2,name='conjugate')
    def conjugate(self):
        """
        Return the conjugate of ``self``.

        EXAMPLES::

            sage: Tableau([[1,2],[3,4]]).conjugate()
            [[1, 3], [2, 4]]
            sage: c = StandardTableau([[1,2],[3,4]]).conjugate()
            sage: c.parent()
            Standard tableaux
        """
        if self:
            conj = [[] for i in range(len(self[0]))]
            for row in self:
                for j, x in enumerate(row):
                    conj[j].append(x)
        else:
            conj = []

        if isinstance(self, StandardTableau):
            return StandardTableau(conj)
        return Tableau(conj)

    def pp(self):
        """
        Pretty print a string of the tableau.

        EXAMPLES::

            sage: T = Tableau([[1,2,3],[3,4],[5]])
            sage: T.pp()
              1  2  3
              3  4
              5
            sage: Tableaux.options.convention="french"
            sage: T.pp()
              5
              3  4
              1  2  3
            sage: Tableaux.options._reset()
        """
        print(self._repr_diagram())

    def plot(self, descents=False):
        r"""
        Return a plot ``self``.

        INPUT:

        - ``descents`` -- boolean (default: ``False``); if ``True``,
          then the descents are marked in the tableau; only valid if
          ``self`` is a standard tableau

        EXAMPLES::

            sage: t = Tableau([[1,2,4],[3]])
            sage: t.plot()
            Graphics object consisting of 11 graphics primitives
            sage: t.plot(descents=True)
            Graphics object consisting of 12 graphics primitives

            sage: t = Tableau([[2,2,4],[3]])
            sage: t.plot()
            Graphics object consisting of 11 graphics primitives
            sage: t.plot(descents=True)
            Traceback (most recent call last):
            ...
            ValueError: the tableau must be standard for 'descents=True'
        """
        from sage.plot.polygon import polygon
        from sage.plot.line import line
        from sage.plot.text import text

        if descents and not self.is_standard():
            raise ValueError("the tableau must be standard for 'descents=True'")

        p = self.shape()

        G = line([(0,0),(p[0],0)], axes=False, figsize=1.5)
        for i in range(len(p)):
            G += line([(0,-i-1), (p[i],-i-1)])

        r = p.conjugate()
        G += line([(0,0),(0,-r[0])])
        for i in range(len(r)):
            G += line([(i+1,0),(i+1,-r[i])])

        if descents:
            t = StandardTableau(self)
            for i in t.standard_descents():
                c = t.cells_containing(i)[0]
                G += polygon([(c[1],-c[0]), (c[1]+1,-c[0]), (c[1]+1,-c[0]-1), (c[1],-c[0]-1)], rgbcolor=(1,0,1))

        for c in self.cells():
            G += text(str(self.entry(c)), (c[1]+0.5,-c[0]-0.5))

        return G

    def to_word_by_row(self):
        """
        Return the word obtained from a row reading of the tableau ``self``
        (starting with the lowermost row, reading every row from left
        to right).

        EXAMPLES::

            sage: Tableau([[1,2],[3,4]]).to_word_by_row()
            word: 3412
            sage: Tableau([[1, 4, 6], [2, 5], [3]]).to_word_by_row()
            word: 325146
        """
        from sage.combinat.words.word import Word
        w = []
        for row in reversed(self):
            w += row
        return Word(w)

    def to_word_by_column(self):
        """
        Return the word obtained from a column reading of the tableau ``self``
        (starting with the leftmost column, reading every column from bottom
        to top).

        EXAMPLES::

            sage: Tableau([[1,2],[3,4]]).to_word_by_column()
            word: 3142
            sage: Tableau([[1, 4, 6], [2, 5], [3]]).to_word_by_column()
            word: 321546
        """
        from sage.combinat.words.word import Word
        w = []
        for row in self.conjugate():
            w += row[::-1]
        return Word(w)

    def to_word(self):
        """
        An alias for :meth:`to_word_by_row`.

        EXAMPLES::

            sage: Tableau([[1,2],[3,4]]).to_word()
            word: 3412
            sage: Tableau([[1, 4, 6], [2, 5], [3]]).to_word()
            word: 325146
        """
        return self.to_word_by_row()

    def descents(self):
        """
        Return a list of the cells ``(i,j)`` such that
        ``self[i][j] > self[i-1][j]``.

        .. WARNING::

            This is not to be confused with the descents of a standard tableau.

        EXAMPLES::

            sage: Tableau( [[1,4],[2,3]] ).descents()
            [(1, 0)]
            sage: Tableau( [[1,2],[3,4]] ).descents()
            [(1, 0), (1, 1)]
            sage: Tableau( [[1,2,3],[4,5]] ).descents()
            [(1, 0), (1, 1)]
        """
        descents = []
        for i in range(1,len(self)):
            for j in range(len(self[i])):
                if self[i][j] > self[i-1][j]:
                    descents.append((i,j))
        return descents

    def major_index(self):
        """
        Return the major index of ``self``.

        The major index of a tableau `T` is defined to be the sum of the number
        of descents of ``T`` (defined in :meth:`descents`) with the sum of
        their legs' lengths.

        .. WARNING::

            This is not to be confused with the major index of a
            standard tableau.

        EXAMPLES::

            sage: Tableau( [[1,4],[2,3]] ).major_index()
            1
            sage: Tableau( [[1,2],[3,4]] ).major_index()
            2

        If the major index would be defined in the sense of standard tableaux
        theory, then the following would give 3 for a result::

            sage: Tableau( [[1,2,3],[4,5]] ).major_index()
            2
        """
        descents = self.descents()
        p = self.shape()
        return len(descents) + sum([ p.leg_length(*d) for d in descents ])

    def inversions(self):
        """
        Return a list of the inversions of ``self``.

        Let `T` be a tableau. An inversion is an attacking pair `(c,d)` of
        the shape of `T` (see
        :meth:`~sage.combinat.partition.Partition.attacking_pairs` for
        a definition of this) such that the entry of `c` in `T` is
        greater than the entry of `d`.

        .. WARNING::

            Do not mistake this for the inversions of a standard tableau.

        EXAMPLES::

            sage: t = Tableau([[1,2,3],[2,5]])
            sage: t.inversions()
            [((1, 1), (0, 0))]
            sage: t = Tableau([[1,4,3],[5,2],[2,6],[3]])
            sage: t.inversions()
            [((0, 1), (0, 2)), ((1, 0), (1, 1)), ((1, 1), (0, 0)), ((2, 1), (1, 0))]
        """
        inversions = []
        previous_row = None
        for i, row in enumerate(self):
            for j, entry in enumerate(row):
                # c is in position (i,j)
                # find the d that satisfy condition 1
                for k in range(j+1, len(row)):
                    if entry > row[k]:
                        inversions.append( ((i,j),(i,k)) )
                # find the d that satisfy condition 2
                if i == 0:
                    continue
                for k in range(j):
                    if entry > previous_row[k]:
                        inversions.append( ((i,j),(i-1,k)) )
            previous_row = row
        return inversions

    def inversion_number(self):
        """
        Return the inversion number of ``self``.

        The inversion number is defined to be the number of inversions of
        ``self`` minus the sum of the arm lengths of the descents of ``self``
        (see the :meth:`inversions` and :meth:`descents` methods for the
        relevant definitions).

        .. WARNING::

            This has none of the meanings in which the word "inversion"
            is used in the theory of standard tableaux.

        EXAMPLES::

            sage: t = Tableau([[1,2,3],[2,5]])
            sage: t.inversion_number()
            0
            sage: t = Tableau([[1,2,4],[3,5]])
            sage: t.inversion_number()
            0
        """
        p = self.shape()
        return len(self.inversions()) - sum([ p.arm_length(*cell) for cell in self.descents() ])

    def to_sign_matrix(self, max_entry = None):
        r"""
        Return the sign matrix of ``self``.

        A sign matrix is an `m \times n` matrix of 0's, 1's and -1's such that the
        partial sums of each column is either 0 or 1 and the partial sums of
        each row is non-negative. [Aval2008]_

        INPUT:

        - ``max_entry`` -- A non-negative integer, the  maximum allowable number in
          the tableau. Defaults to the largest entry in the tableau if not specified.


        EXAMPLES::

            sage: t = SemistandardTableau([[1,1,1,2,4],[3,3,4],[4,5],[6,6]])
            sage: t.to_sign_matrix(6)
            [ 0  0  0  1  0  0]
            [ 0  1  0 -1  0  0]
            [ 1 -1  0  1  0  0]
            [ 0  0  1 -1  1  1]
            [ 0  0  0  1 -1  0]
            sage: t = Tableau([[1,2,4],[3,5]])
            sage: t.to_sign_matrix(7)
            [ 0  0  0  1  0  0  0]
            [ 0  1  0 -1  1  0  0]
            [ 1 -1  1  0 -1  0  0]
            sage: t=Tableau([(4,5,4,3),(2,1,3)])
            sage: t.to_sign_matrix(5)
            [ 0  0  1  0  0]
            [ 0  0  0  1  0]
            [ 1  0 -1 -1  1]
            [-1  1  0  1 -1]
            sage: s=Tableau([(1,0,-2,4),(3,4,5)])
            sage: s.to_sign_matrix(6)
            Traceback (most recent call last):
            ...
            ValueError: the entries must be non-negative integers


        REFERENCES:

        .. [Aval2008] Jean-Christope Aval.
           *Keys and Alternating Sign Matrices*,
           Seminaire Lotharingien de Combinatoire 59 (2008) B59f
           :arxiv:`0711.2150`
        """
        from sage.rings.all import ZZ
        from sage.sets.positive_integers import PositiveIntegers
        PI = PositiveIntegers()
        for row in self:
            if any(c not in PI for c in row):
                raise ValueError("the entries must be non-negative integers")
        from sage.matrix.matrix_space import MatrixSpace
        if max_entry is None:
            max_entry=max([max(c) for c in self])
        MS = MatrixSpace(ZZ, len(self[0]), max_entry)
        Tconj = self.conjugate()
        l = len(Tconj)
        d = {(l-i-1,elem-1): 1 for i, row in enumerate(Tconj) for elem in row}
        partial_sum_matrix = MS(d)
        from copy import copy
        sign_matrix = copy(MS.zero())
        for j in range(max_entry):
            sign_matrix[0,j] = partial_sum_matrix[0,j]
        for i in range(1,l):
            for j in range(max_entry):
                sign_matrix[i,j] = partial_sum_matrix[i,j] - partial_sum_matrix[i-1,j]
        return sign_matrix

    def schuetzenberger_involution(self, n = None, check=True):
        r"""
        Return the Schuetzenberger involution of the tableau ``self``.

        This method relies on the analogous method on words, which reverts the
        word and then complements all letters within the underlying ordered
        alphabet. If `n` is specified, the underlying alphabet is assumed to
        be `[1, 2, \ldots, n]`. If no alphabet is specified, `n` is the maximal
        letter appearing in ``self``.

        INPUT:

        - ``n`` -- an integer specifying the maximal letter in the
          alphabet (optional)
        - ``check`` -- (Default: ``True``) Check to make sure ``self`` is
          semistandard. Set to ``False`` to avoid this check. (optional)

        OUTPUT:

        - a tableau, the Schuetzenberger involution of ``self``

        EXAMPLES::

            sage: t = Tableau([[1,1,1],[2,2]])
            sage: t.schuetzenberger_involution(3)
            [[2, 2, 3], [3, 3]]

            sage: t = Tableau([[1,2,3],[4,5]])
            sage: t.schuetzenberger_involution()
            [[1, 2, 5], [3, 4]]

            sage: t = Tableau([[1,3,5,7],[2,4,6],[8,9]])
            sage: t.schuetzenberger_involution()
            [[1, 2, 6, 8], [3, 4, 9], [5, 7]]

            sage: t = Tableau([])
            sage: t.schuetzenberger_involution()
            []

            sage: t = StandardTableau([[1,2,3],[4,5]])
            sage: s = t.schuetzenberger_involution()
            sage: s.parent()
            Standard tableaux
        """
        if check and self not in SemistandardTableaux():
            raise ValueError("the tableau must be semistandard")
        w = [i for row in self for i in reversed(row)]
        # ``w`` is now the Semitic reading word of ``self`` (that is,
        # the reverse of the reading word of ``self``).
        if not w:
            return self
        if n is None:
            n = max(w)
        N = n + 1
        wi = [N - i for i in w]
        t = Tableau([[wi[0]]])
        for k in wi[1:]:
            t = t.bump(k)
        if isinstance(self, StandardTableau):
            return StandardTableau(list(t))
        elif isinstance(self, SemistandardTableau):
            return SemistandardTableau(list(t))
        return t

    @combinatorial_map(order=2,name='evacuation')
    def evacuation(self, n = None, check=True):
        r"""
        Return the evacuation of the tableau ``self``.

        This is an alias for :meth:`schuetzenberger_involution`.

        This method relies on the analogous method on words, which reverts the
        word and then complements all letters within the underlying ordered
        alphabet. If `n` is specified, the underlying alphabet is assumed to
        be `[1, 2, \ldots, n]`. If no alphabet is specified, `n` is the maximal
        letter appearing in ``self``.

        INPUT:

        - ``n`` -- an integer specifying the maximal letter in the
          alphabet (optional)
        - ``check`` -- (Default: ``True``) Check to make sure ``self`` is
          semistandard. Set to ``False`` to avoid this check. (optional)

        OUTPUT:

        - a tableau, the evacuation of ``self``

        EXAMPLES::

            sage: t = Tableau([[1,1,1],[2,2]])
            sage: t.evacuation(3)
            [[2, 2, 3], [3, 3]]

            sage: t = Tableau([[1,2,3],[4,5]])
            sage: t.evacuation()
            [[1, 2, 5], [3, 4]]

            sage: t = Tableau([[1,3,5,7],[2,4,6],[8,9]])
            sage: t.evacuation()
            [[1, 2, 6, 8], [3, 4, 9], [5, 7]]

            sage: t = Tableau([])
            sage: t.evacuation()
            []

            sage: t = StandardTableau([[1,2,3],[4,5]])
            sage: s = t.evacuation()
            sage: s.parent()
            Standard tableaux
        """
        return self.schuetzenberger_involution(n,check)

    @combinatorial_map(name="standardization")
    def standardization(self, check=True):
        r"""
        Return the standardization of ``self``, assuming ``self`` is a
        semistandard tableau.

        The standardization of a semistandard tableau `T` is the standard
        tableau `\mathrm{st}(T)` of the same shape as `T` whose
        reversed reading word is the standardization of the reversed reading
        word of `T`.

        The standardization of a word `w` can be formed by replacing all `1`'s in
        `w` by `1, 2, \ldots, k_1` from left to right, all `2`'s in `w` by
        `k_1 + 1, k_1 + 2, \ldots, k_2`, and repeating for all letters which
        appear in `w`.
        See also :meth:`Word.standard_permutation()`.

        INPUT:

        - ``check`` -- (Default: ``True``) Check to make sure ``self`` is
          semistandard. Set to ``False`` to avoid this check.

        EXAMPLES::

            sage: t = Tableau([[1,3,3,4],[2,4,4],[5,16]])
            sage: t.standardization()
            [[1, 3, 4, 7], [2, 5, 6], [8, 9]]

        Standard tableaux are fixed under standardization::

            sage: all((t == t.standardization() for t in StandardTableaux(6)))
            True
            sage: t = Tableau([])
            sage: t.standardization()
            []

        The reading word of the standardization is the standardization of
        the reading word::

            sage: T = SemistandardTableaux(shape=[6,3,3,1], max_entry=5)
            sage: all(t.to_word().standard_permutation() == t.standardization().reading_word_permutation() for t in T) # long time
            True
        """
        if check and self not in SemistandardTableaux():
            raise ValueError("the tableau must be semistandard")
        T = from_shape_and_word(self.shape(), self.to_word_by_row().standard_permutation())
        return StandardTableaux()(T)

    def bender_knuth_involution(self, k, rows=None, check=True):
        r"""
        Return the image of ``self`` under the `k`-th Bender--Knuth
        involution, assuming ``self`` is a semistandard tableau.

        Let `T` be a tableau, then a *lower free `k` in `T`* means a cell of
        `T` which is filled with the integer `k` and whose direct lower
        neighbor is not filled with the integer `k + 1` (in particular,
        this lower neighbor might not exist at all). Let an *upper free `k + 1`
        in `T`* mean a cell of `T` which is filled with the integer `k + 1`
        and whose direct upper neighbor is not filled with the integer `k`
        (in particular, this neighbor might not exist at all). It is clear
        that for any row `r` of `T`, the lower free `k`'s and the upper
        free `k + 1`'s in `r` together form a contiguous interval or `r`.

        The *`k`-th Bender--Knuth switch at row `i`* changes the entries of
        the cells in this interval in such a way that if it used to have
        `a` entries of `k` and `b` entries of `k + 1`, it will now
        have `b` entries of `k` and `a` entries of `k + 1`. For fixed `k`, the
        `k`-th Bender--Knuth switches for different `i` commute. The
        composition of the `k`-th Bender--Knuth switches for all rows is
        called the *`k`-th Bender-Knuth involution*. This is used to show that
        the Schur functions defined by semistandard tableaux are symmetric
        functions.

        INPUT:

        - ``k`` -- an integer

        - ``rows`` -- (Default ``None``) When set to ``None``, the method
          computes the `k`-th Bender--Knuth involution as defined above.
          When an iterable, this computes the composition of the `k`-th
          Bender--Knuth switches at row `i` over all `i` in ``rows``. When set
          to an integer `i`, the method computes the `k`-th Bender--Knuth
          switch at row `i`. Note the indexing of the rows starts with `1`.

        - ``check`` -- (Default: ``True``) Check to make sure ``self`` is
          semistandard. Set to ``False`` to avoid this check.

        OUTPUT:

        The image of ``self`` under either the `k`-th Bender--Knuth
        involution, the `k`-th Bender--Knuth switch at a certain row, or
        the composition of such switches, as detailed in the INPUT section.

        EXAMPLES::

            sage: t = Tableau([[1,1,3,4,4,5,6,7],[2,2,4,6,7,7,7],[3,4,5,8,8,9],[6,6,7,10],[7,8,8,11],[8]])
            sage: t.bender_knuth_involution(1) == t
            True
            sage: t.bender_knuth_involution(2)
            [[1, 1, 2, 4, 4, 5, 6, 7], [2, 3, 4, 6, 7, 7, 7], [3, 4, 5, 8, 8, 9], [6, 6, 7, 10], [7, 8, 8, 11], [8]]
            sage: t.bender_knuth_involution(3)
            [[1, 1, 3, 3, 3, 5, 6, 7], [2, 2, 4, 6, 7, 7, 7], [3, 4, 5, 8, 8, 9], [6, 6, 7, 10], [7, 8, 8, 11], [8]]
            sage: t.bender_knuth_involution(4)
            [[1, 1, 3, 4, 5, 5, 6, 7], [2, 2, 4, 6, 7, 7, 7], [3, 5, 5, 8, 8, 9], [6, 6, 7, 10], [7, 8, 8, 11], [8]]
            sage: t.bender_knuth_involution(5)
            [[1, 1, 3, 4, 4, 5, 6, 7], [2, 2, 4, 5, 7, 7, 7], [3, 4, 6, 8, 8, 9], [5, 5, 7, 10], [7, 8, 8, 11], [8]]
            sage: t.bender_knuth_involution(666) == t
            True
            sage: t.bender_knuth_involution(4, 2) == t
            True
            sage: t.bender_knuth_involution(4, 3)
            [[1, 1, 3, 4, 4, 5, 6, 7], [2, 2, 4, 6, 7, 7, 7], [3, 5, 5, 8, 8, 9], [6, 6, 7, 10], [7, 8, 8, 11], [8]]

        The ``rows`` keyword can be an iterator::

            sage: t.bender_knuth_involution(6, iter([1,2])) == t
            False
            sage: t.bender_knuth_involution(6, iter([3,4])) == t
            True

        The Bender--Knuth involution is an involution::

            sage: T = SemistandardTableaux(shape=[3,1,1], max_entry=4)
            sage: all(all(t.bender_knuth_involution(k).bender_knuth_involution(k) == t for k in range(1,5)) for t in T)
            True

        The same holds for the single switches::

            sage: all(all(t.bender_knuth_involution(k, j).bender_knuth_involution(k, j) == t for k in range(1,5) for j in range(1, 5)) for t in T)
            True

        Locality of the Bender--Knuth involutions::

            sage: all(all(t.bender_knuth_involution(k).bender_knuth_involution(l) == t.bender_knuth_involution(l).bender_knuth_involution(k) for k in range(1,5) for l in range(1,5) if abs(k - l) > 1) for t in T)
            True

        Berenstein and Kirillov [BerKilGGI]_ have shown that
        `(s_1 s_2)^6 = id` (for tableaux of straight shape)::

            sage: p = lambda t, k: t.bender_knuth_involution(k).bender_knuth_involution(k + 1)
            sage: all(p(p(p(p(p(p(t,1),1),1),1),1),1) == t for t in T)
            True

        However, `(s_2 s_3)^6 = id` is false::

            sage: p = lambda t, k: t.bender_knuth_involution(k).bender_knuth_involution(k + 1)
            sage: t = Tableau([[1,2,2],[3,4]])
            sage: x = t
            sage: for i in range(6): x = p(x, 2)
            sage: x
            [[1, 2, 3], [2, 4]]
            sage: x == t
            False

        TESTS::

            sage: t = Tableau([])
            sage: t.bender_knuth_involution(3)
            []

        REFERENCES:

        .. [BerKilGGI] \A. N. Kirillov, A. D. Berenstein,
           *Groups generated by involutions, Gelfand--Tsetlin patterns,
           and combinatorics of Young tableaux*,
           Algebra i Analiz, 1995, Volume 7, Issue 1, pp. 92--152.
           http://math.uoregon.edu/~arkadiy/bk1.pdf
        """
        if check and self not in SemistandardTableaux():
            raise ValueError("the tableau must be semistandard")
        from sage.combinat.skew_tableau import SkewTableau
        sk = SkewTableau(self).bender_knuth_involution(k, rows, False)
        return SemistandardTableaux()(list(sk))

    @combinatorial_map(name ='reading word permutation')
    def reading_word_permutation(self):
        """
        Return the permutation obtained by reading the entries of the
        standardization of ``self`` row by row, starting with the
        bottommost row (in English notation).

        EXAMPLES::

            sage: StandardTableau([[1,2],[3,4]]).reading_word_permutation()
            [3, 4, 1, 2]

        Check that :trac:`14724` is fixed::

            sage: SemistandardTableau([[1,1]]).reading_word_permutation()
            [1, 2]
        """
        return permutation.Permutation(self.standardization().to_word())

    def entries(self):
        """
        Return the tuple of all entries of ``self``, in the order obtained
        by reading across the rows from top to bottom (in English
        notation).

        EXAMPLES::

            sage: t = Tableau([[1,3], [2]])
            sage: t.entries()
            (1, 3, 2)
        """
        return sum(self, ())

    def entry(self, cell):
        """
        Returns the entry of cell ``cell`` in the tableau ``self``. Here,
        ``cell`` should be given as a tuple `(i,j)` of zero-based
        coordinates (so the northwesternmost cell in English notation
        is `(0,0)`).

        EXAMPLES::

            sage: t = Tableau([[1,2],[3,4]])
            sage: t.entry( (0,0) )
            1
            sage: t.entry( (1,1) )
            4
        """
        i,j = cell
        return self[i][j]

    def weight(self):
        r"""
        Return the weight of the tableau ``self``. Trailing zeroes are
        omitted when returning the weight.

        The weight of a tableau `T` is the sequence `(a_1, a_2, a_3, \ldots )`,
        where `a_k` is the number of entries of `T` equal to `k`. This
        sequence contains only finitely many nonzero entries.

        The weight of a tableau `T` is the same as the weight of the
        reading word of `T`, for any reading order.

        EXAMPLES::

            sage: Tableau([[1,2],[3,4]]).weight()
            [1, 1, 1, 1]

            sage: Tableau([]).weight()
            []

            sage: Tableau([[1,3,3,7],[4,2],[2,3]]).weight()
            [1, 2, 3, 1, 0, 0, 1]

        TESTS:

        We check that this agrees with going to the word::

            sage: t = Tableau([[1,3,4,7],[6,2],[2,3]])
            sage: def by_word(T):
            ....:     ed = T.to_word().evaluation_dict()
            ....:     m = max(ed) + 1
            ....:     return [ed.get(k, 0) for k in range(1, m)]
            sage: by_word(t) == t.weight()
            True
            sage: SST = SemistandardTableaux(shape=[3,1,1])
            sage: all(by_word(t) == t.weight() for t in SST)
            True
        """
        if len(self) == 0:
            return []
        m = max(max(row) for row in self)
        res = [0] * m
        for row in self:
            for i in row:
                if i > 0:
                    res[i - 1] += 1
        return res

    evaluation = weight

    def is_row_strict(self):
        """
        Return ``True`` if ``self`` is a row strict tableau and ``False``
        otherwise.

        A tableau is row strict if the entries in each row are in
        (strictly) increasing order.

        EXAMPLES::

            sage: Tableau([[1, 3], [2, 4]]).is_row_strict()
            True
            sage: Tableau([[1, 2], [2, 4]]).is_row_strict()
            True
            sage: Tableau([[2, 3], [2, 4]]).is_row_strict()
            True
            sage: Tableau([[5, 3], [2, 4]]).is_row_strict()
            False
        """
        return all(row[i]<row[i+1] for row in self for i in range(len(row)-1))

    def is_row_increasing(self, weak=False):
        r"""
        Return ``True`` if the entries in each row are in increasing order,
        and ``False`` otherwise.

        By default, this checks for strictly increasing rows. Set ``weak``
        to ``True`` to test for weakly increasing rows.

        EXAMPLES::

            sage: T = Tableau([[1, 1, 3], [1, 2]])
            sage: T.is_row_increasing(weak=True)
            True
            sage: T.is_row_increasing()
            False
            sage: Tableau([[2, 1]]).is_row_increasing(weak=True)
            False
        """
        if weak:
            def test(a, b):
                return a <= b
        else:
            def test(a, b):
                return a < b
        return all(test(a, b) for row in self for (a, b) in zip(row, row[1:]))

    def is_column_increasing(self, weak=False):
        r"""
        Return ``True`` if the entries in each column are in increasing order,
        and ``False`` otherwise.

        By default, this checks for strictly increasing columns. Set ``weak``
        to ``True`` to test for weakly increasing columns.

        EXAMPLES::

            sage: T = Tableau([[1, 1, 3], [1, 2]])
            sage: T.is_column_increasing(weak=True)
            True
            sage: T.is_column_increasing()
            False
            sage: Tableau([[2], [1]]).is_column_increasing(weak=True)
            False
        """
        if weak:
            def test(a, b):
                return a <= b
        else:
            def test(a, b):
                return a < b
        def tworow(a, b):
            return all(test(a[i], b_i) for i, b_i in enumerate(b))
        return all(tworow(self[r], self[r+1]) for r in range(len(self) - 1))

    def is_column_strict(self):
        """
        Return ``True`` if ``self`` is a column strict tableau and ``False``
        otherwise.

        A tableau is column strict if the entries in each column are in
        (strictly) increasing order.

        EXAMPLES::

            sage: Tableau([[1, 3], [2, 4]]).is_column_strict()
            True
            sage: Tableau([[1, 2], [2, 4]]).is_column_strict()
            True
            sage: Tableau([[2, 3], [2, 4]]).is_column_strict()
            False
            sage: Tableau([[5, 3], [2, 4]]).is_column_strict()
            False
            sage: Tableau([]).is_column_strict()
            True
            sage: Tableau([[1, 4, 2]]).is_column_strict()
            True
            sage: Tableau([[1, 4, 2], [2, 5]]).is_column_strict()
            True
            sage: Tableau([[1, 4, 2], [2, 3]]).is_column_strict()
            False
        """
        def tworow(a, b):
            return all(a[i] < b_i for i, b_i in enumerate(b))
        return all(tworow(self[r], self[r+1]) for r in range(len(self)-1))

    def is_semistandard(self):
        r"""
        Return ``True`` if ``self`` is a semistandard tableau, and ``False``
        otherwise.

        A tableau is semistandard if its rows weakly increase and its columns
        strictly increase.

        EXAMPLES::

            sage: Tableau([[1,1],[1,2]]).is_semistandard()
            False
            sage: Tableau([[1,2],[1,2]]).is_semistandard()
            False
            sage: Tableau([[1,1],[2,2]]).is_semistandard()
            True
            sage: Tableau([[1,2],[2,3]]).is_semistandard()
            True
            sage: Tableau([[4,1],[3,2]]).is_semistandard()
            False
        """
        return self.is_row_increasing(weak=True) and self.is_column_increasing()

    def is_standard(self):
        """
        Return ``True`` if ``self`` is a standard tableau and ``False``
        otherwise.

        EXAMPLES::

            sage: Tableau([[1, 3], [2, 4]]).is_standard()
            True
            sage: Tableau([[1, 2], [2, 4]]).is_standard()
            False
            sage: Tableau([[2, 3], [2, 4]]).is_standard()
            False
            sage: Tableau([[5, 3], [2, 4]]).is_standard()
            False
        """
        entries = sorted(self.entries())
        return entries == list(range(1, self.size() + 1)) and self.is_row_strict() and self.is_column_strict()

    def is_increasing(self):
        """
        Return ``True`` if ``self`` is an increasing tableau and
        ``False`` otherwise.

        A tableau is increasing if it is both row strict and column strict.

        EXAMPLES::

            sage: Tableau([[1, 3], [2, 4]]).is_increasing()
            True
            sage: Tableau([[1, 2], [2, 4]]).is_increasing()
            True
            sage: Tableau([[2, 3], [2, 4]]).is_increasing()
            False
            sage: Tableau([[5, 3], [2, 4]]).is_increasing()
            False
            sage: Tableau([[1, 2, 3], [2, 3], [3]]).is_increasing()
            True
        """
        return self.is_row_strict() and self.is_column_strict()

    def is_rectangular(self):
        """
        Return ``True`` if the tableau ``self`` is rectangular and
        ``False`` otherwise.

        EXAMPLES::

            sage: Tableau([[1,2],[3,4]]).is_rectangular()
            True
            sage: Tableau([[1,2,3],[4,5],[6]]).is_rectangular()
            False
            sage: Tableau([]).is_rectangular()
            True
        """
        if len(self) == 0:
            return True
        return len(self[-1]) == len(self[0])

    def vertical_flip(self):
        """
        Return the tableau obtained by vertically flipping the tableau ``self``.

        This only works for rectangular tableaux.

        EXAMPLES::

            sage: Tableau([[1,2],[3,4]]).vertical_flip()
            [[3, 4], [1, 2]]
        """
        if not self.is_rectangular():
            raise TypeError("the tableau must be rectangular to use vertical_flip()")

        return Tableau([row for row in reversed(self)])

    def rotate_180(self):
        """
        Return the tableau obtained by rotating ``self`` by `180` degrees.

        This only works for rectangular tableaux.

        EXAMPLES::

            sage: Tableau([[1,2],[3,4]]).rotate_180()
            [[4, 3], [2, 1]]
        """
        if not self.is_rectangular():
            raise TypeError("the tableau must be rectangular to use rotate_180()")

        return Tableau([ [l for l in reversed(row)] for row in reversed(self) ])

    def cells(self):
        """
        Return a list of the coordinates of the cells of ``self``.

        Coordinates start at `0`, so the northwesternmost cell (in
        English notation) has coordinates `(0, 0)`.

        EXAMPLES::

            sage: Tableau([[1,2],[3,4]]).cells()
            [(0, 0), (0, 1), (1, 0), (1, 1)]
        """
        s = []
        for i, row in enumerate(self):
            s += [ (i,j) for j in range(len(row)) ]
        return s

    def cells_containing(self, i):
        r"""
        Return the list of cells in which the letter `i` appears in the
        tableau ``self``. The list is ordered with cells appearing from
        left to right.

        Cells are given as pairs of coordinates `(a, b)`, where both
        rows and columns are counted from `0` (so `a = 0` means the cell
        lies in the leftmost column of the tableau, etc.).

        EXAMPLES::

            sage: t = Tableau([[1,1,3],[2,3,5],[4,5]])
            sage: t.cells_containing(5)
            [(2, 1), (1, 2)]
            sage: t.cells_containing(4)
            [(2, 0)]
            sage: t.cells_containing(6)
            []

            sage: t = Tableau([[1,1,2,4],[2,4,4],[4]])
            sage: t.cells_containing(4)
            [(2, 0), (1, 1), (1, 2), (0, 3)]

            sage: t = Tableau([[1,1,2,8,9],[2,5,6,11],[3,7,7,13],[4,8,9],[5],[13],[14]])
            sage: t.cells_containing(8)
            [(3, 1), (0, 3)]

            sage: Tableau([]).cells_containing(3)
            []
        """
        cell_list = []
        for r in range(len(self)-1, -1, -1):
            rth_row = self[r]
            for c,val in enumerate(rth_row):
                if val == i:
                    cell_list.append((r,c))
        return cell_list

    def leq(self, secondtab):
        """
        Check whether each entry of ``self`` is less-or-equal to the
        corresponding entry of a further tableau ``secondtab``.

        INPUT:

        - ``secondtab`` -- a tableau of the same shape as ``self``

        EXAMPLES::

            sage: T = Tableau([[1, 2], [3]])
            sage: S = Tableau([[1, 3], [3]])
            sage: G = Tableau([[2, 1], [4]])
            sage: H = Tableau([[1, 2], [4]])
            sage: T.leq(S)
            True
            sage: T.leq(T)
            True
            sage: T.leq(G)
            False
            sage: T.leq(H)
            True
            sage: S.leq(T)
            False
            sage: S.leq(G)
            False
            sage: S.leq(H)
            False
            sage: G.leq(H)
            False
            sage: H.leq(G)
            False

        TESTS::

            sage: StandardTableau(T).leq(S)
            True
            sage: T.leq(SemistandardTableau(S))
            True
        """
        if not secondtab in Tableaux():
            raise TypeError("{} must be a tableau".format(secondtab))
        sh = self.shape()
        if sh != secondtab.shape():
            raise TypeError("the tableaux must be the same shape")
        return all( self[a][b] <= secondtab[a][b] for a in range(len(self))
                                                  for b in range(len(self[a])) )

    def k_weight(self, k):
        r"""
        Return the `k`-weight of ``self``.

        A tableau has `k`-weight `\alpha = (\alpha_1, ..., \alpha_n)`
        if there are exactly `\alpha_i` distinct residues for the
        cells occupied by the letter `i` for each `i`.  The residue
        of a cell in position `(a,b)` is `a-b` modulo `k+1`.

        This definition is the one used in [Ive2012]_ (p. 12).

        REFERENCES:

        .. [Ive2012] \S. Iveson,
           *Tableaux on `k + 1`-cores, reduced words for affine
           permutations, and `k`-Schur expansions*,
           Operators on `k`-tableaux and the `k`-Littlewood-Richardson
           rule for a special case,
           UC Berkeley: Mathematics,  Ph.D. Thesis,
           https://escholarship.org/uc/item/7pd1v1b5

        EXAMPLES::

            sage: Tableau([[1,2],[2,3]]).k_weight(1)
            [1, 1, 1]
            sage: Tableau([[1,2],[2,3]]).k_weight(2)
            [1, 2, 1]
            sage: t = Tableau([[1,1,1,2,5],[2,3,6],[3],[4]])
            sage: t.k_weight(1)
            [2, 1, 1, 1, 1, 1]
            sage: t.k_weight(2)
            [3, 2, 2, 1, 1, 1]
            sage: t.k_weight(3)
            [3, 1, 2, 1, 1, 1]
            sage: t.k_weight(4)
            [3, 2, 2, 1, 1, 1]
            sage: t.k_weight(5)
            [3, 2, 2, 1, 1, 1]
        """
        res = []
        w = self.weight()
        s = self.cells()

        for l in range(1,len(w)+1):
            new_s = [(i,j) for i,j in s if self[i][j] == l]

            #If there are no elements that meet the condition
            if new_s == []:
                res.append(0)
                continue
            x = set((i-j) % (k+1) for i, j in new_s)
            res.append(len(x))

        return res

    def is_k_tableau(self, k):
        r"""
        Checks whether ``self`` is a valid weak `k`-tableau.

        EXAMPLES::

            sage: t = Tableau([[1,2,3],[2,3],[3]])
            sage: t.is_k_tableau(3)
            True
            sage: t = Tableau([[1,1,3],[2,2],[3]])
            sage: t.is_k_tableau(3)
            False
        """
        shapes = self.to_chain()
        kshapes = [ la.k_conjugate(k) for la in shapes ]
        return all( kshapes[i+1].contains(kshapes[i]) for i in range(len(shapes)-1) )

    def restrict(self, n):
        """
        Return the restriction of the semistandard tableau ``self``
        to ``n``. If possible, the restricted tableau will have the same
        parent as this tableau.

        If `T` is a semistandard tableau and `n` is a nonnegative integer,
        then the restriction of `T` to `n` is defined as the
        (semistandard) tableau obtained by removing all cells filled with
        entries greater than `n` from `T`.

        .. NOTE::

            If only the shape of the restriction, rather than the whole
            restriction, is needed, then the faster method
            :meth:`restriction_shape` is preferred.

        EXAMPLES::

            sage: Tableau([[1,2],[3],[4]]).restrict(3)
            [[1, 2], [3]]
            sage: StandardTableau([[1,2],[3],[4]]).restrict(2)
            [[1, 2]]
            sage: Tableau([[1,2,3],[2,4,4],[3]]).restrict(0)
            []
            sage: Tableau([[1,2,3],[2,4,4],[3]]).restrict(2)
            [[1, 2], [2]]
            sage: Tableau([[1,2,3],[2,4,4],[3]]).restrict(3)
            [[1, 2, 3], [2], [3]]
            sage: Tableau([[1,2,3],[2,4,4],[3]]).restrict(5)
            [[1, 2, 3], [2, 4, 4], [3]]

        If possible the restricted tableau will belong to the same category as
        the original tableau::

            sage: S=StandardTableau([[1,2,4,7],[3,5],[6]]); S.category()
            Category of elements of Standard tableaux
            sage: S.restrict(4).category()
            Category of elements of Standard tableaux
            sage: SS=StandardTableaux([4,2,1])([[1,2,4,7],[3,5],[6]]); SS.category()
            Category of elements of Standard tableaux of shape [4, 2, 1]
            sage: SS.restrict(4).category()
            Category of elements of Standard tableaux

            sage: Tableau([[1,2],[3],[4]]).restrict(3)
            [[1, 2], [3]]
            sage: Tableau([[1,2],[3],[4]]).restrict(2)
            [[1, 2]]
            sage: SemistandardTableau([[1,1],[2]]).restrict(1)
            [[1, 1]]
            sage: _.category()
            Category of elements of Semistandard tableaux
        """
        res = [ [y for y in row if y <= n] for row in self ]
        res = [row for row in res if row]
        # attempt to return a tableau of the same type
        try:
            return self.parent()( res )
        except Exception:
            try:
                return self.parent().Element( res )
            except Exception:
                return Tableau(res)

    def restriction_shape(self, n):
        """
        Return the shape of the restriction of the semistandard tableau
        ``self`` to ``n``.

        If `T` is a semistandard tableau and `n` is a nonnegative integer,
        then the restriction of `T` to `n` is defined as the
        (semistandard) tableau obtained by removing all cells filled with
        entries greater than `n` from `T`.

        This method computes merely the shape of the restriction. For
        the restriction itself, use :meth:`restrict`.

        EXAMPLES::

            sage: Tableau([[1,2],[2,3],[3,4]]).restriction_shape(3)
            [2, 2, 1]
            sage: StandardTableau([[1,2],[3],[4],[5]]).restriction_shape(2)
            [2]
            sage: Tableau([[1,3,3,5],[2,4,4],[17]]).restriction_shape(0)
            []
            sage: Tableau([[1,3,3,5],[2,4,4],[17]]).restriction_shape(2)
            [1, 1]
            sage: Tableau([[1,3,3,5],[2,4,4],[17]]).restriction_shape(3)
            [3, 1]
            sage: Tableau([[1,3,3,5],[2,4,4],[17]]).restriction_shape(5)
            [4, 3]

            sage: all( T.restriction_shape(i) == T.restrict(i).shape()
            ....:      for T in StandardTableaux(5) for i in range(1, 5) )
            True
        """
        from sage.combinat.partition import Partition
        res = [len([y for y in row if y <= n]) for row in self]
        return Partition(res)

    def to_chain(self, max_entry=None):
        r"""
        Return the chain of partitions corresponding to the (semi)standard
        tableau ``self``.

        The optional keyword parameter ``max_entry`` can be used to
        customize the length of the chain. Specifically, if this parameter
        is set to a nonnegative integer ``n``, then the chain is
        constructed from the positions of the letters `1, 2, \ldots, n`
        in the tableau.

        EXAMPLES::

            sage: Tableau([[1,2],[3],[4]]).to_chain()
            [[], [1], [2], [2, 1], [2, 1, 1]]
            sage: Tableau([[1,1],[2]]).to_chain()
            [[], [2], [2, 1]]
            sage: Tableau([[1,1],[3]]).to_chain()
            [[], [2], [2], [2, 1]]
            sage: Tableau([]).to_chain()
            [[]]
            sage: Tableau([[1,1],[2],[3]]).to_chain(max_entry=2)
            [[], [2], [2, 1]]
            sage: Tableau([[1,1],[2],[3]]).to_chain(max_entry=3)
            [[], [2], [2, 1], [2, 1, 1]]
            sage: Tableau([[1,1],[2],[3]]).to_chain(max_entry=4)
            [[], [2], [2, 1], [2, 1, 1], [2, 1, 1]]
            sage: Tableau([[1,1,2],[2,3],[4,5]]).to_chain(max_entry=6)
            [[], [2], [3, 1], [3, 2], [3, 2, 1], [3, 2, 2], [3, 2, 2]]
        """
        if max_entry is None:
            if len(self) == 0:
                max_entry = 0
            else:
                max_entry = max(max(row) for row in self)
        return [self.restriction_shape(k) for k in range(max_entry+1)]

    @combinatorial_map(name='to Gelfand-Tsetlin pattern')
    def to_Gelfand_Tsetlin_pattern(self):
        """
        Return the :class:`Gelfand-Tsetlin pattern <GelfandTsetlinPattern>`
        corresponding to ``self`` when semistandard.

        EXAMPLES::

            sage: T = Tableau([[1,2,3],[2,3],[3]])
            sage: G = T.to_Gelfand_Tsetlin_pattern(); G
            [[3, 2, 1], [2, 1], [1]]
            sage: G.to_tableau() == T
            True
            sage: T = Tableau([[1,3],[2]])
            sage: T.to_Gelfand_Tsetlin_pattern()
            [[2, 1, 0], [1, 1], [1]]
        """
        from sage.combinat.gelfand_tsetlin_patterns import GelfandTsetlinPatterns
        return GelfandTsetlinPatterns()(self)

    def anti_restrict(self, n):
        """
        Return the skew tableau formed by removing all of the cells from
        ``self`` that are filled with a number at most `n`.

        EXAMPLES::

            sage: t = Tableau([[1,2,3],[4,5]]); t
            [[1, 2, 3], [4, 5]]
            sage: t.anti_restrict(1)
            [[None, 2, 3], [4, 5]]
            sage: t.anti_restrict(2)
            [[None, None, 3], [4, 5]]
            sage: t.anti_restrict(3)
            [[None, None, None], [4, 5]]
            sage: t.anti_restrict(4)
            [[None, None, None], [None, 5]]
            sage: t.anti_restrict(5)
            [[None, None, None], [None, None]]
        """
        t_new = [[None if g <= n else g for g in row] for row in self]
        from sage.combinat.skew_tableau import SkewTableau
        return SkewTableau(t_new)

    def to_list(self):
        """
        Return ``self`` as a list of lists (not tuples!).

        EXAMPLES::

            sage: t = Tableau([[1,2],[3,4]])
            sage: l = t.to_list(); l
            [[1, 2], [3, 4]]
            sage: l[0][0] = 2
            sage: t
            [[1, 2], [3, 4]]
        """
        return [list(row) for row in self]

    def bump(self, x):
        """
        Insert ``x`` into ``self`` using Schensted's row-bumping (or
        row-insertion) algorithm.

        EXAMPLES::

            sage: t = Tableau([[1,2],[3]])
            sage: t.bump(1)
            [[1, 1], [2], [3]]
            sage: t
            [[1, 2], [3]]
            sage: t.bump(2)
            [[1, 2, 2], [3]]
            sage: t.bump(3)
            [[1, 2, 3], [3]]
            sage: t
            [[1, 2], [3]]
            sage: t = Tableau([[1,2,2,3],[2,3,5,5],[4,4,6],[5,6]])
            sage: t.bump(2)
            [[1, 2, 2, 2], [2, 3, 3, 5], [4, 4, 5], [5, 6, 6]]
            sage: t.bump(1)
            [[1, 1, 2, 3], [2, 2, 5, 5], [3, 4, 6], [4, 6], [5]]
        """
        to_insert = x
        new_t = self.to_list()
        for row in new_t:
            i = 0
            #try to insert to_insert into row
            while i < len(row):
                if to_insert < row[i]:
                    t = to_insert
                    to_insert = row[i]
                    row[i] = t
                    break
                i += 1

            #if we haven't already inserted to_insert
            #append it to the end of row
            if i == len(row):
                row.append(to_insert)
                if isinstance(self, SemistandardTableau):
                    return SemistandardTableau(new_t)
                return Tableau(new_t)
        #if we got here, we are at the end of the tableau
        #add to_insert as the last row
        new_t.append([to_insert])
        if isinstance(self, SemistandardTableau):
            return SemistandardTableau(new_t)
        return Tableau(new_t)

    def schensted_insert(self, i, left=False):
        """
        Insert ``i`` into ``self`` using Schensted's row-bumping (or
        row-insertion) algorithm.

        INPUT:

        - ``i`` -- a number to insert
        - ``left`` -- (default: ``False``) boolean; if set to
          ``True``, the insertion will be done from the left. That
          is, if one thinks of the algorithm as appending a letter
          to the reading word of ``self``, we append the letter to
          the left instead of the right

        EXAMPLES::

            sage: t = Tableau([[3,5],[7]])
            sage: t.schensted_insert(8)
            [[3, 5, 8], [7]]
            sage: t.schensted_insert(8, left=True)
            [[3, 5], [7], [8]]
        """
        if left:
            return self._left_schensted_insert(i)
        else:
            return self.bump(i)

    def _left_schensted_insert(self, letter):
        """
        EXAMPLES::

            sage: t = Tableau([[3,5],[7]])
            sage: t._left_schensted_insert(8)
            [[3, 5], [7], [8]]
            sage: t._left_schensted_insert(6)
            [[3, 5], [6, 7]]
            sage: t._left_schensted_insert(2)
            [[2, 3, 5], [7]]
        """
        h = len(self)
        if h == 0:
            return Tableau([[letter]])
        h1 = h + 1
        rep = self.to_list()
        rep.reverse()

        width = len(rep[h-1])
        heights = self._heights() + [h1]

        for j in range(1, width+2):
            i = heights[j-1]
            while i != h1 and rep[i-1][j-1] >= letter:
                i += 1
            if i == heights[j-1]: #add on top of column j
                if j == 1:
                    rep = [[letter]] + rep
                else:
                    rep[i-2].append(letter)
                break
            elif i == h1 and j == width: #add on right of line i
                if rep[i-2][j-1] < letter:
                    rep[i-2].append(letter)
                else:
                    new_letter = rep[i-2][j-1]
                    rep[i-2][j-1] = letter
                    rep[i-2].append(new_letter)
                break
            else:
                new_letter = rep[i-2][j-1]
                rep[i-2][j-1] = letter
                letter = new_letter

        rep.reverse()
        return Tableau(rep)

    def insert_word(self, w, left=False):
        """
        Insert the word ``w`` into the tableau ``self`` letter by letter
        using Schensted insertion. By default, the word ``w`` is being
        processed from left to right, and the insertion used is row
        insertion. If the optional keyword ``left`` is set to ``True``,
        the word ``w`` is being processed from right to left, and column
        insertion is used instead.

        EXAMPLES::

            sage: t0 = Tableau([])
            sage: w = [1,1,2,3,3,3,3]
            sage: t0.insert_word(w)
            [[1, 1, 2, 3, 3, 3, 3]]
            sage: t0.insert_word(w,left=True)
            [[1, 1, 2, 3, 3, 3, 3]]
            sage: w.reverse()
            sage: t0.insert_word(w)
            [[1, 1, 3, 3], [2, 3], [3]]
            sage: t0.insert_word(w,left=True)
            [[1, 1, 3, 3], [2, 3], [3]]
            sage: t1 = Tableau([[1,3],[2]])
            sage: t1.insert_word([4,5])
            [[1, 3, 4, 5], [2]]
            sage: t1.insert_word([4,5], left=True)
            [[1, 3], [2, 5], [4]]
        """
        if left:
            w = [i for i in reversed(w)]
        res = self
        for i in w:
            res = res.schensted_insert(i,left=left)
        return res

    def reverse_bump(self, loc):
        r"""
        Reverse row bump the entry of ``self`` at the specified
        location ``loc`` (given as a row index or a
        corner ``(r, c)`` of the tableau).

        This is the reverse of Schensted's row-insertion algorithm.
        See Section 1.1, page 8, of Fulton's [Ful1997]_.

        INPUT:

        - ``loc`` -- Can be either of the following:

          - The coordinates ``(r, c)`` of the square to reverse-bump
            (which must be a corner of the tableau);
          - The row index ``r`` of this square.

          Note that both ``r`` and ``c`` are `0`-based, i.e., the
          topmost row and the leftmost column are the `0`-th row
          and the `0`-th column.

        OUTPUT:

        An ordered pair consisting of:

        1. The resulting (smaller) tableau;
        2. The entry bumped out at the end of the process.

        .. SEEALSO::

            :meth:`bump`

        EXAMPLES:

        This is the reverse of Schensted's bump::

            sage: T = Tableau([[1, 1, 2, 2, 4], [2, 3, 3], [3, 4], [4]])
            sage: T.reverse_bump(2)
            ([[1, 1, 2, 3, 4], [2, 3, 4], [3], [4]], 2)
            sage: T == T.reverse_bump(2)[0].bump(2)
            True
            sage: T.reverse_bump((3, 0))
            ([[1, 2, 2, 2, 4], [3, 3, 3], [4, 4]], 1)

        Some errors caused by wrong input::

            sage: T.reverse_bump((3, 1))
            Traceback (most recent call last):
            ...
            ValueError: invalid corner
            sage: T.reverse_bump(4)
            Traceback (most recent call last):
            ...
            IndexError: list index out of range
            sage: Tableau([[2, 2, 1], [3, 3]]).reverse_bump(0)
            Traceback (most recent call last):
            ...
            ValueError: Reverse bumping is only defined for semistandard tableaux

        Some edge cases::

            sage: Tableau([[1]]).reverse_bump(0)
            ([], 1)
            sage: Tableau([[1,1]]).reverse_bump(0)
            ([[1]], 1)
            sage: Tableau([]).reverse_bump(0)
            Traceback (most recent call last):
            ...
            IndexError: list index out of range

        .. NOTE::

            Reverse row bumping is only implemented for tableaux with weakly increasing
            and strictly increasing columns (though the tableau does not need to be an
            instance of class :class:`SemistandardTableau`).

        """
        if not (self.is_semistandard()):
            raise ValueError("Reverse bumping is only defined for semistandard tableaux")
        try:
            (r, c) = loc
            if (r, c) not in self.corners():
                raise ValueError("invalid corner")
        except TypeError:
            r = loc
            c = len(self[r]) - 1

        # make a copy of self
        new_t = self.to_list()

        # remove the last entry of row r from the tableau
        to_move = new_t[r].pop()

        # delete the row if it's now empty
        if not new_t[r]:
            new_t.pop()

        from bisect import bisect_left

        for row in reversed(new_t[:r]):
            # Decide where to insert:
            # the bisect_left command returns the greatest index such that
            # every entry to its left is strictly less than to_move
            c = bisect_left(row, to_move, lo=c) - 1

            # swap it with to_move
            row[c], to_move = to_move, row[c]

        if isinstance(self, SemistandardTableau):
            return SemistandardTableau(new_t), to_move
        return Tableau(new_t), to_move


    def bump_multiply(left, right):
        """
        Multiply two tableaux using Schensted's bump.

        This product makes the set of semistandard tableaux into an
        associative monoid. The empty tableau is the unit in this monoid.
        See pp. 11-12 of [Ful1997]_.

        The same product operation is implemented in a different way in
        :meth:`slide_multiply`.

        EXAMPLES::

            sage: t = Tableau([[1,2,2,3],[2,3,5,5],[4,4,6],[5,6]])
            sage: t2 = Tableau([[1,2],[3]])
            sage: t.bump_multiply(t2)
            [[1, 1, 2, 2, 3], [2, 2, 3, 5], [3, 4, 5], [4, 6, 6], [5]]
        """
        if not isinstance(right, Tableau):
            raise TypeError("right must be a Tableau")

        row = len(right)
        product = Tableau([list(a) for a in left])   # create deep copy of left
        while row > 0:
            row -= 1
            for i in right[row]:
                product = product.bump(i)
        return product

    def slide_multiply(left, right):
        """
        Multiply two tableaux using jeu de taquin.

        This product makes the set of semistandard tableaux into an
        associative monoid. The empty tableau is the unit in this monoid.

        See pp. 15 of [Ful1997]_.

        The same product operation is implemented in a different way in
        :meth:`bump_multiply`.

        EXAMPLES::

            sage: t = Tableau([[1,2,2,3],[2,3,5,5],[4,4,6],[5,6]])
            sage: t2 = Tableau([[1,2],[3]])
            sage: t.slide_multiply(t2)
            [[1, 1, 2, 2, 3], [2, 2, 3, 5], [3, 4, 5], [4, 6, 6], [5]]
        """
        st = []
        if len(left) == 0:
            return right
        else:
            l = len(left[0])

        for row in right:
            st.append((None,)*l + row)
        for row in left:
            st.append(row)

        from sage.combinat.skew_tableau import SkewTableau
        return SkewTableau(st).rectify()

    def _slide_up(self, c):
        r"""
        Auxiliary method used for promotion, which removes cell `c` from ``self``,
        slides the letters of ``self`` up using jeu de taquin slides, and
        then fills the empty cell at `(0,0)` with the value `0`.

        TESTS::

            sage: t = Tableau([[1,1,2],[2,3,5],[4,5]])
            sage: t._slide_up((2,1))
            [[0, 1, 2], [1, 3, 5], [2, 4]]

            sage: t._slide_up((1,2))
            [[0, 1, 2], [1, 2, 3], [4, 5]]

            sage: t = Tableau([[1,1,3],[2,3,5],[4,5]])
            sage: t._slide_up((1,2))
            [[0, 1, 1], [2, 3, 3], [4, 5]]
        """
        new_st = self.to_list()
        spotl, spotc = c
        while [spotl, spotc] != [0,0]:
            #once moving box is in first column, just move letters up
            #(French notation!)
            if spotc == 0:
                new_st[spotl][spotc] = new_st[spotl-1][spotc]
                spotl -= 1
                continue
            #once moving box is in first row, just move letters up
            elif spotl == 0:
                new_st[spotl][spotc] = new_st[spotl][spotc-1]
                spotc -= 1
                continue
            else:
                #If we get to this stage, we need to compare
                below = new_st[spotl-1][spotc]
                left = new_st[spotl][spotc-1]
                if below >= left:
                    #Swap with the cell below
                    new_st[spotl][spotc] = new_st[spotl-1][spotc]
                    spotl -= 1
                    continue
                else:
                    #Swap with the cell to the left
                    new_st[spotl][spotc] = new_st[spotl][spotc-1]
                    spotc -= 1
                    continue
        #set box in position (0,0) to 0
        new_st[0][0] = 0
        return Tableau(new_st)

    def _slide_down(self, c, n):
        r"""
        Auxiliary method used for promotion, which removes cell `c` from ``self``,
        slides the letters of ``self`` down using jeu de taquin slides, and
        then fills the empty cell with the value `n + 2`.

        When the entries of ``self`` are positive integers, and cell `c` is
        filled with `1`, then the position of `c` is irrelevant.

        TESTS::

            sage: t = Tableau([[1,1,2],[2,3,5],[4,5]])
            sage: t._slide_down((0, 0), 8)
            [[1, 2, 5], [2, 3, 10], [4, 5]]

            sage: t._slide_down((0, 1), 8)
            [[1, 2, 5], [2, 3, 10], [4, 5]]

            sage: t = Tableau([[1,1,2,2,2,3],[2,2,4,6,6],[4,4,5,7],[5,8]])
            sage: t._slide_down((0, 1), 9)
            [[1, 2, 2, 2, 2, 3], [2, 4, 4, 6, 6], [4, 5, 7, 11], [5, 8]]
        """
        new_st = self.to_list()
        #new_st is a deep copy of self, so as not to mess around with self.
        new_st_shape = [len(x) for x in self]
        spotl, spotc = c
        #spotl and spotc are the coordinates of the wandering hole.
        #All comments and variable names below refer to French notation.
        while True:
            #"right_neighbor" and "upper_neighbor" refer to neighbors of the
            #hole.
            go_right = None
            if len(new_st_shape) > spotl + 1 and new_st_shape[spotl + 1] >= spotc + 1:
                upper_neighbor = new_st[spotl + 1][spotc]
                go_right = False
            if new_st_shape[spotl] != spotc + 1:
                right_neighbor = new_st[spotl][spotc + 1]
                if go_right is None or upper_neighbor > right_neighbor:
                    go_right = True
            if go_right is True:
                new_st[spotl][spotc] = right_neighbor
                spotc += 1
            elif go_right is False:
                new_st[spotl][spotc] = upper_neighbor
                spotl += 1
            else:
                break
        new_st[spotl][spotc] = n + 2
        return Tableau(new_st)

    def promotion_inverse(self, n):
        r"""
        Return the image of ``self`` under the inverse promotion operator.

        .. WARNING::

            You might know this operator as the promotion operator
            (without "inverse") -- literature does not agree on the
            name.

        The inverse promotion operator, applied to a tableau `t`, does the
        following:

        Iterate over all letters `1` in the tableau `t`, from right to left.
        For each of these letters, do the following:

        - Remove the letter from `t`, thus leaving a hole where it used to be.

        - Apply jeu de taquin to move this hole northeast (in French notation)
          until it reaches the outer boundary of `t`.

        - Fill `n+2` into the hole once jeu de taquin has completed.

        Once this all is done, subtract `1` from each letter in the tableau.
        This is not always well-defined. Restricted to the class of
        semistandard tableaux whose entries are all `\leq n + 1`, this is the
        usual inverse promotion operator defined on this class.

        When ``self`` is a standard tableau of size ``n + 1``, this definition of
        inverse promotion is the map called "promotion" in [Sg2011]_ (p. 23) and
        in [Stan2009]_, and is the inverse of the map called "promotion" in
        [Hai1992]_ (p. 90).

        .. WARNING::

            To my (Darij's) knowledge, the fact that the above "inverse
            promotion operator" really is the inverse of the promotion
            operator :meth:`promotion` for semistandard tableaux has never
            been proven in literature. Corrections are welcome.

        EXAMPLES::

            sage: t = Tableau([[1,2],[3,3]])
            sage: t.promotion_inverse(2)
            [[1, 2], [2, 3]]

            sage: t = Tableau([[1,2],[2,3]])
            sage: t.promotion_inverse(2)
            [[1, 1], [2, 3]]

            sage: t = Tableau([[1,2,5],[3,3,6],[4,7]])
            sage: t.promotion_inverse(8)
            [[1, 2, 4], [2, 5, 9], [3, 6]]

            sage: t = Tableau([])
            sage: t.promotion_inverse(2)
            []

        TESTS:

        We check the equivalence of two definitions of inverse promotion
        on semistandard tableaux::

            sage: ST = SemistandardTableaux(shape=[4,2,1], max_entry=7)
            sage: def bk_promotion_inverse7(st):
            ....:     st2 = st
            ....:     for i in range(1, 7):
            ....:         st2 = st2.bender_knuth_involution(i, check=False)
            ....:     return st2
            sage: all( bk_promotion_inverse7(st) == st.promotion_inverse(6) for st in ST ) # long time
            True
            sage: ST = SemistandardTableaux(shape=[2,2,2], max_entry=7)
            sage: all( bk_promotion_inverse7(st) == st.promotion_inverse(6) for st in ST ) # long time
            True

        A test for :trac:`13203`::

            sage: T = Tableau([[1]])
            sage: type(T.promotion_inverse(2)[0][0])
            <... 'sage.rings.integer.Integer'>
        """
        if self.is_rectangular():
            n = Integer(n)
            if self.size() == 0:
                return self
            s = self.shape()[0]
            l = self.weight()[0]
            word = [i-1 for row in reversed(self) for i in row if i>1]
            t = Tableau([])
            t = t.insert_word(word)
            t = t.to_list()
            if l < s:
                for i in range(l):
                    t[len(t)-1].append(n+1)
            else:
                t.append([n+1 for i in range(s)])
            return Tableau(t)
        # Now, the non-rectangular case.
        p = self
        for c in reversed(self.cells_containing(1)):
            p = p._slide_down(c, n)
        return Tableau([[i-1 for i in row] for row in p])

    def promotion(self, n):
        r"""
        Return the image of ``self`` under the promotion operator.

        .. WARNING::

            You might know this operator as the inverse promotion
            operator -- literature does not agree on the name. You
            might also be looking for the Lapointe-Lascoux-Morse
            promotion operator (:meth:`promotion_operator`).

        The promotion operator, applied to a tableau `t`, does the following:

        Iterate over all letters `n+1` in the tableau `t`, from left to right.
        For each of these letters, do the following:

        - Remove the letter from `t`, thus leaving a hole where it used to be.

        - Apply jeu de taquin to move this hole southwest (in French notation)
          until it reaches the inner boundary of `t`.

        - Fill `0` into the hole once jeu de taquin has completed.

        Once this all is done, add `1` to each letter in the tableau.
        This is not always well-defined. Restricted to the class of
        semistandard tableaux whose entries are all `\leq n + 1`, this is the
        usual promotion operator defined on this class.

        When ``self`` is a standard tableau of size ``n + 1``, this definition of
        promotion is precisely the one given in [Hai1992]_ (p. 90). It is the
        inverse of the maps called "promotion" in [Sg2011]_ (p. 23) and in [Stan2009]_.

        .. WARNING::

            To my (Darij's) knowledge, the fact that the above promotion
            operator really is the inverse of the "inverse promotion
            operator" :meth:`promotion_inverse` for semistandard tableaux
            has never been proven in literature. Corrections are welcome.

        REFERENCES:

        .. [Hai1992] Mark D. Haiman,
           *Dual equivalence with applications, including a conjecture of Proctor*,
           Discrete Mathematics 99 (1992), 79-113,
           http://www.sciencedirect.com/science/article/pii/0012365X9290368P

        .. [Sg2011] Bruce E. Sagan,
           *The cyclic sieving phenomenon: a survey*,
           :arXiv:`1008.0790v3`

        EXAMPLES::

            sage: t = Tableau([[1,2],[3,3]])
            sage: t.promotion(2)
            [[1, 1], [2, 3]]

            sage: t = Tableau([[1,1,1],[2,2,3],[3,4,4]])
            sage: t.promotion(3)
            [[1, 1, 2], [2, 2, 3], [3, 4, 4]]

            sage: t = Tableau([[1,2],[2]])
            sage: t.promotion(3)
            [[2, 3], [3]]

            sage: t = Tableau([[1,1,3],[2,2]])
            sage: t.promotion(2)
            [[1, 2, 2], [3, 3]]

            sage: t = Tableau([[1,1,3],[2,3]])
            sage: t.promotion(2)
            [[1, 1, 2], [2, 3]]

            sage: t = Tableau([])
            sage: t.promotion(2)
            []

        TESTS:

        We check the equivalence of two definitions of promotion on
        semistandard tableaux::

            sage: ST = SemistandardTableaux(shape=[3,2,2,1], max_entry=6)
            sage: def bk_promotion6(st):
            ....:     st2 = st
            ....:     for i in range(5, 0, -1):
            ....:         st2 = st2.bender_knuth_involution(i, check=False)
            ....:     return st2
            sage: all( bk_promotion6(st) == st.promotion(5) for st in ST ) # long time
            True
            sage: ST = SemistandardTableaux(shape=[4,4], max_entry=6)
            sage: all( bk_promotion6(st) == st.promotion(5) for st in ST ) # long time
            True

        We also check :meth:`promotion_inverse()` is the inverse
        of :meth:`promotion()`::

            sage: ST = SemistandardTableaux(shape=[3,2,1], max_entry=7)
            sage: all( st.promotion(6).promotion_inverse(6) == st for st in ST ) # long time
            True
        """
        if self.is_rectangular():
            t = self.rotate_180()
            t = [tuple(n+2-i for i in row) for row in t]
            t = Tableau(t).promotion_inverse(n)
            t = [tuple(n+2-i for i in row) for row in t]
            return Tableau(t).rotate_180()
        p = self
        for c in self.cells_containing(n+1):
            p = p._slide_up(c)
        return Tableau([[i+1 for i in row] for row in p])

    def row_stabilizer(self):
        """
        Return the PermutationGroup corresponding to the row stabilizer of
        ``self``.

        This assumes that every integer from `1` to the size of ``self``
        appears exactly once in ``self``.

        EXAMPLES::

            sage: rs = Tableau([[1,2,3],[4,5]]).row_stabilizer()
            sage: rs.order() == factorial(3)*factorial(2)
            True
            sage: PermutationGroupElement([(1,3,2),(4,5)]) in rs
            True
            sage: PermutationGroupElement([(1,4)]) in rs
            False
            sage: rs = Tableau([[1, 2],[3]]).row_stabilizer()
            sage: PermutationGroupElement([(1,2),(3,)]) in rs
            True
            sage: rs.one().domain()
            [1, 2, 3]
            sage: rs = Tableau([[1],[2],[3]]).row_stabilizer()
            sage: rs.order()
            1
            sage: rs = Tableau([[2,4,5],[1,3]]).row_stabilizer()
            sage: rs.order()
            12
            sage: rs = Tableau([]).row_stabilizer()
            sage: rs.order()
            1
        """
        # Ensure that the permutations involve all elements of the
        # tableau, by including the identity permutation on the set [1..k].
        k = self.size()
        gens = [list(range(1, k + 1))]
        for row in self:
            for j in range(len(row) - 1):
                gens.append( (row[j], row[j + 1]) )
        return PermutationGroup( gens )

    def column_stabilizer(self):
        """
        Return the PermutationGroup corresponding to the column stabilizer
        of ``self``.

        This assumes that every integer from `1` to the size of ``self``
        appears exactly once in ``self``.

        EXAMPLES::

            sage: cs = Tableau([[1,2,3],[4,5]]).column_stabilizer()
            sage: cs.order() == factorial(2)*factorial(2)
            True
            sage: PermutationGroupElement([(1,3,2),(4,5)]) in cs
            False
            sage: PermutationGroupElement([(1,4)]) in cs
            True
        """
        return self.conjugate().row_stabilizer()

    def height(self):
        """
        Return the height of ``self``.

        EXAMPLES::

            sage: Tableau([[1,2,3],[4,5]]).height()
            2
            sage: Tableau([[1,2,3]]).height()
            1
            sage: Tableau([]).height()
            0
        """
        return len(self)

    def _heights(self):
        """
        EXAMPLES::

            sage: Tableau([[1,2,3,4],[5,6],[7],[8]])._heights()
            [1, 3, 4, 4]
            sage: Tableau([])._heights()
            []
            sage: Tableau([[1]])._heights()
            [1]
            sage: Tableau([[1,2]])._heights()
            [1, 1]
            sage: Tableau([[1,2],[3],[4]])._heights()
            [1, 3]
        """
        cor = self.corners()
        ncor = len(cor)
        if ncor == 0:
            return []
        k = len(self)
        cor = [ [k-i,j+1]  for i,j in reversed(cor)]

        heights = [1]*(cor[0][1])
        for i in range(1, ncor):
            heights += [ cor[i][0] ]*(cor[i][1]-cor[i-1][1])

        return heights

    def last_letter_lequal(self, tab2):
        """
        Return ``True`` if ``self`` is less than or equal to ``tab2`` in the last
        letter ordering.

        EXAMPLES::

            sage: st = StandardTableaux([3,2])
            sage: f = lambda b: 1 if b else 0
            sage: matrix( [ [ f(t1.last_letter_lequal(t2)) for t2 in st] for t1 in st] )
            [1 1 1 1 1]
            [0 1 1 1 1]
            [0 0 1 1 1]
            [0 0 0 1 1]
            [0 0 0 0 1]
        """
        n = self.size()
        if not isinstance(tab2, Tableau):
            try:
                tab2 = Tableau(tab2)
            except Exception:
                raise TypeError("tab2 must be a standard tableau")

        if tab2.size() != n:
            raise ValueError("tab2 must be the same size as self")

        if self == tab2:
            return True

        for j in range(n, 1, -1):
            self_j_pos = None
            for i in range(len(self)):
                if j in self[i]:
                    self_j_pos = i
                    break

            tab2_j_pos = None
            for i in range(len(tab2)):
                if j in tab2[i]:
                    tab2_j_pos = i
                    break

            if self_j_pos < tab2_j_pos:
                return True
            if tab2_j_pos < self_j_pos:
                return False

    def charge(self):
        r"""
        Return the charge of the reading word of ``self``.  See
        :meth:`~sage.combinat.words.finite_word.FiniteWord_class.charge` for more information.

        EXAMPLES::

            sage: Tableau([[1,1],[2,2],[3]]).charge()
            0
            sage: Tableau([[1,1,3],[2,2]]).charge()
            1
            sage: Tableau([[1,1,2],[2],[3]]).charge()
            1
            sage: Tableau([[1,1,2],[2,3]]).charge()
            2
            sage: Tableau([[1,1,2,3],[2]]).charge()
            2
            sage: Tableau([[1,1,2,2],[3]]).charge()
            3
            sage: Tableau([[1,1,2,2,3]]).charge()
            4
        """
        return self.to_word().charge()

    def cocharge(self):
        r"""
        Return the cocharge of the reading word of ``self``.  See
        :meth:`~sage.combinat.words.finite_word.FiniteWord_class.cocharge` for more information.

        EXAMPLES::

            sage: Tableau([[1,1],[2,2],[3]]).cocharge()
            4
            sage: Tableau([[1,1,3],[2,2]]).cocharge()
            3
            sage: Tableau([[1,1,2],[2],[3]]).cocharge()
            3
            sage: Tableau([[1,1,2],[2,3]]).cocharge()
            2
            sage: Tableau([[1,1,2,3],[2]]).cocharge()
            2
            sage: Tableau([[1,1,2,2],[3]]).cocharge()
            1
            sage: Tableau([[1,1,2,2,3]]).cocharge()
            0
        """
        return self.to_word().cocharge()


    def add_entry(self, cell, m):
        """
        Return the result of setting the entry in cell ``cell`` equal
        to ``m`` in the tableau ``self``.

        This tableau has larger size than ``self`` if ``cell`` does not
        belong to the shape of ``self``; otherwise, the tableau has the
        same shape as ``self`` and has the appropriate entry replaced.

        INPUT:

        - ``cell`` -- a pair of nonnegative integers

        OUTPUT:

        The tableau ``self`` with the entry in cell ``cell`` set to ``m``. This
        entry overwrites an existing entry if ``cell`` already belongs to
        ``self``, or is added to the tableau if ``cell`` is a cocorner of the
        shape ``self``. (Either way, the input is not modified.)

        .. NOTE::

            Both coordinates of ``cell`` are interpreted as starting at `0`.
            So, ``cell == (0, 0)`` corresponds to the northwesternmost cell.

        EXAMPLES::

            sage: s = StandardTableau([[1,2,5],[3,4]]); s.pp()
              1  2  5
              3  4
            sage: t = s.add_entry( (1,2), 6); t.pp()
              1  2  5
              3  4  6
            sage: t.category()
            Category of elements of Standard tableaux
            sage: s.add_entry( (2,0), 6).pp()
              1  2  5
              3  4
              6
            sage: u = s.add_entry( (1,2), 3); u.pp()
              1  2  5
              3  4  3
            sage: u.category()
            Category of elements of Tableaux
            sage: s.add_entry( (2,2),3)
            Traceback (most recent call last):
            ...
            IndexError: (2, 2) is not an addable cell of the tableau

        """
        tab = self.to_list()
        (r, c) = cell
        try:
            tab[r][c] = m   # will work if we are replacing an entry
        except IndexError:
            # Only add a new row if (r,c) is an addable cell (previous code
            # added m to the end of row r independently of the value of c)
            if r >= len(tab):
                if r == len(tab) and c == 0:
                    tab.append([m])
                else:
                    raise IndexError('%s is not an addable cell of the tableau' % ((r,c),))
            else:
                tab_r = tab[r]
                if c == len(tab_r):
                    tab_r.append(m)
                else:
                    raise IndexError('%s is not an addable cell of the tableau' % ((r,c),))

        # attempt to return a tableau of the same type as self
        if tab in self.parent():
            return self.parent()(tab)
        else:
            try:
                return self.parent().Element(tab)
            except Exception:
                return Tableau(tab)


    ##############
    # catabolism #
    ##############

    def catabolism(self):
        """
        Remove the top row of ``self`` and insert it back in using
        column Schensted insertion (starting with the largest letter).

        EXAMPLES::

            sage: Tableau([]).catabolism()
            []
            sage: Tableau([[1,2,3,4,5]]).catabolism()
            [[1, 2, 3, 4, 5]]
            sage: Tableau([[1,1,3,3],[2,3],[3]]).catabolism()
            [[1, 1, 2, 3, 3, 3], [3]]
            sage: Tableau([[1, 1, 2, 3, 3, 3], [3]]).catabolism()
            [[1, 1, 2, 3, 3, 3, 3]]
        """
        h = self.height()
        if h == 0:
            return self
        else:
            #Remove the top row and insert it back in
            return Tableau(self[1:]).insert_word(self[0],left=True)

    def catabolism_sequence(self):
        """
        Perform :meth:`catabolism` on ``self`` until it returns a
        tableau consisting of a single row.

        EXAMPLES::

            sage: t = Tableau([[1,2,3,4,5,6,8],[7,9]])
            sage: t.catabolism_sequence()
            [[[1, 2, 3, 4, 5, 6, 8], [7, 9]],
             [[1, 2, 3, 4, 5, 6, 7, 9], [8]],
             [[1, 2, 3, 4, 5, 6, 7, 8], [9]],
             [[1, 2, 3, 4, 5, 6, 7, 8, 9]]]
            sage: Tableau([]).catabolism_sequence()
            [[]]
        """
        h = self.height()
        res = [self]
        newterm = self
        while h > 1:
            newterm = newterm.catabolism()
            res.append(newterm)
            h = newterm.height()
        return res

    def lambda_catabolism(self, part):
        r"""
        Return the ``part``-catabolism of ``self``, where ``part`` is a
        partition (which can be just given as an array).

        For a partition `\lambda` and a tableau `T`, the
        `\lambda`-catabolism of `T` is defined by performing the following
        steps.

        1. Truncate the parts of `\lambda` so that `\lambda` is contained
           in the shape of `T`.  Let `m` be the length of this partition.

        2. Let `T_a` be the first `m` rows of `T`, and `T_b` be the
           remaining rows.

        3. Let `S_a` be the skew tableau `T_a / \lambda`.

        4. Concatenate the reading words of `S_a` and `T_b`, and insert
           into a tableau.

        EXAMPLES::

            sage: Tableau([[1,1,3],[2,4,5]]).lambda_catabolism([2,1])
            [[3, 5], [4]]
            sage: t = Tableau([[1,1,3,3],[2,3],[3]])
            sage: t.lambda_catabolism([])
            [[1, 1, 3, 3], [2, 3], [3]]
            sage: t.lambda_catabolism([1])
            [[1, 2, 3, 3, 3], [3]]
            sage: t.lambda_catabolism([1,1])
            [[1, 3, 3, 3], [3]]
            sage: t.lambda_catabolism([2,1])
            [[3, 3, 3, 3]]
            sage: t.lambda_catabolism([4,2,1])
            []
            sage: t.lambda_catabolism([5,1])
            [[3, 3]]
            sage: t.lambda_catabolism([4,1])
            [[3, 3]]
        """
        #Reduce the partition if it is too big for the tableau
        part  = [ min(part[i],len(self[i])) for i in range(min(len(self), len(part))) ]
        if self.shape() == part:
            return Tableau([])

        m = len(part)

        w1 = list(sum((row for row in reversed(self[m:])), ()))

        w2 = []
        for i,row in enumerate(reversed(self[:m])):
            w2 += row[ part[-1-i] : ]

        return Tableau([]).insert_word(w2+w1)


    def reduced_lambda_catabolism(self, part):
        """
        EXAMPLES::

            sage: t = Tableau([[1,1,3,3],[2,3],[3]])
            sage: t.reduced_lambda_catabolism([])
            [[1, 1, 3, 3], [2, 3], [3]]
            sage: t.reduced_lambda_catabolism([1])
            [[1, 2, 3, 3, 3], [3]]
            sage: t.reduced_lambda_catabolism([1,1])
            [[1, 3, 3, 3], [3]]
            sage: t.reduced_lambda_catabolism([2,1])
            [[3, 3, 3, 3]]
            sage: t.reduced_lambda_catabolism([4,2,1])
            []
            sage: t.reduced_lambda_catabolism([5,1])
            0
            sage: t.reduced_lambda_catabolism([4,1])
            0
        """
        part1 = part

        if self == []:
            return self

        res = self.lambda_catabolism(part)

        if res == []:
            return res

        if res == 0:
            return 0

        a = self[0][0]

        part = [ min(part1[i], len(self[i])) for i in range(min(len(part1),len(self)))]
        tt_part = Tableau([ [a+i]*part[i] for i in range(len(part)) ])
        t_part = Tableau([[self[i][j] for j in range(part[i])] for i in range(len(part))])

        if t_part == tt_part:
            return res
        else:
            return 0

    def catabolism_projector(self, parts):
        """
        EXAMPLES::

            sage: t = Tableau([[1,1,3,3],[2,3],[3]])
            sage: t.catabolism_projector([[4,2,1]])
            [[1, 1, 3, 3], [2, 3], [3]]
            sage: t.catabolism_projector([[1]])
            []
            sage: t.catabolism_projector([[2,1],[1]])
            []
            sage: t.catabolism_projector([[1,1],[4,1]])
            [[1, 1, 3, 3], [2, 3], [3]]
        """
        res = self
        for p in parts:
            res = res.reduced_lambda_catabolism(p)
            if res == 0:
                return 0

        if res == []:
            return self
        else:
            return Tableau([])

    def promotion_operator(self, i):
        r"""
        Return a list of semistandard tableaux obtained by the `i`-th
        Lapointe-Lascoux-Morse promotion operator from the
        semistandard tableau ``self``.

        .. WARNING::

            This is not Schuetzenberger's jeu-de-taquin promotion!
            For the latter, see :meth:`promotion` and
            :meth:`promotion_inverse`.

        This operator is defined by taking the maximum entry `m` of
        `T`, then adding a horizontal `i`-strip to `T` in all possible
        ways, each time filling this strip with `m+1`'s, and finally
        letting the permutation
        `\sigma_1 \sigma_2 \cdots \sigma_m = (2, 3, \ldots, m+1, 1)`
        act on each of the resulting tableaux via the
        Lascoux-Schuetzenberger action
        (:meth:`symmetric_group_action_on_values`). This method
        returns the list of all resulting tableaux. See [LLM01]_ for
        the purpose of this operator.

        REFERENCES:

        .. [LLM01] \L. Lapointe, A. Lascoux, J. Morse.
           *Tableau atoms and a new Macdonald positivity conjecture*.
           :arxiv:`math/0008073v2`.

        EXAMPLES::

            sage: t = Tableau([[1,2],[3]])
            sage: t.promotion_operator(1)
            [[[1, 2], [3], [4]], [[1, 2], [3, 4]], [[1, 2, 4], [3]]]
            sage: t.promotion_operator(2)
            [[[1, 1], [2, 3], [4]],
             [[1, 1, 2], [3], [4]],
             [[1, 1, 4], [2, 3]],
             [[1, 1, 2, 4], [3]]]
            sage: Tableau([[1]]).promotion_operator(2)
            [[[1, 1], [2]], [[1, 1, 2]]]
            sage: Tableau([[1,1],[2]]).promotion_operator(3)
            [[[1, 1, 1], [2, 2], [3]],
             [[1, 1, 1, 2], [2], [3]],
             [[1, 1, 1, 3], [2, 2]],
             [[1, 1, 1, 2, 3], [2]]]

        The example from [LLM01]_ p. 12::

            sage: Tableau([[1,1],[2,2]]).promotion_operator(3)
            [[[1, 1, 1], [2, 2], [3, 3]],
             [[1, 1, 1, 3], [2, 2], [3]],
             [[1, 1, 1, 3, 3], [2, 2]]]

        TESTS::

            sage: Tableau([]).promotion_operator(2)
            [[[1, 1]]]
            sage: Tableau([]).promotion_operator(1)
            [[[1]]]
        """
        chain = self.to_chain()
        part = self.shape()
        weight = self.weight()
        perm = permutation.from_reduced_word(range(1, len(weight)+1))
        l = part.add_horizontal_border_strip(i)
        ltab = [ from_chain( chain + [next] ) for next in l ]
        return [ x.symmetric_group_action_on_values(perm) for x in ltab ]


    ##################################
    # actions on tableaux from words #
    ##################################
    def raise_action_from_words(self, f, *args):
        """
        EXAMPLES::

            sage: from sage.combinat.tableau import symmetric_group_action_on_values
            sage: import functools
            sage: t = Tableau([[1,1,3,3],[2,3],[3]])
            sage: f = functools.partial(t.raise_action_from_words, symmetric_group_action_on_values)
            sage: f([1,2,3])
            [[1, 1, 3, 3], [2, 3], [3]]
            sage: f([3,2,1])
            [[1, 1, 1, 1], [2, 3], [3]]
            sage: f([1,3,2])
            [[1, 1, 2, 2], [2, 2], [3]]
        """
        w = self.to_word()
        w = f(w, *args)
        return from_shape_and_word(self.shape(), w)

    def symmetric_group_action_on_values(self, perm):
        r"""
        Return the image of the semistandard tableau ``self`` under the
        action of the permutation ``perm`` using the
        Lascoux-Schuetzenberger action of the symmetric group `S_n` on
        the semistandard tableaux with ceiling `n`.

        If `n` is a nonnegative integer, then the
        Lascoux-Schuetzenberger action is a group action of the
        symmetric group `S_n` on the set of semistandard Young tableaux
        with ceiling `n` (that is, with entries taken from the set
        `\{1, 2, \ldots, n\}`). It is defined as follows:

        Let `i \in \{1, 2, \ldots, n-1\}`, and let `T` be a
        semistandard tableau with ceiling `n`. Let `w` be the reading
        word (:meth:`to_word`) of `T`. Replace all letters `i` in `w`
        by closing parentheses, and all letters `i+1` in `w` by
        opening parentheses. Whenever an opening parenthesis stands
        left of a closing parenthesis without there being any
        parentheses in between (it is allowed to have letters
        in-between as long as they are not parentheses), consider these
        two parentheses as matched with each other, and replace them
        back by the letters `i+1` and `i`. Repeat this procedure until
        there are no more opening parentheses standing left of closing
        parentheses. Then, let `a` be the number of opening
        parentheses in the word, and `b` the number of closing
        parentheses (notice that all opening parentheses are right of
        all closing parentheses). Replace the first `a` parentheses
        by the letters `i`, and replace the remaining `b` parentheses
        by the letters `i+1`. Let `w'` be the resulting word. Let
        `T'` be the tableau with the same shape as `T` but with reading
        word `w'`. This tableau `T'` can be shown to be semistandard.
        We define the image of `T` under the action of the simple
        transposition `s_i = (i, i+1) \in S_n` to be this tableau `T'`.
        It can be shown that these actions of the transpositions
        `s_1, s_2, \ldots, s_{n-1}` satisfy the Moore-Coxeter relations
        of `S_n`, and thus this extends to a unique action of the
        symmetric group `S_n` on the set of semistandard tableaux with
        ceiling `n`. This is the Lascoux-Schuetzenberger action.

        This action of the symmetric group `S_n` on the set of all
        semistandard tableaux of given shape `\lambda` with entries
        in `\{ 1, 2, \ldots, n \}` is the one defined in
        [Loth02]_ Theorem 5.6.3. In particular, the action of `s_i`
        is denoted by `\sigma_i` in said source. (Beware of the typo
        in the definition of `\sigma_i`: it should say
        `\sigma_i ( a_i^r a_{i+1}^s ) = a_i^s a_{i+1}^r`, not
        `\sigma_i ( a_i^r a_{i+1}^s ) = a_i^s a_{i+1}^s`.)

        EXAMPLES::

            sage: t = Tableau([[1,1,3,3],[2,3],[3]])
            sage: t.symmetric_group_action_on_values([1,2,3])
            [[1, 1, 3, 3], [2, 3], [3]]
            sage: t.symmetric_group_action_on_values([2,1,3])
            [[1, 2, 3, 3], [2, 3], [3]]
            sage: t.symmetric_group_action_on_values([3,1,2])
            [[1, 2, 2, 2], [2, 3], [3]]
            sage: t.symmetric_group_action_on_values([2,3,1])
            [[1, 1, 1, 1], [2, 2], [3]]
            sage: t.symmetric_group_action_on_values([3,2,1])
            [[1, 1, 1, 1], [2, 3], [3]]
            sage: t.symmetric_group_action_on_values([1,3,2])
            [[1, 1, 2, 2], [2, 2], [3]]

        TESTS::

            sage: t = Tableau([])
            sage: t.symmetric_group_action_on_values([])
            []
        """
        return self.raise_action_from_words(symmetric_group_action_on_values, perm)

    #########
    # atoms #
    #########
    def socle(self):
        """
        EXAMPLES::

            sage: Tableau([[1,2],[3,4]]).socle()
            2
            sage: Tableau([[1,2,3,4]]).socle()
            4
        """
        h = self.height()
        if h == 0:
            return 0
        w1row = self[0]
        i = 0
        while i < len(w1row)-1:
            if w1row[i+1] != w1row[i] + 1:
                break
            i += 1
        return i+1

    def atom(self):
        """
        EXAMPLES::

            sage: Tableau([[1,2],[3,4]]).atom()
            [2, 2]
            sage: Tableau([[1,2,3],[4,5],[6]]).atom()
            [3, 2, 1]
        """
        ll = [ t.socle() for t in self.catabolism_sequence() ]
        lres = ll[:]
        for i in range(1,len(ll)):
            lres[i] = ll[i] - ll[i-1]
        return lres


    def symmetric_group_action_on_entries(self, w):
        r"""
        Return the tableau obtained form this tableau by acting by the
        permutation ``w``.

        Let `T` be a standard tableau of size `n`, then the action of
        `w \in S_n` is defined by permuting the entries of `T` (recall they
        are `1, 2, \ldots, n`). In particular, suppose the entry at cell
        `(i, j)` is `a`, then the entry becomes `w(a)`. In general, the
        resulting tableau `wT` may *not* be standard.

        .. NOTE::

            This is different than :meth:`symmetric_group_action_on_values`
            which is defined on semistandard tableaux and is guaranteed to
            return a semistandard tableau.

        INPUT:

        - ``w`` -- a permutation

        EXAMPLES::

            sage: StandardTableau([[1,2,4],[3,5]]).symmetric_group_action_on_entries( Permutation(((4,5))) )
            [[1, 2, 5], [3, 4]]
            sage: _.category()
            Category of elements of Standard tableaux
            sage: StandardTableau([[1,2,4],[3,5]]).symmetric_group_action_on_entries( Permutation(((1,2))) )
            [[2, 1, 4], [3, 5]]
            sage: _.category()
            Category of elements of Tableaux
        """
        w = w + [i+1 for i in range(len(w), self.size())]   #need to ensure that it belongs to Sym_size
        try:
            return self.parent()([[w[entry-1] for entry in row] for row in self])
        except Exception:
            return Tableau([[w[entry-1] for entry in row] for row in self])

    def is_key_tableau(self):
        r"""
        Return ``True`` if ``self`` is a key tableau or ``False`` otherwise.

        A tableau is a *key tableau* if the set of entries in the `j`-th
        column is a subset of the set of entries in the `(j-1)`-st column.

        REFERENCES:

        .. [LS90] \A. Lascoux, M.-P. Schutzenberger.
           Keys and standard bases, invariant theory and tableaux.
           IMA Volumes in Math and its Applications (D. Stanton, ED.).
           Southend on Sea, UK, 19 (1990). 125-144.

        .. [Willis10] \M. Willis. A direct way to find the right key of
           a semistandard Young tableau. :arxiv:`1110.6184v1`.

        EXAMPLES::

            sage: t = Tableau([[1,1,1],[2,3],[3]])
            sage: t.is_key_tableau()
            True

            sage: t = Tableau([[1,1,2],[2,3],[3]])
            sage: t.is_key_tableau()
            False
        """
        T_conj = self.conjugate()
        return all(x in T_conj[i-1] for i in range(1, len(T_conj)) for x in T_conj[i])

    def right_key_tableau(self):
        """
        Return the right key tableau of ``self``.

        The right key tableau of a tableau `T` is a key tableau whose entries
        are weakly greater than the corresponding entries in `T`, and whose column
        reading word is subject to certain conditions. See [LS90]_ for the full definition.

        ALGORITHM:

        The following algorithm follows [Willis10]_. Note that if `T` is a key tableau
        then the output of the algorithm is `T`.

        To compute the right key tableau `R` of a tableau `T` we iterate over the columns
        of `T`. Let `T_j` be the `j`-th column of `T` and iterate over the entries
        in `T_j` from bottom to top. Initialize the corresponding entry `k` in `R` to be
        the largest entry in `T_j`. Scan the bottom of each column of `T` to the right of
        `T_j`, updating `k` to be the scanned entry whenever the scanned entry is weakly
        greater than `k`. Update `T_j` and all columns to the right by removing all
        scanned entries.

        .. SEEALSO::

            - :meth:`is_key_tableau()`

        EXAMPLES::

            sage: t = Tableau([[1,2],[2,3]])
            sage: t.right_key_tableau()
            [[2, 2], [3, 3]]
            sage: t = Tableau([[1,1,2,4],[2,3,3],[4],[5]])
            sage: t.right_key_tableau()
            [[2, 2, 2, 4], [3, 4, 4], [4], [5]]

        TESTS:

        We check that if we have a key tableau, we return the same tableau::

            sage: t = Tableau([[1,1,1,2], [2,2,2], [4], [5]])
            sage: t.is_key_tableau()
            True
            sage: t.right_key_tableau() == t
            True

        We check that the empty tableau, which is a key tableau, yields itself::

            sage: Tableau([]).right_key_tableau()
            []

        """
        if not self:
            return self
        cols_list = self.conjugate()
        key = [[] for row in cols_list]

        for i, col_a in enumerate(cols_list):
            right_cols = cols_list[i+1:]
            for elem in reversed(col_a):
                key_val = elem
                update = []
                for col_b in right_cols:
                    if col_b and key_val <= col_b[-1]:
                        key_val = col_b[-1]
                        update.append(col_b[:-1])
                    else:
                        update.append(col_b)
                key[i].insert(0,key_val)
                right_cols = update
        return Tableau(key).conjugate()

    def left_key_tableau(self):
        """
        Return the left key tableau of ``self``.

        The left key tableau of a tableau `T` is the key tableau whose entries
        are weakly lesser than the corresponding entries in `T`, and whose column
        reading word is subject to certain conditions. See [LS90]_ for the full definition.

        ALGORITHM:

        The following algorithm follows [Willis10]_. Note that if `T` is a key tableau
        then the output of the algorithm is `T`.

        To compute the left key tableau `L` of a tableau `T` we iterate over the columns
        of `T`. Let `T_j` be the `j`-th column of `T` and iterate over the entries
        in `T_j` from bottom to top. Initialize the corresponding entry `k` in `L` as the
        largest entry in `T_j`. Scan the columns to the left of `T_j` and with each column
        update `k` to be the lowest entry in that column which is weakly less than `k`.
        Update `T_j` and all columns to the left by removing all scanned entries.

        .. SEEALSO::

            - :meth:`is_key_tableau()`

        EXAMPLES::

            sage: t = Tableau([[1,2],[2,3]])
            sage: t.left_key_tableau()
            [[1, 1], [2, 2]]
            sage: t = Tableau([[1,1,2,4],[2,3,3],[4],[5]])
            sage: t.left_key_tableau()
            [[1, 1, 1, 2], [2, 2, 2], [4], [5]]

        TESTS:

        We check that if we have a key tableau, we return the same tableau::

            sage: t = Tableau([[1,1,1,2], [2,2,2], [4], [5]])
            sage: t.is_key_tableau()
            True
            sage: t.left_key_tableau() == t
            True

        We check that the empty tableau, which is a key tableau, yields itself::

            sage: Tableau([]).left_key_tableau()
            []

        """
        if not self:
            return self
        cols_list = self.conjugate()
        key = [[] for row in cols_list]
        key[0] = list(cols_list[0])

        from bisect import bisect_right
        for i, col_a in enumerate(cols_list[1:],1):
            left_cols = cols_list[:i]
            for elem in reversed(col_a):
                key_val = elem
                update = []
                for col_b in reversed(left_cols):
                    j = bisect_right(col_b, key_val) - 1
                    key_val = col_b[j]
                    update.insert(0, col_b[:j])
                left_cols = update
                key[i].insert(0,key_val)
        return Tableau(key).conjugate()

    #################
    # seg and flush #
    #################
    def _segments(self):
        r"""
        Internal function returning the set of segments of a tableau as
        a dictionary.

        OUTPUT:

        - A dictionary with items of the form ``{(r,k):c}``, where ``r`` is the
          row the ``k``-segment appears and ``c`` is the column the left-most
          box of the ``k``-segment appears.

        EXAMPLES::

            sage: t = Tableau([[1,1,2,3,5],[2,3,5,5],[3,4]])
            sage: sorted(t._segments().items())
            [((0, 2), 2), ((0, 3), 3), ((0, 5), 4), ((1, 3), 1), ((1, 5), 2), ((2, 4), 1)]

            sage: B = crystals.Tableaux("A4", shape=[4,3,2,1])
            sage: t = B[31].to_tableau()
            sage: sorted(t._segments().items())
            [((0, 5), 3), ((1, 4), 2), ((2, 4), 1)]
        """
        segments = {}
        for r, row in enumerate(self):
            for c in range(len(row)):
                for j in range(c + 1):
                    if row[j] != r + 1 and (r, row[j]) not in segments:
                        segments[(r, row[j])] = j
        return segments

    def seg(self):
        r"""
        Return the total number of segments in ``self``, as in [S14]_.

        Let `T` be a tableaux.  We define a `k`-*segment* of `T` (in the `i`-th
        row) to be a maximal consecutive sequence of `k`-boxes in the `i`-th
        row for any `i+1 \le k \le r+1`.  Denote the total number of
        `k`-segments in `T` by `\mathrm{seg}(T)`.

        REFERENCES:

        .. [S14] \B. Salisbury.
           The flush statistic on semistandard Young tableaux.
           :arXiv:`1401.1185`

        EXAMPLES::

            sage: t = Tableau([[1,1,2,3,5],[2,3,5,5],[3,4]])
            sage: t.seg()
            6

            sage: B = crystals.Tableaux("A4",shape=[4,3,2,1])
            sage: t = B[31].to_tableau()
            sage: t.seg()
            3
        """
        return len(self._segments())

    def flush(self):
        r"""
        Return the number of flush segments in ``self``, as in [S14]_.

        Let `1 \le i < k \le r+1` and suppose `\ell` is the smallest integer
        greater than `k` such that there exists an `\ell`-segment in the
        `(i+1)`-st row of `T`.  A `k`-segment in the `i`-th row of `T` is
        called *flush* if the leftmost box in the `k`-segment and the leftmost
        box of the `\ell`-segment are in the same column of `T`.  If, however,
        no such `\ell` exists, then this `k`-segment is said to be *flush* if
        the number of boxes in the `k`-segment is equal to `\theta_i`, where
        `\theta_i = \lambda_i - \lambda_{i+1}` and the shape of `T` is
        `\lambda = (\lambda_1 > \lambda_2 > \cdots > \lambda_r)`.  Denote the
        number of flush `k`-segments in `T` by `\mathrm{flush}(T)`.

        EXAMPLES::

            sage: t = Tableau([[1,1,2,3,5],[2,3,5,5],[3,4]])
            sage: t.flush()
            3

            sage: B = crystals.Tableaux("A4",shape=[4,3,2,1])
            sage: t = B[32].to_tableau()
            sage: t.flush()
            4
        """
        for i in range(len(self)-1):
            if len(self[i]) <= len(self[i+1]):
                raise ValueError('only defined for tableaux with stricly decreasing parts')
        f = 0
        S = self._segments().items()
        for s in S:
            if (s[0][0] != len(self)-1 and s[1] == len(self[s[0][0]+1])
                and self[s[0][0]+1][-1] <= s[0][1]) \
              or (s[0][0] == len(self)-1 and s[1] == 0):
                f += 1
            else:
                for t in S:
                    if s[0][0]+1 == t[0][0] and s[1] == t[1] and (
                            (s[1] >= 1 and self[s[0][0]+1][s[1]-1] <= self[s[0][0]][s[1]])
                            or (s[1] < 1 and self[s[0][0]+1][s[1]] != s[0][0]+2) ):
                        f += 1
        return f

    ##################################
    # contents, residues and degrees #
    ##################################

    def content(self, k, multicharge=[0]):
        """
        Return the content of ``k`` in the standard tableau ``self``.

        The content of `k` is `c - r` if `k` appears in row `r` and
        column `c` of the tableau.

        The ``multicharge`` is a list of length 1 which gives an offset for
        all of the contents. It is included mainly for compatibility with
        :meth:`sage.combinat.tableau_tuple.TableauTuple`.

        EXAMPLES::

            sage: StandardTableau([[1,2],[3,4]]).content(3)
            -1

            sage: StandardTableau([[1,2],[3,4]]).content(6)
            Traceback (most recent call last):
            ...
            ValueError: 6 does not appear in tableau
        """
        for r,row in enumerate(self):
            try:
                return row.index(k) - r + multicharge[0]
            except ValueError:
                pass
        raise ValueError("%d does not appear in tableau"%k)

    def residue(self, k, e, multicharge=(0,)):
        r"""
        Return the residue of the integer ``k`` in the tableau ``self``.

        The *residue* of `k` in a standard tableau is `c - r + m`
        in `\ZZ / e\ZZ`, where `k` appears in row `r` and column `c`
        of the tableau with multicharge `m`.

        INPUT:

        - ``k`` -- an integer in `\{1, 2, \ldots, n\}`
        - ``e`` -- an integer in `\{0, 2, 3, 4, 5, \ldots\}`
        - ``multicharge`` -- (default: ``[0]``) a list of length 1

        Here `n` is its size of ``self``.

        The ``multicharge`` is a list of length 1 which gives an offset for
        all of the contents. It is included mainly for compatibility with
        :meth:`~sage.combinat.tableau_tuples.TableauTuple.residue`.

        OUTPUT:

        The residue in `\ZZ / e\ZZ`.

        EXAMPLES::

            sage: StandardTableau([[1,2,5],[3,4]]).residue(1,3)
            0
            sage: StandardTableau([[1,2,5],[3,4]]).residue(2,3)
            1
            sage: StandardTableau([[1,2,5],[3,4]]).residue(3,3)
            2
            sage: StandardTableau([[1,2,5],[3,4]]).residue(4,3)
            0
            sage: StandardTableau([[1,2,5],[3,4]]).residue(5,3)
            2
            sage: StandardTableau([[1,2,5],[3,4]]).residue(6,3)
            Traceback (most recent call last):
            ...
            ValueError: 6 does not appear in the tableau
        """
        for r, row in enumerate(self):
          try:
            return IntegerModRing(e)(row.index(k) - r + multicharge[0])
          except ValueError:
            pass
        raise ValueError('%d does not appear in the tableau'%k)

    def residue_sequence(self, e, multicharge=(0,)):
        r"""
        Return the :class:`sage.combinat.tableau_residues.ResidueSequence`
        of the tableau ``self``.

        INPUT:

        - ``e`` -- an integer in `\{0, 2, 3, 4, 5, \ldots\}`
        - ``multicharge`` -- (default: ``[0]``) a sequence of integers
          of length 1

        The `multicharge` is a list of length 1 which gives an offset for
        all of the contents. It is included mainly for compatibility with
        :meth:`~sage.combinat.tableau_tuples.StandardTableauTuple.residue`.

        OUTPUT:

        The corresponding residue sequence of the tableau;
        see :class:`ResidueSequence`.

        EXAMPLES::

            sage: StandardTableauTuple([[1,2],[3,4]]).residue_sequence(2)
            2-residue sequence (0,1,1,0) with multicharge (0)
            sage: StandardTableauTuple([[1,2],[3,4]]).residue_sequence(3)
            3-residue sequence (0,1,2,0) with multicharge (0)
            sage: StandardTableauTuple([[1,2],[3,4]]).residue_sequence(4)
            4-residue sequence (0,1,3,0) with multicharge (0)
        """
        res = [0] * self.size()
        for r,row in enumerate(self):
            for c,entry in enumerate(row):
                res[entry-1] = multicharge[0] - r + c
        from sage.combinat.tableau_residues import ResidueSequence
        return ResidueSequence(e, multicharge, res, check=False)

    def degree(self, e, multicharge=(0,)):
        r"""
        Return the Brundan-Kleshchev-Wang [BKW2011]_ degree of ``self``.

        The *degree* is an integer that is defined recursively by successively
        stripping off the number `k`, for `k = n, n-1, \ldots, 1` and at stage
        adding the number of addable cell of the same residue minus the number
        of removable cells of the same residue as `k` and which are below `k`
        in the diagram.

        The degrees of the tableau `T` gives the degree of the homogeneous
        basis element of the graded Specht module that is indexed by `T`.

        INPUT:

        - ``e`` -- the *quantum characteristic*
        - ``multicharge`` -- (default: ``[0]``) the multicharge

        OUTPUT:

        The degree of the tableau ``self``, which is an integer.

        EXAMPLES::

            sage: StandardTableau([[1,2,5],[3,4]]).degree(3)
            0
            sage: StandardTableau([[1,2,5],[3,4]]).degree(4)
            1
        """
        n = self.size()
        if n == 0:
            return 0

        deg = self.shape()._initial_degree(e,multicharge)
        res = self.shape().initial_tableau().residue_sequence(e, multicharge)
        for r in self.reduced_row_word():
            if res[r] == res[r+1]:
                deg -= 2
            elif res[r] == res[r+1] + 1 or res[r] == res[r+1] - 1:
                deg += (e == 2 and 2 or 1)
            res = res.swap_residues(r, r+1)
        return deg

    def codegree(self, e, multicharge=(0,)):
        r"""
        Return the Brundan-Kleshchev-Wang [BKW2011]_ codegree of the
        standard tableau ``self``.

        The *codegree* of a tableau is an integer that is defined recursively by
        successively stripping off the number `k`, for `k = n, n-1, \ldots, 1`
        and at stage adding the number of addable cell of the same residue
        minus the number of removable cells of the same residue as `k` and
        are above `k` in the diagram.

        The codegree of the tableau `T` gives the degree of  "dual"
        homogeneous basis element of the Graded Specht module that
        is indexed by `T`.

        INPUT:

        - ``e`` -- the *quantum characteristic*
        - ``multicharge`` -- (default: ``[0]``) the multicharge

        OUTPUT:

        The codegree of the tableau ``self``, which is an integer.

        EXAMPLES::

            sage: StandardTableau([[1,3,5],[2,4]]).codegree(3)
            0
            sage: StandardTableau([[1,2,5],[3,4]]).codegree(3)
            1
            sage: StandardTableau([[1,2,5],[3,4]]).codegree(4)
            0
        """
        if not self:  # the trivial case
            return 0

        conj_shape = self.shape().conjugate()
        codeg = conj_shape._initial_degree(e)
        res = conj_shape.initial_tableau().residue_sequence(e)
        for r in self.reduced_column_word():
            if res[r] == res[r+1]:
                codeg -= 2
            elif res[r] == res[r+1] + 1 or res[r] == res[r+1] - 1:
                codeg += (e == 2 and 2 or 1)
            res = res.swap_residues(r, r+1)
        return codeg

    def first_row_descent(self):
        r"""
        Return the first cell where the tableau ``self`` is not row standard.

        Cells are ordered left to right along the rows and then top to bottom.
        That is, the cell `(r,c)` with `r` and `c` minimal such that the entry
        in position `(r,c)` is bigger than the entry in position `(r, c+1)`.
        If there is no such cell then ``None`` is returned - in this case the
        tableau is row strict.

        OUTPUT:

        The first cell which there is a descent or ``None`` if no such
        cell exists.

        EXAMPLES::

            sage: t=Tableau([[1,3,2],[4]]); t.first_row_descent()
            (0, 1)
            sage: Tableau([[1,2,3],[4]]).first_row_descent() is  None
            True
        """
        for row in range(len(self)):
            for col in range(len(self[row])-1):
                if self[row][col]>self[row][col+1]:
                    return (row,col)
        return None

    def first_column_descent(self):
        r"""
        Return the first cell where ``self`` is not column standard.

        Cells are ordered left to right along the rows and then top to bottom.
        That is, the cell `(r, c)` with `r` and `c` minimal such that
        the entry in position `(r, c)` is bigger than the entry in position
        `(r, c+1)`. If there is no such cell then ``None`` is returned - in
        this case the tableau is column strict.

        OUTPUT:

        The first cell which there is a descent or ``None`` if no such
        cell exists.

        EXAMPLES::

            sage: Tableau([[1,4,5],[2,3]]).first_column_descent()
            (0, 1)
            sage: Tableau([[1,2,3],[4]]).first_column_descent() is None
            True
        """
        for row in range(len(self)-1):
            col = 0
            while col < len(self[row+1]):
                if self[row][col] > self[row+1][col]:
                    return (row, col)
                col += 1
        return None

    def reduced_row_word(self):
        r"""
        Return the lexicographically minimal reduced expression for the
        permutation that maps the :meth:`initial_tableau` to ``self``.

        Ths reduced expression is a minimal length coset representative for the
        corresponding Young subgroup.  In one line notation, the permutation is
        obtained by concatenating the rows of the tableau in order from top to
        bottom.

        EXAMPLES::

            sage: StandardTableau([[1,2,3],[4,5],[6]]).reduced_row_word()
            []
            sage: StandardTableau([[1,2,3],[4,6],[5]]).reduced_row_word()
            [5]
            sage: StandardTableau([[1,2,4],[3,6],[5]]).reduced_row_word()
            [3, 5]
            sage: StandardTableau([[1,2,5],[3,6],[4]]).reduced_row_word()
            [3, 5, 4]
            sage: StandardTableau([[1,2,6],[3,5],[4]]).reduced_row_word()
            [3, 4, 5, 4]
        """
        return permutation.Permutation(list(self.entries())).inverse().reduced_word_lexmin()

    def reduced_column_word(self):
        r"""
        Return the lexicographically minimal reduced expression for the
        permutation that maps the conjugate of the :meth:`initial_tableau`
        to ``self``.

        Ths reduced expression is a minimal length coset representative for
        the corresponding Young subgroup.  In one line notation, the
        permutation is obtained by concatenating the columns of the
        tableau in order from top to bottom.

        EXAMPLES::

            sage: StandardTableau([[1,4,6],[2,5],[3]]).reduced_column_word()
            []
            sage: StandardTableau([[1,4,5],[2,6],[3]]).reduced_column_word()
            [5]
            sage: StandardTableau([[1,3,6],[2,5],[4]]).reduced_column_word()
            [3]
            sage: StandardTableau([[1,3,5],[2,6],[4]]).reduced_column_word()
            [3, 5]
            sage: StandardTableau([[1,2,5],[3,6],[4]]).reduced_column_word()
            [3, 2, 5]
        """
        data = list(self.conjugate().entries())
        return permutation.Permutation(data).inverse().reduced_word_lexmin()

    def hillman_grassl(self):
        r"""
        Return the image of the `\lambda`-array ``self`` under the
        Hillman-Grassl correspondence (as a
        :class:`~sage.combinat.hillman_grassl.WeakReversePlanePartition`).

        This relies on interpreting ``self`` as a `\lambda`-array
        in the sense of :mod:`~sage.combinat.hillman_grassl`.

        Fix a partition `\lambda`
        (see :meth:`~sage.combinat.partition.Partition`).
        We draw all partitions and tableaux in English notation.

        A `\lambda`-*array* will mean a tableau of shape `\lambda` whose
        entries are nonnegative integers. (No conditions on the order of
        these entries are made. Note that `0` is allowed.)

        A *weak reverse plane partition of shape* `\lambda` (short:
        `\lambda`-*rpp*) will mean a `\lambda`-array whose entries weakly
        increase along each row and weakly increase along each column.

        The Hillman-Grassl correspondence `H` is the map that sends a
        `\lambda`-array `M` to a `\lambda`-rpp `H(M)` defined recursively
        as follows:

        * If all entries of `M` are `0`, then `H(M) = M`.

        * Otherwise, let `s` be the index of the leftmost column of `M`
          containing a nonzero entry.
          Let `r` be the index of the bottommost nonzero entry in the
          `s`-th column of `M`. Let `M'` be the `\lambda`-array obtained
          from `M` by subtracting `1` from the `(r, s)`-th entry of `M`.
          Let `Q = (q_{i, j})` be the image `H(M')` (which is already
          defined by recursion).

        * Define a sequence `((i_1, j_1), (i_2, j_2), \ldots,
          (i_n, j_n))` of boxes in the diagram of `\lambda` (actually a
          lattice path made of southward and westward steps) as follows:
          Set `(i_1, j_1) = (r, \lambda_r)` (the rightmost box in the
          `r`-th row of `\lambda`). If `(i_k, j_k)` is defined for some
          `k \geq 1`, then `(i_{k+1}, j_{k+1})` is constructed as follows:
          If `q_{i_k + 1, j_k}` is well-defined and equals `q_{i_k, j_k}`,
          then we set `(i_{k+1}, j_{k+1}) = (i_k + 1, j_k)`.
          Otherwise, if `j_k = s`, then the sequence ends here.
          Otherwise, we set `(i_{k+1}, j_{k+1}) = (i_k, j_k - 1)`.

        * Let `H(M)` be the array obtained from `Q` by adding `1` to
          the `(i_k, j_k)`-th entry of `Q` for each
          `k \in \{1, 2, \ldots, n\}`.

        See [Gans1981]_ (Section 3) for this construction.

        .. SEEALSO::

            :meth:`~sage.combinat.hillman_grassl.hillman_grassl`
            for the Hillman-Grassl correspondence as a standalone
            function.

            :meth:`~sage.combinat.hillman_grassl.WeakReversePlanePartition.hillman_grassl_inverse`
            for the inverse map.

        EXAMPLES::

            sage: a = Tableau([[2, 1, 1], [0, 2, 0], [1, 1]])
            sage: A = a.hillman_grassl(); A
            [[2, 2, 4], [2, 3, 4], [3, 5]]
            sage: A.parent(), a.parent()
            (Weak Reverse Plane Partitions, Tableaux)
        """
        from sage.combinat.hillman_grassl import (hillman_grassl,
                                                  WeakReversePlanePartition)
        return WeakReversePlanePartition(hillman_grassl(list(self)))

    def sulzgruber_correspondence(self):
        r"""
        Return the image of the `\lambda`-array ``self`` under the
        Sulzgruber correspondence (as a
        :class:`~sage.combinat.hillman_grassl.WeakReversePlanePartition`).

        This relies on interpreting ``self`` as a `\lambda`-array
        in the sense of :mod:`~sage.combinat.hillman_grassl`.
        See :mod:`~sage.combinat.hillman_grassl` for definitions
        of the objects involved.

        The Sulzgruber correspondence is the map `\Phi_\lambda`
        from [Sulzgr2017]_ Section 7, and is the map
        `\xi_\lambda^{-1}` from [Pak2002]_ Section 5.
        It is denoted by `\mathcal{RSK}` in [Hopkins2017]_.
        It is the inverse of the Pak correspondence
        (:meth:`pak_correspondence`).
        The following description of the Sulzgruber correspondence
        follows [Hopkins2017]_ (which denotes it by `\mathcal{RSK}`):

        Fix a partition `\lambda`
        (see :meth:`~sage.combinat.partition.Partition`).
        We draw all partitions and tableaux in English notation.

        A `\lambda`-*array* will mean a tableau of shape `\lambda` whose
        entries are nonnegative integers. (No conditions on the order of
        these entries are made. Note that `0` is allowed.)

        A *weak reverse plane partition of shape* `\lambda` (short:
        `\lambda`-*rpp*) will mean a `\lambda`-array whose entries weakly
        increase along each row and weakly increase along each column.

        We shall also use the following notation:
        If `(u, v)` is a cell of `\lambda`, and if `\pi` is a
        `\lambda`-rpp, then:

        * the *lower bound* of `\pi` at `(u, v)` (denoted by
          `\pi_{<(u, v)}`) is defined to be
          `\max \{ \pi_{u-1, v} , \pi_{u, v-1} \}` (where
          `\pi_{0, v}` and `\pi_{u, 0}` are understood to mean `0`).

        * the *upper bound* of `\pi` at `(u, v)` (denoted by
          `\pi_{>(u, v)}`) is defined to be
          `\min \{ \pi_{u+1, v} , \pi_{u, v+1} \}`
          (where `\pi_{i, j}` is understood to mean `+ \infty`
          if `(i, j)` is not in `\lambda`; thus, the upper
          bound at a corner cell is `+ \infty`).

        * *toggling* `\pi` at `(u, v)` means replacing the entry
          `\pi_{u, v}` of `\pi` at `(u, v)` by
          `\pi_{<(u, v)} + \pi_{>(u, v)} - \pi_{u, v}`
          (this is well-defined as long as `(u, v)` is not a
          corner of `\lambda`).

        Note that every `\lambda`-rpp `\pi` and every cell
        `(u, v)` of `\lambda` satisfy
        `\pi_{<(u, v)} \leq \pi_{u, v} \leq \pi_{>(u, v)}`.
        Note that toggling a `\lambda`-rpp (at a cell that is not
        a corner) always results in a `\lambda`-rpp. Also,
        toggling is an involution).

        The Pak correspondence `\xi_\lambda` sends a `\lambda`-rpp `\pi`
        to a `\lambda`-array `\xi_\lambda(\pi)`. It is defined by
        recursion on `\lambda` (that is, we assume that `\xi_\mu` is
        already defined for every partition `\mu` smaller than
        `\lambda`), and its definition proceeds as follows:

        * If `\lambda = \varnothing`, then `\xi_\lambda` is the
          obvious bijection sending the only `\varnothing`-rpp
          to the only `\varnothing`-array.

        * Pick any corner `c = (i, j)` of `\lambda`, and let `\mu`
          be the result of removing this corner `c` from the partition
          `\lambda`.
          (The exact choice of `c` is immaterial.)

        * Let `\pi'` be what remains of `\pi` when the corner cell `c`
          is removed.

        * For each positive integer `k` such that `(i-k, j-k)` is a
          cell of `\lambda`, toggle `\pi'` at `(i-k, j-k)`.
          (All these togglings commute, so the order in which they
          are made is immaterial.)

        * Let `M = \xi_\mu(\pi')`.

        * Extend the `\mu`-array `M` to a `\lambda`-array `M'` by
          adding the cell `c` and writing the number
          `\pi_{i, j} - \pi_{<(i, j)}` into this cell.

        * Set `\xi_\lambda(\pi) = M'`.

        .. SEEALSO::

            :meth:`~sage.combinat.hillman_grassl.sulzgruber_correspondence`
            for the Sulzgruber correspondence as a standalone function.

            :meth:`~sage.combinat.hillman_grassl.WeakReversePlanePartition.pak_correspondence`
            for the inverse map.

        EXAMPLES::

            sage: a = Tableau([[2, 1, 1], [0, 2, 0], [1, 1]])
            sage: A = a.sulzgruber_correspondence(); A
            [[0, 1, 4], [1, 5, 5], [3, 6]]
            sage: A.parent(), a.parent()
            (Weak Reverse Plane Partitions, Tableaux)

            sage: a = Tableau([[1, 3], [0, 1]])
            sage: a.sulzgruber_correspondence()
            [[0, 4], [1, 5]]
        """
        from sage.combinat.hillman_grassl import (sulzgruber_correspondence,
                                                  WeakReversePlanePartition)
        return WeakReversePlanePartition(sulzgruber_correspondence(list(self)))

class SemistandardTableau(Tableau):
    """
    A class to model a semistandard tableau.

    INPUT:

    - ``t`` -- a tableau, a list of iterables, or an empty list

    OUTPUT:

    - A SemistandardTableau object constructed from ``t``.

    A semistandard tableau is a tableau whose entries are positive integers,
    which are weakly increasing in rows and strictly increasing down columns.

    EXAMPLES::

        sage: t = SemistandardTableau([[1,2,3],[2,3]]); t
        [[1, 2, 3], [2, 3]]
        sage: t.shape()
        [3, 2]
        sage: t.pp() # pretty printing
        1 2 3
        2 3
        sage: t = Tableau([[1,2],[2]])
        sage: s = SemistandardTableau(t); s
        [[1, 2], [2]]
        sage: SemistandardTableau([]) # The empty tableau
        []

    When using code that will generate a lot of tableaux, it is slightly more
    efficient to construct a SemistandardTableau from the appropriate
    :class:`Parent` object::

        sage: SST = SemistandardTableaux()
        sage: SST([[1, 2, 3], [4, 5]])
        [[1, 2, 3], [4, 5]]

    .. SEEALSO::

        - :class:`Tableaux`
        - :class:`Tableau`
        - :class:`SemistandardTableaux`
        - :class:`StandardTableaux`
        - :class:`StandardTableau`

    TESTS::

        sage: t = Tableaux()([[1,1],[2]])
        sage: s = SemistandardTableaux(3)([[1,1],[2]])
        sage: s == t
        True
        sage: s.parent()
        Semistandard tableaux of size 3 and maximum entry 3
        sage: r = SemistandardTableaux(3)(t); r.parent()
        Semistandard tableaux of size 3 and maximum entry 3
        sage: isinstance(r, Tableau)
        True
        sage: s2 = SemistandardTableaux(3)([(1,1),(2,)])
        sage: s2 == s
        True
        sage: s2.parent()
        Semistandard tableaux of size 3 and maximum entry 3
    """
    @staticmethod
    def __classcall_private__(self, t):
        r"""
        This ensures that a SemistandardTableau is only ever constructed as an
        element_class call of an appropriate parent.

        TESTS::

            sage: t = SemistandardTableau([[1,1],[2]])
            sage: TestSuite(t).run()

            sage: t.parent()
            Semistandard tableaux
            sage: t.category()
            Category of elements of Semistandard tableaux
            sage: type(t)
            <class 'sage.combinat.tableau.SemistandardTableaux_all_with_category.element_class'>
        """
        if isinstance(t, SemistandardTableau):
            return t
        elif t in SemistandardTableaux():
            return SemistandardTableaux_all().element_class(SemistandardTableaux_all(), t)

        # t is not a semistandard tableau so we give an appropriate error message
        if t not in Tableaux():
            raise ValueError('%s is not a tableau' % t)

        if not all(isinstance(c, (int, Integer)) and c > 0 for row in t for c in row):
            raise ValueError("entries must be positive integers"%t)

        if any(row[c] > row[c+1] for row in t for c in range(len(row)-1)):
            raise ValueError("The rows of %s are not weakly increasing"%t)

        # If we're still here ``t`` cannot be column strict
        raise ValueError('%s is not a column strict tableau' % t)

    def check(self):
        """
        Check that ``self`` is a valid semistandard tableau.

        TESTS::

            sage: SemistandardTableau([[1,2,3],[1]])  # indirect doctest
            Traceback (most recent call last):
            ...
            ValueError: [[1, 2, 3], [1]] is not a column strict tableau

            sage: SemistandardTableau([[1,2,1]])  # indirect doctest
            Traceback (most recent call last):
            ...
            ValueError: The rows of [[1, 2, 1]] are not weakly increasing

            sage: SemistandardTableau([[0,1]])  # indirect doctest
            Traceback (most recent call last):
            ...
            ValueError: entries must be positive integers
        """
        super(SemistandardTableau, self).check()

        # Tableau() has checked that t is tableau, so it remains to check that
        # the entries of t are positive integers which are weakly increasing
        # along rows
        from sage.sets.positive_integers import PositiveIntegers
        PI = PositiveIntegers()

        for row in self:
            if any(c not in PI for c in row):
                raise ValueError("the entries of a semistandard tableau must be non-negative integers")
            if any(row[c] > row[c+1] for c in range(len(row)-1)):
                raise ValueError("the entries in each row of a semistandard tableau must be weakly increasing")

        # and strictly increasing down columns
        if self:
            for row, next in zip(self, self[1:]):
                if not all(row[c] < next[c] for c in range(len(next))):
                    raise ValueError("the entries of each column of a semistandard tableau must be strictly increasing")

class RowStandardTableau(Tableau):
    """
    A class to model a row standard tableau.

    A row standard tableau is a tableau whose entries are
    positive integers from 1 to `m` that increase along rows.

    INPUT:

    - ``t`` -- a Tableau, a list of iterables, or an empty list

    EXAMPLES::

        sage: t = RowStandardTableau([[3,4,5],[1,2]]); t
        [[3, 4, 5], [1, 2]]
        sage: t.shape()
        [3, 2]
        sage: t.pp() # pretty printing
        3  4  5
        1  2
        sage: t.is_standard()
        False
        sage: RowStandardTableau([]) # The empty tableau
        []
        sage: RowStandardTableau([[3,4,5],[1,2]]) in StandardTableaux()
        False
        sage: RowStandardTableau([[1,2,5],[3,4]]) in StandardTableaux()
        True

    When using code that will generate a lot of tableaux, it is more
    efficient to construct a :class:`RowStandardTableau` from the
    appropriate :class:`Parent` object::

        sage: ST = RowStandardTableaux()
        sage: ST([[3, 4, 5], [1, 2]])
        [[3, 4, 5], [1, 2]]

    .. SEEALSO::

        - :class:`Tableau`
        - :class:`StandardTableau`
        - :class:`SemistandardTableau`
        - :class:`Tableaux`
        - :class:`StandardTableaux`
        - :class:`RowStandardTableaux`
        - :class:`SemistandardTableaux`

    TESTS::

        sage: t = Tableaux()([[1,2],[3]])
        sage: s = RowStandardTableaux(3)([[1,2],[3]])
        sage: s == t
        True
        sage: u = RowStandardTableaux(3)([[2, 3], [1]])
        sage: s == u
        False
        sage: u.parent()
        Row standard tableaux of size 3
        sage: u = RowStandardTableaux(3)(u)
        sage: u.parent()
        Row standard tableaux of size 3
        sage: isinstance(u, Tableau)
        True
    """
    @staticmethod
    def __classcall_private__(self, t):
        r"""
        This ensures that a :class:`RowStandardTableau` is only
        constructed as an ``element_class`` call of an appropriate parent.

        TESTS::

            sage: t = RowStandardTableau([[2,3],[1]])
            sage: TestSuite(t).run()

            sage: t.parent()
            Row standard tableaux
            sage: type(t)
            <class 'sage.combinat.tableau.RowStandardTableaux_all_with_category.element_class'>
        """
        if isinstance(t, RowStandardTableau):
            return t

        RST = RowStandardTableaux_all()
        return RST.element_class(RST, t)

    def check(self):
        r"""
        Check that ``self`` is a valid row standard tableau.

        TESTS::

            sage: RowStandardTableau([[1,4,4],[2,3]])  # indirect doctest
            Traceback (most recent call last):
            ...
            ValueError: the entries in a row standard tableau must increase
             along rows and contain the numbers 1,2,...,n

            sage: RowStandardTableau([[1,3,2]])  # indirect doctest
            Traceback (most recent call last):
            ...
            ValueError: the entries in a row standard tableau must increase
             along rows and contain the numbers 1,2,...,n
        """
        super(RowStandardTableau, self).check()
        # We have checked that t is tableau, so it remains to check that
        #   the entries of t are positive integers that increase along rows.
        flatx = sorted(sum((list(row) for row in self), []))
        if (flatx != list(range(1, len(flatx)+1))
            or any(row[i] >= row[i+1] for row in self for i in range(len(row)-1))):
            raise ValueError("the entries in a row standard tableau must increase"
                             " along rows and contain the numbers 1,2,...,n")


class StandardTableau(SemistandardTableau):
    """
    A class to model a standard tableau.

    INPUT:

    - ``t`` -- a Tableau, a list of iterables, or an empty list

    A standard tableau is a semistandard tableau whose entries are exactly the
    positive integers from 1 to `n`, where `n` is the size of the tableau.

    EXAMPLES::

        sage: t = StandardTableau([[1,2,3],[4,5]]); t
        [[1, 2, 3], [4, 5]]
        sage: t.shape()
        [3, 2]
        sage: t.pp() # pretty printing
        1 2 3
        4 5
        sage: t.is_standard()
        True
        sage: StandardTableau([]) # The empty tableau
        []
        sage: StandardTableau([[1,2,3],[4,5]]) in RowStandardTableaux()
        True

    When using code that will generate a lot of tableaux, it is more
    efficient to construct a StandardTableau from the appropriate
    :class:`Parent` object::

        sage: ST = StandardTableaux()
        sage: ST([[1, 2, 3], [4, 5]])
        [[1, 2, 3], [4, 5]]

    .. SEEALSO::

        - :class:`Tableaux`
        - :class:`Tableau`
        - :class:`SemistandardTableaux`
        - :class:`SemistandardTableau`
        - :class:`StandardTableaux`

    TESTS::

        sage: t = Tableaux()([[1,2],[3]])
        sage: s = StandardTableaux(3)([[1,2],[3]])
        sage: s == t
        True
        sage: s.parent()
        Standard tableaux of size 3
        sage: r = StandardTableaux(3)(t); r.parent()
        Standard tableaux of size 3
        sage: isinstance(r, Tableau)
        True
    """
    @staticmethod
    def __classcall_private__(self, t):
        r"""
        This ensures that a :class:`StandardTableau` is only ever constructed
        as an ``element_class`` call of an appropriate parent.

        TESTS::

            sage: t = StandardTableau([[1,2],[3]])
            sage: TestSuite(t).run()

            sage: t.parent()
            Standard tableaux
            sage: type(t)
            <class 'sage.combinat.tableau.StandardTableaux_all_with_category.element_class'>
        """
        if isinstance(t, StandardTableau):
            return t

        return StandardTableaux_all().element_class(StandardTableaux_all(), t)

    def check(self):
        """
        Check that ``self`` is a standard tableau.

        TESTS::

            sage: StandardTableau([[1,2,3],[4,4]])  # indirect doctest
            Traceback (most recent call last):
            ...
            ValueError: the entries in a standard tableau must be in bijection with 1,2,...,n

            sage: StandardTableau([[1,3,2]])  # indirect doctest
            Traceback (most recent call last):
            ...
            ValueError: the entries in each row of a semistandard tableau must be weakly increasing
        """
        super(StandardTableau, self).check()
        # t is semistandard so we only need to check
        # that its entries are in bijection with {1, 2, ..., n}
        flattened_list = [i for row in self for i in row]
        if sorted(flattened_list) != list(range(1, len(flattened_list) + 1)):
            raise ValueError("the entries in a standard tableau must be in bijection with 1,2,...,n")

    def dominates(self, t):
        r"""
        Return ``True`` if ``self`` dominates the tableau ``t``.

        That is, if the shape of the tableau restricted to `k`
        dominates the shape of ``t`` restricted to `k`, for `k = 1, 2,
        \ldots, n`.

        When the two tableaux have the same shape, then this ordering
        coincides with the Bruhat ordering for the corresponding permutations.

        INPUT:

        - ``t`` -- a tableau

        EXAMPLES::

            sage: s=StandardTableau([[1,2,3],[4,5]])
            sage: t=StandardTableau([[1,2],[3,5],[4]])
            sage: s.dominates(t)
            True
            sage: t.dominates(s)
            False
            sage: all(StandardTableau(s).dominates(t) for t in StandardTableaux([3,2]))
            True
            sage: s.dominates([[1,2,3,4,5]])
            False

        """
        t=StandardTableau(t)
        return all(self.restrict(m).shape().dominates(t.restrict(m).shape())
                        for m in range(1,1+self.size()))

    def is_standard(self):
        """
        Return ``True`` since ``self`` is a standard tableau.

        EXAMPLES::

            sage: StandardTableau([[1, 3], [2, 4]]).is_standard()
            True
        """
        return True

    def up(self):
        """
        An iterator for all the standard tableaux that can be
        obtained from ``self`` by adding a cell.

        EXAMPLES::

            sage: t = StandardTableau([[1,2]])
            sage: [x for x in t.up()]
            [[[1, 2, 3]], [[1, 2], [3]]]
        """
        #Get a list of all places where we can add a cell
        #to the shape of self

        outside_corners = self.shape().outside_corners()

        n = self.size()

        #Go through and add n+1 to the end of each
        #of the rows
        for row, _ in outside_corners:
            new_t = [list(_) for _ in self]
            if row != len(self):
                new_t[row] += [n+1]
            else:
                new_t.append([n+1])
            yield StandardTableau(new_t)

    def up_list(self):
        """
        Return a list of all the standard tableaux that can be obtained
        from ``self`` by adding a cell.

        EXAMPLES::

            sage: t = StandardTableau([[1,2]])
            sage: t.up_list()
            [[[1, 2, 3]], [[1, 2], [3]]]
        """
        return list(self.up())

    def down(self):
        """
        An iterator for all the standard tableaux that can be obtained
        from ``self`` by removing a cell. Note that this iterates just
        over a single tableau (or nothing if ``self`` is empty).

        EXAMPLES::

            sage: t = StandardTableau([[1,2],[3]])
            sage: [x for x in t.down()]
            [[[1, 2]]]
            sage: t = StandardTableau([])
            sage: [x for x in t.down()]
            []
        """
        if self:
            yield self.restrict(self.size() - 1)

    def down_list(self):
        """
        Return a list of all the standard tableaux that can be obtained
        from ``self`` by removing a cell. Note that this is just a singleton
        list if ``self`` is nonempty, and an empty list otherwise.

        EXAMPLES::

            sage: t = StandardTableau([[1,2],[3]])
            sage: t.down_list()
            [[[1, 2]]]
            sage: t = StandardTableau([])
            sage: t.down_list()
            []
        """
        return list(self.down())

    def standard_descents(self):
        """
        Return a list of the integers `i` such that `i` appears
        strictly further north than `i + 1` in ``self`` (this is not
        to say that `i` and `i + 1` must be in the same column). The
        list is sorted in increasing order.

        EXAMPLES::

            sage: StandardTableau( [[1,3,4],[2,5]] ).standard_descents()
            [1, 4]
            sage: StandardTableau( [[1,2],[3,4]] ).standard_descents()
            [2]
            sage: StandardTableau( [[1,2,5],[3,4],[6,7],[8],[9]] ).standard_descents()
            [2, 5, 7, 8]
            sage: StandardTableau( [] ).standard_descents()
            []
        """
        descents = []
        #whatpart gives the number for which self is a partition
        whatpart = sum(i for i in self.shape())
        #now find the descents
        for i in range(1, whatpart):
            #find out what row i and i+1 are in (we're using the
            #standardness of self here)
            for row in self:
                if row.count(i + 1):
                    break
                if row.count(i):
                    descents.append(i)
                    break
        return descents

    def standard_number_of_descents(self):
        """
        Return the number of all integers `i` such that `i` appears
        strictly further north than `i + 1` in ``self`` (this is not
        to say that `i` and `i + 1` must be in the same column). A
        list of these integers can be obtained using the
        :meth:`standard_descents` method.

        EXAMPLES::

            sage: StandardTableau( [[1,2],[3,4],[5]] ).standard_number_of_descents()
            2
            sage: StandardTableau( [] ).standard_number_of_descents()
            0
            sage: tabs = StandardTableaux(5)
            sage: all( t.standard_number_of_descents() == t.schuetzenberger_involution().standard_number_of_descents() for t in tabs )
            True
        """
        return len(self.standard_descents())

    def standard_major_index(self):
        """
        Return the major index of the standard tableau ``self`` in the
        standard meaning of the word. The major index is defined to be
        the sum of the descents of ``self`` (see :meth:`standard_descents`
        for their definition).

        EXAMPLES::

            sage: StandardTableau( [[1,4,5],[2,6],[3]] ).standard_major_index()
            8
            sage: StandardTableau( [[1,2],[3,4]] ).standard_major_index()
            2
            sage: StandardTableau( [[1,2,3],[4,5]] ).standard_major_index()
            3
        """
        return sum(self.standard_descents())

    def promotion_inverse(self, n=None):
        """
        Return the image of ``self`` under the inverse promotion operator.
        The optional variable `m` should be set to the size of ``self`` minus
        `1` for a minimal speedup; otherwise, it defaults to this number.

        The inverse promotion operator, applied to a standard tableau `t`,
        does the following:

        Remove the letter `1` from `t`, thus leaving a hole where it used to be.
        Apply jeu de taquin to move this hole northeast (in French notation)
        until it reaches the outer boundary of `t`. Fill `n + 1` into this hole,
        where `n` is the size of `t`. Finally, subtract `1` from each letter in
        the tableau. This yields a new standard tableau.

        This definition of inverse promotion is the map called "promotion" in
        [Sg2011]_ (p. 23) and in [Stan2009]_, and is the inverse of the map
        called "promotion" in [Hai1992]_ (p. 90).

        See the :meth:`~sage.combinat.tableau.promotion_inverse` method for a
        more general operator.

        EXAMPLES::

            sage: t = StandardTableau([[1,3],[2,4]])
            sage: t.promotion_inverse()
            [[1, 2], [3, 4]]

        We check the equivalence of two definitions of inverse promotion on
        standard tableaux::

            sage: ST = StandardTableaux(7)
            sage: def bk_promotion_inverse7(st):
            ....:     st2 = st
            ....:     for i in range(1, 7):
            ....:         st2 = st2.bender_knuth_involution(i, check=False)
            ....:     return st2
            sage: all( bk_promotion_inverse7(st) == st.promotion_inverse() for st in ST ) # long time
            True
        """
        if n is None:
            n = self.size() - 1
        return StandardTableau(Tableau(self[:]).promotion_inverse(n))

    def promotion(self, n=None):
        r"""
        Return the image of ``self`` under the promotion operator.

        The promotion operator, applied to a standard tableau `t`, does the
        following:

        Remove the letter `n` from `t`, thus leaving a hole where it used to be.
        Apply jeu de taquin to move this hole southwest (in French notation)
        until it reaches the inner boundary of `t`. Fill `0` into the hole once
        jeu de taquin has completed. Finally, add `1` to each letter in the
        tableau. The resulting standard tableau is the image of `t` under the
        promotion operator.

        This definition of promotion is precisely the one given in [Hai1992]_
        (p. 90). It is the inverse of the maps called "promotion" in [Sg2011]_
        (p. 23) and in [Stan2009]_.

        See the :meth:`~sage.combinat.tableau.promotion` method for a
        more general operator.

        EXAMPLES::

            sage: ST = StandardTableaux(7)
            sage: all( st.promotion().promotion_inverse() == st for st in ST ) # long time
            True
            sage: all( st.promotion_inverse().promotion() == st for st in ST ) # long time
            True
            sage: st = StandardTableau([[1,2,5],[3,4]])
            sage: parent(st.promotion())
            Standard tableaux
        """
        if n is None:
            n = self.size() - 1
        return StandardTableau(Tableau(self[:]).promotion(n))


def from_chain(chain):
    """
    Returns a semistandard tableau from a chain of partitions.

    EXAMPLES::

        sage: from sage.combinat.tableau import from_chain
        sage: from_chain([[], [2], [2, 1], [3, 2, 1]])
        [[1, 1, 3], [2, 3], [3]]
    """
    res = [[0]*chain[-1][i] for i in range(len(chain[-1]))]
    for i in reversed(range(2, len(chain)+1)):
        for j in range(len(chain[i-1])):
            for k in range(chain[i-1][j]):
                res[j][k] = i -1
    return Tableau(res)

def from_shape_and_word(shape, w, convention="French"):
    r"""
    Returns a tableau from a shape and word.

    INPUT:

    - ``shape`` -- a partition

    - ``w`` -- a word whose length equals that of the partition

    - ``convention`` -- a string which can take values ``"French"`` or
      ``"English"``; the default is ``"French"``

    OUTPUT:

    A tableau, whose shape is ``shape`` and whose reading word is ``w``.
    If the ``convention`` is specified as ``"French"``, the reading word is to be read
    starting from the top row in French convention (= the bottom row in English
    convention). If the ``convention`` is specified as ``"English"``, the reading word
    is to be read starting with the top row in English convention.

    EXAMPLES::

        sage: from sage.combinat.tableau import from_shape_and_word
        sage: t = Tableau([[1, 3], [2], [4]])
        sage: shape = t.shape(); shape
        [2, 1, 1]
        sage: word = t.to_word(); word
        word: 4213
        sage: from_shape_and_word(shape, word)
        [[1, 3], [2], [4]]
        sage: word = Word(flatten(t))
        sage: from_shape_and_word(shape, word, convention = "English")
        [[1, 3], [2], [4]]
    """
    res = []
    j = 0
    if convention == "French":
        shape = reversed(shape)
    for l in shape:
        res.append( list(w[j:j+l]) )
        j += l
    if convention == "French":
        res.reverse()
    return Tableau(res)

class IncreasingTableau(Tableau):
    """
    A class to model an increasing tableau.

    INPUT:

    - ``t`` -- a tableau, a list of iterables, or an empty list

    An *increasing tableau* is a tableau whose entries are positive
    integers that are strictly increasing across rows and strictly
    increasing down columns.

    EXAMPLES::

        sage: t = IncreasingTableau([[1,2,3],[2,3]]); t
        [[1, 2, 3], [2, 3]]
        sage: t.shape()
        [3, 2]
        sage: t.pp() # pretty printing
        1 2 3
        2 3
        sage: t = Tableau([[1,2],[2]])
        sage: s = IncreasingTableau(t); s
        [[1, 2], [2]]
        sage: IncreasingTableau([]) # The empty tableau
        []

    You can also construct an :class:`IncreasingTableau` from the
    appropriate :class:`Parent` object::

        sage: IT = IncreasingTableaux()
        sage: IT([[1, 2, 3], [4, 5]])
        [[1, 2, 3], [4, 5]]

    .. SEEALSO::

        - :class:`Tableaux`
        - :class:`Tableau`
        - :class:`SemistandardTableaux`
        - :class:`SemistandardTableau`
        - :class:`StandardTableaux`
        - :class:`StandardTableau`
        - :class:`IncreasingTableaux`

    TESTS::

        sage: t = Tableaux()([[1,2],[2]])
        sage: s = IncreasingTableaux(3)([[1,2],[2]])
        sage: s == t
        True
        sage: s.parent()
        Increasing tableaux of size 3 and maximum entry 3
        sage: r = IncreasingTableaux(3)(t); r.parent()
        Increasing tableaux of size 3 and maximum entry 3
        sage: isinstance(r, Tableau)
        True
        sage: s2 = IncreasingTableaux(3)([(1,2),(2,)])
        sage: s2 == s
        True
        sage: s2.parent()
        Increasing tableaux of size 3 and maximum entry 3
    """
    @staticmethod
    def __classcall_private__(self, t):
        r"""
        Construct an :class:`IncreasingTableau` from the appropriate parent.

        TESTS::

            sage: t = IncreasingTableau([[1,2],[2]])
            sage: TestSuite(t).run()

            sage: t.parent()
            Increasing tableaux
            sage: t.category()
            Category of elements of Increasing tableaux
            sage: type(t)
            <class 'sage.combinat.tableau.IncreasingTableaux_all_with_category.element_class'>
        """
        if isinstance(t, IncreasingTableau):
            return t
        IT = IncreasingTableaux()
        return IT.element_class(IT, t)  # The check() will raise the appropriate error

    def check(self):
        """
        Check that ``self`` is a valid increasing tableau.

        TESTS::

            sage: IncreasingTableau([[1,2,3],[1]])  # indirect doctest
            Traceback (most recent call last):
            ...
            ValueError: the entries of each column of an increasing tableau must be strictly increasing

            sage: IncreasingTableau([[1,2,2]])  # indirect doctest
            Traceback (most recent call last):
            ...
            ValueError: the entries in each row of an increasing tableau must be strictly increasing

            sage: IncreasingTableau([[0,1]])  # indirect doctest
            Traceback (most recent call last):
            ...
            ValueError: the entries of an increasing tableau must be non-negative integers
        """
        if not self:
            # Empty tableau, so trivially an increasing tableau
            return

        super(IncreasingTableau, self).check()

        # Tableau() has checked that t is tableau, so it remains to check that
        # the entries of t are positive integers which are weakly increasing
        # along rows
        from sage.sets.positive_integers import PositiveIntegers
        PI = PositiveIntegers()

        for row in self:
            if any(c not in PI for c in row):
                raise ValueError("the entries of an increasing tableau"
                                 " must be non-negative integers")
            if any(row[c] >= row[c+1] for c in range(len(row)-1)):
                raise ValueError("the entries in each row of an increasing"
                                 " tableau must be strictly increasing")

        # and strictly increasing down columns
        for row, next in zip(self, self[1:]):
            if not all(row[c] < next[c] for c in range(len(next))):
                raise ValueError("the entries of each column of an increasing"
                                 " tableau must be strictly increasing")

    def descent_set(self):
        r"""
        Compute the descents of the increasing tableau ``self``
        as defined in [DPS2017]_.

        The number `i` is a *descent* of an increasing tableau if some
        instance of `i + 1` appears in a lower row than some instance
        of `i`.

        .. NOTE::

            This notion is close to the notion of descent for a standard
            tableau but is unrelated to the notion for semistandard tableaux.

        EXAMPLES::

            sage: T = IncreasingTableau([[1,2,4],[3,5,6]])
            sage: T.descent_set()
            [2, 4]
            sage: U = IncreasingTableau([[1,3,4],[2,4,5]])
            sage: U.descent_set()
            [1, 3, 4]
            sage: V = IncreasingTableau([[1,3,4],[3,4,5],[4,5]])
            sage: V.descent_set()
            [3, 4]
        """
        ans = set()
        ell = len(self)
        for r1, row in enumerate(self):
            for val in row:
                for r2 in range(r1+1, ell):
                    if val + 1 in self[r2]:
                        ans.add(val)
        return sorted(ans)

    @combinatorial_map(order=2, name='K-Bender-Knuth involution')
    def K_bender_knuth(self, i):
        r"""
        Return the ``i``-th K-Bender-Knuth operator (as defined in
        [DPS2017]_) applied to ``self``.

        The `i`-th K-Bender-Knuth operator swaps the letters `i` and
        `i + 1` everywhere where doing so would not break increasingness.

        EXAMPLES::

            sage: T = IncreasingTableau([[1,3,4],[2,4,5]])
            sage: T.K_bender_knuth(2)
            [[1, 2, 4], [3, 4, 5]]
            sage: T.K_bender_knuth(3)
            [[1, 3, 4], [2, 4, 5]]
        """
        newtab = [[0] * k for k in self.shape()]
        for r, row in enumerate(self):
            for c, val in enumerate(row):
                if val == i:
                    if (c + 1 < len(row) and row[c+1] == i + 1):
                        newtab[r][c] = i
                    elif (r + 1 < len(self) and c < len(self[r+1]) and self[r+1][c] == i + 1):
                        newtab[r][c] = i
                    else:
                        newtab[r][c] = i + 1
                elif val == i + 1:
                    if c > 0 and row[c-1] == i:
                        newtab[r][c] = i + 1
                    elif r > 0 and self[r-1][c] == i:
                        newtab[r][c] = i + 1
                    else:
                        newtab[r][c] = i
                else:
                    newtab[r][c] = val
        return IncreasingTableau(newtab)

    @combinatorial_map(name='K-promotion')
    def K_promotion(self, ceiling=None):
        """
        Return the K-promotion operator from [Pec2014]_ applied to ``self``.

        EXAMPLES::

            sage: T = IncreasingTableau([[1,3,4],[2,4,5]])
            sage: T.K_promotion()
            [[1, 2, 3], [3, 4, 5]]
            sage: T.K_promotion(6)
            [[1, 2, 3], [3, 4, 6]]
            sage: U = IncreasingTableau([[1,3,4],[3,4,5],[5]])
            sage: U.K_promotion()
            [[2, 3, 4], [3, 4, 5], [4]]
        """
        if ceiling is None:
            ceiling = max(self.entries())
        ans = self
        for i in range(1, ceiling):
            ans = ans.K_bender_knuth(i)
        return ans

    @combinatorial_map(name='K-promotion inverse')
    def K_promotion_inverse(self, ceiling=None):
        """
        Return the inverse of K-promotion operator applied to ``self``.

        EXAMPLES::

            sage: T = IncreasingTableau([[1,3,4],[2,4,5]])
            sage: T.K_promotion_inverse()
            [[1, 2, 4], [3, 4, 5]]
            sage: T.K_promotion_inverse(6)
            [[2, 4, 5], [3, 5, 6]]
            sage: U = IncreasingTableau([[1,3,4],[3,4,5],[5]])
            sage: U.K_promotion_inverse()
            [[1, 2, 4], [2, 4, 5], [4]]

        TESTS::

            sage: V = IncreasingTableau([[1,3,4],[3,4,5],[5,6]])
            sage: V == V.K_promotion().K_promotion_inverse()
            True
            sage: V == V.K_promotion_inverse().K_promotion()
            True
        """
        if ceiling is None:
            ceiling = max(self.entries())
        ans = self
        for i in reversed(range(1, ceiling)):
            ans = ans.K_bender_knuth(i)
        return ans

    @combinatorial_map(order=2,name='K-evacuation')
    def K_evacuation(self, ceiling=None):
        """
        Return the K-evacuation involution from [TY2009]_ to ``self``.

        EXAMPLES::

            sage: T = IncreasingTableau([[1,3,4],[2,4,5]])
            sage: T.K_evacuation()
            [[1, 2, 4], [2, 3, 5]]
            sage: T.K_evacuation(6)
            [[2, 3, 5], [3, 4, 6]]
            sage: U = IncreasingTableau([[1,3,4],[3,4,5],[5]])
            sage: U.K_evacuation()
            [[1, 2, 3], [2, 3, 5], [3]]

        TESTS::

            sage: V = IncreasingTableau([[1,3,4],[3,4,5],[5,6]])
            sage: V == V.K_evacuation().K_evacuation()
            True
            sage: V.K_promotion().K_evacuation() == V.K_evacuation().K_promotion_inverse()
            True
        """
        if ceiling is None:
            ceiling = max(self.entries())
        ans = self
        for j in reversed(range(1, ceiling)):
            for i in range(1, j+1):
                ans = ans.K_bender_knuth(i)
        return ans

    @combinatorial_map(order=2, name='dual K-evacuation')
    def dual_K_evacuation(self, ceiling=None):
        """
        Return the dual K-evacuation involution applied to ``self``.

        EXAMPLES::

            sage: T = IncreasingTableau([[1,3,4],[2,4,5]])
            sage: T.dual_K_evacuation()
            [[1, 2, 4], [2, 3, 5]]
            sage: T.dual_K_evacuation(6)
            [[2, 3, 5], [3, 4, 6]]
            sage: U = IncreasingTableau([[1,3,4],[3,4,5],[5]])
            sage: U.dual_K_evacuation()
            [[1, 2, 3], [2, 3, 5], [3]]

        TESTS::

            sage: V = IncreasingTableau([[1,3,4],[3,4,5],[5,6]])
            sage: V == V.dual_K_evacuation().dual_K_evacuation()
            True
            sage: W = IncreasingTableau([[1,2,4],[2,3,5]])
            sage: W.K_evacuation() == W.dual_K_evacuation()
            True
            sage: X = IncreasingTableau([[1,2,4,7],[3,5,6,8],[5,7,8,10],[7,9,10,11]])
            sage: X.K_evacuation() == X.dual_K_evacuation()
            False
            sage: X.K_promotion().dual_K_evacuation() == X.dual_K_evacuation().K_promotion_inverse()
            True
        """
        if ceiling is None:
            ceiling = max(self.entries())
        ans = self
        for j in range(1, ceiling):
            for i in reversed(range(j, ceiling)):
                ans = ans.K_bender_knuth(i)
        return ans

class Tableaux(UniqueRepresentation, Parent):
    """
    A factory class for the various classes of tableaux.

    INPUT:

    - ``n`` (optional) -- a non-negative integer

    OUTPUT:

    - If ``n`` is specified, the class of tableaux of size ``n``. Otherwise,
      the class of all tableaux.

    A tableau in Sage is a finite list of lists, whose lengths are weakly
    decreasing, or an empty list, representing the empty tableau.  The entries
    of a tableau can be any Sage objects. Because of this, no enumeration
    through the set of Tableaux is possible.

    EXAMPLES::

        sage: T = Tableaux(); T
        Tableaux
        sage: T3 = Tableaux(3); T3
        Tableaux of size 3
        sage: [['a','b']] in T
        True
        sage: [['a','b']] in T3
        False
        sage: t = T3([[1,1,1]]); t
        [[1, 1, 1]]
        sage: t in T
        True
        sage: t.parent()
        Tableaux of size 3
        sage: T([]) # the empty tableau
        []
        sage: T.category()
        Category of sets

    .. SEEALSO::

        - :class:`Tableau`
        - :class:`SemistandardTableaux`
        - :class:`SemistandardTableau`
        - :class:`StandardTableaux`
        - :class:`StandardTableau`

    TESTS::

        sage: TestSuite( Tableaux() ).run()
        sage: TestSuite( Tableaux(5) ).run()
        sage: t = Tableaux(3)([[1,2],[3]])
        sage: t.parent()
        Tableaux of size 3
        sage: Tableaux(t)
        Traceback (most recent call last):
        ...
        ValueError: The argument to Tableaux() must be a non-negative integer.
        sage: Tableaux(3)([[1, 1]])
        Traceback (most recent call last):
        ...
        ValueError: [[1, 1]] is not an element of Tableaux of size 3.

        sage: t0 = Tableau([[1]])
        sage: t1 = Tableaux()([[1]])
        sage: t2 = Tableaux()(t1)
        sage: t0 == t1 == t2
        True
        sage: t1 in Tableaux()
        True
        sage: t1 in Tableaux(1)
        True
        sage: t1 in Tableaux(2)
        False

        sage: [[1]] in Tableaux()
        True
        sage: [] in Tableaux(0)
        True

    Check that :trac:`14145` has been fixed::

        sage: 1 in Tableaux()
        False
    """
    @staticmethod
    def __classcall_private__(cls, *args, **kwargs):
        r"""
        This is a factory class which returns the appropriate parent based on
        arguments.  See the documentation for :class:`Tableaux` for more
        information.

        TESTS::

            sage: Tableaux()
            Tableaux
            sage: Tableaux(3)
            Tableaux of size 3
            sage: Tableaux(n=3)
            Tableaux of size 3
        """
        if args:
            n = args[0]
        elif 'n' in kwargs:
            n = kwargs['n']
        else:
            n = None

        if n is None:
            return Tableaux_all()
        else:
            if not isinstance(n,(int, Integer)) or n < 0:
                raise ValueError( "The argument to Tableaux() must be a non-negative integer." )
            return Tableaux_size(n)

    Element = Tableau

    # add options to class
    class options(GlobalOptions):
        r"""
        Sets the global options for elements of the tableau, skew_tableau,
        and tableau tuple classes. The defaults are for tableau to be
        displayed as a list, latexed as a Young diagram using the English
        convention.

        @OPTIONS@

        .. NOTE::

            Changing the ``convention`` for tableaux also changes the
            ``convention`` for partitions.

        If no parameters are set, then the function returns a copy of the
        options dictionary.

        EXAMPLES::

            sage: T = Tableau([[1,2,3],[4,5]])
            sage: T
            [[1, 2, 3], [4, 5]]
            sage: Tableaux.options.display="array"
            sage: T
              1  2  3
              4  5
            sage: Tableaux.options.convention="french"
            sage: T
              4  5
              1  2  3

        Changing the ``convention`` for tableaux also changes the ``convention``
        for partitions and vice versa::

            sage: P = Partition([3,3,1])
            sage: print(P.ferrers_diagram())
            *
            ***
            ***
            sage: Partitions.options.convention="english"
            sage: print(P.ferrers_diagram())
            ***
            ***
            *
            sage: T
              1  2  3
              4  5

        The ASCII art can also be changed::

            sage: t = Tableau([[1,2,3],[4,5]])
            sage: ascii_art(t)
              1  2  3
              4  5
            sage: Tableaux.options.ascii_art = "table"
            sage: ascii_art(t)
            +---+---+---+
            | 1 | 2 | 3 |
            +---+---+---+
            | 4 | 5 |
            +---+---+
            sage: Tableaux.options.ascii_art = "compact"
            sage: ascii_art(t)
            |1|2|3|
            |4|5|
            sage: Tableaux.options._reset()
        """
        NAME = 'Tableaux'
        module = 'sage.combinat.tableau'
        display = dict(default="list",
                     description='Controls the way in which tableaux are printed',
                     values=dict(list='print tableaux as lists',
                                 diagram='display as Young diagram (similar to :meth:`~sage.combinat.tableau.Tableau.pp()`',
                                 compact='minimal length string representation'),
                     alias=dict(array="diagram", ferrers_diagram="diagram", young_diagram="diagram"),
                     case_sensitive=False)
        ascii_art = dict(default="repr",
                     description='Controls the ascii art output for tableaux',
                     values=dict(repr='display using the diagram string representation',
                                 table='display as a table',
                                 compact='minimal length ascii art'),
                     case_sensitive=False)
        latex = dict(default="diagram",
                   description='Controls the way in which tableaux are latexed',
                   values=dict(list='as a list', diagram='as a Young diagram'),
                   alias=dict(array="diagram", ferrers_diagram="diagram", young_diagram="diagram"),
                   case_sensitive=False)
        convention = dict(default="English",
                        description='Sets the convention used for displaying tableaux and partitions',
                        values=dict(English='use the English convention',French='use the French convention'),
                        case_sensitive=False)
        notation = dict(alt_name="convention")

    def _element_constructor_(self, t):
        r"""
        Constructs an object from ``t`` as an element of ``self``, if
        possible. This is inherited by all Tableaux, SemistandardTableaux, and
        StandardTableaux classes.

        INPUT:

        - ``t`` -- Data which can be interpreted as a tableau

        OUTPUT:

        - The corresponding tableau object

        TESTS::

            sage: T = Tableaux(3)
            sage: T([[1,2,1]]).parent() is T     # indirect doctest
            True
            sage: T( StandardTableaux(3)([[1, 2, 3]])).parent() is T
            True
            sage: T([[1,2]])
            Traceback (most recent call last):
            ...
            ValueError: [[1, 2]] is not an element of Tableaux of size 3.
        """
        if not t in self:
            raise ValueError("%s is not an element of %s."%(t, self))

        return self.element_class(self, t)

    def __contains__(self, x):
        """
        TESTS::

            sage: T = sage.combinat.tableau.Tableaux()
            sage: [[1,2],[3,4]] in T
            True
            sage: [[1,2],[3]] in T
            True
            sage: [] in T
            True
            sage: [['a','b']] in T
            True
            sage: Tableau([['a']]) in T
            True

            sage: [1,2,3] in T
            False
            sage: [[1],[1,2]] in T
            False

        Check that :trac:`14145` is fixed::

            sage: 1 in sage.combinat.tableau.Tableaux()
            False
        """
        from sage.combinat.partition import _Partitions
        if isinstance(x, Tableau):
            return True
        elif isinstance(x, list):
            try:
                for row in x:
                    iter(row)
            except TypeError:
                return False
            # any list of lists of partition shape is a tableau
            return [len(_) for _ in x] in _Partitions
        else:
            return False

class Tableaux_all(Tableaux):

    def __init__(self):
        r"""
        Initializes the class of all tableaux

        TESTS::

            sage: T = sage.combinat.tableau.Tableaux_all()
            sage: TestSuite(T).run()

        """
        super(Tableaux_all, self).__init__(category=Sets())

    def _repr_(self):
        """
        TESTS::

            sage: repr(Tableaux())    # indirect doctest
            'Tableaux'
        """
        return "Tableaux"

    def an_element(self):
        r"""
        Returns a particular element of the class.

        TESTS::

            sage: T = Tableaux()
            sage: T.an_element()
            [[1, 1], [1]]
        """
        return self.element_class(self, [[1, 1], [1]])


class Tableaux_size(Tableaux):
    """
    Tableaux of a fixed size `n`.
    """

    def __init__(self, n):
        r"""
        Initializes the class of tableaux of size ``n``.

        TESTS::

            sage: T = sage.combinat.tableau.Tableaux_size(3)
            sage: TestSuite(T).run()

            sage: T = sage.combinat.tableau.Tableaux_size(0)
            sage: TestSuite(T).run()
        """
        super(Tableaux_size, self).__init__(category=Sets())
        self.size = n

    def __contains__(self,x):
        """
        TESTS::

            sage: T = sage.combinat.tableau.Tableaux_size(3)
            sage: [[2,4], [1]] in T
            True

            sage: [[2,4],[1,3]] in T
            False

        Check that :trac:`14145` is fixed::

            sage: 1 in sage.combinat.tableau.Tableaux_size(3)
            False
        """
        return Tableaux.__contains__(self, x) and sum(len(row) for row in x) == self.size

    def _repr_(self):
        """
        TESTS::

            sage: repr(Tableaux(4))    # indirect doctest
            'Tableaux of size 4'
        """
        return "Tableaux of size %s"%self.size

    def an_element(self):
        r"""
        Returns a particular element of the class.

        TESTS::

            sage: T = sage.combinat.tableau.Tableaux_size(3)
            sage: T.an_element()
            [[1, 1], [1]]
            sage: T = sage.combinat.tableau.Tableaux_size(0)
            sage: T.an_element()
            []
        """
        if self.size==0:
            return self.element_class(self, [])

        if self.size==1:
            return self.element_class(self, [[1]])

        return self.element_class(self, [[1]*(self.size-1),[1]])


##########################
# Semi-standard tableaux #
##########################
class SemistandardTableaux(Tableaux):
    """
    A factory class for the various classes of semistandard tableaux.

    INPUT:

    Keyword arguments:

    - ``size`` -- The size of the tableaux
    - ``shape`` -- The shape of the tableaux
    - ``eval`` -- The weight (also called content or evaluation) of
      the tableaux
    - ``max_entry`` -- A maximum entry for the tableaux.  This can be a
      positive integer or infinity (``oo``). If ``size`` or ``shape`` are
      specified, ``max_entry`` defaults to be ``size`` or the size of
      ``shape``.

    Positional arguments:

    - The first argument is interpreted as either ``size`` or ``shape``
      according to whether it is an integer or a partition
    - The second keyword argument will always be interpreted as ``eval``

    OUTPUT:

    - The appropriate class, after checking basic consistency tests. (For
      example, specifying ``eval`` implies a value for `max_entry`).

    A semistandard tableau is a tableau whose entries are positive integers,
    which are weakly increasing in rows and strictly increasing down columns.
    Note that Sage uses the English convention for partitions and tableaux;
    the longer rows are displayed on top.

    Classes of semistandard tableaux can be iterated over if and only if there
    is some restriction.

    EXAMPLES::

        sage: SST = SemistandardTableaux([2,1]); SST
        Semistandard tableaux of shape [2, 1] and maximum entry 3
        sage: SST.list()
        [[[1, 1], [2]],
         [[1, 1], [3]],
         [[1, 2], [2]],
         [[1, 2], [3]],
         [[1, 3], [2]],
         [[1, 3], [3]],
         [[2, 2], [3]],
         [[2, 3], [3]]]

        sage: SST = SemistandardTableaux(3); SST
        Semistandard tableaux of size 3 and maximum entry 3
        sage: SST.list()
        [[[1, 1, 1]],
         [[1, 1, 2]],
         [[1, 1, 3]],
         [[1, 2, 2]],
         [[1, 2, 3]],
         [[1, 3, 3]],
         [[2, 2, 2]],
         [[2, 2, 3]],
         [[2, 3, 3]],
         [[3, 3, 3]],
         [[1, 1], [2]],
         [[1, 1], [3]],
         [[1, 2], [2]],
         [[1, 2], [3]],
         [[1, 3], [2]],
         [[1, 3], [3]],
         [[2, 2], [3]],
         [[2, 3], [3]],
         [[1], [2], [3]]]

        sage: SST = SemistandardTableaux(3, max_entry=2); SST
        Semistandard tableaux of size 3 and maximum entry 2
        sage: SST.list()
        [[[1, 1, 1]],
         [[1, 1, 2]],
         [[1, 2, 2]],
         [[2, 2, 2]],
         [[1, 1], [2]],
         [[1, 2], [2]]]

        sage: SST = SemistandardTableaux(3, max_entry=oo); SST
        Semistandard tableaux of size 3
        sage: SST[123]
        [[3, 4], [6]]

        sage: SemistandardTableaux(max_entry=2)[11]
        [[1, 1], [2]]

        sage: SemistandardTableaux()[0]
        []

    .. SEEALSO::

        - :class:`Tableaux`
        - :class:`Tableau`
        - :class:`SemistandardTableau`
        - :class:`StandardTableaux`
        - :class:`StandardTableau`
    """
    @staticmethod
    def __classcall_private__(cls, *args, **kwargs):
        r"""
        This is a factory class which returns the appropriate parent based on
        arguments.  See the documentation for :class:`SemistandardTableaux`
        for more information.

        TESTS::

            sage: SemistandardTableaux()
            Semistandard tableaux
            sage: SemistandardTableaux(3)
            Semistandard tableaux of size 3 and maximum entry 3
            sage: SemistandardTableaux(size=3)
            Semistandard tableaux of size 3 and maximum entry 3
            sage: SemistandardTableaux(0)
            Semistandard tableaux of size 0 and maximum entry 0
            sage: SemistandardTableaux([2,1])
            Semistandard tableaux of shape [2, 1] and maximum entry 3
            sage: SemistandardTableaux(shape=[2,1])
            Semistandard tableaux of shape [2, 1] and maximum entry 3
            sage: SemistandardTableaux([])
            Semistandard tableaux of shape [] and maximum entry 0
            sage: SemistandardTableaux(eval=[2,1])
            Semistandard tableaux of size 3 and weight [2, 1]
            sage: SemistandardTableaux(max_entry=3)
            Semistandard tableaux with maximum entry 3
            sage: SemistandardTableaux(3, [2,1])
            Semistandard tableaux of size 3 and weight [2, 1]
            sage: SemistandardTableaux(3, shape=[2,1])
            Semistandard tableaux of shape [2, 1] and maximum entry 3
            sage: SemistandardTableaux(3, [2,1], shape=[2,1])
            Semistandard tableaux of shape [2, 1] and weight [2, 1]
            sage: SemistandardTableaux(3, max_entry=4)
            Semistandard tableaux of size 3 and maximum entry 4
            sage: SemistandardTableaux(3, max_entry=oo)
            Semistandard tableaux of size 3
            sage: SemistandardTableaux([2, 1], max_entry=oo)
            Semistandard tableaux of shape [2, 1]
            sage: SemistandardTableaux([2, 1], [2, 1])
            Semistandard tableaux of shape [2, 1] and weight [2, 1]
            sage: mu = Partition([2,1]); SemistandardTableaux(mu, mu)
            Semistandard tableaux of shape [2, 1] and weight [2, 1]
            sage: SemistandardTableaux(3, [2, 1], max_entry=2)
            Semistandard tableaux of size 3 and weight [2, 1]

            sage: SemistandardTableaux(3, shape=[2])
            Traceback (most recent call last):
            ...
            ValueError: size and shape are different sizes

            sage: SemistandardTableaux(3, [2])
            Traceback (most recent call last):
            ...
            ValueError: size and eval are different sizes

            sage: SemistandardTableaux([2],[3])
            Traceback (most recent call last):
            ...
            ValueError: shape and eval are different sizes

            sage: SemistandardTableaux(2,[2], max_entry=4)
            Traceback (most recent call last):
            ...
            ValueError: the maximum entry must match the weight

            sage: SemistandardTableaux(eval=[2], max_entry=oo)
            Traceback (most recent call last):
            ...
            ValueError: the maximum entry must match the weight

            sage: SemistandardTableaux([[1]])
            Traceback (most recent call last):
            ...
            ValueError: shape must be a (skew) partition
        """
        from sage.combinat.partition import Partition, _Partitions
        # Process the keyword arguments -- allow for original syntax where
        #   n == size,  p== shape and mu == eval
        n = kwargs.get('n', None)
        size = kwargs.get('size', n)

        p = kwargs.get('p', None)
        shape = kwargs.get('shape', p)

        mu = kwargs.get('eval', None)
        mu = kwargs.get("mu", mu)

        max_entry = kwargs.get('max_entry', None)

        # Process the positional arguments
        if args:
            # The first arg could be either a size or a shape
            if isinstance(args[0], (int, Integer)):
                if size is not None:
                    raise ValueError( "size was specified more than once" )
                else:
                    size = args[0]
            else:
                if shape is not None:
                    raise ValueError( "the shape was specified more than once" )
                shape = args[0] # we check it's a partition later

        if len(args) == 2:
            # The second non-keyword argument is the weight
            if mu is not None:
                raise ValueError( "the weight was specified more than once" )
            else:
                mu = args[1]

        # Consistency checks
        if size is not None:
            if not isinstance(size, (int, Integer)):
                raise ValueError( "size must be an integer" )
            elif size < 0:
                raise ValueError( "size must be non-negative" )

        if shape is not None:
            from sage.combinat.skew_partition import SkewPartitions
            # use in (and not isinstance) below so that lists can be used as
            # shorthand
            if shape in _Partitions:
                shape = Partition(shape)
            elif shape in SkewPartitions():
                from sage.combinat.skew_tableau import SemistandardSkewTableaux
                return SemistandardSkewTableaux(shape, mu)
            else:
                raise ValueError( "shape must be a (skew) partition" )

        if mu is not None:
            if (not mu in Compositions()) and\
                    (not mu in _Partitions):
                raise ValueError( "mu must be a composition" )
            mu = Composition(mu)

        is_inf = max_entry is PlusInfinity()

        if max_entry is not None:
            if not is_inf and not isinstance(max_entry, (int, Integer)):
                raise ValueError( "max_entry must be an integer or PlusInfinity" )
            elif max_entry <= 0:
                raise ValueError( "max_entry must be positive" )

        if (mu is not None) and (max_entry is not None):
            if max_entry != len(mu):
                raise ValueError( "the maximum entry must match the weight" )

        if (size is not None) and (shape is not None):
            if sum(shape) != size:
                # This could return an empty class instead of an error
                raise ValueError( "size and shape are different sizes" )

        if (size is not None) and (mu is not None):
            if sum(mu) != size:
                # This could return an empty class instead of an error
                raise ValueError( "size and eval are different sizes" )

        # Dispatch appropriately
        if (shape is not None) and (mu is not None):
            if sum(shape) != sum(mu):
                # This could return an empty class instead of an error
                raise ValueError( "shape and eval are different sizes" )
            else:
                return SemistandardTableaux_shape_weight(shape, mu)

        if (shape is not None):
            if is_inf:
                return SemistandardTableaux_shape_inf(shape)
            return SemistandardTableaux_shape(shape, max_entry)

        if (mu is not None):
            return SemistandardTableaux_size_weight(sum(mu), mu)

        if (size is not None):
            if is_inf:
                return SemistandardTableaux_size_inf(size)
            return SemistandardTableaux_size(size, max_entry)

        return SemistandardTableaux_all(max_entry)

    Element = SemistandardTableau

    def __init__(self, **kwds):
        """
        Initialize ``self``.

        EXAMPLES::

            sage: S = SemistandardTableaux()
            sage: TestSuite(S).run()
        """
        if 'max_entry' in kwds:
            self.max_entry = kwds['max_entry']
            kwds.pop('max_entry')
        else:
            self.max_entry = None
        Tableaux.__init__(self, **kwds)

    def __getitem__(self, r):
        r"""
        The default implementation of ``__getitem__`` for enumerated sets
        does not allow slices so we override it.

        EXAMPLES::

            sage: StandardTableaux([4,3,3,2])[10:20]     # indirect doctest
            [[[1, 3, 9, 12], [2, 5, 10], [4, 6, 11], [7, 8]],
             [[1, 2, 9, 12], [3, 5, 10], [4, 6, 11], [7, 8]],
             [[1, 3, 9, 12], [2, 4, 10], [5, 6, 11], [7, 8]],
             [[1, 2, 9, 12], [3, 4, 10], [5, 6, 11], [7, 8]],
             [[1, 5, 8, 12], [2, 6, 10], [3, 7, 11], [4, 9]],
             [[1, 4, 8, 12], [2, 6, 10], [3, 7, 11], [5, 9]],
             [[1, 3, 8, 12], [2, 6, 10], [4, 7, 11], [5, 9]],
             [[1, 2, 8, 12], [3, 6, 10], [4, 7, 11], [5, 9]],
             [[1, 4, 8, 12], [2, 5, 10], [3, 7, 11], [6, 9]],
             [[1, 3, 8, 12], [2, 5, 10], [4, 7, 11], [6, 9]]]

            sage: SemistandardTableaux(size=2, max_entry=oo)[5]
            [[2, 3]]

            sage: SemistandardTableaux([2,1], max_entry=oo)[3]
            [[1, 2], [3]]

            sage: SemistandardTableaux(3, max_entry=2)[0:5]    # indirect doctest
            [[[1, 1, 1]],
            [[1, 1, 2]],
            [[1, 2, 2]],
            [[2, 2, 2]],
            [[1, 1], [2]]]

            sage: SemistandardTableaux([2,2], [2, 1, 1])[0]    # indirect doctest
            [[1, 1], [2, 3]]

            sage: SemistandardTableaux([1,1,1], max_entry=4)[0:4]
            [[[1], [2], [3]],
             [[1], [2], [4]],
             [[1], [3], [4]],
             [[2], [3], [4]]]

            sage: SemistandardTableaux(3, [2,1])[1]    # indirect doctest
            [[1, 1], [2]]

            sage: StandardTableaux(3)[:]  # indirect doctest
            [[[1, 2, 3]], [[1, 3], [2]], [[1, 2], [3]], [[1], [2], [3]]]

            sage: StandardTableaux([2,2])[1]   # indirect doctest
            [[1, 2], [3, 4]]

        TESTS::

            sage: SemistandardTableaux()[5]
            [[1], [2]]

            sage: SemistandardTableaux(max_entry=2)[5]
            [[2, 2]]

            sage: SemistandardTableaux()[:]
            Traceback (most recent call last):
            ...
            ValueError: infinite set

            sage: SemistandardTableaux(size=2, max_entry=oo)[:]
            Traceback (most recent call last):
            ...
            ValueError: infinite set
        """
        if isinstance(r,(int,Integer)):
            return self.unrank(r)
        elif isinstance(r,slice):
            start=0 if r.start is None else r.start
            stop=r.stop
            if stop is None and not self.is_finite():
                raise ValueError( 'infinite set' )
        else:
            raise ValueError( 'r must be an integer or a slice' )
        count=0
        tabs=[]
        for t in self:
            if count==stop:
                break
            if count>=start:
                tabs.append(t)
            count+=1

        # this is to cope with empty slices endpoints like [:6] or [:}
        if count==stop or stop is None:
            return tabs
        raise IndexError('value out of range')

    def __contains__(self, t):
        """
        Return ``True`` if ``t`` can be interpreted as a
        :class:`SemistandardTableau`.

        TESTS::

            sage: T = sage.combinat.tableau.SemistandardTableaux_all()
            sage: [[1,2],[2]] in T
            True
            sage: [] in T
            True
            sage: Tableau([[1]]) in T
            True
            sage: StandardTableau([[1]]) in T
            True

            sage: [[1,2],[1]] in T
            False
            sage: [[1,1],[5]] in T
            True
            sage: [[1,3,2]] in T
            False

        Check that :trac:`14145` is fixed::

            sage: 1 in sage.combinat.tableau.SemistandardTableaux()
            False
        """
        if isinstance(t, SemistandardTableau):
            return self.max_entry is None or \
                    len(t) == 0 or \
                    max(max(row) for row in t) <= self.max_entry
        elif not t:
            return True
        elif Tableaux.__contains__(self, t):
            for row in t:
                if not all(c > 0 for c in row):
                    return False
                if not all(row[i] <= row[i+1] for i in range(len(row)-1)):
                    return False
            for row, next in zip(t, t[1:]):
                if not all(row[c] < next[c] for c in range(len(next))):
                    return False
            return self.max_entry is None or max(max(row) for row in t) <= self.max_entry
        else:
            return False

class SemistandardTableaux_all(SemistandardTableaux, DisjointUnionEnumeratedSets):
    """
    All semistandard tableaux.
    """
    def __init__(self, max_entry=None):
        r"""
        Initializes the class of all semistandard tableaux.

        .. WARNING::

            Input is not checked; please use :class:`SemistandardTableaux` to
            ensure the options are properly parsed.

        TESTS::

            sage: T = sage.combinat.tableau.SemistandardTableaux_all()
            sage: TestSuite(T).run()

            sage: T=sage.combinat.tableau.SemistandardTableaux_all(max_entry=3)
            sage: TestSuite(T).run() # long time
        """
        if max_entry is not PlusInfinity():
            self.max_entry = max_entry
            SST_n = lambda n: SemistandardTableaux_size(n, max_entry)
            DisjointUnionEnumeratedSets.__init__( self,
                    Family(NonNegativeIntegers(), SST_n),
                    facade=True, keepkey = False)

        else:
            self.max_entry = None

    def _repr_(self):
        """
        TESTS::

            sage: SemistandardTableaux()    # indirect doctest
            Semistandard tableaux

            sage: SemistandardTableaux(max_entry=3)
            Semistandard tableaux with maximum entry 3
        """
        if self.max_entry is not None:
            return "Semistandard tableaux with maximum entry %s"%str(self.max_entry)
        return "Semistandard tableaux"


    def list(self):
        """
        TESTS::

            sage: SemistandardTableaux().list()
            Traceback (most recent call last):
            ...
            NotImplementedError
        """
        raise NotImplementedError


class SemistandardTableaux_size_inf(SemistandardTableaux):
    """
    Semistandard tableaux of fixed size `n` with no maximum entry.
    """
    def __init__(self, n):
        r"""
        Initializes the class of semistandard tableaux of size ``n`` with no
        maximum entry.

        .. WARNING::

            Input is not checked; please use :class:`SemistandardTableaux` to
            ensure the options are properly parsed.

        TESTS::

            sage: T = sage.combinat.tableau.SemistandardTableaux_size_inf(3)
            sage: TestSuite(T).run()
        """
        super(SemistandardTableaux_size_inf, self).__init__(
              category = InfiniteEnumeratedSets())
        self.size = n


    def _repr_(self):
        """
        TESTS::

            sage: repr(SemistandardTableaux(3, max_entry=oo))    # indirect doctest
            'Semistandard tableaux of size 3'
        """
        return "Semistandard tableaux of size %s"%str(self.size)

    def __contains__(self, t):
        """
        Return ``True`` if ``t`` can be interpreted as an element of this
        class.

        TESTS::

            sage: T = SemistandardTableaux(3, max_entry=oo)
            sage: [[1,2],[5]] in T
            True
            sage: StandardTableau([[1, 2], [3]]) in T
            True

            sage: [] in T
            False
            sage: Tableau([[1]]) in T
            False

        Check that :trac:`14145` is fixed::

            sage: 1 in SemistandardTableaux(3, max_entry=oo)
            False
        """
        return SemistandardTableaux.__contains__(self, t) and sum(map(len, t)) == self.size

    def __iter__(self):
        """
        EXAMPLES::

            sage: sst = SemistandardTableaux(3, max_entry=oo)
            sage: [sst[t] for t in range(0,5)]
            [[[1, 1, 1]],
             [[1, 1, 2]],
             [[1, 2, 2]],
             [[2, 2, 2]],
             [[1, 1], [2]]]
            sage: sst[1000]
            [[2, 12], [7]]
            sage: sst[0].parent() is sst
            True
        """
        from sage.combinat.partition import Partitions
        # Iterates through with maximum entry as order
        i = 1
        while(True):
            for part in Partitions(self.size):
                if i != 1:
                    for k in range(1, self.size+1):
                        for c in integer_vectors_nk_fast_iter(self.size - k, i-1):
                            c.append(k)
                            for sst in SemistandardTableaux_shape_weight(part, Composition(c)):
                                yield self.element_class(self, sst)
                else:
                    for sst in SemistandardTableaux_shape_weight(part, Composition([self.size])):
                        yield self.element_class(self, sst)
            i += 1


    def list(self):
        """
        TESTS::

            sage: SemistandardTableaux(3, max_entry=oo).list()
            Traceback (most recent call last):
            ...
            NotImplementedError
        """
        raise NotImplementedError


class SemistandardTableaux_shape_inf(SemistandardTableaux):
    """
    Semistandard tableaux of fixed shape `p` and no maximum entry.
    """
    def __init__(self, p):
        r"""
        Initializes the class of semistandard tableaux of shape ``p`` and no
        maximum entry.

        .. WARNING::

            Input is not checked; please use :class:`SemistandardTableaux` to
            ensure the options are properly parsed.

        TESTS::

            sage: SST = SemistandardTableaux([2,1], max_entry=oo)
            sage: type(SST)
            <class 'sage.combinat.tableau.SemistandardTableaux_shape_inf_with_category'>
            sage: TestSuite(SST).run()
        """
        super(SemistandardTableaux_shape_inf, self).__init__(
              category=InfiniteEnumeratedSets())
        self.shape = p


    def __contains__(self, x):
        """
        EXAMPLES::

            sage: SST = SemistandardTableaux([2,1], max_entry=oo)
            sage: [[13, 67], [1467]] in SST
            True
            sage: SST = SemistandardTableaux([3,1], max_entry=oo)
            sage: [[13, 67], [1467]] in SST
            False

        Check that :trac:`14145` is fixed::

            sage: SST = SemistandardTableaux([3,1], max_entry=oo)
            sage: 1 in SST
            False
        """
        return SemistandardTableaux.__contains__(self, x) and [len(_) for _ in x]==self.shape

    def _repr_(self):
        """
        TESTS::

            sage: repr(SemistandardTableaux([2,1], max_entry=oo))    # indirect doctest
            'Semistandard tableaux of shape [2, 1]'
        """
        return "Semistandard tableaux of shape %s" %str(self.shape)


    def __iter__(self):
        """
        An iterator for the semistandard partitions of shape ``p`` and no
        maximum entry. Iterates through with maximum entry as order.

        EXAMPLES::

            sage: SST = SemistandardTableaux([3, 1], max_entry=oo)
            sage: SST[1000]
            [[1, 1, 10], [6]]
            sage: [ SST[t] for t in range(0, 5) ]
            [[[1, 1, 1], [2]],
             [[1, 1, 2], [2]],
             [[1, 2, 2], [2]],
             [[1, 1, 1], [3]],
             [[1, 1, 2], [3]]]
            sage: SST[0].parent() is SST
            True
        """
        # Iterates through with maximum entry as order
        i = 1
        n = sum(self.shape)
        while(True):
            if i != 1:
                for k in range(1, n+1):
                    for c in integer_vectors_nk_fast_iter(n - k, i-1):
                        c.append(k)
                        for sst in SemistandardTableaux_shape_weight(self.shape, Composition(c)):
                            yield self.element_class(self, sst)
            else:
                for sst in SemistandardTableaux_shape_weight(self.shape, Composition([n])):
                    yield self.element_class(self, sst)
            i += 1


class SemistandardTableaux_size(SemistandardTableaux):
    """
    Semistandard tableaux of fixed size `n`.
    """
    def __init__(self, n, max_entry=None):
        r"""
        Initializes the class of semistandard tableaux of size ``n``.

        .. WARNING::

            Input is not checked; please use :class:`SemistandardTableaux`
            to ensure the options are properly parsed.

        TESTS::

            sage: SST = SemistandardTableaux(3); SST
            Semistandard tableaux of size 3 and maximum entry 3
            sage: type(SST)
            <class 'sage.combinat.tableau.SemistandardTableaux_size_with_category'>
            sage: TestSuite(SST).run()

            sage: SST = SemistandardTableaux(3, max_entry=6)
            sage: type(SST)
            <class 'sage.combinat.tableau.SemistandardTableaux_size_with_category'>
            sage: TestSuite(SST).run()
        """

        if max_entry is None:
            max_entry = n
        super(SemistandardTableaux_size, self).__init__(max_entry=max_entry,
                  category=FiniteEnumeratedSets())
        self.size = n

    def _repr_(self):
        """
        TESTS::

            sage: repr(SemistandardTableaux(3))    # indirect doctest
            'Semistandard tableaux of size 3 and maximum entry 3'

            sage: repr(SemistandardTableaux(3, max_entry=6))
            'Semistandard tableaux of size 3 and maximum entry 6'
        """
        return "Semistandard tableaux of size %s and maximum entry %s"%(str(self.size), str(self.max_entry))

    def __contains__(self, x):
        """
        EXAMPLES::

            sage: [[1,2],[3,3]] in SemistandardTableaux(3)
            False
            sage: [[1,2],[3,3]] in SemistandardTableaux(4)
            True
            sage: [[1,2],[3,3]] in SemistandardTableaux(4, max_entry=2)
            False
            sage: SST = SemistandardTableaux(4)
            sage: all(sst in SST for sst in SST)
            True

        Check that :trac:`14145` is fixed::

            sage: SST = SemistandardTableaux(4)
            sage: 1 in SST
            False
        """
        if self.size==0:
            return x == []

        return (SemistandardTableaux.__contains__(self, x)
            and sum(map(len, x)) == self.size
            and max(max(row) for row in x) <= self.max_entry)

    def random_element(self):
        r"""
        Generate a random :class:`SemistandardTableau` with uniform probability.

        The RSK algorithm gives a bijection between symmetric `k\times k` matrices
        of nonnegative integers that sum to `n` and semistandard tableaux with size `n`
        and maximum entry `k`.

        The number of `k\times k` symmetric matrices of nonnegative integers
        having sum of elements on the diagonal `i` and sum of elements above
        the diagonal `j` is `\binom{k + i - 1}{k - 1}\binom{\binom{k}{2} + j - 1}{\binom{k}{2} - 1}`.
        We first choose the sum of the elements on the diagonal randomly weighted by the
        number of matrices having that trace.  We then create random integer vectors
        of length `k` having that sum and use them to generate a `k\times k` diagonal matrix.
        Then we take a random integer vector of length `\binom{k}{2}` summing to half the
        remainder and distribute it symmetrically to the remainder of the matrix.

        Applying RSK to the random symmetric matrix gives us a pair of identical
        :class:`SemistandardTableau` of which we choose the first.

        EXAMPLES::

            sage: SemistandardTableaux(6).random_element() # random
            [[1, 1, 2], [3, 5, 5]]
            sage: SemistandardTableaux(6, max_entry=7).random_element() # random
            [[2, 4, 4, 6, 6, 6]]
        """
        from sage.rings.all import ZZ
        from sage.matrix.constructor import diagonal_matrix
        from sage.combinat.rsk import RSK
        kchoose2m1 = self.max_entry * (self.max_entry - 1) / 2 - 1
        km1 = self.max_entry - 1
        weights = [binomial(self.size - i + km1, km1) * binomial((i/2) + kchoose2m1, kchoose2m1)
                   for i in range(0, self.size + 1, 2)]
        randpos = ZZ.random_element(sum(weights))
        tot = weights[0]
        pos = 0
        while randpos >= tot:
            pos += 1
            tot += weights[pos]
        # we now have pos elements over the diagonal and n - 2 * pos on it
        m = diagonal_matrix( list(IntegerVectors(self.size - 2 * pos,
                                                 self.max_entry).random_element()) )
        above_diagonal = list(IntegerVectors(pos, kchoose2m1 + 1).random_element())
        index = 0
        for i in range(self.max_entry - 1):
            for j in range(i + 1, self.max_entry):
                m[i,j] = above_diagonal[index]
                m[j,i] = above_diagonal[index]
                index += 1
        return RSK(m)[0]

    def cardinality(self):
        """
        Return the cardinality of ``self``.

        EXAMPLES::

            sage: SemistandardTableaux(3).cardinality()
            19
            sage: SemistandardTableaux(4).cardinality()
            116
            sage: SemistandardTableaux(4, max_entry=2).cardinality()
            9
            sage: SemistandardTableaux(4, max_entry=10).cardinality()
            4225
            sage: ns = list(range(1, 6))
            sage: ssts = [ SemistandardTableaux(n) for n in ns ]
            sage: all(sst.cardinality() == len(sst.list()) for sst in ssts)
            True
        """
        from sage.combinat.partition import Partitions
        c = 0
        for part in Partitions(self.size):
            c += SemistandardTableaux_shape(part, self.max_entry).cardinality()
        return c


    def __iter__(self):
        """
        EXAMPLES::

            sage: [ t for t in SemistandardTableaux(2) ]
            [[[1, 1]], [[1, 2]], [[2, 2]], [[1], [2]]]
            sage: [ t for t in SemistandardTableaux(3) ]
            [[[1, 1, 1]],
             [[1, 1, 2]],
             [[1, 1, 3]],
             [[1, 2, 2]],
             [[1, 2, 3]],
             [[1, 3, 3]],
             [[2, 2, 2]],
             [[2, 2, 3]],
             [[2, 3, 3]],
             [[3, 3, 3]],
             [[1, 1], [2]],
             [[1, 1], [3]],
             [[1, 2], [2]],
             [[1, 2], [3]],
             [[1, 3], [2]],
             [[1, 3], [3]],
             [[2, 2], [3]],
             [[2, 3], [3]],
             [[1], [2], [3]]]

            sage: [ t for t in SemistandardTableaux(3, max_entry=2) ]
            [[[1, 1, 1]],
             [[1, 1, 2]],
             [[1, 2, 2]],
             [[2, 2, 2]],
             [[1, 1], [2]],
             [[1, 2], [2]]]

            sage: sst = SemistandardTableaux(3)
            sage: sst[0].parent() is sst
            True
        """
        from sage.combinat.partition import Partitions
        for part in Partitions(self.size):
            for sst in SemistandardTableaux_shape(part, self.max_entry):
                yield self.element_class(self, sst)

class SemistandardTableaux_shape(SemistandardTableaux):
    """
    Semistandard tableaux of fixed shape `p` with a given max entry.

    A semistandard tableau with max entry `i` is required to have all
    its entries less or equal to `i`. It is not required to actually
    contain an entry `i`.

    INPUT:

    - ``p`` -- a partition
    - ``max_entry`` -- the max entry; defaults to the size of ``p``
    """
    def __init__(self, p, max_entry=None):
        r"""
        Initializes the class of semistandard tableaux of shape ``p``, with a
        given ``max_entry``.

        .. WARNING::

            Input is not checked; please use :class:`SemistandardTableaux` to
            ensure the options are properly parsed.

        TESTS::

            sage: SST = SemistandardTableaux([2,1])
            sage: TestSuite(SST).run()

            sage: SST = SemistandardTableaux([2,1], max_entry=5)
            sage: TestSuite(SST).run()
        """
        if max_entry is None:
            max_entry = sum(p)
        super(SemistandardTableaux_shape, self).__init__(max_entry=max_entry,
              category=FiniteEnumeratedSets())
        self.shape = p

    def __iter__(self):
        """
        An iterator for the semistandard tableaux of the specified shape
        with the specified max entry.

        EXAMPLES::

            sage: [ t for t in SemistandardTableaux([3]) ]
            [[[1, 1, 1]],
             [[1, 1, 2]],
             [[1, 1, 3]],
             [[1, 2, 2]],
             [[1, 2, 3]],
             [[1, 3, 3]],
             [[2, 2, 2]],
             [[2, 2, 3]],
             [[2, 3, 3]],
             [[3, 3, 3]]]
            sage: [ t for t in SemistandardTableaux([2,1]) ]
            [[[1, 1], [2]],
             [[1, 1], [3]],
             [[1, 2], [2]],
             [[1, 2], [3]],
             [[1, 3], [2]],
             [[1, 3], [3]],
             [[2, 2], [3]],
             [[2, 3], [3]]]
            sage: [ t for t in SemistandardTableaux([1,1,1]) ]
            [[[1], [2], [3]]]

            sage: [ t for t in SemistandardTableaux([1,1,1], max_entry=4) ]
            [[[1], [2], [3]],
             [[1], [2], [4]],
             [[1], [3], [4]],
             [[2], [3], [4]]]

            sage: sst = SemistandardTableaux([3])
            sage: sst[0].parent() is sst
            True
        """
        for c in integer_vectors_nk_fast_iter(sum(self.shape), self.max_entry):
            for sst in SemistandardTableaux_shape_weight(self.shape, Composition(c)):
                yield self.element_class(self, sst)


    def __contains__(self, x):
        """
        EXAMPLES::

            sage: SST = SemistandardTableaux([2,1])
            sage: all(sst in SST for sst in SST)
            True
            sage: len([x for x in SemistandardTableaux(3) if x in SST])
            8
            sage: SST.cardinality()
            8

            sage: SST = SemistandardTableaux([2,1], max_entry=4)
            sage: all(sst in SST for sst in SST)
            True
            sage: SST.cardinality()
            20
        """
        return SemistandardTableaux.__contains__(self, x) and [len(_) for _ in x] == self.shape

    def _repr_(self):
        """
        TESTS::

            sage: repr(SemistandardTableaux([2,1]))    # indirect doctest
            'Semistandard tableaux of shape [2, 1] and maximum entry 3'

            sage: repr(SemistandardTableaux([2,1], max_entry=5))
            'Semistandard tableaux of shape [2, 1] and maximum entry 5'
        """
        return "Semistandard tableaux of shape %s and maximum entry %s" %(str(self.shape), str(self.max_entry))

    def random_element(self):
        """
        Return a uniformly distributed random tableau of the given ``shape`` and ``max_entry``.

        Uses the algorithm from [Kra1999]_ based on the Novelli-Pak-Stoyanovskii bijection

        EXAMPLES::

           http://www.sciencedirect.com/science/article/pii/0012365X9290368P
            sage: SemistandardTableaux([2, 2, 1, 1]).random_element()
            [[1, 1], [2, 3], [3], [5]]
            sage: SemistandardTableaux([2, 2, 1, 1], max_entry=7).random_element()
            [[1, 4], [5, 5], [6], [7]]

        """
        from sage.misc.prandom import randint
        with_sentinels = [max(i,j) for i,j in zip([0]+list(self.shape), [k+1 for k in self.shape]+[0])]
        t = [[self.max_entry+1]*i for i in with_sentinels]
        for i,l in enumerate(self.shape):
            for j in range(l):
                content = j - i
                t[i][j] = randint(1 - content, self.max_entry)
        conj = self.shape.conjugate()
        for i in range(len(conj) - 1, -1, -1):
            for j in range(conj[i] - 1, -1, -1):
                row = j
                col = i
                s = t[row][col]
                x = t[row][col + 1]
                y = t[row + 1][col]
                while s > x or s >= y:
                    if x + 1 < y:
                        t[row][col] = x + 1
                        t[row][col + 1] = s
                        col += 1
                    else:
                        t[row][col] = y - 1
                        t[row + 1][col] = s
                        row += 1
                    x = t[row][col + 1]
                    y = t[row + 1][col]
        return SemistandardTableau([l[:c] for l,c in zip(t, self.shape)])

    def cardinality(self, algorithm='hook'):
        r"""
        Return the cardinality of ``self``.

        INPUT:

        - ``algorithm`` -- (default: ``'hook'``) any one of the following:

          - ``'hook'`` -- use Stanley's hook length formula

          - ``'sum'`` -- sum over the compositions of ``max_entry`` the
            number of semistandard tableau with ``shape`` and given
            weight vector

        This is computed using *Stanley's hook length formula*:

        .. MATH::

           f_{\lambda} = \prod_{u\in\lambda} \frac{n+c(u)}{h(u)}.

        where `n` is the ``max_entry``, `c(u)` is the content of `u`,
        and `h(u)` is the hook length of `u`.
        See [Sta-EC2]_ Corollary 7.21.4.

        EXAMPLES::

            sage: SemistandardTableaux([2,1]).cardinality()
            8
            sage: SemistandardTableaux([2,2,1]).cardinality()
            75
            sage: SymmetricFunctions(QQ).schur()([2,2,1]).expand(5)(1,1,1,1,1) # cross check
            75
            sage: SemistandardTableaux([5]).cardinality()
            126
            sage: SemistandardTableaux([3,2,1]).cardinality()
            896
            sage: SemistandardTableaux([3,2,1], max_entry=7).cardinality()
            2352
            sage: SemistandardTableaux([6,5,4,3,2,1], max_entry=30).cardinality()
            208361017592001331200
            sage: ssts = [SemistandardTableaux(p, max_entry=6) for p in Partitions(5)]
            sage: all(sst.cardinality() == sst.cardinality(algorithm='sum')
            ....:     for sst in ssts)
            True
        """
        if algorithm == 'hook':
            conj = self.shape.conjugate()
            num = Integer(1)
            den = Integer(1)
            for i,l in enumerate(self.shape):
                for j in range(l):
                    num *= self.max_entry + j - i
                    den *= l + conj[j] - i - j - 1
            return Integer(num / den)
        elif algorithm == 'sum':
            c = 0
            for comp in integer_vectors_nk_fast_iter(sum(self.shape), self.max_entry):
                c += SemistandardTableaux_shape_weight(self.shape, Composition(comp)).cardinality()
            return c
        raise ValueError("unknown algorithm {}".format(algorithm))

class SemistandardTableaux_shape_weight(SemistandardTableaux_shape):
    r"""
    Semistandard tableaux of fixed shape `p` and weight `\mu`.
    """
    def __init__(self, p, mu):
        r"""
        Initializes the class of all semistandard tableaux of shape ``p`` and
        weight ``mu``.

        .. WARNING::

            Input is not checked; please use :class:`SemistandardTableaux` to
            ensure the options are properly parsed.

        TESTS::

            sage: SST = SemistandardTableaux([2,1], [2,1])
            sage: TestSuite(SST).run()
        """
        super(SemistandardTableaux_shape_weight, self).__init__(p, len(mu))
        self.weight = mu

    def _repr_(self):
        """
        TESTS::

            sage: repr(SemistandardTableaux([2,1],[2,1]))    # indirect doctest
            'Semistandard tableaux of shape [2, 1] and weight [2, 1]'
        """
        return "Semistandard tableaux of shape %s and weight %s"%(self.shape, self.weight)

    def __contains__(self, x):
        """
        EXAMPLES::

            sage: SST = SemistandardTableaux([2,1], [2,1])
            sage: all(sst in SST for sst in SST)
            True
            sage: len([x for x in SemistandardTableaux(3) if x in SST])
            1
            sage: SST.cardinality()
            1
        """
        if x not in SemistandardTableaux_shape(self.shape, self.max_entry):
            return False
        n = sum(self.shape)

        if n == 0 and len(x) == 0:
            return True

        content = {}
        for row in x:
            for i in row:
                content[i] = content.get(i, 0) + 1
        content_list = [0]*int(max(content))

        for key in content:
            content_list[key-1] = content[key]

        if content_list != self.weight:
            return False

        return True


    def cardinality(self):
        """
        Returns the number of semistandard tableaux of the given shape and
        weight, as computed by ``kostka_number`` function of symmetrica.

        EXAMPLES::

            sage: SemistandardTableaux([2,2], [2, 1, 1]).cardinality()
            1
            sage: SemistandardTableaux([2,2,2], [2, 2, 1,1]).cardinality()
            1
            sage: SemistandardTableaux([2,2,2], [2, 2, 2]).cardinality()
            1
            sage: SemistandardTableaux([3,2,1], [2, 2, 2]).cardinality()
            2
        """
        return symmetrica.kostka_number(self.shape,self.weight)

    def __iter__(self):
        """
        TESTS::

            sage: sst = SemistandardTableaux([3,1],[2,1,1])
            sage: [sst[i] for i in range(2)]
            [[[1, 1, 2], [3]], [[1, 1, 3], [2]]]
            sage: sst[0].parent() is sst
            True
        """
        for t in symmetrica.kostka_tab(self.shape, self.weight):
            yield self.element_class(self, t)


    def list(self):
        """
        Return a list of all semistandard tableaux in ``self`` generated
        by symmetrica.

        EXAMPLES::

            sage: SemistandardTableaux([2,2], [2, 1, 1]).list()
            [[[1, 1], [2, 3]]]
            sage: SemistandardTableaux([2,2,2], [2, 2, 1,1]).list()
            [[[1, 1], [2, 2], [3, 4]]]
            sage: SemistandardTableaux([2,2,2], [2, 2, 2]).list()
            [[[1, 1], [2, 2], [3, 3]]]
            sage: SemistandardTableaux([3,2,1], [2, 2, 2]).list()
            [[[1, 1, 2], [2, 3], [3]], [[1, 1, 3], [2, 2], [3]]]
        """
        return symmetrica.kostka_tab(self.shape, self.weight)


class SemistandardTableaux_size_weight(SemistandardTableaux):
    r"""
    Semistandard tableaux of fixed size `n` and weight `\mu`.
    """
    def __init__(self, n, mu):
        r"""
        Initializes the class of semistandard tableaux of size ``n`` and
        weight ``mu``.

        .. WARNING::

            Input is not checked; please use :class:`SemistandardTableaux` to
            ensure the options are properly parsed.

        TESTS::

            sage: SST = SemistandardTableaux(3, [2,1])
            sage: TestSuite(SST).run()
        """
        super(SemistandardTableaux_size_weight, self).__init__(max_entry=len(mu),
              category=FiniteEnumeratedSets())
        self.size = n
        self.weight = mu

    def _repr_(self):
        """
        TESTS::

            sage: repr(SemistandardTableaux(3, [2,1]))    # indirect doctest
            'Semistandard tableaux of size 3 and weight [2, 1]'
        """
        return "Semistandard tableaux of size %s and weight %s"%(self.size, self.weight)

    def __iter__(self):
        """
        EXAMPLES::

            sage: [ t for t in SemistandardTableaux(3, [2,1]) ]
            [[[1, 1, 2]], [[1, 1], [2]]]
            sage: [ t for t in SemistandardTableaux(4, [2,2]) ]
            [[[1, 1, 2, 2]], [[1, 1, 2], [2]], [[1, 1], [2, 2]]]
            sage: sst = SemistandardTableaux(4, [2,2])
            sage: sst[0].parent() is sst
            True
        """
        from sage.combinat.partition import Partitions
        for p in Partitions(self.size):
            for sst in SemistandardTableaux_shape_weight(p, self.weight):
                yield self.element_class(self, sst)


    def cardinality(self):
        """
        Return the cardinality of ``self``.

        EXAMPLES::

            sage: SemistandardTableaux(3, [2,1]).cardinality()
            2
            sage: SemistandardTableaux(4, [2,2]).cardinality()
            3
        """
        from sage.combinat.partition import Partitions
        c = 0
        for p in Partitions(self.size):
            c += SemistandardTableaux_shape_weight(p, self.weight).cardinality()
        return c

    def __contains__(self, x):
        """
        TESTS::

            sage: SST = SemistandardTableaux(6, [2,2,2])
            sage: all(sst in SST for sst in SST)
            True
            sage: all(sst in SST for sst in SemistandardTableaux([3,2,1],[2,2,2]))
            True
        """
        from sage.combinat.partition import Partition
        return x in SemistandardTableaux_shape_weight(Partition(
            [len(_) for _ in x]), self.weight)


#########################
# Row standard Tableaux #
#########################

class RowStandardTableaux(Tableaux):
    r"""
    A factory for the various classes of row standard tableaux.

    INPUT:

    - either a non-negative integer (possibly specified with the keyword
      ``n``) or a partition

    OUTPUT:

    - with no argument, the class of all standard tableaux

    - with a non-negative integer argument, ``n``, the class of all standard
      tableaux of size ``n``

    - with a partition argument, the class of all standard tableaux of that
      shape

    A row standard tableau is a tableau that contains each of the
    entries from `1` to `n` exactly once and is increasing along rows.

    All classes of row standard tableaux are iterable.

    EXAMPLES::

        sage: ST = RowStandardTableaux(3); ST
        Row standard tableaux of size 3
        sage: ST.first()
        [[1, 2, 3]]
        sage: ST.last()
        [[3], [1], [2]]
        sage: ST.cardinality()
        10
        sage: ST.list()
        [[[1, 2, 3]],
         [[2, 3], [1]],
         [[1, 2], [3]],
         [[1, 3], [2]],
         [[3], [2], [1]],
         [[2], [3], [1]],
         [[1], [3], [2]],
         [[1], [2], [3]],
         [[2], [1], [3]],
         [[3], [1], [2]]]

    .. SEEALSO::

        - :class:`Tableaux`
        - :class:`Tableau`
        - :class:`SemistandardTableaux`
        - :class:`SemistandardTableau`
        - :class:`RowStandardTableau`
        - :class:`StandardSkewTableaux`

    TESTS::

        sage: RowStandardTableaux()([])
        []
        sage: ST = RowStandardTableaux([2,2]); ST
        Row standard tableaux of shape [2, 2]
        sage: ST.first()
        [[2, 4], [1, 3]]
        sage: ST.last()
        [[2, 3], [1, 4]]
        sage: ST.cardinality()
        6
        sage: ST.list()
        [[[2, 4], [1, 3]],
         [[3, 4], [1, 2]],
         [[1, 4], [2, 3]],
         [[1, 3], [2, 4]],
         [[1, 2], [3, 4]],
         [[2, 3], [1, 4]]]
        sage: RowStandardTableau([[3,4,5],[1,2]]).residue_sequence(3).standard_tableaux()
        Standard tableaux with 3-residue sequence (2,0,0,1,2) and multicharge (0)
    """
    @staticmethod
    def __classcall_private__(cls, *args, **kwargs):
        r"""
        This is a factory class which returns the appropriate parent based on
        arguments.  See the documentation for :class:`RowStandardTableaux` for
        more information.

        TESTS::

            sage: RowStandardTableaux()
            Row standard tableaux
            sage: RowStandardTableaux(3)
            Row standard tableaux of size 3
            sage: RowStandardTableaux([2,1])
            Row standard tableaux of shape [2, 1]
            sage: RowStandardTableaux(0)
            Row standard tableaux of size 0

            sage: RowStandardTableaux(-1)
            Traceback (most recent call last):
            ...
            ValueError: the argument must be a non-negative integer or a partition
            sage: RowStandardTableaux([[1]])
            Traceback (most recent call last):
            ...
            ValueError: the argument must be a non-negative integer or a partition
        """
        from sage.combinat.partition import _Partitions
        from sage.combinat.skew_partition import SkewPartitions

        if args:
            n = args[0]
        elif 'n' in kwargs:
            n = kwargs[n]
        else:
            n = None

        if n is None:
            return RowStandardTableaux_all()

        elif n in _Partitions:
            return RowStandardTableaux_shape(_Partitions(n))

        elif n in SkewPartitions():
            #from sage.combinat.skew_tableau import RowStandardSkewTableaux
            #return RowStandardSkewTableaux(n)
            raise NotImplementedError("row standard skew tableaux not yet implemented")

        if not isinstance(n, (int, Integer)) or n < 0:
            raise ValueError("the argument must be a non-negative integer or a partition")

        return RowStandardTableaux_size(n)

    Element = RowStandardTableau

    def __contains__(self, x):
        """
        EXAMPLES::

            sage: [[1,1],[2,3]] in RowStandardTableaux()
            False
            sage: [[1,2],[3,4]] in RowStandardTableaux()
            True
            sage: [[1,3],[2,4]] in RowStandardTableaux()
            True
            sage: [[1,3],[2,5]] in RowStandardTableaux()
            False
            sage: [] in RowStandardTableaux()
            True

        Check that integers are not contained in ``self``
        (see :trac:`14145`)::

            sage: 1 in RowStandardTableaux()
            False
        """
        if isinstance(x, RowStandardTableau):
            return True
        elif Tableaux.__contains__(self, x):
            flatx = sorted(sum((list(row) for row in x),[]))
            return ( flatx == list(range(1,len(flatx)+1))
                     and all(row[i] < row[i+1] for row in x for i in range(len(row)-1)) )
        return False

class RowStandardTableaux_all(RowStandardTableaux, DisjointUnionEnumeratedSets):
    """
    All row standard tableaux.
    """
    def __init__(self):
        r"""
        Initializes the class of all standard tableaux.

        .. WARNING::

            Input is not checked; please use :class:`RowStandardTableaux` to
            ensure the options are properly parsed.

        TESTS::

            sage: ST = RowStandardTableaux()
            sage: TestSuite(ST).run()
        """
        RowStandardTableaux.__init__(self)
        DisjointUnionEnumeratedSets.__init__(self,
                                             Family(NonNegativeIntegers(), RowStandardTableaux_size),
                                             facade=True, keepkey=False)

    def _repr_(self):
        """
        TESTS::

            sage: repr(RowStandardTableaux())    # indirect doctest
            'Row standard tableaux'
        """
        return "Row standard tableaux"


class RowStandardTableaux_size(RowStandardTableaux, DisjointUnionEnumeratedSets):
    """
    Row standard tableaux of fixed size `n`.

    EXAMPLES::

        sage: [ t for t in RowStandardTableaux(1) ]
        [[[1]]]
        sage: [ t for t in RowStandardTableaux(2) ]
        [[[1, 2]], [[2], [1]], [[1], [2]]]
        sage: list(RowStandardTableaux(3))
        [[[1, 2, 3]],
         [[2, 3], [1]],
         [[1, 2], [3]],
         [[1, 3], [2]],
         [[3], [2], [1]],
         [[2], [3], [1]],
         [[1], [3], [2]],
         [[1], [2], [3]],
         [[2], [1], [3]],
         [[3], [1], [2]]]

    TESTS::

        sage: TestSuite( RowStandardTableaux(4) ).run()

        sage: RowStandardTableaux(3).cardinality()
        10
        sage: ns = [1,2,3,4,5,6]
        sage: sts = [RowStandardTableaux(n) for n in ns]
        sage: all(st.cardinality() == len(st.list()) for st in sts)
        True
        sage: RowStandardTableaux(40).cardinality()  # long time
        2063837185739279909309355007659204891024472174278
    """
    def __init__(self, n):
        r"""
        Initializes the class of all row standard tableaux of size ``n``.

        .. WARNING::

            Input is not checked; please use :class:`RowStandardTableaux` to
            ensure the options are properly parsed.

        TESTS::

            sage: TestSuite( RowStandardTableaux(0) ).run()
            sage: TestSuite( RowStandardTableaux(3) ).run()
        """
        RowStandardTableaux.__init__(self)
        from sage.combinat.partition import Partitions_n
        DisjointUnionEnumeratedSets.__init__(self,
                                             Family(Partitions_n(n), RowStandardTableaux_shape),
                                             facade=True, keepkey=False)
        self._size = Integer(n)

    def _repr_(self):
        """
        TESTS::

            sage: RowStandardTableaux(3)
            Row standard tableaux of size 3
        """
        return "Row standard tableaux of size %s" % self._size

    def __contains__(self, x):
        """
        TESTS::

            sage: ST3 = RowStandardTableaux(3)
            sage: all(st in ST3 for st in ST3)
            True
            sage: ST4 = RowStandardTableaux(4)
            sage: [x for x in ST4 if x in ST3]
            []

        Check that :trac:`14145` is fixed::

            sage: 1 in RowStandardTableaux(4)
            False
        """
        return RowStandardTableaux.__contains__(self, x) and sum(map(len, x)) == self._size

    def an_element(self):
        r"""
        Returns a particular element of the class.

        EXAMPLES::

            sage: RowStandardTableaux(4).an_element()
            [[1, 2, 3, 4]]
        """
        if self._size == 0:
            return self.element_class(self, [])
        elif self._size == 1:
            return self.element_class(self, [[1]])
        else:
            return self.element_class(self, [range(1,self._size+1)])

class RowStandardTableaux_shape(RowStandardTableaux):
    """
    Row Standard tableaux of a fixed shape `p`.
    """
    def __init__(self, p):
        r"""
        Initializes the class of all row standard tableaux of a given shape.

        .. WARNING::

            Input is not checked; please use :class:`RowStandardTableaux` to
            ensure the options are properly parsed.

        TESTS::

            sage: TestSuite( RowStandardTableaux([2,1,1]) ).run()
        """
        super(RowStandardTableaux_shape, self).__init__(category=FiniteEnumeratedSets())
        self.shape = p

    def __contains__(self, x):
        """
        EXAMPLES::

            sage: ST = RowStandardTableaux([2,1,1])
            sage: all(st in ST for st in ST)
            True
            sage: len([x for x in RowStandardTableaux(4) if x in ST])
            12
            sage: ST.cardinality()
            12
        """
        return RowStandardTableaux.__contains__(self, x) and [len(_) for _ in x] == self.shape

    def _repr_(self):
        """
        TESTS::

            sage: RowStandardTableaux([2,1,1])
            Row standard tableaux of shape [2, 1, 1]
        """
        return "Row standard tableaux of shape {}".format(self.shape)

    def __iter__(self):
        r"""
        An iterator for the row standard Young tableaux associated to the
        shape `p` of ``self``.

        EXAMPLES::

            sage: [t for t in RowStandardTableaux([2,2])]
            [[[2, 4], [1, 3]],
             [[3, 4], [1, 2]],
             [[1, 4], [2, 3]],
             [[1, 3], [2, 4]],
             [[1, 2], [3, 4]],
             [[2, 3], [1, 4]]]
            sage: [t for t in RowStandardTableaux([3,2])]
            [[[2, 4, 5], [1, 3]],
             [[3, 4, 5], [1, 2]],
             [[1, 4, 5], [2, 3]],
             [[1, 3, 5], [2, 4]],
             [[1, 2, 5], [3, 4]],
             [[1, 2, 3], [4, 5]],
             [[1, 2, 4], [3, 5]],
             [[1, 3, 4], [2, 5]],
             [[2, 3, 4], [1, 5]],
             [[2, 3, 5], [1, 4]]]
            sage: st = RowStandardTableaux([2,1])
            sage: st[0].parent() is st
            True
        """
        partial_sums = [sum(self.shape[:i]) for i in range(len(self.shape)+1)]

        # convert self.shape into a poset
        relations = []
        m = 1
        for row in self.shape:
            relations += [(m+i,m+i+1) for i in range(row-1)]
            m += row
        P = Poset((range(1,self.shape.size()+1), relations))
        L = P.linear_extensions()
        # now run through the linear extensions and return the corresponding tableau
        for lin in L:
            linear_tab = list(permutation.Permutation(lin).inverse())
            tab = [linear_tab[partial_sums[i]:partial_sums[i+1]]
                   for i in range(len(self.shape))]
            yield self.element_class(self, tab)

    def cardinality(self):
        r"""
        Return the number of row standard tableaux of this shape.

        This is just the index of the corresponding Young subgroup in
        the full symmetric group.

        EXAMPLES::

            sage: RowStandardTableaux([3,2,1]).cardinality()
            60
            sage: RowStandardTableaux([2,2]).cardinality()
            6
            sage: RowStandardTableaux([5]).cardinality()
            1
            sage: RowStandardTableaux([6,5,5,3]).cardinality()
            1955457504
            sage: RowStandardTableaux([]).cardinality()
            1
        """
        return Integer( factorial(sum(self.shape)) // prod(factorial(m) for m in self.shape) )


########################
# Standard Tableaux    #
########################

class StandardTableaux(SemistandardTableaux):
    """
    A factory for the various classes of standard tableaux.

    INPUT:

    - Either a non-negative integer (possibly specified with the keyword ``n``)
      or a partition.

    OUTPUT:

    - With no argument, the class of all standard tableaux

    - With a non-negative integer argument, ``n``, the class of all standard
      tableaux of size ``n``

    - With a partition argument, the class of all standard tableaux of that
      shape.

    A standard tableau is a semistandard tableaux which contains each of the
    entries from 1 to ``n`` exactly once.

    All classes of standard tableaux are iterable.

    EXAMPLES::

        sage: ST = StandardTableaux(3); ST
        Standard tableaux of size 3
        sage: ST.first()
        [[1, 2, 3]]
        sage: ST.last()
        [[1], [2], [3]]
        sage: ST.cardinality()
        4
        sage: ST.list()
        [[[1, 2, 3]], [[1, 3], [2]], [[1, 2], [3]], [[1], [2], [3]]]

    .. SEEALSO::

        - :class:`Tableaux`
        - :class:`Tableau`
        - :class:`SemistandardTableaux`
        - :class:`SemistandardTableau`
        - :class:`StandardTableau`
        - :class:`StandardSkewTableaux`

    TESTS::

        sage: StandardTableaux()([])
        []
        sage: ST = StandardTableaux([2,2]); ST
        Standard tableaux of shape [2, 2]
        sage: ST.first()
        [[1, 3], [2, 4]]
        sage: ST.last()
        [[1, 2], [3, 4]]
        sage: ST.cardinality()
        2
        sage: ST.list()
        [[[1, 3], [2, 4]], [[1, 2], [3, 4]]]
        sage: StandardTableau([[1,2,3],[4,5]]).residue_sequence(3).standard_tableaux()
        Standard tableaux with 3-residue sequence (0,1,2,2,0) and multicharge (0)
    """
    @staticmethod
    def __classcall_private__(cls, *args, **kwargs):
        r"""
        This is a factory class which returns the appropriate parent based on
        arguments.  See the documentation for :class:`StandardTableaux` for
        more information.

        TESTS::

            sage: StandardTableaux()
            Standard tableaux
            sage: StandardTableaux(3)
            Standard tableaux of size 3
            sage: StandardTableaux([2,1])
            Standard tableaux of shape [2, 1]
            sage: StandardTableaux(0)
            Standard tableaux of size 0
            sage: StandardTableaux(n=3)
            Standard tableaux of size 3

            sage: StandardTableaux(-1)
            Traceback (most recent call last):
            ...
            ValueError: the argument must be a non-negative integer or a partition
            sage: StandardTableaux([[1]])
            Traceback (most recent call last):
            ...
            ValueError: the argument must be a non-negative integer or a partition
        """
        from sage.combinat.partition import _Partitions
        from sage.combinat.skew_partition import SkewPartitions

        if args:
            n = args[0]
        elif 'n' in kwargs:
            n = kwargs['n']
        else:
            n = None

        if n is None:
            return StandardTableaux_all()

        elif n in _Partitions:
            return StandardTableaux_shape(_Partitions(n))

        elif n in SkewPartitions():
            from sage.combinat.skew_tableau import StandardSkewTableaux
            return StandardSkewTableaux(n)

        if not isinstance(n, (int, Integer)) or n < 0:
            raise ValueError("the argument must be a non-negative integer or a partition")

        return StandardTableaux_size(n)

    Element = StandardTableau

    def __contains__(self, x):
        """
        EXAMPLES::

            sage: [[1,1],[2,3]] in StandardTableaux()
            False
            sage: [[1,2],[3,4]] in StandardTableaux()
            True
            sage: [[1,3],[2,4]] in StandardTableaux()
            True
            sage: [[1,3],[2,5]] in StandardTableaux()
            False
            sage: [] in StandardTableaux()
            True

        Check that :trac:`14145` is fixed::

            sage: 1 in StandardTableaux()
            False
        """
        if isinstance(x, StandardTableau):
            return True
        elif Tableaux.__contains__(self, x):
            flatx = sorted(sum((list(row) for row in x), []))
            return flatx == list(range(1,len(flatx)+1)) and (len(x)==0 or
                     (all(row[i]<row[i+1] for row in x for i in range(len(row)-1)) and
                       all(x[r][c]<x[r+1][c] for r in range(len(x)-1)
                                              for c in range(len(x[r+1])) )
                     ))
        return False

class StandardTableaux_all(StandardTableaux, DisjointUnionEnumeratedSets):
    """
    All standard tableaux.
    """
    def __init__(self):
        r"""
        Initializes the class of all standard tableaux.

        TESTS::

            sage: ST = StandardTableaux()
            sage: TestSuite(ST).run()
        """
        DisjointUnionEnumeratedSets.__init__(self,
                                             Family(NonNegativeIntegers(), StandardTableaux_size),
                                             facade=True, keepkey=False)

    def _repr_(self):
        """
        TESTS::

            sage: repr(StandardTableaux())    # indirect doctest
            'Standard tableaux'
        """
        return "Standard tableaux"


class StandardTableaux_size(StandardTableaux, DisjointUnionEnumeratedSets):
    """
    Standard tableaux of fixed size `n`.

    EXAMPLES::

        sage: [ t for t in StandardTableaux(1) ]
        [[[1]]]
        sage: [ t for t in StandardTableaux(2) ]
        [[[1, 2]], [[1], [2]]]
        sage: [ t for t in StandardTableaux(3) ]
        [[[1, 2, 3]], [[1, 3], [2]], [[1, 2], [3]], [[1], [2], [3]]]
        sage: StandardTableaux(4)[:]
        [[[1, 2, 3, 4]],
         [[1, 3, 4], [2]],
         [[1, 2, 4], [3]],
         [[1, 2, 3], [4]],
         [[1, 3], [2, 4]],
         [[1, 2], [3, 4]],
         [[1, 4], [2], [3]],
         [[1, 3], [2], [4]],
         [[1, 2], [3], [4]],
         [[1], [2], [3], [4]]]

    TESTS::

        sage: TestSuite( StandardTableaux(4) ).run()
    """
    def __init__(self, n):
        r"""
        Initializes the class of all standard tableaux of size ``n``.

        .. WARNING::

            Input is not checked; please use :class:`StandardTableaux` to
            ensure the options are properly parsed.

        TESTS::

            sage: TestSuite( StandardTableaux(0) ).run()
            sage: TestSuite( StandardTableaux(3) ).run()
        """
        StandardTableaux.__init__(self)
        from sage.combinat.partition import Partitions_n
        DisjointUnionEnumeratedSets.__init__(self,
                                             Family(Partitions_n(n), StandardTableaux_shape),
                                             category=FiniteEnumeratedSets(),
                                             facade=True, keepkey=False)
        self.size = Integer(n)

    def _repr_(self):
        """
        TESTS::

            sage: StandardTableaux(3)
            Standard tableaux of size 3
        """
        return "Standard tableaux of size %s" % self.size

    def __contains__(self, x):
        """
        TESTS::

            sage: ST3 = StandardTableaux(3)
            sage: all(st in ST3 for st in ST3)
            True
            sage: ST4 = StandardTableaux(4)
            sage: [x for x in ST4 if x in ST3]
            []

        Check that :trac:`14145` is fixed::

            sage: 1 in StandardTableaux(4)
            False
        """
        return StandardTableaux.__contains__(self, x) and sum(map(len, x)) == self.size

    def cardinality(self):
        r"""
        Return the number of all standard tableaux of size ``n``.

        The number of standard tableaux of size `n` is equal to the
        number of involutions in the symmetric group `S_n`.
        This is a consequence of the symmetry of the RSK
        correspondence, that if `\sigma \mapsto (P, Q)`, then
        `\sigma^{-1} \mapsto (Q, P)`. For more information, see
        :wikipedia:`Robinson-Schensted-Knuth_correspondence#Symmetry`.

        ALGORITHM:

        The algorithm uses the fact that standard tableaux of size
        ``n`` are in bijection with the involutions of size ``n``,
        (see page 41 in section 4.1 of [Ful1997]_).  For each number of
        fixed points, you count the number of ways to choose those
        fixed points multiplied by the number of perfect matchings on
        the remaining values.

        EXAMPLES::

            sage: StandardTableaux(3).cardinality()
            4
            sage: ns = [1,2,3,4,5,6]
            sage: sts = [StandardTableaux(n) for n in ns]
            sage: all(st.cardinality() == len(st.list()) for st in sts)
            True
            sage: StandardTableaux(50).cardinality()  # long time
            27886995605342342839104615869259776

        TESTS::

            sage: def cardinality_using_hook_formula(n):
            ....:     c = 0
            ....:     for p in Partitions(n):
            ....:         c += StandardTableaux(p).cardinality()
            ....:     return c
            sage: all(cardinality_using_hook_formula(i) == StandardTableaux(i).cardinality() for i in range(10))
            True
        """
        tableaux_number = self.size % 2  # identity involution
        fixed_point_numbers = list(range(tableaux_number, self.size + 1 - tableaux_number, 2))

        # number of involutions of size "size" (number of ways to
        # choose "fixed_point_number" out of "size" elements *
        # number of involutions without fixed point of size
        # "size" - "fixed_point_number")
        for fixed_point_number in fixed_point_numbers:
            tableaux_number += (self.size.binomial(fixed_point_number) *
                                prod(range(1, self.size - fixed_point_number, 2)))

        return tableaux_number

    def random_element(self):
        r"""
        Return a random ``StandardTableau`` with uniform probability.

        This algorithm uses the fact that the Robinson-Schensted
        correspondence returns a pair of identical standard Young
        tableaux (SYTs) if and only if the permutation was an involution.
        Thus, generating a random SYT is equivalent to generating a
        random involution.

        To generate an involution, we first need to choose its number of
        fixed points `k` (if the size of the involution is even, the
        number of fixed points will be even, and if the size is odd, the
        number of fixed points will be odd). To do this, we choose a
        random integer `r` between 0 and the number `N` of all
        involutions of size `n`. We then decompose the interval
        `\{ 1, 2, \ldots, N \}` into subintervals whose lengths are the
        numbers of involutions of size `n` with respectively `0`, `1`,
        `\ldots`, `\left \lfloor N/2 \right \rfloor` fixed points. The
        interval in which our random integer `r` lies then decides how
        many fixed points our random involution will have. We then
        place those fixed points randomly and then compute a perfect
        matching (an involution without fixed points) on the remaining
        values.

        EXAMPLES::

            sage: StandardTableaux(10).random_element() # random
            [[1, 3, 6], [2, 5, 7], [4, 8], [9], [10]]
            sage: StandardTableaux(0).random_element()
            []
            sage: StandardTableaux(1).random_element()
            [[1]]

        TESTS::

            sage: all(StandardTableaux(10).random_element() in StandardTableaux(10) for i in range(20))
            True
        """
        from sage.misc.prandom import randrange
        from sage.misc.prandom import sample
        from sage.combinat.perfect_matching import PerfectMatchings
        from sage.combinat.permutation import from_cycles
        # We compute the number of involutions of size ``size``.
        involution_index = randrange(0, StandardTableaux(self.size).cardinality())
        # ``involution_index`` is our random integer `r`.
        partial_sum = 0
        fixed_point_number = self.size % 2
        # ``fixed_point_number`` will become `k`.
        while True:
            # We add the number of involutions with ``fixed_point_number``
            # fixed points.
            partial_sum += binomial(self.size, fixed_point_number) * \
                           prod(range(1, self.size - fixed_point_number , 2))
            # If the partial sum is greater than the involution index,
            # then the random involution that we want to generate has
            # ``fixed_point_number`` fixed points.
            if partial_sum > involution_index:
                break
            fixed_point_number += 2
        # We generate a subset of size "fixed_point_number" of the set {1,
        # ..., size}.
        fixed_point_positions = set(sample(range(1, self.size + 1), fixed_point_number))
        # We generate a list of tuples which will form the cycle
        # decomposition of our random involution. This list contains
        # singletons (corresponding to the fixed points of the
        # involution) and pairs (forming a perfect matching on the
        # remaining values).
        matching = PerfectMatchings(set(range(1, self.size + 1))
                                    - set(fixed_point_positions)).random_element()
        permutation_cycle_rep = ([(fixed_point,) for fixed_point in fixed_point_positions]
                                 + [(a,b) for a,b in matching])
        return from_cycles(self.size, permutation_cycle_rep).robinson_schensted()[0]


class StandardTableaux_shape(StandardTableaux):
    """
    Semistandard tableaux of a fixed shape `p`.
    """
    def __init__(self, p):
        r"""
        Initializes the class of all semistandard tableaux of a given shape.

        .. WARNING::

            Input is not checked; please use :class:`StandardTableaux` to
            ensure the options are properly parsed.

        TESTS::

            sage: TestSuite( StandardTableaux([2,1,1]) ).run()
        """
        super(StandardTableaux_shape, self).__init__(category=FiniteEnumeratedSets())
        self.shape = p

    def __contains__(self, x):
        """
        EXAMPLES::

            sage: ST = StandardTableaux([2,1,1])
            sage: all(st in ST for st in ST)
            True
            sage: len([x for x in StandardTableaux(4) if x in ST])
            3
            sage: ST.cardinality()
            3

        Check that :trac:`14145` is fixed::

            sage: 1 in StandardTableaux([2,1,1])
            False
        """
        return StandardTableaux.__contains__(self, x) and [len(_) for _ in x] == self.shape

    def _repr_(self):
        """
        TESTS::

            sage: repr(StandardTableaux([2,1,1]))    # indirect doctest
            'Standard tableaux of shape [2, 1, 1]'
        """
        return "Standard tableaux of shape %s"%str(self.shape)

    def cardinality(self):
        r"""
        Return the number of standard Young tableaux of this shape.

        This method uses the so-called *hook length formula*, a formula
        for the number of Young tableaux associated with a given
        partition. The formula says the following: Let `\lambda` be a
        partition. For each cell `c` of the Young diagram of `\lambda`,
        let the *hook length* of `c` be defined as `1` plus the number of
        cells horizontally to the right of `c` plus the number of cells
        vertically below `c`. The number of standard Young tableaux of
        shape `\lambda` is then `n!` divided by the product of the hook
        lengths of the shape of `\lambda`, where `n = |\lambda|`.

        For example, consider the partition ``[3,2,1]`` of ``6`` with
        Ferrers diagram::

            # # #
            # #
            #

        When we fill in the cells with their respective hook lengths, we
        obtain::

            5 3 1
            3 1
            1

        The hook length formula returns

        .. MATH::

            \frac{6!}{5 \cdot 3 \cdot 1 \cdot 3 \cdot 1 \cdot 1} = 16.

        EXAMPLES::

            sage: StandardTableaux([3,2,1]).cardinality()
            16
            sage: StandardTableaux([2,2]).cardinality()
            2
            sage: StandardTableaux([5]).cardinality()
            1
            sage: StandardTableaux([6,5,5,3]).cardinality()
            6651216
            sage: StandardTableaux([]).cardinality()
            1

        REFERENCES:

        - http://mathworld.wolfram.com/HookLengthFormula.html
        """
        pi = self.shape

        number = factorial(sum(pi))
        hook = pi.hook_lengths()

        for row in hook:
            for col in row:
                #Divide the hook length by the entry
                number /= col

        return Integer(number)

    def __iter__(self):
        r"""
        An iterator for the standard Young tableaux associated to the
        shape `p` of ``self``.

        EXAMPLES::

            sage: [t for t in StandardTableaux([2,2])]
            [[[1, 3], [2, 4]], [[1, 2], [3, 4]]]
            sage: [t for t in StandardTableaux([3,2])]
            [[[1, 3, 5], [2, 4]],
             [[1, 2, 5], [3, 4]],
             [[1, 3, 4], [2, 5]],
             [[1, 2, 4], [3, 5]],
             [[1, 2, 3], [4, 5]]]
            sage: st = StandardTableaux([2,1])
            sage: st[0].parent() is st
            True
        """

        pi = self.shape
        #Set the initial tableau by filling it in going down the columns
        tableau = [[None]*n for n in pi]
        size = sum(pi)
        row = 0
        col = 0
        for i in range(size):
            tableau[row][col] = i+1

            #If we can move down, then do it;
            #otherwise, move to the next column over
            if ( row + 1 < len(pi) and col < pi[row+1]):
                row += 1
            else:
                row = 0
                col += 1

        yield self.element_class(self, tableau)

        # iterate until we reach the last tableau which is
        # filled with the row indices.
        last_tableau = sum([[row]*l for (row,l) in enumerate(pi)], [])

        #Convert the tableau to "vector format"
        #tableau_vector[i] is the row that number i
        #is in
        tableau_vector = [None]*size
        for row in range(len(pi)):
            for col in range(pi[row]):
                tableau_vector[tableau[row][col]-1] = row

        while tableau_vector!=last_tableau:
            #Locate the smallest integer j such that j is not
            #in the lowest corner of the subtableau T_j formed by
            #1,...,j.  This happens to be first j such that
            #tableau_vector[j]<tableau_vector[j-1].
            #l will correspond to the shape of T_j
            l = [0]*size
            l[0] = 1
            j = 0
            for i in range(1,size):
                l[tableau_vector[i]] += 1
                if ( tableau_vector[i] < tableau_vector[i-1] ):
                    j = i
                    break

            #Find the last nonzero row of l and store it in k
            i = size - 1
            while ( l[i] == 0 ):
                i -= 1
            k = i

            #Find a new row for the letter j (next lowest corner)
            t = l[ 1 + tableau_vector[j] ]
            i = k
            while ( l[i] != t ):
                i -= 1

            #Move the letter j to row i
            tableau_vector[j] = i
            l[i] -= 1

            #Fill in the columns of T_j using 1,...,j-1 in increasing order
            m = 0
            while ( m < j ):
                r = 0
                while ( l[r] != 0 ):
                    tableau_vector[m] = r
                    l[r] -= 1
                    m += 1
                    r += 1

            #Convert the tableau vector back to the regular tableau
            #format
            row_count= [0]*len(pi)
            tableau = [[None]*n for n in pi]

            for i in range(size):
                tableau[tableau_vector[i]][row_count[tableau_vector[i]]] = i+1
                row_count[tableau_vector[i]] += 1

            yield self.element_class(self, tableau)

        return

    def list(self):
        r"""
        Return a list of the standard Young tableaux of the specified shape.

        EXAMPLES::

            sage: StandardTableaux([2,2]).list()
            [[[1, 3], [2, 4]], [[1, 2], [3, 4]]]
            sage: StandardTableaux([5]).list()
            [[[1, 2, 3, 4, 5]]]
            sage: StandardTableaux([3,2,1]).list()
            [[[1, 4, 6], [2, 5], [3]],
             [[1, 3, 6], [2, 5], [4]],
             [[1, 2, 6], [3, 5], [4]],
             [[1, 3, 6], [2, 4], [5]],
             [[1, 2, 6], [3, 4], [5]],
             [[1, 4, 5], [2, 6], [3]],
             [[1, 3, 5], [2, 6], [4]],
             [[1, 2, 5], [3, 6], [4]],
             [[1, 3, 4], [2, 6], [5]],
             [[1, 2, 4], [3, 6], [5]],
             [[1, 2, 3], [4, 6], [5]],
             [[1, 3, 5], [2, 4], [6]],
             [[1, 2, 5], [3, 4], [6]],
             [[1, 3, 4], [2, 5], [6]],
             [[1, 2, 4], [3, 5], [6]],
             [[1, 2, 3], [4, 5], [6]]]
        """
        return [y for y in self]


    def random_element(self):
        """
        Return a random standard tableau of the given shape using the
        Greene-Nijenhuis-Wilf Algorithm.

        EXAMPLES::

            sage: StandardTableaux([2,2]).random_element()
            [[1, 2], [3, 4]]
            sage: StandardTableaux([]).random_element()
            []
        """
        p = self.shape
        t = [[None]*n for n in p]

        # Get the cells in the Young diagram
        cells = []
        for i in range(len(p)):
            for j in range(p[i]):
                cells.append((i,j))

        m = sum(p)
        while m > 0:
            # Choose a cell at random
            cell = random.choice(cells)

            # Find a corner
            inner_corners = p.corners()
            while cell not in inner_corners:
                hooks = []
                for k in range(cell[1] + 1, p[cell[0]]):
                    hooks.append((cell[0], k))
                for k in range(cell[0] + 1, len(p)):
                    if p[k] > cell[1]:
                        hooks.append((k, cell[1]))
                cell = random.choice(hooks)

            # Assign m to cell
            t[cell[0]][cell[1]] = m
            p = p.remove_cell(cell[0])
            cells.remove(cell)
            m -= 1

        return self.element_class(self, t)


##########################
# Symmetric group action #
##########################
def unmatched_places(w, open, close):
    """
    Given a word ``w`` and two letters ``open`` and
    ``close`` to be treated as opening and closing
    parentheses (respectively), return a pair ``(xs, ys)``
    that encodes the positions of the unmatched
    parentheses after the standard parenthesis matching
    procedure is applied to ``w``.

    More precisely, ``xs`` will be the list of all ``i``
    such that ``w[i]`` is an unmatched closing parenthesis,
    while ``ys`` will be the list of all ``i`` such that
    ``w[i]`` is an unmatched opening parenthesis. Both
    lists returned are in increasing order.

    EXAMPLES::

        sage: from sage.combinat.tableau import unmatched_places
        sage: unmatched_places([2,2,2,1,1,1],2,1)
        ([], [])
        sage: unmatched_places([1,1,1,2,2,2],2,1)
        ([0, 1, 2], [3, 4, 5])
        sage: unmatched_places([], 2, 1)
        ([], [])
        sage: unmatched_places([1,2,4,6,2,1,5,3],2,1)
        ([0], [1])
        sage: unmatched_places([2,2,1,2,4,6,2,1,5,3], 2, 1)
        ([], [0, 3])
        sage: unmatched_places([3,1,1,1,2,1,2], 2, 1)
        ([1, 2, 3], [6])
    """
    lw = len(w)
    places_open = []
    places_close = []
    for i in range(lw):
        letter = w[i]
        if letter == open:
            places_open.append(i)
        elif letter == close:
            if places_open == []:
                places_close.append(i)
            else:
                places_open.pop()
    return places_close, places_open


def symmetric_group_action_on_values(word, perm):
    """
    Return the image of the word ``word`` under the
    Lascoux-Schuetzenberger action of the permutation
    ``perm``.

    See :meth:`Tableau.symmetric_group_action_on_values`
    for the definition of the Lascoux-Schuetzenberger
    action on semistandard tableaux. The transformation that
    the reading word of the tableau undergoes in said
    definition is precisely the Lascoux-Schuetzenberger
    action on words.

    EXAMPLES::

        sage: from sage.combinat.tableau import symmetric_group_action_on_values
        sage: symmetric_group_action_on_values([1,1,1],[1,3,2])
        [1, 1, 1]
        sage: symmetric_group_action_on_values([1,1,1],[2,1,3])
        [2, 2, 2]
        sage: symmetric_group_action_on_values([1,2,1],[2,1,3])
        [2, 2, 1]
        sage: symmetric_group_action_on_values([2,2,2],[2,1,3])
        [1, 1, 1]
        sage: symmetric_group_action_on_values([2,1,2],[2,1,3])
        [2, 1, 1]
        sage: symmetric_group_action_on_values([2,2,3,1,1,2,2,3],[1,3,2])
        [2, 3, 3, 1, 1, 2, 3, 3]
        sage: symmetric_group_action_on_values([2,1,1],[2,1])
        [2, 1, 2]
        sage: symmetric_group_action_on_values([2,2,1],[2,1])
        [1, 2, 1]
        sage: symmetric_group_action_on_values([1,2,1],[2,1])
        [2, 2, 1]
    """
    w = list(word)
    ts = permutation.Permutations()(perm).reduced_word()
    for r in reversed(ts):
        l = r + 1
        places_r, places_l = unmatched_places(w, l, r)

        #Now change the number of l's and r's in the new word
        nbl = len(places_l)
        nbr = len(places_r)
        ma = max(nbl, nbr)
        dif = ma - min(nbl, nbr)
        if ma == nbl:
            for i in places_l[:dif]:
                w[i] = r
        else:
            for i in places_r[nbr-dif:]:
                w[i] = l
    return w


class Tableau_class(Tableau):
    """
    This exists solely for unpickling ``Tableau_class`` objects.
    """
    def __setstate__(self, state):
        r"""
        Unpickle old ``Tableau_class`` objects.

        TESTS::

            sage: loads(b'x\x9ck`J.NLO\xd5K\xce\xcfM\xca\xccK,\xd1+IL\xcaIM,\xe5\n\x81\xd0\xf1\xc99\x89\xc5\xc5\\\x85\x8c\x9a\x8d\x85L\xb5\x85\xcc\x1a\xa1\xac\xf1\x19\x89\xc5\x19\x85,~@VNfqI!kl![l!;\xc4\x9c\xa2\xcc\xbc\xf4b\xbd\xcc\xbc\x92\xd4\xf4\xd4"\xae\xdc\xc4\xec\xd4x\x18\xa7\x90#\x94\xd1\xb05\xa8\x9031\xb14I\x0f\x00\xf6\xae)7')
            [[1]]
            sage: loads(dumps( Tableau([[1]]) ))
            [[1]]
        """
        self.__class__ = Tableau
        self.__init__(Tableaux(), state['_list'])

##########################
# Increasing tableaux #
##########################

class IncreasingTableaux(Tableaux):
    """
    A factory class for the various classes of increasing tableaux.

    An *increasing tableau* is a tableau whose entries are positive
    integers that are strictly increasing across rows and strictly
    increasing down columns. Note that Sage uses the English convention
    for partitions and tableaux; the longer rows are displayed on top.

    INPUT:

    Keyword arguments:

    - ``size`` -- the size of the tableaux
    - ``shape`` -- the shape of the tableaux
    - ``eval`` -- the weight (also called binary content) of
      the tableaux, where values can be either `0` or `1` with position
      `i` being `1` if and only if `i` can appear in the tableaux
    - ``max_entry`` -- positive integer or infinity (``oo``); the maximum
      entry for the tableaux; if ``size`` or ``shape`` are specified,
      ``max_entry`` defaults to be ``size`` or the size of ``shape``

    Positional arguments:

    - the first argument is interpreted as either ``size`` or ``shape``
      according to whether it is an integer or a partition
    - the second keyword argument will always be interpreted as ``eval``

    .. WARNING::

        The ``eval`` is not the usual notion of ``eval`` or ``weight``,
        where the `i`-th entry counts how many `i`'s appear in the tableau.

    EXAMPLES::

        sage: IT = IncreasingTableaux([2,1]); IT
        Increasing tableaux of shape [2, 1] and maximum entry 3
        sage: IT.list()
        [[[1, 3], [2]], [[1, 2], [3]], [[1, 2], [2]], [[1, 3], [3]], [[2, 3], [3]]]

        sage: IT = IncreasingTableaux(3); IT
        Increasing tableaux of size 3 and maximum entry 3
        sage: IT.list()
        [[[1, 2, 3]],
         [[1, 3], [2]],
         [[1, 2], [3]],
         [[1, 2], [2]],
         [[1, 3], [3]],
         [[2, 3], [3]],
         [[1], [2], [3]]]

        sage: IT = IncreasingTableaux(3, max_entry=2); IT
        Increasing tableaux of size 3 and maximum entry 2
        sage: IT.list()
        [[[1, 2], [2]]]

        sage: IT = IncreasingTableaux(3, max_entry=4); IT
        Increasing tableaux of size 3 and maximum entry 4
        sage: IT.list()
        [[[1, 2, 3]],
         [[1, 2, 4]],
         [[1, 3, 4]],
         [[2, 3, 4]],
         [[1, 3], [2]],
         [[1, 2], [3]],
         [[1, 4], [2]],
         [[1, 2], [4]],
         [[1, 2], [2]],
         [[1, 4], [3]],
         [[1, 3], [4]],
         [[1, 3], [3]],
         [[1, 4], [4]],
         [[2, 4], [3]],
         [[2, 3], [4]],
         [[2, 3], [3]],
         [[2, 4], [4]],
         [[3, 4], [4]],
         [[1], [2], [3]],
         [[1], [2], [4]],
         [[1], [3], [4]],
         [[2], [3], [4]]]

        sage: IT = IncreasingTableaux(3, max_entry=oo); IT
        Increasing tableaux of size 3
        sage: IT[123]
        [[5, 7], [6]]

        sage: IT = IncreasingTableaux(max_entry=2)
        sage: list(IT)
        [[], [[1]], [[2]], [[1, 2]], [[1], [2]]]
        sage: IT[4]
        [[1], [2]]

        sage: IncreasingTableaux()[0]
        []

    .. SEEALSO::

        - :class:`Tableaux`
        - :class:`Tableau`
        - :class:`SemistandardTableaux`
        - :class:`SemistandardTableau`
        - :class:`StandardTableaux`
        - :class:`StandardTableau`
        - :class:`IncreasingTableau`
    """
    @staticmethod
    def __classcall_private__(cls, *args, **kwargs):
        r"""
        This is a factory class which returns the appropriate parent based on
        arguments.  See the documentation for :class:`IncreasingTableaux`
        for more information.

        TESTS::

            sage: IncreasingTableaux()
            Increasing tableaux
            sage: IncreasingTableaux(3)
            Increasing tableaux of size 3 and maximum entry 3
            sage: IncreasingTableaux(size=3)
            Increasing tableaux of size 3 and maximum entry 3
            sage: IncreasingTableaux(0)
            Increasing tableaux of size 0 and maximum entry 0
            sage: IncreasingTableaux([2,1])
            Increasing tableaux of shape [2, 1] and maximum entry 3
            sage: IncreasingTableaux(shape=[2,1])
            Increasing tableaux of shape [2, 1] and maximum entry 3
            sage: IncreasingTableaux([])
            Increasing tableaux of shape [] and maximum entry 0
            sage: IncreasingTableaux(eval=(1,0,1))
            Increasing tableaux of size 2 and weight (1, 0, 1)
            sage: IncreasingTableaux(max_entry=3)
            Increasing tableaux with maximum entry 3
            sage: IncreasingTableaux(3, (1,0,1))
            Increasing tableaux of size 3 and weight (1, 0, 1)
            sage: IncreasingTableaux(3, shape=[2,1])
            Increasing tableaux of shape [2, 1] and maximum entry 3
            sage: IncreasingTableaux(3, (1,0,1), shape=[2,1])
            Increasing tableaux of shape [2, 1] and weight (1, 0, 1)
            sage: IncreasingTableaux(3, max_entry=4)
            Increasing tableaux of size 3 and maximum entry 4
            sage: IncreasingTableaux(3, max_entry=oo)
            Increasing tableaux of size 3
            sage: IncreasingTableaux([2, 1], max_entry=oo)
            Increasing tableaux of shape [2, 1]
            sage: IncreasingTableaux([2, 1], (1,0,1))
            Increasing tableaux of shape [2, 1] and weight (1, 0, 1)
            sage: mu = Partition([2,1]); IncreasingTableaux(mu, (1,0,1))
            Increasing tableaux of shape [2, 1] and weight (1, 0, 1)
            sage: IncreasingTableaux(3, (1,0,1), max_entry=3)
            Increasing tableaux of size 3 and weight (1, 0, 1)

            sage: IncreasingTableaux(3, shape=[2])
            Traceback (most recent call last):
            ...
            ValueError: size and shape are different sizes

            sage: IncreasingTableaux(3, (1,0,1,1,1))
            Traceback (most recent call last):
            ...
            ValueError: size is smaller than the number of labels

            sage: IncreasingTableaux([2],(1,0,1,1))
            Traceback (most recent call last):
            ...
            ValueError: number of boxes is smaller than the number of labels

            sage: IncreasingTableaux(2,(1,0,1), max_entry=4)
            Traceback (most recent call last):
            ...
            ValueError: the maximum entry must match the weight

            sage: IncreasingTableaux(eval=(1,0,1), max_entry=oo)
            Traceback (most recent call last):
            ...
            ValueError: the maximum entry must match the weight

            sage: IncreasingTableaux([[1]])
            Traceback (most recent call last):
            ...
            ValueError: shape must be a (skew) partition
        """
        from sage.combinat.partition import Partition, _Partitions
        # Process the keyword arguments -- allow for original syntax where
        #   n == size,  p== shape and mu == eval
        n = kwargs.get('n', None)
        size = kwargs.get('size', n)

        p = kwargs.get('p', None)
        shape = kwargs.get('shape', p)

        wt = kwargs.get("eval", None)
        wt = kwargs.get("wt", wt)
        wt = kwargs.get("weight", wt)

        max_entry = kwargs.get('max_entry', None)

        # Process the positional arguments
        if args:
            # The first arg could be either a size or a shape
            if isinstance(args[0], (int, Integer)):
                if size is not None:
                    raise ValueError("size was specified more than once")
                else:
                    size = args[0]
            else:
                if shape is not None:
                    raise ValueError("the shape was specified more than once")
                shape = args[0] # we check it's a partition later

        if len(args) == 2:
            # The second non-keyword argument is the weight
            if wt is not None:
                raise ValueError("the weight was specified more than once")
            else:
                wt = args[1]

        # Consistency checks
        if size is not None:
            if size not in NonNegativeIntegers():
                raise ValueError("size must be a non-negative integer")
            size = Integer(size)

        if shape is not None:
            from sage.combinat.skew_partition import SkewPartitions
            # use in (and not isinstance) below so that lists can be used as
            # shorthand
            if shape in _Partitions:
                shape = Partition(shape)
            elif shape in SkewPartitions():
                raise NotImplementedError("skew increasing tableaux are not"
                                          " currently implemented")
                #from sage.combinat.skew_tableau import IncreasingSkewTableaux
                #return IncreasingSkewTableaux(shape, wt)
            else:
                raise ValueError("shape must be a (skew) partition")

        if wt is not None:
            wt = list(wt)
            k = len(wt) - 1
            while k >= 0 and wt[k] == 0:
                k -= 1
            wt = tuple(wt[:k+1])
            if not all(k in [0,1] for k in wt):
                raise ValueError("wt must be a binary vector")
            if max_entry is not None and max_entry != len(wt):
                    raise ValueError("the maximum entry must match the weight")

        is_inf = bool(max_entry == PlusInfinity())

        if max_entry is not None:
            if not is_inf and not isinstance(max_entry, (int, Integer)):
                raise ValueError("max_entry must be an integer or PlusInfinity")
            elif max_entry < 0:
                raise ValueError("max_entry must be non-negative")

        if size is not None and shape is not None:
            if sum(shape) != size:
                # This could return an empty class instead of an error
                raise ValueError("size and shape are different sizes")

        if size is not None and wt is not None:
            if sum(wt) > size:
                # This could return an empty class instead of an error
                raise ValueError("size is smaller than the number of labels")

        # Dispatch appropriately
        if shape is not None and wt is not None:
            if sum(shape) < sum(wt):
                # This could return an empty class instead of an error
                raise ValueError("number of boxes is smaller than the number of labels")
            else:
                return IncreasingTableaux_shape_weight(shape, wt)

        if shape is not None:
            if is_inf:
                return IncreasingTableaux_shape_inf(shape)
            return IncreasingTableaux_shape(shape, max_entry)

        if wt is not None and size is not None:
            return IncreasingTableaux_size_weight(size, wt)

        if wt is not None:
            return IncreasingTableaux_size_weight(sum(wt), wt)

        if size is not None:
            if is_inf:
                return IncreasingTableaux_size_inf(size)
            return IncreasingTableaux_size(size, max_entry)

        return IncreasingTableaux_all(max_entry)

    Element = IncreasingTableau

    def __init__(self, **kwds):
        """
        Initialize ``self``.

        EXAMPLES::

            sage: S = IncreasingTableaux()
            sage: TestSuite(S).run()  # long time
        """
        if 'max_entry' in kwds:
            self.max_entry = kwds['max_entry']
            kwds.pop('max_entry')
        else:
            self.max_entry = None
        Tableaux.__init__(self, **kwds)

    def __getitem__(self, r):
        r"""
        The default implementation of ``__getitem__`` for enumerated sets
        does not allow slices so we override it.

        EXAMPLES::

            sage: IncreasingTableaux([4,3,3,2])[10:20]     # long time
            [[[1, 5, 8, 10], [2, 6, 9], [3, 7, 12], [4, 11]],
             [[1, 5, 8, 10], [2, 6, 9], [3, 7, 11], [4, 12]],
             [[1, 5, 8, 9], [2, 6, 11], [3, 7, 12], [4, 10]],
             [[1, 5, 8, 9], [2, 6, 10], [3, 7, 12], [4, 11]],
             [[1, 5, 8, 9], [2, 6, 10], [3, 7, 11], [4, 12]],
             [[1, 5, 7, 12], [2, 6, 10], [3, 8, 11], [4, 9]],
             [[1, 5, 7, 11], [2, 6, 10], [3, 8, 12], [4, 9]],
             [[1, 5, 7, 10], [2, 6, 11], [3, 8, 12], [4, 9]],
             [[1, 5, 7, 12], [2, 6, 9], [3, 8, 11], [4, 10]],
             [[1, 5, 7, 11], [2, 6, 9], [3, 8, 12], [4, 10]]]

            sage: IncreasingTableaux(size=2, max_entry=oo)[5]
            [[2], [3]]

            sage: IncreasingTableaux([2,1], max_entry=oo)[3]
            [[1, 2], [4]]

            sage: IncreasingTableaux(3, max_entry=4)[0:5]    # indirect doctest
            [[[1, 2, 3]], [[1, 2, 4]], [[1, 3, 4]], [[2, 3, 4]], [[1, 3], [2]]]

            sage: IncreasingTableaux([2,2], (1,0,1,1,1))[0]    # indirect doctest
            [[1, 4], [3, 5]]

            sage: IncreasingTableaux([1,1,1], max_entry=4)[0:4]
            [[[1], [2], [3]], [[1], [2], [4]], [[1], [3], [4]], [[2], [3], [4]]]

            sage: IncreasingTableaux(3, (1,0,1,1))[1]    # indirect doctest
            [[1, 4], [3]]

            sage: IncreasingTableaux(3)[:]  # indirect doctest
            [[[1, 2, 3]],
             [[1, 3], [2]],
             [[1, 2], [3]],
             [[1, 2], [2]],
             [[1, 3], [3]],
             [[2, 3], [3]],
             [[1], [2], [3]]]

            sage: IncreasingTableaux([2,2])[1]   # indirect doctest
            [[1, 2], [3, 4]]

        TESTS::

            sage: IncreasingTableaux()[5]
            [[1, 3], [2]]

            sage: IncreasingTableaux(max_entry=4)[5]
            [[1, 2]]

            sage: IncreasingTableaux()[:]
            Traceback (most recent call last):
            ...
            ValueError: infinite set

            sage: IncreasingTableaux(size=2, max_entry=oo)[:]
            Traceback (most recent call last):
            ...
            ValueError: infinite set
        """
        if isinstance(r, (int,Integer)):
            return self.unrank(r)
        elif isinstance(r,slice):
            start = 0 if r.start is None else r.start
            stop = r.stop
            if stop is None and not self.is_finite():
                raise ValueError('infinite set')
        else:
            raise ValueError('r must be an integer or a slice')
        count = 0
        tabs = []
        for t in self:
            if count == stop:
                break
            if count >= start:
                tabs.append(t)
            count += 1

        # this is to cope with empty slices endpoints like [:6] or [:}
        if count == stop or stop is None:
            return tabs
        raise IndexError('value out of range')

    def __contains__(self, t):
        """
        Return ``True`` if ``t`` can be interpreted as an
        :class:`IncreasingTableau`.

        TESTS::

            sage: T = sage.combinat.tableau.IncreasingTableaux_all()
            sage: [[1,2],[2]] in T
            True
            sage: [] in T
            True
            sage: Tableau([[1]]) in T
            True
            sage: StandardTableau([[1]]) in T
            True

            sage: [[1,2],[1]] in T
            False
            sage: [[1,1],[5]] in T
            False
            sage: [[1,7],[5]] in T
            True
            sage: [[1,3,2]] in T
            False

            sage: None in T
            False
        """
        if not t:
            return isinstance(t, (IncreasingTableau, list))

        if isinstance(t, IncreasingTableau):
            return (self.max_entry is None
                    or max(max(row) for row in t) <= self.max_entry)

        if not Tableaux.__contains__(self, t):
            return False

        for row in t:
            if not all(c > 0 for c in row):
                return False
            if not all(row[i] < row[i+1] for i in range(len(row)-1)):
                return False
        for row, next in zip(t, t[1:]):
            if not all(row[c] < next[c] for c in range(len(next))):
                return False
        return self.max_entry is None or max(max(row) for row in t) <= self.max_entry

class IncreasingTableaux_all(IncreasingTableaux, DisjointUnionEnumeratedSets):
    """
    All increasing tableaux.

    EXAMPLES::

        sage: T = IncreasingTableaux()
        sage: T.cardinality()
        +Infinity

        sage: T = IncreasingTableaux(max_entry=3)
        sage: list(T)
        [[],
         [[1]],
         [[2]],
         [[3]],
         [[1, 2]],
         [[1, 3]],
         [[2, 3]],
         [[1], [2]],
         [[1], [3]],
         [[2], [3]],
         [[1, 2, 3]],
         [[1, 3], [2]],
         [[1, 2], [3]],
         [[1, 2], [2]],
         [[1, 3], [3]],
         [[2, 3], [3]],
         [[1], [2], [3]]]

    TESTS::

        sage: T = IncreasingTableaux(max_entry=0)
        sage: list(T)
        [[]]
    """
    def __init__(self, max_entry=None):
        r"""
        Initializes the class of all increasing tableaux.

        .. WARNING::

            Input is not checked; please use :class:`IncreasingTableaux` to
            ensure the options are properly parsed.

        TESTS::

            sage: from sage.combinat.tableau import IncreasingTableaux_all
            sage: T = IncreasingTableaux_all()
            sage: TestSuite(T).run()  # long time

            sage: T = IncreasingTableaux_all(max_entry=3)
            sage: TestSuite(T).run()

            sage: T = IncreasingTableaux_all(max_entry=0)
            sage: TestSuite(T).run()
        """
        SST_n = lambda n: IncreasingTableaux_size(n, max_entry)
        if max_entry is None or max_entry == PlusInfinity():
            self.max_entry = None
            DisjointUnionEnumeratedSets.__init__(self,
                    Family(NonNegativeIntegers(), SST_n),
                    facade=True, keepkey=False)
        else:
            self.max_entry = max_entry
            DisjointUnionEnumeratedSets.__init__(self,
                    Family(list(range(max_entry+1)), SST_n),
                    facade=True, keepkey=False)

    def _repr_(self):
        """
        TESTS::

            sage: IncreasingTableaux()
            Increasing tableaux

            sage: IncreasingTableaux(max_entry=3)
            Increasing tableaux with maximum entry 3
        """
        if self.max_entry is not None:
            return "Increasing tableaux with maximum entry %s"%str(self.max_entry)
        return "Increasing tableaux"


class IncreasingTableaux_size_inf(IncreasingTableaux):
    """
    Increasing tableaux of fixed size `n` with no maximum entry.
    """
    def __init__(self, n):
        r"""
        Initializes the class of increasing tableaux of size ``n`` with no
        maximum entry.

        .. WARNING::

            Input is not checked; please use :class:`IncreasingTableaux` to
            ensure the options are properly parsed.

        TESTS::

            sage: from sage.combinat.tableau import IncreasingTableaux_size_inf
            sage: T = IncreasingTableaux_size_inf(3)
            sage: TestSuite(T).run()
        """
        super(IncreasingTableaux_size_inf, self).__init__(category=InfiniteEnumeratedSets())
        self.size = n

    def _repr_(self):
        """
        TESTS::

            sage: IncreasingTableaux(3, max_entry=oo)
            Increasing tableaux of size 3
        """
        return "Increasing tableaux of size %s" % str(self.size)

    def __contains__(self, t):
        """
        Return ``True`` if ``t`` can be interpreted as an element of ``self``.

        TESTS::

            sage: T = IncreasingTableaux(3, max_entry=oo)
            sage: [[1,2],[5]] in T
            True
            sage: StandardTableau([[1, 2], [3]]) in T
            True

            sage: [] in T
            False
            sage: Tableau([[1]]) in T
            False
        """
        return IncreasingTableaux.__contains__(self, t) and sum(map(len, t)) == self.size

    def __iter__(self):
        """
        EXAMPLES::

            sage: IT = IncreasingTableaux(3, max_entry=oo)
            sage: [IT[t] for t in range(0,5)]
            [[[1, 2, 3]], [[1, 3], [2]], [[1, 2], [3]], [[1], [2], [3]], [[1, 2, 4]]]
            sage: IT[1000]
            [[3, 13], [10]]
            sage: IT[0].parent() is IT
            True
        """
        from sage.combinat.partition import Partitions
        # Iterates through with maximum entry as order
        i = 1
        while True:
            for part in Partitions(self.size):
                if i != 1:
                    for k in range(1, self.size+1):
                        for c in integer_vectors_nk_fast_iter(self.size - k, i-1):
                            c.append(k)
                            for sst in IncreasingTableaux_shape_weight(part, tuple(c)):
                                yield self.element_class(self, sst)
                else:
                    for sst in IncreasingTableaux_shape_weight(part, (self.size,)):
                        yield self.element_class(self, sst)
            i += 1


class IncreasingTableaux_shape_inf(IncreasingTableaux):
    """
    Increasing tableaux of fixed shape `p` and no maximum entry.
    """
    def __init__(self, p):
        r"""
        Initializes the class of increasing tableaux of shape ``p`` and no
        maximum entry.

        .. WARNING::

            Input is not checked; please use :class:`IncreasingTableaux` to
            ensure the options are properly parsed.

        TESTS::

            sage: IT = IncreasingTableaux([2,1], max_entry=oo)
            sage: type(IT)
            <class 'sage.combinat.tableau.IncreasingTableaux_shape_inf_with_category'>
            sage: TestSuite(IT).run()
        """
        super(IncreasingTableaux_shape_inf, self).__init__(category=InfiniteEnumeratedSets())
        self.shape = p

    def __contains__(self, x):
        """
        EXAMPLES::

            sage: IT = IncreasingTableaux([2,1], max_entry=oo)
            sage: [[13, 67], [1467]] in IT
            True
            sage: IT = IncreasingTableaux([3,1], max_entry=oo)
            sage: [[13, 67], [1467]] in IT
            False
        """
        return IncreasingTableaux.__contains__(self, x) and [len(row) for row in x] == self.shape

    def _repr_(self):
        """
        TESTS::

            sage: IncreasingTableaux([2,1], max_entry=oo)
            Increasing tableaux of shape [2, 1]
        """
        return "Increasing tableaux of shape %s" % str(self.shape)

    def __iter__(self):
        """
        An iterator for the increasing partitions of shape ``p`` and no
        maximum entry. Iterates through with maximum entry as order.

        EXAMPLES::

            sage: IT = IncreasingTableaux([3, 1], max_entry=oo)
            sage: IT[1000]
            [[1, 2, 12], [6]]
            sage: [ IT[t] for t in range(0, 5) ]
            [[[1, 3, 4], [2]],
             [[1, 2, 4], [3]],
             [[1, 2, 3], [4]],
             [[1, 3, 5], [2]],
             [[1, 2, 5], [3]]]
            sage: IT[0].parent() is IT
            True
        """
        # Iterates through with maximum entry as order
        i = 1
        n = sum(self.shape)
        while True:
            if i != 1:
                for k in range(1, n+1):
                    for c in integer_vectors_nk_fast_iter(n - k, i-1):
                        c.append(k)
                        for sst in IncreasingTableaux_shape_weight(self.shape, tuple(c)):
                            yield self.element_class(self, sst)
            else:
                for sst in IncreasingTableaux_shape_weight(self.shape, (n,)):
                    yield self.element_class(self, sst)
            i += 1


class IncreasingTableaux_size(IncreasingTableaux):
    """
    Increasing tableaux of fixed size `n`.
    """
    def __init__(self, n, max_entry=None):
        r"""
        Initializes the class of increasing tableaux of size ``n``.

        .. WARNING::

            Input is not checked; please use :class:`IncreasingTableaux`
            to ensure the options are properly parsed.

        TESTS::

            sage: IT = IncreasingTableaux(3); IT
            Increasing tableaux of size 3 and maximum entry 3
            sage: type(IT)
            <class 'sage.combinat.tableau.IncreasingTableaux_size_with_category'>
            sage: TestSuite(IT).run()

            sage: IT = IncreasingTableaux(3, max_entry=6)
            sage: type(IT)
            <class 'sage.combinat.tableau.IncreasingTableaux_size_with_category'>
            sage: TestSuite(IT).run()
        """
        if max_entry is None:
            max_entry = n
        super(IncreasingTableaux_size, self).__init__(max_entry=max_entry,
                                                      category=FiniteEnumeratedSets())
        self.size = n

    def _repr_(self):
        """
        TESTS::

            sage: IncreasingTableaux(3)
            Increasing tableaux of size 3 and maximum entry 3

            sage: IncreasingTableaux(3, max_entry=6)
            Increasing tableaux of size 3 and maximum entry 6
        """
        return "Increasing tableaux of size %s and maximum entry %s" % (str(self.size), str(self.max_entry))

    def __contains__(self, x):
        """
        EXAMPLES::

            sage: [[1,2],[2,3]] in IncreasingTableaux(3)
            False
            sage: [[1,2],[2,3]] in IncreasingTableaux(4)
            True
            sage: [[1,2],[2,3]] in IncreasingTableaux(4, max_entry=2)
            False
            sage: IT = IncreasingTableaux(4)
            sage: all(it in IT for it in IT)
            True
        """
        if self.size == 0:
            return x == []

        return (IncreasingTableaux.__contains__(self, x)
                and sum(map(len, x)) == self.size
                and max(max(row) for row in x) <= self.max_entry)

    def __iter__(self):
        """
        EXAMPLES::

            sage: [ t for t in IncreasingTableaux(2) ]
            [[[1, 2]], [[1], [2]]]
            sage: [ t for t in IncreasingTableaux(3) ]
            [[[1, 2, 3]],
             [[1, 3], [2]],
             [[1, 2], [3]],
             [[1, 2], [2]],
             [[1, 3], [3]],
             [[2, 3], [3]],
             [[1], [2], [3]]]

            sage: [ t for t in IncreasingTableaux(4, max_entry=3) ]
            [[[1, 2, 3], [2]],
             [[1, 2, 3], [3]],
             [[1, 2], [2, 3]],
             [[1, 2], [2], [3]],
             [[1, 3], [2], [3]]]

            sage: IT = IncreasingTableaux(3)
            sage: IT[0].parent() is IT
            True

            sage: list(IncreasingTableaux(size=4, max_entry=2))
            []
            sage: list(IncreasingTableaux(size=3, max_entry=2))
            [[[1, 2], [2]]]
            sage: list(IncreasingTableaux(0, max_entry=4))
            [[]]
            sage: list(IncreasingTableaux(3, max_entry=0))
            []
        """
        if self.size == 0:
            yield self.element_class(self, [])
            return

        from sage.combinat.partition import Partitions
        for part in Partitions(self.size):
            for sst in IncreasingTableaux_shape(part, self.max_entry):
                yield self.element_class(self, sst)

class IncreasingTableaux_shape(IncreasingTableaux):
    """
    Increasing tableaux of fixed shape `p` with a given max entry.

    An increasing tableau with max entry `i` is required to have all
    its entries less or equal to `i`. It is not required to actually
    contain an entry `i`.

    INPUT:

    - ``p`` -- a partition
    - ``max_entry`` -- the max entry; defaults to the size of ``p``
    """
    def __init__(self, p, max_entry=None):
        r"""
        Initializes the class of increasing tableaux of shape ``p``, with a
        given ``max_entry``.

        .. WARNING::

            Input is not checked; please use :class:`IncreasingTableaux` to
            ensure the options are properly parsed.

        TESTS::

            sage: IT = IncreasingTableaux([2,1])
            sage: TestSuite(IT).run()

            sage: IT = IncreasingTableaux([2,1], max_entry=5)
            sage: TestSuite(IT).run()
        """
        if max_entry is None:
            max_entry = sum(p)
        super(IncreasingTableaux_shape, self).__init__(max_entry=max_entry,
                                                       category=FiniteEnumeratedSets())
        self.shape = p

    def __iter__(self):
        """
        An iterator for the increasing tableaux of the specified shape
        with the specified max entry.

        EXAMPLES::

            sage: [ t for t in IncreasingTableaux([3]) ]
            [[[1, 2, 3]]]
            sage: [ t for t in IncreasingTableaux([2,1]) ]
            [[[1, 3], [2]], [[1, 2], [3]], [[1, 2], [2]], [[1, 3], [3]], [[2, 3], [3]]]
            sage: [ t for t in IncreasingTableaux([3,1]) ]
            [[[1, 3, 4], [2]],
             [[1, 2, 4], [3]],
             [[1, 2, 3], [4]],
             [[1, 2, 3], [2]],
             [[1, 2, 3], [3]],
             [[1, 2, 4], [2]],
             [[1, 2, 4], [4]],
             [[1, 3, 4], [3]],
             [[1, 3, 4], [4]],
             [[2, 3, 4], [3]],
             [[2, 3, 4], [4]]]

            sage: [ t for t in IncreasingTableaux([3,1], max_entry=3) ]
            [[[1, 2, 3], [2]], [[1, 2, 3], [3]]]

            sage: IT = IncreasingTableaux([3])
            sage: IT[0].parent() is IT
            True

            sage: list(IncreasingTableaux(shape=[4,2], max_entry=2))
            []
            sage: list(IncreasingTableaux(shape=[2,1], max_entry=0))
            []
            sage: list(IncreasingTableaux(shape=[], max_entry=4))
            [[]]
        """
        n = sum(self.shape)
        if n == 0:
            yield self.element_class(self, [])
            return

        list_of_partial_binary_vecs = [[]]
        list_of_binary_vecs = []
        while list_of_partial_binary_vecs:
            active_vec = list_of_partial_binary_vecs.pop()
            if len(active_vec) < self.max_entry:
                list_of_partial_binary_vecs.append(active_vec + [0])
                list_of_partial_binary_vecs.append(active_vec + [1])
            else:
                list_of_binary_vecs.append(tuple(active_vec))
        for wt in list_of_binary_vecs:
            for sst in IncreasingTableaux_shape_weight(self.shape, wt):
                yield self.element_class(self, sst)

    def __contains__(self, x):
        """
        EXAMPLES::

            sage: IT = IncreasingTableaux([2,1])
            sage: all(it in IT for it in IT)
            True
            sage: len([x for x in IncreasingTableaux(3) if x in IT])
            5
            sage: IT.cardinality()
            5

            sage: IT = IncreasingTableaux([2,1], max_entry=4)
            sage: all(it in IT for it in IT)
            True
            sage: IT.cardinality()
            14
        """
        return (IncreasingTableaux.__contains__(self, x)
                and [len(row) for row in x] == self.shape)

    def _repr_(self):
        """
        TESTS::

            sage: IncreasingTableaux([2,1])
            Increasing tableaux of shape [2, 1] and maximum entry 3

            sage: IncreasingTableaux([2,1], max_entry=5)
            Increasing tableaux of shape [2, 1] and maximum entry 5
        """
        return "Increasing tableaux of shape %s and maximum entry %s" % (str(self.shape), str(self.max_entry))

class IncreasingTableaux_shape_weight(IncreasingTableaux_shape):
    r"""
    Increasing tableaux of fixed shape `p` and binary weight `wt`.
    """
    def __init__(self, p, wt):
        r"""
        Initializes the class of all increasing tableaux of shape ``p`` and
        weight ``mu``.

        .. WARNING::

            Input is not checked; please use :class:`IncreasingTableaux` to
            ensure the options are properly parsed.

        TESTS::

            sage: IT = IncreasingTableaux([2,1], (1,0,1))
            sage: TestSuite(IT).run()
        """
        super(IncreasingTableaux_shape_weight, self).__init__(p, len(wt))
        self.weight = wt

    def _repr_(self):
        """
        TESTS::

            sage: IncreasingTableaux([2,1], (1,0,1))
            Increasing tableaux of shape [2, 1] and weight (1, 0, 1)
        """
        return "Increasing tableaux of shape %s and weight %s" % (self.shape, self.weight)

    def __contains__(self, x):
        """
        EXAMPLES::

            sage: IT = IncreasingTableaux([2,1], (1,0,1))
            sage: all(it in IT for it in IT)
            True
            sage: len([x for x in IncreasingTableaux(3) if x in IT])
            1
            sage: IT.cardinality()
            1
            sage: None in IT
            False

        Corner case check::

            sage: IT = IncreasingTableaux([], ())
            sage: [] in IT
            True
            sage: None in IT
            False
        """
        if not IncreasingTableaux_shape.__contains__(self, x):
            return False
        n = sum(self.shape)

        if n == 0 and not x:
            return True

        content_list = [0] * int(self.max_entry)
        for row in x:
            for i in row:
                content_list[i-1] = 1

        if tuple(content_list) != self.weight:
            return False

        return True

    def __iter__(self):
        """
        Iterate over ``self``.

        EXAMPLES::

            sage: IncreasingTableaux([2,2], (1,0,1,1)).list()
            [[[1, 3], [3, 4]]]
            sage: IncreasingTableaux([2,2,2], (1,0,1,1,0,1,1)).list()
            [[[1, 3], [3, 6], [4, 7]],
             [[1, 3], [3, 4], [6, 7]],
             [[1, 4], [3, 6], [4, 7]],
             [[1, 4], [3, 6], [6, 7]],
             [[1, 3], [4, 6], [6, 7]]]

        TESTS::

            sage: IT = IncreasingTableaux([3,1], (1,0,1,1))
            sage: [IT[i] for i in range(2)]
            [[[1, 3, 4], [3]], [[1, 3, 4], [4]]]
            sage: IT[0].parent() is IT
            True

            sage: list(IncreasingTableaux(shape=[], eval=(0,0,0)))
            [[]]

        We explicitly check a corner case::

            sage: from sage.combinat.tableau import IncreasingTableaux_shape_weight
            sage: list(IncreasingTableaux_shape_weight(Partition([]), (0,1,1)))
            []
        """
        if not self.shape:
            if sum(self.weight) == 0:
                yield IncreasingTableau([])
            return

        tab = Tableau([[0] * k for k in self.shape])
        wt = self.weight
        list_of_partial_inc_tabs = [tab]
        list_of_inc_tabs = []
        while list_of_partial_inc_tabs != []:
            active_tab = list_of_partial_inc_tabs.pop()
            unfilled_spots = []
            for (r,c) in active_tab.cells():
                if active_tab[r][c] == 0:
                    unfilled_spots.append((r,c))
            if not unfilled_spots:
                top_value = max(active_tab.entries())
                if top_value == len(wt) - wt[::-1].index(1):
                    list_of_inc_tabs.append(self.element_class(self, active_tab))
                continue
            growth_spots = []
            for (r,c) in unfilled_spots:
                if (r-1,c) not in active_tab.cells() or active_tab[r-1][c] != 0:
                    if (r,c-1) not in active_tab.cells() or active_tab[r][c-1] != 0:
                        growth_spots.append((r,c))
            growth_choices = list(powerset(growth_spots))
            top_value = max(active_tab.entries())
            try:
                growth_num = wt[top_value:].index(1) + top_value + 1
            except ValueError:
                continue
            for growth_choice in growth_choices[1:]:
                new_tab = [[0] * k for k in self.shape]
                for (r,c) in active_tab.cells():
                    new_tab[r][c] = active_tab[r][c]
                for (r,c) in growth_choice:
                    new_tab[r][c] = growth_num
                list_of_partial_inc_tabs.append(Tableau(new_tab))
        for inctab in list_of_inc_tabs:
            yield inctab


class IncreasingTableaux_size_weight(IncreasingTableaux):
    r"""
    Increasing tableaux of fixed size `n` and weight `wt`.
    """
    def __init__(self, n, wt):
        r"""
        Initializes the class of increasing tableaux of size ``n`` and
        weight ``wt``.

        .. WARNING::

            Input is not checked; please use :class:`IncreasingTableaux` to
            ensure the options are properly parsed.

        TESTS::

            sage: IT = IncreasingTableaux(3, (1,0,1))
            sage: TestSuite(IT).run()
        """
        super(IncreasingTableaux_size_weight, self).__init__(max_entry=len(wt),
                                                             category=FiniteEnumeratedSets())
        self.size = n
        self.weight = wt

    def _repr_(self):
        """
        TESTS::

            sage: IncreasingTableaux(3, (1,0,1))
            Increasing tableaux of size 3 and weight (1, 0, 1)
        """
        return "Increasing tableaux of size %s and weight %s" % (self.size, self.weight)

    def __iter__(self):
        """
        EXAMPLES::

            sage: [ T for T in IncreasingTableaux(3, (1,0,1)) ]
            [[[1, 3], [3]]]
            sage: [ T for T in IncreasingTableaux(4, (1,0,1,1)) ]
            [[[1, 3, 4], [3]],
             [[1, 3, 4], [4]],
             [[1, 3], [3, 4]],
             [[1, 3], [3], [4]],
             [[1, 4], [3], [4]]]
            sage: IT = IncreasingTableaux(4, (1,0,1,1))
            sage: IT[0].parent() is IT
            True
        """
        from sage.combinat.partition import Partitions
        for p in Partitions(self.size):
            for sst in IncreasingTableaux_shape_weight(p, self.weight):
                yield self.element_class(self, sst)

    def __contains__(self, x):
        """
        TESTS::

            sage: IT = IncreasingTableaux(4, (1,0,1,1))
            sage: all(it in IT for it in IT)
            True
            sage: all(it in IT for it in IncreasingTableaux([2,2], (1,0,1,1)))
            True
        """
        from sage.combinat.partition import _Partitions
        shape = [len(row) for row in x]
        if shape not in _Partitions:
            return False
        return x in IncreasingTableaux_shape_weight(_Partitions(shape), self.weight)

<<<<<<< HEAD
       
class SemistandardMultisetTableaux(Tableaux):
    """
    A factory class for various classes of semistandard multiset tableaux.
=======
#Abstract class for the elements of weak tableau
@add_metaclass(InheritComparisonClasscallMetaclass)
class SemistandardMultisetTableau_abstract(ClonableList):
    r"""
    Abstract class for the various element classes of SemistandardAlphabetTableau.
    """
    def shape(self):
        r"""
        Return the shape of ``self``.

        When the tableau is straight, the outer shape is returned.
        When the tableau is skew, the tuple of the outer and inner shape is returned.

        EXAMPLES::

            sage: 
        """
        pass

    def size(self):
        r"""
        Return the size of the shape of ``self``.

        EXAMPLES::

            sage: 
        """
        pass

    def intermediate_shapes(self):
        r"""
        Return the intermediate shapes of ``self``.

        A (skew) tableau with letters `1,2,\ldots,\ell` can be viewed as a sequence of shapes,
        where the `i`-th shape is given by the shape of the subtableau on letters `1,2,\ldots,i`.
        The output is the list of these shapes.

        EXAMPLES::

            sage: 
        """
        pass

    def pp(self):
        r"""
        Return a pretty print string of the tableau.

        EXAMPLES::

            sage: 
        """
        pass

    def __hash__(self):
        r"""
        Return the hash of ``self``.

        EXAMPLES::

            sage: 
        """
        pass

    def _latex_(self):
        r"""
        Return a latex method for the tableau.

        EXAMPLES::

            sage: 
        """
        pass

    def representation(self, representation = 'core'):
        r"""
        Return the analogue of ``self`` in the specified representation.

        INPUT:

        - ``representation`` -- 'core', 'bounded', or 'factorized_permutation' (default: 'core')

        EXAMPLES::

            sage: 
        """
        pass

#Abstract class for the parents of weak tableaux
class SemistandardMultisetTableaux_abstract(UniqueRepresentation, Parent):
    r"""
    Abstract class for the various parent classes of WeakTableaux.
    """
    def shape(self):
        r"""
        Return the shape of the tableaux of ``self``.

        When ``self`` is the class of straight tableaux, the outer shape is returned.
        When ``self`` is the class of skew tableaux, the tuple of the outer and inner
        shape is returned.

        Note that in the 'core' and 'factorized_permutation' representation, the shapes
        are `(k+1)`-cores.  In the 'bounded' representation, the shapes are `k`-bounded
        partitions.

        If the user wants to access the skew shape (even if the inner shape is empty),
        please use ``self._shape``.

        EXAMPLES::

            sage: 
        """
        pass
        
    def size(self):
        r"""
        Return the size of the shape.

        In the bounded representation, the size of the shape is the number of boxes in the
        outer shape minus the number of boxes in the inner shape. For the core and
        factorized permutation representation, the size is the length of the outer shape
        minus the length of the inner shape.

        EXAMPLES::

            sage: 
        """
        pass

    def representation(self, representation = 'core'):
        r"""
        Return the analogue of ``self`` in the specified representation.

        INPUT:

        - ``representation`` -- 'core', 'bounded', or 'factorized_permutation' (default: 'core')

        EXAMPLES::

            sage: 
        """
        pass
        
class MultisetTableaux_bounded(WeakTableaux_abstract):
    r"""
>>>>>>> 83c18106
    
    INPUT:
    - ``shape`` -- the shape of the multiset tableaux; a list of weakly decreasing non-negative integers
    - ``n`` -- a positive integer that is the max entry of the values in the tableaux
    - ``order`` -- the order on multisets. This can one of the following strings: ``graded lex``, ``last letter``. The order is defaulted to ``last letter``. The user can also implement their own order by inputting a function which takes in multisets x, y and outputs true if x <= y.
    """
    
    @staticmethod
    def __classcall_private__(cls, shape, n, order):
        pass
    
    def __init__(self, shape, n, order):
        pass
        
<<<<<<< HEAD
=======

    def _repr_(self):
        """
        TESTS::

            sage: 
        """
        pass

    def __iter__(self):
        r"""
        TESTS::

            sage: 
        """
        pass

    Element = WeakTableau_bounded
    
class SemistandardMultisetTableaux(Tableaux):
    """
    A factory class for various classes of Semistandard Multiset Tableaux.
    """
    pass

>>>>>>> 83c18106
    class SemistandardMultisetTableaux_all():
        pass
    
    class SemistandardMultisetTableaux_shape():
        pass
    
    class SemistandardMultisetTableaux_size():
        pass
    
    class SemistandardMultisetTableaux_shape_weight(SemistandardMultisetTableaux_shape):
        
        def __init__(self, p, mu, order):
            pass
        
        def _repr_(self):
            pass
        
        def __contains__(self, x):
            pass
        
        def __iter__(self):
            pass
        
    
    class SemistandardMultisetTableaux_size_weight():
        pass
    
class StandardMultisetTableaux(Tableaux):
    """
    A factory class for various classes of Standard Multiset Tableaux.
    """
    
    class StandardMultisetTableaux_all():
        """
        All standard multiset tableaux.
        """
        def __init__(self):
            r"""
            Initializes the class of all standard multiset tableaux.

            TESTS::

                sage: ST = StandardTableaux()
                sage: TestSuite(ST).run()
            """
            pass
        pass
    
    class StandardMultisetTableau_size():
        pass
    
    class StandardMultisetTableaux_shape():
        pass
    
    class StandardMultisetTableaux_shape_weight():
        pass
    
    
    pass






# October 2012: fixing outdated pickles which use classed being deprecated
from sage.misc.persist import register_unpickle_override
register_unpickle_override('sage.combinat.tableau', 'Tableau_class',  Tableau_class)
register_unpickle_override('sage.combinat.tableau', 'Tableaux_n',  Tableaux_size)
register_unpickle_override('sage.combinat.tableau', 'StandardTableaux_n',  StandardTableaux_size)
register_unpickle_override('sage.combinat.tableau', 'StandardTableaux_partition',  StandardTableaux_shape)
register_unpickle_override('sage.combinat.tableau', 'SemistandardTableaux_n',  SemistandardTableaux_size)
register_unpickle_override('sage.combinat.tableau', 'SemistandardTableaux_p',  SemistandardTableaux_shape)
register_unpickle_override('sage.combinat.tableau', 'SemistandardTableaux_nmu',  SemistandardTableaux_size_weight)
register_unpickle_override('sage.combinat.tableau', 'SemistandardTableaux_pmu',  SemistandardTableaux_shape_weight)<|MERGE_RESOLUTION|>--- conflicted
+++ resolved
@@ -9411,12 +9411,7 @@
             return False
         return x in IncreasingTableaux_shape_weight(_Partitions(shape), self.weight)
 
-<<<<<<< HEAD
-       
-class SemistandardMultisetTableaux(Tableaux):
-    """
-    A factory class for various classes of semistandard multiset tableaux.
-=======
+      
 #Abstract class for the elements of weak tableau
 @add_metaclass(InheritComparisonClasscallMetaclass)
 class SemistandardMultisetTableau_abstract(ClonableList):
@@ -9561,7 +9556,6 @@
         
 class MultisetTableaux_bounded(WeakTableaux_abstract):
     r"""
->>>>>>> 83c18106
     
     INPUT:
     - ``shape`` -- the shape of the multiset tableaux; a list of weakly decreasing non-negative integers
@@ -9576,8 +9570,6 @@
     def __init__(self, shape, n, order):
         pass
         
-<<<<<<< HEAD
-=======
 
     def _repr_(self):
         """
@@ -9596,73 +9588,7 @@
         pass
 
     Element = WeakTableau_bounded
-    
-class SemistandardMultisetTableaux(Tableaux):
-    """
-    A factory class for various classes of Semistandard Multiset Tableaux.
-    """
-    pass
-
->>>>>>> 83c18106
-    class SemistandardMultisetTableaux_all():
-        pass
-    
-    class SemistandardMultisetTableaux_shape():
-        pass
-    
-    class SemistandardMultisetTableaux_size():
-        pass
-    
-    class SemistandardMultisetTableaux_shape_weight(SemistandardMultisetTableaux_shape):
-        
-        def __init__(self, p, mu, order):
-            pass
-        
-        def _repr_(self):
-            pass
-        
-        def __contains__(self, x):
-            pass
-        
-        def __iter__(self):
-            pass
-        
-    
-    class SemistandardMultisetTableaux_size_weight():
-        pass
-    
-class StandardMultisetTableaux(Tableaux):
-    """
-    A factory class for various classes of Standard Multiset Tableaux.
-    """
-    
-    class StandardMultisetTableaux_all():
-        """
-        All standard multiset tableaux.
-        """
-        def __init__(self):
-            r"""
-            Initializes the class of all standard multiset tableaux.
-
-            TESTS::
-
-                sage: ST = StandardTableaux()
-                sage: TestSuite(ST).run()
-            """
-            pass
-        pass
-    
-    class StandardMultisetTableau_size():
-        pass
-    
-    class StandardMultisetTableaux_shape():
-        pass
-    
-    class StandardMultisetTableaux_shape_weight():
-        pass
-    
-    
-    pass
+
 
 
 
