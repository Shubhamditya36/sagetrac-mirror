r"""
Enumerated set of lists of integers with constraints, in inverse lexicographic order

- :class:`IntegerListsLex`: the enumerated set of lists of nonnegative
  integers with specified constraints, in inverse lexicographic order.

- :class:`Envelope`: a utility class for upper (lower) envelope of a
  function under constraints.

HISTORY:

This generic tool was originally written by Hivert and Thiery in
MuPAD-Combinat in 2000 and ported over to Sage by Mike Hansen in
2007. It was then completely rewritten in 2015 by Gillespie,
Schilling, and Thiery, with the help of many, to deal with
limitations and lack of robustness w.r.t. input.
"""
#*****************************************************************************
#       Copyright (C) 2015 Bryan Gillespie <Brg008@gmail.com>
#                          Nicolas M. Thiery <nthiery at users.sf.net>
#                          Anne Schilling <anne@math.ucdavis.edu>
#
# This program is free software: you can redistribute it and/or modify
# it under the terms of the GNU General Public License as published by
# the Free Software Foundation, either version 2 of the License, or
# (at your option) any later version.
#                  http://www.gnu.org/licenses/
#*****************************************************************************

from inspect import ismethod
from sage.misc.classcall_metaclass import ClasscallMetaclass, typecall
from sage.misc.constant_function import ConstantFunction
from sage.misc.cachefunc import cached_method
from sage.categories.enumerated_sets import EnumeratedSets
from sage.structure.list_clone import ClonableArray
from sage.structure.parent import Parent
from sage.sets.family import Family
from sage.rings.integer_ring import ZZ

Infinity = float('+inf')

class IntegerListsLex(Parent):
    r"""
    Lists of nonnegative integers with constraints, in inverse lexicographic order.

    An *integer list* is a list `l` of nonnegative integers, its *parts*. The
    slope (at position `i`) is the difference ``l[i+1]-l[i]`` between two
    consecutive parts.

    This class allows to construct the set `S` of all integer lists
    `l` satisfying specified bounds on the sum, the length, the slope,
    and the individual parts, enumerated in *inverse* lexicographic
    order, that is from largest to smallest in lexicographic
    order. Note that, to admit such an enumeration, `S` is almost
    necessarily finite (see :ref:`IntegerListsLex_finiteness`).

    The main purpose is to provide a generic iteration engine for all the
    enumerated sets like :class:`Partitions`, :class:`Compositions`,
    :class:`IntegerVectors`. It can also be used to generate many other
    combinatorial objects like Dyck paths, Motzkin paths, etc. Mathematically
    speaking, this is a special case of set of integral points of a polytope (or
    union thereof, when the length is not fixed).

    INPUT:

    - ``min_sum`` -- a nonnegative integer (default: 0):
      a lower bound on ``sum(l)``.

    - ``max_sum`` -- a nonnegative integer or `\infty` (default: `\infty`):
      an upper bound on ``sum(l)``.

    - ``n`` -- a nonnegative integer (optional): if specified, this
      overrides ``min_sum`` and ``max_sum``.

    - ``min_length`` -- a nonnegative integer (default: `0`): a lower
      bound on ``len(l)``.

    - ``max_length`` -- a nonnegative integer or `\infty` (default:
      `\infty`): an upper bound on ``len(l)``.

    - ``length`` -- an integer (optional); overrides ``min_length``
      and ``max_length`` if specified;

    - ``min_part`` -- a nonnegative integer: a lower bounds on all
       parts: ``min_part <= l[i]`` for ``0 <= i < len(l)``.

    - ``floor`` -- a list of nonnegative integers or a function: lower
      bounds on the individual parts `l[i]`.

      If ``floor`` is a list of integers, then ``floor<=l[i]`` for ``0
      <= i < min(len(l), len(floor)``. Similarly, if ``floor`` is a
      function, then ``floor(i) <= l[i]`` for ``0 <= i < len(l)``.

    - ``max_part`` -- a nonnegative integer or `\infty`: an upper
      bound on all parts: ``l[i] <= max_part`` for ``0 <= i < len(l)``.

    - ``ceiling`` -- upper bounds on the individual parts ``l[i]``;
      this takes the same type of input as ``floor``, except that
      `\infty` is allowed in addition to integers, and the default
      value is `\infty`.

    - ``min_slope`` -- an integer or `-\infty` (default: `-\infty`):
      an lower bound on the slope between consecutive parts:
      ``min_slope <= l[i+1]-l[i]`` for ``0 <= i < len(l)-1``

    - ``max_slope`` -- an integer or `+\infty` (defaults: `+\infty`)
      an upper bound on the slope between consecutive parts:
      ``l[i+1]-l[i] <= max_slope`` for ``0 <= i < len(l)-1``

    - ``category`` -- a category (default: :class:`FiniteEnumeratedSets`)

    - ``check`` -- boolean (default: ``True``): whether to display the
      warnings raised when functions are given as input to ``floor``
      or ``ceiling`` and the errors raised when there is no proper
      enumeration.

    - ``name`` -- a string or ``None`` (default: ``None``) if set,
      this will be passed down to :meth:`Parent.rename` to specify the
      name of ``self``. It is recommented to use directly the rename
      method as this feature may become deprecated.

    - ``element_constructor`` -- a function (or callable) that creates
      elements of ``self`` from a list. See also :class:`Parent`.

    - ``element_class`` -- a class for the elements of ``self``
      (default: `ClonableArray`). This merely sets the attribute
      ``self.Element``. See the examples for details.

    - ``global_options`` -- a :class:`~sage.structure.global_options.GlobalOptions`
      object that will be assigned to the attribute
      ``_global_options``; for internal use only (subclasses, ...).


    .. NOTE::

        When several lists satisfying the constraints differ only by
        trailing zeroes, only the shortest one is enumerated (and
        therefore counted). The others are still considered valid.
        See the examples below.

        This feature is questionable. It is recommended not to rely on
        it, as it may eventually be discontinued.

    EXAMPLES:

    We create the enumerated set of all lists of nonnegative integers
    of length `3` and sum `2`::

        sage: C = IntegerListsLex(2, length=3)
        sage: C
        Integer lists of sum 2 satisfying certain constraints
        sage: C.cardinality()
        6
        sage: [p for p in C]
        [[2, 0, 0], [1, 1, 0], [1, 0, 1], [0, 2, 0], [0, 1, 1], [0, 0, 2]]

        sage: [2, 0, 0] in C
        True
        sage: [2, 0, 1] in C
        False
        sage: "a" in C
        False
        sage: ["a"] in C
        False
        sage: C.first()
        [2, 0, 0]

    One can specify lower and upper bounds on each part::

        sage: list(IntegerListsLex(5, length=3, floor=[1,2,0], ceiling=[3,2,3]))
        [[3, 2, 0], [2, 2, 1], [1, 2, 2]]

    When the length is fixed as above, one can also use
    :class:`IntegerVectors`::

        sage: IntegerVectors(2,3).list()
        [[2, 0, 0], [1, 1, 0], [1, 0, 1], [0, 2, 0], [0, 1, 1], [0, 0, 2]]

    Using the slope condition, one can generate integer partitions
    (but see :class:`Partitions`)::

        sage: list(IntegerListsLex(4, max_slope=0))
        [[4], [3, 1], [2, 2], [2, 1, 1], [1, 1, 1, 1]]

    The following is the list of all partitions of `7` with parts at least `2`::

        sage: list(IntegerListsLex(7, max_slope=0, min_part=2))
        [[7], [5, 2], [4, 3], [3, 2, 2]]


    .. RUBRIC:: floor and ceiling conditions

    Next we list all partitions of `5` of length at most `3` which are
    bounded below by ``[2,1,1]``::

        sage: list(IntegerListsLex(5, max_slope=0, max_length=3, floor=[2,1,1]))
        [[5], [4, 1], [3, 2], [3, 1, 1], [2, 2, 1]]

    Note that ``[5]`` is considered valid, because the floor
    constraints only apply to existing positions in the list. To
    obtain instead the partitions containing ``[2,1,1]``, one needs to
    use ``min_length`` or ``length``::

        sage: list(IntegerListsLex(5, max_slope=0, length=3, floor=[2,1,1]))
        [[3, 1, 1], [2, 2, 1]]

    Here is the list of all partitions of `5` which are contained in
    ``[3,2,2]``::

        sage: list(IntegerListsLex(5, max_slope=0, max_length=3, ceiling=[3,2,2]))
        [[3, 2], [3, 1, 1], [2, 2, 1]]

    This is the list of all compositions of `4` (but see :class:`Compositions`)::

        sage: list(IntegerListsLex(4, min_part=1))
        [[4], [3, 1], [2, 2], [2, 1, 1], [1, 3], [1, 2, 1], [1, 1, 2], [1, 1, 1, 1]]

    This is the list of all integer vectors of sum `4` and length `3`::

        sage: list(IntegerListsLex(4, length=3))
        [[4, 0, 0], [3, 1, 0], [3, 0, 1], [2, 2, 0], [2, 1, 1],
         [2, 0, 2], [1, 3, 0], [1, 2, 1], [1, 1, 2], [1, 0, 3],
         [0, 4, 0], [0, 3, 1], [0, 2, 2], [0, 1, 3], [0, 0, 4]]

    For whatever it is worth, the ``floor`` and ``min_part``
    constraints can be combined::

        sage: L = IntegerListsLex(5, floor=[2,0,2], min_part=1)
        sage: L.list()
        [[5], [4, 1], [3, 2], [2, 3], [2, 1, 2]]

    This is achieved by updating the floor upon constructing ``L``::

        sage: [L._floor(i) for i in range(5)]
        [2, 1, 2, 1, 1]

    Similarly, the ``ceiling`` and ``max_part`` constraints can be
    combined::

        sage: L = IntegerListsLex(4, ceiling=[2,3,1], max_part=2, length=3)
        sage: L.list()
        [[2, 2, 0], [2, 1, 1], [1, 2, 1]]
        sage: [L._ceiling(i) for i in range(5)]
        [2, 2, 1, 2, 2]


    This can be used to generate Motzkin words (see
    :wikipedia:`Motzkin_number`)::

        sage: def motzkin_words(n):
        ....:     return IntegerListsLex(length=n+1, min_slope=-1, max_slope=1,
        ....:                ceiling=[0]+[+oo for i in range(n-1)]+[0])
        sage: motzkin_words(4).list()
        [[0, 1, 2, 1, 0],
         [0, 1, 1, 1, 0],
         [0, 1, 1, 0, 0],
         [0, 1, 0, 1, 0],
         [0, 1, 0, 0, 0],
         [0, 0, 1, 1, 0],
         [0, 0, 1, 0, 0],
         [0, 0, 0, 1, 0],
         [0, 0, 0, 0, 0]]
        sage: [motzkin_words(n).cardinality() for n in range(8)]
        [1, 1, 2, 4, 9, 21, 51, 127]
        sage: oeis(_)                  # optional -- internet
        0: A001006: Motzkin numbers: number of ways of drawing any number
        of nonintersecting chords joining n (labeled) points on a circle.

    or Dyck words (see also :class:`DyckWords`), through the bijection
    with paths from `(0,0)` to `(n,n)` with left and up steps that remain
    below the diagonal::

        sage: def dyck_words(n):
        ....:     return IntegerListsLex(length=n, ceiling=range(n+1), min_slope=0)
        sage: [dyck_words(n).cardinality() for n in range(8)]
        [1, 1, 2, 5, 14, 42, 132, 429]
        sage: dyck_words(3).list()
        [[0, 1, 2], [0, 1, 1], [0, 0, 2], [0, 0, 1], [0, 0, 0]]


    .. _IntegerListsLex_finiteness:

    .. RUBRIC:: On finiteness and inverse lexicographic enumeration

    The set of all lists of integers cannot be enumerated in inverse
    lexicographic order, since there is no largest list (take `[n]`
    for `n` as large as desired)::

        sage: IntegerListsLex().first()
        Traceback (most recent call last):
        ...
        ValueError: Could not prove that the specified constraints yield a finite set

    Here is a variant which could be enumerated in lexicographic order
    but not in inverse lexicographic order::

        sage: L = IntegerListsLex(length=2, ceiling=[Infinity, 0], floor=[0,1])
        sage: for l in L: print l
        Traceback (most recent call last):
        ...
        ValueError: infinite upper bound for values of m

    Even when the sum is specified, it is not necessarily possible to
    enumerate *all* elements in inverse lexicographic order. In the
    following example, the list ``[1, 1, 1]`` will never appear in the
    enumeration::

        sage: IntegerListsLex(3).first()
        Traceback (most recent call last):
        ...
        ValueError: Could not prove that the specified constraints yield a finite set

    If one wants to proceed anyway, one can sign a waiver by setting
    ``check=False`` (again, be warned that some valid lists may never appear)::

        sage: L = IntegerListsLex(3, check=False)
        sage: it = iter(L)
        sage: [it.next() for i in range(6)]
        [[3], [2, 1], [2, 0, 1], [2, 0, 0, 1], [2, 0, 0, 0, 1], [2, 0, 0, 0, 0, 1]]

    In fact, being inverse lexicographically enumerable is almost
    equivalent to being finite. The only infinity that can occur would
    be from a tail of numbers `0,1` as in the previous example, where
    the `1` moves further and further to the right. If there is any
    list that is inverse lexicographically smaller than such a
    configuration, the iterator would not reach it and hence would not
    be considered iterable. Given that the infinite cases are very
    specific, at this point only the finite cases are supported
    (without signing the waiver).

    The finiteness detection is not complete yet, so some finite cases
    may not be supported either, at least not without disabling the
    checks. Practical examples of such are welcome.

    .. RUBRIC:: On trailing zeroes, and their caveats

    As mentioned above, when several lists satisfying the constraints
    differ only by trailing zeroes, only the shortest one is listed::

        sage: L = IntegerListsLex(max_length=4, max_part=1)
        sage: L.list()
        [[1, 1, 1, 1],
         [1, 1, 1],
         [1, 1, 0, 1],
         [1, 1],
         [1, 0, 1, 1],
         [1, 0, 1],
         [1, 0, 0, 1],
         [1],
         [0, 1, 1, 1],
         [0, 1, 1],
         [0, 1, 0, 1],
         [0, 1],
         [0, 0, 1, 1],
         [0, 0, 1],
         [0, 0, 0, 1],
         []]

    and counted::

        sage: L.cardinality()
        16

    Still, the others are considered as elements of `L`::

        sage: L = IntegerListsLex(4,min_length=3,max_length=4)
        sage: L.list()
        [..., [2, 2, 0], ...]

        sage: [2, 2, 0] in L       # in L.list()
        True
        sage: [2, 2, 0, 0] in L    # not in L.list() !
        True
        sage: [2, 2, 0, 0, 0] in L
        False

    .. RUBRIC:: Specifying functions as input for the floor or ceiling

    We construct all lists of sum `4` and length `4` such that ``l[i] <= i``::

        sage: list(IntegerListsLex(4, length=4, ceiling=lambda i: i, check=False))
        [[0, 1, 2, 1], [0, 1, 1, 2], [0, 1, 0, 3], [0, 0, 2, 2], [0, 0, 1, 3]]

    .. WARNING::

        When passing a function as ``floor`` or ``ceiling``, it may
        become undecidable to detect improper inverse lexicographic
        enumeration. For example, the following example has a finite
        enumeration::

            sage: L = IntegerListsLex(3, floor=lambda i: 1 if i>=2 else 0, check=False)
            sage: L.list()
            [[3],
             [2, 1],
             [2, 0, 1],
             [1, 2],
             [1, 1, 1],
             [1, 0, 2],
             [1, 0, 1, 1],
             [0, 3],
             [0, 2, 1],
             [0, 1, 2],
             [0, 1, 1, 1],
             [0, 0, 3],
             [0, 0, 2, 1],
             [0, 0, 1, 2],
             [0, 0, 1, 1, 1]]

        but one cannot decide whether the following has an improper
        inverse lexicographic enumeration without computing the floor
        all the way to ``Infinity``::

            sage: L = IntegerListsLex(3, floor=lambda i: 0, check=False)
            sage: it = iter(L)
            sage: [it.next() for i in range(6)]
            [[3], [2, 1], [2, 0, 1], [2, 0, 0, 1], [2, 0, 0, 0, 1], [2, 0, 0, 0, 0, 1]]

        Hence a warning is raised when a function is specified as
        input, unless the waiver is signed by setting ``check=False``::

            sage: L = IntegerListsLex(3, floor=lambda i: 1 if i>=2 else 0)
            doctest:...
            A function has been given as input of the floor=[...] or ceiling=[...]
            arguments of IntegerListsLex. Please see the documentation for the caveats.
            If you know what you are doing, you can set check=False to skip this warning.

        Similarly, the algorithm may need to search forever for a
        solution when the ceiling is ultimately zero::

            sage: L = IntegerListsLex(2,ceiling=lambda i:0, check=False)
            sage: L.first()           # not tested: will hang forever
            sage: L = IntegerListsLex(2,ceiling=lambda i:0 if i<20 else 1, check=False)
            sage: it = iter(L)
            sage: it.next()
            [0, 0, 0, 0, 0, 0, 0, 0, 0, 0, 0, 0, 0, 0, 0, 0, 0, 0, 0, 0, 1, 1]
            sage: it.next()
            [0, 0, 0, 0, 0, 0, 0, 0, 0, 0, 0, 0, 0, 0, 0, 0, 0, 0, 0, 0, 1, 0, 1]
            sage: it.next()
            [0, 0, 0, 0, 0, 0, 0, 0, 0, 0, 0, 0, 0, 0, 0, 0, 0, 0, 0, 0, 1, 0, 0, 1]


    .. RUBRIC:: Tip: using disjoint union enumerated sets for additional flexibility

    Sometimes, specifying a range for the sum or the length may be too
    restrictive. One would want instead to specify a list, or
    iterable `L`, of acceptable values. This is easy to achieve using
    a :class:`disjoint union of enumerated sets <DisjointUnionEnumeratedSets>`.
    Here we want to accept the values `n=0,2,3`::

        sage: C = DisjointUnionEnumeratedSets(Family([0,2,3],
        ....:         lambda n: IntegerListsLex(n, length=2)))
        sage: C
        Disjoint union of Finite family
        {0: Integer lists of sum 0 satisfying certain constraints,
         2: Integer lists of sum 2 satisfying certain constraints,
         3: Integer lists of sum 3 satisfying certain constraints}
        sage: C.list()
        [[0, 0],
         [2, 0], [1, 1], [0, 2],
         [3, 0], [2, 1], [1, 2], [0, 3]]

    The price to pay is that the enumeration order is now *graded
    lexicographic* instead of lexicographic: first choose the value
    according to the order specified by `L`, and use lexicographic
    order within each value. Here is we reverse `L`::

        sage: DisjointUnionEnumeratedSets(Family([3,2,0],
        ....:     lambda n: IntegerListsLex(n, length=2))).list()
        [[3, 0], [2, 1], [1, 2], [0, 3],
         [2, 0], [1, 1], [0, 2],
         [0, 0]]

    Note that if a given value appears several times, the
    corresponding elements will be enumerated several times, which
    may, or not, be what one wants::

        sage: DisjointUnionEnumeratedSets(Family([2,2],
        ....:     lambda n: IntegerListsLex(n, length=2))).list()
        [[2, 0], [1, 1], [0, 2], [2, 0], [1, 1], [0, 2]]

    Here is a variant where we specify acceptable values for the
    length::

        sage: DisjointUnionEnumeratedSets(Family([0,1,3],
        ....:     lambda l: IntegerListsLex(2, length=l))).list()
        [[2],
         [2, 0, 0], [1, 1, 0], [1, 0, 1], [0, 2, 0], [0, 1, 1], [0, 0, 2]]


    This technique can also be useful to obtain a proper enumeration
    on infinite sets by using a graded lexicographic enumeration::

        sage: C = DisjointUnionEnumeratedSets(Family(NN,
        ....:         lambda n: IntegerListsLex(n, length=2)))
        sage: C
        Disjoint union of Lazy family (<lambda>(i))_{i in Non negative integer semiring}
        sage: it = iter(C)
        sage: [it.next() for i in range(10)]
        [[0, 0],
         [1, 0], [0, 1],
         [2, 0], [1, 1], [0, 2],
         [3, 0], [2, 1], [1, 2], [0, 3]]


    .. RUBRIC:: Specifying how to construct elements

    This is the list of all monomials of degree `4` which divide the
    monomial `x^3y^1z^2` (a monomial being identified with its
    exponent vector)::

        sage: R.<x,y,z> = QQ[]
        sage: m = [3,1,2]
        sage: def term(exponents):
        ....:     return x^exponents[0] * y^exponents[1] * z^exponents[2]
        sage: list( IntegerListsLex(4, length=len(m), ceiling=m, element_constructor=term) )
        [x^3*y, x^3*z, x^2*y*z, x^2*z^2, x*y*z^2]

    Note the use of the ``element_constructor`` option to specify how
    to construct elements from a plain list.

    A variant is to specify a class for the elements. With the default
    element constructor, this class should take as input the parent
    ``self`` and a list. Here we want the elements to be constructed
    in the class :class:`Partition`::

        sage: IntegerListsLex(3, max_slope=0, element_class=Partition, global_options=Partitions.global_options).list()
        [[3], [2, 1], [1, 1, 1]]

    Note that the :class:`Partition` further assumes the existence of
    an attribute ``_global_options`` in the parent, hence the use of the
    ``global_options`` parameter.

    .. WARNING::

        The protocol for specifying the element class and constructor
        is subject to changes.

    ALGORITHM:

    The iteration algorithm uses a depth first search through the
    prefix tree of the list of integers (see also
    :ref:`section-generic-integerlistlex`). While doing so, it does
    some lookahead heuristics to attempt to cut dead branches.

    In most practical use cases, most dead branches are cut. Then,
    roughly speaking, the time needed to iterate through all the
    elements of `S` is proportional to the number of elements, where
    the proportion factor is controlled by the length `l` of the
    longest element of `S`. In addition, the memory usage is also
    controlled by `l`, which is to say negligible in practice.

    Still, there remains much room for efficiency improvements; see
    :trac:`18055`, :trac:`18056`.

    .. NOTE::

        The generation algorithm could in principle be extended to
        deal with non-constant slope constraints and with negative
        parts.

    TESTS:

    This example from the combinatorics tutorial used to fail before
    :trac:`17979` because the floor conditions did not satisfy the
    slope conditions::

        sage: I = IntegerListsLex(16, min_length=2, max_slope=-1, floor=[5,3,3])
        sage: I.list()
        [[13, 3], [12, 4], [11, 5], [10, 6], [9, 7], [9, 4, 3], [8, 5, 3], [8, 4, 3, 1],
         [7, 6, 3], [7, 5, 4], [7, 5, 3, 1], [7, 4, 3, 2], [6, 5, 4, 1], [6, 5, 3, 2],
         [6, 4, 3, 2, 1]]

    ::

        sage: Partitions(2, max_slope=-1, length=2).list()
        []
        sage: list(IntegerListsLex(0, floor=ConstantFunction(1), min_slope=0))
        [[]]
        sage: list(IntegerListsLex(0, floor=ConstantFunction(1), min_slope=0, max_slope=0))
        [[]]
        sage: list(IntegerListsLex(0, max_length=0, floor=ConstantFunction(1), min_slope=0, max_slope=0))
        [[]]
        sage: list(IntegerListsLex(0, max_length=0, floor=ConstantFunction(0), min_slope=0, max_slope=0))
        [[]]
        sage: list(IntegerListsLex(0, min_part=1, min_slope=0))
        [[]]
        sage: list(IntegerListsLex(1, min_part=1, min_slope=0))
        [[1]]
        sage: list(IntegerListsLex(0, min_length=1, min_part=1, min_slope=0))
        []
        sage: list(IntegerListsLex(0, min_length=1, min_slope=0))
        [[0]]
        sage: list(IntegerListsLex(3, max_length=2))
        [[3], [2, 1], [1, 2], [0, 3]]
        sage: partitions = {"min_part": 1, "max_slope": 0}
        sage: partitions_min_2 = {"floor": ConstantFunction(2), "max_slope": 0}
        sage: compositions = {"min_part": 1}
        sage: integer_vectors = lambda l: {"length": l}
        sage: lower_monomials = lambda c: {"length": c, "floor": lambda i: c[i]}
        sage: upper_monomials = lambda c: {"length": c, "ceiling": lambda i: c[i]}
        sage: constraints = { "min_part":1, "min_slope": -1, "max_slope": 0}
        sage: list(IntegerListsLex(6, **partitions))
        [[6],
         [5, 1],
         [4, 2],
         [4, 1, 1],
         [3, 3],
         [3, 2, 1],
         [3, 1, 1, 1],
         [2, 2, 2],
         [2, 2, 1, 1],
         [2, 1, 1, 1, 1],
         [1, 1, 1, 1, 1, 1]]
        sage: list(IntegerListsLex(6, **constraints))
        [[6],
         [3, 3],
         [3, 2, 1],
         [2, 2, 2],
         [2, 2, 1, 1],
         [2, 1, 1, 1, 1],
         [1, 1, 1, 1, 1, 1]]
        sage: list(IntegerListsLex(1, **partitions_min_2))
        []
        sage: list(IntegerListsLex(2, **partitions_min_2))
        [[2]]
        sage: list(IntegerListsLex(3, **partitions_min_2))
        [[3]]
        sage: list(IntegerListsLex(4, **partitions_min_2))
        [[4], [2, 2]]
        sage: list(IntegerListsLex(5, **partitions_min_2))
        [[5], [3, 2]]
        sage: list(IntegerListsLex(6, **partitions_min_2))
        [[6], [4, 2], [3, 3], [2, 2, 2]]
        sage: list(IntegerListsLex(7, **partitions_min_2))
        [[7], [5, 2], [4, 3], [3, 2, 2]]
        sage: list(IntegerListsLex(9, **partitions_min_2))
        [[9], [7, 2], [6, 3], [5, 4], [5, 2, 2], [4, 3, 2], [3, 3, 3], [3, 2, 2, 2]]
        sage: list(IntegerListsLex(10, **partitions_min_2))
        [[10],
         [8, 2],
         [7, 3],
         [6, 4],
         [6, 2, 2],
         [5, 5],
         [5, 3, 2],
         [4, 4, 2],
         [4, 3, 3],
         [4, 2, 2, 2],
         [3, 3, 2, 2],
         [2, 2, 2, 2, 2]]
        sage: list(IntegerListsLex(4, **compositions))
        [[4], [3, 1], [2, 2], [2, 1, 1], [1, 3], [1, 2, 1], [1, 1, 2], [1, 1, 1, 1]]
        sage: list(IntegerListsLex(6, min_length=1, floor=[7]))
        []
        sage: L = IntegerListsLex(10**100,length=1)
        sage: L.list()
        [[10000000000000000000000000000000000000000000000000000000000000000000000000000000000000000000000000000]]

    Noted on :trac:`17898`::

        sage: list(IntegerListsLex(4, min_part=1, length=3, min_slope=1))
        []
        sage: IntegerListsLex(6, ceiling=[4,2], floor=[3,3]).list()
        []
        sage: IntegerListsLex(6, min_part=1, max_part=3, max_slope=-4).list()
        []

    Noted in :trac:`17548`, which are now fixed::

        sage: IntegerListsLex(10, min_part=2, max_slope=-1).list()
        [[10], [8, 2], [7, 3], [6, 4], [5, 3, 2]]
        sage: IntegerListsLex(5, min_slope=1, floor=[2,1,1], max_part=2).list()
        []
        sage: IntegerListsLex(4, min_slope=0, max_slope=0).list()
        [[4], [2, 2], [1, 1, 1, 1]]
        sage: IntegerListsLex(6, min_slope=-1, max_slope=-1).list()
        [[6], [3, 2, 1]]
        sage: IntegerListsLex(6, min_length=3, max_length=2, min_part=1).list()
        []
        sage: I = IntegerListsLex(3, max_length=2, min_part=1)
        sage: I.list()
        [[3], [2, 1], [1, 2]]
        sage: [1,1,1] in I
        False
        sage: I=IntegerListsLex(10, ceiling=[4], max_length=1, min_part=1)
        sage: I.list()
        []
        sage: [4,6] in I
        False
        sage: I = IntegerListsLex(4, min_slope=1, min_part=1, max_part=2)
        sage: I.list()
        []
        sage: I = IntegerListsLex(7, min_slope=1, min_part=1, max_part=4)
        sage: I.list()
        [[3, 4], [1, 2, 4]]
        sage: I = IntegerListsLex(4, floor=[2,1], ceiling=[2,2], max_length=2, min_slope=0)
        sage: I.list()
        [[2, 2]]
        sage: I = IntegerListsLex(10, min_part=1, max_slope=-1)
        sage: I.list()
        [[10], [9, 1], [8, 2], [7, 3], [7, 2, 1], [6, 4], [6, 3, 1], [5, 4, 1],
         [5, 3, 2], [4, 3, 2, 1]]


    .. RUBRIC:: TESTS from comments on :trac:`17979`

    Comment 191::

        sage: list(IntegerListsLex(1, min_length=2, min_slope=0, max_slope=0))
        []

    Comment 240::

        sage: L = IntegerListsLex(min_length=2, max_part=0)
        sage: L.list()
        [[0, 0]]

    .. RUBRIC:: Tests on the element constructor feature and mutability

    Internally, the iterator works on a single list that is mutated
    along the way. The following test makes sure that we actually make a copy of
    this list before passing it to ``element_constructor`` in order to
    avoid reference effects::

        sage: from sage.misc.c3_controlled import identity
        sage: P = IntegerListsLex(n=3, max_slope=0, min_part=1, element_constructor=identity)
        sage: list(P)
        [[3], [2, 1], [1, 1, 1]]

    Same, step by step::

        sage: it = iter(P)
        sage: a = it.next(); a
        [3]
        sage: b = it.next(); b
        [2, 1]
        sage: a
        [3]
        sage: a is b
        False

    Tests from `MuPAD-Combinat <http://mupad-combinat.svn.sourceforge.net/viewvc/mupad-combinat/trunk/MuPAD-Combinat/lib/COMBINAT/TEST/MachineIntegerListsLex.tst>`_::

        sage: IntegerListsLex(7, min_length=2, max_length=6, floor=[0,0,2,0,0,1], ceiling=[3,2,3,2,1,2]).cardinality()
        83
        sage: IntegerListsLex(7, min_length=2, max_length=6, floor=[0,0,2,0,1,1], ceiling=[3,2,3,2,1,2]).cardinality()
        53
        sage: IntegerListsLex(5, min_length=2, max_length=6, floor=[0,0,2,0,0,0], ceiling=[2,2,2,2,2,2]).cardinality()
        30
        sage: IntegerListsLex(5, min_length=2, max_length=6, floor=[0,0,1,1,0,0], ceiling=[2,2,2,2,2,2]).cardinality()
        43

        sage: IntegerListsLex(0, min_length=0, max_length=7, floor=[1,1,0,0,1,0], ceiling=[4,3,2,3,2,2,1]).first()
        []

        sage: IntegerListsLex(0, min_length=1, max_length=7, floor=[0,1,0,0,1,0], ceiling=[4,3,2,3,2,2,1]).first()
        [0]
        sage: IntegerListsLex(0, min_length=1, max_length=7, floor=[1,1,0,0,1,0], ceiling=[4,3,2,3,2,2,1]).cardinality()
        0

        sage: IntegerListsLex(2, min_length=0, max_length=7, floor=[1,1,0,0,0,0], ceiling=[4,3,2,3,2,2,1]).first()  # Was [1,1], due to slightly different specs
        [2]
        sage: IntegerListsLex(1, min_length=1, max_length=7, floor=[1,1,0,0,0,0], ceiling=[4,3,2,3,2,2,1]).first()
        [1]
        sage: IntegerListsLex(1, min_length=2, max_length=7, floor=[1,1,0,0,0,0], ceiling=[4,3,2,3,2,2,1]).cardinality()
        0
        sage: IntegerListsLex(2, min_length=5, max_length=7, floor=[1,1,0,0,0,0], ceiling=[4,3,2,3,2,2,1]).first()
        [1, 1, 0, 0, 0]
        sage: IntegerListsLex(2, min_length=5, max_length=7, floor=[1,1,0,0,0,1], ceiling=[4,3,2,3,2,2,1]).first()
        [1, 1, 0, 0, 0]
        sage: IntegerListsLex(2, min_length=5, max_length=7, floor=[1,1,0,0,1,0], ceiling=[4,3,2,3,2,2,1]).cardinality()
        0

        sage: IntegerListsLex(4, min_length=3, max_length=6, floor=[2, 1, 2, 1, 1, 1], ceiling=[3, 1, 2, 3, 2, 2]).cardinality()
        0
        sage: IntegerListsLex(5, min_length=3, max_length=6, floor=[2, 1, 2, 1, 1, 1], ceiling=[3, 1, 2, 3, 2, 2]).first()
        [2, 1, 2]
        sage: IntegerListsLex(6, min_length=3, max_length=6, floor=[2, 1, 2, 1, 1, 1], ceiling=[3, 1, 2, 3, 2, 2]).first()
        [3, 1, 2]
        sage: IntegerListsLex(12, min_length=3, max_length=6, floor=[2, 1, 2, 1, 1, 1], ceiling=[3, 1, 2, 3, 2, 2]).first()
        [3, 1, 2, 3, 2, 1]
        sage: IntegerListsLex(13, min_length=3, max_length=6, floor=[2, 1, 2, 1, 1, 1], ceiling=[3, 1, 2, 3, 2, 2]).first()
        [3, 1, 2, 3, 2, 2]
        sage: IntegerListsLex(14, min_length=3, max_length=6, floor=[2, 1, 2, 1, 1, 1], ceiling=[3, 1, 2, 3, 2, 2]).cardinality()
        0

    This used to hang (see comment 389 and fix in :meth:`Envelope.__init__`)::

        sage: IntegerListsLex(7, max_part=0, ceiling=lambda i:i, check=False).list()
        []
    """
    __metaclass__ = ClasscallMetaclass

    @staticmethod
    def __classcall_private__(cls, n=None, **kwargs):
        r"""
        Return a disjoint union if ``n`` is a list or iterable.

        TESTS:

        Specifying a list or iterable as argument is deprecated::

            sage: IntegerListsLex([2,2], length=2).list()
            doctest:...: DeprecationWarning: Calling IntegerListsLex with n an iterable is deprecated. Please use DisjointUnionEnumeratedSets or the min_sum and max_sum arguments instead
            See http://trac.sagemath.org/17979 for details.
            [[2, 0], [1, 1], [0, 2], [2, 0], [1, 1], [0, 2]]
            sage: IntegerListsLex(NN, max_length=3)
            Disjoint union of Lazy family (<lambda>(i))_{i in Non negative integer semiring}
        """
        import collections
        if isinstance(n, collections.Iterable):
            from sage.misc.superseded import deprecation
            deprecation(17979, 'Calling IntegerListsLex with n an iterable is deprecated. Please use DisjointUnionEnumeratedSets or the min_sum and max_sum arguments instead')
            from sage.sets.disjoint_union_enumerated_sets import DisjointUnionEnumeratedSets
            return DisjointUnionEnumeratedSets(Family(n, lambda i: IntegerListsLex(i, **kwargs)))
        else:
            return typecall(cls, n=n, **kwargs)

    def __init__(self,
                 n=None,
                 length=None, min_length=0, max_length=Infinity,
                 floor=None, ceiling=None,
                 min_part=0, max_part=Infinity,
                 min_slope=-Infinity, max_slope=Infinity,
                 min_sum=0, max_sum=Infinity,
                 name=None,
                 category=None,
                 element_constructor=None, element_class=None,
                 global_options=None,
                 check=True):
        """
        Initialize ``self``.

        TESTS::

            sage: C = IntegerListsLex(2, length=3)
            sage: C == loads(dumps(C))
            True
            sage: C == loads(dumps(C)) # this did fail at some point, really!
            True
            sage: C is loads(dumps(C)) # todo: not implemented
            True
            sage: C.cardinality().parent() is ZZ
            True
            sage: TestSuite(C).run()
<<<<<<< HEAD

            sage: IntegerListsLex(min_sum=Infinity).list()
            Traceback (most recent call last):
            ...
            TypeError: unable to coerce <class 'sage.rings.infinity.PlusInfinity'> to an integer
            sage: IntegerListsLex(min_sum=1.4).list()
            Traceback (most recent call last):
            ...
            TypeError: Attempt to coerce non-integral RealNumber to Integer
=======
            sage: C = IntegerListsLex(2, global_options=Partitions.global_options)
            doctest:...: DeprecationWarning: the global_options argument is deprecated
             since, in general, pickling is broken; create your own class instead
            See http://trac.sagemath.org/15525 for details.
>>>>>>> c477d6cf
        """
        if category is None:
            category = EnumeratedSets().Finite()

        self._check = check

        if n is not None:
            min_sum = n
            max_sum = n
        self._min_sum = ZZ(min_sum)
        self._max_sum = ZZ(max_sum) if max_sum != Infinity else Infinity

<<<<<<< HEAD
        if length is not None:
            min_length = length
            max_length = length
        self._min_length = max(ZZ(min_length), 0)
        self._max_length = ZZ(max_length) if max_length != Infinity else Infinity

        self._min_slope = ZZ(min_slope) if min_slope != -Infinity else -Infinity
        self._max_slope = ZZ(max_slope) if max_slope !=  Infinity else Infinity

        self._min_part = ZZ(min_part)
        if self._min_part < 0:
            raise NotImplementedError("strictly negative min_part")
        self._max_part = ZZ(max_part) if max_part != Infinity else Infinity

        # self._floor_or_ceiling_is_function will be set to ``True``
        # if a function is given as input for floor or ceiling; in
        # this case a warning will be emitted, unless the user sets
        # check=False. See the documentation.
        self._floor_or_ceiling_is_function = False
=======
        if global_options is not None:
            from sage.misc.superseded import deprecation
            deprecation(15525, 'the global_options argument is deprecated since, in general,'
                               ' pickling is broken; create your own class instead')

>>>>>>> c477d6cf
        if floor is None:
            floor = 0
        elif isinstance(floor, (list, tuple)):
            floor = tuple(ZZ(i) for i in floor)
            if not all(i >= 0 for i in floor):
                raise NotImplementedError("negative parts in floor={}".format(floor))
        elif callable(floor):
            self._floor_or_ceiling_is_function = True
        else:
            raise TypeError("floor should be a list, tuple, or function")
        self._floor = Envelope(floor, sign=-1,
                               min_part=  self._min_part,  max_part= self._max_part,
                               min_slope= self._min_slope, max_slope=self._max_slope,
                               min_length=self._min_length)

        if ceiling is None:
            ceiling = Infinity
        elif isinstance(ceiling, (list, tuple)):
            ceiling = tuple(ZZ(i) if i != Infinity else Infinity
                            for i in ceiling)
            if not all(i >= 0 for i in ceiling):
                raise NotImplementedError("negative parts in ceiling={}".format(ceiling))
        elif callable(ceiling):
            self._floor_or_ceiling_is_function = True
        else:
            raise ValueError("Unable to parse value of parameter ceiling")
        self._ceiling = Envelope(ceiling, sign=1,
                               min_part=  self._min_part,  max_part= self._max_part,
                               min_slope= self._min_slope, max_slope=self._max_slope,
                               min_length=self._min_length)

        if name is not None:
            self.rename(name)

        if self._floor_or_ceiling_is_function and self._check:
            from warnings import warn
            warn("""
A function has been given as input of the floor=[...] or ceiling=[...]
arguments of IntegerListsLex. Please see the documentation for the caveats.
If you know what you are doing, you can set check=False to skip this warning.""")

        # Customization of the class and constructor for the elements

        # We set the following attribute to True if the element
        # constructor is known to be safe and does not claim ownership
        # on the input list. In this case, we can save a copy in Iter.next.
        self._element_constructor_is_copy_safe = False
        if element_class is not None:
            self.Element = element_class
        if element_constructor is not None:
            if element_constructor is list or element_constructor is tuple:
                self._element_constructor_is_copy_safe = True
        elif issubclass(self.Element, ClonableArray):
            # Not all element class support check=False
            element_constructor = self._element_constructor_nocheck
            self._element_constructor_is_copy_safe = True
        if global_options is not None:
            self.global_options = global_options

        Parent.__init__(self, element_constructor=element_constructor,
                        category=category)

    @cached_method
    def _check_finiteness(self):
        """
        Check that the constraints define a finite set.

        As mentioned in the description of this class, being finite is
        almost equivalent to being inverse lexicographic iterable,
        which is what we really care about.

        This set is finite if and only if:

        #. For each `i` such that there exists a list of length at
           least `i+1` satisfying the constraints, there exists a
           direct or indirect upper bound on the `i`-th part, that
           is ``self._ceiling(i)`` is finite.

        #. There exists a global upper bound on the length.

        Failures for 1. are detected and reported later, during the
        iteration, namely the first time a prefix including the `i`-th
        part is explored.

        This method therefore focuses on 2., namely trying to prove
        the existence of an upper bound on the length. It may fail
        to do so even when the set is actually finite.

        OUTPUT: ``None`` if this method finds a proof that there
        exists an upper bound on the length. Otherwise a
        ``ValueError`` is raised.

        EXAMPLES::

            sage: L = IntegerListsLex(4, max_length=4)
            sage: L._check_finiteness()

        The following example is infinite::

            sage: L = IntegerListsLex(4)
            sage: L._check_finiteness()
            Traceback (most recent call last):
            ...
            ValueError: Could not prove that the specified constraints yield a finite set

        Indeed::

            sage: it = iter(IntegerListsLex(4, check=False))
            sage: for _ in range(10): print next(it)
            [4]
            [3, 1]
            [3, 0, 1]
            [3, 0, 0, 1]
            [3, 0, 0, 0, 1]
            [3, 0, 0, 0, 0, 1]
            [3, 0, 0, 0, 0, 0, 1]
            [3, 0, 0, 0, 0, 0, 0, 1]
            [3, 0, 0, 0, 0, 0, 0, 0, 1]
            [3, 0, 0, 0, 0, 0, 0, 0, 0, 1]

        Unless ``check=False`, :meth:`_check_finiteness` is called as
        soon as an iteration is attempted::

            sage: iter(L)
            Traceback (most recent call last):
            ...
            ValueError: Could not prove that the specified constraints yield a finite set

        Some other infinite examples::

            sage: L = IntegerListsLex(ceiling=[0], min_slope=1, max_slope=2)
            sage: L.list()
            Traceback (most recent call last):
            ...
            ValueError: Could not prove that the specified constraints yield a finite set

            sage: L = IntegerListsLex(ceiling=[0], min_slope=1, max_slope=1)
            sage: L.list()
            Traceback (most recent call last):
            ...
            ValueError: Could not prove that the specified constraints yield a finite set

            sage: IntegerListsLex(ceiling=[0], min_slope=1, max_slope=1).list()
            Traceback (most recent call last):
            ...
            ValueError: Could not prove that the specified constraints yield a finite set

        The following example is actually finite, but not detected as such::

            sage: IntegerListsLex(7, floor=[4], max_part=4, min_slope=-1).list()
            Traceback (most recent call last):
            ...
            ValueError: Could not prove that the specified constraints yield a finite set

        This is sad because the following equivalent example works just fine::

            sage: IntegerListsLex(7, floor=[4,3], max_part=4, min_slope=-1).list()
            [[4, 3]]

        Detecting this properly would require some deeper lookahead,
        and the difficulty is to decide how far this lookahead should
        search. Until this is fixed, one can disable the checks::

            sage: IntegerListsLex(7, floor=[4], max_part=4, min_slope=-1, check=False).list()
            [[4, 3]]

        If the ceiling or floor is a function, it is much more likely
        that a finite set will not be detected as such::

            sage: IntegerListsLex(ceiling=lambda i: max(3-i,0))._check_finiteness()
            Traceback (most recent call last):
            ...
            ValueError: Could not prove that the specified constraints yield a finite set

            sage: IntegerListsLex(7, ceiling=lambda i:0).list()
            Traceback (most recent call last):
            ...
            ValueError: Could not prove that the specified constraints yield a finite set

        The next example shows a case that is finite because we remove
        trailing zeroes::

            sage: list(IntegerListsLex(ceiling=[0], max_slope=0))
            [[]]
            sage: L = IntegerListsLex(ceiling=[1], min_slope=1, max_slope=1)
            sage: L.list()
            Traceback (most recent call last):
            ...
            ValueError: Could not prove that the specified constraints yield a finite set

        In the next examples, there is either no solution, or the region
        is bounded::

            sage: IntegerListsLex(min_sum=10, max_sum=5).list()
            []
            sage: IntegerListsLex(max_part=1, min_slope=10).list()
            [[1], []]
            sage: IntegerListsLex(max_part=100, min_slope=10).first()
            [100]
            sage: IntegerListsLex(ceiling=[1,Infinity], max_part=2, min_slope=1).list()
            [[1, 2], [1], [0, 2], [0, 1, 2], [0, 1], []]
            sage: IntegerListsLex(min_sum=1, floor=[1,2], max_part=1).list()
            [[1]]

            sage: IntegerListsLex(min_length=2, max_length=1).list()
            []
            sage: IntegerListsLex(min_length=-2, max_length=-1).list()
            []
            sage: IntegerListsLex(min_length=-1, max_length=-2).list()
            []
            sage: IntegerListsLex(min_length=2, max_slope=0, min_slope=1).list()
            []
            sage: IntegerListsLex(min_part=2, max_part=1).list()
            [[]]

            sage: IntegerListsLex(floor=[0,2], ceiling=[3,1]).list()
            [[3], [2], [1], []]
            sage: IntegerListsLex(7, ceiling=[2], floor=[4]).list()
            []
            sage: IntegerListsLex(7, max_part=0).list()
            []
            sage: IntegerListsLex(5, max_part=0, min_slope=0).list()
            []
            sage: IntegerListsLex(max_part=0).list()
            [[]]
            sage: IntegerListsLex(max_sum=1, min_sum=4, min_slope=0).list()
            []
        """
        # Trivial cases
        if self._max_length < Infinity:
            return
        if self._max_sum < self._min_sum:
            return
        if self._min_slope > self._max_slope:
            return
        if self._max_slope < 0:
            return
        if self._ceiling.limit() < self._floor.limit():
            return
        if self._ceiling.limit() == 0:
            # This assumes no trailing zeroes
            return
        if self._min_slope > 0 and self._ceiling.limit() < Infinity:
            return

        # Compute a lower bound on the sum of floor(i) for i=1 to infinity
        if self._floor.limit() > 0 or self._min_slope > 0:
            floor_sum_lower_bound = Infinity
        elif self._floor.limit_start() < Infinity:
            floor_sum_lower_bound = sum(self._floor(i) for i in range(self._floor.limit_start()))
        else:
            floor_sum_lower_bound = 0
        if floor_sum_lower_bound > 0 and self._min_slope >= 0:
            floor_sum_lower_bound = Infinity

        if self._max_sum < floor_sum_lower_bound:
            return
        if self._max_sum == floor_sum_lower_bound and self._max_sum < Infinity:
                # This assumes no trailing zeroes
                return

        # Variant on ceiling.limit() ==0 where we actually discover that the ceiling limit is 0
        if self._max_slope == 0 and \
           (self._max_sum < Infinity or
            (self._ceiling.limit_start() < Infinity and
             any(self._ceiling(i) == 0 for i in range(self._ceiling.limit_start()+1)))):
            return

        limit_start = max(self._ceiling.limit_start(), self._floor.limit_start())
        if limit_start < Infinity:
            for i in range(limit_start+1):
                if self._ceiling(i) < self._floor(i):
                    return

        raise ValueError("Could not prove that the specified constraints yield a finite set")


    @staticmethod
    def _list_function(l, default):
        r"""
        Generate a function on the nonnegative integers from input.

        This method generates a function on the nonnegative integers
        whose values are taken from ``l`` when the input is a valid index
        in the list ``l``, and has a default value ``default`` otherwise.

        INPUT:

        - ``l`` -- a list to use as a source of values

        - ``default`` -- a default value to use for indices outside of the list

        OUTPUT:

        A function on the nonnegative integers.

        EXAMPLES::

            sage: C = IntegerListsLex(2, length=3)
            sage: f = C._list_function([1,2], Infinity)
            sage: f(1)
            2
            sage: f(3)
            +Infinity
        """
        return lambda i: l[i] if i < len(l) else default

    def __eq__(self, other):
        r"""
        Return whether ``self == other``.

        EXAMPLES::

            sage: C = IntegerListsLex(2, length=3)
            sage: D = IntegerListsLex(2, length=3); L = D.list();
            sage: E = IntegerListsLex(2, min_length=3)
            sage: F = IntegerListsLex(2, length=3, element_constructor=list)
            sage: G = IntegerListsLex(4, length=3)
            sage: C == C
            True
            sage: C == D
            True
            sage: C == E
            False
            sage: C == F
            False
            sage: C == None
            False
            sage: C == G
            False

        This is a minimal implementation enabling pickling tests. It
        is safe, but one would want the two following objects to be
        detected as equal::

            sage: C = IntegerListsLex(2, ceiling=[1,1,1])
            sage: D = IntegerListsLex(2, ceiling=[1,1,1])
            sage: C == D
            False

        TESTS:

        This used to fail due to poor equality testing. See
        :trac:`17979`, comment 433::

            sage: DisjointUnionEnumeratedSets(Family([2,2],
            ....:     lambda n: IntegerListsLex(n, length=2))).list()
            [[2, 0], [1, 1], [0, 2], [2, 0], [1, 1], [0, 2]]
            sage: DisjointUnionEnumeratedSets(Family([2,2],
            ....:     lambda n: IntegerListsLex(n, length=1))).list()
            [[2], [2]]
        """
        if self.__class__ != other.__class__:
            return False
        for key in ["_min_length", "_max_length", "_floor", "_ceiling", "_min_part", "_max_part", "_min_sum", "_max_sum", "Element"]:
            if getattr(self, key) != getattr(other, key):
                return False
        a = self._element_constructor
        b = other._element_constructor
        if ismethod(a):
            a = a.im_func
        if ismethod(b):
            b = b.im_func
        return a == b

    def __ne__(self, other):
        r"""
        Return whether ``self != other``.

        EXAMPLES::

            sage: C = IntegerListsLex(2, length=3)
            sage: D = IntegerListsLex(2, length=3); L = D.list();
            sage: E = IntegerListsLex(2, max_length=3)
            sage: C != D
            False
            sage: C != E
            True
        """
        return not self == other

    def _repr_(self):
        """
        Return the name of this enumerated set.

        EXAMPLES::

            sage: C = IntegerListsLex(2, length=3)
            sage: C # indirect doctest
            Integer lists of sum 2 satisfying certain constraints

            sage: C = IntegerListsLex(2, length=3, name="A given name")
            sage: C
            A given name
        """
        if self._min_sum == self._max_sum:
            return "Integer lists of sum {} satisfying certain constraints".format(self._min_sum)
        elif self._max_sum == Infinity:
            if self._min_sum == 0:
                return "Integer lists with arbitrary sum satisfying certain constraints"
            else:
                return "Integer lists of sum at least {} satisfying certain constraints".format(self._min_sum)
        else:
            return "Integer lists of sum between {} and {} satisfying certain constraints".format(self._min_sum,self._max_sum)

    def __contains__(self, comp):
        """
        Return ``True`` if ``comp`` meets the constraints imposed by the arguments.

        EXAMPLES::

            sage: C = IntegerListsLex(n=2, max_length=3, min_slope=0)
            sage: all([l in C for l in C])
            True
        """
        if len(comp) < self._min_length or len(comp) > self._max_length:
            return False
        n = sum(comp)
        if n < self._min_sum or n > self._max_sum:
            return False
        for i in range(len(comp)):
            if comp[i] < self._floor(i):
                return False
            if comp[i] > self._ceiling(i):
                return False
        for i in range(len(comp)-1):
            slope = comp[i+1] - comp[i]
            if slope < self._min_slope or slope > self._max_slope:
                return False
        return True


    def __iter__(self):
        """
        Return an iterator for the elements of ``self``.

        EXAMPLES::

            sage: C = IntegerListsLex(2, length=3)
            sage: list(C)     # indirect doctest
            [[2, 0, 0], [1, 1, 0], [1, 0, 1], [0, 2, 0], [0, 1, 1], [0, 0, 2]]
        """
        if self._check:
            self._check_finiteness()
        return IntegerListsLexIter(self)

    def _element_constructor_nocheck(self, l):
        r"""
        A variant of the standard element constructor that passes
        ``check=False`` to the element class.

        EXAMPLES::

            sage: L = IntegerListsLex(4, max_slope=0)
            sage: L._element_constructor_nocheck([1,2,3])
            [1, 2, 3]

        When relevant, this is assigned to
        ``self._element_constructor`` by :meth:`__init__`, to avoid
        overhead when constructing elements from trusted data in the
        iterator::

            sage: L._element_constructor
            <bound method IntegerListsLex._element_constructor_nocheck of ...>
            sage: L._element_constructor([1,2,3])
            [1, 2, 3]
        """
        return self.element_class(self, l, check=False)

    class Element(ClonableArray):
        """
        Element class for :class:`IntegerListsLex`.
        """
        def check(self):
            """
            Check to make sure this is a valid element in its
            :class:`IntegerListsLex` parent.

            EXAMPLES::

                sage: C = IntegerListsLex(4)
                sage: C([4]).check()
                True
                sage: C([5]).check()   # not implemented
                False
            """
            return self.parent().__contains__(self)


# Constants for IntegerListsLexIter._next_state
LOOKAHEAD = 5
PUSH      = 4
ME        = 3
DECREASE  = 2
POP       = 1
STOP      = 0

class IntegerListsLexIter:
    r"""
    Iterator class for IntegerListsLex.

    Let ``T`` be the prefix tree of all lists of nonnegative
    integers that satisfy all constraints except possibly for
    ``min_length`` and ``min_sum``; let the children of a list
    be sorted decreasingly according to their last part.

    The iterator is based on a depth-first search exploration of a
    subtree of this tree, trying to cut branches that do not
    contain a valid list. Each call of ``next`` iterates through
    the nodes of this tree until it finds a valid list to return.

    Here are the attributes describing the current state of the
    iterator,  and their invariants:

    - ``_parent`` -- the :class:`IntegerListsLex` object this is
      iterating on;

    - ``_current_list`` -- the list corresponding to the current
      node of the tree;

    - ``_j`` -- the index of the last element of ``_current_list``:
      ``self._j == len(self._current_list) - 1``;

    - ``_current_sum`` -- the sum of the parts of ``_current_list``;

    - ``_search_ranges`` -- a list of same length as
      ``_current_list``: the range for each part.

    Furthermore, we assume that there is no obvious contradiction
    in the contraints:

    - ``self._parent._min_length <= self._parent._max_length``;
    - ``self._parent._min_slope <= self._parent._max_slope``
      unless ``self._parent._min_length <= 1``.

    Along this iteration, ``next`` switches between the following
    states:

    - LOOKAHEAD: determine whether the current list could be a
      prefix of a valid list;
    - PUSH: go deeper into the prefix tree by appending the
      largest possible part to the current list;
    - ME: check whether the current list is valid and if yes return it
    - DECREASE: decrease the last part;
    - POP: pop the last part of the current list;
    - STOP: the iteration is finished.

    The attribute ``_next_state`` contains the next state ``next``
    should enter in.
    """
    def __init__(self, parent):
        """
        TESTS::

            sage: from sage.combinat.integer_list import IntegerListsLexIter
            sage: C = IntegerListsLex(2, length=3)
            sage: I = IntegerListsLexIter(C)
            sage: I._search_ranges
            []
            sage: I._current_list
            []
            sage: I._j
            -1
            sage: I._current_sum
            0
        """
        self._parent = parent

        self._search_ranges = []
        self._current_list = []
        self._j = -1     # index of last element of _current_list
        self._current_sum = 0     # sum of parts in _current_list

        # Make sure that some invariants are respected in the iterator
        if parent._min_length <= parent._max_length and \
           (parent._min_slope <= parent._max_slope or parent._min_length <= 1):
            self._next_state = PUSH
        else:
            self._next_state = STOP

    def __iter__(self):
        """
        Return ``self`` as per the iterator protocol.

        EXAMPLES::

            sage: from sage.combinat.integer_list import IntegerListsLexIter
            sage: C = IntegerListsLex(2, length=3)
            sage: it = IntegerListsLexIter(C)
            sage: it.__iter__() is it
            True
        """
        return self

    def _push_search(self):
        """
        Push search forward, resetting attributes.

        The push may fail if it is discovered that
        ``self._current_list`` cannot be extended in a valid way.

        OUTPUT: a boolean: whether the push succeeded

        EXAMPLES::

            sage: C = IntegerListsLex(2, length=3)
            sage: I = C.__iter__()
            sage: I._j
            -1
            sage: I._search_ranges
            []
            sage: I._current_list
            []
            sage: I._current_sum
            0
            sage: I._push_search()
            True
            sage: I._j
            0
            sage: I._search_ranges
            [(0, 2)]
            sage: I._current_list
            [2]
            sage: I._current_sum
            2
            sage: I._push_search()
            True
            sage: I._j
            1
            sage: I._search_ranges
            [(0, 2), (0, 0)]
            sage: I._current_list
            [2, 0]
            sage: I._current_sum
            2
        """
        p = self._parent
        max_sum = p._max_sum
        min_length = p._min_length
        max_length = p._max_length
        if  self._j+1 >= max_length:
            return False
        if self._j+1 >= min_length and self._current_sum == max_sum:
            # Cannot add trailing zeroes
            return False

        if self._j >= 0:
            prev = self._current_list[self._j]
        else:
            prev = None
        interval = self._m_interval(self._j+1, self._parent._max_sum - self._current_sum, prev)
        if interval[0] > interval[1]:
            return False

        self._j += 1
        m = interval[1]
        self._search_ranges.append(interval)
        self._current_list.append(m)
        self._current_sum += m
        return True

    def _pop_search(self):
        """
        Go back in search tree. Resetting attributes.

        EXAMPLES::

            sage: C = IntegerListsLex(2, length=3)
            sage: I = C.__iter__()
            sage: I._push_search()
            True
            sage: I._j
            0
            sage: I._search_ranges
            [(0, 2)]
            sage: I._current_sum
            2
            sage: I._current_list
            [2]
            sage: I._pop_search()
            sage: I._j
            -1
            sage: I._search_ranges
            []
            sage: I._current_sum
            0
            sage: I._current_list
            []
        """
        if self._j >= 0:  # TODO: get rid of this condition
            self._j -= 1
            self._search_ranges.pop()
            self._current_sum -= self._current_list[-1]
            self._current_list.pop()

    def next(self):
        r"""
        Return the next element in the iteration.

        EXAMPLES::

            sage: from sage.combinat.integer_list import IntegerListsLexIter
            sage: C = IntegerListsLex(2, length=3)
            sage: I = IntegerListsLexIter(C)
            sage: I.next()
            [2, 0, 0]
            sage: I.next()
            [1, 1, 0]
        """
        p = self._parent
        min_sum = p._min_sum
        max_length = p._max_length
        search_ranges = self._search_ranges

        while True:
            assert self._j == len(self._current_list) - 1
            assert self._j == len(self._search_ranges) - 1

            # LOOK AHEAD
            if self._next_state == LOOKAHEAD:
                if self._lookahead():
                    self._next_state = PUSH
                else:
                    # We should reuse information about the
                    # reasons for this failure, to avoid when
                    # possible retrying with smaller values.
                    # We just do a special case for now:
                    if self._j + 1 == max_length and self._current_sum < min_sum:
                        self._next_state = POP
                    else:
                        self._next_state = DECREASE

            # PUSH
            if self._next_state == PUSH:
                if self._push_search():
                    self._next_state = LOOKAHEAD
                    continue
                self._next_state = ME

            # ME
            if self._next_state == ME:
                if self._j == -1:
                    self._next_state = STOP
                else:
                    self._next_state = DECREASE
                if self._internal_list_valid():
                    return p._element_constructor(
                        self._current_list
                        if p._element_constructor_is_copy_safe
                        else self._current_list[:])

            # DECREASE
            if self._next_state == DECREASE:
                self._current_list[-1] -= 1
                self._current_sum -= 1
                if self._current_list[-1] >= search_ranges[self._j][0]:
                    self._next_state = LOOKAHEAD
                    continue
                self._next_state = POP

            # POP
            if self._next_state == POP:
                self._pop_search()
                self._next_state = ME
                continue

            # STOP
            if self._next_state == STOP:
                raise StopIteration()

            assert False

    def _internal_list_valid(self):
        """
        Return whether the current list in the iteration variable ``self._current_list`` is a valid list.

        This method checks whether the sum of the parts in ``self._current_list``
        is in the right range, whether its length is in the
        required range, and whether there are trailing zeroes.  It does not check all of the
        necessary conditions to verify that an arbitrary list satisfies the
        constraints from the corresponding ``IntegerListsLex`` object, and should
        not be used except internally in the iterator class.

        EXAMPLES::

            sage: from sage.combinat.integer_list import IntegerListsLexIter
            sage: C = IntegerListsLex(2, length=3)
            sage: I = IntegerListsLexIter(C)
            sage: I._current_list
            []
            sage: I._internal_list_valid()
            False
            sage: I.next()
            [2, 0, 0]
            sage: I._current_list
            [2, 0, 0]
            sage: I._internal_list_valid()
            True
        """
        p = self._parent
        mu = self._current_list
        nu = self._current_sum
        l = self._j + 1
        good_sum = (nu >= p._min_sum and nu <= p._max_sum)
        good_length = (l >= p._min_length and l <= p._max_length)
        no_trailing_zeros = (l <= max(p._min_length,0) or mu[-1] != 0)
        return good_sum and good_length and no_trailing_zeros

    def _m_interval(self, i, max_sum, prev=None):
        r"""
        Return coarse lower and upper bounds for the part ``m`` at position ``i``.

        INPUT:

        - ``i`` -- a nonnegative integer (position)

        - ``max_sum`` -- a nonnegative integer or ``+oo``

        - ``prev`` -- a nonnegative integer or ``None``

        Return coarse lower and upper bounds for the value ``m``
        of the part at position ``i`` so that there could exists
        some list suffix `v_i,\ldots,v_k` of sum bounded by
        ``max_sum`` and satisfying the floor and upper bound
        constraints. If ``prev`` is specified, then the slope
        conditions between ``v[i-1]=prev`` and ``v[i]=m`` should
        also be satisfied.

        Additionally, this raises an error if it can be detected
        that some part is neither directly nor indirectly bounded
        above, which implies that the constraints possibly do not allow for
        an inverse lexicographic iterator.

        OUTPUT:

        A tuple of two integers ``(lower_bound, upper_bound)``.

        EXAMPLES::

            sage: from sage.combinat.integer_list import IntegerListsLexIter
            sage: C = IntegerListsLex(2, length=3)
            sage: I = IntegerListsLexIter(C)
            sage: I._m_interval(1,2)
            (0, 2)

        The second part is not bounded above, hence we can not
        iterate lexicographically through all the elements::

            sage: IntegerListsLex(ceiling=[2,infinity,3], max_length=3).first()
            Traceback (most recent call last):
            ...
            ValueError: infinite upper bound for values of m

        Same here::

            sage: IntegerListsLex(ceiling=[2,infinity,2], max_length=3, min_slope=-1).cardinality()
            Traceback (most recent call last):
            ...
            ValueError: infinite upper bound for values of m

        In the following examples however, all parts are
        indirectly bounded above::

            sage: IntegerListsLex(ceiling=[2,infinity,2], length=3,     min_slope=-1).cardinality()
            24
            sage: IntegerListsLex(ceiling=[2,infinity,2], max_length=3, max_slope=1).cardinality()
            24

            sage: IntegerListsLex(max_part=2, max_length=3).cardinality()
            27
            sage: IntegerListsLex(3, max_length=3).cardinality()      # parts bounded by n
            10
            sage: IntegerListsLex(max_length=0, min_length=1).list()  # no part!
            []
            sage: IntegerListsLex(length=0).list()                    # no part!
            [[]]
        """
        p = self._parent

        lower_bound = max(0, p._floor(i))
        upper_bound = min(max_sum, p._ceiling(i))
        if prev != None:
            lower_bound = max(lower_bound, prev + p._min_slope)
            upper_bound = min(upper_bound, prev + p._max_slope)

        ## check for infinite upper bound, in case max_sum is infinite
        if p._check and upper_bound == Infinity:
            # This assumes that there exists a valid list (which
            # is not yet always guaranteed). Then we just
            # discovered that part 'i' of this list can be made as
            # large as desired, which implies that `self._parent`
            # cannot be iterated in inverse lexicographic order
            raise ValueError("infinite upper bound for values of m")

        return (lower_bound, upper_bound)

    def _lookahead(self):
        r"""
        Return whether the current list can possibly be a prefix of a valid list.

        OUTPUT: ``False`` if it is guaranteed that the current
        list cannot be a prefix of a valid list and ``True``
        otherwise.

        EXAMPLES::

            sage: it = iter(IntegerListsLex(length=3, min_sum=2, max_sum=2))
            sage: it._current_list = [0,1]    # don't do this at home, kids
            sage: it._current_sum = 1
            sage: it._j = 1
            sage: it._lookahead()
            True

            sage: it = iter(IntegerListsLex(length=3, min_sum=3, max_sum=2))
            sage: it._current_list = [0,1]
            sage: it._current_sum = 1
            sage: it._j = 1
            sage: it._lookahead()
            False

            sage: it = iter(IntegerListsLex(min_length=2, max_part=0))
            sage: it._current_list = [0]
            sage: it._current_sum = 0
            sage: it._j = 0
            sage: it._lookahead()
            True
            sage: it._current_list = [0, 0]
            sage: it._j = 1
            sage: it._lookahead()
            True
            sage: it._current_list = [0, 0, 0]
            sage: it._j = 2
            sage: it._lookahead()
            False

            sage: n = 10**100
            sage: it = iter(IntegerListsLex(n, length=1))
            sage: it._current_list = [n-1]
            sage: it._current_sum = n-1
            sage: it._j = 0
            sage: it._lookahead()
            False

            sage: it = iter(IntegerListsLex(n=3, min_part=2, min_sum=3, max_sum=3))
            sage: it._current_list = [2]
            sage: it._current_sum = 2
            sage: it._j = 0
            sage: it._lookahead()
            False

        ALGORITHM:

        Let ``j=self._j`` be the position of the last part `m` of
        ``self._current_list``. The current algorithm computes,
        for `k=j,j+1,\ldots`, a lower bound `l_k` and an upper
        bound `u_k` for `v_0+\dots+v_k`, and stops if none of the
        invervals `[l_k, u_k]` intersect ``[min_sum, max_sum]``.

        The lower bound `l_k` is given by the area below
        `v_0,\dots,v_{j-1}` prolongated by the lower envelope
        between `j` and `k` and starting at `m`. The upper bound
        `u_k` is given similarly using the upper envelope.

        The complexity of this algorithm is bounded above by
        ``O(max_length)``. When ``max_length=oo``, the algorithm
        is guaranteed to terminate, unless ``floor`` is a function
        which is eventually constant with value `0`, or which
        reaches the value `0` while ``max_slope=0``.

        Indeed, the lower bound `l_k` is increasing with `k`; in
        fact it is strictly increasing, unless the local lower bound
        at `k` is `0`. Furthermore as soon as ``l_k >= min_sum``,
        we can conclude; we can also conclude if we know that the
        floor is eventually constant with value `0`, or there is a
        local lower bound at `k` is `0` and ``max_slope=0``.

        .. RUBRIC:: Room for improvement

        Improved prediction: the lower bound `l_k` does not take
        the slope conditions into account, except for those imposed
        by the value `m` at `j`. Similarly for `u_k`.

        Improved speed: given that `l_k` is increasing with `k`,
        possibly some dichotomy could be used to search for `k`,
        with appropriate caching / fast calculation of the partial
        sums. Also, some of the information gained at depth `j`
        could be reused at depth `j+1`.

        TESTS::

            sage: it = iter(IntegerListsLex(1, min_length=2, min_slope=0, max_slope=0, min_sum=1, max_sum=1))
            sage: it._current_list = [0]
            sage: it._current_sum = 0
            sage: it._j = 0
            sage: it._lookahead()
            False
        """
        # Check code for various termination conditions.  Possible cases:
        # 0. interval [lower, upper] intersects interval [min_sum, max_sum] -- terminate True
        # 1. lower sum surpasses max_sum -- terminate False
        # 2. iteration surpasses max_length -- terminate False
        # 3. upper envelope is smaller than lower envelope -- terminate False
        # 4. max_slope <= 0 -- terminate False after upper passes 0
        # 5. ceiling_limit == 0 -- terminate False after reaching larger limit point
        # 6. (uncomputable) ceiling function == 0 for all but finitely many input values -- terminate False after reaching (unknown) limit point -- currently hangs

        m = self._current_list[-1]
        j = self._j
        min_sum = self._parent._min_sum - (self._current_sum-m)
        max_sum = self._parent._max_sum - (self._current_sum-m)

        if min_sum > max_sum:
            return False

        p = self._parent

        # Beware that without slope conditions, the functions below
        # currently forget about the value m at k!
        lower_envelope = self._parent._floor.adapt(m,j)
        upper_envelope = self._parent._ceiling.adapt(m,j)
        lower = 0    # The lower bound `l_k`
        upper = 0    # The upper bound `u_k`

        assert j >= 0
        # get to smallest valid number of parts
        for k in range(j, p._min_length-1):
            # We are looking at lists `v_j,...,v_k`
            lo = m if k == j else lower_envelope(k)
            up = m if k == j else upper_envelope(k)
            if lo > up:
                return False
            lower += lo
            upper += up

        if j < p._min_length and min_sum <= upper and lower <= max_sum:
            # There could exist a valid list `v_j,\dots,v_{min_length-1}`
            return True

        k = max(p._min_length-1,j)
        # Check if any of the intervals intersect the target interval
        while k < p._max_length:
            lo = m if k == j else lower_envelope(k)
            up = m if k == j else upper_envelope(k)
            if lo > up:
                # There exists no valid list of length >= k
                return False
            lower += lo
            upper += up
            assert lower <= upper

            if lower > max_sum:
                # There cannot exist a valid list `v_j,\dots,v_l` with l>=k
                return False

            if (p._max_slope <= 0 and up <= 0) or \
               (p._ceiling.limit() == 0 and k > p._ceiling.limit_start()):
                # This implies v_l=0 for l>=k: that is we would be generating
                # a list with trailing zeroes
                return False

            if min_sum <= upper and lower <= max_sum:
                # There could exist a valid list `v_j,\dots,v_k`
                return True

            k += 1

        return False


class Envelope(object):
    """
    The (currently approximated) upper (lower) envelope of a function
    under the specified constraints.

    INPUT:

    - ``f`` -- a function, list, or tuple; if ``f`` is a list, it is
      considered as the function ``f(i)=f[i]``, completed for larger
      `i` with ``f(i)=max_part``.

    - ``min_part``, ``max_part``, ``min_slope``, ``max_slope``, ...
      as for :class:`IntegerListsLex` (please consult for details).

    - ``sign`` -- (+1 or -1) multiply the input values with ``sign``
      and multiply the output with ``sign``. Setting this to `-1` can
      be used to implement a lower envelope.

    The *upper envelope* `U(f)` of `f` is the (pointwise) largest
    function which is bounded above by `f` and satisfies the
    ``max_part`` and ``max_slope`` conditions. Furthermore, for
    ``i,i+1<min_length``, the upper envelope also satisfies the
    ``min_slope`` condition.

    Upon computing `U(f)(i)`, all the previous values
    for `j\leq i` are computed and cached; in particular `f(i)` will
    be computed at most once for each `i`.

    .. TODO::

        - This class is a good candidate for Cythonization, especially
          to get the critical path in ``__call__`` super fast.

        - To get full envelopes, we would want both the ``min_slope``
          and ``max_slope`` conditions to always be satisfied. This is
          only properly defined for the restriction of `f` to a finite
          interval `0,..,k`, and depends on `k`.

        - This is the core "data structure" of
          ``IntegerListsLex``. Improving the lookahead there
          essentially depends on having functions with a good
          complexity to compute the area below an envelope; and in
          particular how it evolves when increasing the length.

    EXAMPLES::

        sage: from sage.combinat.integer_list import Envelope

    Trivial upper and lower envelopes::

        sage: f = Envelope([3,2,2])
        sage: [f(i) for i in range(10)]
        [3, 2, 2, inf, inf, inf, inf, inf, inf, inf]
        sage: f = Envelope([3,2,2], sign=-1)
        sage: [f(i) for i in range(10)]
        [3, 2, 2, 0, 0, 0, 0, 0, 0, 0]

    A more interesting lower envelope::

        sage: f = Envelope([4,1,5,3,5], sign=-1, min_part=2, min_slope=-1)
        sage: [f(i) for i in range(10)]
        [4, 3, 5, 4, 5, 4, 3, 2, 2, 2]

    Currently, adding ``max_slope`` has no effect::

        sage: f = Envelope([4,1,5,3,5], sign=-1, min_part=2, min_slope=-1, max_slope=0)
        sage: [f(i) for i in range(10)]
        [4, 3, 5, 4, 5, 4, 3, 2, 2, 2]

    unless ``min_length`` is large enough::

        sage: f = Envelope([4,1,5,3,5], sign=-1, min_part=2, min_slope=-1, max_slope=0, min_length=2)
        sage: [f(i) for i in range(10)]
        [4, 3, 5, 4, 5, 4, 3, 2, 2, 2]

        sage: f = Envelope([4,1,5,3,5], sign=-1, min_part=2, min_slope=-1, max_slope=0, min_length=4)
        sage: [f(i) for i in range(10)]
        [5, 5, 5, 4, 5, 4, 3, 2, 2, 2]

        sage: f = Envelope([4,1,5,3,5], sign=-1, min_part=2, min_slope=-1, max_slope=0, min_length=5)
        sage: [f(i) for i in range(10)]
        [5, 5, 5, 5, 5, 4, 3, 2, 2, 2]

    A non trivial upper envelope::

        sage: f = Envelope([9,1,5,4], max_part=7, max_slope=2)
        sage: [f(i) for i in range(10)]
        [7, 1, 3, 4, 6, 7, 7, 7, 7, 7]

    TESTS::

        sage: f = Envelope(3, min_slope=1)
        sage: [f(i) for i in range(10)]
        [3, 3, 3, 3, 3, 3, 3, 3, 3, 3]

        sage: f = Envelope(3, min_slope=1, min_length=5)
        sage: [f(i) for i in range(10)]
        [-1, 0, 1, 2, 3, 3, 3, 3, 3, 3]

        sage: f = Envelope(3, sign=-1, min_slope=1)
        sage: [f(i) for i in range(10)]
        [3, 4, 5, 6, 7, 8, 9, 10, 11, 12]

        sage: f = Envelope(3, sign=-1, max_slope=-1, min_length=4)
        sage: [f(i) for i in range(10)]
        [6, 5, 4, 3, 3, 3, 3, 3, 3, 3]

    .. automethod:: __init__
    """
    def __init__(self, f,
                 min_part=0, max_part=Infinity,
                 min_slope=-Infinity, max_slope=Infinity,
                 min_length=0, max_length=Infinity, sign=1):
        r"""
        Initialize this envelope.

        TESTS::

            sage: from sage.combinat.integer_list import Envelope
            sage: f = Envelope(3, sign=-1, max_slope=-1, min_length=4)
            sage: f.__dict__
            {'_f': The constant function (...) -> inf,
             '_f_limit_start': 0,
             '_max_part': -3,
             '_max_slope': inf,
             '_min_slope': 1,
             '_precomputed': [-6, -5, -4, -3],
             '_sign': -1}
            sage: TestSuite(f).run(skip="_test_pickling")
            sage: Envelope(3, sign=1/3, max_slope=-1, min_length=4)
            Traceback (most recent call last):
            ...
            TypeError: no conversion of this rational to integer
            sage: Envelope(3, sign=-2, max_slope=-1, min_length=4)
            Traceback (most recent call last):
            ...
            ValueError: sign should be +1 or -1
        """
        # self._sign = sign for the output values (the sign change for
        # f is handled here in __init__)
        self._sign = ZZ(sign)
        if self._sign == 1:
            self._max_part = max_part
            self._min_slope = min_slope
            self._max_slope = max_slope
            if max_part == 0:
                # This uses that all entries are nonnegative.
                # This is not for speed optimization but for
                # setting the limit start and avoid hangs.
                # See #17979: comment 389
                f = 0
        elif self._sign == -1:
            self._max_part = -min_part
            self._min_slope = -max_slope
            self._max_slope = -min_slope
        else:
            raise ValueError("sign should be +1 or -1")

        # Handle different types of f and multiply f with sign
        if f == Infinity or f == -Infinity or f in ZZ:
            limit_start = 0
            self._max_part = min(self._sign * f, self._max_part)
            f = ConstantFunction(Infinity)
        elif isinstance(f, (list, tuple)):
            limit_start = len(f)
            f_tab = [self._sign * i for i in f]
            f = lambda k: f_tab[k] if k < len(f_tab) else Infinity
        else:
            g = f
            f = lambda k: self._sign * g(k)
            # At this point, this is not really used
            limit_start = Infinity

        self._f = f
        # For i >= limit_start, f is constant
        # This does not necessarily means that self is constant!
        self._f_limit_start = limit_start
        self._precomputed = []

        if min_length > 0:
            self(min_length-1)
            for i in range(min_length-1,0,-1):
                self._precomputed[i-1] = min(self._precomputed[i-1], self._precomputed[i] - self._min_slope)

    def __eq__(self, other):
        r"""
        Return whether ``self == other``.

        This is a minimal implementation enabling pickling tests.

        EXAMPLES::

            sage: from sage.combinat.integer_list import Envelope
            sage: f = Envelope([3,2,2])
            sage: g = Envelope([3,2,2])
            sage: h = Envelope([3,2,2], min_part=2)
            sage: f == f, f == h, f == None
            (True, False, False)

        This would be desirable::

            sage: f == g          # todo: not implemented
            True
        """
        return self.__class__ == other.__class__ and self.__dict__ == other.__dict__

    def __ne__(self, other):
        r"""
        Return whether ``self != other``.

        This is a minimal implementation enabling pickling tests.

        EXAMPLES::

            sage: from sage.combinat.integer_list import Envelope
            sage: f = Envelope([3,2,2])
            sage: g = Envelope([3,2,2])
            sage: h = Envelope([3,2,2], min_part=2)
            sage: f != f, f != h, f != None
            (False, True, True)

        This would be desirable::

            sage: f != g           # todo: not implemented
            False
        """
        return not self == other

    def limit_start(self):
        """
        Return from which `i` on the bound returned by ``limit`` holds.

        .. SEEALSO:: :meth:`limit` for the precise specifications.

        EXAMPLES::

            sage: from sage.combinat.integer_list import Envelope
            sage: Envelope([4,1,5]).limit_start()
            3
            sage: Envelope([4,1,5], sign=-1).limit_start()
            3

            sage: Envelope([4,1,5], max_part=2).limit_start()
            3

            sage: Envelope(4).limit_start()
            0
            sage: Envelope(4, sign=-1).limit_start()
            0

            sage: Envelope(lambda x: 3).limit_start() == Infinity
            True
            sage: Envelope(lambda x: 3, max_part=2).limit_start() == Infinity
            True

            sage: Envelope(lambda x: 3, sign=-1, min_part=2).limit_start() == Infinity
            True

        """
        return self._f_limit_start

    def limit(self):
        """
        Return a bound on the limit of ``self``.

        OUTPUT: a nonnegative integer or `\infty`

        This returns some upper bound for the accumulation points of
        this upper envelope. For a lower envelope, a lower bound is
        returned instead.

        In particular this gives a bound for the value of ``self`` at
        `i` for `i` large enough. Special case: for a lower envelop,
        and when the limit is `\infty`, the envelope is guaranteed to
        tend to `\infty` instead.

        When ``s=self.limit_start()`` is finite, this bound is
        guaranteed to be valid for `i>=s`.

        Sometimes it's better to have a loose bound that starts early;
        sometimes the converse holds. At this point which specific
        bound and starting point is returned is not set in stone, in
        order to leave room for later optimizations.

        EXAMPLES::

            sage: from sage.combinat.integer_list import Envelope
            sage: Envelope([4,1,5]).limit()
            inf
            sage: Envelope([4,1,5], max_part=2).limit()
            2
            sage: Envelope([4,1,5], max_slope=0).limit()
            1
            sage: Envelope(lambda x: 3, max_part=2).limit()
            2

        Lower envelopes::

            sage: Envelope(lambda x: 3, min_part=2, sign=-1).limit()
            2
            sage: Envelope([4,1,5], min_slope=0, sign=-1).limit()
            5
            sage: Envelope([4,1,5], sign=-1).limit()
            0

        .. SEEALSO:: :meth:`limit_start`
        """
        if self.limit_start() < Infinity and self._max_slope <= 0:
            return self(self.limit_start())
        else:
            return self._max_part * self._sign

    def __call__(self, k):
        """
        Return the value of this envelope at `k`.

        EXAMPLES::

            sage: from sage.combinat.integer_list import Envelope
            sage: f = Envelope([4,1,5,3,5])
            sage: f.__call__(2)
            5
            sage: [f(i) for i in range(10)]
            [4, 1, 5, 3, 5, inf, inf, inf, inf, inf]

        .. NOTE::

            See the documentation of :class:`Envelope` for tests and
            examples.
        """
        if k >= len(self._precomputed):
            for i in range(len(self._precomputed), k+1):
                value = min(self._f(i), self._max_part)
                if i>0:
                    value = min(value, self._precomputed[i-1] + self._max_slope)
                self._precomputed.append(value)
        return self._precomputed[k] * self._sign

    def adapt(self, m, j):
        """
        Return this envelope adapted to an additional local constraint.

        INPUT:

        - ``m`` -- a nonnegative integer (starting value)

        - ``j`` -- a nonnegative integer (position)

        This method adapts this envelope to the additional local
        constraint imposed by having a part `m` at position `j`.
        Namely, this returns a function which computes, for any `i>j`,
        the minimum of the ceiling function and the value restriction
        given by the slope conditions.

        EXAMPLES::

            sage: from sage.combinat.integer_list import Envelope
            sage: f = Envelope(3)
            sage: g = f.adapt(1,1)
            sage: g is f
            True
            sage: [g(i) for i in range(10)]
            [3, 3, 3, 3, 3, 3, 3, 3, 3, 3]

            sage: f = Envelope(3, max_slope=1)
            sage: g = f.adapt(1,1)
            sage: [g(i) for i in range(10)]
            [0, 1, 2, 3, 3, 3, 3, 3, 3, 3]

        Note that, in both cases above, the adapted envelope is only
        guaranteed to be valid for `i>j`! This is to leave potential
        room in the future for sharing similar adapted envelopes::

            sage: g = f.adapt(0,0)
            sage: [g(i) for i in range(10)]
            [0, 1, 2, 3, 3, 3, 3, 3, 3, 3]

            sage: g = f.adapt(2,2)
            sage: [g(i) for i in range(10)]
            [0, 1, 2, 3, 3, 3, 3, 3, 3, 3]

            sage: g = f.adapt(3,3)
            sage: [g(i) for i in range(10)]
            [0, 1, 2, 3, 3, 3, 3, 3, 3, 3]

        Now with a lower envelope::

            sage: f = Envelope(1, sign=-1, min_slope=-1)
            sage: g = f.adapt(2,2)
            sage: [g(i) for i in range(10)]
            [4, 3, 2, 1, 1, 1, 1, 1, 1, 1]
            sage: g = f.adapt(1,3)
            sage: [g(i) for i in range(10)]
            [4, 3, 2, 1, 1, 1, 1, 1, 1, 1]
        """
        if self._max_slope == Infinity:
            return self
        m *= self._sign
        m = m - j * self._max_slope
        return lambda i: self._sign * min(m + i*self._max_slope, self._sign*self(i) )


def IntegerListsNN(**kwds):
    """
    Lists of nonnegative integers with constraints.

    This function returns the union of ``IntegerListsLex(n, **kwds)``
    where `n` ranges over all nonnegative integers.

    .. WARNING:: this function is likely to disappear in :trac:`17927`.

    EXAMPLES::

        sage: from sage.combinat.integer_list import IntegerListsNN
        sage: L = IntegerListsNN(max_length=3, max_slope=-1)
        sage: L
        Disjoint union of Lazy family (<lambda>(i))_{i in Non negative integer semiring}
        sage: it = iter(L)
        sage: for _ in range(20):
        ....:     print next(it)
        []
        [1]
        [2]
        [3]
        [2, 1]
        [4]
        [3, 1]
        [5]
        [4, 1]
        [3, 2]
        [6]
        [5, 1]
        [4, 2]
        [3, 2, 1]
        [7]
        [6, 1]
        [5, 2]
        [4, 3]
        [4, 2, 1]
        [8]
    """
    from sage.rings.semirings.non_negative_integer_semiring import NN
    from sage.sets.disjoint_union_enumerated_sets import DisjointUnionEnumeratedSets
    return DisjointUnionEnumeratedSets(Family(NN, lambda i: IntegerListsLex(i, **kwds)))<|MERGE_RESOLUTION|>--- conflicted
+++ resolved
@@ -843,7 +843,6 @@
             sage: C.cardinality().parent() is ZZ
             True
             sage: TestSuite(C).run()
-<<<<<<< HEAD
 
             sage: IntegerListsLex(min_sum=Infinity).list()
             Traceback (most recent call last):
@@ -853,12 +852,6 @@
             Traceback (most recent call last):
             ...
             TypeError: Attempt to coerce non-integral RealNumber to Integer
-=======
-            sage: C = IntegerListsLex(2, global_options=Partitions.global_options)
-            doctest:...: DeprecationWarning: the global_options argument is deprecated
-             since, in general, pickling is broken; create your own class instead
-            See http://trac.sagemath.org/15525 for details.
->>>>>>> c477d6cf
         """
         if category is None:
             category = EnumeratedSets().Finite()
@@ -871,7 +864,6 @@
         self._min_sum = ZZ(min_sum)
         self._max_sum = ZZ(max_sum) if max_sum != Infinity else Infinity
 
-<<<<<<< HEAD
         if length is not None:
             min_length = length
             max_length = length
@@ -891,13 +883,6 @@
         # this case a warning will be emitted, unless the user sets
         # check=False. See the documentation.
         self._floor_or_ceiling_is_function = False
-=======
-        if global_options is not None:
-            from sage.misc.superseded import deprecation
-            deprecation(15525, 'the global_options argument is deprecated since, in general,'
-                               ' pickling is broken; create your own class instead')
-
->>>>>>> c477d6cf
         if floor is None:
             floor = 0
         elif isinstance(floor, (list, tuple)):
@@ -955,7 +940,9 @@
             element_constructor = self._element_constructor_nocheck
             self._element_constructor_is_copy_safe = True
         if global_options is not None:
-            self.global_options = global_options
+            from sage.misc.superseded import deprecation
+            deprecation(15525, 'the global_options argument is deprecated since, in general,'
+                               ' pickling is broken; create your own class instead')
 
         Parent.__init__(self, element_constructor=element_constructor,
                         category=category)
