# -*- coding: utf-8 -*-
r"""
Ordered Set Partitions

AUTHORS:

- Mike Hansen

- MuPAD-Combinat developers (for algorithms and design inspiration)

- Travis Scrimshaw (2013-02-28): Removed ``CombinatorialClass`` and added
  entry point through :class:`OrderedSetPartition`.

References:
-----------

.. [NoTh06] Polynomial realizations of some trialgebras,
    J.-C. Novelli and J.-Y. Thibon.

"""
#*****************************************************************************
#       Copyright (C) 2007 Mike Hansen <mhansen@gmail.com>,
#
#  Distributed under the terms of the GNU General Public License (GPL)
#
#    This code is distributed in the hope that it will be useful,
#    but WITHOUT ANY WARRANTY; without even the implied warranty of
#    MERCHANTABILITY or FITNESS FOR A PARTICULAR PURPOSE.  See the GNU
#    General Public License for more details.
#
#  The full text of the GPL is available at:
#
#                  http://www.gnu.org/licenses/
#*****************************************************************************
<<<<<<< HEAD
from sage.combinat.tools import transitive_ideal
=======
from sage.combinat.permutation import to_standard
>>>>>>> 2bde2ec2

from sage.rings.arith import factorial
import sage.rings.integer
from sage.sets.set import Set, is_Set
from sage.categories.finite_enumerated_sets import FiniteEnumeratedSets
from sage.misc.classcall_metaclass import ClasscallMetaclass
from sage.misc.misc import prod, uniq
from sage.structure.parent import Parent
from sage.structure.unique_representation import UniqueRepresentation
from sage.structure.list_clone import ClonableArray
from sage.combinat.combinatorial_map import combinatorial_map
from sage.combinat.combinat import stirling_number2
from sage.combinat.composition import Composition, Compositions
<<<<<<< HEAD
from sage.combinat.quasi_shuffle import QuasiShuffleProduct
from sage.combinat.words.word import Word
=======
>>>>>>> 2bde2ec2
import sage.combinat.permutation as permutation
import itertools
from functools import reduce

class OrderedSetPartition(ClonableArray):
    """
    An ordered partition of a set.

    An ordered set partition `p` of a set `s` is a list of pairwise
    disjoint nonempty subsets of `s` such that the union of these
    subsets is `s`. These subsets are called the parts of the partition.
    We represent an ordered set partition as a list of sets. By
    extension, an ordered set partition of a nonnegative integer `n` is
    the set partition of the integers from `1` to `n`. The number of
    ordered set partitions of `n` is called the `n`-th ordered Bell
    number.

    There is a natural integer composition associated with an ordered
    set partition, that is the sequence of sizes of all its parts in
    order.

    The number `T_n` of ordered set partitions of
    `\{ 1, 2, ..., n \}` is the so-called `n`-th *Fubini number* (also
    known as the `n`-th ordered Bell number; see
    :wikipedia:`Ordered Bell number`). Its exponential generating
    function is
    
    .. MATH::
    
        \sum_n {T_n \over n!} x^n = {1 \over 2-e^x}.

    (See sequence A000670 in OEIS.)

    EXAMPLES:

    There are 13 ordered set partitions of `\{1,2,3\}`::

        sage: OrderedSetPartitions(3).cardinality()
        13

    Here is the list of them::

        sage: OrderedSetPartitions(3).list()
        [[{1}, {2}, {3}],
         [{1}, {3}, {2}],
         [{2}, {1}, {3}],
         [{3}, {1}, {2}],
         [{2}, {3}, {1}],
         [{3}, {2}, {1}],
         [{1}, {2, 3}],
         [{2}, {1, 3}],
         [{3}, {1, 2}],
         [{1, 2}, {3}],
         [{1, 3}, {2}],
         [{2, 3}, {1}],
         [{1, 2, 3}]]

    There are 12 ordered set partitions of `\{1,2,3,4\}` whose underlying
    composition is `[1,2,1]`::

        sage: OrderedSetPartitions(4,[1,2,1]).list()
        [[{1}, {2, 3}, {4}],
         [{1}, {2, 4}, {3}],
         [{1}, {3, 4}, {2}],
         [{2}, {1, 3}, {4}],
         [{2}, {1, 4}, {3}],
         [{3}, {1, 2}, {4}],
         [{4}, {1, 2}, {3}],
         [{3}, {1, 4}, {2}],
         [{4}, {1, 3}, {2}],
         [{2}, {3, 4}, {1}],
         [{3}, {2, 4}, {1}],
         [{4}, {2, 3}, {1}]]

    Since :trac:`14140`, we can create an ordered set partition directly by
    :class:`OrderedSetPartition` which creates the parent object by taking the
    union of the partitions passed in. However it is recommended and
    (marginally) faster to create the parent first and then create the ordered
    set partition from that. ::

        sage: s = OrderedSetPartition([[1,3],[2,4]]); s
        [{1, 3}, {2, 4}]
        sage: s.parent()
        Ordered set partitions of {1, 2, 3, 4}

    REFERENCES:

    :wikipedia:`Ordered_partition_of_a_set`
    """
    __metaclass__ = ClasscallMetaclass

    @staticmethod
    def __classcall_private__(cls, parts):
        """
        Create a set partition from ``parts`` with the appropriate parent.

        EXAMPLES::

            sage: s = OrderedSetPartition([[1,3],[2,4]]); s
            [{1, 3}, {2, 4}]
            sage: s.parent()
            Ordered set partitions of {1, 2, 3, 4}
            sage: t = OrderedSetPartition([[2,4],[1,3]]); t
            [{2, 4}, {1, 3}]
            sage: s != t
            True
            sage: OrderedSetPartition([])
            []
        """
        P = OrderedSetPartitions( reduce(lambda x,y: x.union(y), map(Set, parts), Set([])) )
        return P.element_class(P, parts)

    def __init__(self, parent, s):
        """
        Initialize ``self``.

        EXAMPLES::

            sage: OS = OrderedSetPartitions(4)
            sage: s = OS([[1, 3], [2, 4]])
            sage: TestSuite(s).run()
        """
        ClonableArray.__init__(self, parent, map(Set, s))

    def check(self):
        """
        Check that we are a valid ordered set partition.

        EXAMPLES::

            sage: OS = OrderedSetPartitions(4)
            sage: s = OS([[1, 3], [2, 4]])
            sage: s.check()
        """
        assert self in self.parent()

    @combinatorial_map(name='to composition')
    def to_composition(self):
        r"""
        Return the integer composition whose parts are the sizes of the sets
        in ``self``.

        EXAMPLES::

            sage: S = OrderedSetPartitions(5)
            sage: x = S([[3,5,4], [1, 2]])
            sage: x.to_composition()
            [3, 2]
            sage: y = S([[3,1], [2], [5,4]])
            sage: y.to_composition()
            [2, 1, 2]
        """
        return Composition(map(len, self))

    @combinatorial_map(name='to packed word')
    def to_packed_word(self):
        """
        Return the packed word `w_1\dots w_n` such that
        for any `i`, one has `i \in \pi_{w_i}` with
        `(\pi_j)` is ``self``.

        TESTS::

            sage: OrderedSetPartition([[1,3],[2]]).to_packed_word()
            [1, 2, 1]
        """
        from sage.combinat.packed_word import PackedWord
        dic = {}
        i = 1
        for set in self:
            for p in set:
                dic[p] = i
            i += 1
        return PackedWord(dic.values())

    def __mul__(self, right):
        """
        TESTS::

            sage: import itertools
            sage: OSP = OrderedSetPartition
            sage: OSP([[1,2,3],[4]]) * OSP([[2,3],[1,4]])
            [{2, 3}, {1}, {4}]
            sage: a = OSP([[1],[2,3],[4]])
            sage: b = OSP([[1,2,3],[4]])
            sage: c = OSP([[2,3],[1,4]])
            sage: a * (b * c) == (a * b) * c
            True
            sage: for (a,b,c) in itertools.product(*itertools.tee(OrderedSetPartitions(3), 3)):
            ....:     assert (a * (b * c) == (a * b) * c)
            sage: OSP([[1,2,3,4]]) * a == a
            True
            sage: a * OSP([[1,2,3,4]]) == a
            True

        """
        return OrderedSetPartition(filter(
                lambda set: set.cardinality() > 0,
                itertools.imap(
                    lambda (setL, setR): Set(setL).intersection(Set(setR)),
                    itertools.product(self, right)
        )))

    def shifted_quasi_shuffle(self, other):
        """
        The generalization of the *shifted_shuffle* (..see
        :meth:`sage.combinat.permutation.Permutation_class.shifted_shuffle`)
        for *ordered set partition*:

        MATH::

            p_1\dots p_k \Cup q_1\dots q_l[m] :=
                p_1 \dot (p_2 \dots p_k \Cup (q_1 \dots q_l)[m])
                + (q_1[m]) \dot (p_1 \dots p_k \Cup (q_2 \dots q_l)[m])
                + (p_1 \cup q_1[m]) \dot (p_2 \dots p_k \Cup (q_2 \dots q_l)[m])\,.

        with `m := \max(p_1 \dots p_k)` and `q_i[m]` the set `q_i` with its elements
        are shifted by `m`.

        TESTS::

            sage: OSP = OrderedSetPartition
            sage: list(OSP([[1]]).shifted_quasi_shuffle(OSP([[1,2]])))
            [[{1}, {2, 3}], [{2, 3}, {1}], [{1, 2, 3}]]
            sage: list(OSP([[1], [2]]).shifted_quasi_shuffle(OSP([[3],[1,2]])))
            [[{1}, {2}, {5}, {3, 4}],
             [{1}, {5}, {2}, {3, 4}],
             [{1}, {5}, {3, 4}, {2}],
             [{1}, {5}, {2, 3, 4}],
             [{1}, {2, 5}, {3, 4}],
             [{5}, {1}, {2}, {3, 4}],
             [{5}, {1}, {3, 4}, {2}],
             [{5}, {1}, {2, 3, 4}],
             [{5}, {3, 4}, {1}, {2}],
             [{5}, {1, 3, 4}, {2}],
             [{1, 5}, {2}, {3, 4}],
             [{1, 5}, {3, 4}, {2}],
             [{1, 5}, {2, 3, 4}]]
            sage: list(OSP([{1, 5}, {2, 3, 4}]).shifted_quasi_shuffle([{1,3}, {2,4}]))
            [[{1, 5}, {2, 3, 4}, {8, 6}, {9, 7}],
             [{1, 5}, {8, 6}, {2, 3, 4}, {9, 7}],
             [{1, 5}, {8, 6}, {9, 7}, {2, 3, 4}],
             [{1, 5}, {8, 6}, {9, 2, 3, 4, 7}],
             [{1, 5}, {8, 2, 3, 4, 6}, {9, 7}],
             [{8, 6}, {1, 5}, {2, 3, 4}, {9, 7}],
             [{8, 6}, {1, 5}, {9, 7}, {2, 3, 4}],
             [{8, 6}, {1, 5}, {9, 2, 3, 4, 7}],
             [{8, 6}, {9, 7}, {1, 5}, {2, 3, 4}],
             [{8, 6}, {1, 7, 5, 9}, {2, 3, 4}],
             [{8, 1, 5, 6}, {2, 3, 4}, {9, 7}],
             [{8, 1, 5, 6}, {9, 7}, {2, 3, 4}],
             [{8, 1, 5, 6}, {9, 2, 3, 4, 7}]]
            sage: list(OSP([]).shifted_quasi_shuffle([{1,3}, {2,4}]))
            [[{1, 3}, {2, 4}]]
            sage: list(OSP([{1, 5}, {2, 3, 4}]).shifted_quasi_shuffle([]))
            [[{1, 5}, {2, 3, 4}]]
        """
        k = len(self.parent()._set)
        return iter(QuasiShuffleProduct(
            self, [[i + k for i in set] for set in other],
            elem_constructor=OrderedSetPartition,
            reducer=lambda l, r: [list(l) + r]))

    def pseudo_permutohedron_succ(self):
        r"""
        Iterate the successor of the ordered set partition ``self``.

        ..see _[NoTh06] §2.6 The pseudo-permutohedron

        TESTS::

            sage: OSP = OrderedSetPartition
            sage: list(OSP([[1,2,3]]).pseudo_permutohedron_succ())
            [[{2, 3}, {1}],
             [{3}, {1, 2}]]
            sage: list(OSP([[1],[2],[3]]).pseudo_permutohedron_succ())
            [[{1, 2}, {3}],
             [{1}, {2, 3}]]
            sage: list(OSP([[1],[2,3]]).pseudo_permutohedron_succ())
            [[{1, 2, 3}],
             [{1}, {3}, {2}]]
            sage: list(OSP([[3],[2],[1]]).pseudo_permutohedron_succ())
            []
            sage: list(OSP([[1],[2,3,4],[5,7],[6]]).pseudo_permutohedron_succ())
            [[{1, 2, 3, 4}, {5, 7}, {6}],
             [{1}, {2, 3, 4, 5, 7}, {6}],
             [{1}, {3, 4}, {2}, {5, 7}, {6}],
             [{1}, {4}, {2, 3}, {5, 7}, {6}],
             [{1}, {2, 3, 4}, {7}, {5}, {6}]]

        """
        #####
        # first operation M_i
        # # "the operator m_i acts on the j-th and the j+1th
        # # parentheses of a 'quasi-permutation' as follows:
        # # if each element of the j-th parenthese is smaller
        # # than all the elements of the (j+1) th, then one
        # # can merge these two parentheses into one single
        # # parenthese which contains the union of the elements
        # # of these two parentheses."
        # ## [(1), (2,3,4), (5,7), (6)]
        # ##  -- > 1 < 2 == true for i = 0 :
        # ##      [(1,2,3,4), (5,7), (6)]
        # ##  -- > 4 < 5 == true for i = 1 :
        # ##      [(1), (2,3,4,5,7), (6)]
        # ##  -- > 7 < 6 == false for i = 2.
        for i_part in range(1, len(self)):
            if max (self[i_part - 1]) < min (self[i_part]):
                yield self.parent()._element_constructor(
                    self[:i_part - 1] + [self[i_part - 1].union(self[i_part])] + self[i_part + 1:])

        #####
        # second operation S_i,j
        # # "the operator S_i,j acts on the j-th parenthese of a
        # # 'quasi-permutation' as follows : it splits this parentheses
        # # into two parentheses, the second one containing the j
        # # smallest elements of the initial parenthese and the first
        # # one containing the others
        # ## [(1), (2,3,4), (5,7), (6)]
        # ## -- > for i = 0 : too short
        # ## -- > for i = 1 : len (2,3,4) = 3 OK :
        # ##      [(1), (3,4), (2), ...]
        # ##      [(1), (4), (2,3), ...]
        # ## -- > for i = 2 : len (5,7) = 2 OK :
        # ##      [..., (7), (5), (6)]
        # ## -- > for i = 3 : too short
        for i_part in range(len(self)):
            part = sorted(self[i_part])
            for j in range(1, len(part)):
                yield self.parent()._element_constructor(
                    self[:i_part] + [uniq(part[j:]), uniq(part[:j])] + self[i_part + 1:])

    def pseudo_permutohedron_pred(self):
        """
        Iterate the predecessor of the ordered set partition ``self``.

        ..see _[NoTh06] §2.6 The pseudo-permutohedron

        TESTS::

            sage: OSP = OrderedSetPartition
            sage: list(OSP([[1,2,3]]).pseudo_permutohedron_pred())
            [[{1}, {2, 3}], [{1, 2}, {3}]]
            sage: list(_[0].pseudo_permutohedron_pred())
            [[{1}, {2}, {3}]]
            sage: list(_[0].pseudo_permutohedron_pred())
            []
            sage: list(OSP([[3],[2],[1]]).pseudo_permutohedron_pred())
            [[{2, 3}, {1}], [{3}, {1, 2}]]

        """
        #####
        # first operation 'M_i^{-1}'
        for i_part in range(len(self)):
            part = sorted(self[i_part])
            for j in range(1, len(part)):
                yield self.parent()._element_constructor(
                    self[:i_part] +
                    [uniq(part[:j])] + [uniq(part[j:])] +
                    self[i_part + 1:])
        #####
        # second operation "S_i,j^{-1}"
        for i_part in range(1, len(self)):
            if min(self[i_part - 1]) > max(self[i_part]):
                yield self.parent()._element_constructor(
                    self[:i_part - 1] +
                    [self[i_part - 1] + self[i_part]] +
                    self[i_part + 1:])

    def pseudo_permutohedron_greater(self):
        """
        Iterate through a list of ordered set partition greater than or equal to ``p``
        in the pseudo-permutohedron order.

        ..see _[NoTh06] §2.6 The pseudo-permutohedron

        TESTS::

            sage: OSP = OrderedSetPartition
            sage: OSP([[3],[2],[1]]).pseudo_permutohedron_greater()
            [[{3}, {2}, {1}]]
            sage: OSP([[1],[2],[3]]).pseudo_permutohedron_greater()
            [[{3}, {1}, {2}],
             [{2}, {3}, {1}],
             [{3}, {2}, {1}],
             [{1, 3}, {2}],
             [{2}, {1, 3}],
             [{3}, {1, 2}],
             [{2, 3}, {1}],
             [{1}, {3}, {2}],
             [{2}, {1}, {3}],
             [{1, 2, 3}],
             [{1}, {2, 3}],
             [{1, 2}, {3}],
             [{1}, {2}, {3}]]
        """
        return transitive_ideal(lambda x: x.pseudo_permutohedron_succ(), self)

    def pseudo_permutohedron_smaller(self):
        """
        Iterate through a list of ordered set partition smaller than or equal to ``p``
        in the pseudo-permutohedron order.

        ..see _[NoTh06] §2.6 The pseudo-permutohedron

        TESTS::

            sage: OSP = OrderedSetPartition
            sage: OSP([[3],[2],[1]]).pseudo_permutohedron_smaller()
            [[{1}, {3}, {2}],
             [{1}, {2}, {3}],
             [{2}, {1}, {3}],
             [{1, 3}, {2}],
             [{1, 2}, {3}],
             [{1}, {2, 3}],
             [{2}, {1, 3}],
             [{3}, {1}, {2}],
             [{1, 2, 3}],
             [{2}, {3}, {1}],
             [{3}, {1, 2}],
             [{2, 3}, {1}],
             [{3}, {2}, {1}]]
            sage: OSP([[1],[2],[3]]).pseudo_permutohedron_smaller()
            [[{1}, {2}, {3}]]

        """
        return transitive_ideal(lambda x: x.pseudo_permutohedron_pred(), self)

    def half_inversions(self):
        """
        Return a list of the half inversions of ``self``.

        ..see _[NoTh06] §2.6 The pseudo-permutohedron

        TESTS::

            sage: OSP = OrderedSetPartition
            sage: OSP([[1,2,3]]).half_inversions()
            [(1, 2), (1, 2), (2, 3)]
            sage: OSP([[1,3], [2]]).half_inversions()
            [(1, 3)]
            sage: OSP([[4,5],[1,3],[2,6,7],[8]]).half_inversions()
            [(1, 3), (2, 6), (2, 6), (4, 5), (6, 7)]
        """
        half_inv = []
        for set in self:
            l = sorted(set.list())
            n = len(l)
            half_inv.extend((l[i], l[i+1])
                    for i in range(n - 1)
                    for j in range(i + 1, n)
            )
        return sorted(half_inv)

    def inversions(self):
        """
        Return a list of the inversions of ``self``.

        ..see: :meth:`sage.combinat.packed_word.PackedWord.inversions`.

        ..see _[NoTh06] §2.6 The pseudo-permutohedron

        TESTS::

            sage: OSP = OrderedSetPartition
            sage: OSP([[1,2,3]]).inversions()
            []
            sage: OSP([[3], [1,2]]).inversions()
            [(1, 3), (2, 3)]

        """
        return self.to_packed_word().inversions()

class OrderedSetPartitions(Parent, UniqueRepresentation):
    """
    Return the combinatorial class of ordered set partitions of ``s``.

    EXAMPLES::

        sage: OS = OrderedSetPartitions([1,2,3,4]); OS
        Ordered set partitions of {1, 2, 3, 4}
        sage: OS.cardinality()
        75
        sage: OS.first()
        [{1}, {2}, {3}, {4}]
        sage: OS.last()
        [{1, 2, 3, 4}]
        sage: OS.random_element()
        [{3}, {1}, {2}, {4}]

    ::

        sage: OS = OrderedSetPartitions([1,2,3,4], [2,2]); OS
        Ordered set partitions of {1, 2, 3, 4} into parts of size [2, 2]
        sage: OS.cardinality()
        6
        sage: OS.first()
        [{1, 2}, {3, 4}]
        sage: OS.last()
        [{3, 4}, {1, 2}]
        sage: OS.list()
        [[{1, 2}, {3, 4}],
         [{1, 3}, {2, 4}],
         [{1, 4}, {2, 3}],
         [{2, 3}, {1, 4}],
         [{2, 4}, {1, 3}],
         [{3, 4}, {1, 2}]]

    ::

        sage: OS = OrderedSetPartitions("cat"); OS
        Ordered set partitions of {'a', 'c', 't'}
        sage: OS.list()
        [[{'a'}, {'c'}, {'t'}],
         [{'a'}, {'t'}, {'c'}],
         [{'c'}, {'a'}, {'t'}],
         [{'t'}, {'a'}, {'c'}],
         [{'c'}, {'t'}, {'a'}],
         [{'t'}, {'c'}, {'a'}],
         [{'a'}, {'c', 't'}],
         [{'c'}, {'a', 't'}],
         [{'t'}, {'a', 'c'}],
         [{'a', 'c'}, {'t'}],
         [{'a', 't'}, {'c'}],
         [{'c', 't'}, {'a'}],
         [{'a', 'c', 't'}]]
    """
    @staticmethod
    def __classcall_private__(cls, s, c=None):
        """
        Choose the correct parent based upon input.

        EXAMPLES::

            sage: OrderedSetPartitions(4)
            Ordered set partitions of {1, 2, 3, 4}
            sage: OrderedSetPartitions(4, [1, 2, 1])
            Ordered set partitions of {1, 2, 3, 4} into parts of size [1, 2, 1]
        """
        if isinstance(s, (int, sage.rings.integer.Integer)):
            if s < 0:
                raise ValueError("s must be non-negative")
            s = frozenset(range(1, s+1))
        else:
            s = frozenset(s)

        if c is None:
            return OrderedSetPartitions_s(s)

        if isinstance(c, (int, sage.rings.integer.Integer)):
            return OrderedSetPartitions_sn(s, c)
        if c not in Compositions(len(s)):
            raise ValueError("c must be a composition of %s"%len(s))
        return OrderedSetPartitions_scomp(s, Composition(c))

    def __init__(self, s):
        """
        Initialize ``self``.

        EXAMPLES::

            sage: OS = OrderedSetPartitions(4)
            sage: TestSuite(OS).run()
        """
        self._set = s
        Parent.__init__(self, category=FiniteEnumeratedSets())

    def _element_constructor_(self, s):
        """
        Construct an element of ``self`` from ``s``.

        EXAMPLES::

            sage: OS = OrderedSetPartitions(4)
            sage: OS([[1,3],[2,4]])
            [{1, 3}, {2, 4}]
        """
        if isinstance(s, OrderedSetPartition):
            if s.parent() == self:
                return s
            raise ValueError("Cannot convert %s into an element of %s"%(s, self))
        return self.element_class(self, list(s))

    Element = OrderedSetPartition

    def __contains__(self, x):
        """
        TESTS::

            sage: OS = OrderedSetPartitions([1,2,3,4])
            sage: all([sp in OS for sp in OS])
            True
        """
        #x must be a list
        if not isinstance(x, (OrderedSetPartition, list, tuple)):
            return False

        #The total number of elements in the list
        #should be the same as the number is self._set
        if sum(map(len, x)) != len(self._set):
            return False

        #Check to make sure each element of the list
        #is a set
        u = Set([])
        for s in x:
            if not isinstance(s, (set, frozenset)) and not is_Set(s):
                return False
            u = u.union(s)

        #Make sure that the union of all the
        #sets is the original set
        if u != Set(self._set):
            return False

        return True

class OrderedSetPartitions_s(OrderedSetPartitions):
    """
    Class of ordered partitions of a set `S`.
    """
    def _repr_(self):
        """
        TESTS::

            sage: OrderedSetPartitions([1,2,3,4])
            Ordered set partitions of {1, 2, 3, 4}
        """
        return "Ordered set partitions of %s"%Set(self._set)

    def cardinality(self):
        """
        EXAMPLES::

            sage: OrderedSetPartitions(0).cardinality()
            1
            sage: OrderedSetPartitions(1).cardinality()
            1
            sage: OrderedSetPartitions(2).cardinality()
            3
            sage: OrderedSetPartitions(3).cardinality()
            13
            sage: OrderedSetPartitions([1,2,3]).cardinality()
            13
            sage: OrderedSetPartitions(4).cardinality()
            75
            sage: OrderedSetPartitions(5).cardinality()
            541
        """
        return sum([factorial(k)*stirling_number2(len(self._set),k) for k in range(len(self._set)+1)])

    def __iter__(self):
        """
        EXAMPLES::

            sage: [ p for p in OrderedSetPartitions([1,2,3]) ]
            [[{1}, {2}, {3}],
             [{1}, {3}, {2}],
             [{2}, {1}, {3}],
             [{3}, {1}, {2}],
             [{2}, {3}, {1}],
             [{3}, {2}, {1}],
             [{1}, {2, 3}],
             [{2}, {1, 3}],
             [{3}, {1, 2}],
             [{1, 2}, {3}],
             [{1, 3}, {2}],
             [{2, 3}, {1}],
             [{1, 2, 3}]]
        """
        for x in Compositions(len(self._set)):
            for z in OrderedSetPartitions(self._set, x):
                yield self.element_class(self, z)

class OrderedSetPartitions_sn(OrderedSetPartitions):
    def __init__(self, s, n):
        """
        TESTS::

            sage: OS = OrderedSetPartitions([1,2,3,4], 2)
            sage: OS == loads(dumps(OS))
            True
        """
        OrderedSetPartitions.__init__(self, s)
        self.n = n

    def __contains__(self, x):
        """
        TESTS::

            sage: OS = OrderedSetPartitions([1,2,3,4], 2)
            sage: all([sp in OS for sp in OS])
            True
            sage: OS.cardinality()
            14
            sage: len(filter(lambda x: x in OS, OrderedSetPartitions([1,2,3,4])))
            14
        """
        return OrderedSetPartitions.__contains__(self, x) and len(x) == self.n

    def __repr__(self):
        """
        TESTS::

            sage: OrderedSetPartitions([1,2,3,4], 2)
            Ordered set partitions of {1, 2, 3, 4} into 2 parts
        """
        return "Ordered set partitions of %s into %s parts"%(Set(self._set),self.n)

    def cardinality(self):
        """
        Return the cardinality of ``self``.

        The number of ordered partitions of a set of size `n` into `k`
        parts is equal to `k! S(n,k)` where `S(n,k)` denotes the Stirling
        number of the second kind.

        EXAMPLES::

            sage: OrderedSetPartitions(4,2).cardinality()
            14
            sage: OrderedSetPartitions(4,1).cardinality()
            1
        """
        return factorial(self.n)*stirling_number2(len(self._set), self.n)

    def __iter__(self):
        """
        EXAMPLES::

            sage: [ p for p in OrderedSetPartitions([1,2,3,4], 2) ]
            [[{1, 2, 3}, {4}],
             [{1, 2, 4}, {3}],
             [{1, 3, 4}, {2}],
             [{2, 3, 4}, {1}],
             [{1, 2}, {3, 4}],
             [{1, 3}, {2, 4}],
             [{1, 4}, {2, 3}],
             [{2, 3}, {1, 4}],
             [{2, 4}, {1, 3}],
             [{3, 4}, {1, 2}],
             [{1}, {2, 3, 4}],
             [{2}, {1, 3, 4}],
             [{3}, {1, 2, 4}],
             [{4}, {1, 2, 3}]]
        """
        for x in Compositions(len(self._set),length=self.n):
            for z in OrderedSetPartitions_scomp(self._set,x):
                yield self.element_class(self, z)

class OrderedSetPartitions_scomp(OrderedSetPartitions):
    def __init__(self, s, comp):
        """
        TESTS::

            sage: OS = OrderedSetPartitions([1,2,3,4], [2,1,1])
            sage: OS == loads(dumps(OS))
            True
        """
        OrderedSetPartitions.__init__(self, s)
        self.c = Composition(comp)

    def __repr__(self):
        """
        TESTS::

            sage: OrderedSetPartitions([1,2,3,4], [2,1,1])
            Ordered set partitions of {1, 2, 3, 4} into parts of size [2, 1, 1]
        """
        return "Ordered set partitions of %s into parts of size %s"%(Set(self._set), self.c)

    def __contains__(self, x):
        """
        TESTS::

            sage: OS = OrderedSetPartitions([1,2,3,4], [2,1,1])
            sage: all([ sp in OS for sp in OS])
            True
            sage: OS.cardinality()
            12
            sage: len(filter(lambda x: x in OS, OrderedSetPartitions([1,2,3,4])))
            12
        """
        return OrderedSetPartitions.__contains__(self, x) and map(len, x) == self.c

    def cardinality(self):
        r"""
        Return the cardinality of ``self``.

        The number of ordered set partitions of a set of length `k` with
        composition shape `\mu` is equal to

        .. MATH::

            \frac{k!}{\prod_{\mu_i \neq 0} \mu_i!}.

        EXAMPLES::

            sage: OrderedSetPartitions(5,[2,3]).cardinality()
            10
            sage: OrderedSetPartitions(0, []).cardinality()
            1
            sage: OrderedSetPartitions(0, [0]).cardinality()
            1
            sage: OrderedSetPartitions(0, [0,0]).cardinality()
            1
            sage: OrderedSetPartitions(5, [2,0,3]).cardinality()
            10
        """
        return factorial(len(self._set))/prod([factorial(i) for i in self.c])

    def __iter__(self):
        """
        TESTS::

            sage: [ p for p in OrderedSetPartitions([1,2,3,4], [2,1,1]) ]
            [[{1, 2}, {3}, {4}],
             [{1, 2}, {4}, {3}],
             [{1, 3}, {2}, {4}],
             [{1, 4}, {2}, {3}],
             [{1, 3}, {4}, {2}],
             [{1, 4}, {3}, {2}],
             [{2, 3}, {1}, {4}],
             [{2, 4}, {1}, {3}],
             [{3, 4}, {1}, {2}],
             [{2, 3}, {4}, {1}],
             [{2, 4}, {3}, {1}],
             [{3, 4}, {2}, {1}]]

            sage: len(OrderedSetPartitions([1,2,3,4], [1,1,1,1]))
            24

            sage: [ x for x in OrderedSetPartitions([1,4,7], [3]) ]
            [[{1, 4, 7}]]

            sage: [ x for x in OrderedSetPartitions([1,4,7], [1,2]) ]
            [[{1}, {4, 7}], [{4}, {1, 7}], [{7}, {1, 4}]]

            sage: [ p for p in OrderedSetPartitions([], []) ]
            [[]]

            sage: [ p for p in OrderedSetPartitions([1], [1]) ]
            [[{1}]]
        """
        comp = self.c
        lset = [x for x in self._set]
        l = len(self.c)
        dcomp = [-1] + comp.descents(final_descent=True)

        p = []
        for j in range(l):
            p += [j+1]*comp[j]

        for x in permutation.Permutations(p):
            res = to_standard(x).inverse()
            res = [lset[x-1] for x in res]
            yield self.element_class( self, [ Set( res[dcomp[i]+1:dcomp[i+1]+1] ) for i in range(l)] )

##########################################################
# Deprecations

class SplitNK(OrderedSetPartitions_scomp):
    def __setstate__(self, state):
        r"""
        For unpickling old ``SplitNK`` objects.

        TESTS::

            sage: loads("x\x9ck`J.NLO\xd5K\xce\xcfM\xca\xccK,\xd1+.\xc8\xc9,"
            ....:   "\x89\xcf\xcb\xe6\n\x061\xfc\xbcA\xccBF\xcd\xc6B\xa6\xda"
            ....:   "Bf\x8dP\xa6\xf8\xbcB\x16\x88\x96\xa2\xcc\xbc\xf4b\xbd\xcc"
            ....:   "\xbc\x92\xd4\xf4\xd4\"\xae\xdc\xc4\xec\xd4x\x18\xa7\x905"
            ....:   "\x94\xd1\xb45\xa8\x90\r\xa8>\xbb\x90=\x03\xc85\x02r9J\x93"
            ....:   "\xf4\x00\xb4\xc6%f")
            Ordered set partitions of {0, 1, 2, 3, 4} into parts of size [2, 3]
        """
        self.__class__ = OrderedSetPartitions_scomp
        n = state['_n']
        k = state['_k']
        OrderedSetPartitions_scomp.__init__(self, range(state['_n']), (k,n-k))

from sage.structure.sage_object import register_unpickle_override
register_unpickle_override("sage.combinat.split_nk", "SplitNK_nk", SplitNK)
<|MERGE_RESOLUTION|>--- conflicted
+++ resolved
@@ -32,11 +32,8 @@
 #
 #                  http://www.gnu.org/licenses/
 #*****************************************************************************
-<<<<<<< HEAD
 from sage.combinat.tools import transitive_ideal
-=======
 from sage.combinat.permutation import to_standard
->>>>>>> 2bde2ec2
 
 from sage.rings.arith import factorial
 import sage.rings.integer
@@ -50,11 +47,7 @@
 from sage.combinat.combinatorial_map import combinatorial_map
 from sage.combinat.combinat import stirling_number2
 from sage.combinat.composition import Composition, Compositions
-<<<<<<< HEAD
 from sage.combinat.quasi_shuffle import QuasiShuffleProduct
-from sage.combinat.words.word import Word
-=======
->>>>>>> 2bde2ec2
 import sage.combinat.permutation as permutation
 import itertools
 from functools import reduce
