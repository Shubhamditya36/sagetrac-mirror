r"""
Ordered Set Partitions

AUTHORS:

- Mike Hansen

- MuPAD-Combinat developers (for algorithms and design inspiration)

- Travis Scrimshaw (2013-02-28): Removed ``CombinatorialClass`` and added
  entry point through :class:`OrderedSetPartition`.
"""
# ****************************************************************************
#       Copyright (C) 2007 Mike Hansen <mhansen@gmail.com>,
#
#  Distributed under the terms of the GNU General Public License (GPL)
#
#    This code is distributed in the hope that it will be useful,
#    but WITHOUT ANY WARRANTY; without even the implied warranty of
#    MERCHANTABILITY or FITNESS FOR A PARTICULAR PURPOSE.  See the GNU
#    General Public License for more details.
#
#  The full text of the GPL is available at:
#
#                  https://www.gnu.org/licenses/
# ****************************************************************************
from sage.arith.all import factorial, multinomial
from sage.sets.set import Set, Set_generic
from sage.categories.finite_enumerated_sets import FiniteEnumeratedSets
from sage.categories.infinite_enumerated_sets import InfiniteEnumeratedSets
from sage.sets.finite_enumerated_set import FiniteEnumeratedSet
from sage.misc.inherit_comparison import InheritComparisonClasscallMetaclass
from sage.structure.parent import Parent
from sage.structure.element import parent
from sage.structure.unique_representation import UniqueRepresentation
from sage.structure.list_clone import ClonableArray
from sage.structure.richcmp import richcmp
from sage.rings.integer import Integer
from sage.rings.integer_ring import ZZ
from sage.combinat.combinatorial_map import combinatorial_map
from sage.combinat.combinat import stirling_number2
from sage.combinat.composition import Composition, Compositions
from sage.combinat.words.words import Words
from sage.combinat.words.finite_word import FiniteWord_class
import sage.combinat.permutation as permutation
from functools import reduce
from sage.categories.cartesian_product import cartesian_product


class OrderedSetPartition(ClonableArray,
        metaclass=InheritComparisonClasscallMetaclass):
    r"""
    An ordered partition of a set.

    An ordered set partition `p` of a set `s` is a list of pairwise
    disjoint nonempty subsets of `s` such that the union of these
    subsets is `s`. These subsets are called the parts of the partition.
    We represent an ordered set partition as a list of sets. By
    extension, an ordered set partition of a nonnegative integer `n` is
    the set partition of the integers from `1` to `n`. The number of
    ordered set partitions of `n` is called the `n`-th ordered Bell
    number.

    There is a natural integer composition associated with an ordered
    set partition, that is the sequence of sizes of all its parts in
    order.

    The number `T_n` of ordered set partitions of
    `\{ 1, 2, \ldots, n \}` is the so-called `n`-th *Fubini number*
    (also known as the `n`-th ordered Bell number; see
    :wikipedia:`Ordered Bell number`). Its exponential generating
    function is

    .. MATH::

        \sum_n {T_n \over n!} x^n = {1 \over 2-e^x}.

    (See sequence A000670 in OEIS.)

    INPUT:

    - ``parts`` -- an object or iterable that defines an ordered set partition
      (e.g., a list of pairwise disjoint sets) or a packed word (e.g., a list
      of letters on some alphabet). If there is ambiguity and if the input should
      be treated as a packed word, the keyword ``from_word`` should be used.

    EXAMPLES:

    There are 13 ordered set partitions of `\{1,2,3\}`::

        sage: OrderedSetPartitions(3).cardinality()
        13

    Here is the list of them::

        sage: OrderedSetPartitions(3).list()
        [[{1}, {2}, {3}],
         [{1}, {3}, {2}],
         [{2}, {1}, {3}],
         [{3}, {1}, {2}],
         [{2}, {3}, {1}],
         [{3}, {2}, {1}],
         [{1}, {2, 3}],
         [{2}, {1, 3}],
         [{3}, {1, 2}],
         [{1, 2}, {3}],
         [{1, 3}, {2}],
         [{2, 3}, {1}],
         [{1, 2, 3}]]

    There are 12 ordered set partitions of `\{1,2,3,4\}` whose underlying
    composition is `[1,2,1]`::

        sage: OrderedSetPartitions(4,[1,2,1]).list()
        [[{1}, {2, 3}, {4}],
         [{1}, {2, 4}, {3}],
         [{1}, {3, 4}, {2}],
         [{2}, {1, 3}, {4}],
         [{2}, {1, 4}, {3}],
         [{3}, {1, 2}, {4}],
         [{4}, {1, 2}, {3}],
         [{3}, {1, 4}, {2}],
         [{4}, {1, 3}, {2}],
         [{2}, {3, 4}, {1}],
         [{3}, {2, 4}, {1}],
         [{4}, {2, 3}, {1}]]

    Since :trac:`14140`, we can create an ordered set partition directly by
    :class:`OrderedSetPartition` which creates the parent object by taking the
    union of the partitions passed in. However it is recommended and
    (marginally) faster to create the parent first and then create the ordered
    set partition from that. ::

        sage: s = OrderedSetPartition([[1,3],[2,4]]); s
        [{1, 3}, {2, 4}]
        sage: s.parent()
        Ordered set partitions of {1, 2, 3, 4}

    We can construct the ordered set partition from a word,
    which we consider as packed::

        sage: OrderedSetPartition([2,4,1,2])
        [{3}, {1, 4}, {2}]
        sage: OrderedSetPartition(from_word=[2,4,1,2])
        [{3}, {1, 4}, {2}]
        sage: OrderedSetPartition(from_word='bdab')
        [{3}, {1, 4}, {2}]

    REFERENCES:

    :wikipedia:`Ordered_partition_of_a_set`
    """
    @staticmethod
    def __classcall_private__(cls, parts=None, from_word=None):
        """
        Create a set partition from ``parts`` with the appropriate parent.

        EXAMPLES::

            sage: s = OrderedSetPartition([[1,3],[2,4]]); s
            [{1, 3}, {2, 4}]
            sage: s.parent()
            Ordered set partitions of {1, 2, 3, 4}
            sage: t = OrderedSetPartition([[2,4],[1,3]]); t
            [{2, 4}, {1, 3}]
            sage: s != t
            True
            sage: OrderedSetPartition()
            []
            sage: OrderedSetPartition([])
            []
            sage: OrderedSetPartition('')
            []
            sage: OrderedSetPartition('bdab') == OrderedSetPartition(from_word='bdab')
            True
            sage: OrderedSetPartition('bdab') == OrderedSetPartition(Word('bdab'))
            True
        """
        if parts is None and from_word is None:
            P = OrderedSetPartitions([])
            return P.element_class(P, [])
        if from_word:
            return OrderedSetPartitions().from_finite_word(Words()(from_word))
        # if `parts` looks like a sequence of "letters" then treat it like a word.
        if parts in Words() or (parts and (parts[0] in ZZ or isinstance(parts[0], str))):
            return OrderedSetPartitions().from_finite_word(Words()(parts))
        else:
            P = OrderedSetPartitions(reduce(lambda x, y: x.union(y),
                                            parts, frozenset()))
            return P.element_class(P, parts)

    def __init__(self, parent, s):
        """
        Initialize ``self``.

        EXAMPLES::

            sage: OS = OrderedSetPartitions(4)
            sage: s = OS([[1, 3], [2, 4]])
            sage: TestSuite(s).run()
        """
        self._base_set = reduce(lambda x, y: x.union(y), map(Set, s), Set([]))
        ClonableArray.__init__(self, parent, [Set(_) for _ in s])

    def _repr_(self):
        """
        Return a string representation of ``self``.

        .. TODO::

            Sort the repr output of Sage's :class:`Set` and remove
            this method.

        EXAMPLES::

            sage: OrderedSetPartition([[1,3],[2,4]])
            [{1, 3}, {2, 4}]
        """
        return '[' + ', '.join(('{' + repr(sorted(x))[1:-1] + '}' for x in self)) + ']'

    def check(self):
        """
        Check that we are a valid ordered set partition.

        EXAMPLES::

            sage: OS = OrderedSetPartitions(4)
            sage: s = OS([[1, 3], [2, 4]])
            sage: s.check()
        """
        assert self in self.parent(), "%s not in %s" % (self, self.parent())

    def _hash_(self):
        """
        Return the hash of ``self``.

        EXAMPLES::

            sage: OS = OrderedSetPartitions(4)
            sage: s = OS([[1, 3], [2, 4]])
            sage: OSP = OrderedSetPartitions()
            sage: hash(s) == hash(OSP(s))
            True
        """
        return hash(tuple(self))

    def base_set(self):
        """
        Return the base set of ``self``, which is the union of all parts
        of ``self``.

        EXAMPLES::

            sage: OrderedSetPartition([[1], [2,3], [4]]).base_set()
            {1, 2, 3, 4}
            sage: OrderedSetPartition([[1,2,3,4]]).base_set()
            {1, 2, 3, 4}
            sage: OrderedSetPartition([]).base_set()
            {}
        """
        return Set([e for p in self for e in p])

    def base_set_cardinality(self):
        """
        Return the cardinality of the base set of ``self``, which is the sum
        of the sizes of the parts of ``self``.

        This is also known as the *size* (sometimes the *weight*) of
        an ordered set partition.

        EXAMPLES::

            sage: OrderedSetPartition([[1], [2,3], [4]]).base_set_cardinality()
            4
            sage: OrderedSetPartition([[1,2,3,4]]).base_set_cardinality()
            4
        """
        return sum(len(x) for x in self)

    size = base_set_cardinality

    def length(self):
        r"""
        Return the number of parts of ``self``.

        EXAMPLES::

            sage: OS = OrderedSetPartitions(4)
            sage: s = OS([[1, 3], [2, 4]])
            sage: s.length()
            2
        """
        return len(self)

    @combinatorial_map(name='to composition')
    def to_composition(self):
        r"""
        Return the integer composition whose parts are the sizes of the sets
        in ``self``.

        EXAMPLES::

            sage: S = OrderedSetPartitions(5)
            sage: x = S([[3,5,4], [1, 2]])
            sage: x.to_composition()
            [3, 2]
            sage: y = S([[3,1], [2], [5,4]])
            sage: y.to_composition()
            [2, 1, 2]
        """
        return Composition([len(p) for p in self])


    @staticmethod
    def sum(osps):
        """
        Return the concatenation of the given ordered set partitions
        ``osps`` (provided they have no elements in common).

        INPUT:

        - ``osps`` -- a list (or iterable) of ordered set partitions

        EXAMPLES::

            sage: OrderedSetPartition.sum([OrderedSetPartition([[4, 1], [3]]), OrderedSetPartition([[7], [2]]), OrderedSetPartition([[5, 6]])])
            [{1, 4}, {3}, {7}, {2}, {5, 6}]

        Any iterable can be provided as input::

            sage: Composition.sum([OrderedSetPartition([[2*i,2*i+1]]) for i in [4,1,3]])
            [{8, 9}, {2, 3}, {6, 7}]

        Empty inputs are handled gracefully::

            sage: OrderedSetPartition.sum([]) == OrderedSetPartition([])
            True

        TESTS::

            sage: A = OrderedSetPartitions(3)([[2], [1, 3]])
            sage: B = OrderedSetPartitions([5])([[5]])
            sage: C = OrderedSetPartition.sum([A, B]); C
            [{2}, {1, 3}, {5}]
            sage: C.parent()
            Ordered set partitions
        """
        return OrderedSetPartitions()(sum((list(i) for i in osps), []))

    def reversed(self):
        r"""
        Return the reversal of the ordered set partition ``self``.

        The *reversal* of an ordered set partition
        `(P_1, P_2, \ldots, P_k)` is defined to be the ordered
        set partition `(P_k, P_{k-1}, \ldots, P_1)`.

        EXAMPLES::

            sage: OrderedSetPartition([[1, 3], [2]]).reversed()
            [{2}, {1, 3}]
            sage: OrderedSetPartition([[1, 5], [2, 4]]).reversed()
            [{2, 4}, {1, 5}]
            sage: OrderedSetPartition([[-1], [-2], [3, 4], [0]]).reversed()
            [{0}, {3, 4}, {-2}, {-1}]
            sage: OrderedSetPartition([]).reversed()
            []
        """
        par = parent(self)
        return par(list(reversed(self)))

    def complement(self):
        r"""
        Return the complement of the ordered set partition ``self``.

        This assumes that ``self`` is an ordered set partition of
        an interval of `\ZZ`.

        Let `(P_1, P_2, \ldots, P_k)` be an ordered set partition
        of some interval `I` of `\ZZ`. Let `\omega` be the unique
        strictly decreasing bijection `I \to I`. Then, the
        *complement* of `(P_1, P_2, \ldots, P_k)` is defined to be
        the ordered set partition
        `(\omega(P_1), \omega(P_2), \ldots, \omega(P_k))`.

        EXAMPLES::

            sage: OrderedSetPartition([[1, 2], [3]]).complement()
            [{2, 3}, {1}]
            sage: OrderedSetPartition([[1, 3], [2]]).complement()
            [{1, 3}, {2}]
            sage: OrderedSetPartition([[2, 3]]).complement()
            [{2, 3}]
            sage: OrderedSetPartition([[1, 5], [2, 3], [4]]).complement()
            [{1, 5}, {3, 4}, {2}]
            sage: OrderedSetPartition([[-1], [-2], [1, 2], [0]]).complement()
            [{1}, {2}, {-2, -1}, {0}]
            sage: OrderedSetPartition([]).complement()
            []
        """
        if len(self) <= 1:
            return self
        base_set = self.base_set()
        m = min(base_set)
        M = max(base_set)
        mM = m + M
        return OrderedSetPartitions()([[mM - i for i in part] for part in self])

    def finer(self):
        """
        Return the set of ordered set partitions which are finer
        than ``self``.

        See :meth:`is_finer` for the definition of "finer".

        EXAMPLES::

            sage: C = OrderedSetPartition([[1, 3], [2]]).finer()
            sage: C.cardinality()
            3
            sage: C.list()
            [[{1}, {3}, {2}], [{3}, {1}, {2}], [{1, 3}, {2}]]

            sage: OrderedSetPartition([]).finer()
            {[]}

            sage: W = OrderedSetPartition([[4, 9], [-1, 2]])
            sage: W.finer().list()
            [[{9}, {4}, {2}, {-1}],
             [{9}, {4}, {-1}, {2}],
             [{9}, {4}, {-1, 2}],
             [{4}, {9}, {2}, {-1}],
             [{4}, {9}, {-1}, {2}],
             [{4}, {9}, {-1, 2}],
             [{4, 9}, {2}, {-1}],
             [{4, 9}, {-1}, {2}],
             [{4, 9}, {-1, 2}]]
        """
        par = parent(self)
        if not self:
            return FiniteEnumeratedSet([self])
        else:
            return FiniteEnumeratedSet([par(sum((list(i) for i in C), []))
                    for C in cartesian_product([OrderedSetPartitions(X) for X in self])])

    def is_finer(self, co2):
        """
        Return ``True`` if the ordered set partition ``self`` is finer
        than the ordered set partition ``co2``; otherwise, return ``False``.

        If `A` and `B` are two ordered set partitions of the same set,
        then `A` is said to be *finer* than `B` if `B` can be obtained
        from `A` by (repeatedly) merging consecutive parts.
        In this case, we say that `B` is *fatter* than `A`.

        EXAMPLES::

            sage: A = OrderedSetPartition([[1, 3], [2]])
            sage: B = OrderedSetPartition([[1], [3], [2]])
            sage: A.is_finer(B)
            False
            sage: B.is_finer(A)
            True
            sage: C = OrderedSetPartition([[3], [1], [2]])
            sage: A.is_finer(C)
            False
            sage: C.is_finer(A)
            True
            sage: OrderedSetPartition([[2], [5], [1], [4]]).is_finer(OrderedSetPartition([[2, 5], [1, 4]]))
            True
            sage: OrderedSetPartition([[5], [2], [1], [4]]).is_finer(OrderedSetPartition([[2, 5], [1, 4]]))
            True
            sage: OrderedSetPartition([[2], [1], [5], [4]]).is_finer(OrderedSetPartition([[2, 5], [1, 4]]))
            False
            sage: OrderedSetPartition([[2, 5, 1], [4]]).is_finer(OrderedSetPartition([[2, 5], [1, 4]]))
            False
        """
        co1 = self
        if co1.base_set() != co2.base_set():
            raise ValueError("ordered set partitions self (= %s) and co2 (= %s) must be of the same set" % (self, co2))

        i1 = 0
        for j2 in co2:
            sum1 = Set([])
            while len(sum1) < len(j2):
                sum1 += co1[i1]
                i1 += 1
            if not sum1.issubset(j2):
                return False

        return True

    def fatten(self, grouping):
        r"""
        Return the ordered set partition fatter than ``self``, obtained
        by grouping together consecutive parts according to the integer
        composition ``grouping``.

        See :meth:`finer` for the definition of "fatter".

        INPUT:

        - ``grouping`` -- a composition whose sum is the length of ``self``

        EXAMPLES:

        Let us start with the ordered set partition::

            sage: c = OrderedSetPartition([[2, 5], [1], [3, 4]])

        With ``grouping`` equal to `(1, \ldots, 1)`, `c` is left unchanged::

            sage: c.fatten(Composition([1,1,1]))
            [{2, 5}, {1}, {3, 4}]

        With ``grouping`` equal to `(\ell)` where `\ell` is the length of
        `c`, this yields the coarsest ordered set partition above `c`::

            sage: c.fatten(Composition([3]))
            [{1, 2, 3, 4, 5}]

        Other values for ``grouping`` yield (all the) other ordered
        set partitions coarser than `c`::

            sage: c.fatten(Composition([2,1]))
            [{1, 2, 5}, {3, 4}]
            sage: c.fatten(Composition([1,2]))
            [{2, 5}, {1, 3, 4}]

        TESTS::

            sage: OrderedSetPartition([]).fatten(Composition([]))
            []
            sage: c.fatten(Composition([2,1])).__class__ == c.__class__
            True
        """
        result = [None] * len(grouping)
        j = 0
        for i in range(len(grouping)):
            result[i] = sum(self[j:j+grouping[i]], Set([]))
            j += grouping[i]
        return parent(self)(result)

    def fatter(self):
        """
        Return the set of ordered set partitions which are fatter
        than ``self``.

        See :meth:`finer` for the definition of "fatter".

        EXAMPLES::

            sage: C = OrderedSetPartition([[2, 5], [1], [3, 4]]).fatter()
            sage: C.cardinality()
            4
            sage: sorted(C)
            [[{1, 2, 3, 4, 5}],
             [{1, 2, 5}, {3, 4}],
             [{2, 5}, {1, 3, 4}],
             [{2, 5}, {1}, {3, 4}]]

            sage: OrderedSetPartition([[4, 9], [-1, 2]]).fatter().list()
            [[{4, 9}, {-1, 2}], [{-1, 2, 4, 9}]]

        Some extreme cases::

            sage: list(OrderedSetPartition([[5]]).fatter())
            [[{5}]]
            sage: list(Composition([]).fatter())
            [[]]
            sage: sorted(OrderedSetPartition([[1], [2], [3], [4]]).fatter())
            [[{1, 2, 3, 4}],
             [{1, 2, 3}, {4}],
             [{1, 2}, {3, 4}],
             [{1, 2}, {3}, {4}],
             [{1}, {2, 3, 4}],
             [{1}, {2, 3}, {4}],
             [{1}, {2}, {3, 4}],
             [{1}, {2}, {3}, {4}]]
        """
        return Compositions(len(self)).map(self.fatten)

    @staticmethod
    def bottom_up_osp(X, comp):
        r"""
        Return the ordered set partition obtained by listing the
        elements of the set ``X`` in increasing order, and
        placing bars between some of them according to the
        integer composition ``comp`` (namely, the bars are placed
        in such a way that the lengths of the resulting blocks are
        exactly the entries of ``comp``).

        INPUT:

        - ``X`` -- a finite set (or list or tuple)

        - ``comp`` -- a composition whose sum is the size of ``X``
          (can be given as a list or tuple or composition)

        EXAMPLES::

            sage: buo = OrderedSetPartition.bottom_up_osp
            sage: buo(Set([1, 4, 7, 9]), [2, 1, 1])
            [{1, 4}, {7}, {9}]
            sage: buo(Set([1, 4, 7, 9]), [1, 3])
            [{1}, {4, 7, 9}]
            sage: buo(Set([1, 4, 7, 9]), [1, 1, 1, 1])
            [{1}, {4}, {7}, {9}]
            sage: buo(range(8), [1, 4, 2, 1])
            [{0}, {1, 2, 3, 4}, {5, 6}, {7}]
            sage: buo([], [])
            []

        TESTS::

            sage: buo = OrderedSetPartition.bottom_up_osp
            sage: parent(buo(Set([1, 4, 7, 9]), [2, 1, 1]))
            Ordered set partitions
            sage: buo((3, 5, 6), (2, 1))
            [{3, 5}, {6}]
            sage: buo([3, 5, 6], Composition([1, 2]))
            [{3}, {5, 6}]
        """
        xs = sorted(X)
        result = [None] * len(comp)
        j = 0
        for i in range(len(comp)):
            result[i] = Set(xs[j:j+comp[i]])
            j += comp[i]
        return OrderedSetPartitions()(result)

    def strongly_finer(self):
        """
        Return the set of ordered set partitions which are strongly
        finer than ``self``.

        See :meth:`is_strongly_finer` for the definition of "strongly
        finer".

        EXAMPLES::

            sage: C = OrderedSetPartition([[1, 3], [2]]).strongly_finer()
            sage: C.cardinality()
            2
            sage: C.list()
            [[{1}, {3}, {2}], [{1, 3}, {2}]]

            sage: OrderedSetPartition([]).strongly_finer()
            {[]}

            sage: W = OrderedSetPartition([[4, 9], [-1, 2]])
            sage: W.strongly_finer().list()
            [[{4}, {9}, {-1}, {2}],
             [{4}, {9}, {-1, 2}],
             [{4, 9}, {-1}, {2}],
             [{4, 9}, {-1, 2}]]
        """
        par = parent(self)
        if not self:
            return FiniteEnumeratedSet([self])
        else:
            buo = OrderedSetPartition.bottom_up_osp
            return FiniteEnumeratedSet([par(sum((list(P) for P in C), []))
                    for C in cartesian_product([[buo(X, comp) for comp in Compositions(len(X))] for X in self])])

    def is_strongly_finer(self, co2):
        r"""
        Return ``True`` if the ordered set partition ``self`` is strongly
        finer than the ordered set partition ``co2``; otherwise, return
        ``False``.

        If `A` and `B` are two ordered set partitions of the same set,
        then `A` is said to be *strongly finer* than `B` if `B` can be
        obtained from `A` by (repeatedly) merging consecutive parts,
        provided that every time we merge two consecutive parts `C_i`
        and `C_{i+1}`, we have `\max C_i < \min C_{i+1}`.
        In this case, we say that `B` is *strongly fatter* than `A`.

        EXAMPLES::

            sage: A = OrderedSetPartition([[1, 3], [2]])
            sage: B = OrderedSetPartition([[1], [3], [2]])
            sage: A.is_strongly_finer(B)
            False
            sage: B.is_strongly_finer(A)
            True
            sage: C = OrderedSetPartition([[3], [1], [2]])
            sage: A.is_strongly_finer(C)
            False
            sage: C.is_strongly_finer(A)
            False
            sage: OrderedSetPartition([[2], [5], [1], [4]]).is_strongly_finer(OrderedSetPartition([[2, 5], [1, 4]]))
            True
            sage: OrderedSetPartition([[5], [2], [1], [4]]).is_strongly_finer(OrderedSetPartition([[2, 5], [1, 4]]))
            False
            sage: OrderedSetPartition([[2], [1], [5], [4]]).is_strongly_finer(OrderedSetPartition([[2, 5], [1, 4]]))
            False
            sage: OrderedSetPartition([[2, 5, 1], [4]]).is_strongly_finer(OrderedSetPartition([[2, 5], [1, 4]]))
            False
        """
        co1 = self
        if co1.base_set() != co2.base_set():
            raise ValueError("ordered set partitions self (= %s) and co2 (= %s) must be of the same set" % (self, co2))

        i1 = 0
        for j2 in co2:
            sum1 = Set([])
            while len(sum1) < len(j2):
                next = co1[i1]
                if sum1 and max(sum1) >= min(next):
                    return False
                sum1 += next
                i1 += 1
            if not sum1.issubset(j2):
                return False

        return True

    def strongly_fatter(self):
        """
        Return the set of ordered set partitions which are strongly fatter
        than ``self``.

        See :meth:`strongly_finer` for the definition of "strongly fatter".

        EXAMPLES::

            sage: C = OrderedSetPartition([[2, 5], [1], [3, 4]]).strongly_fatter()
            sage: C.cardinality()
            2
            sage: sorted(C)
            [[{2, 5}, {1, 3, 4}],
             [{2, 5}, {1}, {3, 4}]]

            sage: OrderedSetPartition([[4, 9], [-1, 2]]).strongly_fatter().list()
            [[{4, 9}, {-1, 2}]]

        Some extreme cases::

            sage: list(OrderedSetPartition([[5]]).strongly_fatter())
            [[{5}]]
            sage: list(OrderedSetPartition([]).strongly_fatter())
            [[]]
            sage: sorted(OrderedSetPartition([[1], [2], [3], [4]]).strongly_fatter())
            [[{1, 2, 3, 4}],
             [{1, 2, 3}, {4}],
             [{1, 2}, {3, 4}],
             [{1, 2}, {3}, {4}],
             [{1}, {2, 3, 4}],
             [{1}, {2, 3}, {4}],
             [{1}, {2}, {3, 4}],
             [{1}, {2}, {3}, {4}]]
            sage: sorted(OrderedSetPartition([[1], [3], [2], [4]]).strongly_fatter())
            [[{1, 3}, {2, 4}],
             [{1, 3}, {2}, {4}],
             [{1}, {3}, {2, 4}],
             [{1}, {3}, {2}, {4}]]
            sage: sorted(OrderedSetPartition([[4], [1], [5], [3]]).strongly_fatter())
            [[{4}, {1, 5}, {3}], [{4}, {1}, {5}, {3}]]
        """
        c = [sorted(X) for X in self]
        l = len(c) - 1
        g = [-1] + [i for i in range(l) if c[i][-1] > c[i + 1][0]] + [l]
        # g lists the positions of the blocks that cannot be merged
        # with their right neighbors.
        subcomps = [OrderedSetPartition(c[g[i] + 1: g[i + 1] + 1])
                    for i in range(len(g) - 1)]
        # Now, self is the concatenation of the entries of subcomps.
        # We can fatten each of the ordered set partitions setcomps
        # arbitrarily, and then concatenate the results.
        fattenings = [list(subcomp.fatter()) for subcomp in subcomps]
        return FiniteEnumeratedSet([OrderedSetPartition(sum([list(gg) for gg in fattening], []))
            for fattening in cartesian_product(fattenings)])

    @combinatorial_map(name='to packed word')
    def to_packed_word(self):
        r"""
        Return the packed word on alphabet `\{1,2,3,\ldots\}`
        corresponding to ``self``.

        A *packed word* on alphabet `\{1,2,3,\ldots\}` is any word whose
        maximum letter is the same as its total number of distinct letters.
        Let `P` be an ordered set partition of a set `X`.
        The corresponding packed word `w_1 w_2 \cdots w_n` is constructed
        by having letter `w_i = j` if the `i`-th smallest entry in `X`
        occurs in the `j`-th block of `P`.

        .. SEEALSO::

            :meth:`Word.to_ordered_set_partition`

        .. WARNING::

            This assumes there is a total order on the underlying
            set (``self._base_set``).

        EXAMPLES::

            sage: S = OrderedSetPartitions()
            sage: x = S([[3,5], [2], [1,4,6]])
            sage: x.to_packed_word()
            word: 321313
            sage: x = S([['a', 'c', 'e'], ['b', 'd']])
            sage: x.to_packed_word()
            word: 12121

        Note that this method returns an occurence of the class ``Word``
        and not ``PackedWord``, you can obtain a PackedWord this way::

            sage: x = S([['a', 'c', 'e'], ['b', 'd']])
            sage: PackedWord(x.to_packed_word())
            [1, 2, 1, 2, 1]
        """
        X = sorted(self._base_set)
        out = {}
        for i in range(len(self)):
            for letter in self[i]:
                out[letter] = i
        return Words()([out[letter] + 1 for letter in X])


class OrderedSetPartitions(UniqueRepresentation, Parent):
    """
    Return the combinatorial class of ordered set partitions of ``s``.

    The optional argument ``c``, if specified, restricts the parts of
    the partition to have certain sizes (the entries of ``c``).

    EXAMPLES::

        sage: OS = OrderedSetPartitions([1,2,3,4]); OS
        Ordered set partitions of {1, 2, 3, 4}
        sage: OS.cardinality()
        75
        sage: OS.first()
        [{1}, {2}, {3}, {4}]
        sage: OS.last()
        [{1, 2, 3, 4}]
        sage: OS.random_element() #random
        [{3}, {1}, {2}, {4}]

    ::

        sage: OS = OrderedSetPartitions([1,2,3,4], [2,2]); OS
        Ordered set partitions of {1, 2, 3, 4} into parts of size [2, 2]
        sage: OS.cardinality()
        6
        sage: OS.first()
        [{1, 2}, {3, 4}]
        sage: OS.last()
        [{3, 4}, {1, 2}]
        sage: OS.list()
        [[{1, 2}, {3, 4}],
         [{1, 3}, {2, 4}],
         [{1, 4}, {2, 3}],
         [{2, 3}, {1, 4}],
         [{2, 4}, {1, 3}],
         [{3, 4}, {1, 2}]]

    ::

        sage: OS = OrderedSetPartitions("cat")
        sage: OS # py2
        Ordered set partitions of {'a', 'c', 't'}
        sage: OS # py3 random
        Ordered set partitions of {'a', 't', 'c'}
        sage: sorted(OS.list(), key=str)
        [[{'a', 'c', 't'}],
         [{'a', 'c'}, {'t'}],
         [{'a', 't'}, {'c'}],
         [{'a'}, {'c', 't'}],
         [{'a'}, {'c'}, {'t'}],
         [{'a'}, {'t'}, {'c'}],
         [{'c', 't'}, {'a'}],
         [{'c'}, {'a', 't'}],
         [{'c'}, {'a'}, {'t'}],
         [{'c'}, {'t'}, {'a'}],
         [{'t'}, {'a', 'c'}],
         [{'t'}, {'a'}, {'c'}],
         [{'t'}, {'c'}, {'a'}]]
    """
    @staticmethod
    def __classcall_private__(cls, s=None, c=None):
        """
        Choose the correct parent based upon input.

        EXAMPLES::

            sage: OrderedSetPartitions(4)
            Ordered set partitions of {1, 2, 3, 4}
            sage: OrderedSetPartitions(4, [1, 2, 1])
            Ordered set partitions of {1, 2, 3, 4} into parts of size [1, 2, 1]
        """
        if s is None:
            if c is not None:
                raise NotImplementedError("cannot specify 'c' without specifying 's'")
            return OrderedSetPartitions_all()
        if isinstance(s, (int, Integer)):
            if s < 0:
                raise ValueError("s must be non-negative")
            s = frozenset(range(1, s+1))
        else:
            s = frozenset(s)

        if c is None:
            return OrderedSetPartitions_s(s)

        if isinstance(c, (int, Integer)):
            return OrderedSetPartitions_sn(s, c)
        if c not in Compositions(len(s)):
            raise ValueError("c must be a composition of %s" % len(s))
        return OrderedSetPartitions_scomp(s, Composition(c))

    def __init__(self, s):
        """
        Initialize ``self``.

        EXAMPLES::

            sage: OS = OrderedSetPartitions(4)
            sage: TestSuite(OS).run()
        """
        self._set = s
        Parent.__init__(self, category=FiniteEnumeratedSets())

    def _element_constructor_(self, s):
        """
        Construct an element of ``self`` from ``s``.

        EXAMPLES::

            sage: OS = OrderedSetPartitions(4)
            sage: OS([[1,3],[2,4]])
            [{1, 3}, {2, 4}]
        """
        if isinstance(s, OrderedSetPartition):
            raise ValueError("cannot convert %s into an element of %s" % (s, self))
        return self.element_class(self, list(s))

    Element = OrderedSetPartition

    def __contains__(self, x):
        """
        TESTS::

            sage: OS = OrderedSetPartitions([1,2,3,4])
            sage: all(sp in OS for sp in OS)
            True
            sage: [[1,2], [], [3,4]] in OS
            False
            sage: [Set([1,2]), Set([3,4])] in OS
            True
            sage: [set([1,2]), set([3,4])] in OS
            Traceback (most recent call last):
            ...
            TypeError: X (=...1, 2...) must be a Set
        """
        #x must be a list
        if not isinstance(x, (OrderedSetPartition, list, tuple)):
            return False

        # The total number of elements in the list
        # should be the same as the number is self._set
        if sum(map(len, x)) != len(self._set):
            return False

        # Check to make sure each element of the list
        # is a nonempty set
        u = Set([])
        for s in x:
            if not s or not isinstance(s, (set, frozenset, Set_generic)):
                return False
            u = u.union(s)

        # Make sure that the union of all the
        # sets is the original set
        if u != Set(self._set):
            return False

        return True

    def from_finite_word(self, w):
        r"""
        Return the unique ordered set partition of `\{1, 2, \ldots, n\}` corresponding
        to a word `w` of length `n`.

        .. SEEALSO::

            :meth:`Word.to_ordered_set_partition`

        EXAMPLES::

            sage: A = OrderedSetPartitions().from_finite_word('abcabcabd'); A
            [{1, 4, 7}, {2, 5, 8}, {3, 6}, {9}]
            sage: B = OrderedSetPartitions().from_finite_word([1,2,3,1,2,3,1,2,4])
            sage: A == B
            True
        """
        # TODO: fix this if statement.
        #       In fact, what we need is for the underlying alphabet to be sortable.
        if isinstance(w, (list, tuple, str, FiniteWord_class)):
            return self.element_class(self, Words()(w).to_ordered_set_partition())
        else:
            raise ValueError("Something is wrong: `from_finite_word` expects an object of type list/tuple/str/Word representing a finite word, received {}.".format(str(w)))


class OrderedSetPartitions_s(OrderedSetPartitions):
    """
    Class of ordered partitions of a set `S`.
    """
    def _repr_(self):
        """
        TESTS::

            sage: OrderedSetPartitions([1,2,3,4])
            Ordered set partitions of {1, 2, 3, 4}
        """
        return "Ordered set partitions of %s" % Set(self._set)

    def cardinality(self):
        """
        EXAMPLES::

            sage: OrderedSetPartitions(0).cardinality()
            1
            sage: OrderedSetPartitions(1).cardinality()
            1
            sage: OrderedSetPartitions(2).cardinality()
            3
            sage: OrderedSetPartitions(3).cardinality()
            13
            sage: OrderedSetPartitions([1,2,3]).cardinality()
            13
            sage: OrderedSetPartitions(4).cardinality()
            75
            sage: OrderedSetPartitions(5).cardinality()
            541
        """
        return sum([factorial(k)*stirling_number2(len(self._set), k)
                    for k in range(len(self._set)+1)])

    def __iter__(self):
        """
        EXAMPLES::

            sage: [ p for p in OrderedSetPartitions([1,2,3]) ]
            [[{1}, {2}, {3}],
             [{1}, {3}, {2}],
             [{2}, {1}, {3}],
             [{3}, {1}, {2}],
             [{2}, {3}, {1}],
             [{3}, {2}, {1}],
             [{1}, {2, 3}],
             [{2}, {1, 3}],
             [{3}, {1, 2}],
             [{1, 2}, {3}],
             [{1, 3}, {2}],
             [{2, 3}, {1}],
             [{1, 2, 3}]]
        """
        for x in Compositions(len(self._set)):
            for z in OrderedSetPartitions(self._set, x):
                yield self.element_class(self, z)

<<<<<<< HEAD
=======
    def random_element(self):
        r"""
        Return a random element of ``self``.

        This method does not return elements of ``self`` with uniform probability,
        but it does cover all elements. The scheme is as follows:

        - pick a random permutation `\pi` of ``enumerate(self._set)``
        - determine the descents of `\pi` to form a composition `c`
        - pick a random composition `d` that is finer than `c`
        - break `\pi` according to `d` to build an ordered set partition

        EXAMPLES::

            sage: OrderedSetPartitions(0).random_element()
            []
            sage: OrderedSetPartitions(3).random_element()  # random
            [{2}, {1, 3}]
            sage: OrderedSetPartitions([1, 'a', 'b', 8]).random_element()  # random
            [{'b'}, {'a', 8}, {1}]

            sage: OSP = OrderedSetPartitions(3)
            sage: d = {x:0 for x in OSP}
            sage: for _ in range(200):
            ....:     x = OSP.random_element()
            ....:     d[x] += 1
            sage: d.values()  # random
            [7, 6, 12, 20, 19, 17, 30, 8, 24, 13, 14, 12, 18]
        """
        if not self._set:
            return self([])
        pi,vals = zip(*permutation.Permutations_set(list(enumerate(self._set))).random_element())
        d = [0] + permutation.Permutation([x+1 for x in pi]).descents_composition().finer().random_element().partial_sums()
        return self([vals[d[i]:d[i+1]] for i in range(len(d)-1)])
>>>>>>> 87e08321

class OrderedSetPartitions_sn(OrderedSetPartitions):
    def __init__(self, s, n):
        """
        TESTS::

            sage: OS = OrderedSetPartitions([1,2,3,4], 2)
            sage: OS == loads(dumps(OS))
            True
        """
        OrderedSetPartitions.__init__(self, s)
        self.n = n

    def __contains__(self, x):
        """
        TESTS::

            sage: OS = OrderedSetPartitions([1,2,3,4], 2)
            sage: all(sp in OS for sp in OS)
            True
            sage: OS.cardinality()
            14
            sage: len([x for x in OrderedSetPartitions([1,2,3,4]) if x in OS])
            14
        """
        return OrderedSetPartitions.__contains__(self, x) and len(x) == self.n

    def __repr__(self):
        """
        TESTS::

            sage: OrderedSetPartitions([1,2,3,4], 2)
            Ordered set partitions of {1, 2, 3, 4} into 2 parts
        """
        return "Ordered set partitions of %s into %s parts" % (Set(self._set),
                                                               self.n)

    def cardinality(self):
        """
        Return the cardinality of ``self``.

        The number of ordered partitions of a set of size `n` into `k`
        parts is equal to `k! S(n,k)` where `S(n,k)` denotes the Stirling
        number of the second kind.

        EXAMPLES::

            sage: OrderedSetPartitions(4,2).cardinality()
            14
            sage: OrderedSetPartitions(4,1).cardinality()
            1
        """
        return factorial(self.n) * stirling_number2(len(self._set), self.n)

    def __iter__(self):
        """
        EXAMPLES::

            sage: [ p for p in OrderedSetPartitions([1,2,3,4], 2) ]
            [[{1, 2, 3}, {4}],
             [{1, 2, 4}, {3}],
             [{1, 3, 4}, {2}],
             [{2, 3, 4}, {1}],
             [{1, 2}, {3, 4}],
             [{1, 3}, {2, 4}],
             [{1, 4}, {2, 3}],
             [{2, 3}, {1, 4}],
             [{2, 4}, {1, 3}],
             [{3, 4}, {1, 2}],
             [{1}, {2, 3, 4}],
             [{2}, {1, 3, 4}],
             [{3}, {1, 2, 4}],
             [{4}, {1, 2, 3}]]
        """
        for x in Compositions(len(self._set), length=self.n):
            for z in OrderedSetPartitions_scomp(self._set, x):
                yield self.element_class(self, z)


class OrderedSetPartitions_scomp(OrderedSetPartitions):
    def __init__(self, s, comp):
        """
        TESTS::

            sage: OS = OrderedSetPartitions([1,2,3,4], [2,1,1])
            sage: OS == loads(dumps(OS))
            True
        """
        OrderedSetPartitions.__init__(self, s)
        self.c = Composition(comp)

    def __repr__(self):
        """
        TESTS::

            sage: OrderedSetPartitions([1,2,3,4], [2,1,1])
            Ordered set partitions of {1, 2, 3, 4} into parts of size [2, 1, 1]
        """
        return "Ordered set partitions of %s into parts of size %s" % (Set(self._set), self.c)

    def __contains__(self, x):
        """
        TESTS::

            sage: OS = OrderedSetPartitions([1,2,3,4], [2,1,1])
            sage: all(sp in OS for sp in OS)
            True
            sage: OS.cardinality()
            12
            sage: len([x for x in OrderedSetPartitions([1,2,3,4]) if x in OS])
            12
        """
        return OrderedSetPartitions.__contains__(self, x) and [len(z) for z in x] == self.c

    def cardinality(self):
        r"""
        Return the cardinality of ``self``.

        The number of ordered set partitions of a set of length `k` with
        composition shape `\mu` is equal to

        .. MATH::

            \frac{k!}{\prod_{\mu_i \neq 0} \mu_i!}.

        EXAMPLES::

            sage: OrderedSetPartitions(5,[2,3]).cardinality()
            10
            sage: OrderedSetPartitions(0, []).cardinality()
            1
            sage: OrderedSetPartitions(0, [0]).cardinality()
            1
            sage: OrderedSetPartitions(0, [0,0]).cardinality()
            1
            sage: OrderedSetPartitions(5, [2,0,3]).cardinality()
            10
        """
        return multinomial(self.c)

    def __iter__(self):
        """
        TESTS::

            sage: [ p for p in OrderedSetPartitions([1,2,3,4], [2,1,1]) ]
            [[{1, 2}, {3}, {4}],
             [{1, 2}, {4}, {3}],
             [{1, 3}, {2}, {4}],
             [{1, 4}, {2}, {3}],
             [{1, 3}, {4}, {2}],
             [{1, 4}, {3}, {2}],
             [{2, 3}, {1}, {4}],
             [{2, 4}, {1}, {3}],
             [{3, 4}, {1}, {2}],
             [{2, 3}, {4}, {1}],
             [{2, 4}, {3}, {1}],
             [{3, 4}, {2}, {1}]]

            sage: len(OrderedSetPartitions([1,2,3,4], [1,1,1,1]))
            24

            sage: [ x for x in OrderedSetPartitions([1,4,7], [3]) ]
            [[{1, 4, 7}]]

            sage: [ x for x in OrderedSetPartitions([1,4,7], [1,2]) ]
            [[{1}, {4, 7}], [{4}, {1, 7}], [{7}, {1, 4}]]

            sage: [ p for p in OrderedSetPartitions([], []) ]
            [[]]

            sage: [ p for p in OrderedSetPartitions([1], [1]) ]
            [[{1}]]

        Let us check that it works for large size (:trac:`16646`)::

            sage: OrderedSetPartitions(42).first()
            [{1}, {2}, {3}, {4}, {5}, {6}, {7}, {8}, {9}, {10}, {11}, {12},
            {13}, {14}, {15}, {16}, {17}, {18}, {19}, {20}, {21}, {22}, {23},
            {24}, {25}, {26}, {27}, {28}, {29}, {30}, {31}, {32}, {33}, {34},
            {35}, {36}, {37}, {38}, {39}, {40}, {41}, {42}]
        """
        comp = self.c
        lset = [x for x in self._set]
        l = len(self.c)
        dcomp = [-1] + comp.descents(final_descent=True)

        p = []
        for j in range(l):
            p += [j + 1] * comp[j]

        for x in permutation.Permutations_mset(p):
            res = permutation.to_standard(x).inverse()
            res = [lset[x - 1] for x in res]
            yield self.element_class(self, [Set(res[dcomp[i]+1:dcomp[i+1]+1])
                                            for i in range(l)])


class OrderedSetPartitions_all(OrderedSetPartitions):
    r"""
    Ordered set partitions of `\{1, \ldots, n\}` for all
    `n \in \ZZ_{\geq 0}`.
    """
    def __init__(self):
        """
        Initialize ``self``.

        EXAMPLES::

            sage: OS = OrderedSetPartitions()
            sage: TestSuite(OS).run()  # long time
        """
        Parent.__init__(self, category=InfiniteEnumeratedSets())

    def __iter__(self):
        """
        Iterate over ``self``.

        EXAMPLES::

            sage: it = iter(OrderedSetPartitions())
            sage: [next(it) for _ in range(10)]
            [[], [{1}], [{1}, {2}], [{2}, {1}], [{1, 2}],
             [{1}, {2}, {3}], [{1}, {3}, {2}], [{2}, {1}, {3}],
             [{3}, {1}, {2}], [{2}, {3}, {1}]]
        """
        n = 0
        while True:
            for X in OrderedSetPartitions(n):
                yield self.element_class(self, list(X))
            n += 1

    def _element_constructor_(self, s):
        """
        Construct an element of ``self`` from ``s``.

        EXAMPLES::

            sage: OS = OrderedSetPartitions()
            sage: OS([[1,3],[2,4]])
            [{1, 3}, {2, 4}]
        """
        if isinstance(s, OrderedSetPartition):
            gset = s.parent()._set
            if gset == frozenset(range(1, len(gset) + 1)):
                return self.element_class(self, list(s))
            raise ValueError("cannot convert %s into an element of %s" % (s, self))
        return self.element_class(self, list(s))

    def __contains__(self, x):
        """
        TESTS::

            sage: OS = OrderedSetPartitions([1,2,3,4])
            sage: AOS = OrderedSetPartitions()
            sage: all(sp in AOS for sp in OS)
            True
            sage: AOS.__contains__([[1,3], [4], [5,2]])
            True
            sage: AOS.__contains__([Set([1,3]), Set([4]), Set([5,2])])
            True
            sage: [Set([1,4]), Set([3])] in AOS
            False
            sage: [Set([1,3]), Set([4,2]), Set([2,5])] in AOS
            False
            sage: [Set([1,2]), Set()] in AOS
            False
        """
        if isinstance(x, OrderedSetPartition):
            if x.parent() is self:
                return True
            gset = x.parent()._set
            return gset == frozenset(range(1, len(gset)+1))

        # x must be a list or a tuple
        if not isinstance(x, (list, tuple)):
            return False

        # Check to make sure each element of the list is a nonempty set
        if not all(s and isinstance(s, (set, frozenset, list, tuple, Set_generic)) for s in x):
            return False

        if not all(isinstance(s, (set, frozenset, Set_generic)) or len(s) == len(set(s)) for s in x):
            return False
        X = set(reduce(lambda A,B: A.union(B), x, set()))
        return len(X) == sum(len(s) for s in x) and X == set(range(1,len(X)+1))

    def _coerce_map_from_(self, X):
        """
        Return ``True`` if there is a coercion map from ``X``.

        EXAMPLES::

            sage: OSP = OrderedSetPartitions()
            sage: OSP._coerce_map_from_(OrderedSetPartitions(3))
            True
            sage: OSP._coerce_map_from_(OrderedSetPartitions(['a','b']))
            False
        """
        if X is self:
            return True
        if isinstance(X, OrderedSetPartitions):
            return X._set == frozenset(range(1,len(X._set)+1))
        return super(OrderedSetPartitions_all, self)._coerce_map_from_(X)

    def _repr_(self):
        """
        TESTS::

            sage: OrderedSetPartitions()
            Ordered set partitions
        """
        return "Ordered set partitions"

    class Element(OrderedSetPartition):
        def _richcmp_(self, other, op):
            """
            TESTS::

                sage: OSP = OrderedSetPartitions()
                sage: el1 = OSP([[1,3], [4], [2]])
                sage: el2 = OSP([[3,1], [2], [4]])
                sage: el1 == el1, el2 == el2, el1 == el2    # indirect doctest
                (True, True, False)
                sage: el1 <= el2, el1 >= el2, el2 <= el1    # indirect doctest
                (False, True, True)
            """
            return richcmp([sorted(s) for s in self],
                           [sorted(s) for s in other], op)

##########################################################
# Deprecations


class SplitNK(OrderedSetPartitions_scomp):
    def __setstate__(self, state):
        r"""
        For unpickling old ``SplitNK`` objects.

        TESTS::

            sage: loads(b"x\x9ck`J.NLO\xd5K\xce\xcfM\xca\xccK,\xd1+.\xc8\xc9,"
            ....:   b"\x89\xcf\xcb\xe6\n\x061\xfc\xbcA\xccBF\xcd\xc6B\xa6\xda"
            ....:   b"Bf\x8dP\xa6\xf8\xbcB\x16\x88\x96\xa2\xcc\xbc\xf4b\xbd\xcc"
            ....:   b"\xbc\x92\xd4\xf4\xd4\"\xae\xdc\xc4\xec\xd4x\x18\xa7\x905"
            ....:   b"\x94\xd1\xb45\xa8\x90\r\xa8>\xbb\x90=\x03\xc85\x02r9J\x93"
            ....:   b"\xf4\x00\xb4\xc6%f")
            Ordered set partitions of {0, 1, 2, 3, 4} into parts of size [2, 3]
        """
        self.__class__ = OrderedSetPartitions_scomp
        n = state['_n']
        k = state['_k']
        OrderedSetPartitions_scomp.__init__(self, range(state['_n']), (k, n-k))


from sage.misc.persist import register_unpickle_override
register_unpickle_override("sage.combinat.split_nk", "SplitNK_nk", SplitNK)<|MERGE_RESOLUTION|>--- conflicted
+++ resolved
@@ -1062,8 +1062,6 @@
             for z in OrderedSetPartitions(self._set, x):
                 yield self.element_class(self, z)
 
-<<<<<<< HEAD
-=======
     def random_element(self):
         r"""
         Return a random element of ``self``.
@@ -1098,7 +1096,7 @@
         pi,vals = zip(*permutation.Permutations_set(list(enumerate(self._set))).random_element())
         d = [0] + permutation.Permutation([x+1 for x in pi]).descents_composition().finer().random_element().partial_sums()
         return self([vals[d[i]:d[i+1]] for i in range(len(d)-1)])
->>>>>>> 87e08321
+
 
 class OrderedSetPartitions_sn(OrderedSetPartitions):
     def __init__(self, s, n):
