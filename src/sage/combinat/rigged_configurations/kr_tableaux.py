r"""
Kirillov-Reshetikhin Tableaux

Kirillov-Reshetikhin tableaux are rectangular tableaux with `r` rows and
`s` columns that naturally arise under the bijection between rigged
configurations and tableaux [RigConBijection]_. They are in bijection with
the elements of the Kirillov-Reshetikhin crystal `B^{r,s}` under the (inverse)
filling map [OSS13]_ [SchScr]_. They do not have to satisfy the semistandard row or column
restrictions. These tensor products are the result from the bijection from
rigged configurations [RigConBijection]_.

For more information, see :class:`~sage.combinat.rigged_configurations.kr_tableaux.KirillovReshetikhinTableaux`
and :class:`~sage.combinat.rigged_configurations.tensor_product_kr_tableaux.TensorProductOfKirillovReshetikhinTableaux`.

AUTHORS:

- Travis Scrimshaw (2012-01-03): Initial version
- Travis Scrimshaw (2012-11-14): Added bijection to KR crystals

REFERENCES:

.. [OSS13] Masato Okado, Reiho Sakamoto, and Anne Schilling.
   *Affine crystal structure on rigged configurations of type* `D_n^{(1)}`.
   J. Algebraic Combinatorics, **37** (2013). 571-599. :arxiv:`1109.3523`.
"""

#*****************************************************************************
#       Copyright (C) 2012 Travis Scrimshaw <tscrim@ucdavis.edu>
#
#  Distributed under the terms of the GNU General Public License (GPL)
#
#    This code is distributed in the hope that it will be useful,
#    but WITHOUT ANY WARRANTY; without even the implied warranty of
#    MERCHANTABILITY or FITNESS FOR A PARTICULAR PURPOSE.  See the GNU
#    General Public License for more details.
#
#  The full text of the GPL is available at:
#
#                  http://www.gnu.org/licenses/
#*****************************************************************************

# This contains both the parent and element classes. These should be split if
#   the classes grow larger.

from sage.misc.cachefunc import cached_method
from sage.misc.abstract_method import abstract_method
from sage.misc.lazy_attribute import lazy_attribute
from sage.misc.flatten import flatten

from sage.structure.parent import Parent
from sage.structure.element_wrapper import ElementWrapper

from sage.categories.affine_derived_crystals import KirillovReshetikhinCrystals

from sage.combinat.crystals.letters import CrystalOfLetters, EmptyLetter
from sage.combinat.root_system.cartan_type import CartanType
from sage.combinat.crystals.tensor_product import CrystalOfWords
from sage.combinat.crystals.tensor_product import TensorProductOfRegularCrystalsElement
from sage.combinat.crystals.kirillov_reshetikhin import horizontal_dominoes_removed, \
  KashiwaraNakashimaTableaux, KirillovReshetikhinGenericCrystalElement, \
  partitions_in_box, vertical_dominoes_removed
from sage.combinat.partition import Partition
from sage.combinat.tableau import Tableau

class KirillovReshetikhinTableaux(CrystalOfWords):
    r"""
    Kirillov-Reshetikhin tableaux.

    Kirillov-Reshetikhin tableaux are rectangular tableaux with `r` rows and
    `s` columns that naturally arise under the bijection between rigged
    configurations and tableaux [RigConBijection]_. They are in bijection with
    the elements of the Kirillov-Reshetikhin crystal `B^{r,s}` under the
    (inverse) filling map.

    Whenever `B^{r,s} \cong B(s\Lambda_r)` as a classical crystal (which is
    the case for `B^{r,s}` in type `A_n^{(1)}`, `B^{n,s}` in type `C_n^{(1)}` and `D_{n+1}^{(2)}`,
    `B^{n,s}` and `B^{n-1,s}` in type `D_n^{(1)}`) then the filling map is trivial.

    For `B^{r,s}` in:

    - type `D_n^{(1)}` when `r \leq n-2`,
    - type `B_n^{(1)}` when `r < n`,
    - type `A_{2n-1}^{(2)}` for all `r`,

    the filling map is defined in [OSS2011]_.

    For the spinor cases in type `D_n^{(1)}`, the crystal `B^{k,s}` where
    `k = n-1, n`,  is isomorphic as a classical crystal to `B(s\Lambda_k)`,
    and here we consider the Kirillov-Reshetikhin tableaux as living in
    `B(2s \Lambda_k)` under the natural doubling map. In this case, the
    crystal operators `e_i` and `f_i` act as `e_i^2` and `f_i^2` respectively.
    See [BijectionDn]_.

    For the spinor case in type `B_n^{(1)}`, the crystal `B^{n,s}`, we
    consider the images under the natural doubling map into `B^{n,2s}`.
    The classical components of this crystal are now given by
    removing `2 \times 2` boxes. The filling map is the same as below
    (see the non-spin type `C_n^{(1)}`).

    For `B^{r,s}` in:

    - type `C_n^{(1)}` when `r < n`,
    - type `A_{2n}^{(2)\dagger}` for all `r`,

    the filling map is given as follows. Suppose we are considering the
    (classically) highest weight element in the classical component
    `B(\lambda)`. Then we fill it in with the horizontal dominoes
    `[\bar{\imath}, i]` in the `i`-th row from the top (in English notation)
    and reordering the columns so that they are increasing. Recall from above
    that `B^{n,s} \cong B(s\Lambda_n)` in type `C^{(1)}_n`.

    For `B^{r,s}` in:

    - type `A_{2n}^{(2)}` for all `r`,
    - type `D_{n+1}^{(2)}` when `r < n`,
    - type `D_4^{(3)}` when `r = 1`,

    the filling map is the same as given in [OSS2011]_ except for
    the rightmost column which is given by the column `[1, 2, \ldots, k,
    \emptyset, \ldots \emptyset]` where `k = (r+x-1)/2` in Step 3 of
    [OSS2011]_.

    For the spinor case in type `D_{n+1}^{(2)}`, the crystal `B^{n,s}`, we
    define the filling map in the same way as in type `D_n^{(1)}`.

    .. NOTE::

        The filling map and classical decompositions in non-spinor cases can
        be classified by how the special node `0` connects with the
        corresponding classical diagram.

    The classical crystal stucture is given by the usual Kashiwara-Nakashima
    tableaux rules. That is to embed this into `B(\Lambda_1)^{\otimes n s}`
    by using the reading word and then applying the classical crystal
    operator. The affine crystal stucture is given by converting to
    the corresponding KR crystal element, performing the affine crystal
    operator, and pulling back to a KR tableau.

    For more information about the bijection between rigged configurations
    and tensor products of Kirillov-Reshetikhin tableaux, see
    :class:`~sage.combinat.rigged_configurations.tensor_product_kr_tableaux.TensorProductOfKirillovReshetikhinTableaux`.

    .. NOTE::

        The tableaux for all non-simply-laced types are provably correct if the
        bijection with :class:`rigged configurations
        <sage.combinat.rigged_configurations.rigged_configurations.RiggedConfigurations>`
        holds. Therefore this is currently only proven for `B^{r,1}` or
        `B^{1,s}` and in general for types `A_n^{(1)}` and `D_n^{(1)}`.

    INPUT:

    - ``cartan_type`` -- the Cartan type

    - ``r`` -- the Dynkin diagram index (typically the number of rows)

    - ``s`` -- the number of columns

    EXAMPLES::

        sage: KRT = crystals.KirillovReshetikhin(['A', 4, 1], 2, 1, model='KR')
        sage: elt = KRT(4, 3); elt
        [[3], [4]]

        sage: KRT = crystals.KirillovReshetikhin(['D', 4, 1], 2, 1, model='KR')
        sage: elt = KRT(-1, 1); elt
        [[1], [-1]]

    We can create highest weight crystals from a given shape or weight::

        sage: KRT = crystals.KirillovReshetikhin(['D', 4, 1], 2, 2, model='KR')
        sage: KRT.module_generator(shape=[1,1])
        [[1, 1], [2, -1]]
        sage: KRT.module_generator(column_shape=[2])
        [[1, 1], [2, -1]]
        sage: WS = RootSystem(['D',4,1]).weight_space()
        sage: KRT.module_generator(weight=WS.sum_of_terms([[0,-2],[2,1]]))
        [[1, 1], [2, -1]]
        sage: WSC = RootSystem(['D',4]).weight_space()
        sage: KRT.module_generator(classical_weight=WSC.fundamental_weight(2))
        [[1, 1], [2, -1]]

    We can go between
    :func:`~sage.combinat.crystals.kirillov_reshetikhin.KashiwaraNakashimaTableaux`
    and
    :class:`~sage.combinat.rigged_configurations.kr_tableaux.KirillovReshetikhinTableaux`
    elements::

        sage: KRCrys = crystals.KirillovReshetikhin(['D', 4, 1], 2, 2, model='KN')
        sage: KRTab = crystals.KirillovReshetikhin(['D', 4, 1], 2, 2, model='KR')
        sage: elt = KRCrys(3, 2); elt
        [[2], [3]]
        sage: k = KRTab(elt); k
        [[2, 1], [3, -1]]
        sage: KRCrys(k)
        [[2], [3]]

    We check that the classical weights in the classical decompositions
    agree in a few different type::

        sage: KRCrys = crystals.KirillovReshetikhin(['D', 4, 1], 2, 2, model='KN')
        sage: KRTab = crystals.KirillovReshetikhin(['D', 4, 1], 2, 2, model='KR')
        sage: all(t.classical_weight() == KRCrys(t).classical_weight() for t in KRTab)
        True
        sage: KRCrys = crystals.KirillovReshetikhin(['B', 3, 1], 2, 2, model='KN')
        sage: KRTab = crystals.KirillovReshetikhin(['B', 3, 1], 2, 2, model='KR')
        sage: all(t.classical_weight() == KRCrys(t).classical_weight() for t in KRTab)
        True
        sage: KRCrys = crystals.KirillovReshetikhin(['C', 3, 1], 2, 2, model='KN')
        sage: KRTab = crystals.KirillovReshetikhin(['C', 3, 1], 2, 2, model='KR')
        sage: all(t.classical_weight() == KRCrys(t).classical_weight() for t in KRTab)
        True
        sage: KRCrys = crystals.KirillovReshetikhin(['D', 4, 2], 2, 2, model='KN')
        sage: KRTab = crystals.KirillovReshetikhin(['D', 4, 2], 2, 2, model='KR')
        sage: all(t.classical_weight() == KRCrys(t).classical_weight() for t in KRTab)
        True
        sage: KRCrys = crystals.KirillovReshetikhin(['A', 4, 2], 2, 2, model='KN')
        sage: KRTab = crystals.KirillovReshetikhin(['A', 4, 2], 2, 2, model='KR')
        sage: all(t.classical_weight() == KRCrys(t).classical_weight() for t in KRTab)
        True
    """
    @staticmethod
    def __classcall_private__(cls, cartan_type, r, s):
        """
        Normalize the input arguments to ensure unique representation.

        EXAMPLES::

            sage: KRT1 = crystals.KirillovReshetikhin(CartanType(['A',3,1]), 2, 3, model='KR')
            sage: KRT2 = crystals.KirillovReshetikhin(['A',3,1], 2, 3, model='KR')
            sage: KRT1 is KRT2
            True
        """
        ct = CartanType(cartan_type)
        if not ct.is_affine():
            raise ValueError("The Cartan type must be affine")

        type = ct.type()
        if ct.is_untwisted_affine():
            if type == 'A':
                return KRTableauxRectangle(ct, r, s)
            if type == 'B':
                if r == ct.classical().rank():
                    return KRTableauxBn(ct, r, s)
                return KRTableauxTypeVertical(ct, r, s)
            if type == 'C':
                if r == ct.classical().rank():
                    return KRTableauxRectangle(ct, r, s)
                return KRTableauxTypeHorizonal(ct, r, s)
            if type == 'D':
                if r == ct.classical().rank() or r == ct.classical().rank() - 1:
                    return KRTableauxSpin(ct, r, s)
                return KRTableauxTypeVertical(ct, r, s)
        else:
            if type == 'BC': # A_{2n}^{(2)}
                return KRTableauxTypeBox(ct, r, s)
            if ct.dual().type() == 'BC': # A_{2n}^{(2)\dagger}
                return KRTableauxTypeHorizonal(ct, r, s)
            if ct.dual().type() == 'B': # A_{2n-1}^{(2)}
                return KRTableauxTypeVertical(ct, r, s)
            if ct.dual().type() == 'C': # D_{n+1}^{(2)}
                if r == ct.dual().classical().rank():
                    return KRTableauxDTwistedSpin(ct, r, s)
                return KRTableauxTypeBox(ct, r, s)
            #if ct.dual().type() == 'F': # E_6^{(2)}
            if ct.dual().type() == 'G': # D_4^{(3)}
                if r == 1:
                    return KRTableauxTypeBox(ct, r, s)
                return KRTableauxTypeDTri2(ct, r, s)

        raise NotImplementedError
        #return super(KirillovReshetikhinTableaux, cls).__classcall__(cls, ct, r, s)

    def __init__(self, cartan_type, r, s):
        r"""
        Initialize ``self``.

        EXAMPLES::

            sage: KRT = crystals.KirillovReshetikhin(['A', 4, 1], 2, 2, model='KR')
            sage: TestSuite(KRT).run()
            sage: KRT = crystals.KirillovReshetikhin(['D', 4, 1], 2, 2, model='KR')
            sage: TestSuite(KRT).run()  # long time
            sage: KRT = crystals.KirillovReshetikhin(['D', 4, 1], 4, 1, model='KR'); KRT
            Kirillov-Reshetikhin tableaux of type ['D', 4, 1] and shape (4, 1)
            sage: TestSuite(KRT).run()
        """
        self._r = r
        self._s = s
        self._cartan_type = cartan_type

        Parent.__init__(self, category=KirillovReshetikhinCrystals())

        self.letters = CrystalOfLetters(cartan_type.classical())
        self.module_generators = self._build_module_generators()

    def _repr_(self):
        """
        Return a string representation of ``self``.

        EXAMPLES::

            sage: crystals.KirillovReshetikhin(['A', 4, 1], 2, 3, model='KR')
            Kirillov-Reshetikhin tableaux of type ['A', 4, 1] and shape (2, 3)
        """
        return "Kirillov-Reshetikhin tableaux of type {} and shape ({}, {})".format(
                self._cartan_type, self._r, self._s)

    def __iter__(self):
        """
        Return the iterator of ``self``.

        EXAMPLES::

            sage: KR = crystals.KirillovReshetikhin(['A', 5, 2], 2, 1, model='KR')
            sage: L = [x for x in KR]
            sage: len(L)
            15
        """
        index_set = self._cartan_type.classical().index_set()
        from sage.sets.recursively_enumerated_set import RecursivelyEnumeratedSet
        return RecursivelyEnumeratedSet(self.module_generators,
                    lambda x: [x.f(i) for i in index_set],
                    structure='graded').breadth_first_search_iterator()

    def module_generator(self, i=None, **options):
        r"""
        Return the specified module generator.

        INPUT:

        - ``i`` -- the index of the module generator

        We can also get a module generator by using one of the following
        optional arguments:

        - ``shape`` -- the associated shape
        - ``column_shape`` -- the shape given as columns (a column of length
          `k` correspond to a classical weight `\omega_k`)
        - ``weight`` -- the weight
        - ``classical_weight`` -- the classical weight

        If no arugments are specified, then return the unique module generator
        of classical weight `s \Lambda_r`.

        EXAMPLES::

            sage: KRT = crystals.KirillovReshetikhin(['D', 4, 1], 2, 2, model='KR')
            sage: KRT.module_generator(1)
            [[1, 1], [2, -1]]
            sage: KRT.module_generator(shape=[1,1])
            [[1, 1], [2, -1]]
            sage: KRT.module_generator(column_shape=[2])
            [[1, 1], [2, -1]]
            sage: WS = RootSystem(['D',4,1]).weight_space()
            sage: KRT.module_generator(weight=WS.sum_of_terms([[0,-2],[2,1]]))
            [[1, 1], [2, -1]]
            sage: WSC = RootSystem(['D',4]).weight_space()
            sage: KRT.module_generator(classical_weight=WSC.fundamental_weight(2))
            [[1, 1], [2, -1]]
            sage: KRT.module_generator()
            [[1, 1], [2, 2]]

            sage: KRT = crystals.KirillovReshetikhin(['A', 3, 1], 2, 2, model='KR')
            sage: KRT.module_generator()
            [[1, 1], [2, 2]]
        """
        if i is not None:
            return self.module_generators[i]
        n = self._cartan_type.classical().rank()

        if "shape" in options:
            shape = list(options["shape"])
            # Make sure the shape is the correct length
            if len(shape) < n:
                shape.extend( [0]*(n - len(shape)) )
            for mg in self.module_generators:
                if list(mg.classical_weight().to_vector()) == shape:
                    return mg
            return None

        if "column_shape" in options:
            shape = list(Partition(options["column_shape"]).conjugate())
            if len(shape) < n:
                shape.extend( [0]*(n - len(shape)) )
            for mg in self.module_generators:
                if list(mg.classical_weight().to_vector()) == shape:
                    return mg
            return None

        if "weight" in options:
            wt = options["weight"]
            for mg in self.module_generators:
                if mg.weight() == wt:
                    return mg
            return None

        if "classical_weight" in options:
            wt = options["classical_weight"]
            for mg in self.module_generators:
                if mg.classical_weight() == wt:
                    return mg
            return None

        # Otherwise return the unique module generator of classical weight `s \Lambda_r`
        R = self.weight_lattice_realization()
        Lambda = R.fundamental_weights()
        r = self.r()
        s = self.s()
        weight = s*Lambda[r] - s*Lambda[0] * Lambda[r].level() / Lambda[0].level()
        for b in self.module_generators:
            if b.weight() == weight:
                return b
        assert False

    @abstract_method
    def _build_module_generators(self):
        """
        Build the module generators.

        EXAMPLES::

            sage: KRT = crystals.KirillovReshetikhin(['A', 4, 1], 2, 3, model='KR')
            sage: KRT._build_module_generators()
            ([[1, 1, 1], [2, 2, 2]],)
        """

    @abstract_method(optional=True)
    def from_kirillov_reshetikhin_crystal(self, krc):
        """
        Construct an element of ``self`` from the Kirillov-Reshetikhin
        crystal element ``krc``.

        EXAMPLES::

            sage: KRT = crystals.KirillovReshetikhin(['A', 4, 1], 2, 1, model='KR')
            sage: C = crystals.KirillovReshetikhin(['A',4,1], 2, 1, model='KN')
            sage: krc = C(4,3); krc
            [[3], [4]]
            sage: KRT.from_kirillov_reshetikhin_crystal(krc)
            [[3], [4]]
        """

    def _element_constructor_(self, *lst, **options):
        """
        Construct a
        :class:`~sage.combinat.rigged_configurations.kr_tableaux.KirillovReshetikhinTableauxElement`.

        EXAMPLES::

            sage: KRT = crystals.KirillovReshetikhin(['A', 4, 1], 2, 1, model='KR')
            sage: KRT(3, 4) # indirect doctest
            [[4], [3]]
            sage: KRT(4, 3)
            [[3], [4]]
        """
        if isinstance(lst[0], KirillovReshetikhinGenericCrystalElement):
            # Check to make sure it can be converted
            if lst[0].cartan_type() != self.cartan_type() \
              or lst[0].parent().r() != self._r or lst[0].parent().s() != self._s:
                raise ValueError("the Kirillov-Reshetikhin crystal must have the same Cartan type and (r,s)")
            return self.from_kirillov_reshetikhin_crystal(lst[0])

        return self.element_class(self, list(lst), **options)

    def r(self):
        """
        Return the value `r` for this tableaux class which corresponds to the
        number of rows.

        EXAMPLES::

            sage: KRT = crystals.KirillovReshetikhin(['A', 4, 1], 2, 1, model='KR')
            sage: KRT.r()
            2
        """
        return self._r

    def s(self):
        """
        Return the value `s` for this tableaux class which corresponds to the
        number of columns.

        EXAMPLES::

            sage: KRT = crystals.KirillovReshetikhin(['A', 4, 1], 2, 1, model='KR')
            sage: KRT.s()
            1
        """
        return self._s

    @cached_method
    def kirillov_reshetikhin_crystal(self):
        """
        Return the corresponding KR crystal in the 
        :func:`Kashiwara-Nakashima model
        <sage.combinat.crystals.kirillov_reshetikhin.KashiwaraNakashimaTableaux>`.

        EXAMPLES::

            sage: crystals.KirillovReshetikhin(['A', 4, 1], 2, 1, model='KR').kirillov_reshetikhin_crystal()
            Kirillov-Reshetikhin crystal of type ['A', 4, 1] with (r,s)=(2,1)
        """
        return KashiwaraNakashimaTableaux(self._cartan_type, self._r, self._s)

    def classical_decomposition(self):
<<<<<<< HEAD
        """
        Return the classical crystal decomposition of ``self``.

        EXAMPLES::

            sage: crystals.KirillovReshetikhin(['D', 4, 1], 2, 2, model='KR').classical_decomposition()
            The crystal of tableaux of type ['D', 4] and shape(s) [[], [1, 1], [2, 2]]
        """
        return self.kirillov_reshetikhin_crystal().classical_decomposition()

    def affinization(self):
=======
>>>>>>> 1804860a
        """
        Return the corresponding affinization crystal of ``self``.

        EXAMPLES::

            sage: K = KirillovReshetikhinTableaux(['A',2,1], 1, 1)
            sage: K.affinization()
            Affinization of Kirillov-Reshetikhin tableaux of type ['A', 2, 1] and shape (1, 1)
        """
        from sage.combinat.crystals.affinization import AffinizationCrystal
        return AffinizationCrystal(self)

    def tensor(self, *crystals, **options):
        """
        Return the tensor product of ``self`` with ``crystals``.

        If ``crystals`` is a list of (a tensor product of) KR tableaux, this
        returns a
        :class:`~sage.combinat.rigged_configurations.tensor_product_kr_tableaux.TensorProductOfKirillovReshetikhinTableaux`.

        EXAMPLES::

            sage: K = crystals.KirillovReshetikhin(['A', 3, 1], 2, 2, model='KR')
            sage: TP = crystals.TensorProductOfKirillovReshetikhinTableaux(['A', 3, 1], [[1,3],[3,1]])
            sage: K.tensor(TP, K)
            Tensor product of Kirillov-Reshetikhin tableaux of type ['A', 3, 1]
             and factor(s) ((2, 2), (1, 3), (3, 1), (2, 2))

            sage: C = crystals.KirillovReshetikhin(['A',3,1], 3, 1, model='KN')
            sage: K.tensor(K, C)
            Full tensor product of the crystals
             [Kirillov-Reshetikhin tableaux of type ['A', 3, 1] and shape (2, 2),
              Kirillov-Reshetikhin tableaux of type ['A', 3, 1] and shape (2, 2),
              Kirillov-Reshetikhin crystal of type ['A', 3, 1] with (r,s)=(3,1)]
        """
        ct = self._cartan_type
        from sage.combinat.rigged_configurations.tensor_product_kr_tableaux \
                import TensorProductOfKirillovReshetikhinTableaux
        if all(isinstance(B, (KirillovReshetikhinTableaux, TensorProductOfKirillovReshetikhinTableaux))
               and B.cartan_type() == ct for B in crystals):
            dims = [[self._r, self._s]]
            for B in crystals:
                if isinstance(B, TensorProductOfKirillovReshetikhinTableaux):
                    dims += B.dims
                elif isinstance(B, KirillovReshetikhinTableaux):
                    dims.append([B._r, B._s])
            return TensorProductOfKirillovReshetikhinTableaux(ct, dims)
        return super(KirillovReshetikhinTableaux, self).tensor(*crystals, **options)

class KRTableauxRectangle(KirillovReshetikhinTableaux):
    r"""
    Kirillov-Reshetkhin tableaux `B^{r,s}` whose module generator is a single
    `r \times s` rectangle.

    These are Kirillov-Reshetkhin tableaux `B^{r,s}` of type:

    - `A_n^{(1)}` for all `1 \leq r \leq n`,
    - `C_n^{(1)}` when `r = n`.

    TESTS::

        sage: KRT = crystals.KirillovReshetikhin(['A', 3, 1], 2, 2, model='KR')
        sage: TestSuite(KRT).run()
        sage: KRT = crystals.KirillovReshetikhin(['C', 3, 1], 3, 2, model='KR')
        sage: TestSuite(KRT).run() # long time
    """
    def _build_module_generators(self):
        r"""
        Build the module generators.

        There is only one module generator which corresponds to a single
        `r \times s` rectangle.

        EXAMPLES::

            sage: KRT = crystals.KirillovReshetikhin(['A', 4, 1], 2, 3, model='KR')
            sage: KRT._build_module_generators()
            ([[1, 1, 1], [2, 2, 2]],)
        """
        tableau = []
        for i in range(self._s):
            tableau.append( [self._r - j for j in range(self._r)] )

        return (self.element_class(self, [self.letters(x) for x in flatten(tableau)]),)

    def from_kirillov_reshetikhin_crystal(self, krc):
        """
        Construct a
        :class:`~sage.combinat.rigged_configurations.kr_tableaux.KirillovReshetikhinTableauxElement`.

        EXAMPLES::

            sage: KRT = crystals.KirillovReshetikhin(['A', 4, 1], 2, 1, model='KR')
            sage: C = crystals.KirillovReshetikhin(['A',4,1], 2, 1, model='KN')
            sage: krc = C(4,3); krc
            [[3], [4]]
            sage: KRT.from_kirillov_reshetikhin_crystal(krc)
            [[3], [4]]
        """
        # To build a KR tableau from a KR crystal:
        # 1 - start with the highest weight KR tableau
        # 2 - determine a path from the KR crystal to its highest weight
        # 3 - apply the inverse path to the highest weight KR tableau
        f_str = reversed(krc.lift().to_highest_weight()[1])
        return self.module_generators[0].f_string(f_str)

class KRTableauxTypeVertical(KirillovReshetikhinTableaux):
    r"""
    Kirillov-Reshetkihn tableaux `B^{r,s}` of type:

    - `D_n^{(1)}` for all `1 \leq r < n-1`,
    - `B_n^{(1)}` for all `1 \leq r < n`,
    - `A_{2n-1}^{(2)}` for all `1 \leq r \leq n`.

    TESTS::

        sage: KRT = crystals.KirillovReshetikhin(['D', 4, 1], 1, 1, model='KR')
        sage: TestSuite(KRT).run()
        sage: KRT = crystals.KirillovReshetikhin(['B', 3, 1], 2, 2, model='KR')
        sage: TestSuite(KRT).run() # long time
        sage: KRT = crystals.KirillovReshetikhin(['A', 5, 2], 2, 2, model='KR')
        sage: TestSuite(KRT).run() # long time
    """
    def _fill(self, weight):
        r"""
        Return the highest weight KR tableau of weight ``weight``.

        INPUT:

        - ``weight`` -- The weight of the highest weight KR tableau (the
          conjugate of the shape of the KR crystal's tableau)

        OUTPUT:

        - A `r \times s` tableau

        EXAMPLES::

            sage: KRT = crystals.KirillovReshetikhin(['D', 4, 1], 2, 1, model='KR')
            sage: KRT._fill([])
            [[1], [-1]]
            sage: KRT = crystals.KirillovReshetikhin(['D', 14, 1], 12, 7, model='KR')
            sage: KRT._fill([10,10,8,2,2,2])
            [[1, 1, 1, 1, 1, 7, 1], [2, 2, 2, 2, 2, 8, 2], [3, 3, 7, 9, 7, 9, 3], [4, 4, 8, 10, 8, 10, 4], [5, 5, 9, 11, 9, 11, 5], [6, 6, 10, 12, 10, 12, 6], [7, 7, 11, -12, 11, -12, 7], [8, 8, 12, -11, 12, -11, 8], [9, 9, -12, -10, -12, -10, 9], [10, 10, -11, -9, -11, -9, -9], [-12, 11, -10, -8, -10, -8, -8], [-11, 12, -9, -7, -9, -7, -7]]
            sage: KRT._fill([10,10,6,2,2,2])
            [[1, 1, 1, 1, 1, 5, 1], [2, 2, 2, 2, 2, 6, 2], [3, 3, 9, 7, 9, 7, 3], [4, 4, 10, 8, 10, 8, 4], [5, 5, 11, 9, 11, 9, 5], [6, 6, 12, 10, 12, 10, 6], [7, 7, -12, 11, -12, 11, 7], [8, 8, -11, 12, -11, 12, 8], [9, 9, -10, -12, -10, -12, -8], [10, 10, -9, -11, -9, -11, -7], [-12, 11, -8, -10, -8, -10, -6], [-11, 12, -7, -9, -7, -9, -5]]
        """
        # Add zeros until the shape has length s
        weight_list = list(weight) # Make sure we have a list
        while len(weight_list) != self._s:
            weight_list.append(0)

        tableau = []
        i = 0
        # Step 0 - Fill first columns of height r
        while i < self._s and weight_list[i] == self._r:
            tableau.append( [self._r - j for j in range(self._r)] )
            i += 1

        # Step 1 - Add the alternating columns until we hit an odd number of columns
        c = -1
        while i < self._s:
            # If it is an odd number of columns
            if i == self._s - 1 or weight_list[i] != weight_list[i+1]:
                c = weight_list[i]
                i += 1
                break
            temp_list = [-(weight_list[i] + j + 1) for j in range(self._r - weight_list[i])]
            for j in range(weight_list[i]):
                temp_list.append(weight_list[i] - j)
            tableau.append(temp_list)
            tableau.append( [self._r - j for j in range(self._r)] )
            i += 2

        # Step 2 - Add the x dependent columns
        x = c + 1
        while i < self._s:
            temp_list = [-x - j for j in range(self._r - x + 1)] # +1 for indexing
            for j in range(x - weight_list[i] - 1): # +1 for indexing
                temp_list.append(self._r - j)
            x = temp_list[-1] # This is the h+1 entry of the column
            for j in range(weight_list[i]):
                temp_list.append(weight_list[i] - j)

            tableau.append(temp_list)
            i += 1

        # Step 3 - Add the final column
        if c > -1:
            val = (self._r + x - 1) // 2
            temp_list = [-x - j for j in range(self._r - val)]
            for j in range(val):
                temp_list.append(val - j)
            tableau.append(temp_list)

        return self.element_class(self, [self.letters(x) for x in flatten(tableau)])

    def _build_module_generators(self):
        """
        Build the module generators.

        EXAMPLES::

            sage: KRT = crystals.KirillovReshetikhin(['D',4,1], 2, 3, model='KR')
            sage: KRT._build_module_generators()
            ([[-2, 1, 1], [-1, 2, -1]], [[1, -2, 1], [2, -1, 2]],
             [[1, 1, 1], [2, 2, -1]], [[1, 1, 1], [2, 2, 2]])
        """
        return tuple(self._fill(weight) for weight in
                     horizontal_dominoes_removed(self._s, self._r))

    def from_kirillov_reshetikhin_crystal(self, krc):
        """
        Construct an element of ``self`` from the Kirillov-Reshetikhin
        crystal element ``krc``.

        EXAMPLES::

            sage: KRT = crystals.KirillovReshetikhin(['D',4,1], 2, 3, model='KR')
            sage: C = crystals.KirillovReshetikhin(['D',4,1], 2, 3, model='KN')
            sage: krc = C(4,3); krc
            [[3], [4]]
            sage: KRT.from_kirillov_reshetikhin_crystal(krc)
            [[3, -2, 1], [4, -1, 2]]
        """
        # To build a KR tableau from a KR crystal:
        # 1 - start with a highest weight KR tableau generated from the
        #  shape of the KR crystal
        # 2 - determine a path from the KR crystal to its highest weight
        # 3 - apply the inverse path to the highest weight KR tableau
        lifted = krc.lift()
        weight = lifted.to_tableau().shape().conjugate()
        f_str = reversed(lifted.to_highest_weight()[1])
        return self._fill(weight).f_string(f_str)

class KRTableauxTypeHorizonal(KirillovReshetikhinTableaux):
    r"""
    Kirillov-Reshetikhin tableaux `B^{r,s}` of type:

    - `C_n^{(1)}` for `1 \leq r < n`,
    - `A_{2n}^{(2)\dagger}` for `1 \leq r \leq n`.

    TESTS::

        sage: KRT = crystals.KirillovReshetikhin(['C', 3, 1], 2, 2, model='KR')
        sage: TestSuite(KRT).run() # long time
        sage: KRT = crystals.KirillovReshetikhin(CartanType(['A', 4, 2]).dual(), 2, 2, model='KR')
        sage: TestSuite(KRT).run()
    """
    def _fill(self, shape):
        r"""
        Return the highest weight KR tableau of weight ``shape``.

        INPUT:

        - ``shape`` -- The shape of the KR crystal's tableau

        OUTPUT:

        - A `r \times s` tableau

        EXAMPLES::

            sage: KRT = crystals.KirillovReshetikhin(['C', 5, 1], 3, 5, model='KR')
            sage: KRT._fill([3,3,1])
            [[1, 1, 1, -3, 1], [2, 2, 2, -2, 2], [3, -3, 3, -1, 3]]
            sage: KRT = crystals.KirillovReshetikhin(['C', 10, 1], 5, 6, model='KR')
            sage: KRT._fill([6,4,2,2])
            [[1, 1, 1, 1, 1, 1], [2, 2, 2, 2, -5, 2], [3, 3, -5, 3, -4, 3], [4, 4, -4, 4, -3, 4], [-5, 5, -3, 5, -2, 5]]
            sage: KRT._fill([6,4])
            [[1, 1, 1, 1, 1, 1], [2, 2, 2, 2, -5, 2], [-5, 3, -5, 3, -4, 3], [-4, 4, -4, 4, -3, 4], [-3, 5, -3, 5, -2, 5]]
        """
        # Add zeros until the shape has length s
        shape_list = list(shape) # Make sure we have a list
        while len(shape_list) != self._r:
            shape_list.append(0)

        lst = []
        for col in range(1, self._s+1):
            if (self._s - col) % 2 == 0:
                lst.extend( [self.letters(self._r - x) for x in range(self._r)] )
            else:
                m = self._r
                for j, val in enumerate(shape_list):
                    if col >= val:
                        m = j
                        break
                lst.extend([self.letters(-x) for x in range(m+1, self._r+1)])
                lst.extend([self.letters(m - x) for x in range(m)])

        return self.element_class(self, lst)

    def _build_module_generators(self):
        """
        Build the module generators.

        EXAMPLES::

            sage: KRT = crystals.KirillovReshetikhin(['C',4,1], 2, 3, model='KR')
            sage: KRT._build_module_generators()
            ([[1, -2, 1], [2, -1, 2]], [[1, 1, 1], [2, -2, 2]], [[1, 1, 1], [2, 2, 2]])
        """
        return tuple(self._fill(shape) for shape in horizontal_dominoes_removed(self._r, self._s))

    def from_kirillov_reshetikhin_crystal(self, krc):
        """
        Construct an element of ``self`` from the Kirillov-Reshetikhin
        crystal element ``krc``.

        EXAMPLES::

            sage: KRT = crystals.KirillovReshetikhin(['C',4,1], 2, 3, model='KR')
            sage: C = crystals.KirillovReshetikhin(['C',4,1], 2, 3, model='KN')
            sage: krc = C(4,3); krc
            [[3], [4]]
            sage: KRT.from_kirillov_reshetikhin_crystal(krc)
            [[3, -2, 1], [4, -1, 2]]
        """
        # To build a KR tableau from a KR crystal:
        # 1 - start with a highest weight KR tableau generated from the
        #  shape of the KR crystal
        # 2 - determine a path from the KR crystal to its highest weight
        # 3 - apply the inverse path to the highest weight KR tableau
        lifted = krc.lift()
        shape = lifted.to_tableau().shape()
        f_str = reversed(lifted.to_highest_weight()[1])
        return self._fill(shape).f_string(f_str)

class KRTableauxTypeBox(KRTableauxTypeVertical):
    r"""
    Kirillov-Reshetikhin tableaux `B^{r,s}` of type:

    - `A_{2n}^{(2)}` for all `r \leq n`,
    - `D_{n+1}^{(2)}` for all `r < n`,
    - `D_4^{(3)}` for `r = 1`.

    TESTS::

        sage: KRT = crystals.KirillovReshetikhin(['A', 4, 2], 2, 2, model='KR')
        sage: TestSuite(KRT).run()
        sage: KRT = crystals.KirillovReshetikhin(['D', 4, 2], 2, 2, model='KR')
        sage: TestSuite(KRT).run() # long time
        sage: KRT = crystals.KirillovReshetikhin(['D', 4, 3], 1, 2, model='KR')
        sage: TestSuite(KRT).run() # long time
    """
    def _fill(self, weight):
        r"""
        Return the highest weight KR tableau of weight ``weight``.

        INPUT:

        - ``weight`` -- The weight of the highest weight KR tableau (the
          conjugate of the shape of the KR crystal's tableau)

        OUTPUT:

        - A `r \times s` tableau

        EXAMPLES::

            sage: KRT = crystals.KirillovReshetikhin(['D', 4, 1], 2, 1, model='KR')
            sage: KRT._fill([])
            [[1], [-1]]
            sage: KRT = crystals.KirillovReshetikhin(['D', 14, 1], 12, 7, model='KR')
            sage: KRT._fill([10,10,8,2,2,2])
            [[1, 1, 1, 1, 1, 7, 1], [2, 2, 2, 2, 2, 8, 2], [3, 3, 7, 9, 7, 9, 3], [4, 4, 8, 10, 8, 10, 4], [5, 5, 9, 11, 9, 11, 5], [6, 6, 10, 12, 10, 12, 6], [7, 7, 11, -12, 11, -12, 7], [8, 8, 12, -11, 12, -11, 8], [9, 9, -12, -10, -12, -10, 9], [10, 10, -11, -9, -11, -9, -9], [-12, 11, -10, -8, -10, -8, -8], [-11, 12, -9, -7, -9, -7, -7]]
            sage: KRT._fill([10,10,6,2,2,2])
            [[1, 1, 1, 1, 1, 5, 1], [2, 2, 2, 2, 2, 6, 2], [3, 3, 9, 7, 9, 7, 3], [4, 4, 10, 8, 10, 8, 4], [5, 5, 11, 9, 11, 9, 5], [6, 6, 12, 10, 12, 10, 6], [7, 7, -12, 11, -12, 11, 7], [8, 8, -11, 12, -11, 12, 8], [9, 9, -10, -12, -10, -12, -8], [10, 10, -9, -11, -9, -11, -7], [-12, 11, -8, -10, -8, -10, -6], [-11, 12, -7, -9, -7, -9, -5]]
        """
        # Add zeros until the shape has length s
        weight_list = list(weight) # Make sure we have a list
        while len(weight_list) != self._s:
            weight_list.append(0)

        tableau = []
        i = 0
        # Step 0 - Fill first columns of height r
        while i < self._s and weight_list[i] == self._r:
            tableau.append( [self._r - j for j in range(self._r)] )
            i += 1

        # Step 1 - Add the alternating columns until we hit an odd number of columns
        c = -1
        while i < self._s:
            # If it is an odd number of columns
            if i == self._s - 1 or weight_list[i] != weight_list[i+1]:
                c = weight_list[i]
                i += 1
                break
            temp_list = [-(weight_list[i] + j + 1) for j in range(self._r - weight_list[i])]
            for j in range(weight_list[i]):
                temp_list.append(weight_list[i] - j)
            tableau.append(temp_list)
            tableau.append( [self._r - j for j in range(self._r)] )
            i += 2

        # Step 2 - Add the x dependent columns
        x = c + 1
        while i < self._s:
            temp_list = [-x - j for j in range(self._r - x + 1)] # +1 for indexing
            for j in range(x - weight_list[i] - 1): # +1 for indexing
                temp_list.append(self._r - j)
            x = temp_list[-1] # This is the h+1 entry of the column
            for j in range(weight_list[i]):
                temp_list.append(weight_list[i] - j)

            tableau.append(temp_list)
            i += 1

        # Step 3 - Add the final column
        if c > -1:
            val = x - 1
            temp_list = ['E' for j in range(self._r - val)]
            for j in range(val):
                temp_list.append(val - j)
            tableau.append(temp_list)

        return self.element_class(self, [self.letters(x) for x in flatten(tableau)])

    def _build_module_generators(self):
        """
        Build the module generators.

        EXAMPLES::

            sage: KRT = crystals.KirillovReshetikhin(['A',4,2], 2, 2, model='KR')
            sage: KRT._build_module_generators()
            ([[-2, 1], [-1, 2]], [[2, 1], [-2, E]], [[1, E], [2, E]],
             [[1, 1], [-2, 2]], [[1, 1], [2, E]], [[1, 1], [2, 2]])
        """
        return tuple(self._fill(weight) for weight in partitions_in_box(self._s, self._r))

class KRTableauxSpin(KRTableauxRectangle):
    r"""
    Kirillov-Reshetikhin tableaux `B^{r,s}` of type `D_n^{(1)}` with
    `r = n, n-1`.

    TESTS::

        sage: KRT = crystals.KirillovReshetikhin(['D', 4, 1], 3, 2, model='KR')
        sage: TestSuite(KRT).run()
        sage: KRT = crystals.KirillovReshetikhin(['D', 4, 1], 4, 2, model='KR')
        sage: TestSuite(KRT).run()
    """
    def _build_module_generators(self):
        r"""
        Build the module generators.

        There is only one module generator which corresponds to a single
        `n \times s` rectangle.

        EXAMPLES::

            sage: KRT = crystals.KirillovReshetikhin(['D', 4, 1], 3, 3, model='KR')
            sage: KRT._build_module_generators()
            ([[1, 1, 1], [2, 2, 2], [3, 3, 3], [-4, -4, -4]],)
            sage: KRT = crystals.KirillovReshetikhin(['D', 4, 1], 4, 3, model='KR')
            sage: KRT._build_module_generators()
            ([[1, 1, 1], [2, 2, 2], [3, 3, 3], [4, 4, 4]],)
        """
        n = self.cartan_type().classical().rank()
        if self._r == n:
            return KRTableauxRectangle._build_module_generators(self)

        tableau = []
        for i in range(self._s):
            tableau.append( [-n] + [self._r - j for j in range(self._r)] )

        return (self.element_class(self, [self.letters(x) for x in flatten(tableau)]),)

class KRTableauxBn(KRTableauxTypeHorizonal):
    """
    Kirillov-Reshetkhin tableaux `B^{n,s}` of type `B_n^{(1)}`.

    TESTS::

        sage: KRT = crystals.KirillovReshetikhin(['B', 2, 1], 2, 3, model='KR')
        sage: TestSuite(KRT).run()
    """
    def _build_module_generators(self):
        """
        Build the module generators.

        EXAMPLES::

            sage: KRT = crystals.KirillovReshetikhin(['B', 2, 1], 2, 2, model='KR')
            sage: KRT._build_module_generators()
            ([[-2, 1], [-1, 2]], [[1, 1], [2, 2]])
        """
        odd = int(self._s % 2)
        shapes = [[int(x * 2 + odd) for x in sh] for sh
                   in vertical_dominoes_removed(self._r, self._s // 2)]
        return tuple(self._fill(sh) for sh in shapes)

    def from_kirillov_reshetikhin_crystal(self, krc):
        """
        Construct an element of ``self`` from the Kirillov-Reshetikhin
        crystal element ``krc``.

        EXAMPLES::

            sage: KR = crystals.KirillovReshetikhin(['B',3,1], 3, 3, model='KR')
            sage: C = crystals.KirillovReshetikhin(['B',3,1], 3, 3, model='KN')
            sage: krc = C.module_generators[1].f_string([3,2,3,1,3,3]); krc
            [++-, [[2], [0], [-3]]]
            sage: KR.from_kirillov_reshetikhin_crystal(krc)
            [[1, 1, 2], [2, 2, -3], [-3, -3, -1]]
        """
        # To build a KR tableau from a type B_n spinor KR crystal:
        # 1 - determine a path from the KR crystal to its highest weight
        # 2 - find the corresponding highest weight KR tableau
        # 3 - apply the inverse path to the highest weight KR tableau
        lifted = krc.lift()
        to_hw = lifted.to_highest_weight()
        f_str = reversed(to_hw[1])
        wt = to_hw[0].weight()
        for x in self.module_generators:
            if x.classical_weight() == wt:
                return x.f_string(f_str)
        raise ValueError("no matching highest weight element found")

class KirillovReshetikhinTableauxElement(TensorProductOfRegularCrystalsElement):
    r"""
    A Kirillov-Reshetikhin tableau.

    For more information, see
    :class:`~sage.combinat.rigged_configurations.kr_tableaux.KirillovReshetikhinTableaux`
    and
    :class:`~sage.combinat.rigged_configurations.tensor_product_kr_tableaux.TensorProductOfKirillovReshetikhinTableaux`.
    """
    def __init__(self, parent, list, **options):
        r"""
        Initialize ``self``.

        EXAMPLES::

            sage: KRT = crystals.KirillovReshetikhin(['A', 4, 1], 2, 1, model='KR')
            sage: elt = KRT(4, 3); elt
            [[3], [4]]
            sage: TestSuite(elt).run()
        """
        # Make sure we are a list of letters
        if list != [] and not isinstance(list[0], (parent.letters.element_class, EmptyLetter)):
            list = [parent.letters(x) for x in list]
        TensorProductOfRegularCrystalsElement.__init__(self, parent, list)

    def _repr_(self):
        """
        Return the string representation of ``self``.

        EXAMPLES::

            sage: KRT = crystals.KirillovReshetikhin(['A', 4, 1], 2, 1, model='KR')
            sage: KRT(3,2)
            [[2], [3]]
        """
        return repr(self.to_array())

    def _repr_diagram(self):
        """
        Return a string representation of ``self`` as a diagram.

        EXAMPLES::

            sage: KRT = crystals.KirillovReshetikhin(['A',4,1], 2, 2, model='KR')
            sage: elt = KRT(2,1,4,3)
            sage: print elt._repr_diagram()
              1  3
              2  4
        """
        return self.to_tableau()._repr_diagram()

    def _latex_(self):
        r"""
        Return a latex representation of ``self``.

        EXAMPLES::

            sage: KRT = crystals.KirillovReshetikhin(['A', 4, 1], 2, 3, model='KR')
            sage: latex(KRT(3,2,4,2,4,3))
            {\def\lr#1{\multicolumn{1}{|@{\hspace{.6ex}}c@{\hspace{.6ex}}|}{\raisebox{-.3ex}{$#1$}}}
            \raisebox{-.6ex}{$\begin{array}[b]{*{3}c}\cline{1-3}
            \lr{2}&\lr{2}&\lr{3}\\\cline{1-3}
            \lr{3}&\lr{4}&\lr{4}\\\cline{1-3}
            \end{array}$}
            }
        """
        from sage.combinat.output import tex_from_array
        return tex_from_array([[val._latex_() for val in row] for row in self.to_array()])

    def _ascii_art_(self):
        r"""
        Return an ASCII art representation of ``self``.

        EXAMPLES::

            sage: KRT = crystals.KirillovReshetikhin(['A',4,1], 2, 2, model='KR')
            sage: ascii_art(KRT(2,1,4,3))
              1  3
              2  4
        """
        from sage.typeset.ascii_art import AsciiArt
        return AsciiArt(self._repr_diagram().splitlines())

    def to_kirillov_reshetikhin_crystal(self):
        r"""
        Construct a
        :func:`~sage.combinat.crystals.kirillov_reshetihkin.KashiwaraNakashimaTableaux`
        element from ``self``.

        We construct the Kirillov-Reshetikhin crystal element as follows:

        1. Determine the shape `\lambda` of the KR crystal from the weight.
        2. Determine a path `e_{i_1} e_{i_2} \cdots e_{i_k}` to the highest
           weight.
        3. Apply `f_{i_k} \cdots f_{i_2} f_{i_1}` to a highest weight KR
           crystal of shape `\lambda`.

        EXAMPLES::

            sage: KRT = crystals.KirillovReshetikhin(['D',4,1], 2, 2, model='KR')
            sage: elt = KRT(3,2,-1,1); elt
            [[2, 1], [3, -1]]
            sage: elt.to_kirillov_reshetikhin_crystal()
            [[2], [3]]

        TESTS:

        Spinor tests::

            sage: KRT = crystals.KirillovReshetikhin(['D',4,1], 4, 3, model='KR')
            sage: KRC = crystals.KirillovReshetikhin(['D',4,1], 4, 3, model='KN')
            sage: elt = KRT(-3,-4,2,1,-3,-4,2,1,-2,-4,3,1); elt
            [[1, 1, 1], [2, 2, 3], [-4, -4, -4], [-3, -3, -2]]
            sage: ret = elt.to_kirillov_reshetikhin_crystal(); ret
            [++--, [[1], [3], [-4], [-3]]]
            sage: test = KRT(ret); test
            [[1, 1, 1], [2, 2, 3], [-4, -4, -4], [-3, -3, -2]]
            sage: test == elt
            True
        """
        return self.parent().kirillov_reshetikhin_crystal()(self)

    @cached_method
    def to_array(self, rows=True):
        r"""
        Return a 2-dimensional array representation of this
        Kirillov-Reshetikhin element.

        If the output is in rows, then it outputs the top row first (in the
        English convention) from left to right.

        For example: if the reading word is `[2, 1, 4, 3]`, so as a
        `2 \times 2` tableau::

            1 3
            2 4

        we output ``[[1, 3], [2, 4]]``.

        If the output is in columns, then it outputs the leftmost column first
        with the bottom element first. In other words this parses the reading
        word into its columns.

        Continuing with the previous example, the output would be
        ``[[2, 1], [4, 3]]``.

        INPUT:

        - ``rows`` -- (Default: ``True``) Set to ``True`` if the resulting
          array is by row, otherwise it is by column.

        EXAMPLES::

            sage: KRT = crystals.KirillovReshetikhin(['A', 4, 1], 2, 2, model='KR')
            sage: elt = KRT(2, 1, 4, 3)
            sage: elt.to_array()
            [[1, 3], [2, 4]]
            sage: elt.to_array(False)
            [[2, 1], [4, 3]]
        """
        ret_list = []
        h = self.parent()._r
        s = self.parent()._s
        if rows:
            for i in reversed(range(h)):
                row = []
                for j in range(s):
                    row.append(self[j * h + i])
                ret_list.append(row)
        else:
            for j in range(s):
                col = []
                for i in range(h):
                    col.append(self[j * h + i])
                ret_list.append(col)

        return ret_list

    @cached_method
    def to_tableau(self):
        """
        Return a :class:`Tableau` object of ``self``.

        EXAMPLES::

            sage: KRT = crystals.KirillovReshetikhin(['A', 4, 1], 2, 2, model='KR')
            sage: elt = KRT(2, 1, 4, 3); elt
            [[1, 3], [2, 4]]
            sage: t = elt.to_tableau(); t
            [[1, 3], [2, 4]]
            sage: type(t)
            <class 'sage.combinat.tableau.Tableaux_all_with_category.element_class'>
        """
        return Tableau(self.to_array())

    def pp(self):
        """
        Pretty print ``self``.

        EXAMPLES::

            sage: KRT = crystals.KirillovReshetikhin(['A', 4, 1], 2, 2, model='KR')
            sage: elt = KRT(2, 1, 4, 3); elt
            [[1, 3], [2, 4]]
            sage: elt.pp()
            1  3
            2  4
        """
        self.to_tableau().pp()

    def to_classical_highest_weight(self, index_set=None):
        r"""
        Return the classical highest weight element corresponding to ``self``.

        INPUT:

        - ``index_set`` -- (Default: ``None``) Return the highest weight
          with respect to the index set. If ``None`` is passed in, then this
          uses the classical index set.

        OUTPUT:

        A pair ``[H, f_str]`` where ``H`` is the highest weight element and
        ``f_str`` is a list of `a_i` of `f_{a_i}` needed to reach ``H``.

        EXAMPLES::

            sage: KRTab = crystals.KirillovReshetikhin(['D',4,1], 2, 2, model='KR')
            sage: elt = KRTab(3,2,-1,1); elt
            [[2, 1], [3, -1]]
            sage: elt.to_classical_highest_weight()
            [[[1, 1], [2, -1]], [1, 2]]
        """
        if index_set is None:
            index_set = self.parent()._cartan_type.classical().index_set()
        for i in index_set:
            next = self.e(i)
            if next is not None:
                hw = next.to_classical_highest_weight(index_set=index_set)
                return [hw[0], [i] + hw[1]]
        return [self, []]

    def weight(self):
        """
        Return the weight of ``self``.

        EXAMPLES::

            sage: KR = crystals.KirillovReshetikhin(['D',4,1], 2, 2, model='KR')
            sage: KR.module_generators[1].weight()
            -2*Lambda[0] + Lambda[2]
        """
        return self.Phi() - self.Epsilon()

    @cached_method
    def classical_weight(self):
        r"""
        Return the classical weight of ``self``.

        EXAMPLES::

            sage: KRT = crystals.KirillovReshetikhin(['D',4,1], 2, 2, model='KR')
            sage: elt = KRT(3,2,-1,1); elt
            [[2, 1], [3, -1]]
            sage: elt.classical_weight()
            (0, 1, 1, 0)
        """
        F = self.cartan_type().classical().root_system()
        if F.ambient_space() is None:
            WLR = F.weight_lattice()
        else:
            WLR = F.ambient_space()
        return sum((self[j].weight() for j in range(len(self))), WLR.zero())

    def e(self, i):
        """
        Perform the action of `e_i` on ``self``.

        .. TODO::

            Implement a direct action of `e_0` without moving to KR crystals.

        EXAMPLES::

            sage: KRT = crystals.KirillovReshetikhin(['D',4,1], 2, 2, model='KR')
            sage: KRT.module_generators[0].e(0)
            [[-2, 1], [-1, -1]]
        """
        if i == self.parent()._cartan_type.special_node():
            ret = self.to_kirillov_reshetikhin_crystal().e0()
            if ret is None:
                return None
            return ret.to_kirillov_reshetikhin_tableau()
        return TensorProductOfRegularCrystalsElement.e(self, i)

    def f(self, i):
        """
        Perform the action of `f_i` on ``self``.

        .. TODO::

            Implement a direct action of `f_0` without moving to KR crystals.

        EXAMPLES::

            sage: KRT = crystals.KirillovReshetikhin(['D',4,1], 2, 2, model='KR')
            sage: KRT.module_generators[0].f(0)
            [[1, 1], [2, -1]]
        """
        if i == self.parent()._cartan_type.special_node():
            ret = self.to_kirillov_reshetikhin_crystal().f0()
            if ret is None:
                return None
            return ret.to_kirillov_reshetikhin_tableau()
        return TensorProductOfRegularCrystalsElement.f(self, i)

    def epsilon(self, i):
        r"""
        Compute `\varepsilon_i` of ``self``.

        .. TODO::

            Implement a direct action of `\varepsilon_0` without moving to
            KR crystals.

        EXAMPLES::

            sage: KRT = crystals.KirillovReshetikhin(['D',4,1], 2, 2, model='KR')
            sage: KRT.module_generators[0].epsilon(0)
            2
        """
        if i == self.parent()._cartan_type.special_node():
            return self.to_kirillov_reshetikhin_crystal().epsilon0()
        return TensorProductOfRegularCrystalsElement.epsilon(self, i)

    def phi(self, i):
        r"""
        Compute `\varphi_i` of ``self``.

        .. TODO::

            Compute `\varphi_0` without moving to KR crystals.

        EXAMPLES::

            sage: KRT = crystals.KirillovReshetikhin(['D',4,1], 2, 2, model='KR')
            sage: KRT.module_generators[0].phi(0)
            2
        """
        if i == self.parent()._cartan_type.special_node():
            return self.to_kirillov_reshetikhin_crystal().phi0()
        return TensorProductOfRegularCrystalsElement.phi(self, i)

    def left_split(self):
        r"""
        Return the image of ``self`` under the left column splitting map.

        EXAMPLES::

            sage: KRT = crystals.KirillovReshetikhin(['D',4,1], 2, 3, model='KR')
            sage: mg = KRT.module_generators[1]; mg.pp()
              1 -2  1
              2 -1  2
            sage: ls = mg.left_split(); ls.pp()
              1 (X)  -2  1
              2      -1  2
            sage: ls.parent()
            Tensor product of Kirillov-Reshetikhin tableaux of type ['D', 4, 1] and factor(s) ((2, 1), (2, 2))
        """
        P = self.parent()
        if P._s == 1:
            raise ValueError("cannot split a single column")
        from sage.combinat.rigged_configurations.tensor_product_kr_tableaux import \
                TensorProductOfKirillovReshetikhinTableaux
        r = P._r
        TP = TensorProductOfKirillovReshetikhinTableaux(P._cartan_type, [[r, 1], [r, P._s-1]])
        lf = TP.crystals[0](*(self[:r]))
        rf = TP.crystals[1](*(self[r:]))
        return TP(lf, rf)

    def right_split(self):
        r"""
        Return the image of ``self`` under the right column splitting map.

        Let `\ast` denote the :meth:`Lusztig involution<lusztig_involution>`,
        and `\mathrm{ls}` as the :meth:`left splitting map<left_split>`.
        The right splitting map is defined as
        `\mathrm{rs} := \ast \circ \mathrm{ls} \circ \ast`.

        EXAMPLES::

            sage: KRT = crystals.KirillovReshetikhin(['D',4,1], 2, 3, model='KR')
            sage: mg = KRT.module_generators[1]; mg.pp()
              1 -2  1
              2 -1  2
            sage: ls = mg.right_split(); ls.pp()
             -2  1 (X)   1
             -1  2       2
            sage: ls.parent()
            Tensor product of Kirillov-Reshetikhin tableaux of type ['D', 4, 1] and factor(s) ((2, 2), (2, 1))
        """
        return self.lusztig_involution().left_split().lusztig_involution()

KirillovReshetikhinTableaux.Element = KirillovReshetikhinTableauxElement

class KRTableauxSpinElement(KirillovReshetikhinTableauxElement):
    r"""
    Kirillov-Reshetikhin tableau for spinors.

    Here we are in the embedding `B(\Lambda_n) \hookrightarrow
    B(2 \Lambda_n)`, so `e_i` and `f_i` act by `e_i^2` and `f_i^2`
    respectively for all `i \neq 0`. We do this so our columns are full
    width (as opposed to half width and/or uses a `\pm` representation).
    """
    def e(self, i):
        r"""
        Calculate the action of `e_i` on ``self``.

        EXAMPLES::

            sage: KRT = crystals.KirillovReshetikhin(['D',4,1], 4, 1, model='KR')
            sage: KRT(-1, -4, 3, 2).e(1)
            [[1], [3], [-4], [-2]]
            sage: KRT(-1, -4, 3, 2).e(3)
        """
        if i == self.parent()._cartan_type.special_node():
            # Only need to do it once since we pull to the KR crystal
            return KirillovReshetikhinTableauxElement.e(self, i)

        half = KirillovReshetikhinTableauxElement.e(self, i)
        if half is None:
            return None
        return KirillovReshetikhinTableauxElement.e(half, i)

    def f(self, i):
        r"""
        Calculate the action of `f_i` on ``self``.

        EXAMPLES::

            sage: KRT = crystals.KirillovReshetikhin(['D',4,1], 4, 1, model='KR')
            sage: KRT(-1, -4, 3, 2).f(1)
            sage: KRT(-1, -4, 3, 2).f(3)
            [[2], [4], [-3], [-1]]
        """
        if i == self.parent()._cartan_type.special_node():
            # Only need to do it once since we pull to the KR crystal
            return KirillovReshetikhinTableauxElement.f(self, i)

        half = KirillovReshetikhinTableauxElement.f(self, i)
        if half is None:
            return None

        return KirillovReshetikhinTableauxElement.f(half, i)

    def epsilon(self, i):
        r"""
        Compute `\varepsilon_i` of ``self``.

        EXAMPLES::

            sage: KRT = crystals.KirillovReshetikhin(['D',4,1], 4, 1, model='KR')
            sage: KRT(-1, -4, 3, 2).epsilon(1)
            1
            sage: KRT(-1, -4, 3, 2).epsilon(3)
            0
        """
        if i == self.parent()._cartan_type.special_node():
            # Don't need to half it since we pull to the KR crystal
            return KirillovReshetikhinTableauxElement.epsilon(self, i)
        return KirillovReshetikhinTableauxElement.epsilon(self, i) // 2

    def phi(self, i):
        r"""
        Compute `\varphi_i` of ``self``.

        EXAMPLES::

            sage: KRT = crystals.KirillovReshetikhin(['D',4,1], 4, 1, model='KR')
            sage: KRT(-1, -4, 3, 2).phi(1)
            0
            sage: KRT(-1, -4, 3, 2).phi(3)
            1
        """
        if i == self.parent()._cartan_type.special_node():
            # Don't need to half it since we pull to the KR crystal
            return KirillovReshetikhinTableauxElement.phi(self, i)
        return KirillovReshetikhinTableauxElement.phi(self, i) // 2

    @cached_method
    def to_array(self, rows=True):
        r"""
        Return a 2-dimensional array representation of this
        Kirillov-Reshetikhin element.

        If the output is in rows, then it outputs the top row first (in the
        English convention) from left to right.

        For example: if the reading word is `[2, 1, 4, 3]`, so as a
        `2 \times 2` tableau::

            1 3
            2 4

        we output ``[[1, 3], [2, 4]]``.

        If the output is in columns, then it outputs the leftmost column first
        with the bottom element first. In other words this parses the reading
        word into its columns.

        Continuing with the previous example, the output would be
        ``[[2, 1], [4, 3]]``.

        INPUT:

        - ``rows`` -- (Default: ``True``) Set to ``True`` if the resulting
          array is by row, otherwise it is by column.

        EXAMPLES::

            sage: KRT = crystals.KirillovReshetikhin(['D', 4, 1], 4, 3, model='KR')
            sage: elt = KRT(-3,-4,2,1,-3,-4,2,1,-2,-4,3,1)
            sage: elt.to_array()
            [[1, 1, 1], [2, 2, 3], [-4, -4, -4], [-3, -3, -2]]
            sage: elt.to_array(False)
            [[-3, -4, 2, 1], [-3, -4, 2, 1], [-2, -4, 3, 1]]
        """
        ret_list = []
        h = self.parent()._cartan_type.classical().rank()
        s = self.parent()._s
        if rows:
            for i in reversed(range(h)):
                row = []
                for j in range(s):
                    row.append(self[j * h + i])
                ret_list.append(row)
        else:
            for j in range(s):
                col = []
                for i in range(h):
                    col.append(self[j * h + i])
                ret_list.append(col)

        return ret_list

    def left_split(self):
        """
        Return the image of ``self`` under the left column splitting map.

        EXAMPLES::

            sage: KRT = crystals.KirillovReshetikhin(['D', 4, 1], 4, 3, model='KR')
            sage: elt = KRT(-3,-4,2,1,-3,-4,2,1,-2,-4,3,1); elt.pp()
              1  1  1
              2  2  3
             -4 -4 -4
             -3 -3 -2
            sage: elt.left_split().pp()
              1 (X)   1  1
              2       2  3
             -4      -4 -4
             -3      -3 -2
        """
        P = self.parent()
        if P._s == 1:
            raise ValueError("cannot split a single column")
        from sage.combinat.rigged_configurations.tensor_product_kr_tableaux import \
                TensorProductOfKirillovReshetikhinTableaux
        h = P._cartan_type.classical().rank()
        TP = TensorProductOfKirillovReshetikhinTableaux(P._cartan_type, [[P._r, 1], [P._r, P._s-1]])
        lf = TP.crystals[0](*(self[:h]))
        rf = TP.crystals[1](*(self[h:]))
        return TP(lf, rf)

    # FIXME: This is a copy of the above classical weight, and cached_method
    #   overwrites this method if it is called via super.
    @cached_method
    def classical_weight(self):
        r"""
        Return the classical weight of ``self``.

        EXAMPLES::

            sage: KRT = crystals.KirillovReshetikhin(['D', 4, 1], 4, 1, model='KR')
            sage: KRT.module_generators[0].classical_weight()
            (1/2, 1/2, 1/2, 1/2)
        """
        F = self.cartan_type().classical().root_system()
        if F.ambient_space() is None:
            WLR = F.weight_lattice()
        else:
            WLR = F.ambient_space()
        return sum((self[j].weight() for j in range(len(self))), WLR.zero()) / 2

KRTableauxBn.Element = KRTableauxSpinElement
KRTableauxSpin.Element = KRTableauxSpinElement

class KRTableauxDTwistedSpin(KRTableauxRectangle):
    r"""
    Kirillov-Reshetikhin tableaux `B^{r,s}` of type `D_n^{(2)}` with `r = n`.

    EXAMPLES::

        sage: KRT = crystals.KirillovReshetikhin(['D', 4, 2], 1, 1, model='KR')
        sage: KRT.cardinality()
        8
        sage: KRC = crystals.KirillovReshetikhin(['D', 4, 2], 1, 1, model='KN')
        sage: KRT.cardinality() == KRC.cardinality()
        True
    """
    Element = KRTableauxSpinElement

class KRTableauxTypeDTri2Element(KirillovReshetikhinTableauxElement):
    r"""
    A Kirillov-Reshetikhin tableau in `B^{2,s}` of type `D_4^{(3)}`.
    """
    def e(self, i):
        """
        Perform the action of `e_i` on ``self``.

        .. TODO::

            Implement a direct action of `e_0` without moving to
            rigged configurations.

        EXAMPLES::

            sage: KRT = crystals.KirillovReshetikhin(['D',4,3], 2, 1, model='KR')
            sage: KRT.module_generators[0].e(0)
            [[2], [E]]
        """
        if i == self.parent().cartan_type().special_node():
            P = self.parent()
            from sage.combinat.rigged_configurations.tensor_product_kr_tableaux import TensorProductOfKirillovReshetikhinTableaux
            K = TensorProductOfKirillovReshetikhinTableaux(P.cartan_type(), [[2, P.s()]])
            ret = K(self).to_rigged_configuration()
            RC = ret.parent()
            ret = ret.to_virtual_configuration().e(0)
            if ret is None:
                return None
            ret = RC.from_virtual(ret)
            return ret.to_tensor_product_of_kirillov_reshetikhin_tableaux()[0]
        return TensorProductOfRegularCrystalsElement.e(self, i)

    def f(self, i):
        """
        Perform the action of `f_i` on ``self``.

        .. TODO::

            Implement a direct action of `f_0` without moving to
            rigged configurations.

        EXAMPLES::

            sage: KRT = crystals.KirillovReshetikhin(['D',4,3], 2, 1, model='KR')
            sage: KRT.module_generators[0].f(0)
            sage: KRT.module_generators[3].f(0)
            [[1], [0]]
        """
        if i == self.parent().cartan_type().special_node():
            P = self.parent()
            from sage.combinat.rigged_configurations.tensor_product_kr_tableaux import TensorProductOfKirillovReshetikhinTableaux
            K = TensorProductOfKirillovReshetikhinTableaux(P.cartan_type(), [[2, P.s()]])
            ret = K(self).to_rigged_configuration()
            RC = ret.parent()
            ret = ret.to_virtual_configuration().f(0)
            if ret is None:
                return None
            ret = RC.from_virtual(ret)
            return ret.to_tensor_product_of_kirillov_reshetikhin_tableaux()[0]
        return TensorProductOfRegularCrystalsElement.f(self, i)

    def epsilon(self, i):
        r"""
        Compute `\epsilon_i` of ``self``.

        .. TODO::

            Implement a direct action of `\epsilon_0` without moving to
            KR crystals.

        EXAMPLES::

            sage: KRT = crystals.KirillovReshetikhin(['D',4,3], 2, 2, model='KR')
            sage: KRT.module_generators[0].epsilon(0)
            6
        """
        if i == self.parent().cartan_type().special_node():
            P = self.parent()
            from sage.combinat.rigged_configurations.tensor_product_kr_tableaux import TensorProductOfKirillovReshetikhinTableaux
            K = TensorProductOfKirillovReshetikhinTableaux(P.cartan_type(), [[2, P.s()]])
            rc = K(self).to_rigged_configuration().to_virtual_configuration()
            return rc.epsilon(0)
        return TensorProductOfRegularCrystalsElement.epsilon(self, i)

    def phi(self, i):
        r"""
        Compute `\phi_i` of ``self``.

        .. TODO::

            Compute `\phi_0` without moving to KR crystals.

        EXAMPLES::

            sage: KRT = crystals.KirillovReshetikhin(['D',4,3], 2, 2, model='KR')
            sage: KRT.module_generators[0].phi(0)
            0
        """
        if i == self.parent().cartan_type().special_node():
            P = self.parent()
            from sage.combinat.rigged_configurations.tensor_product_kr_tableaux import TensorProductOfKirillovReshetikhinTableaux
            K = TensorProductOfKirillovReshetikhinTableaux(P.cartan_type(), [[2, P.s()]])
            rc = K(self).to_rigged_configuration().to_virtual_configuration()
            return rc.phi(0)
        return TensorProductOfRegularCrystalsElement.phi(self, i)

class KRTableauxTypeDTri2(KirillovReshetikhinTableaux):
    r"""
    Kirillov-Reshetikhin tableaux `B^{2,s}` of type `D_4^{(3)}`.

    .. WARNING::

        The Kashiwara-Nakashima version is not implemented due to the
        non-trivial multiplicities of classical components, so
        :meth:`classical_decomposition` does not work.
    """
    def __init__(self, cartan_type, r, s):
        r"""
        Initialize ``self``.

        EXAMPLES::

            sage: KRT = crystals.KirillovReshetikhin(['D', 4, 3], 2, 1, model='KR')
            sage: TestSuite(KRT).run() # long time
        """
        # We must modify the constructor of KirillovReshetikhinTableaux
        self._r = r
        self._s = s
        self._cartan_type = cartan_type
        Parent.__init__(self, category=(RegularCrystals(), FiniteCrystals()))
        self.letters = CrystalOfLetters(cartan_type.classical())

    @lazy_attribute
    def module_generators(self):
        """
        The module generators of ``self``.

        EXAMPLES::

            sage: KRT = crystals.KirillovReshetikhin(['D',4,3], 2, 1, model='KR')
            sage: KRT.module_generators
            ([[1], [2]], [[1], [0]], [[1], [E]], [[E], [E]])
        """
        return self._build_module_generators()

    def _build_module_generators(self):
        r"""
        Return the module generators of ``self``.

        EXAMPLES::

            sage: KRT = crystals.KirillovReshetikhin(['D',4,3], 2, 1, model='KR')
            sage: KRT._build_module_generators()
            ([[1], [2]], [[1], [0]], [[1], [E]], [[E], [E]])
        """
        from sage.combinat.rigged_configurations.rigged_configurations import RiggedConfigurations
        RC = RiggedConfigurations(self._cartan_type, [[self._r, self._s]])
        return tuple(mg.to_tensor_product_of_kirillov_reshetikhin_tableaux()[0]
                     for mg in RC.module_generators)

    Element = KRTableauxTypeDTri2Element
<|MERGE_RESOLUTION|>--- conflicted
+++ resolved
@@ -504,7 +504,6 @@
         return KashiwaraNakashimaTableaux(self._cartan_type, self._r, self._s)
 
     def classical_decomposition(self):
-<<<<<<< HEAD
         """
         Return the classical crystal decomposition of ``self``.
 
@@ -516,8 +515,6 @@
         return self.kirillov_reshetikhin_crystal().classical_decomposition()
 
     def affinization(self):
-=======
->>>>>>> 1804860a
         """
         Return the corresponding affinization crystal of ``self``.
 
