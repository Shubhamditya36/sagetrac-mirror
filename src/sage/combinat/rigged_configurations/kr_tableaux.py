r"""
Kirillov-Reshetikhin Tableaux

Kirillov-Reshetikhin tableaux are rectangular tableaux with `r` rows and
`s` columns that naturally arise under the bijection between rigged
configurations and tableaux [RigConBijection]_. They are in bijection with
the elements of the Kirillov-Reshetikhin crystal `B^{r,s}` under the (inverse)
filling map [OSS13]_ [SchScr]_. They do not have to satisfy the semistandard row or column
restrictions. These tensor products are the result from the bijection from
rigged configurations [RigConBijection]_.

For more information, see :class:`~sage.combinat.rigged_configurations.kr_tableaux.KirillovReshetikhinTableaux`
and :class:`~sage.combinat.rigged_configurations.tensor_product_kr_tableaux.TensorProductOfKirillovReshetikhinTableaux`.

AUTHORS:

- Travis Scrimshaw (2012-01-03): Initial version
- Travis Scrimshaw (2012-11-14): Added bijection to KR crystals

REFERENCES:

.. [OSS13] Masato Okado, Reiho Sakamoto, and Anne Schilling.
   *Affine crystal structure on rigged configurations of type* `D_n^{(1)}`.
   J. Algebraic Combinatorics, **37** (2013). 571-599. :arxiv:`1109.3523`.
"""

#*****************************************************************************
#       Copyright (C) 2012 Travis Scrimshaw <tscrim@ucdavis.edu>
#
#  Distributed under the terms of the GNU General Public License (GPL)
#
#    This code is distributed in the hope that it will be useful,
#    but WITHOUT ANY WARRANTY; without even the implied warranty of
#    MERCHANTABILITY or FITNESS FOR A PARTICULAR PURPOSE.  See the GNU
#    General Public License for more details.
#
#  The full text of the GPL is available at:
#
#                  http://www.gnu.org/licenses/
#*****************************************************************************

# This contains both the parent and element classes. These should be split if
#   the classes grow larger.

from sage.misc.cachefunc import cached_method
from sage.misc.abstract_method import abstract_method
from sage.misc.lazy_attribute import lazy_attribute
from sage.misc.flatten import flatten

from sage.structure.parent import Parent
from sage.structure.element_wrapper import ElementWrapper

from sage.categories.affine_derived_crystals import KirillovReshetikhinCrystals

from sage.combinat.crystals.letters import CrystalOfLetters, EmptyLetter
from sage.combinat.root_system.cartan_type import CartanType
from sage.combinat.crystals.tensor_product import CrystalOfWords
from sage.combinat.crystals.tensor_product import TensorProductOfRegularCrystalsElement
from sage.combinat.crystals.kirillov_reshetikhin import horizontal_dominoes_removed, \
  KashiwaraNakashimaTableaux, KirillovReshetikhinGenericCrystalElement, \
  partitions_in_box, vertical_dominoes_removed
from sage.combinat.partition import Partition
from sage.combinat.tableau import Tableau

class KirillovReshetikhinTableaux(CrystalOfWords):
    r"""
    Kirillov-Reshetikhin tableaux.

    Kirillov-Reshetikhin tableaux are rectangular tableaux with `r` rows and
    `s` columns that naturally arise under the bijection between rigged
    configurations and tableaux [RigConBijection]_. They are in bijection with
    the elements of the Kirillov-Reshetikhin crystal `B^{r,s}` under the
    (inverse) filling map.

    Whenever `B^{r,s} \cong B(s\Lambda_r)` as a classical crystal (which is
    the case for `B^{r,s}` in type `A_n^{(1)}`, `B^{n,s}` in type `C_n^{(1)}` and `D_{n+1}^{(2)}`,
    `B^{n,s}` and `B^{n-1,s}` in type `D_n^{(1)}`) then the filling map is trivial.

    For `B^{r,s}` in:

    - type `D_n^{(1)}` when `r \leq n-2`,
    - type `B_n^{(1)}` when `r < n`,
    - type `A_{2n-1}^{(2)}` for all `r`,

    the filling map is defined in [OSS2011]_.

    For the spinor cases in type `D_n^{(1)}`, the crystal `B^{k,s}` where
    `k = n-1, n`,  is isomorphic as a classical crystal to `B(s\Lambda_k)`,
    and here we consider the Kirillov-Reshetikhin tableaux as living in
    `B(2s \Lambda_k)` under the natural doubling map. In this case, the
    crystal operators `e_i` and `f_i` act as `e_i^2` and `f_i^2` respectively.
    See [BijectionDn]_.

    For the spinor case in type `B_n^{(1)}`, the crystal `B^{n,s}`, we
    consider the images under the natural doubling map into `B^{n,2s}`.
    The classical components of this crystal are now given by
    removing `2 \times 2` boxes. The filling map is the same as below
    (see the non-spin type `C_n^{(1)}`).

    For `B^{r,s}` in:

    - type `C_n^{(1)}` when `r < n`,
    - type `A_{2n}^{(2)\dagger}` for all `r`,

    the filling map is given as follows. Suppose we are considering the
    (classically) highest weight element in the classical component
    `B(\lambda)`. Then we fill it in with the horizontal dominoes
    `[\bar{\imath}, i]` in the `i`-th row from the top (in English notation)
    and reordering the columns so that they are increasing. Recall from above
    that `B^{n,s} \cong B(s\Lambda_n)` in type `C^{(1)}_n`.

    For `B^{r,s}` in:

    - type `A_{2n}^{(2)}` for all `r`,
    - type `D_{n+1}^{(2)}` when `r < n`,
    - type `D_4^{(3)}` when `r = 1`,

    the filling map is the same as given in [OSS2011]_ except for
    the rightmost column which is given by the column `[1, 2, \ldots, k,
    \emptyset, \ldots \emptyset]` where `k = (r+x-1)/2` in Step 3 of
    [OSS2011]_.

    For the spinor case in type `D_{n+1}^{(2)}`, the crystal `B^{n,s}`, we
    define the filling map in the same way as in type `D_n^{(1)}`.

    .. NOTE::

        The filling map and classical decompositions in non-spinor cases can
        be classified by how the special node `0` connects with the
        corresponding classical diagram.

    The classical crystal stucture is given by the usual Kashiwara-Nakashima
    tableaux rules. That is to embed this into `B(\Lambda_1)^{\otimes n s}`
    by using the reading word and then applying the classical crystal
    operator. The affine crystal stucture is given by converting to
    the corresponding KR crystal element, performing the affine crystal
    operator, and pulling back to a KR tableau.

    For more information about the bijection between rigged configurations
    and tensor products of Kirillov-Reshetikhin tableaux, see
    :class:`~sage.combinat.rigged_configurations.tensor_product_kr_tableaux.TensorProductOfKirillovReshetikhinTableaux`.

    .. NOTE::

        The tableaux for all non-simply-laced types are provably correct if the
        bijection with :class:`rigged configurations
        <sage.combinat.rigged_configurations.rigged_configurations.RiggedConfigurations>`
        holds. Therefore this is currently only proven for `B^{r,1}` or
        `B^{1,s}` and in general for types `A_n^{(1)}` and `D_n^{(1)}`.

    INPUT:

    - ``cartan_type`` -- the Cartan type

    - ``r`` -- the Dynkin diagram index (typically the number of rows)

    - ``s`` -- the number of columns

    EXAMPLES::

        sage: KRT = crystals.KirillovReshetikhin(['A', 4, 1], 2, 1, model='KR')
        sage: elt = KRT(4, 3); elt
        [[3], [4]]

        sage: KRT = crystals.KirillovReshetikhin(['D', 4, 1], 2, 1, model='KR')
        sage: elt = KRT(-1, 1); elt
        [[1], [-1]]

    We can create highest weight crystals from a given shape or weight::

        sage: KRT = crystals.KirillovReshetikhin(['D', 4, 1], 2, 2, model='KR')
        sage: KRT.module_generator(shape=[1,1])
        [[1, 1], [2, -1]]
        sage: KRT.module_generator(column_shape=[2])
        [[1, 1], [2, -1]]
        sage: WS = RootSystem(['D',4,1]).weight_space()
        sage: KRT.module_generator(weight=WS.sum_of_terms([[0,-2],[2,1]]))
        [[1, 1], [2, -1]]
        sage: WSC = RootSystem(['D',4]).weight_space()
        sage: KRT.module_generator(classical_weight=WSC.fundamental_weight(2))
        [[1, 1], [2, -1]]

    We can go between
    :func:`~sage.combinat.crystals.kirillov_reshetikhin.KashiwaraNakashimaTableaux`
    and
    :class:`~sage.combinat.rigged_configurations.kr_tableaux.KirillovReshetikhinTableaux`
    elements::

        sage: KRCrys = crystals.KirillovReshetikhin(['D', 4, 1], 2, 2, model='KN')
        sage: KRTab = crystals.KirillovReshetikhin(['D', 4, 1], 2, 2, model='KR')
        sage: elt = KRCrys(3, 2); elt
        [[2], [3]]
        sage: k = KRTab(elt); k
        [[2, 1], [3, -1]]
        sage: KRCrys(k)
        [[2], [3]]

    We check that the classical weights in the classical decompositions
    agree in a few different type::

        sage: KRCrys = crystals.KirillovReshetikhin(['D', 4, 1], 2, 2, model='KN')
        sage: KRTab = crystals.KirillovReshetikhin(['D', 4, 1], 2, 2, model='KR')
        sage: all(t.classical_weight() == KRCrys(t).classical_weight() for t in KRTab)
        True
        sage: KRCrys = crystals.KirillovReshetikhin(['B', 3, 1], 2, 2, model='KN')
        sage: KRTab = crystals.KirillovReshetikhin(['B', 3, 1], 2, 2, model='KR')
        sage: all(t.classical_weight() == KRCrys(t).classical_weight() for t in KRTab)
        True
        sage: KRCrys = crystals.KirillovReshetikhin(['C', 3, 1], 2, 2, model='KN')
        sage: KRTab = crystals.KirillovReshetikhin(['C', 3, 1], 2, 2, model='KR')
        sage: all(t.classical_weight() == KRCrys(t).classical_weight() for t in KRTab)
        True
        sage: KRCrys = crystals.KirillovReshetikhin(['D', 4, 2], 2, 2, model='KN')
        sage: KRTab = crystals.KirillovReshetikhin(['D', 4, 2], 2, 2, model='KR')
        sage: all(t.classical_weight() == KRCrys(t).classical_weight() for t in KRTab)
        True
        sage: KRCrys = crystals.KirillovReshetikhin(['A', 4, 2], 2, 2, model='KN')
        sage: KRTab = crystals.KirillovReshetikhin(['A', 4, 2], 2, 2, model='KR')
        sage: all(t.classical_weight() == KRCrys(t).classical_weight() for t in KRTab)
        True
    """
    @staticmethod
    def __classcall_private__(cls, cartan_type, r, s):
        """
        Normalize the input arguments to ensure unique representation.

        EXAMPLES::

            sage: KRT1 = crystals.KirillovReshetikhin(CartanType(['A',3,1]), 2, 3, model='KR')
            sage: KRT2 = crystals.KirillovReshetikhin(['A',3,1], 2, 3, model='KR')
            sage: KRT1 is KRT2
            True
        """
        ct = CartanType(cartan_type)
        if not ct.is_affine():
            raise ValueError("The Cartan type must be affine")

        typ = ct.type()
        if ct.is_untwisted_affine():
            if typ == 'A':
                return KRTableauxRectangle(ct, r, s)
            if typ == 'B':
                if r == ct.classical().rank():
                    return KRTableauxBn(ct, r, s)
                return KRTableauxTypeVertical(ct, r, s)
            if typ == 'C':
                if r == ct.classical().rank():
                    return KRTableauxRectangle(ct, r, s)
                return KRTableauxTypeHorizonal(ct, r, s)
            if typ == 'D':
                if r == ct.classical().rank() or r == ct.classical().rank() - 1:
                    return KRTableauxSpin(ct, r, s)
                return KRTableauxTypeVertical(ct, r, s)
            if typ == 'E':
                return KRTableauxTypeFromRC(ct, r, s)
        else:
            if typ == 'BC': # A_{2n}^{(2)}
                return KRTableauxTypeBox(ct, r, s)
            typ = ct.dual().type()
            if typ == 'BC': # A_{2n}^{(2)\dagger}
                return KRTableauxTypeHorizonal(ct, r, s)
            if typ == 'B': # A_{2n-1}^{(2)}
                return KRTableauxTypeVertical(ct, r, s)
            if typ == 'C': # D_{n+1}^{(2)}
                if r == ct.dual().classical().rank():
                    return KRTableauxDTwistedSpin(ct, r, s)
                return KRTableauxTypeBox(ct, r, s)
            #if typ == 'F': # E_6^{(2)}
            if typ == 'G': # D_4^{(3)}
                if r == 1:
                    return KRTableauxTypeBox(ct, r, s)
                return KRTableauxTypeFromRC(ct, r, s)

        raise NotImplementedError
        #return super(KirillovReshetikhinTableaux, cls).__classcall__(cls, ct, r, s)

    def __init__(self, cartan_type, r, s):
        r"""
        Initialize ``self``.

        EXAMPLES::

            sage: KRT = crystals.KirillovReshetikhin(['A', 4, 1], 2, 2, model='KR')
            sage: TestSuite(KRT).run()
            sage: KRT = crystals.KirillovReshetikhin(['D', 4, 1], 2, 2, model='KR')
            sage: TestSuite(KRT).run()  # long time
            sage: KRT = crystals.KirillovReshetikhin(['D', 4, 1], 4, 1, model='KR'); KRT
            Kirillov-Reshetikhin tableaux of type ['D', 4, 1] and shape (4, 1)
            sage: TestSuite(KRT).run()
        """
        self._r = r
        self._s = s
        self._cartan_type = cartan_type

        Parent.__init__(self, category=KirillovReshetikhinCrystals())

        self.letters = CrystalOfLetters(cartan_type.classical())
        self.module_generators = self._build_module_generators()

    def _repr_(self):
        """
        Return a string representation of ``self``.

        EXAMPLES::

            sage: crystals.KirillovReshetikhin(['A', 4, 1], 2, 3, model='KR')
            Kirillov-Reshetikhin tableaux of type ['A', 4, 1] and shape (2, 3)
        """
        return "Kirillov-Reshetikhin tableaux of type {} and shape ({}, {})".format(
                self._cartan_type, self._r, self._s)

    def __iter__(self):
        """
        Return the iterator of ``self``.

        EXAMPLES::

            sage: KR = crystals.KirillovReshetikhin(['A', 5, 2], 2, 1, model='KR')
            sage: L = [x for x in KR]
            sage: len(L)
            15
        """
        index_set = self._cartan_type.classical().index_set()
        from sage.sets.recursively_enumerated_set import RecursivelyEnumeratedSet
        return RecursivelyEnumeratedSet(self.module_generators,
                    lambda x: [x.f(i) for i in index_set],
                    structure='graded').breadth_first_search_iterator()

    def module_generator(self, i=None, **options):
        r"""
        Return the specified module generator.

        INPUT:

        - ``i`` -- the index of the module generator

        We can also get a module generator by using one of the following
        optional arguments:

        - ``shape`` -- the associated shape
        - ``column_shape`` -- the shape given as columns (a column of length
          `k` correspond to a classical weight `\omega_k`)
        - ``weight`` -- the weight
        - ``classical_weight`` -- the classical weight

        If no arugments are specified, then return the unique module generator
        of classical weight `s \Lambda_r`.

        EXAMPLES::

            sage: KRT = crystals.KirillovReshetikhin(['D', 4, 1], 2, 2, model='KR')
            sage: KRT.module_generator(1)
            [[1, 1], [2, -1]]
            sage: KRT.module_generator(shape=[1,1])
            [[1, 1], [2, -1]]
            sage: KRT.module_generator(column_shape=[2])
            [[1, 1], [2, -1]]
            sage: WS = RootSystem(['D',4,1]).weight_space()
            sage: KRT.module_generator(weight=WS.sum_of_terms([[0,-2],[2,1]]))
            [[1, 1], [2, -1]]
            sage: WSC = RootSystem(['D',4]).weight_space()
            sage: KRT.module_generator(classical_weight=WSC.fundamental_weight(2))
            [[1, 1], [2, -1]]
            sage: KRT.module_generator()
            [[1, 1], [2, 2]]

            sage: KRT = crystals.KirillovReshetikhin(['A', 3, 1], 2, 2, model='KR')
            sage: KRT.module_generator()
            [[1, 1], [2, 2]]
        """
        if i is not None:
            return self.module_generators[i]
        n = self._cartan_type.classical().rank()

        if "shape" in options:
            shape = list(options["shape"])
            # Make sure the shape is the correct length
            if len(shape) < n:
                shape.extend( [0]*(n - len(shape)) )
            for mg in self.module_generators:
                if list(mg.classical_weight().to_vector()) == shape:
                    return mg
            return None

        if "column_shape" in options:
            shape = list(Partition(options["column_shape"]).conjugate())
            if len(shape) < n:
                shape.extend( [0]*(n - len(shape)) )
            for mg in self.module_generators:
                if list(mg.classical_weight().to_vector()) == shape:
                    return mg
            return None

        if "weight" in options:
            wt = options["weight"]
            for mg in self.module_generators:
                if mg.weight() == wt:
                    return mg
            return None

        if "classical_weight" in options:
            wt = options["classical_weight"]
            for mg in self.module_generators:
                if mg.classical_weight() == wt:
                    return mg
            return None

        # Otherwise return the unique module generator of classical weight `s \Lambda_r`
        R = self.weight_lattice_realization()
        Lambda = R.fundamental_weights()
        r = self.r()
        s = self.s()
        weight = s*Lambda[r] - s*Lambda[0] * Lambda[r].level() / Lambda[0].level()
        for b in self.module_generators:
            if b.weight() == weight:
                return b
        assert False

    @abstract_method
    def _build_module_generators(self):
        """
        Build the module generators.

        EXAMPLES::

            sage: KRT = crystals.KirillovReshetikhin(['A', 4, 1], 2, 3, model='KR')
            sage: KRT._build_module_generators()
            ([[1, 1, 1], [2, 2, 2]],)
        """

    @abstract_method(optional=True)
    def from_kirillov_reshetikhin_crystal(self, krc):
        """
        Construct an element of ``self`` from the Kirillov-Reshetikhin
        crystal element ``krc``.

        EXAMPLES::

            sage: KRT = crystals.KirillovReshetikhin(['A', 4, 1], 2, 1, model='KR')
            sage: C = crystals.KirillovReshetikhin(['A',4,1], 2, 1, model='KN')
            sage: krc = C(4,3); krc
            [[3], [4]]
            sage: KRT.from_kirillov_reshetikhin_crystal(krc)
            [[3], [4]]
        """

    def _element_constructor_(self, *lst, **options):
        """
        Construct a
        :class:`~sage.combinat.rigged_configurations.kr_tableaux.KirillovReshetikhinTableauxElement`.

        EXAMPLES::

            sage: KRT = crystals.KirillovReshetikhin(['A', 4, 1], 2, 1, model='KR')
            sage: KRT(3, 4) # indirect doctest
            [[4], [3]]
            sage: KRT(4, 3)
            [[3], [4]]
        """
        if isinstance(lst[0], KirillovReshetikhinGenericCrystalElement):
            # Check to make sure it can be converted
            if lst[0].cartan_type() != self.cartan_type() \
              or lst[0].parent().r() != self._r or lst[0].parent().s() != self._s:
                raise ValueError("the Kirillov-Reshetikhin crystal must have the same Cartan type and (r,s)")
            return self.from_kirillov_reshetikhin_crystal(lst[0])

        return self.element_class(self, list(lst), **options)

    def r(self):
        """
        Return the value `r` for this tableaux class which corresponds to the
        number of rows.

        EXAMPLES::

            sage: KRT = crystals.KirillovReshetikhin(['A', 4, 1], 2, 1, model='KR')
            sage: KRT.r()
            2
        """
        return self._r

    def s(self):
        """
        Return the value `s` for this tableaux class which corresponds to the
        number of columns.

        EXAMPLES::

            sage: KRT = crystals.KirillovReshetikhin(['A', 4, 1], 2, 1, model='KR')
            sage: KRT.s()
            1
        """
        return self._s

    @cached_method
    def kirillov_reshetikhin_crystal(self):
        """
        Return the corresponding KR crystal in the
        :func:`Kashiwara-Nakashima model
        <sage.combinat.crystals.kirillov_reshetikhin.KashiwaraNakashimaTableaux>`.

        EXAMPLES::

            sage: crystals.KirillovReshetikhin(['A', 4, 1], 2, 1, model='KR').kirillov_reshetikhin_crystal()
            Kirillov-Reshetikhin crystal of type ['A', 4, 1] with (r,s)=(2,1)
        """
        return KashiwaraNakashimaTableaux(self._cartan_type, self._r, self._s)

    def classical_decomposition(self):
<<<<<<< HEAD
        """
        Return the classical crystal decomposition of ``self``.

        EXAMPLES::

            sage: crystals.KirillovReshetikhin(['D', 4, 1], 2, 2, model='KR').classical_decomposition()
            The crystal of tableaux of type ['D', 4] and shape(s) [[], [1, 1], [2, 2]]
        """
        return self.kirillov_reshetikhin_crystal().classical_decomposition()

    def affinization(self):
=======
>>>>>>> 4192e5e9
        """
        Return the corresponding affinization crystal of ``self``.

        EXAMPLES::

            sage: K = KirillovReshetikhinTableaux(['A',2,1], 1, 1)
            sage: K.affinization()
            Affinization of Kirillov-Reshetikhin tableaux of type ['A', 2, 1] and shape (1, 1)
        """
        from sage.combinat.crystals.affinization import AffinizationCrystal
        return AffinizationCrystal(self)

    def tensor(self, *crystals, **options):
        """
        Return the tensor product of ``self`` with ``crystals``.

        If ``crystals`` is a list of (a tensor product of) KR tableaux, this
        returns a
        :class:`~sage.combinat.rigged_configurations.tensor_product_kr_tableaux.TensorProductOfKirillovReshetikhinTableaux`.

        EXAMPLES::

            sage: K = crystals.KirillovReshetikhin(['A', 3, 1], 2, 2, model='KR')
            sage: TP = crystals.TensorProductOfKirillovReshetikhinTableaux(['A', 3, 1], [[1,3],[3,1]])
            sage: K.tensor(TP, K)
            Tensor product of Kirillov-Reshetikhin tableaux of type ['A', 3, 1]
             and factor(s) ((2, 2), (1, 3), (3, 1), (2, 2))

            sage: C = crystals.KirillovReshetikhin(['A',3,1], 3, 1, model='KN')
            sage: K.tensor(K, C)
            Full tensor product of the crystals
             [Kirillov-Reshetikhin tableaux of type ['A', 3, 1] and shape (2, 2),
              Kirillov-Reshetikhin tableaux of type ['A', 3, 1] and shape (2, 2),
              Kirillov-Reshetikhin crystal of type ['A', 3, 1] with (r,s)=(3,1)]
        """
        ct = self._cartan_type
        from sage.combinat.rigged_configurations.tensor_product_kr_tableaux \
                import TensorProductOfKirillovReshetikhinTableaux
        if all(isinstance(B, (KirillovReshetikhinTableaux, TensorProductOfKirillovReshetikhinTableaux))
               and B.cartan_type() == ct for B in crystals):
            dims = [[self._r, self._s]]
            for B in crystals:
                if isinstance(B, TensorProductOfKirillovReshetikhinTableaux):
                    dims += B.dims
                elif isinstance(B, KirillovReshetikhinTableaux):
                    dims.append([B._r, B._s])
            return TensorProductOfKirillovReshetikhinTableaux(ct, dims)
        return super(KirillovReshetikhinTableaux, self).tensor(*crystals, **options)

    @lazy_attribute
    def _tableau_height(self):
        """
        The height of the tableaux in ``self``.

        EXAMPLES::

            sage: K = crystals.KirillovReshetikhin(['A', 3, 1], 3, 2, model='KR')
            sage: K._tableau_height
            3
        """
        return self._r

class KRTableauxRectangle(KirillovReshetikhinTableaux):
    r"""
    Kirillov-Reshetkhin tableaux `B^{r,s}` whose module generator is a single
    `r \times s` rectangle.

    These are Kirillov-Reshetkhin tableaux `B^{r,s}` of type:

    - `A_n^{(1)}` for all `1 \leq r \leq n`,
    - `C_n^{(1)}` when `r = n`.

    TESTS::

        sage: KRT = crystals.KirillovReshetikhin(['A', 3, 1], 2, 2, model='KR')
        sage: TestSuite(KRT).run()
        sage: KRT = crystals.KirillovReshetikhin(['C', 3, 1], 3, 2, model='KR')
        sage: TestSuite(KRT).run() # long time
    """
    def _build_module_generators(self):
        r"""
        Build the module generators.

        There is only one module generator which corresponds to a single
        `r \times s` rectangle.

        EXAMPLES::

            sage: KRT = crystals.KirillovReshetikhin(['A', 4, 1], 2, 3, model='KR')
            sage: KRT._build_module_generators()
            ([[1, 1, 1], [2, 2, 2]],)
        """
        tableau = []
        for i in range(self._s):
            tableau.append( [self._r - j for j in range(self._r)] )

        return (self.element_class(self, [self.letters(x) for x in flatten(tableau)]),)

    def from_kirillov_reshetikhin_crystal(self, krc):
        """
        Construct a
        :class:`~sage.combinat.rigged_configurations.kr_tableaux.KirillovReshetikhinTableauxElement`.

        EXAMPLES::

            sage: KRT = crystals.KirillovReshetikhin(['A', 4, 1], 2, 1, model='KR')
            sage: C = crystals.KirillovReshetikhin(['A',4,1], 2, 1, model='KN')
            sage: krc = C(4,3); krc
            [[3], [4]]
            sage: KRT.from_kirillov_reshetikhin_crystal(krc)
            [[3], [4]]
        """
        # To build a KR tableau from a KR crystal:
        # 1 - start with the highest weight KR tableau
        # 2 - determine a path from the KR crystal to its highest weight
        # 3 - apply the inverse path to the highest weight KR tableau
        f_str = reversed(krc.lift().to_highest_weight()[1])
        return self.module_generators[0].f_string(f_str)

class KRTableauxTypeVertical(KirillovReshetikhinTableaux):
    r"""
    Kirillov-Reshetkihn tableaux `B^{r,s}` of type:

    - `D_n^{(1)}` for all `1 \leq r < n-1`,
    - `B_n^{(1)}` for all `1 \leq r < n`,
    - `A_{2n-1}^{(2)}` for all `1 \leq r \leq n`.

    TESTS::

        sage: KRT = crystals.KirillovReshetikhin(['D', 4, 1], 1, 1, model='KR')
        sage: TestSuite(KRT).run()
        sage: KRT = crystals.KirillovReshetikhin(['B', 3, 1], 2, 2, model='KR')
        sage: TestSuite(KRT).run() # long time
        sage: KRT = crystals.KirillovReshetikhin(['A', 5, 2], 2, 2, model='KR')
        sage: TestSuite(KRT).run() # long time
    """
    def _fill(self, weight):
        r"""
        Return the highest weight KR tableau of weight ``weight``.

        INPUT:

        - ``weight`` -- The weight of the highest weight KR tableau (the
          conjugate of the shape of the KR crystal's tableau)

        OUTPUT:

        - A `r \times s` tableau

        EXAMPLES::

            sage: KRT = crystals.KirillovReshetikhin(['D', 4, 1], 2, 1, model='KR')
            sage: KRT._fill([])
            [[1], [-1]]
            sage: KRT = crystals.KirillovReshetikhin(['D', 14, 1], 12, 7, model='KR')
            sage: KRT._fill([10,10,8,2,2,2])
            [[1, 1, 1, 1, 1, 7, 1], [2, 2, 2, 2, 2, 8, 2], [3, 3, 7, 9, 7, 9, 3], [4, 4, 8, 10, 8, 10, 4], [5, 5, 9, 11, 9, 11, 5], [6, 6, 10, 12, 10, 12, 6], [7, 7, 11, -12, 11, -12, 7], [8, 8, 12, -11, 12, -11, 8], [9, 9, -12, -10, -12, -10, 9], [10, 10, -11, -9, -11, -9, -9], [-12, 11, -10, -8, -10, -8, -8], [-11, 12, -9, -7, -9, -7, -7]]
            sage: KRT._fill([10,10,6,2,2,2])
            [[1, 1, 1, 1, 1, 5, 1], [2, 2, 2, 2, 2, 6, 2], [3, 3, 9, 7, 9, 7, 3], [4, 4, 10, 8, 10, 8, 4], [5, 5, 11, 9, 11, 9, 5], [6, 6, 12, 10, 12, 10, 6], [7, 7, -12, 11, -12, 11, 7], [8, 8, -11, 12, -11, 12, 8], [9, 9, -10, -12, -10, -12, -8], [10, 10, -9, -11, -9, -11, -7], [-12, 11, -8, -10, -8, -10, -6], [-11, 12, -7, -9, -7, -9, -5]]
        """
        # Add zeros until the shape has length s
        weight_list = list(weight) # Make sure we have a list
        while len(weight_list) != self._s:
            weight_list.append(0)

        tableau = []
        i = 0
        # Step 0 - Fill first columns of height r
        while i < self._s and weight_list[i] == self._r:
            tableau.append( [self._r - j for j in range(self._r)] )
            i += 1

        # Step 1 - Add the alternating columns until we hit an odd number of columns
        c = -1
        while i < self._s:
            # If it is an odd number of columns
            if i == self._s - 1 or weight_list[i] != weight_list[i+1]:
                c = weight_list[i]
                i += 1
                break
            temp_list = [-(weight_list[i] + j + 1) for j in range(self._r - weight_list[i])]
            for j in range(weight_list[i]):
                temp_list.append(weight_list[i] - j)
            tableau.append(temp_list)
            tableau.append( [self._r - j for j in range(self._r)] )
            i += 2

        # Step 2 - Add the x dependent columns
        x = c + 1
        while i < self._s:
            temp_list = [-x - j for j in range(self._r - x + 1)] # +1 for indexing
            for j in range(x - weight_list[i] - 1): # +1 for indexing
                temp_list.append(self._r - j)
            x = temp_list[-1] # This is the h+1 entry of the column
            for j in range(weight_list[i]):
                temp_list.append(weight_list[i] - j)

            tableau.append(temp_list)
            i += 1

        # Step 3 - Add the final column
        if c > -1:
            val = (self._r + x - 1) // 2
            temp_list = [-x - j for j in range(self._r - val)]
            for j in range(val):
                temp_list.append(val - j)
            tableau.append(temp_list)

        return self.element_class(self, [self.letters(x) for x in flatten(tableau)])

    def _build_module_generators(self):
        """
        Build the module generators.

        EXAMPLES::

            sage: KRT = crystals.KirillovReshetikhin(['D',4,1], 2, 3, model='KR')
            sage: KRT._build_module_generators()
            ([[-2, 1, 1], [-1, 2, -1]], [[1, -2, 1], [2, -1, 2]],
             [[1, 1, 1], [2, 2, -1]], [[1, 1, 1], [2, 2, 2]])
        """
        return tuple(self._fill(weight) for weight in
                     horizontal_dominoes_removed(self._s, self._r))

    def from_kirillov_reshetikhin_crystal(self, krc):
        """
        Construct an element of ``self`` from the Kirillov-Reshetikhin
        crystal element ``krc``.

        EXAMPLES::

            sage: KRT = crystals.KirillovReshetikhin(['D',4,1], 2, 3, model='KR')
            sage: C = crystals.KirillovReshetikhin(['D',4,1], 2, 3, model='KN')
            sage: krc = C(4,3); krc
            [[3], [4]]
            sage: KRT.from_kirillov_reshetikhin_crystal(krc)
            [[3, -2, 1], [4, -1, 2]]
        """
        # To build a KR tableau from a KR crystal:
        # 1 - start with a highest weight KR tableau generated from the
        #  shape of the KR crystal
        # 2 - determine a path from the KR crystal to its highest weight
        # 3 - apply the inverse path to the highest weight KR tableau
        lifted = krc.lift()
        weight = lifted.to_tableau().shape().conjugate()
        f_str = reversed(lifted.to_highest_weight()[1])
        return self._fill(weight).f_string(f_str)

class KRTableauxTypeHorizonal(KirillovReshetikhinTableaux):
    r"""
    Kirillov-Reshetikhin tableaux `B^{r,s}` of type:

    - `C_n^{(1)}` for `1 \leq r < n`,
    - `A_{2n}^{(2)\dagger}` for `1 \leq r \leq n`.

    TESTS::

        sage: KRT = crystals.KirillovReshetikhin(['C', 3, 1], 2, 2, model='KR')
        sage: TestSuite(KRT).run() # long time
        sage: KRT = crystals.KirillovReshetikhin(CartanType(['A', 4, 2]).dual(), 2, 2, model='KR')
        sage: TestSuite(KRT).run()
    """
    def _fill(self, shape):
        r"""
        Return the highest weight KR tableau of weight ``shape``.

        INPUT:

        - ``shape`` -- The shape of the KR crystal's tableau

        OUTPUT:

        - A `r \times s` tableau

        EXAMPLES::

            sage: KRT = crystals.KirillovReshetikhin(['C', 5, 1], 3, 5, model='KR')
            sage: KRT._fill([3,3,1])
            [[1, 1, 1, -3, 1], [2, 2, 2, -2, 2], [3, -3, 3, -1, 3]]
            sage: KRT = crystals.KirillovReshetikhin(['C', 10, 1], 5, 6, model='KR')
            sage: KRT._fill([6,4,2,2])
            [[1, 1, 1, 1, 1, 1], [2, 2, 2, 2, -5, 2], [3, 3, -5, 3, -4, 3], [4, 4, -4, 4, -3, 4], [-5, 5, -3, 5, -2, 5]]
            sage: KRT._fill([6,4])
            [[1, 1, 1, 1, 1, 1], [2, 2, 2, 2, -5, 2], [-5, 3, -5, 3, -4, 3], [-4, 4, -4, 4, -3, 4], [-3, 5, -3, 5, -2, 5]]
        """
        # Add zeros until the shape has length s
        shape_list = list(shape) # Make sure we have a list
        while len(shape_list) != self._r:
            shape_list.append(0)

        lst = []
        for col in range(1, self._s+1):
            if (self._s - col) % 2 == 0:
                lst.extend( [self.letters(self._r - x) for x in range(self._r)] )
            else:
                m = self._r
                for j, val in enumerate(shape_list):
                    if col >= val:
                        m = j
                        break
                lst.extend([self.letters(-x) for x in range(m+1, self._r+1)])
                lst.extend([self.letters(m - x) for x in range(m)])

        return self.element_class(self, lst)

    def _build_module_generators(self):
        """
        Build the module generators.

        EXAMPLES::

            sage: KRT = crystals.KirillovReshetikhin(['C',4,1], 2, 3, model='KR')
            sage: KRT._build_module_generators()
            ([[1, -2, 1], [2, -1, 2]], [[1, 1, 1], [2, -2, 2]], [[1, 1, 1], [2, 2, 2]])
        """
        return tuple(self._fill(shape) for shape in horizontal_dominoes_removed(self._r, self._s))

    def from_kirillov_reshetikhin_crystal(self, krc):
        """
        Construct an element of ``self`` from the Kirillov-Reshetikhin
        crystal element ``krc``.

        EXAMPLES::

            sage: KRT = crystals.KirillovReshetikhin(['C',4,1], 2, 3, model='KR')
            sage: C = crystals.KirillovReshetikhin(['C',4,1], 2, 3, model='KN')
            sage: krc = C(4,3); krc
            [[3], [4]]
            sage: KRT.from_kirillov_reshetikhin_crystal(krc)
            [[3, -2, 1], [4, -1, 2]]
        """
        # To build a KR tableau from a KR crystal:
        # 1 - start with a highest weight KR tableau generated from the
        #  shape of the KR crystal
        # 2 - determine a path from the KR crystal to its highest weight
        # 3 - apply the inverse path to the highest weight KR tableau
        lifted = krc.lift()
        shape = lifted.to_tableau().shape()
        f_str = reversed(lifted.to_highest_weight()[1])
        return self._fill(shape).f_string(f_str)

class KRTableauxTypeBox(KRTableauxTypeVertical):
    r"""
    Kirillov-Reshetikhin tableaux `B^{r,s}` of type:

    - `A_{2n}^{(2)}` for all `r \leq n`,
    - `D_{n+1}^{(2)}` for all `r < n`,
    - `D_4^{(3)}` for `r = 1`.

    TESTS::

        sage: KRT = crystals.KirillovReshetikhin(['A', 4, 2], 2, 2, model='KR')
        sage: TestSuite(KRT).run()
        sage: KRT = crystals.KirillovReshetikhin(['D', 4, 2], 2, 2, model='KR')
        sage: TestSuite(KRT).run() # long time
        sage: KRT = crystals.KirillovReshetikhin(['D', 4, 3], 1, 2, model='KR')
        sage: TestSuite(KRT).run() # long time
    """
    def _fill(self, weight):
        r"""
        Return the highest weight KR tableau of weight ``weight``.

        INPUT:

        - ``weight`` -- The weight of the highest weight KR tableau (the
          conjugate of the shape of the KR crystal's tableau)

        OUTPUT:

        - A `r \times s` tableau

        EXAMPLES::

            sage: KRT = crystals.KirillovReshetikhin(['D', 4, 1], 2, 1, model='KR')
            sage: KRT._fill([])
            [[1], [-1]]
            sage: KRT = crystals.KirillovReshetikhin(['D', 14, 1], 12, 7, model='KR')
            sage: KRT._fill([10,10,8,2,2,2])
            [[1, 1, 1, 1, 1, 7, 1], [2, 2, 2, 2, 2, 8, 2], [3, 3, 7, 9, 7, 9, 3], [4, 4, 8, 10, 8, 10, 4], [5, 5, 9, 11, 9, 11, 5], [6, 6, 10, 12, 10, 12, 6], [7, 7, 11, -12, 11, -12, 7], [8, 8, 12, -11, 12, -11, 8], [9, 9, -12, -10, -12, -10, 9], [10, 10, -11, -9, -11, -9, -9], [-12, 11, -10, -8, -10, -8, -8], [-11, 12, -9, -7, -9, -7, -7]]
            sage: KRT._fill([10,10,6,2,2,2])
            [[1, 1, 1, 1, 1, 5, 1], [2, 2, 2, 2, 2, 6, 2], [3, 3, 9, 7, 9, 7, 3], [4, 4, 10, 8, 10, 8, 4], [5, 5, 11, 9, 11, 9, 5], [6, 6, 12, 10, 12, 10, 6], [7, 7, -12, 11, -12, 11, 7], [8, 8, -11, 12, -11, 12, 8], [9, 9, -10, -12, -10, -12, -8], [10, 10, -9, -11, -9, -11, -7], [-12, 11, -8, -10, -8, -10, -6], [-11, 12, -7, -9, -7, -9, -5]]
        """
        # Add zeros until the shape has length s
        weight_list = list(weight) # Make sure we have a list
        while len(weight_list) != self._s:
            weight_list.append(0)

        tableau = []
        i = 0
        # Step 0 - Fill first columns of height r
        while i < self._s and weight_list[i] == self._r:
            tableau.append( [self._r - j for j in range(self._r)] )
            i += 1

        # Step 1 - Add the alternating columns until we hit an odd number of columns
        c = -1
        while i < self._s:
            # If it is an odd number of columns
            if i == self._s - 1 or weight_list[i] != weight_list[i+1]:
                c = weight_list[i]
                i += 1
                break
            temp_list = [-(weight_list[i] + j + 1) for j in range(self._r - weight_list[i])]
            for j in range(weight_list[i]):
                temp_list.append(weight_list[i] - j)
            tableau.append(temp_list)
            tableau.append( [self._r - j for j in range(self._r)] )
            i += 2

        # Step 2 - Add the x dependent columns
        x = c + 1
        while i < self._s:
            temp_list = [-x - j for j in range(self._r - x + 1)] # +1 for indexing
            for j in range(x - weight_list[i] - 1): # +1 for indexing
                temp_list.append(self._r - j)
            x = temp_list[-1] # This is the h+1 entry of the column
            for j in range(weight_list[i]):
                temp_list.append(weight_list[i] - j)

            tableau.append(temp_list)
            i += 1

        # Step 3 - Add the final column
        if c > -1:
            val = x - 1
            temp_list = ['E' for j in range(self._r - val)]
            for j in range(val):
                temp_list.append(val - j)
            tableau.append(temp_list)

        return self.element_class(self, [self.letters(x) for x in flatten(tableau)])

    def _build_module_generators(self):
        """
        Build the module generators.

        EXAMPLES::

            sage: KRT = crystals.KirillovReshetikhin(['A',4,2], 2, 2, model='KR')
            sage: KRT._build_module_generators()
            ([[-2, 1], [-1, 2]], [[2, 1], [-2, E]], [[1, E], [2, E]],
             [[1, 1], [-2, 2]], [[1, 1], [2, E]], [[1, 1], [2, 2]])
        """
        return tuple(self._fill(weight) for weight in partitions_in_box(self._s, self._r))

class KRTableauxSpin(KRTableauxRectangle):
    r"""
    Kirillov-Reshetikhin tableaux `B^{r,s}` of type `D_n^{(1)}` with
    `r = n, n-1`.

    TESTS::

        sage: KRT = crystals.KirillovReshetikhin(['D', 4, 1], 3, 2, model='KR')
        sage: TestSuite(KRT).run()
        sage: KRT = crystals.KirillovReshetikhin(['D', 4, 1], 4, 2, model='KR')
        sage: TestSuite(KRT).run()
    """
    def _build_module_generators(self):
        r"""
        Build the module generators.

        There is only one module generator which corresponds to a single
        `n \times s` rectangle.

        EXAMPLES::

            sage: KRT = crystals.KirillovReshetikhin(['D', 4, 1], 3, 3, model='KR')
            sage: KRT._build_module_generators()
            ([[1, 1, 1], [2, 2, 2], [3, 3, 3], [-4, -4, -4]],)
            sage: KRT = crystals.KirillovReshetikhin(['D', 4, 1], 4, 3, model='KR')
            sage: KRT._build_module_generators()
            ([[1, 1, 1], [2, 2, 2], [3, 3, 3], [4, 4, 4]],)
        """
        n = self.cartan_type().classical().rank()
        if self._r == n:
            return KRTableauxRectangle._build_module_generators(self)

        tableau = []
        for i in range(self._s):
            tableau.append( [-n] + [self._r - j for j in range(self._r)] )

        return (self.element_class(self, [self.letters(x) for x in flatten(tableau)]),)

class KRTableauxBn(KRTableauxTypeHorizonal):
    """
    Kirillov-Reshetkhin tableaux `B^{n,s}` of type `B_n^{(1)}`.

    TESTS::

        sage: KRT = crystals.KirillovReshetikhin(['B', 2, 1], 2, 3, model='KR')
        sage: TestSuite(KRT).run()
    """
    def _build_module_generators(self):
        """
        Build the module generators.

        EXAMPLES::

            sage: KRT = crystals.KirillovReshetikhin(['B', 2, 1], 2, 2, model='KR')
            sage: KRT._build_module_generators()
            ([[-2, 1], [-1, 2]], [[1, 1], [2, 2]])
        """
        odd = int(self._s % 2)
        shapes = [[int(x * 2 + odd) for x in sh] for sh
                   in vertical_dominoes_removed(self._r, self._s // 2)]
        return tuple(self._fill(sh) for sh in shapes)

    def from_kirillov_reshetikhin_crystal(self, krc):
        """
        Construct an element of ``self`` from the Kirillov-Reshetikhin
        crystal element ``krc``.

        EXAMPLES::

            sage: KR = crystals.KirillovReshetikhin(['B',3,1], 3, 3, model='KR')
            sage: C = crystals.KirillovReshetikhin(['B',3,1], 3, 3, model='KN')
            sage: krc = C.module_generators[1].f_string([3,2,3,1,3,3]); krc
            [++-, [[2], [0], [-3]]]
            sage: KR.from_kirillov_reshetikhin_crystal(krc)
            [[1, 1, 2], [2, 2, -3], [-3, -3, -1]]
        """
        # To build a KR tableau from a type B_n spinor KR crystal:
        # 1 - determine a path from the KR crystal to its highest weight
        # 2 - find the corresponding highest weight KR tableau
        # 3 - apply the inverse path to the highest weight KR tableau
        lifted = krc.lift()
        to_hw = lifted.to_highest_weight()
        f_str = reversed(to_hw[1])
        wt = to_hw[0].weight()
        for x in self.module_generators:
            if x.classical_weight() == wt:
                return x.f_string(f_str)
        raise ValueError("no matching highest weight element found")

class KirillovReshetikhinTableauxElement(TensorProductOfRegularCrystalsElement):
    r"""
    A Kirillov-Reshetikhin tableau.

    For more information, see
    :class:`~sage.combinat.rigged_configurations.kr_tableaux.KirillovReshetikhinTableaux`
    and
    :class:`~sage.combinat.rigged_configurations.tensor_product_kr_tableaux.TensorProductOfKirillovReshetikhinTableaux`.
    """
    def __init__(self, parent, list, **options):
        r"""
        Initialize ``self``.

        EXAMPLES::

            sage: KRT = crystals.KirillovReshetikhin(['A', 4, 1], 2, 1, model='KR')
            sage: elt = KRT(4, 3); elt
            [[3], [4]]
            sage: TestSuite(elt).run()
        """
        # Make sure we are a list of letters
        if list != [] and not isinstance(list[0], (parent.letters.element_class, EmptyLetter)):
            list = [parent.letters(x) for x in list]
        TensorProductOfRegularCrystalsElement.__init__(self, parent, list)

    def _repr_(self):
        """
        Return the string representation of ``self``.

        EXAMPLES::

            sage: KRT = crystals.KirillovReshetikhin(['A', 4, 1], 2, 1, model='KR')
            sage: KRT(3,2)
            [[2], [3]]
        """
        return repr(self.to_array())

    def _repr_diagram(self):
        """
        Return a string representation of ``self`` as a diagram.

        EXAMPLES::

            sage: KRT = crystals.KirillovReshetikhin(['A',4,1], 2, 2, model='KR')
            sage: elt = KRT(2,1,4,3)
            sage: print elt._repr_diagram()
              1  3
              2  4
        """
        return self.to_tableau()._repr_diagram()

    def _latex_(self):
        r"""
        Return a latex representation of ``self``.

        EXAMPLES::

            sage: KRT = crystals.KirillovReshetikhin(['A', 4, 1], 2, 3, model='KR')
            sage: latex(KRT(3,2,4,2,4,3))
            {\def\lr#1{\multicolumn{1}{|@{\hspace{.6ex}}c@{\hspace{.6ex}}|}{\raisebox{-.3ex}{$#1$}}}
            \raisebox{-.6ex}{$\begin{array}[b]{*{3}c}\cline{1-3}
            \lr{2}&\lr{2}&\lr{3}\\\cline{1-3}
            \lr{3}&\lr{4}&\lr{4}\\\cline{1-3}
            \end{array}$}
            }
        """
        from sage.combinat.output import tex_from_array
        return tex_from_array([[val._latex_() for val in row] for row in self.to_array()])

    def _ascii_art_(self):
        r"""
        Return an ASCII art representation of ``self``.

        EXAMPLES::

            sage: KRT = crystals.KirillovReshetikhin(['A',4,1], 2, 2, model='KR')
            sage: ascii_art(KRT(2,1,4,3))
              1  3
              2  4
        """
        from sage.typeset.ascii_art import AsciiArt
        return AsciiArt(self._repr_diagram().splitlines())

    def to_kirillov_reshetikhin_crystal(self):
        r"""
        Construct a
        :func:`~sage.combinat.crystals.kirillov_reshetihkin.KashiwaraNakashimaTableaux`
        element from ``self``.

        We construct the Kirillov-Reshetikhin crystal element as follows:

        1. Determine the shape `\lambda` of the KR crystal from the weight.
        2. Determine a path `e_{i_1} e_{i_2} \cdots e_{i_k}` to the highest
           weight.
        3. Apply `f_{i_k} \cdots f_{i_2} f_{i_1}` to a highest weight KR
           crystal of shape `\lambda`.

        EXAMPLES::

            sage: KRT = crystals.KirillovReshetikhin(['D',4,1], 2, 2, model='KR')
            sage: elt = KRT(3,2,-1,1); elt
            [[2, 1], [3, -1]]
            sage: elt.to_kirillov_reshetikhin_crystal()
            [[2], [3]]

        TESTS:

        Spinor tests::

            sage: KRT = crystals.KirillovReshetikhin(['D',4,1], 4, 3, model='KR')
            sage: KRC = crystals.KirillovReshetikhin(['D',4,1], 4, 3, model='KN')
            sage: elt = KRT(-3,-4,2,1,-3,-4,2,1,-2,-4,3,1); elt
            [[1, 1, 1], [2, 2, 3], [-4, -4, -4], [-3, -3, -2]]
            sage: ret = elt.to_kirillov_reshetikhin_crystal(); ret
            [++--, [[1], [3], [-4], [-3]]]
            sage: test = KRT(ret); test
            [[1, 1, 1], [2, 2, 3], [-4, -4, -4], [-3, -3, -2]]
            sage: test == elt
            True
        """
        return self.parent().kirillov_reshetikhin_crystal()(self)

    @cached_method
    def to_array(self, rows=True):
        r"""
        Return a 2-dimensional array representation of this
        Kirillov-Reshetikhin element.

        If the output is in rows, then it outputs the top row first (in the
        English convention) from left to right.

        For example: if the reading word is `[2, 1, 4, 3]`, so as a
        `2 \times 2` tableau::

            1 3
            2 4

        we output ``[[1, 3], [2, 4]]``.

        If the output is in columns, then it outputs the leftmost column first
        with the bottom element first. In other words this parses the reading
        word into its columns.

        Continuing with the previous example, the output would be
        ``[[2, 1], [4, 3]]``.

        INPUT:

        - ``rows`` -- (Default: ``True``) Set to ``True`` if the resulting
          array is by row, otherwise it is by column.

        EXAMPLES::

            sage: KRT = crystals.KirillovReshetikhin(['A', 4, 1], 2, 2, model='KR')
            sage: elt = KRT(2, 1, 4, 3)
            sage: elt.to_array()
            [[1, 3], [2, 4]]
            sage: elt.to_array(False)
            [[2, 1], [4, 3]]
        """
        ret_list = []
        h = self.parent()._tableau_height
        s = self.parent()._s
        if rows:
            for i in reversed(range(h)):
                row = []
                for j in range(s):
                    row.append(self[j * h + i])
                ret_list.append(row)
        else:
            for j in range(s):
                col = []
                for i in range(h):
                    col.append(self[j * h + i])
                ret_list.append(col)

        return ret_list

    @cached_method
    def to_tableau(self):
        """
        Return a :class:`Tableau` object of ``self``.

        EXAMPLES::

            sage: KRT = crystals.KirillovReshetikhin(['A', 4, 1], 2, 2, model='KR')
            sage: elt = KRT(2, 1, 4, 3); elt
            [[1, 3], [2, 4]]
            sage: t = elt.to_tableau(); t
            [[1, 3], [2, 4]]
            sage: type(t)
            <class 'sage.combinat.tableau.Tableaux_all_with_category.element_class'>
        """
        return Tableau(self.to_array())

    def pp(self):
        """
        Pretty print ``self``.

        EXAMPLES::

            sage: KRT = crystals.KirillovReshetikhin(['A', 4, 1], 2, 2, model='KR')
            sage: elt = KRT(2, 1, 4, 3); elt
            [[1, 3], [2, 4]]
            sage: elt.pp()
            1  3
            2  4
        """
        self.to_tableau().pp()

    def to_classical_highest_weight(self, index_set=None):
        r"""
        Return the classical highest weight element corresponding to ``self``.

        INPUT:

        - ``index_set`` -- (Default: ``None``) Return the highest weight
          with respect to the index set. If ``None`` is passed in, then this
          uses the classical index set.

        OUTPUT:

        A pair ``[H, f_str]`` where ``H`` is the highest weight element and
        ``f_str`` is a list of `a_i` of `f_{a_i}` needed to reach ``H``.

        EXAMPLES::

            sage: KRTab = crystals.KirillovReshetikhin(['D',4,1], 2, 2, model='KR')
            sage: elt = KRTab(3,2,-1,1); elt
            [[2, 1], [3, -1]]
            sage: elt.to_classical_highest_weight()
            [[[1, 1], [2, -1]], [1, 2]]
        """
        if index_set is None:
            index_set = self.parent()._cartan_type.classical().index_set()
        for i in index_set:
            next = self.e(i)
            if next is not None:
                hw = next.to_classical_highest_weight(index_set=index_set)
                return [hw[0], [i] + hw[1]]
        return [self, []]

    def weight(self):
        """
        Return the weight of ``self``.

        EXAMPLES::

            sage: KR = crystals.KirillovReshetikhin(['D',4,1], 2, 2, model='KR')
            sage: KR.module_generators[1].weight()
            -2*Lambda[0] + Lambda[2]
        """
        return self.Phi() - self.Epsilon()

    @cached_method
    def classical_weight(self):
        r"""
        Return the classical weight of ``self``.

        EXAMPLES::

            sage: KRT = crystals.KirillovReshetikhin(['D',4,1], 2, 2, model='KR')
            sage: elt = KRT(3,2,-1,1); elt
            [[2, 1], [3, -1]]
            sage: elt.classical_weight()
            (0, 1, 1, 0)
        """
        F = self.cartan_type().classical().root_system()
        if F.ambient_space() is None:
            WLR = F.weight_lattice()
        else:
            WLR = F.ambient_space()
        return sum((self[j].weight() for j in range(len(self))), WLR.zero())

    def e(self, i):
        """
        Perform the action of `e_i` on ``self``.

        .. TODO::

            Implement a direct action of `e_0` without moving to KR crystals.

        EXAMPLES::

            sage: KRT = crystals.KirillovReshetikhin(['D',4,1], 2, 2, model='KR')
            sage: KRT.module_generators[0].e(0)
            [[-2, 1], [-1, -1]]
        """
        if i == self.parent()._cartan_type.special_node():
            ret = self.to_kirillov_reshetikhin_crystal().e0()
            if ret is None:
                return None
            return ret.to_kirillov_reshetikhin_tableau()
        return TensorProductOfRegularCrystalsElement.e(self, i)

    def f(self, i):
        """
        Perform the action of `f_i` on ``self``.

        .. TODO::

            Implement a direct action of `f_0` without moving to KR crystals.

        EXAMPLES::

            sage: KRT = crystals.KirillovReshetikhin(['D',4,1], 2, 2, model='KR')
            sage: KRT.module_generators[0].f(0)
            [[1, 1], [2, -1]]
        """
        if i == self.parent()._cartan_type.special_node():
            ret = self.to_kirillov_reshetikhin_crystal().f0()
            if ret is None:
                return None
            return ret.to_kirillov_reshetikhin_tableau()
        return TensorProductOfRegularCrystalsElement.f(self, i)

    def epsilon(self, i):
        r"""
        Compute `\varepsilon_i` of ``self``.

        .. TODO::

            Implement a direct action of `\varepsilon_0` without moving to
            KR crystals.

        EXAMPLES::

            sage: KRT = crystals.KirillovReshetikhin(['D',4,1], 2, 2, model='KR')
            sage: KRT.module_generators[0].epsilon(0)
            2
        """
        if i == self.parent()._cartan_type.special_node():
            return self.to_kirillov_reshetikhin_crystal().epsilon0()
        return TensorProductOfRegularCrystalsElement.epsilon(self, i)

    def phi(self, i):
        r"""
        Compute `\varphi_i` of ``self``.

        .. TODO::

            Compute `\varphi_0` without moving to KR crystals.

        EXAMPLES::

            sage: KRT = crystals.KirillovReshetikhin(['D',4,1], 2, 2, model='KR')
            sage: KRT.module_generators[0].phi(0)
            2
        """
        if i == self.parent()._cartan_type.special_node():
            return self.to_kirillov_reshetikhin_crystal().phi0()
        return TensorProductOfRegularCrystalsElement.phi(self, i)

    def left_split(self):
        r"""
        Return the image of ``self`` under the left column splitting map.

        EXAMPLES::

            sage: KRT = crystals.KirillovReshetikhin(['D',4,1], 2, 3, model='KR')
            sage: mg = KRT.module_generators[1]; mg.pp()
              1 -2  1
              2 -1  2
            sage: ls = mg.left_split(); ls.pp()
              1 (X)  -2  1
              2      -1  2
            sage: ls.parent()
            Tensor product of Kirillov-Reshetikhin tableaux of type ['D', 4, 1] and factor(s) ((2, 1), (2, 2))
        """
        P = self.parent()
        if P._s == 1:
            raise ValueError("cannot split a single column")
        from sage.combinat.rigged_configurations.tensor_product_kr_tableaux import \
                TensorProductOfKirillovReshetikhinTableaux
        r = P._r
        TP = TensorProductOfKirillovReshetikhinTableaux(P._cartan_type, [[r, 1], [r, P._s-1]])
        lf = TP.crystals[0](*(self[:r]))
        rf = TP.crystals[1](*(self[r:]))
        return TP(lf, rf)

    def right_split(self):
        r"""
        Return the image of ``self`` under the right column splitting map.

        Let `\ast` denote the :meth:`Lusztig involution<lusztig_involution>`,
        and `\mathrm{ls}` as the :meth:`left splitting map<left_split>`.
        The right splitting map is defined as
        `\mathrm{rs} := \ast \circ \mathrm{ls} \circ \ast`.

        EXAMPLES::

            sage: KRT = crystals.KirillovReshetikhin(['D',4,1], 2, 3, model='KR')
            sage: mg = KRT.module_generators[1]; mg.pp()
              1 -2  1
              2 -1  2
            sage: ls = mg.right_split(); ls.pp()
             -2  1 (X)   1
             -1  2       2
            sage: ls.parent()
            Tensor product of Kirillov-Reshetikhin tableaux of type ['D', 4, 1] and factor(s) ((2, 2), (2, 1))
        """
        return self.lusztig_involution().left_split().lusztig_involution()

KirillovReshetikhinTableaux.Element = KirillovReshetikhinTableauxElement

class KRTableauxSpinElement(KirillovReshetikhinTableauxElement):
    r"""
    Kirillov-Reshetikhin tableau for spinors.

    Here we are in the embedding `B(\Lambda_n) \hookrightarrow
    B(2 \Lambda_n)`, so `e_i` and `f_i` act by `e_i^2` and `f_i^2`
    respectively for all `i \neq 0`. We do this so our columns are full
    width (as opposed to half width and/or uses a `\pm` representation).
    """
    def e(self, i):
        r"""
        Calculate the action of `e_i` on ``self``.

        EXAMPLES::

            sage: KRT = crystals.KirillovReshetikhin(['D',4,1], 4, 1, model='KR')
            sage: KRT(-1, -4, 3, 2).e(1)
            [[1], [3], [-4], [-2]]
            sage: KRT(-1, -4, 3, 2).e(3)
        """
        if i == self.parent()._cartan_type.special_node():
            # Only need to do it once since we pull to the KR crystal
            return KirillovReshetikhinTableauxElement.e(self, i)

        half = KirillovReshetikhinTableauxElement.e(self, i)
        if half is None:
            return None
        return KirillovReshetikhinTableauxElement.e(half, i)

    def f(self, i):
        r"""
        Calculate the action of `f_i` on ``self``.

        EXAMPLES::

            sage: KRT = crystals.KirillovReshetikhin(['D',4,1], 4, 1, model='KR')
            sage: KRT(-1, -4, 3, 2).f(1)
            sage: KRT(-1, -4, 3, 2).f(3)
            [[2], [4], [-3], [-1]]
        """
        if i == self.parent()._cartan_type.special_node():
            # Only need to do it once since we pull to the KR crystal
            return KirillovReshetikhinTableauxElement.f(self, i)

        half = KirillovReshetikhinTableauxElement.f(self, i)
        if half is None:
            return None

        return KirillovReshetikhinTableauxElement.f(half, i)

    def epsilon(self, i):
        r"""
        Compute `\varepsilon_i` of ``self``.

        EXAMPLES::

            sage: KRT = crystals.KirillovReshetikhin(['D',4,1], 4, 1, model='KR')
            sage: KRT(-1, -4, 3, 2).epsilon(1)
            1
            sage: KRT(-1, -4, 3, 2).epsilon(3)
            0
        """
        if i == self.parent()._cartan_type.special_node():
            # Don't need to half it since we pull to the KR crystal
            return KirillovReshetikhinTableauxElement.epsilon(self, i)
        return KirillovReshetikhinTableauxElement.epsilon(self, i) // 2

    def phi(self, i):
        r"""
        Compute `\varphi_i` of ``self``.

        EXAMPLES::

            sage: KRT = crystals.KirillovReshetikhin(['D',4,1], 4, 1, model='KR')
            sage: KRT(-1, -4, 3, 2).phi(1)
            0
            sage: KRT(-1, -4, 3, 2).phi(3)
            1
        """
        if i == self.parent()._cartan_type.special_node():
            # Don't need to half it since we pull to the KR crystal
            return KirillovReshetikhinTableauxElement.phi(self, i)
        return KirillovReshetikhinTableauxElement.phi(self, i) // 2

    @cached_method
    def to_array(self, rows=True):
        r"""
        Return a 2-dimensional array representation of this
        Kirillov-Reshetikhin element.

        If the output is in rows, then it outputs the top row first (in the
        English convention) from left to right.

        For example: if the reading word is `[2, 1, 4, 3]`, so as a
        `2 \times 2` tableau::

            1 3
            2 4

        we output ``[[1, 3], [2, 4]]``.

        If the output is in columns, then it outputs the leftmost column first
        with the bottom element first. In other words this parses the reading
        word into its columns.

        Continuing with the previous example, the output would be
        ``[[2, 1], [4, 3]]``.

        INPUT:

        - ``rows`` -- (Default: ``True``) Set to ``True`` if the resulting
          array is by row, otherwise it is by column.

        EXAMPLES::

            sage: KRT = crystals.KirillovReshetikhin(['D', 4, 1], 4, 3, model='KR')
            sage: elt = KRT(-3,-4,2,1,-3,-4,2,1,-2,-4,3,1)
            sage: elt.to_array()
            [[1, 1, 1], [2, 2, 3], [-4, -4, -4], [-3, -3, -2]]
            sage: elt.to_array(False)
            [[-3, -4, 2, 1], [-3, -4, 2, 1], [-2, -4, 3, 1]]
        """
        ret_list = []
        h = self.parent()._cartan_type.classical().rank()
        s = self.parent()._s
        if rows:
            for i in reversed(range(h)):
                row = []
                for j in range(s):
                    row.append(self[j * h + i])
                ret_list.append(row)
        else:
            for j in range(s):
                col = []
                for i in range(h):
                    col.append(self[j * h + i])
                ret_list.append(col)

        return ret_list

    def left_split(self):
        """
        Return the image of ``self`` under the left column splitting map.

        EXAMPLES::

            sage: KRT = crystals.KirillovReshetikhin(['D', 4, 1], 4, 3, model='KR')
            sage: elt = KRT(-3,-4,2,1,-3,-4,2,1,-2,-4,3,1); elt.pp()
              1  1  1
              2  2  3
             -4 -4 -4
             -3 -3 -2
            sage: elt.left_split().pp()
              1 (X)   1  1
              2       2  3
             -4      -4 -4
             -3      -3 -2
        """
        P = self.parent()
        if P._s == 1:
            raise ValueError("cannot split a single column")
        from sage.combinat.rigged_configurations.tensor_product_kr_tableaux import \
                TensorProductOfKirillovReshetikhinTableaux
        h = P._cartan_type.classical().rank()
        TP = TensorProductOfKirillovReshetikhinTableaux(P._cartan_type, [[P._r, 1], [P._r, P._s-1]])
        lf = TP.crystals[0](*(self[:h]))
        rf = TP.crystals[1](*(self[h:]))
        return TP(lf, rf)

    # FIXME: This is a copy of the above classical weight, and cached_method
    #   overwrites this method if it is called via super.
    @cached_method
    def classical_weight(self):
        r"""
        Return the classical weight of ``self``.

        EXAMPLES::

            sage: KRT = crystals.KirillovReshetikhin(['D', 4, 1], 4, 1, model='KR')
            sage: KRT.module_generators[0].classical_weight()
            (1/2, 1/2, 1/2, 1/2)
        """
        F = self.cartan_type().classical().root_system()
        if F.ambient_space() is None:
            WLR = F.weight_lattice()
        else:
            WLR = F.ambient_space()
        return sum((self[j].weight() for j in range(len(self))), WLR.zero()) / 2

KRTableauxBn.Element = KRTableauxSpinElement
KRTableauxSpin.Element = KRTableauxSpinElement

class KRTableauxDTwistedSpin(KRTableauxRectangle):
    r"""
    Kirillov-Reshetikhin tableaux `B^{r,s}` of type `D_n^{(2)}` with `r = n`.

    EXAMPLES::

        sage: KRT = crystals.KirillovReshetikhin(['D', 4, 2], 1, 1, model='KR')
        sage: KRT.cardinality()
        8
        sage: KRC = crystals.KirillovReshetikhin(['D', 4, 2], 1, 1, model='KN')
        sage: KRT.cardinality() == KRC.cardinality()
        True
    """
    Element = KRTableauxSpinElement

class KRTableauxTypeFromRCElement(KirillovReshetikhinTableauxElement):
    r"""
    A Kirillov-Reshetikhin tableau constructed from rigged configurations
    under the bijection `\Phi`.
    """
    def e(self, i):
        """
        Perform the action of `e_i` on ``self``.

        .. TODO::

            Implement a direct action of `e_0` without moving to
            rigged configurations.

        EXAMPLES::

            sage: KRT = crystals.KirillovReshetikhin(['D',4,3], 2, 1, model='KR')
            sage: KRT.module_generators[0].e(0)
            [[2], [E]]
        """
        if i == self.parent().cartan_type().special_node():
            P = self.parent()
            if P.cartan_type() != CartanType(['D',4,3]):
                return None
            from sage.combinat.rigged_configurations.tensor_product_kr_tableaux import TensorProductOfKirillovReshetikhinTableaux
            K = TensorProductOfKirillovReshetikhinTableaux(P.cartan_type(), [[P.r(), P.s()]])
            ret = K(self).to_rigged_configuration()
            RC = ret.parent()
            ret = ret.to_virtual_configuration().e(0)
            if ret is None:
                return None
            ret = RC.from_virtual(ret)
            return ret.to_tensor_product_of_kirillov_reshetikhin_tableaux()[0]
        return TensorProductOfRegularCrystalsElement.e(self, i)

    def f(self, i):
        """
        Perform the action of `f_i` on ``self``.

        .. TODO::

            Implement a direct action of `f_0` without moving to
            rigged configurations.

        EXAMPLES::

            sage: KRT = crystals.KirillovReshetikhin(['D',4,3], 2, 1, model='KR')
            sage: KRT.module_generators[0].f(0)
            sage: KRT.module_generators[3].f(0)
            [[1], [0]]
        """
        if i == self.parent().cartan_type().special_node():
            P = self.parent()
            if P.cartan_type() != CartanType(['D',4,3]):
                return None
            from sage.combinat.rigged_configurations.tensor_product_kr_tableaux import TensorProductOfKirillovReshetikhinTableaux
            K = TensorProductOfKirillovReshetikhinTableaux(P.cartan_type(), [[P.r(), P.s()]])
            ret = K(self).to_rigged_configuration()
            RC = ret.parent()
            ret = ret.to_virtual_configuration().f(0)
            if ret is None:
                return None
            ret = RC.from_virtual(ret)
            return ret.to_tensor_product_of_kirillov_reshetikhin_tableaux()[0]
        return TensorProductOfRegularCrystalsElement.f(self, i)

    def epsilon(self, i):
        r"""
        Compute `\varepsilon_i` of ``self``.

        .. TODO::

            Implement a direct action of `\epsilon_0` without moving to
            KR crystals.

        EXAMPLES::

            sage: KRT = crystals.KirillovReshetikhin(['D',4,3], 2, 2, model='KR')
            sage: KRT.module_generators[0].epsilon(0)
            6
        """
        if i == self.parent().cartan_type().special_node():
            P = self.parent()
            if P.cartan_type() != CartanType(['D',4,3]):
                return 0
            from sage.combinat.rigged_configurations.tensor_product_kr_tableaux import TensorProductOfKirillovReshetikhinTableaux
            K = TensorProductOfKirillovReshetikhinTableaux(P.cartan_type(), [[P.r(), P.s()]])
            rc = K(self).to_rigged_configuration().to_virtual_configuration()
            return rc.epsilon(0)
        return TensorProductOfRegularCrystalsElement.epsilon(self, i)

    def phi(self, i):
        r"""
        Compute `\varphi_i` of ``self``.

        .. TODO::

            Compute `\phi_0` without moving to KR crystals.

        EXAMPLES::

            sage: KRT = crystals.KirillovReshetikhin(['D',4,3], 2, 2, model='KR')
            sage: KRT.module_generators[0].phi(0)
            0
        """
        if i == self.parent().cartan_type().special_node():
            P = self.parent()
            if P.cartan_type() != CartanType(['D',4,3]):
                return 0
            from sage.combinat.rigged_configurations.tensor_product_kr_tableaux import TensorProductOfKirillovReshetikhinTableaux
            K = TensorProductOfKirillovReshetikhinTableaux(P.cartan_type(), [[P.r(), P.s()]])
            rc = K(self).to_rigged_configuration().to_virtual_configuration()
            return rc.phi(0)
        return TensorProductOfRegularCrystalsElement.phi(self, i)

<<<<<<< HEAD
=======
    def weight(self):
        """
        Return the weight of ``self``.
        """
        WLR = self.parent().weight_lattice_realization()
        La = WLR.fundamental_weights()
        cl_index = self.parent()._cartan_type.classical().index_set()
        wt = WLR.sum((self.phi(i) - self.epsilon(i)) * La[i] for i in cl_index)
        return -wt.level() * La[0] + wt

>>>>>>> 4192e5e9
class KRTableauxTypeFromRC(KirillovReshetikhinTableaux):
    r"""
    Kirillov-Reshetikhin tableaux `B^{r,s}` constructed from rigged
    configurations under the bijecton `\Phi`.

    .. WARNING::

        The Kashiwara-Nakashima version is not implemented due to the
        non-trivial multiplicities of classical components, so
        :meth:`classical_decomposition` does not work.
    """
    def __init__(self, cartan_type, r, s):
        r"""
        Initialize ``self``.

        EXAMPLES::

            sage: KRT = crystals.KirillovReshetikhin(['D', 4, 3], 2, 1, model='KR')
            sage: TestSuite(KRT).run() # long time
        """
        # We must modify the constructor of KirillovReshetikhinTableaux
        self._r = r
        self._s = s
        self._cartan_type = cartan_type
        Parent.__init__(self, category=KirillovReshetikhinCrystals())
        self.letters = CrystalOfLetters(cartan_type.classical())

    @lazy_attribute
    def module_generators(self):
        """
        The module generators of ``self``.

        EXAMPLES::

            sage: KRT = crystals.KirillovReshetikhin(['D',4,3], 2, 1, model='KR')
            sage: KRT.module_generators
            ([[1], [2]], [[1], [0]], [[1], [E]], [[E], [E]])
        """
        return self._build_module_generators()

    def _build_module_generators(self):
        r"""
        Return the module generators of ``self``.

        EXAMPLES::

            sage: KRT = crystals.KirillovReshetikhin(['D',4,3], 2, 1, model='KR')
            sage: KRT._build_module_generators()
            ([[1], [2]], [[1], [0]], [[1], [E]], [[E], [E]])
        """
        from sage.combinat.rigged_configurations.rigged_configurations import RiggedConfigurations
        RC = RiggedConfigurations(self._cartan_type, [[self._r, self._s]])
        return tuple(mg.to_tensor_product_of_kirillov_reshetikhin_tableaux()[0]
                     for mg in RC.module_generators)

    @lazy_attribute
    def _tableau_height(self):
        """
        The height of the tableaux in ``self``.

        EXAMPLES::

            sage: ct = CartanType(['E',6,1])
            sage: [crystals.KirillovReshetikhin(ct, r, 1, model='KR')._tableau_height
            ....:  for r in ct.classical().index_set()]
            [1, 3, 2, 3, 4, 2]
        """
        if self._cartan_type.type() == 'E':
            if self._cartan_type.classical().rank() == 6:
                #       6   2 - 5
                #      /   /
                # 0 - 1 - 3 - 4
                if self._r == 1:
                    return 1
                if self._r == [3, 6]:
                    return 2
                if self._r in [2, 4]:
                    return 3
                if self._r == 5:
                    return 4
            if self._cartan_type.classical().rank() == 7:
                #     1-2-3
                #    /
                # 0-7-6-5-4
                if self._r <= 3:
                    return self._r + 1
                return 8 - self._r
            if self._cartan_type.classical().rank() == 8:
                #     1-2-3
                #    /
                # 0-8-7-6-5-4
                if self._r <= 3:
                    return self._r + 1
                return 9 - self._r
        if not self._cartan_type.is_untwisted_affine():
            if self._cartan_type.dual().type() == 'G':
                return self._r
        return len(self.module_generators[0]) // self._s

    Element = KRTableauxTypeFromRCElement
<|MERGE_RESOLUTION|>--- conflicted
+++ resolved
@@ -507,7 +507,6 @@
         return KashiwaraNakashimaTableaux(self._cartan_type, self._r, self._s)
 
     def classical_decomposition(self):
-<<<<<<< HEAD
         """
         Return the classical crystal decomposition of ``self``.
 
@@ -519,8 +518,6 @@
         return self.kirillov_reshetikhin_crystal().classical_decomposition()
 
     def affinization(self):
-=======
->>>>>>> 4192e5e9
         """
         Return the corresponding affinization crystal of ``self``.
 
@@ -1782,8 +1779,6 @@
             return rc.phi(0)
         return TensorProductOfRegularCrystalsElement.phi(self, i)
 
-<<<<<<< HEAD
-=======
     def weight(self):
         """
         Return the weight of ``self``.
@@ -1794,7 +1789,6 @@
         wt = WLR.sum((self.phi(i) - self.epsilon(i)) * La[i] for i in cl_index)
         return -wt.level() * La[0] + wt
 
->>>>>>> 4192e5e9
 class KRTableauxTypeFromRC(KirillovReshetikhinTableaux):
     r"""
     Kirillov-Reshetikhin tableaux `B^{r,s}` constructed from rigged
