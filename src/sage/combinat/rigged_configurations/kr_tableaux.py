r"""
Kirillov-Reshetikhin Tableaux

Kirillov-Reshetikhin tableaux are rectangular tableaux with `r` rows and
`s` columns that naturally arise under the bijection between rigged
configurations and tableaux [RigConBijection]_. They are in bijection with
the elements of the Kirillov-Reshetikhin crystal `B^{r,s}` under the (inverse)
filling map [OSS13]_ [SchScr]_. They do not have to satisfy the semistandard row or column
restrictions. These tensor products are the result from the bijection from
rigged configurations [RigConBijection]_.

For more information, see :class:`~sage.combinat.rigged_configurations.kr_tableaux.KirillovReshetikhinTableaux`
and :class:`~sage.combinat.rigged_configurations.tensor_product_kr_tableaux.TensorProductOfKirillovReshetikhinTableaux`.

AUTHORS:

- Travis Scrimshaw (2012-01-03): Initial version
- Travis Scrimshaw (2012-11-14): Added bijection to KR crystals

REFERENCES:

.. [OSS13] Masato Okado, Reiho Sakamoto, and Anne Schilling.
   *Affine crystal structure on rigged configurations of type* `D_n^{(1)}`.
   J. Algebraic Combinatorics, **37** (2013). 571-599. :arxiv:`1109.3523`.
"""

#*****************************************************************************
#       Copyright (C) 2012 Travis Scrimshaw <tscrim@ucdavis.edu>
#
#  Distributed under the terms of the GNU General Public License (GPL)
#
#    This code is distributed in the hope that it will be useful,
#    but WITHOUT ANY WARRANTY; without even the implied warranty of
#    MERCHANTABILITY or FITNESS FOR A PARTICULAR PURPOSE.  See the GNU
#    General Public License for more details.
#
#  The full text of the GPL is available at:
#
#                  http://www.gnu.org/licenses/
#*****************************************************************************

# This contains both the parent and element classes. These should be split if
#   the classes grow larger.

from sage.misc.cachefunc import cached_method
from sage.misc.abstract_method import abstract_method
from sage.misc.lazy_attribute import lazy_attribute
from sage.misc.flatten import flatten

from sage.structure.parent import Parent
from sage.structure.element_wrapper import ElementWrapper

from sage.categories.affine_derived_crystals import KirillovReshetikhinCrystals

from sage.combinat.crystals.letters import CrystalOfLetters, EmptyLetter
from sage.combinat.root_system.cartan_type import CartanType
from sage.combinat.crystals.tensor_product import CrystalOfWords
from sage.combinat.crystals.tensor_product import TensorProductOfRegularCrystalsElement
from sage.combinat.crystals.kirillov_reshetikhin import horizontal_dominoes_removed, \
  KashiwaraNakashimaTableaux, KirillovReshetikhinGenericCrystalElement, \
  partitions_in_box, vertical_dominoes_removed
from sage.combinat.partition import Partition
from sage.combinat.tableau import Tableau

class KirillovReshetikhinTableaux(CrystalOfWords):
    r"""
    Kirillov-Reshetikhin tableaux.

    Kirillov-Reshetikhin tableaux are rectangular tableaux with `r` rows and
    `s` columns that naturally arise under the bijection between rigged
    configurations and tableaux [RigConBijection]_. They are in bijection with
    the elements of the Kirillov-Reshetikhin crystal `B^{r,s}` under the
    (inverse) filling map.

    Whenever `B^{r,s} \cong B(s\Lambda_r)` as a classical crystal (which is
    the case for `B^{r,s}` in type `A_n^{(1)}`, `B^{n,s}` in type `C_n^{(1)}` and `D_{n+1}^{(2)}`,
    `B^{n,s}` and `B^{n-1,s}` in type `D_n^{(1)}`) then the filling map is trivial.

    For `B^{r,s}` in:

    - type `D_n^{(1)}` when `r \leq n-2`,
    - type `B_n^{(1)}` when `r < n`,
    - type `A_{2n-1}^{(2)}` for all `r`,

    the filling map is defined in [OSS2011]_.

    For the spinor cases in type `D_n^{(1)}`, the crystal `B^{k,s}` where
    `k = n-1, n`,  is isomorphic as a classical crystal to `B(s\Lambda_k)`,
    and here we consider the Kirillov-Reshetikhin tableaux as living in
    `B(2s \Lambda_k)` under the natural doubling map. In this case, the
    crystal operators `e_i` and `f_i` act as `e_i^2` and `f_i^2` respectively.
    See [BijectionDn]_.

    For the spinor case in type `B_n^{(1)}`, the crystal `B^{n,s}`, we
    consider the images under the natural doubling map into `B^{n,2s}`.
    The classical components of this crystal are now given by
    removing `2 \times 2` boxes. The filling map is the same as below
    (see the non-spin type `C_n^{(1)}`).

    For `B^{r,s}` in:

    - type `C_n^{(1)}` when `r < n`,
    - type `A_{2n}^{(2)\dagger}` for all `r`,

    the filling map is given as follows. Suppose we are considering the
    (classically) highest weight element in the classical component
    `B(\lambda)`. Then we fill it in with the horizontal dominoes
    `[\bar{\imath}, i]` in the `i`-th row from the top (in English notation)
    and reordering the columns so that they are increasing. Recall from above
    that `B^{n,s} \cong B(s\Lambda_n)` in type `C^{(1)}_n`.

    For `B^{r,s}` in:

    - type `A_{2n}^{(2)}` for all `r`,
    - type `D_{n+1}^{(2)}` when `r < n`,
    - type `D_4^{(3)}` when `r = 1`,

    the filling map is the same as given in [OSS2011]_ except for
    the rightmost column which is given by the column `[1, 2, \ldots, k,
    \emptyset, \ldots \emptyset]` where `k = (r+x-1)/2` in Step 3 of
    [OSS2011]_.

    For the spinor case in type `D_{n+1}^{(2)}`, the crystal `B^{n,s}`, we
    define the filling map in the same way as in type `D_n^{(1)}`.

    .. NOTE::

        The filling map and classical decompositions in non-spinor cases can
        be classified by how the special node `0` connects with the
        corresponding classical diagram.

    The classical crystal stucture is given by the usual Kashiwara-Nakashima
    tableaux rules. That is to embed this into `B(\Lambda_1)^{\otimes n s}`
    by using the reading word and then applying the classical crystal
    operator. The affine crystal stucture is given by converting to
    the corresponding KR crystal element, performing the affine crystal
    operator, and pulling back to a KR tableau.

    For more information about the bijection between rigged configurations
    and tensor products of Kirillov-Reshetikhin tableaux, see
    :class:`~sage.combinat.rigged_configurations.tensor_product_kr_tableaux.TensorProductOfKirillovReshetikhinTableaux`.

    .. NOTE::

        The tableaux for all non-simply-laced types are provably correct if the
        bijection with :class:`rigged configurations
        <sage.combinat.rigged_configurations.rigged_configurations.RiggedConfigurations>`
        holds. Therefore this is currently only proven for `B^{r,1}` or
        `B^{1,s}` and in general for types `A_n^{(1)}` and `D_n^{(1)}`.

    INPUT:

    - ``cartan_type`` -- the Cartan type

    - ``r`` -- the Dynkin diagram index (typically the number of rows)

    - ``s`` -- the number of columns

    EXAMPLES::

        sage: KRT = crystals.KirillovReshetikhin(['A', 4, 1], 2, 1, model='KR')
        sage: elt = KRT(4, 3); elt
        [[3], [4]]

        sage: KRT = crystals.KirillovReshetikhin(['D', 4, 1], 2, 1, model='KR')
        sage: elt = KRT(-1, 1); elt
        [[1], [-1]]

    We can create highest weight crystals from a given shape or weight::

        sage: KRT = crystals.KirillovReshetikhin(['D', 4, 1], 2, 2, model='KR')
        sage: KRT.module_generator(shape=[1,1])
        [[1, 1], [2, -1]]
        sage: KRT.module_generator(column_shape=[2])
        [[1, 1], [2, -1]]
        sage: WS = RootSystem(['D',4,1]).weight_space()
        sage: KRT.module_generator(weight=WS.sum_of_terms([[0,-2],[2,1]]))
        [[1, 1], [2, -1]]
        sage: WSC = RootSystem(['D',4]).weight_space()
        sage: KRT.module_generator(classical_weight=WSC.fundamental_weight(2))
        [[1, 1], [2, -1]]

    We can go between
    :func:`~sage.combinat.crystals.kirillov_reshetikhin.KashiwaraNakashimaTableaux`
    and
    :class:`~sage.combinat.rigged_configurations.kr_tableaux.KirillovReshetikhinTableaux`
    elements::

        sage: KRCrys = crystals.KirillovReshetikhin(['D', 4, 1], 2, 2, model='KN')
        sage: KRTab = crystals.KirillovReshetikhin(['D', 4, 1], 2, 2, model='KR')
        sage: elt = KRCrys(3, 2); elt
        [[2], [3]]
        sage: k = KRTab(elt); k
        [[2, 1], [3, -1]]
        sage: KRCrys(k)
        [[2], [3]]

    We check that the classical weights in the classical decompositions
    agree in a few different type::

        sage: KRCrys = crystals.KirillovReshetikhin(['D', 4, 1], 2, 2, model='KN')
        sage: KRTab = crystals.KirillovReshetikhin(['D', 4, 1], 2, 2, model='KR')
        sage: all(t.classical_weight() == KRCrys(t).classical_weight() for t in KRTab)
        True
        sage: KRCrys = crystals.KirillovReshetikhin(['B', 3, 1], 2, 2, model='KN')
        sage: KRTab = crystals.KirillovReshetikhin(['B', 3, 1], 2, 2, model='KR')
        sage: all(t.classical_weight() == KRCrys(t).classical_weight() for t in KRTab)
        True
        sage: KRCrys = crystals.KirillovReshetikhin(['C', 3, 1], 2, 2, model='KN')
        sage: KRTab = crystals.KirillovReshetikhin(['C', 3, 1], 2, 2, model='KR')
        sage: all(t.classical_weight() == KRCrys(t).classical_weight() for t in KRTab)
        True
        sage: KRCrys = crystals.KirillovReshetikhin(['D', 4, 2], 2, 2, model='KN')
        sage: KRTab = crystals.KirillovReshetikhin(['D', 4, 2], 2, 2, model='KR')
        sage: all(t.classical_weight() == KRCrys(t).classical_weight() for t in KRTab)
        True
        sage: KRCrys = crystals.KirillovReshetikhin(['A', 4, 2], 2, 2, model='KN')
        sage: KRTab = crystals.KirillovReshetikhin(['A', 4, 2], 2, 2, model='KR')
        sage: all(t.classical_weight() == KRCrys(t).classical_weight() for t in KRTab)
        True
    """
    @staticmethod
    def __classcall_private__(cls, cartan_type, r, s):
        """
        Normalize the input arguments to ensure unique representation.

        EXAMPLES::

            sage: KRT1 = crystals.KirillovReshetikhin(CartanType(['A',3,1]), 2, 3, model='KR')
            sage: KRT2 = crystals.KirillovReshetikhin(['A',3,1], 2, 3, model='KR')
            sage: KRT1 is KRT2
            True
        """
        ct = CartanType(cartan_type)
        if not ct.is_affine():
            raise ValueError("The Cartan type must be affine")

        type = ct.type()
        if ct.is_untwisted_affine():
            if type == 'A':
                return KRTableauxRectangle(ct, r, s)
            if type == 'B':
                if r == ct.classical().rank():
                    return KRTableauxBn(ct, r, s)
                return KRTableauxTypeVertical(ct, r, s)
            if type == 'C':
                if r == ct.classical().rank():
                    return KRTableauxRectangle(ct, r, s)
                return KRTableauxTypeHorizonal(ct, r, s)
            if type == 'D':
                if r == ct.classical().rank() or r == ct.classical().rank() - 1:
                    return KRTableauxSpin(ct, r, s)
                return KRTableauxTypeVertical(ct, r, s)
        else:
            if type == 'BC': # A_{2n}^{(2)}
                return KRTableauxTypeBox(ct, r, s)
            if ct.dual().type() == 'BC': # A_{2n}^{(2)\dagger}
                return KRTableauxTypeHorizonal(ct, r, s)
            if ct.dual().type() == 'B': # A_{2n-1}^{(2)}
                return KRTableauxTypeVertical(ct, r, s)
            if ct.dual().type() == 'C': # D_{n+1}^{(2)}
                if r == ct.dual().classical().rank():
                    return KRTableauxDTwistedSpin(ct, r, s)
                return KRTableauxTypeBox(ct, r, s)
            #if ct.dual().type() == 'F': # E_6^{(2)}
            if ct.dual().type() == 'G': # D_4^{(3)}
                if r == 1:
                    return KRTableauxTypeBox(ct, r, s)
                return KRTableauxTypeDTri2(ct, r, s)

        raise NotImplementedError
        #return super(KirillovReshetikhinTableaux, cls).__classcall__(cls, ct, r, s)

    def __init__(self, cartan_type, r, s):
        r"""
        Initialize ``self``.

        EXAMPLES::

            sage: KRT = crystals.KirillovReshetikhin(['A', 4, 1], 2, 2, model='KR')
            sage: TestSuite(KRT).run()
            sage: KRT = crystals.KirillovReshetikhin(['D', 4, 1], 2, 2, model='KR')
            sage: TestSuite(KRT).run()  # long time
            sage: KRT = crystals.KirillovReshetikhin(['D', 4, 1], 4, 1, model='KR'); KRT
            Kirillov-Reshetikhin tableaux of type ['D', 4, 1] and shape (4, 1)
            sage: TestSuite(KRT).run()
        """
        self._r = r
        self._s = s
        self._cartan_type = cartan_type

        Parent.__init__(self, category=KirillovReshetikhinCrystals())

        self.letters = CrystalOfLetters(cartan_type.classical())
        self.module_generators = self._build_module_generators()

    def _repr_(self):
        """
        Return a string representation of ``self``.

        EXAMPLES::

            sage: crystals.KirillovReshetikhin(['A', 4, 1], 2, 3, model='KR')
            Kirillov-Reshetikhin tableaux of type ['A', 4, 1] and shape (2, 3)
        """
        return "Kirillov-Reshetikhin tableaux of type {} and shape ({}, {})".format(
                self._cartan_type, self._r, self._s)

    def __iter__(self):
        """
        Return the iterator of ``self``.

        EXAMPLES::

            sage: KR = crystals.KirillovReshetikhin(['A', 5, 2], 2, 1, model='KR')
            sage: L = [x for x in KR]
            sage: len(L)
            15
        """
        index_set = self._cartan_type.classical().index_set()
        from sage.sets.recursively_enumerated_set import RecursivelyEnumeratedSet
        return RecursivelyEnumeratedSet(self.module_generators,
                    lambda x: [x.f(i) for i in index_set],
                    structure='graded').breadth_first_search_iterator()

    def module_generator(self, i=None, **options):
        r"""
        Return the specified module generator.

        INPUT:

        - ``i`` -- the index of the module generator

        We can also get a module generator by using one of the following
        optional arguments:

        - ``shape`` -- the associated shape
        - ``column_shape`` -- the shape given as columns (a column of length
          `k` correspond to a classical weight `\omega_k`)
        - ``weight`` -- the weight
        - ``classical_weight`` -- the classical weight

        If no arugments are specified, then return the unique module generator
        of classical weight `s \Lambda_r`.

        EXAMPLES::

            sage: KRT = crystals.KirillovReshetikhin(['D', 4, 1], 2, 2, model='KR')
            sage: KRT.module_generator(1)
            [[1, 1], [2, -1]]
            sage: KRT.module_generator(shape=[1,1])
            [[1, 1], [2, -1]]
            sage: KRT.module_generator(column_shape=[2])
            [[1, 1], [2, -1]]
            sage: WS = RootSystem(['D',4,1]).weight_space()
            sage: KRT.module_generator(weight=WS.sum_of_terms([[0,-2],[2,1]]))
            [[1, 1], [2, -1]]
            sage: WSC = RootSystem(['D',4]).weight_space()
            sage: KRT.module_generator(classical_weight=WSC.fundamental_weight(2))
            [[1, 1], [2, -1]]
            sage: KRT.module_generator()
            [[1, 1], [2, 2]]

            sage: KRT = crystals.KirillovReshetikhin(['A', 3, 1], 2, 2, model='KR')
            sage: KRT.module_generator()
            [[1, 1], [2, 2]]
        """
        if i is not None:
            return self.module_generators[i]
        n = self._cartan_type.classical().rank()

        if "shape" in options:
            shape = list(options["shape"])
            # Make sure the shape is the correct length
            if len(shape) < n:
                shape.extend( [0]*(n - len(shape)) )
            for mg in self.module_generators:
                if list(mg.classical_weight().to_vector()) == shape:
                    return mg
            return None

        if "column_shape" in options:
            shape = list(Partition(options["column_shape"]).conjugate())
            if len(shape) < n:
                shape.extend( [0]*(n - len(shape)) )
            for mg in self.module_generators:
                if list(mg.classical_weight().to_vector()) == shape:
                    return mg
            return None

        if "weight" in options:
            wt = options["weight"]
            for mg in self.module_generators:
                if mg.weight() == wt:
                    return mg
            return None

        if "classical_weight" in options:
            wt = options["classical_weight"]
            for mg in self.module_generators:
                if mg.classical_weight() == wt:
                    return mg
            return None

        # Otherwise return the unique module generator of classical weight `s \Lambda_r`
        R = self.weight_lattice_realization()
        Lambda = R.fundamental_weights()
        r = self.r()
        s = self.s()
        weight = s*Lambda[r] - s*Lambda[0] * Lambda[r].level() / Lambda[0].level()
        for b in self.module_generators:
            if b.weight() == weight:
                return b
        assert False

    @abstract_method
    def _build_module_generators(self):
        """
        Build the module generators.

        EXAMPLES::

            sage: KRT = crystals.KirillovReshetikhin(['A', 4, 1], 2, 3, model='KR')
            sage: KRT._build_module_generators()
            ([[1, 1, 1], [2, 2, 2]],)
        """

    @abstract_method(optional=True)
    def from_kirillov_reshetikhin_crystal(self, krc):
        """
        Construct an element of ``self`` from the Kirillov-Reshetikhin
        crystal element ``krc``.

        EXAMPLES::

            sage: KRT = crystals.KirillovReshetikhin(['A', 4, 1], 2, 1, model='KR')
            sage: C = crystals.KirillovReshetikhin(['A',4,1], 2, 1, model='KN')
            sage: krc = C(4,3); krc
            [[3], [4]]
            sage: KRT.from_kirillov_reshetikhin_crystal(krc)
            [[3], [4]]
        """

    def _element_constructor_(self, *lst, **options):
        """
        Construct a
        :class:`~sage.combinat.rigged_configurations.kr_tableaux.KirillovReshetikhinTableauxElement`.

        EXAMPLES::

            sage: KRT = crystals.KirillovReshetikhin(['A', 4, 1], 2, 1, model='KR')
            sage: KRT(3, 4) # indirect doctest
            [[4], [3]]
            sage: KRT(4, 3)
            [[3], [4]]
        """
        if isinstance(lst[0], KirillovReshetikhinGenericCrystalElement):
            # Check to make sure it can be converted
            if lst[0].cartan_type() != self.cartan_type() \
              or lst[0].parent().r() != self._r or lst[0].parent().s() != self._s:
                raise ValueError("the Kirillov-Reshetikhin crystal must have the same Cartan type and (r,s)")
            return self.from_kirillov_reshetikhin_crystal(lst[0])

        return self.element_class(self, list(lst), **options)

    def r(self):
        """
        Return the value `r` for this tableaux class which corresponds to the
        number of rows.

        EXAMPLES::

            sage: KRT = crystals.KirillovReshetikhin(['A', 4, 1], 2, 1, model='KR')
            sage: KRT.r()
            2
        """
        return self._r

    def s(self):
        """
        Return the value `s` for this tableaux class which corresponds to the
        number of columns.

        EXAMPLES::

            sage: KRT = crystals.KirillovReshetikhin(['A', 4, 1], 2, 1, model='KR')
            sage: KRT.s()
            1
        """
        return self._s

    @cached_method
    def kirillov_reshetikhin_crystal(self):
        """
        Return the corresponding KR crystal in the
        :func:`Kashiwara-Nakashima model
        <sage.combinat.crystals.kirillov_reshetikhin.KashiwaraNakashimaTableaux>`.

        EXAMPLES::

            sage: crystals.KirillovReshetikhin(['A', 4, 1], 2, 1, model='KR').kirillov_reshetikhin_crystal()
            Kirillov-Reshetikhin crystal of type ['A', 4, 1] with (r,s)=(2,1)
        """
        return KashiwaraNakashimaTableaux(self._cartan_type, self._r, self._s)

    def classical_decomposition(self):
        """
        Return the classical crystal decomposition of ``self``.

        EXAMPLES::

            sage: crystals.KirillovReshetikhin(['D', 4, 1], 2, 2, model='KR').classical_decomposition()
            The crystal of tableaux of type ['D', 4] and shape(s) [[], [1, 1], [2, 2]]
        """
        return self.kirillov_reshetikhin_crystal().classical_decomposition()

    def affinization(self):
        """
        Return the corresponding affinization crystal of ``self``.

        EXAMPLES::

            sage: K = KirillovReshetikhinTableaux(['A',2,1], 1, 1)
            sage: K.affinization()
            Affinization of Kirillov-Reshetikhin tableaux of type ['A', 2, 1] and shape (1, 1)
        """
        from sage.combinat.crystals.affinization import AffinizationCrystal
        return AffinizationCrystal(self)

    def tensor(self, *crystals, **options):
        """
        Return the tensor product of ``self`` with ``crystals``.

        If ``crystals`` is a list of (a tensor product of) KR tableaux, this
        returns a
        :class:`~sage.combinat.rigged_configurations.tensor_product_kr_tableaux.TensorProductOfKirillovReshetikhinTableaux`.

        EXAMPLES::

            sage: K = crystals.KirillovReshetikhin(['A', 3, 1], 2, 2, model='KR')
            sage: TP = crystals.TensorProductOfKirillovReshetikhinTableaux(['A', 3, 1], [[1,3],[3,1]])
            sage: K.tensor(TP, K)
            Tensor product of Kirillov-Reshetikhin tableaux of type ['A', 3, 1]
             and factor(s) ((2, 2), (1, 3), (3, 1), (2, 2))

            sage: C = crystals.KirillovReshetikhin(['A',3,1], 3, 1, model='KN')
            sage: K.tensor(K, C)
            Full tensor product of the crystals
             [Kirillov-Reshetikhin tableaux of type ['A', 3, 1] and shape (2, 2),
              Kirillov-Reshetikhin tableaux of type ['A', 3, 1] and shape (2, 2),
              Kirillov-Reshetikhin crystal of type ['A', 3, 1] with (r,s)=(3,1)]
        """
        ct = self._cartan_type
        from sage.combinat.rigged_configurations.tensor_product_kr_tableaux \
                import TensorProductOfKirillovReshetikhinTableaux
        if all(isinstance(B, (KirillovReshetikhinTableaux, TensorProductOfKirillovReshetikhinTableaux))
               and B.cartan_type() == ct for B in crystals):
            dims = [[self._r, self._s]]
            for B in crystals:
                if isinstance(B, TensorProductOfKirillovReshetikhinTableaux):
                    dims += B.dims
                elif isinstance(B, KirillovReshetikhinTableaux):
                    dims.append([B._r, B._s])
            return TensorProductOfKirillovReshetikhinTableaux(ct, dims)
        return super(KirillovReshetikhinTableaux, self).tensor(*crystals, **options)

class KRTableauxRectangle(KirillovReshetikhinTableaux):
    r"""
    Kirillov-Reshetkhin tableaux `B^{r,s}` whose module generator is a single
    `r \times s` rectangle.

    These are Kirillov-Reshetkhin tableaux `B^{r,s}` of type:

    - `A_n^{(1)}` for all `1 \leq r \leq n`,
    - `C_n^{(1)}` when `r = n`.

    TESTS::

        sage: KRT = crystals.KirillovReshetikhin(['A', 3, 1], 2, 2, model='KR')
        sage: TestSuite(KRT).run()
        sage: KRT = crystals.KirillovReshetikhin(['C', 3, 1], 3, 2, model='KR')
        sage: TestSuite(KRT).run() # long time
    """
    def _build_module_generators(self):
        r"""
        Build the module generators.

        There is only one module generator which corresponds to a single
        `r \times s` rectangle.

        EXAMPLES::

            sage: KRT = crystals.KirillovReshetikhin(['A', 4, 1], 2, 3, model='KR')
            sage: KRT._build_module_generators()
            ([[1, 1, 1], [2, 2, 2]],)
        """
        tableau = []
        for i in range(self._s):
            tableau.append( [self._r - j for j in range(self._r)] )

        return (self.element_class(self, [self.letters(x) for x in flatten(tableau)]),)

    def from_kirillov_reshetikhin_crystal(self, krc):
        """
        Construct a
        :class:`~sage.combinat.rigged_configurations.kr_tableaux.KirillovReshetikhinTableauxElement`.

        EXAMPLES::

            sage: KRT = crystals.KirillovReshetikhin(['A', 4, 1], 2, 1, model='KR')
            sage: C = crystals.KirillovReshetikhin(['A',4,1], 2, 1, model='KN')
            sage: krc = C(4,3); krc
            [[3], [4]]
            sage: KRT.from_kirillov_reshetikhin_crystal(krc)
            [[3], [4]]
        """
        # To build a KR tableau from a KR crystal:
        # 1 - start with the highest weight KR tableau
        # 2 - determine a path from the KR crystal to its highest weight
        # 3 - apply the inverse path to the highest weight KR tableau
        f_str = reversed(krc.lift().to_highest_weight()[1])
        return self.module_generators[0].f_string(f_str)

class KRTableauxTypeVertical(KirillovReshetikhinTableaux):
    r"""
    Kirillov-Reshetkihn tableaux `B^{r,s}` of type:

    - `D_n^{(1)}` for all `1 \leq r < n-1`,
    - `B_n^{(1)}` for all `1 \leq r < n`,
    - `A_{2n-1}^{(2)}` for all `1 \leq r \leq n`.

    TESTS::

        sage: KRT = crystals.KirillovReshetikhin(['D', 4, 1], 1, 1, model='KR')
        sage: TestSuite(KRT).run()
        sage: KRT = crystals.KirillovReshetikhin(['B', 3, 1], 2, 2, model='KR')
        sage: TestSuite(KRT).run() # long time
        sage: KRT = crystals.KirillovReshetikhin(['A', 5, 2], 2, 2, model='KR')
        sage: TestSuite(KRT).run() # long time
    """
    def _fill(self, weight):
        r"""
        Return the highest weight KR tableau of weight ``weight``.

        INPUT:

        - ``weight`` -- The weight of the highest weight KR tableau (the
          conjugate of the shape of the KR crystal's tableau)

        OUTPUT:

        - A `r \times s` tableau

        EXAMPLES::

            sage: KRT = crystals.KirillovReshetikhin(['D', 4, 1], 2, 1, model='KR')
            sage: KRT._fill([])
            [[1], [-1]]
            sage: KRT = crystals.KirillovReshetikhin(['D', 14, 1], 12, 7, model='KR')
            sage: KRT._fill([10,10,8,2,2,2])
            [[1, 1, 1, 1, 1, 7, 1], [2, 2, 2, 2, 2, 8, 2], [3, 3, 7, 9, 7, 9, 3], [4, 4, 8, 10, 8, 10, 4], [5, 5, 9, 11, 9, 11, 5], [6, 6, 10, 12, 10, 12, 6], [7, 7, 11, -12, 11, -12, 7], [8, 8, 12, -11, 12, -11, 8], [9, 9, -12, -10, -12, -10, 9], [10, 10, -11, -9, -11, -9, -9], [-12, 11, -10, -8, -10, -8, -8], [-11, 12, -9, -7, -9, -7, -7]]
            sage: KRT._fill([10,10,6,2,2,2])
            [[1, 1, 1, 1, 1, 5, 1], [2, 2, 2, 2, 2, 6, 2], [3, 3, 9, 7, 9, 7, 3], [4, 4, 10, 8, 10, 8, 4], [5, 5, 11, 9, 11, 9, 5], [6, 6, 12, 10, 12, 10, 6], [7, 7, -12, 11, -12, 11, 7], [8, 8, -11, 12, -11, 12, 8], [9, 9, -10, -12, -10, -12, -8], [10, 10, -9, -11, -9, -11, -7], [-12, 11, -8, -10, -8, -10, -6], [-11, 12, -7, -9, -7, -9, -5]]
        """
        # Add zeros until the shape has length s
        weight_list = list(weight) # Make sure we have a list
        while len(weight_list) != self._s:
            weight_list.append(0)

        tableau = []
        i = 0
        # Step 0 - Fill first columns of height r
        while i < self._s and weight_list[i] == self._r:
            tableau.append( [self._r - j for j in range(self._r)] )
            i += 1

        # Step 1 - Add the alternating columns until we hit an odd number of columns
        c = -1
        while i < self._s:
            # If it is an odd number of columns
            if i == self._s - 1 or weight_list[i] != weight_list[i+1]:
                c = weight_list[i]
                i += 1
                break
            temp_list = [-(weight_list[i] + j + 1) for j in range(self._r - weight_list[i])]
            for j in range(weight_list[i]):
                temp_list.append(weight_list[i] - j)
            tableau.append(temp_list)
            tableau.append( [self._r - j for j in range(self._r)] )
            i += 2

        # Step 2 - Add the x dependent columns
        x = c + 1
        while i < self._s:
            temp_list = [-x - j for j in range(self._r - x + 1)] # +1 for indexing
            for j in range(x - weight_list[i] - 1): # +1 for indexing
                temp_list.append(self._r - j)
            x = temp_list[-1] # This is the h+1 entry of the column
            for j in range(weight_list[i]):
                temp_list.append(weight_list[i] - j)

            tableau.append(temp_list)
            i += 1

        # Step 3 - Add the final column
        if c > -1:
            val = (self._r + x - 1) // 2
            temp_list = [-x - j for j in range(self._r - val)]
            for j in range(val):
                temp_list.append(val - j)
            tableau.append(temp_list)

        return self.element_class(self, [self.letters(x) for x in flatten(tableau)])

    def _build_module_generators(self):
        """
        Build the module generators.

        EXAMPLES::

            sage: KRT = crystals.KirillovReshetikhin(['D',4,1], 2, 3, model='KR')
            sage: KRT._build_module_generators()
            ([[-2, 1, 1], [-1, 2, -1]], [[1, -2, 1], [2, -1, 2]],
             [[1, 1, 1], [2, 2, -1]], [[1, 1, 1], [2, 2, 2]])
        """
        return tuple(self._fill(weight) for weight in
                     horizontal_dominoes_removed(self._s, self._r))

    def from_kirillov_reshetikhin_crystal(self, krc):
        """
        Construct an element of ``self`` from the Kirillov-Reshetikhin
        crystal element ``krc``.

        EXAMPLES::

            sage: KRT = crystals.KirillovReshetikhin(['D',4,1], 2, 3, model='KR')
            sage: C = crystals.KirillovReshetikhin(['D',4,1], 2, 3, model='KN')
            sage: krc = C(4,3); krc
            [[3], [4]]
            sage: KRT.from_kirillov_reshetikhin_crystal(krc)
            [[3, -2, 1], [4, -1, 2]]
        """
        # To build a KR tableau from a KR crystal:
        # 1 - start with a highest weight KR tableau generated from the
        #  shape of the KR crystal
        # 2 - determine a path from the KR crystal to its highest weight
        # 3 - apply the inverse path to the highest weight KR tableau
        lifted = krc.lift()
        weight = lifted.to_tableau().shape().conjugate()
        f_str = reversed(lifted.to_highest_weight()[1])
        return self._fill(weight).f_string(f_str)

class KRTableauxTypeHorizonal(KirillovReshetikhinTableaux):
    r"""
    Kirillov-Reshetikhin tableaux `B^{r,s}` of type:

    - `C_n^{(1)}` for `1 \leq r < n`,
    - `A_{2n}^{(2)\dagger}` for `1 \leq r \leq n`.

    TESTS::

        sage: KRT = crystals.KirillovReshetikhin(['C', 3, 1], 2, 2, model='KR')
        sage: TestSuite(KRT).run() # long time
        sage: KRT = crystals.KirillovReshetikhin(CartanType(['A', 4, 2]).dual(), 2, 2, model='KR')
        sage: TestSuite(KRT).run()
    """
    def _fill(self, shape):
        r"""
        Return the highest weight KR tableau of weight ``shape``.

        INPUT:

        - ``shape`` -- The shape of the KR crystal's tableau

        OUTPUT:

        - A `r \times s` tableau

        EXAMPLES::

            sage: KRT = crystals.KirillovReshetikhin(['C', 5, 1], 3, 5, model='KR')
            sage: KRT._fill([3,3,1])
            [[1, 1, 1, -3, 1], [2, 2, 2, -2, 2], [3, -3, 3, -1, 3]]
            sage: KRT = crystals.KirillovReshetikhin(['C', 10, 1], 5, 6, model='KR')
            sage: KRT._fill([6,4,2,2])
            [[1, 1, 1, 1, 1, 1], [2, 2, 2, 2, -5, 2], [3, 3, -5, 3, -4, 3], [4, 4, -4, 4, -3, 4], [-5, 5, -3, 5, -2, 5]]
            sage: KRT._fill([6,4])
            [[1, 1, 1, 1, 1, 1], [2, 2, 2, 2, -5, 2], [-5, 3, -5, 3, -4, 3], [-4, 4, -4, 4, -3, 4], [-3, 5, -3, 5, -2, 5]]
        """
        # Add zeros until the shape has length s
        shape_list = list(shape) # Make sure we have a list
        while len(shape_list) != self._r:
            shape_list.append(0)

        lst = []
        for col in range(1, self._s+1):
            if (self._s - col) % 2 == 0:
                lst.extend( [self.letters(self._r - x) for x in range(self._r)] )
            else:
                m = self._r
                for j, val in enumerate(shape_list):
                    if col >= val:
                        m = j
                        break
                lst.extend([self.letters(-x) for x in range(m+1, self._r+1)])
                lst.extend([self.letters(m - x) for x in range(m)])

        return self.element_class(self, lst)

    def _build_module_generators(self):
        """
        Build the module generators.

        EXAMPLES::

            sage: KRT = crystals.KirillovReshetikhin(['C',4,1], 2, 3, model='KR')
            sage: KRT._build_module_generators()
            ([[1, -2, 1], [2, -1, 2]], [[1, 1, 1], [2, -2, 2]], [[1, 1, 1], [2, 2, 2]])
        """
        return tuple(self._fill(shape) for shape in horizontal_dominoes_removed(self._r, self._s))

    def from_kirillov_reshetikhin_crystal(self, krc):
        """
        Construct an element of ``self`` from the Kirillov-Reshetikhin
        crystal element ``krc``.

        EXAMPLES::

            sage: KRT = crystals.KirillovReshetikhin(['C',4,1], 2, 3, model='KR')
            sage: C = crystals.KirillovReshetikhin(['C',4,1], 2, 3, model='KN')
            sage: krc = C(4,3); krc
            [[3], [4]]
            sage: KRT.from_kirillov_reshetikhin_crystal(krc)
            [[3, -2, 1], [4, -1, 2]]
        """
        # To build a KR tableau from a KR crystal:
        # 1 - start with a highest weight KR tableau generated from the
        #  shape of the KR crystal
        # 2 - determine a path from the KR crystal to its highest weight
        # 3 - apply the inverse path to the highest weight KR tableau
        lifted = krc.lift()
        shape = lifted.to_tableau().shape()
        f_str = reversed(lifted.to_highest_weight()[1])
        return self._fill(shape).f_string(f_str)

class KRTableauxTypeBox(KRTableauxTypeVertical):
    r"""
    Kirillov-Reshetikhin tableaux `B^{r,s}` of type:

    - `A_{2n}^{(2)}` for all `r \leq n`,
    - `D_{n+1}^{(2)}` for all `r < n`,
    - `D_4^{(3)}` for `r = 1`.

    TESTS::

        sage: KRT = crystals.KirillovReshetikhin(['A', 4, 2], 2, 2, model='KR')
        sage: TestSuite(KRT).run()
        sage: KRT = crystals.KirillovReshetikhin(['D', 4, 2], 2, 2, model='KR')
        sage: TestSuite(KRT).run() # long time
        sage: KRT = crystals.KirillovReshetikhin(['D', 4, 3], 1, 2, model='KR')
        sage: TestSuite(KRT).run() # long time
    """
    def _fill(self, weight):
        r"""
        Return the highest weight KR tableau of weight ``weight``.

        INPUT:

        - ``weight`` -- The weight of the highest weight KR tableau (the
          conjugate of the shape of the KR crystal's tableau)

        OUTPUT:

        - A `r \times s` tableau

        EXAMPLES::

            sage: KRT = crystals.KirillovReshetikhin(['D', 4, 1], 2, 1, model='KR')
            sage: KRT._fill([])
            [[1], [-1]]
            sage: KRT = crystals.KirillovReshetikhin(['D', 14, 1], 12, 7, model='KR')
            sage: KRT._fill([10,10,8,2,2,2])
            [[1, 1, 1, 1, 1, 7, 1], [2, 2, 2, 2, 2, 8, 2], [3, 3, 7, 9, 7, 9, 3], [4, 4, 8, 10, 8, 10, 4], [5, 5, 9, 11, 9, 11, 5], [6, 6, 10, 12, 10, 12, 6], [7, 7, 11, -12, 11, -12, 7], [8, 8, 12, -11, 12, -11, 8], [9, 9, -12, -10, -12, -10, 9], [10, 10, -11, -9, -11, -9, -9], [-12, 11, -10, -8, -10, -8, -8], [-11, 12, -9, -7, -9, -7, -7]]
            sage: KRT._fill([10,10,6,2,2,2])
            [[1, 1, 1, 1, 1, 5, 1], [2, 2, 2, 2, 2, 6, 2], [3, 3, 9, 7, 9, 7, 3], [4, 4, 10, 8, 10, 8, 4], [5, 5, 11, 9, 11, 9, 5], [6, 6, 12, 10, 12, 10, 6], [7, 7, -12, 11, -12, 11, 7], [8, 8, -11, 12, -11, 12, 8], [9, 9, -10, -12, -10, -12, -8], [10, 10, -9, -11, -9, -11, -7], [-12, 11, -8, -10, -8, -10, -6], [-11, 12, -7, -9, -7, -9, -5]]
        """
        # Add zeros until the shape has length s
        weight_list = list(weight) # Make sure we have a list
        while len(weight_list) != self._s:
            weight_list.append(0)

        tableau = []
        i = 0
        # Step 0 - Fill first columns of height r
        while i < self._s and weight_list[i] == self._r:
            tableau.append( [self._r - j for j in range(self._r)] )
            i += 1

        # Step 1 - Add the alternating columns until we hit an odd number of columns
        c = -1
        while i < self._s:
            # If it is an odd number of columns
            if i == self._s - 1 or weight_list[i] != weight_list[i+1]:
                c = weight_list[i]
                i += 1
                break
            temp_list = [-(weight_list[i] + j + 1) for j in range(self._r - weight_list[i])]
            for j in range(weight_list[i]):
                temp_list.append(weight_list[i] - j)
            tableau.append(temp_list)
            tableau.append( [self._r - j for j in range(self._r)] )
            i += 2

        # Step 2 - Add the x dependent columns
        x = c + 1
        while i < self._s:
            temp_list = [-x - j for j in range(self._r - x + 1)] # +1 for indexing
            for j in range(x - weight_list[i] - 1): # +1 for indexing
                temp_list.append(self._r - j)
            x = temp_list[-1] # This is the h+1 entry of the column
            for j in range(weight_list[i]):
                temp_list.append(weight_list[i] - j)

            tableau.append(temp_list)
            i += 1

        # Step 3 - Add the final column
        if c > -1:
            val = x - 1
            temp_list = ['E' for j in range(self._r - val)]
            for j in range(val):
                temp_list.append(val - j)
            tableau.append(temp_list)

        return self.element_class(self, [self.letters(x) for x in flatten(tableau)])

    def _build_module_generators(self):
        """
        Build the module generators.

        EXAMPLES::

            sage: KRT = crystals.KirillovReshetikhin(['A',4,2], 2, 2, model='KR')
            sage: KRT._build_module_generators()
            ([[-2, 1], [-1, 2]], [[2, 1], [-2, E]], [[1, E], [2, E]],
             [[1, 1], [-2, 2]], [[1, 1], [2, E]], [[1, 1], [2, 2]])
        """
        return tuple(self._fill(weight) for weight in partitions_in_box(self._s, self._r))

class KRTableauxSpin(KRTableauxRectangle):
    r"""
    Kirillov-Reshetikhin tableaux `B^{r,s}` of type `D_n^{(1)}` with
    `r = n, n-1`.

    TESTS::

        sage: KRT = crystals.KirillovReshetikhin(['D', 4, 1], 3, 2, model='KR')
        sage: TestSuite(KRT).run()
        sage: KRT = crystals.KirillovReshetikhin(['D', 4, 1], 4, 2, model='KR')
        sage: TestSuite(KRT).run()
    """
    def _build_module_generators(self):
        r"""
        Build the module generators.

        There is only one module generator which corresponds to a single
        `n \times s` rectangle.

        EXAMPLES::

            sage: KRT = crystals.KirillovReshetikhin(['D', 4, 1], 3, 3, model='KR')
            sage: KRT._build_module_generators()
            ([[1, 1, 1], [2, 2, 2], [3, 3, 3], [-4, -4, -4]],)
            sage: KRT = crystals.KirillovReshetikhin(['D', 4, 1], 4, 3, model='KR')
            sage: KRT._build_module_generators()
            ([[1, 1, 1], [2, 2, 2], [3, 3, 3], [4, 4, 4]],)
        """
        n = self.cartan_type().classical().rank()
        if self._r == n:
            return KRTableauxRectangle._build_module_generators(self)

        tableau = []
        for i in range(self._s):
            tableau.append( [-n] + [self._r - j for j in range(self._r)] )

        return (self.element_class(self, [self.letters(x) for x in flatten(tableau)]),)

class KRTableauxBn(KRTableauxTypeHorizonal):
    """
    Kirillov-Reshetkhin tableaux `B^{n,s}` of type `B_n^{(1)}`.

    TESTS::

        sage: KRT = crystals.KirillovReshetikhin(['B', 2, 1], 2, 3, model='KR')
        sage: TestSuite(KRT).run()
    """
    def _build_module_generators(self):
        """
        Build the module generators.

        EXAMPLES::

            sage: KRT = crystals.KirillovReshetikhin(['B', 2, 1], 2, 2, model='KR')
            sage: KRT._build_module_generators()
            ([[-2, 1], [-1, 2]], [[1, 1], [2, 2]])
        """
        odd = int(self._s % 2)
        shapes = [[int(x * 2 + odd) for x in sh] for sh
                   in vertical_dominoes_removed(self._r, self._s // 2)]
        return tuple(self._fill(sh) for sh in shapes)

    def from_kirillov_reshetikhin_crystal(self, krc):
        """
        Construct an element of ``self`` from the Kirillov-Reshetikhin
        crystal element ``krc``.

        EXAMPLES::

            sage: KR = crystals.KirillovReshetikhin(['B',3,1], 3, 3, model='KR')
            sage: C = crystals.KirillovReshetikhin(['B',3,1], 3, 3, model='KN')
            sage: krc = C.module_generators[1].f_string([3,2,3,1,3,3]); krc
            [++-, [[2], [0], [-3]]]
            sage: KR.from_kirillov_reshetikhin_crystal(krc)
            [[1, 1, 2], [2, 2, -3], [-3, -3, -1]]
        """
        # To build a KR tableau from a type B_n spinor KR crystal:
        # 1 - determine a path from the KR crystal to its highest weight
        # 2 - find the corresponding highest weight KR tableau
        # 3 - apply the inverse path to the highest weight KR tableau
        lifted = krc.lift()
        to_hw = lifted.to_highest_weight()
        f_str = reversed(to_hw[1])
        wt = to_hw[0].weight()
        for x in self.module_generators:
            if x.classical_weight() == wt:
                return x.f_string(f_str)
        raise ValueError("no matching highest weight element found")

class KirillovReshetikhinTableauxElement(TensorProductOfRegularCrystalsElement):
    r"""
    A Kirillov-Reshetikhin tableau.

    For more information, see
    :class:`~sage.combinat.rigged_configurations.kr_tableaux.KirillovReshetikhinTableaux`
    and
    :class:`~sage.combinat.rigged_configurations.tensor_product_kr_tableaux.TensorProductOfKirillovReshetikhinTableaux`.
    """
    def __init__(self, parent, list, **options):
        r"""
        Initialize ``self``.

        EXAMPLES::

            sage: KRT = crystals.KirillovReshetikhin(['A', 4, 1], 2, 1, model='KR')
            sage: elt = KRT(4, 3); elt
            [[3], [4]]
            sage: TestSuite(elt).run()
        """
        # Make sure we are a list of letters
        if list != [] and not isinstance(list[0], (parent.letters.element_class, EmptyLetter)):
            list = [parent.letters(x) for x in list]
        TensorProductOfRegularCrystalsElement.__init__(self, parent, list)

    def _repr_(self):
        """
        Return the string representation of ``self``.

        EXAMPLES::

            sage: KRT = crystals.KirillovReshetikhin(['A', 4, 1], 2, 1, model='KR')
            sage: KRT(3,2)
            [[2], [3]]
        """
        return repr(self.to_array())

    def _repr_diagram(self):
        """
        Return a string representation of ``self`` as a diagram.

        EXAMPLES::

            sage: KRT = crystals.KirillovReshetikhin(['A',4,1], 2, 2, model='KR')
            sage: elt = KRT(2,1,4,3)
            sage: print elt._repr_diagram()
              1  3
              2  4
        """
        return self.to_tableau()._repr_diagram()

    def _latex_(self):
        r"""
        Return a latex representation of ``self``.

        EXAMPLES::

            sage: KRT = crystals.KirillovReshetikhin(['A', 4, 1], 2, 3, model='KR')
            sage: latex(KRT(3,2,4,2,4,3))
            {\def\lr#1{\multicolumn{1}{|@{\hspace{.6ex}}c@{\hspace{.6ex}}|}{\raisebox{-.3ex}{$#1$}}}
            \raisebox{-.6ex}{$\begin{array}[b]{*{3}c}\cline{1-3}
            \lr{2}&\lr{2}&\lr{3}\\\cline{1-3}
            \lr{3}&\lr{4}&\lr{4}\\\cline{1-3}
            \end{array}$}
            }
        """
        from sage.combinat.output import tex_from_array
        return tex_from_array([[val._latex_() for val in row] for row in self.to_array()])

    def _ascii_art_(self):
        r"""
        Return an ASCII art representation of ``self``.

        EXAMPLES::

            sage: KRT = crystals.KirillovReshetikhin(['A',4,1], 2, 2, model='KR')
            sage: ascii_art(KRT(2,1,4,3))
              1  3
              2  4
        """
        from sage.typeset.ascii_art import AsciiArt
        return AsciiArt(self._repr_diagram().splitlines())

    def to_kirillov_reshetikhin_crystal(self):
        r"""
        Construct a
        :func:`~sage.combinat.crystals.kirillov_reshetihkin.KashiwaraNakashimaTableaux`
        element from ``self``.

        We construct the Kirillov-Reshetikhin crystal element as follows:

        1. Determine the shape `\lambda` of the KR crystal from the weight.
        2. Determine a path `e_{i_1} e_{i_2} \cdots e_{i_k}` to the highest
           weight.
        3. Apply `f_{i_k} \cdots f_{i_2} f_{i_1}` to a highest weight KR
           crystal of shape `\lambda`.

        EXAMPLES::

            sage: KRT = crystals.KirillovReshetikhin(['D',4,1], 2, 2, model='KR')
            sage: elt = KRT(3,2,-1,1); elt
            [[2, 1], [3, -1]]
            sage: elt.to_kirillov_reshetikhin_crystal()
            [[2], [3]]

        TESTS:

        Spinor tests::

            sage: KRT = crystals.KirillovReshetikhin(['D',4,1], 4, 3, model='KR')
            sage: KRC = crystals.KirillovReshetikhin(['D',4,1], 4, 3, model='KN')
            sage: elt = KRT(-3,-4,2,1,-3,-4,2,1,-2,-4,3,1); elt
            [[1, 1, 1], [2, 2, 3], [-4, -4, -4], [-3, -3, -2]]
            sage: ret = elt.to_kirillov_reshetikhin_crystal(); ret
            [++--, [[1], [3], [-4], [-3]]]
            sage: test = KRT(ret); test
            [[1, 1, 1], [2, 2, 3], [-4, -4, -4], [-3, -3, -2]]
            sage: test == elt
            True
        """
        return self.parent().kirillov_reshetikhin_crystal()(self)

    @cached_method
    def to_array(self, rows=True):
        r"""
        Return a 2-dimensional array representation of this
        Kirillov-Reshetikhin element.

        If the output is in rows, then it outputs the top row first (in the
        English convention) from left to right.

        For example: if the reading word is `[2, 1, 4, 3]`, so as a
        `2 \times 2` tableau::

            1 3
            2 4

        we output ``[[1, 3], [2, 4]]``.

        If the output is in columns, then it outputs the leftmost column first
        with the bottom element first. In other words this parses the reading
        word into its columns.

        Continuing with the previous example, the output would be
        ``[[2, 1], [4, 3]]``.

        INPUT:

        - ``rows`` -- (Default: ``True``) Set to ``True`` if the resulting
          array is by row, otherwise it is by column.

        EXAMPLES::

            sage: KRT = crystals.KirillovReshetikhin(['A', 4, 1], 2, 2, model='KR')
            sage: elt = KRT(2, 1, 4, 3)
            sage: elt.to_array()
            [[1, 3], [2, 4]]
            sage: elt.to_array(False)
            [[2, 1], [4, 3]]
        """
        ret_list = []
        h = self.parent()._r
        s = self.parent()._s
        if rows:
            for i in reversed(range(h)):
                row = []
                for j in range(s):
                    row.append(self[j * h + i])
                ret_list.append(row)
        else:
            for j in range(s):
                col = []
                for i in range(h):
                    col.append(self[j * h + i])
                ret_list.append(col)

        return ret_list

    @cached_method
    def to_tableau(self):
        """
        Return a :class:`Tableau` object of ``self``.

        EXAMPLES::

            sage: KRT = crystals.KirillovReshetikhin(['A', 4, 1], 2, 2, model='KR')
            sage: elt = KRT(2, 1, 4, 3); elt
            [[1, 3], [2, 4]]
            sage: t = elt.to_tableau(); t
            [[1, 3], [2, 4]]
            sage: type(t)
            <class 'sage.combinat.tableau.Tableaux_all_with_category.element_class'>
        """
        return Tableau(self.to_array())

    def pp(self):
        """
        Pretty print ``self``.

        EXAMPLES::

            sage: KRT = crystals.KirillovReshetikhin(['A', 4, 1], 2, 2, model='KR')
            sage: elt = KRT(2, 1, 4, 3); elt
            [[1, 3], [2, 4]]
            sage: elt.pp()
            1  3
            2  4
        """
        self.to_tableau().pp()

    def to_classical_highest_weight(self, index_set=None):
        r"""
        Return the classical highest weight element corresponding to ``self``.

        INPUT:

        - ``index_set`` -- (Default: ``None``) Return the highest weight
          with respect to the index set. If ``None`` is passed in, then this
          uses the classical index set.

        OUTPUT:

        A pair ``[H, f_str]`` where ``H`` is the highest weight element and
        ``f_str`` is a list of `a_i` of `f_{a_i}` needed to reach ``H``.

        EXAMPLES::

            sage: KRTab = crystals.KirillovReshetikhin(['D',4,1], 2, 2, model='KR')
            sage: elt = KRTab(3,2,-1,1); elt
            [[2, 1], [3, -1]]
            sage: elt.to_classical_highest_weight()
            [[[1, 1], [2, -1]], [1, 2]]
        """
        if index_set is None:
            index_set = self.parent()._cartan_type.classical().index_set()
        for i in index_set:
            next = self.e(i)
            if next is not None:
                hw = next.to_classical_highest_weight(index_set=index_set)
                return [hw[0], [i] + hw[1]]
        return [self, []]

    def weight(self):
        """
        Return the weight of ``self``.

        EXAMPLES::

            sage: KR = crystals.KirillovReshetikhin(['D',4,1], 2, 2, model='KR')
            sage: KR.module_generators[1].weight()
            -2*Lambda[0] + Lambda[2]
        """
        return self.Phi() - self.Epsilon()

    @cached_method
    def classical_weight(self):
        r"""
        Return the classical weight of ``self``.

        EXAMPLES::

            sage: KRT = crystals.KirillovReshetikhin(['D',4,1], 2, 2, model='KR')
            sage: elt = KRT(3,2,-1,1); elt
            [[2, 1], [3, -1]]
            sage: elt.classical_weight()
            (0, 1, 1, 0)
        """
        F = self.cartan_type().classical().root_system()
        if F.ambient_space() is None:
            WLR = F.weight_lattice()
        else:
            WLR = F.ambient_space()
        return sum((self[j].weight() for j in range(len(self))), WLR.zero())

    def e(self, i):
        """
        Perform the action of `e_i` on ``self``.

        .. TODO::

            Implement a direct action of `e_0` without moving to KR crystals.

        EXAMPLES::

            sage: KRT = crystals.KirillovReshetikhin(['D',4,1], 2, 2, model='KR')
            sage: KRT.module_generators[0].e(0)
            [[-2, 1], [-1, -1]]
        """
        if i == self.parent()._cartan_type.special_node():
            ret = self.to_kirillov_reshetikhin_crystal().e0()
            if ret is None:
                return None
            return ret.to_kirillov_reshetikhin_tableau()
        return TensorProductOfRegularCrystalsElement.e(self, i)

    def f(self, i):
        """
        Perform the action of `f_i` on ``self``.

        .. TODO::

            Implement a direct action of `f_0` without moving to KR crystals.

        EXAMPLES::

            sage: KRT = crystals.KirillovReshetikhin(['D',4,1], 2, 2, model='KR')
            sage: KRT.module_generators[0].f(0)
            [[1, 1], [2, -1]]
        """
        if i == self.parent()._cartan_type.special_node():
            ret = self.to_kirillov_reshetikhin_crystal().f0()
            if ret is None:
                return None
            return ret.to_kirillov_reshetikhin_tableau()
        return TensorProductOfRegularCrystalsElement.f(self, i)

    def epsilon(self, i):
        r"""
        Compute `\varepsilon_i` of ``self``.

        .. TODO::

            Implement a direct action of `\varepsilon_0` without moving to
            KR crystals.

        EXAMPLES::

            sage: KRT = crystals.KirillovReshetikhin(['D',4,1], 2, 2, model='KR')
            sage: KRT.module_generators[0].epsilon(0)
            2
        """
        if i == self.parent()._cartan_type.special_node():
            return self.to_kirillov_reshetikhin_crystal().epsilon0()
        return TensorProductOfRegularCrystalsElement.epsilon(self, i)

    def phi(self, i):
        r"""
        Compute `\varphi_i` of ``self``.

        .. TODO::

            Compute `\varphi_0` without moving to KR crystals.

        EXAMPLES::

            sage: KRT = crystals.KirillovReshetikhin(['D',4,1], 2, 2, model='KR')
            sage: KRT.module_generators[0].phi(0)
            2
        """
        if i == self.parent()._cartan_type.special_node():
            return self.to_kirillov_reshetikhin_crystal().phi0()
        return TensorProductOfRegularCrystalsElement.phi(self, i)

    def left_split(self):
        r"""
        Return the image of ``self`` under the left column splitting map.

        EXAMPLES::

            sage: KRT = crystals.KirillovReshetikhin(['D',4,1], 2, 3, model='KR')
            sage: mg = KRT.module_generators[1]; mg.pp()
              1 -2  1
              2 -1  2
            sage: ls = mg.left_split(); ls.pp()
              1 (X)  -2  1
              2      -1  2
            sage: ls.parent()
            Tensor product of Kirillov-Reshetikhin tableaux of type ['D', 4, 1] and factor(s) ((2, 1), (2, 2))
        """
        P = self.parent()
        if P._s == 1:
            raise ValueError("cannot split a single column")
        from sage.combinat.rigged_configurations.tensor_product_kr_tableaux import \
                TensorProductOfKirillovReshetikhinTableaux
        r = P._r
        TP = TensorProductOfKirillovReshetikhinTableaux(P._cartan_type, [[r, 1], [r, P._s-1]])
        lf = TP.crystals[0](*(self[:r]))
        rf = TP.crystals[1](*(self[r:]))
        return TP(lf, rf)

    def right_split(self):
        r"""
        Return the image of ``self`` under the right column splitting map.

        Let `\ast` denote the :meth:`Lusztig involution<lusztig_involution>`,
        and `\mathrm{ls}` as the :meth:`left splitting map<left_split>`.
        The right splitting map is defined as
        `\mathrm{rs} := \ast \circ \mathrm{ls} \circ \ast`.

        EXAMPLES::

            sage: KRT = crystals.KirillovReshetikhin(['D',4,1], 2, 3, model='KR')
            sage: mg = KRT.module_generators[1]; mg.pp()
              1 -2  1
              2 -1  2
            sage: ls = mg.right_split(); ls.pp()
             -2  1 (X)   1
             -1  2       2
            sage: ls.parent()
            Tensor product of Kirillov-Reshetikhin tableaux of type ['D', 4, 1] and factor(s) ((2, 2), (2, 1))
        """
        return self.lusztig_involution().left_split().lusztig_involution()

KirillovReshetikhinTableaux.Element = KirillovReshetikhinTableauxElement

class KRTableauxSpinElement(KirillovReshetikhinTableauxElement):
    r"""
    Kirillov-Reshetikhin tableau for spinors.

    Here we are in the embedding `B(\Lambda_n) \hookrightarrow
    B(2 \Lambda_n)`, so `e_i` and `f_i` act by `e_i^2` and `f_i^2`
    respectively for all `i \neq 0`. We do this so our columns are full
    width (as opposed to half width and/or uses a `\pm` representation).
    """
    def e(self, i):
        r"""
        Calculate the action of `e_i` on ``self``.

        EXAMPLES::

            sage: KRT = crystals.KirillovReshetikhin(['D',4,1], 4, 1, model='KR')
            sage: KRT(-1, -4, 3, 2).e(1)
            [[1], [3], [-4], [-2]]
            sage: KRT(-1, -4, 3, 2).e(3)
        """
        if i == self.parent()._cartan_type.special_node():
            # Only need to do it once since we pull to the KR crystal
            return KirillovReshetikhinTableauxElement.e(self, i)

        half = KirillovReshetikhinTableauxElement.e(self, i)
        if half is None:
            return None
        return KirillovReshetikhinTableauxElement.e(half, i)

    def f(self, i):
        r"""
        Calculate the action of `f_i` on ``self``.

        EXAMPLES::

            sage: KRT = crystals.KirillovReshetikhin(['D',4,1], 4, 1, model='KR')
            sage: KRT(-1, -4, 3, 2).f(1)
            sage: KRT(-1, -4, 3, 2).f(3)
            [[2], [4], [-3], [-1]]
        """
        if i == self.parent()._cartan_type.special_node():
            # Only need to do it once since we pull to the KR crystal
            return KirillovReshetikhinTableauxElement.f(self, i)

        half = KirillovReshetikhinTableauxElement.f(self, i)
        if half is None:
            return None

        return KirillovReshetikhinTableauxElement.f(half, i)

    def epsilon(self, i):
        r"""
        Compute `\varepsilon_i` of ``self``.

        EXAMPLES::

            sage: KRT = crystals.KirillovReshetikhin(['D',4,1], 4, 1, model='KR')
            sage: KRT(-1, -4, 3, 2).epsilon(1)
            1
            sage: KRT(-1, -4, 3, 2).epsilon(3)
            0
        """
        if i == self.parent()._cartan_type.special_node():
            # Don't need to half it since we pull to the KR crystal
            return KirillovReshetikhinTableauxElement.epsilon(self, i)
        return KirillovReshetikhinTableauxElement.epsilon(self, i) // 2

    def phi(self, i):
        r"""
        Compute `\varphi_i` of ``self``.

        EXAMPLES::

            sage: KRT = crystals.KirillovReshetikhin(['D',4,1], 4, 1, model='KR')
            sage: KRT(-1, -4, 3, 2).phi(1)
            0
            sage: KRT(-1, -4, 3, 2).phi(3)
            1
        """
        if i == self.parent()._cartan_type.special_node():
            # Don't need to half it since we pull to the KR crystal
            return KirillovReshetikhinTableauxElement.phi(self, i)
        return KirillovReshetikhinTableauxElement.phi(self, i) // 2

    @cached_method
    def to_array(self, rows=True):
        r"""
        Return a 2-dimensional array representation of this
        Kirillov-Reshetikhin element.

        If the output is in rows, then it outputs the top row first (in the
        English convention) from left to right.

        For example: if the reading word is `[2, 1, 4, 3]`, so as a
        `2 \times 2` tableau::

            1 3
            2 4

        we output ``[[1, 3], [2, 4]]``.

        If the output is in columns, then it outputs the leftmost column first
        with the bottom element first. In other words this parses the reading
        word into its columns.

        Continuing with the previous example, the output would be
        ``[[2, 1], [4, 3]]``.

        INPUT:

        - ``rows`` -- (Default: ``True``) Set to ``True`` if the resulting
          array is by row, otherwise it is by column.

        EXAMPLES::

            sage: KRT = crystals.KirillovReshetikhin(['D', 4, 1], 4, 3, model='KR')
            sage: elt = KRT(-3,-4,2,1,-3,-4,2,1,-2,-4,3,1)
            sage: elt.to_array()
            [[1, 1, 1], [2, 2, 3], [-4, -4, -4], [-3, -3, -2]]
            sage: elt.to_array(False)
            [[-3, -4, 2, 1], [-3, -4, 2, 1], [-2, -4, 3, 1]]
        """
        ret_list = []
        h = self.parent()._cartan_type.classical().rank()
        s = self.parent()._s
        if rows:
            for i in reversed(range(h)):
                row = []
                for j in range(s):
                    row.append(self[j * h + i])
                ret_list.append(row)
        else:
            for j in range(s):
                col = []
                for i in range(h):
                    col.append(self[j * h + i])
                ret_list.append(col)

        return ret_list

    def left_split(self):
        """
        Return the image of ``self`` under the left column splitting map.

        EXAMPLES::

            sage: KRT = crystals.KirillovReshetikhin(['D', 4, 1], 4, 3, model='KR')
            sage: elt = KRT(-3,-4,2,1,-3,-4,2,1,-2,-4,3,1); elt.pp()
              1  1  1
              2  2  3
             -4 -4 -4
             -3 -3 -2
            sage: elt.left_split().pp()
              1 (X)   1  1
              2       2  3
             -4      -4 -4
             -3      -3 -2
        """
        P = self.parent()
        if P._s == 1:
            raise ValueError("cannot split a single column")
        from sage.combinat.rigged_configurations.tensor_product_kr_tableaux import \
                TensorProductOfKirillovReshetikhinTableaux
        h = P._cartan_type.classical().rank()
        TP = TensorProductOfKirillovReshetikhinTableaux(P._cartan_type, [[P._r, 1], [P._r, P._s-1]])
        lf = TP.crystals[0](*(self[:h]))
        rf = TP.crystals[1](*(self[h:]))
        return TP(lf, rf)

    # FIXME: This is a copy of the above classical weight, and cached_method
    #   overwrites this method if it is called via super.
    @cached_method
    def classical_weight(self):
        r"""
        Return the classical weight of ``self``.

        EXAMPLES::

            sage: KRT = crystals.KirillovReshetikhin(['D', 4, 1], 4, 1, model='KR')
            sage: KRT.module_generators[0].classical_weight()
            (1/2, 1/2, 1/2, 1/2)
        """
        F = self.cartan_type().classical().root_system()
        if F.ambient_space() is None:
            WLR = F.weight_lattice()
        else:
            WLR = F.ambient_space()
        return sum((self[j].weight() for j in range(len(self))), WLR.zero()) / 2

KRTableauxBn.Element = KRTableauxSpinElement
KRTableauxSpin.Element = KRTableauxSpinElement

class KRTableauxDTwistedSpin(KRTableauxRectangle):
    r"""
    Kirillov-Reshetikhin tableaux `B^{r,s}` of type `D_n^{(2)}` with `r = n`.

    EXAMPLES::

        sage: KRT = crystals.KirillovReshetikhin(['D', 4, 2], 1, 1, model='KR')
        sage: KRT.cardinality()
        8
        sage: KRC = crystals.KirillovReshetikhin(['D', 4, 2], 1, 1, model='KN')
        sage: KRT.cardinality() == KRC.cardinality()
        True
    """
    Element = KRTableauxSpinElement

class KRTableauxTypeDTri2Element(KirillovReshetikhinTableauxElement):
    r"""
    A Kirillov-Reshetikhin tableau in `B^{2,s}` of type `D_4^{(3)}`.
    """
    def e(self, i):
        """
        Perform the action of `e_i` on ``self``.

        .. TODO::

            Implement a direct action of `e_0` without moving to
            rigged configurations.

        EXAMPLES::

            sage: KRT = crystals.KirillovReshetikhin(['D',4,3], 2, 1, model='KR')
            sage: KRT.module_generators[0].e(0)
            [[2], [E]]
        """
        if i == self.parent().cartan_type().special_node():
            P = self.parent()
            from sage.combinat.rigged_configurations.tensor_product_kr_tableaux import TensorProductOfKirillovReshetikhinTableaux
            K = TensorProductOfKirillovReshetikhinTableaux(P.cartan_type(), [[2, P.s()]])
            ret = K(self).to_rigged_configuration()
            RC = ret.parent()
            ret = ret.to_virtual_configuration().e(0)
            if ret is None:
                return None
            ret = RC.from_virtual(ret)
            return ret.to_tensor_product_of_kirillov_reshetikhin_tableaux()[0]
        return TensorProductOfRegularCrystalsElement.e(self, i)

    def f(self, i):
        """
        Perform the action of `f_i` on ``self``.

        .. TODO::

            Implement a direct action of `f_0` without moving to
            rigged configurations.

        EXAMPLES::

            sage: KRT = crystals.KirillovReshetikhin(['D',4,3], 2, 1, model='KR')
            sage: KRT.module_generators[0].f(0)
            sage: KRT.module_generators[3].f(0)
            [[1], [0]]
        """
        if i == self.parent().cartan_type().special_node():
            P = self.parent()
            from sage.combinat.rigged_configurations.tensor_product_kr_tableaux import TensorProductOfKirillovReshetikhinTableaux
            K = TensorProductOfKirillovReshetikhinTableaux(P.cartan_type(), [[2, P.s()]])
            ret = K(self).to_rigged_configuration()
            RC = ret.parent()
            ret = ret.to_virtual_configuration().f(0)
            if ret is None:
                return None
            ret = RC.from_virtual(ret)
            return ret.to_tensor_product_of_kirillov_reshetikhin_tableaux()[0]
        return TensorProductOfRegularCrystalsElement.f(self, i)

    def epsilon(self, i):
        r"""
<<<<<<< HEAD
        Compute `\epsilon_i` of ``self``.
=======
        Compute `\varepsilon_i` of ``self``.
>>>>>>> 94635cc5

        .. TODO::

            Implement a direct action of `\epsilon_0` without moving to
            KR crystals.

        EXAMPLES::

            sage: KRT = crystals.KirillovReshetikhin(['D',4,3], 2, 2, model='KR')
            sage: KRT.module_generators[0].epsilon(0)
            6
        """
        if i == self.parent().cartan_type().special_node():
            P = self.parent()
            from sage.combinat.rigged_configurations.tensor_product_kr_tableaux import TensorProductOfKirillovReshetikhinTableaux
            K = TensorProductOfKirillovReshetikhinTableaux(P.cartan_type(), [[2, P.s()]])
            rc = K(self).to_rigged_configuration().to_virtual_configuration()
            return rc.epsilon(0)
        return TensorProductOfRegularCrystalsElement.epsilon(self, i)

    def phi(self, i):
        r"""
<<<<<<< HEAD
        Compute `\phi_i` of ``self``.
=======
        Compute `\varphi_i` of ``self``.
>>>>>>> 94635cc5

        .. TODO::

            Compute `\phi_0` without moving to KR crystals.

        EXAMPLES::

            sage: KRT = crystals.KirillovReshetikhin(['D',4,3], 2, 2, model='KR')
            sage: KRT.module_generators[0].phi(0)
            0
        """
        if i == self.parent().cartan_type().special_node():
            P = self.parent()
            from sage.combinat.rigged_configurations.tensor_product_kr_tableaux import TensorProductOfKirillovReshetikhinTableaux
            K = TensorProductOfKirillovReshetikhinTableaux(P.cartan_type(), [[2, P.s()]])
            rc = K(self).to_rigged_configuration().to_virtual_configuration()
            return rc.phi(0)
        return TensorProductOfRegularCrystalsElement.phi(self, i)

class KRTableauxTypeDTri2(KirillovReshetikhinTableaux):
    r"""
    Kirillov-Reshetikhin tableaux `B^{2,s}` of type `D_4^{(3)}`.

    .. WARNING::

        The Kashiwara-Nakashima version is not implemented due to the
        non-trivial multiplicities of classical components, so
        :meth:`classical_decomposition` does not work.
    """
    def __init__(self, cartan_type, r, s):
        r"""
        Initialize ``self``.

        EXAMPLES::

            sage: KRT = crystals.KirillovReshetikhin(['D', 4, 3], 2, 1, model='KR')
            sage: TestSuite(KRT).run() # long time
        """
        # We must modify the constructor of KirillovReshetikhinTableaux
        self._r = r
        self._s = s
        self._cartan_type = cartan_type
        Parent.__init__(self, category=(RegularCrystals(), FiniteCrystals()))
        self.letters = CrystalOfLetters(cartan_type.classical())

    @lazy_attribute
    def module_generators(self):
        """
        The module generators of ``self``.

        EXAMPLES::

            sage: KRT = crystals.KirillovReshetikhin(['D',4,3], 2, 1, model='KR')
            sage: KRT.module_generators
            ([[1], [2]], [[1], [0]], [[1], [E]], [[E], [E]])
        """
        return self._build_module_generators()

    def _build_module_generators(self):
        r"""
        Return the module generators of ``self``.

        EXAMPLES::

            sage: KRT = crystals.KirillovReshetikhin(['D',4,3], 2, 1, model='KR')
            sage: KRT._build_module_generators()
            ([[1], [2]], [[1], [0]], [[1], [E]], [[E], [E]])
        """
        from sage.combinat.rigged_configurations.rigged_configurations import RiggedConfigurations
        RC = RiggedConfigurations(self._cartan_type, [[self._r, self._s]])
        return tuple(mg.to_tensor_product_of_kirillov_reshetikhin_tableaux()[0]
                     for mg in RC.module_generators)

    Element = KRTableauxTypeDTri2Element
<|MERGE_RESOLUTION|>--- conflicted
+++ resolved
@@ -1711,11 +1711,7 @@
 
     def epsilon(self, i):
         r"""
-<<<<<<< HEAD
-        Compute `\epsilon_i` of ``self``.
-=======
         Compute `\varepsilon_i` of ``self``.
->>>>>>> 94635cc5
 
         .. TODO::
 
@@ -1738,11 +1734,7 @@
 
     def phi(self, i):
         r"""
-<<<<<<< HEAD
-        Compute `\phi_i` of ``self``.
-=======
         Compute `\varphi_i` of ``self``.
->>>>>>> 94635cc5
 
         .. TODO::
 
