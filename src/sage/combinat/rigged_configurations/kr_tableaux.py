r"""
Kirillov-Reshetikhin Tableaux

Kirillov-Reshetikhin tableaux are rectangular tableaux with `r` rows and
`s` columns that naturally arise under the bijection between rigged
configurations and tableaux [RigConBijection]_. They are in bijection with
the elements of the Kirillov-Reshetikhin crystal `B^{r,s}` under the (inverse)
filling map [OSS13]_ [SchScr]_. They do not have to satisfy the semistandard row or column
restrictions. These tensor products are the result from the bijection from
rigged configurations [RigConBijection]_.

For more information, see :class:`~sage.combinat.rigged_configurations.kr_tableaux.KirillovReshetikhinTableaux`
and :class:`~sage.combinat.rigged_configurations.tensor_product_kr_tableaux.TensorProductOfKirillovReshetikhinTableaux`.

AUTHORS:

- Travis Scrimshaw (2012-01-03): Initial version
- Travis Scrimshaw (2012-11-14): Added bijection to KR crystals

REFERENCES:

.. [OSS13] Masato Okado, Reiho Sakamoto, and Anne Schilling.
   *Affine crystal structure on rigged configurations of type* `D_n^{(1)}`.
   J. Algebraic Combinatorics, **37** (2013). 571-599. :arxiv:`1109.3523`.
"""

#*****************************************************************************
#       Copyright (C) 2012 Travis Scrimshaw <tscrim@ucdavis.edu>
#
#  Distributed under the terms of the GNU General Public License (GPL)
#
#    This code is distributed in the hope that it will be useful,
#    but WITHOUT ANY WARRANTY; without even the implied warranty of
#    MERCHANTABILITY or FITNESS FOR A PARTICULAR PURPOSE.  See the GNU
#    General Public License for more details.
#
#  The full text of the GPL is available at:
#
#                  http://www.gnu.org/licenses/
#*****************************************************************************
from __future__ import print_function

# This contains both the parent and element classes. These should be split if
#   the classes grow larger.

from sage.misc.cachefunc import cached_method
from sage.misc.abstract_method import abstract_method
from sage.misc.lazy_attribute import lazy_attribute
from sage.misc.flatten import flatten

from sage.structure.parent import Parent
from sage.structure.element_wrapper import ElementWrapper

from sage.categories.affine_derived_crystals import KirillovReshetikhinCrystals

from sage.combinat.crystals.letters import CrystalOfLetters, EmptyLetter
from sage.combinat.root_system.cartan_type import CartanType
from sage.combinat.crystals.tensor_product import CrystalOfWords
from sage.combinat.crystals.tensor_product import TensorProductOfRegularCrystalsElement
from sage.combinat.crystals.kirillov_reshetikhin import horizontal_dominoes_removed, \
  KashiwaraNakashimaTableaux, KirillovReshetikhinGenericCrystalElement, \
  partitions_in_box, vertical_dominoes_removed
from sage.combinat.partition import Partition
from sage.combinat.tableau import Tableau

class KirillovReshetikhinTableaux(CrystalOfWords):
    r"""
    Kirillov-Reshetikhin tableaux.

    Kirillov-Reshetikhin tableaux are rectangular tableaux with `r` rows and
    `s` columns that naturally arise under the bijection between rigged
    configurations and tableaux [RigConBijection]_. They are in bijection with
    the elements of the Kirillov-Reshetikhin crystal `B^{r,s}` under the
    (inverse) filling map.

    Whenever `B^{r,s} \cong B(s\Lambda_r)` as a classical crystal (which is
    the case for `B^{r,s}` in type `A_n^{(1)}`, `B^{n,s}` in type `C_n^{(1)}` and `D_{n+1}^{(2)}`,
    `B^{n,s}` and `B^{n-1,s}` in type `D_n^{(1)}`) then the filling map is trivial.

    For `B^{r,s}` in:

    - type `D_n^{(1)}` when `r \leq n-2`,
    - type `B_n^{(1)}` when `r < n`,
    - type `A_{2n-1}^{(2)}` for all `r`,

    the filling map is defined in [OSS2011]_.

    For the spinor cases in type `D_n^{(1)}`, the crystal `B^{k,s}` where
    `k = n-1, n`,  is isomorphic as a classical crystal to `B(s\Lambda_k)`,
    and here we consider the Kirillov-Reshetikhin tableaux as living in
    `B(2s \Lambda_k)` under the natural doubling map. In this case, the
    crystal operators `e_i` and `f_i` act as `e_i^2` and `f_i^2` respectively.
    See [BijectionDn]_.

    For the spinor case in type `B_n^{(1)}`, the crystal `B^{n,s}`, we
    consider the images under the natural doubling map into `B^{n,2s}`.
    The classical components of this crystal are now given by
    removing `2 \times 2` boxes. The filling map is the same as below
    (see the non-spin type `C_n^{(1)}`).

    For `B^{r,s}` in:

    - type `C_n^{(1)}` when `r < n`,
    - type `A_{2n}^{(2)\dagger}` for all `r`,

    the filling map is given as follows. Suppose we are considering the
    (classically) highest weight element in the classical component
    `B(\lambda)`. Then we fill it in with the horizontal dominoes
    `[\bar{\imath}, i]` in the `i`-th row from the top (in English notation)
    and reordering the columns so that they are increasing. Recall from above
    that `B^{n,s} \cong B(s\Lambda_n)` in type `C^{(1)}_n`.

    For `B^{r,s}` in:

    - type `A_{2n}^{(2)}` for all `r`,
    - type `D_{n+1}^{(2)}` when `r < n`,
    - type `D_4^{(3)}` when `r = 1`,

    the filling map is the same as given in [OSS2011]_ except for
    the rightmost column which is given by the column `[1, 2, \ldots, k,
    \emptyset, \ldots \emptyset]` where `k = (r+x-1)/2` in Step 3 of
    [OSS2011]_.

    For the spinor case in type `D_{n+1}^{(2)}`, the crystal `B^{n,s}`, we
    define the filling map in the same way as in type `D_n^{(1)}`.

    .. NOTE::

        The filling map and classical decompositions in non-spinor cases can
        be classified by how the special node `0` connects with the
        corresponding classical diagram.

    The classical crystal stucture is given by the usual Kashiwara-Nakashima
    tableaux rules. That is to embed this into `B(\Lambda_1)^{\otimes n s}`
    by using the reading word and then applying the classical crystal
    operator. The affine crystal stucture is given by converting to
    the corresponding KR crystal element, performing the affine crystal
    operator, and pulling back to a KR tableau.

    For more information about the bijection between rigged configurations
    and tensor products of Kirillov-Reshetikhin tableaux, see
    :class:`~sage.combinat.rigged_configurations.tensor_product_kr_tableaux.TensorProductOfKirillovReshetikhinTableaux`.

    .. NOTE::

        The tableaux for all non-simply-laced types are provably correct if the
        bijection with :class:`rigged configurations
        <sage.combinat.rigged_configurations.rigged_configurations.RiggedConfigurations>`
        holds. Therefore this is currently only proven for `B^{r,1}` or
        `B^{1,s}` and in general for types `A_n^{(1)}` and `D_n^{(1)}`.

    INPUT:

    - ``cartan_type`` -- the Cartan type

    - ``r`` -- the Dynkin diagram index (typically the number of rows)

    - ``s`` -- the number of columns

    EXAMPLES::

        sage: KRT = crystals.KirillovReshetikhin(['A', 4, 1], 2, 1, model='KR')
        sage: elt = KRT(4, 3); elt
        [[3], [4]]

        sage: KRT = crystals.KirillovReshetikhin(['D', 4, 1], 2, 1, model='KR')
        sage: elt = KRT(-1, 1); elt
        [[1], [-1]]

    We can create highest weight crystals from a given shape or weight::

        sage: KRT = crystals.KirillovReshetikhin(['D', 4, 1], 2, 2, model='KR')
        sage: KRT.module_generator(shape=[1,1])
        [[1, 1], [2, -1]]
        sage: KRT.module_generator(column_shape=[2])
        [[1, 1], [2, -1]]
        sage: WS = RootSystem(['D',4,1]).weight_space()
        sage: KRT.module_generator(weight=WS.sum_of_terms([[0,-2],[2,1]]))
        [[1, 1], [2, -1]]
        sage: WSC = RootSystem(['D',4]).weight_space()
        sage: KRT.module_generator(classical_weight=WSC.fundamental_weight(2))
        [[1, 1], [2, -1]]

    We can go between
    :func:`~sage.combinat.crystals.kirillov_reshetikhin.KashiwaraNakashimaTableaux`
    and
    :class:`~sage.combinat.rigged_configurations.kr_tableaux.KirillovReshetikhinTableaux`
    elements::

        sage: KRCrys = crystals.KirillovReshetikhin(['D', 4, 1], 2, 2, model='KN')
        sage: KRTab = crystals.KirillovReshetikhin(['D', 4, 1], 2, 2, model='KR')
        sage: elt = KRCrys(3, 2); elt
        [[2], [3]]
        sage: k = KRTab(elt); k
        [[2, 1], [3, -1]]
        sage: KRCrys(k)
        [[2], [3]]

    We check that the classical weights in the classical decompositions
    agree in a few different type::

        sage: KRCrys = crystals.KirillovReshetikhin(['D', 4, 1], 2, 2, model='KN')
        sage: KRTab = crystals.KirillovReshetikhin(['D', 4, 1], 2, 2, model='KR')
        sage: all(t.classical_weight() == KRCrys(t).classical_weight() for t in KRTab)
        True
        sage: KRCrys = crystals.KirillovReshetikhin(['B', 3, 1], 2, 2, model='KN')
        sage: KRTab = crystals.KirillovReshetikhin(['B', 3, 1], 2, 2, model='KR')
        sage: all(t.classical_weight() == KRCrys(t).classical_weight() for t in KRTab)
        True
        sage: KRCrys = crystals.KirillovReshetikhin(['C', 3, 1], 2, 2, model='KN')
        sage: KRTab = crystals.KirillovReshetikhin(['C', 3, 1], 2, 2, model='KR')
        sage: all(t.classical_weight() == KRCrys(t).classical_weight() for t in KRTab)
        True
        sage: KRCrys = crystals.KirillovReshetikhin(['D', 4, 2], 2, 2, model='KN')
        sage: KRTab = crystals.KirillovReshetikhin(['D', 4, 2], 2, 2, model='KR')
        sage: all(t.classical_weight() == KRCrys(t).classical_weight() for t in KRTab)
        True
        sage: KRCrys = crystals.KirillovReshetikhin(['A', 4, 2], 2, 2, model='KN')
        sage: KRTab = crystals.KirillovReshetikhin(['A', 4, 2], 2, 2, model='KR')
        sage: all(t.classical_weight() == KRCrys(t).classical_weight() for t in KRTab)
        True
    """
    @staticmethod
    def __classcall_private__(cls, cartan_type, r, s):
        """
        Normalize the input arguments to ensure unique representation.

        EXAMPLES::

            sage: KRT1 = crystals.KirillovReshetikhin(CartanType(['A',3,1]), 2, 3, model='KR')
            sage: KRT2 = crystals.KirillovReshetikhin(['A',3,1], 2, 3, model='KR')
            sage: KRT1 is KRT2
            True
        """
        ct = CartanType(cartan_type)
        if not ct.is_affine():
            raise ValueError("The Cartan type must be affine")

        typ = ct.type()
        if ct.is_untwisted_affine():
            if typ == 'A':
                return KRTableauxRectangle(ct, r, s)
            if typ == 'B':
                if r == ct.classical().rank():
                    return KRTableauxBn(ct, r, s)
                return KRTableauxTypeVertical(ct, r, s)
            if typ == 'C':
                if r == ct.classical().rank():
                    return KRTableauxRectangle(ct, r, s)
                return KRTableauxTypeHorizonal(ct, r, s)
            if typ == 'D':
                if r == ct.classical().rank() or r == ct.classical().rank() - 1:
                    return KRTableauxSpin(ct, r, s)
                return KRTableauxTypeVertical(ct, r, s)
            if typ == 'E':
                return KRTableauxTypeFromRC(ct, r, s)
        else:
            if typ == 'BC': # A_{2n}^{(2)}
                return KRTableauxTypeBox(ct, r, s)
            typ = ct.dual().type()
            if typ == 'BC': # A_{2n}^{(2)\dagger}
                return KRTableauxTypeHorizonal(ct, r, s)
            if typ == 'B': # A_{2n-1}^{(2)}
                return KRTableauxTypeVertical(ct, r, s)
            if typ == 'C': # D_{n+1}^{(2)}
                if r == ct.dual().classical().rank():
                    return KRTableauxDTwistedSpin(ct, r, s)
                return KRTableauxTypeBox(ct, r, s)
            #if typ == 'F': # E_6^{(2)}
            if typ == 'G': # D_4^{(3)}
                if r == 1:
                    return KRTableauxTypeBox(ct, r, s)
                return KRTableauxTypeFromRC(ct, r, s)

        raise NotImplementedError
        #return super(KirillovReshetikhinTableaux, cls).__classcall__(cls, ct, r, s)

    def __init__(self, cartan_type, r, s):
        r"""
        Initialize ``self``.

        EXAMPLES::

            sage: KRT = crystals.KirillovReshetikhin(['A', 4, 1], 2, 2, model='KR')
            sage: TestSuite(KRT).run()
            sage: KRT = crystals.KirillovReshetikhin(['D', 4, 1], 2, 2, model='KR')
            sage: TestSuite(KRT).run()  # long time
            sage: KRT = crystals.KirillovReshetikhin(['D', 4, 1], 4, 1, model='KR'); KRT
            Kirillov-Reshetikhin tableaux of type ['D', 4, 1] and shape (4, 1)
            sage: TestSuite(KRT).run()
        """
        self._r = r
        self._s = s
        self._cartan_type = cartan_type

        Parent.__init__(self, category=KirillovReshetikhinCrystals())

        self.letters = CrystalOfLetters(cartan_type.classical())
        self.module_generators = self._build_module_generators()

    def _repr_(self):
        """
        Return a string representation of ``self``.

        EXAMPLES::

            sage: crystals.KirillovReshetikhin(['A', 4, 1], 2, 3, model='KR')
            Kirillov-Reshetikhin tableaux of type ['A', 4, 1] and shape (2, 3)
        """
        return "Kirillov-Reshetikhin tableaux of type {} and shape ({}, {})".format(
                self._cartan_type, self._r, self._s)

    def __iter__(self):
        """
        Return the iterator of ``self``.

        EXAMPLES::

            sage: KR = crystals.KirillovReshetikhin(['A', 5, 2], 2, 1, model='KR')
            sage: L = [x for x in KR]
            sage: len(L)
            15
        """
        index_set = self._cartan_type.classical().index_set()
        from sage.sets.recursively_enumerated_set import RecursivelyEnumeratedSet
        return RecursivelyEnumeratedSet(self.module_generators,
                    lambda x: [x.f(i) for i in index_set],
                    structure='graded').breadth_first_search_iterator()

    def module_generator(self, i=None, **options):
        r"""
        Return the specified module generator.

        INPUT:

        - ``i`` -- the index of the module generator

        We can also get a module generator by using one of the following
        optional arguments:

        - ``shape`` -- the associated shape
        - ``column_shape`` -- the shape given as columns (a column of length
          `k` correspond to a classical weight `\omega_k`)
        - ``weight`` -- the weight
        - ``classical_weight`` -- the classical weight

        If no arugments are specified, then return the unique module generator
        of classical weight `s \Lambda_r`.

        EXAMPLES::

            sage: KRT = crystals.KirillovReshetikhin(['D', 4, 1], 2, 2, model='KR')
            sage: KRT.module_generator(1)
            [[1, 1], [2, -1]]
            sage: KRT.module_generator(shape=[1,1])
            [[1, 1], [2, -1]]
            sage: KRT.module_generator(column_shape=[2])
            [[1, 1], [2, -1]]
            sage: WS = RootSystem(['D',4,1]).weight_space()
            sage: KRT.module_generator(weight=WS.sum_of_terms([[0,-2],[2,1]]))
            [[1, 1], [2, -1]]
            sage: WSC = RootSystem(['D',4]).weight_space()
            sage: KRT.module_generator(classical_weight=WSC.fundamental_weight(2))
            [[1, 1], [2, -1]]
            sage: KRT.module_generator()
            [[1, 1], [2, 2]]

            sage: KRT = crystals.KirillovReshetikhin(['A', 3, 1], 2, 2, model='KR')
            sage: KRT.module_generator()
            [[1, 1], [2, 2]]
        """
        if i is not None:
            return self.module_generators[i]
        n = self._cartan_type.classical().rank()

        if "shape" in options:
            shape = list(options["shape"])
            # Make sure the shape is the correct length
            if len(shape) < n:
                shape.extend( [0]*(n - len(shape)) )
            for mg in self.module_generators:
                if list(mg.classical_weight().to_vector()) == shape:
                    return mg
            return None

        if "column_shape" in options:
            shape = list(Partition(options["column_shape"]).conjugate())
            if len(shape) < n:
                shape.extend( [0]*(n - len(shape)) )
            for mg in self.module_generators:
                if list(mg.classical_weight().to_vector()) == shape:
                    return mg
            return None

        if "weight" in options:
            wt = options["weight"]
            for mg in self.module_generators:
                if mg.weight() == wt:
                    return mg
            return None

        if "classical_weight" in options:
            wt = options["classical_weight"]
            for mg in self.module_generators:
                if mg.classical_weight() == wt:
                    return mg
            return None

        # Otherwise return the unique module generator of classical weight `s \Lambda_r`
        R = self.weight_lattice_realization()
        Lambda = R.fundamental_weights()
        r = self.r()
        s = self.s()
        weight = s*Lambda[r] - s*Lambda[0] * Lambda[r].level() / Lambda[0].level()
        for b in self.module_generators:
            if b.weight() == weight:
                return b
        assert False

    @abstract_method
    def _build_module_generators(self):
        """
        Build the module generators.

        EXAMPLES::

            sage: KRT = crystals.KirillovReshetikhin(['A', 4, 1], 2, 3, model='KR')
            sage: KRT._build_module_generators()
            ([[1, 1, 1], [2, 2, 2]],)
        """

    @abstract_method(optional=True)
    def from_kirillov_reshetikhin_crystal(self, krc):
        """
        Construct an element of ``self`` from the Kirillov-Reshetikhin
        crystal element ``krc``.

        EXAMPLES::

            sage: KRT = crystals.KirillovReshetikhin(['A', 4, 1], 2, 1, model='KR')
            sage: C = crystals.KirillovReshetikhin(['A',4,1], 2, 1, model='KN')
            sage: krc = C(4,3); krc
            [[3], [4]]
            sage: KRT.from_kirillov_reshetikhin_crystal(krc)
            [[3], [4]]
        """

    def _element_constructor_(self, *lst, **options):
        """
        Construct a
        :class:`~sage.combinat.rigged_configurations.kr_tableaux.KirillovReshetikhinTableauxElement`.

        EXAMPLES::

            sage: KRT = crystals.KirillovReshetikhin(['A', 4, 1], 2, 1, model='KR')
            sage: KRT(3, 4) # indirect doctest
            [[4], [3]]
            sage: KRT(4, 3)
            [[3], [4]]
        """
        if isinstance(lst[0], KirillovReshetikhinGenericCrystalElement):
            # Check to make sure it can be converted
            if lst[0].cartan_type() != self.cartan_type() \
              or lst[0].parent().r() != self._r or lst[0].parent().s() != self._s:
                raise ValueError("the Kirillov-Reshetikhin crystal must have the same Cartan type and (r,s)")
            return self.from_kirillov_reshetikhin_crystal(lst[0])

        return self.element_class(self, list(lst), **options)

    def r(self):
        """
        Return the value `r` for this tableaux class which corresponds to the
        number of rows.

        EXAMPLES::

            sage: KRT = crystals.KirillovReshetikhin(['A', 4, 1], 2, 1, model='KR')
            sage: KRT.r()
            2
        """
        return self._r

    def s(self):
        """
        Return the value `s` for this tableaux class which corresponds to the
        number of columns.

        EXAMPLES::

            sage: KRT = crystals.KirillovReshetikhin(['A', 4, 1], 2, 1, model='KR')
            sage: KRT.s()
            1
        """
        return self._s

    @cached_method
    def kirillov_reshetikhin_crystal(self):
        """
        Return the corresponding KR crystal in the
        :func:`Kashiwara-Nakashima model
        <sage.combinat.crystals.kirillov_reshetikhin.KashiwaraNakashimaTableaux>`.

        EXAMPLES::

            sage: crystals.KirillovReshetikhin(['A', 4, 1], 2, 1, model='KR').kirillov_reshetikhin_crystal()
            Kirillov-Reshetikhin crystal of type ['A', 4, 1] with (r,s)=(2,1)
        """
        return KashiwaraNakashimaTableaux(self._cartan_type, self._r, self._s)

    def classical_decomposition(self):
<<<<<<< HEAD
        """
        Return the classical crystal decomposition of ``self``.

        EXAMPLES::

            sage: crystals.KirillovReshetikhin(['D', 4, 1], 2, 2, model='KR').classical_decomposition()
            The crystal of tableaux of type ['D', 4] and shape(s) [[], [1, 1], [2, 2]]
        """
        return self.kirillov_reshetikhin_crystal().classical_decomposition()

    def affinization(self):
=======
>>>>>>> a8e26e9a
        """
        Return the corresponding affinization crystal of ``self``.

        EXAMPLES::

            sage: K = KirillovReshetikhinTableaux(['A',2,1], 1, 1)
            sage: K.affinization()
            Affinization of Kirillov-Reshetikhin tableaux of type ['A', 2, 1] and shape (1, 1)
        """
        from sage.combinat.crystals.affinization import AffinizationCrystal
        return AffinizationCrystal(self)

    def tensor(self, *crystals, **options):
        """
        Return the tensor product of ``self`` with ``crystals``.

        If ``crystals`` is a list of (a tensor product of) KR tableaux, this
        returns a
        :class:`~sage.combinat.rigged_configurations.tensor_product_kr_tableaux.TensorProductOfKirillovReshetikhinTableaux`.

        EXAMPLES::

            sage: K = crystals.KirillovReshetikhin(['A', 3, 1], 2, 2, model='KR')
            sage: TP = crystals.TensorProductOfKirillovReshetikhinTableaux(['A', 3, 1], [[1,3],[3,1]])
            sage: K.tensor(TP, K)
            Tensor product of Kirillov-Reshetikhin tableaux of type ['A', 3, 1]
             and factor(s) ((2, 2), (1, 3), (3, 1), (2, 2))

            sage: C = crystals.KirillovReshetikhin(['A',3,1], 3, 1, model='KN')
            sage: K.tensor(K, C)
            Full tensor product of the crystals
             [Kirillov-Reshetikhin tableaux of type ['A', 3, 1] and shape (2, 2),
              Kirillov-Reshetikhin tableaux of type ['A', 3, 1] and shape (2, 2),
              Kirillov-Reshetikhin crystal of type ['A', 3, 1] with (r,s)=(3,1)]
        """
        ct = self._cartan_type
        from sage.combinat.rigged_configurations.tensor_product_kr_tableaux \
                import TensorProductOfKirillovReshetikhinTableaux
        if all(isinstance(B, (KirillovReshetikhinTableaux, TensorProductOfKirillovReshetikhinTableaux))
               and B.cartan_type() == ct for B in crystals):
            dims = [[self._r, self._s]]
            for B in crystals:
                if isinstance(B, TensorProductOfKirillovReshetikhinTableaux):
                    dims += B.dims
                elif isinstance(B, KirillovReshetikhinTableaux):
                    dims.append([B._r, B._s])
            return TensorProductOfKirillovReshetikhinTableaux(ct, dims)
        return super(KirillovReshetikhinTableaux, self).tensor(*crystals, **options)

    @lazy_attribute
    def _tableau_height(self):
        """
        The height of the tableaux in ``self``.

        EXAMPLES::

            sage: K = crystals.KirillovReshetikhin(['A', 3, 1], 3, 2, model='KR')
            sage: K._tableau_height
            3
        """
        return self._r

class KRTableauxRectangle(KirillovReshetikhinTableaux):
    r"""
    Kirillov-Reshetkhin tableaux `B^{r,s}` whose module generator is a single
    `r \times s` rectangle.

    These are Kirillov-Reshetkhin tableaux `B^{r,s}` of type:

    - `A_n^{(1)}` for all `1 \leq r \leq n`,
    - `C_n^{(1)}` when `r = n`.

    TESTS::

        sage: KRT = crystals.KirillovReshetikhin(['A', 3, 1], 2, 2, model='KR')
        sage: TestSuite(KRT).run()
        sage: KRT = crystals.KirillovReshetikhin(['C', 3, 1], 3, 2, model='KR')
        sage: TestSuite(KRT).run() # long time
    """
    def _build_module_generators(self):
        r"""
        Build the module generators.

        There is only one module generator which corresponds to a single
        `r \times s` rectangle.

        EXAMPLES::

            sage: KRT = crystals.KirillovReshetikhin(['A', 4, 1], 2, 3, model='KR')
            sage: KRT._build_module_generators()
            ([[1, 1, 1], [2, 2, 2]],)
        """
        tableau = []
        for i in range(self._s):
            tableau.append( [self._r - j for j in range(self._r)] )

        return (self.element_class(self, [self.letters(x) for x in flatten(tableau)]),)

    def from_kirillov_reshetikhin_crystal(self, krc):
        """
        Construct a
        :class:`~sage.combinat.rigged_configurations.kr_tableaux.KirillovReshetikhinTableauxElement`.

        EXAMPLES::

            sage: KRT = crystals.KirillovReshetikhin(['A', 4, 1], 2, 1, model='KR')
            sage: C = crystals.KirillovReshetikhin(['A',4,1], 2, 1, model='KN')
            sage: krc = C(4,3); krc
            [[3], [4]]
            sage: KRT.from_kirillov_reshetikhin_crystal(krc)
            [[3], [4]]
        """
        # To build a KR tableau from a KR crystal:
        # 1 - start with the highest weight KR tableau
        # 2 - determine a path from the KR crystal to its highest weight
        # 3 - apply the inverse path to the highest weight KR tableau
        f_str = reversed(krc.lift().to_highest_weight()[1])
        return self.module_generators[0].f_string(f_str)

class KRTableauxTypeVertical(KirillovReshetikhinTableaux):
    r"""
    Kirillov-Reshetkihn tableaux `B^{r,s}` of type:

    - `D_n^{(1)}` for all `1 \leq r < n-1`,
    - `B_n^{(1)}` for all `1 \leq r < n`,
    - `A_{2n-1}^{(2)}` for all `1 \leq r \leq n`.

    TESTS::

        sage: KRT = crystals.KirillovReshetikhin(['D', 4, 1], 1, 1, model='KR')
        sage: TestSuite(KRT).run()
        sage: KRT = crystals.KirillovReshetikhin(['B', 3, 1], 2, 2, model='KR')
        sage: TestSuite(KRT).run() # long time
        sage: KRT = crystals.KirillovReshetikhin(['A', 5, 2], 2, 2, model='KR')
        sage: TestSuite(KRT).run() # long time
    """
    def _fill(self, weight):
        r"""
        Return the highest weight KR tableau of weight ``weight``.

        INPUT:

        - ``weight`` -- The weight of the highest weight KR tableau (the
          conjugate of the shape of the KR crystal's tableau)

        OUTPUT:

        - A `r \times s` tableau

        EXAMPLES::

            sage: KRT = crystals.KirillovReshetikhin(['D', 4, 1], 2, 1, model='KR')
            sage: KRT._fill([])
            [[1], [-1]]
            sage: KRT = crystals.KirillovReshetikhin(['D', 14, 1], 12, 7, model='KR')
            sage: KRT._fill([10,10,8,2,2,2])
            [[1, 1, 1, 1, 1, 7, 1], [2, 2, 2, 2, 2, 8, 2], [3, 3, 7, 9, 7, 9, 3], [4, 4, 8, 10, 8, 10, 4], [5, 5, 9, 11, 9, 11, 5], [6, 6, 10, 12, 10, 12, 6], [7, 7, 11, -12, 11, -12, 7], [8, 8, 12, -11, 12, -11, 8], [9, 9, -12, -10, -12, -10, 9], [10, 10, -11, -9, -11, -9, -9], [-12, 11, -10, -8, -10, -8, -8], [-11, 12, -9, -7, -9, -7, -7]]
            sage: KRT._fill([10,10,6,2,2,2])
            [[1, 1, 1, 1, 1, 5, 1], [2, 2, 2, 2, 2, 6, 2], [3, 3, 9, 7, 9, 7, 3], [4, 4, 10, 8, 10, 8, 4], [5, 5, 11, 9, 11, 9, 5], [6, 6, 12, 10, 12, 10, 6], [7, 7, -12, 11, -12, 11, 7], [8, 8, -11, 12, -11, 12, 8], [9, 9, -10, -12, -10, -12, -8], [10, 10, -9, -11, -9, -11, -7], [-12, 11, -8, -10, -8, -10, -6], [-11, 12, -7, -9, -7, -9, -5]]
        """
        # Add zeros until the shape has length s
        weight_list = list(weight) # Make sure we have a list
        while len(weight_list) != self._s:
            weight_list.append(0)

        tableau = []
        i = 0
        # Step 0 - Fill first columns of height r
        while i < self._s and weight_list[i] == self._r:
            tableau.append( [self._r - j for j in range(self._r)] )
            i += 1

        # Step 1 - Add the alternating columns until we hit an odd number of columns
        c = -1
        while i < self._s:
            # If it is an odd number of columns
            if i == self._s - 1 or weight_list[i] != weight_list[i+1]:
                c = weight_list[i]
                i += 1
                break
            temp_list = [-(weight_list[i] + j + 1) for j in range(self._r - weight_list[i])]
            for j in range(weight_list[i]):
                temp_list.append(weight_list[i] - j)
            tableau.append(temp_list)
            tableau.append( [self._r - j for j in range(self._r)] )
            i += 2

        # Step 2 - Add the x dependent columns
        x = c + 1
        while i < self._s:
            temp_list = [-x - j for j in range(self._r - x + 1)] # +1 for indexing
            for j in range(x - weight_list[i] - 1): # +1 for indexing
                temp_list.append(self._r - j)
            x = temp_list[-1] # This is the h+1 entry of the column
            for j in range(weight_list[i]):
                temp_list.append(weight_list[i] - j)

            tableau.append(temp_list)
            i += 1

        # Step 3 - Add the final column
        if c > -1:
            val = (self._r + x - 1) // 2
            temp_list = [-x - j for j in range(self._r - val)]
            for j in range(val):
                temp_list.append(val - j)
            tableau.append(temp_list)

        return self.element_class(self, [self.letters(x) for x in flatten(tableau)])

    def _build_module_generators(self):
        """
        Build the module generators.

        EXAMPLES::

            sage: KRT = crystals.KirillovReshetikhin(['D',4,1], 2, 3, model='KR')
            sage: KRT._build_module_generators()
            ([[-2, 1, 1], [-1, 2, -1]], [[1, -2, 1], [2, -1, 2]],
             [[1, 1, 1], [2, 2, -1]], [[1, 1, 1], [2, 2, 2]])
        """
        return tuple(self._fill(weight) for weight in
                     horizontal_dominoes_removed(self._s, self._r))

    def from_kirillov_reshetikhin_crystal(self, krc):
        """
        Construct an element of ``self`` from the Kirillov-Reshetikhin
        crystal element ``krc``.

        EXAMPLES::

            sage: KRT = crystals.KirillovReshetikhin(['D',4,1], 2, 3, model='KR')
            sage: C = crystals.KirillovReshetikhin(['D',4,1], 2, 3, model='KN')
            sage: krc = C(4,3); krc
            [[3], [4]]
            sage: KRT.from_kirillov_reshetikhin_crystal(krc)
            [[3, -2, 1], [4, -1, 2]]
        """
        # To build a KR tableau from a KR crystal:
        # 1 - start with a highest weight KR tableau generated from the
        #  shape of the KR crystal
        # 2 - determine a path from the KR crystal to its highest weight
        # 3 - apply the inverse path to the highest weight KR tableau
        lifted = krc.lift()
        weight = lifted.to_tableau().shape().conjugate()
        f_str = reversed(lifted.to_highest_weight()[1])
        return self._fill(weight).f_string(f_str)

class KRTableauxTypeHorizonal(KirillovReshetikhinTableaux):
    r"""
    Kirillov-Reshetikhin tableaux `B^{r,s}` of type:

    - `C_n^{(1)}` for `1 \leq r < n`,
    - `A_{2n}^{(2)\dagger}` for `1 \leq r \leq n`.

    TESTS::

        sage: KRT = crystals.KirillovReshetikhin(['C', 3, 1], 2, 2, model='KR')
        sage: TestSuite(KRT).run() # long time
        sage: KRT = crystals.KirillovReshetikhin(CartanType(['A', 4, 2]).dual(), 2, 2, model='KR')
        sage: TestSuite(KRT).run()
    """
    def _fill(self, shape):
        r"""
        Return the highest weight KR tableau of weight ``shape``.

        INPUT:

        - ``shape`` -- The shape of the KR crystal's tableau

        OUTPUT:

        - A `r \times s` tableau

        EXAMPLES::

            sage: KRT = crystals.KirillovReshetikhin(['C', 5, 1], 3, 5, model='KR')
            sage: KRT._fill([3,3,1])
            [[1, 1, 1, -3, 1], [2, 2, 2, -2, 2], [3, -3, 3, -1, 3]]
            sage: KRT = crystals.KirillovReshetikhin(['C', 10, 1], 5, 6, model='KR')
            sage: KRT._fill([6,4,2,2])
            [[1, 1, 1, 1, 1, 1], [2, 2, 2, 2, -5, 2], [3, 3, -5, 3, -4, 3], [4, 4, -4, 4, -3, 4], [-5, 5, -3, 5, -2, 5]]
            sage: KRT._fill([6,4])
            [[1, 1, 1, 1, 1, 1], [2, 2, 2, 2, -5, 2], [-5, 3, -5, 3, -4, 3], [-4, 4, -4, 4, -3, 4], [-3, 5, -3, 5, -2, 5]]
        """
        # Add zeros until the shape has length s
        shape_list = list(shape) # Make sure we have a list
        while len(shape_list) != self._r:
            shape_list.append(0)

        lst = []
        for col in range(1, self._s+1):
            if (self._s - col) % 2 == 0:
                lst.extend( [self.letters(self._r - x) for x in range(self._r)] )
            else:
                m = self._r
                for j, val in enumerate(shape_list):
                    if col >= val:
                        m = j
                        break
                lst.extend([self.letters(-x) for x in range(m+1, self._r+1)])
                lst.extend([self.letters(m - x) for x in range(m)])

        return self.element_class(self, lst)

    def _build_module_generators(self):
        """
        Build the module generators.

        EXAMPLES::

            sage: KRT = crystals.KirillovReshetikhin(['C',4,1], 2, 3, model='KR')
            sage: KRT._build_module_generators()
            ([[1, -2, 1], [2, -1, 2]], [[1, 1, 1], [2, -2, 2]], [[1, 1, 1], [2, 2, 2]])
        """
        return tuple(self._fill(shape) for shape in horizontal_dominoes_removed(self._r, self._s))

    def from_kirillov_reshetikhin_crystal(self, krc):
        """
        Construct an element of ``self`` from the Kirillov-Reshetikhin
        crystal element ``krc``.

        EXAMPLES::

            sage: KRT = crystals.KirillovReshetikhin(['C',4,1], 2, 3, model='KR')
            sage: C = crystals.KirillovReshetikhin(['C',4,1], 2, 3, model='KN')
            sage: krc = C(4,3); krc
            [[3], [4]]
            sage: KRT.from_kirillov_reshetikhin_crystal(krc)
            [[3, -2, 1], [4, -1, 2]]
        """
        # To build a KR tableau from a KR crystal:
        # 1 - start with a highest weight KR tableau generated from the
        #  shape of the KR crystal
        # 2 - determine a path from the KR crystal to its highest weight
        # 3 - apply the inverse path to the highest weight KR tableau
        lifted = krc.lift()
        shape = lifted.to_tableau().shape()
        f_str = reversed(lifted.to_highest_weight()[1])
        return self._fill(shape).f_string(f_str)

class KRTableauxTypeBox(KRTableauxTypeVertical):
    r"""
    Kirillov-Reshetikhin tableaux `B^{r,s}` of type:

    - `A_{2n}^{(2)}` for all `r \leq n`,
    - `D_{n+1}^{(2)}` for all `r < n`,
    - `D_4^{(3)}` for `r = 1`.

    TESTS::

        sage: KRT = crystals.KirillovReshetikhin(['A', 4, 2], 2, 2, model='KR')
        sage: TestSuite(KRT).run()
        sage: KRT = crystals.KirillovReshetikhin(['D', 4, 2], 2, 2, model='KR')
        sage: TestSuite(KRT).run() # long time
        sage: KRT = crystals.KirillovReshetikhin(['D', 4, 3], 1, 2, model='KR')
        sage: TestSuite(KRT).run() # long time
    """
    def _fill(self, weight):
        r"""
        Return the highest weight KR tableau of weight ``weight``.

        INPUT:

        - ``weight`` -- The weight of the highest weight KR tableau (the
          conjugate of the shape of the KR crystal's tableau)

        OUTPUT:

        - A `r \times s` tableau

        EXAMPLES::

            sage: KRT = crystals.KirillovReshetikhin(['D', 4, 1], 2, 1, model='KR')
            sage: KRT._fill([])
            [[1], [-1]]
            sage: KRT = crystals.KirillovReshetikhin(['D', 14, 1], 12, 7, model='KR')
            sage: KRT._fill([10,10,8,2,2,2])
            [[1, 1, 1, 1, 1, 7, 1], [2, 2, 2, 2, 2, 8, 2], [3, 3, 7, 9, 7, 9, 3], [4, 4, 8, 10, 8, 10, 4], [5, 5, 9, 11, 9, 11, 5], [6, 6, 10, 12, 10, 12, 6], [7, 7, 11, -12, 11, -12, 7], [8, 8, 12, -11, 12, -11, 8], [9, 9, -12, -10, -12, -10, 9], [10, 10, -11, -9, -11, -9, -9], [-12, 11, -10, -8, -10, -8, -8], [-11, 12, -9, -7, -9, -7, -7]]
            sage: KRT._fill([10,10,6,2,2,2])
            [[1, 1, 1, 1, 1, 5, 1], [2, 2, 2, 2, 2, 6, 2], [3, 3, 9, 7, 9, 7, 3], [4, 4, 10, 8, 10, 8, 4], [5, 5, 11, 9, 11, 9, 5], [6, 6, 12, 10, 12, 10, 6], [7, 7, -12, 11, -12, 11, 7], [8, 8, -11, 12, -11, 12, 8], [9, 9, -10, -12, -10, -12, -8], [10, 10, -9, -11, -9, -11, -7], [-12, 11, -8, -10, -8, -10, -6], [-11, 12, -7, -9, -7, -9, -5]]
        """
        # Add zeros until the shape has length s
        weight_list = list(weight) # Make sure we have a list
        while len(weight_list) != self._s:
            weight_list.append(0)

        tableau = []
        i = 0
        # Step 0 - Fill first columns of height r
        while i < self._s and weight_list[i] == self._r:
            tableau.append( [self._r - j for j in range(self._r)] )
            i += 1

        # Step 1 - Add the alternating columns until we hit an odd number of columns
        c = -1
        while i < self._s:
            # If it is an odd number of columns
            if i == self._s - 1 or weight_list[i] != weight_list[i+1]:
                c = weight_list[i]
                i += 1
                break
            temp_list = [-(weight_list[i] + j + 1) for j in range(self._r - weight_list[i])]
            for j in range(weight_list[i]):
                temp_list.append(weight_list[i] - j)
            tableau.append(temp_list)
            tableau.append( [self._r - j for j in range(self._r)] )
            i += 2

        # Step 2 - Add the x dependent columns
        x = c + 1
        while i < self._s:
            temp_list = [-x - j for j in range(self._r - x + 1)] # +1 for indexing
            for j in range(x - weight_list[i] - 1): # +1 for indexing
                temp_list.append(self._r - j)
            x = temp_list[-1] # This is the h+1 entry of the column
            for j in range(weight_list[i]):
                temp_list.append(weight_list[i] - j)

            tableau.append(temp_list)
            i += 1

        # Step 3 - Add the final column
        if c > -1:
            val = x - 1
            temp_list = ['E' for j in range(self._r - val)]
            for j in range(val):
                temp_list.append(val - j)
            tableau.append(temp_list)

        return self.element_class(self, [self.letters(x) for x in flatten(tableau)])

    def _build_module_generators(self):
        """
        Build the module generators.

        EXAMPLES::

            sage: KRT = crystals.KirillovReshetikhin(['A',4,2], 2, 2, model='KR')
            sage: KRT._build_module_generators()
            ([[-2, 1], [-1, 2]], [[2, 1], [-2, E]], [[1, E], [2, E]],
             [[1, 1], [-2, 2]], [[1, 1], [2, E]], [[1, 1], [2, 2]])
        """
        return tuple(self._fill(weight) for weight in partitions_in_box(self._s, self._r))

class KRTableauxSpin(KRTableauxRectangle):
    r"""
    Kirillov-Reshetikhin tableaux `B^{r,s}` of type `D_n^{(1)}` with
    `r = n, n-1`.

    TESTS::

        sage: KRT = crystals.KirillovReshetikhin(['D', 4, 1], 3, 2, model='KR')
        sage: TestSuite(KRT).run()
        sage: KRT = crystals.KirillovReshetikhin(['D', 4, 1], 4, 2, model='KR')
        sage: TestSuite(KRT).run()
    """
    def _build_module_generators(self):
        r"""
        Build the module generators.

        There is only one module generator which corresponds to a single
        `n \times s` rectangle.

        EXAMPLES::

            sage: KRT = crystals.KirillovReshetikhin(['D', 4, 1], 3, 3, model='KR')
            sage: KRT._build_module_generators()
            ([[1, 1, 1], [2, 2, 2], [3, 3, 3], [-4, -4, -4]],)
            sage: KRT = crystals.KirillovReshetikhin(['D', 4, 1], 4, 3, model='KR')
            sage: KRT._build_module_generators()
            ([[1, 1, 1], [2, 2, 2], [3, 3, 3], [4, 4, 4]],)
        """
        n = self.cartan_type().classical().rank()
        if self._r == n:
            return KRTableauxRectangle._build_module_generators(self)

        tableau = []
        for i in range(self._s):
            tableau.append( [-n] + [self._r - j for j in range(self._r)] )

        return (self.element_class(self, [self.letters(x) for x in flatten(tableau)]),)

class KRTableauxBn(KRTableauxTypeHorizonal):
    """
    Kirillov-Reshetkhin tableaux `B^{n,s}` of type `B_n^{(1)}`.

    TESTS::

        sage: KRT = crystals.KirillovReshetikhin(['B', 2, 1], 2, 3, model='KR')
        sage: TestSuite(KRT).run()
    """
    def _build_module_generators(self):
        """
        Build the module generators.

        EXAMPLES::

            sage: KRT = crystals.KirillovReshetikhin(['B', 2, 1], 2, 2, model='KR')
            sage: KRT._build_module_generators()
            ([[-2, 1], [-1, 2]], [[1, 1], [2, 2]])
        """
        odd = int(self._s % 2)
        shapes = [[int(x * 2 + odd) for x in sh] for sh
                   in vertical_dominoes_removed(self._r, self._s // 2)]
        return tuple(self._fill(sh) for sh in shapes)

    def from_kirillov_reshetikhin_crystal(self, krc):
        """
        Construct an element of ``self`` from the Kirillov-Reshetikhin
        crystal element ``krc``.

        EXAMPLES::

            sage: KR = crystals.KirillovReshetikhin(['B',3,1], 3, 3, model='KR')
            sage: C = crystals.KirillovReshetikhin(['B',3,1], 3, 3, model='KN')
            sage: krc = C.module_generators[1].f_string([3,2,3,1,3,3]); krc
            [++-, [[2], [0], [-3]]]
            sage: KR.from_kirillov_reshetikhin_crystal(krc)
            [[1, 1, 2], [2, 2, -3], [-3, -3, -1]]
        """
        # To build a KR tableau from a type B_n spinor KR crystal:
        # 1 - determine a path from the KR crystal to its highest weight
        # 2 - find the corresponding highest weight KR tableau
        # 3 - apply the inverse path to the highest weight KR tableau
        lifted = krc.lift()
        to_hw = lifted.to_highest_weight()
        f_str = reversed(to_hw[1])
        wt = to_hw[0].weight()
        for x in self.module_generators:
            if x.classical_weight() == wt:
                return x.f_string(f_str)
        raise ValueError("no matching highest weight element found")

class KirillovReshetikhinTableauxElement(TensorProductOfRegularCrystalsElement):
    r"""
    A Kirillov-Reshetikhin tableau.

    For more information, see
    :class:`~sage.combinat.rigged_configurations.kr_tableaux.KirillovReshetikhinTableaux`
    and
    :class:`~sage.combinat.rigged_configurations.tensor_product_kr_tableaux.TensorProductOfKirillovReshetikhinTableaux`.
    """
    def __init__(self, parent, list, **options):
        r"""
        Initialize ``self``.

        EXAMPLES::

            sage: KRT = crystals.KirillovReshetikhin(['A', 4, 1], 2, 1, model='KR')
            sage: elt = KRT(4, 3); elt
            [[3], [4]]
            sage: TestSuite(elt).run()
        """
        # Make sure we are a list of letters
        if list != [] and not isinstance(list[0], (parent.letters.element_class, EmptyLetter)):
            list = [parent.letters(x) for x in list]
        TensorProductOfRegularCrystalsElement.__init__(self, parent, list)

    def _repr_(self):
        """
        Return the string representation of ``self``.

        EXAMPLES::

            sage: KRT = crystals.KirillovReshetikhin(['A', 4, 1], 2, 1, model='KR')
            sage: KRT(3,2)
            [[2], [3]]
        """
        return repr(self.to_array())

    def _repr_diagram(self):
        """
        Return a string representation of ``self`` as a diagram.

        EXAMPLES::

            sage: KRT = crystals.KirillovReshetikhin(['A',4,1], 2, 2, model='KR')
            sage: elt = KRT(2,1,4,3)
            sage: print(elt._repr_diagram())
              1  3
              2  4
        """
        return self.to_tableau()._repr_diagram()

    def _latex_(self):
        r"""
        Return a latex representation of ``self``.

        EXAMPLES::

            sage: KRT = crystals.KirillovReshetikhin(['A', 4, 1], 2, 3, model='KR')
            sage: latex(KRT(3,2,4,2,4,3))
            {\def\lr#1{\multicolumn{1}{|@{\hspace{.6ex}}c@{\hspace{.6ex}}|}{\raisebox{-.3ex}{$#1$}}}
            \raisebox{-.6ex}{$\begin{array}[b]{*{3}c}\cline{1-3}
            \lr{2}&\lr{2}&\lr{3}\\\cline{1-3}
            \lr{3}&\lr{4}&\lr{4}\\\cline{1-3}
            \end{array}$}
            }
        """
        from sage.combinat.output import tex_from_array
        return tex_from_array([[val._latex_() for val in row] for row in self.to_array()])

    def _ascii_art_(self):
        r"""
        Return an ASCII art representation of ``self``.

        EXAMPLES::

            sage: KRT = crystals.KirillovReshetikhin(['A',4,1], 2, 2, model='KR')
            sage: ascii_art(KRT(2,1,4,3))
              1  3
              2  4
        """
        from sage.typeset.ascii_art import AsciiArt
        return AsciiArt(self._repr_diagram().splitlines())

    def to_kirillov_reshetikhin_crystal(self):
        r"""
        Construct a
        :func:`~sage.combinat.crystals.kirillov_reshetihkin.KashiwaraNakashimaTableaux`
        element from ``self``.

        We construct the Kirillov-Reshetikhin crystal element as follows:

        1. Determine the shape `\lambda` of the KR crystal from the weight.
        2. Determine a path `e_{i_1} e_{i_2} \cdots e_{i_k}` to the highest
           weight.
        3. Apply `f_{i_k} \cdots f_{i_2} f_{i_1}` to a highest weight KR
           crystal of shape `\lambda`.

        EXAMPLES::

            sage: KRT = crystals.KirillovReshetikhin(['D',4,1], 2, 2, model='KR')
            sage: elt = KRT(3,2,-1,1); elt
            [[2, 1], [3, -1]]
            sage: elt.to_kirillov_reshetikhin_crystal()
            [[2], [3]]

        TESTS:

        Spinor tests::

            sage: KRT = crystals.KirillovReshetikhin(['D',4,1], 4, 3, model='KR')
            sage: KRC = crystals.KirillovReshetikhin(['D',4,1], 4, 3, model='KN')
            sage: elt = KRT(-3,-4,2,1,-3,-4,2,1,-2,-4,3,1); elt
            [[1, 1, 1], [2, 2, 3], [-4, -4, -4], [-3, -3, -2]]
            sage: ret = elt.to_kirillov_reshetikhin_crystal(); ret
            [++--, [[1], [3], [-4], [-3]]]
            sage: test = KRT(ret); test
            [[1, 1, 1], [2, 2, 3], [-4, -4, -4], [-3, -3, -2]]
            sage: test == elt
            True
        """
        return self.parent().kirillov_reshetikhin_crystal()(self)

    @cached_method
    def to_array(self, rows=True):
        r"""
        Return a 2-dimensional array representation of this
        Kirillov-Reshetikhin element.

        If the output is in rows, then it outputs the top row first (in the
        English convention) from left to right.

        For example: if the reading word is `[2, 1, 4, 3]`, so as a
        `2 \times 2` tableau::

            1 3
            2 4

        we output ``[[1, 3], [2, 4]]``.

        If the output is in columns, then it outputs the leftmost column first
        with the bottom element first. In other words this parses the reading
        word into its columns.

        Continuing with the previous example, the output would be
        ``[[2, 1], [4, 3]]``.

        INPUT:

        - ``rows`` -- (Default: ``True``) Set to ``True`` if the resulting
          array is by row, otherwise it is by column.

        EXAMPLES::

            sage: KRT = crystals.KirillovReshetikhin(['A', 4, 1], 2, 2, model='KR')
            sage: elt = KRT(2, 1, 4, 3)
            sage: elt.to_array()
            [[1, 3], [2, 4]]
            sage: elt.to_array(False)
            [[2, 1], [4, 3]]
        """
        ret_list = []
        h = self.parent()._tableau_height
        s = self.parent()._s
        if rows:
            for i in reversed(range(h)):
                row = []
                for j in range(s):
                    row.append(self[j * h + i])
                ret_list.append(row)
        else:
            for j in range(s):
                col = []
                for i in range(h):
                    col.append(self[j * h + i])
                ret_list.append(col)

        return ret_list

    @cached_method
    def to_tableau(self):
        """
        Return a :class:`Tableau` object of ``self``.

        EXAMPLES::

            sage: KRT = crystals.KirillovReshetikhin(['A', 4, 1], 2, 2, model='KR')
            sage: elt = KRT(2, 1, 4, 3); elt
            [[1, 3], [2, 4]]
            sage: t = elt.to_tableau(); t
            [[1, 3], [2, 4]]
            sage: type(t)
            <class 'sage.combinat.tableau.Tableaux_all_with_category.element_class'>
        """
        return Tableau(self.to_array())

    def pp(self):
        """
        Pretty print ``self``.

        EXAMPLES::

            sage: KRT = crystals.KirillovReshetikhin(['A', 4, 1], 2, 2, model='KR')
            sage: elt = KRT(2, 1, 4, 3); elt
            [[1, 3], [2, 4]]
            sage: elt.pp()
            1  3
            2  4
        """
        self.to_tableau().pp()

    def to_classical_highest_weight(self, index_set=None):
        r"""
        Return the classical highest weight element corresponding to ``self``.

        INPUT:

        - ``index_set`` -- (Default: ``None``) Return the highest weight
          with respect to the index set. If ``None`` is passed in, then this
          uses the classical index set.

        OUTPUT:

        A pair ``[H, f_str]`` where ``H`` is the highest weight element and
        ``f_str`` is a list of `a_i` of `f_{a_i}` needed to reach ``H``.

        EXAMPLES::

            sage: KRTab = crystals.KirillovReshetikhin(['D',4,1], 2, 2, model='KR')
            sage: elt = KRTab(3,2,-1,1); elt
            [[2, 1], [3, -1]]
            sage: elt.to_classical_highest_weight()
            [[[1, 1], [2, -1]], [1, 2]]
        """
        if index_set is None:
            index_set = self.parent()._cartan_type.classical().index_set()
        for i in index_set:
            next = self.e(i)
            if next is not None:
                hw = next.to_classical_highest_weight(index_set=index_set)
                return [hw[0], [i] + hw[1]]
        return [self, []]

    def weight(self):
        """
        Return the weight of ``self``.

        EXAMPLES::

            sage: KR = crystals.KirillovReshetikhin(['D',4,1], 2, 2, model='KR')
            sage: KR.module_generators[1].weight()
            -2*Lambda[0] + Lambda[2]
        """
        return self.Phi() - self.Epsilon()

    @cached_method
    def classical_weight(self):
        r"""
        Return the classical weight of ``self``.

        EXAMPLES::

            sage: KRT = crystals.KirillovReshetikhin(['D',4,1], 2, 2, model='KR')
            sage: elt = KRT(3,2,-1,1); elt
            [[2, 1], [3, -1]]
            sage: elt.classical_weight()
            (0, 1, 1, 0)
        """
        F = self.cartan_type().classical().root_system()
        if F.ambient_space() is None:
            WLR = F.weight_lattice()
        else:
            WLR = F.ambient_space()
        return sum((self[j].weight() for j in range(len(self))), WLR.zero())

    def e(self, i):
        """
        Perform the action of `e_i` on ``self``.

        .. TODO::

            Implement a direct action of `e_0` without moving to KR crystals.

        EXAMPLES::

            sage: KRT = crystals.KirillovReshetikhin(['D',4,1], 2, 2, model='KR')
            sage: KRT.module_generators[0].e(0)
            [[-2, 1], [-1, -1]]
        """
        if i == self.parent()._cartan_type.special_node():
            ret = self.to_kirillov_reshetikhin_crystal().e0()
            if ret is None:
                return None
            return ret.to_kirillov_reshetikhin_tableau()
        return TensorProductOfRegularCrystalsElement.e(self, i)

    def f(self, i):
        """
        Perform the action of `f_i` on ``self``.

        .. TODO::

            Implement a direct action of `f_0` without moving to KR crystals.

        EXAMPLES::

            sage: KRT = crystals.KirillovReshetikhin(['D',4,1], 2, 2, model='KR')
            sage: KRT.module_generators[0].f(0)
            [[1, 1], [2, -1]]
        """
        if i == self.parent()._cartan_type.special_node():
            ret = self.to_kirillov_reshetikhin_crystal().f0()
            if ret is None:
                return None
            return ret.to_kirillov_reshetikhin_tableau()
        return TensorProductOfRegularCrystalsElement.f(self, i)

    def epsilon(self, i):
        r"""
        Compute `\varepsilon_i` of ``self``.

        .. TODO::

            Implement a direct action of `\varepsilon_0` without moving to
            KR crystals.

        EXAMPLES::

            sage: KRT = crystals.KirillovReshetikhin(['D',4,1], 2, 2, model='KR')
            sage: KRT.module_generators[0].epsilon(0)
            2
        """
        if i == self.parent()._cartan_type.special_node():
            return self.to_kirillov_reshetikhin_crystal().epsilon0()
        return TensorProductOfRegularCrystalsElement.epsilon(self, i)

    def phi(self, i):
        r"""
        Compute `\varphi_i` of ``self``.

        .. TODO::

            Compute `\varphi_0` without moving to KR crystals.

        EXAMPLES::

            sage: KRT = crystals.KirillovReshetikhin(['D',4,1], 2, 2, model='KR')
            sage: KRT.module_generators[0].phi(0)
            2
        """
        if i == self.parent()._cartan_type.special_node():
            return self.to_kirillov_reshetikhin_crystal().phi0()
        return TensorProductOfRegularCrystalsElement.phi(self, i)

    def left_split(self):
        r"""
        Return the image of ``self`` under the left column splitting map.

        EXAMPLES::

            sage: KRT = crystals.KirillovReshetikhin(['D',4,1], 2, 3, model='KR')
            sage: mg = KRT.module_generators[1]; mg.pp()
              1 -2  1
              2 -1  2
            sage: ls = mg.left_split(); ls.pp()
              1 (X)  -2  1
              2      -1  2
            sage: ls.parent()
            Tensor product of Kirillov-Reshetikhin tableaux of type ['D', 4, 1] and factor(s) ((2, 1), (2, 2))
        """
        P = self.parent()
        if P._s == 1:
            raise ValueError("cannot split a single column")
        from sage.combinat.rigged_configurations.tensor_product_kr_tableaux import \
                TensorProductOfKirillovReshetikhinTableaux
        r = P._r
        TP = TensorProductOfKirillovReshetikhinTableaux(P._cartan_type, [[r, 1], [r, P._s-1]])
        lf = TP.crystals[0](*(self[:r]))
        rf = TP.crystals[1](*(self[r:]))
        return TP(lf, rf)

    def right_split(self):
        r"""
        Return the image of ``self`` under the right column splitting map.

        Let `\ast` denote the :meth:`Lusztig involution<lusztig_involution>`,
        and `\mathrm{ls}` as the :meth:`left splitting map<left_split>`.
        The right splitting map is defined as
        `\mathrm{rs} := \ast \circ \mathrm{ls} \circ \ast`.

        EXAMPLES::

            sage: KRT = crystals.KirillovReshetikhin(['D',4,1], 2, 3, model='KR')
            sage: mg = KRT.module_generators[1]; mg.pp()
              1 -2  1
              2 -1  2
            sage: ls = mg.right_split(); ls.pp()
             -2  1 (X)   1
             -1  2       2
            sage: ls.parent()
            Tensor product of Kirillov-Reshetikhin tableaux of type ['D', 4, 1] and factor(s) ((2, 2), (2, 1))
        """
        return self.lusztig_involution().left_split().lusztig_involution()

KirillovReshetikhinTableaux.Element = KirillovReshetikhinTableauxElement

class KRTableauxSpinElement(KirillovReshetikhinTableauxElement):
    r"""
    Kirillov-Reshetikhin tableau for spinors.

    Here we are in the embedding `B(\Lambda_n) \hookrightarrow
    B(2 \Lambda_n)`, so `e_i` and `f_i` act by `e_i^2` and `f_i^2`
    respectively for all `i \neq 0`. We do this so our columns are full
    width (as opposed to half width and/or uses a `\pm` representation).
    """
    def e(self, i):
        r"""
        Calculate the action of `e_i` on ``self``.

        EXAMPLES::

            sage: KRT = crystals.KirillovReshetikhin(['D',4,1], 4, 1, model='KR')
            sage: KRT(-1, -4, 3, 2).e(1)
            [[1], [3], [-4], [-2]]
            sage: KRT(-1, -4, 3, 2).e(3)
        """
        if i == self.parent()._cartan_type.special_node():
            # Only need to do it once since we pull to the KR crystal
            return KirillovReshetikhinTableauxElement.e(self, i)

        half = KirillovReshetikhinTableauxElement.e(self, i)
        if half is None:
            return None
        return KirillovReshetikhinTableauxElement.e(half, i)

    def f(self, i):
        r"""
        Calculate the action of `f_i` on ``self``.

        EXAMPLES::

            sage: KRT = crystals.KirillovReshetikhin(['D',4,1], 4, 1, model='KR')
            sage: KRT(-1, -4, 3, 2).f(1)
            sage: KRT(-1, -4, 3, 2).f(3)
            [[2], [4], [-3], [-1]]
        """
        if i == self.parent()._cartan_type.special_node():
            # Only need to do it once since we pull to the KR crystal
            return KirillovReshetikhinTableauxElement.f(self, i)

        half = KirillovReshetikhinTableauxElement.f(self, i)
        if half is None:
            return None

        return KirillovReshetikhinTableauxElement.f(half, i)

    def epsilon(self, i):
        r"""
        Compute `\varepsilon_i` of ``self``.

        EXAMPLES::

            sage: KRT = crystals.KirillovReshetikhin(['D',4,1], 4, 1, model='KR')
            sage: KRT(-1, -4, 3, 2).epsilon(1)
            1
            sage: KRT(-1, -4, 3, 2).epsilon(3)
            0
        """
        if i == self.parent()._cartan_type.special_node():
            # Don't need to half it since we pull to the KR crystal
            return KirillovReshetikhinTableauxElement.epsilon(self, i)
        return KirillovReshetikhinTableauxElement.epsilon(self, i) // 2

    def phi(self, i):
        r"""
        Compute `\varphi_i` of ``self``.

        EXAMPLES::

            sage: KRT = crystals.KirillovReshetikhin(['D',4,1], 4, 1, model='KR')
            sage: KRT(-1, -4, 3, 2).phi(1)
            0
            sage: KRT(-1, -4, 3, 2).phi(3)
            1
        """
        if i == self.parent()._cartan_type.special_node():
            # Don't need to half it since we pull to the KR crystal
            return KirillovReshetikhinTableauxElement.phi(self, i)
        return KirillovReshetikhinTableauxElement.phi(self, i) // 2

    @cached_method
    def to_array(self, rows=True):
        r"""
        Return a 2-dimensional array representation of this
        Kirillov-Reshetikhin element.

        If the output is in rows, then it outputs the top row first (in the
        English convention) from left to right.

        For example: if the reading word is `[2, 1, 4, 3]`, so as a
        `2 \times 2` tableau::

            1 3
            2 4

        we output ``[[1, 3], [2, 4]]``.

        If the output is in columns, then it outputs the leftmost column first
        with the bottom element first. In other words this parses the reading
        word into its columns.

        Continuing with the previous example, the output would be
        ``[[2, 1], [4, 3]]``.

        INPUT:

        - ``rows`` -- (Default: ``True``) Set to ``True`` if the resulting
          array is by row, otherwise it is by column.

        EXAMPLES::

            sage: KRT = crystals.KirillovReshetikhin(['D', 4, 1], 4, 3, model='KR')
            sage: elt = KRT(-3,-4,2,1,-3,-4,2,1,-2,-4,3,1)
            sage: elt.to_array()
            [[1, 1, 1], [2, 2, 3], [-4, -4, -4], [-3, -3, -2]]
            sage: elt.to_array(False)
            [[-3, -4, 2, 1], [-3, -4, 2, 1], [-2, -4, 3, 1]]
        """
        ret_list = []
        h = self.parent()._cartan_type.classical().rank()
        s = self.parent()._s
        if rows:
            for i in reversed(range(h)):
                row = []
                for j in range(s):
                    row.append(self[j * h + i])
                ret_list.append(row)
        else:
            for j in range(s):
                col = []
                for i in range(h):
                    col.append(self[j * h + i])
                ret_list.append(col)

        return ret_list

    def left_split(self):
        """
        Return the image of ``self`` under the left column splitting map.

        EXAMPLES::

            sage: KRT = crystals.KirillovReshetikhin(['D', 4, 1], 4, 3, model='KR')
            sage: elt = KRT(-3,-4,2,1,-3,-4,2,1,-2,-4,3,1); elt.pp()
              1  1  1
              2  2  3
             -4 -4 -4
             -3 -3 -2
            sage: elt.left_split().pp()
              1 (X)   1  1
              2       2  3
             -4      -4 -4
             -3      -3 -2
        """
        P = self.parent()
        if P._s == 1:
            raise ValueError("cannot split a single column")
        from sage.combinat.rigged_configurations.tensor_product_kr_tableaux import \
                TensorProductOfKirillovReshetikhinTableaux
        h = P._cartan_type.classical().rank()
        TP = TensorProductOfKirillovReshetikhinTableaux(P._cartan_type, [[P._r, 1], [P._r, P._s-1]])
        lf = TP.crystals[0](*(self[:h]))
        rf = TP.crystals[1](*(self[h:]))
        return TP(lf, rf)

    # FIXME: This is a copy of the above classical weight, and cached_method
    #   overwrites this method if it is called via super.
    @cached_method
    def classical_weight(self):
        r"""
        Return the classical weight of ``self``.

        EXAMPLES::

            sage: KRT = crystals.KirillovReshetikhin(['D', 4, 1], 4, 1, model='KR')
            sage: KRT.module_generators[0].classical_weight()
            (1/2, 1/2, 1/2, 1/2)
        """
        F = self.cartan_type().classical().root_system()
        if F.ambient_space() is None:
            WLR = F.weight_lattice()
        else:
            WLR = F.ambient_space()
        return sum((self[j].weight() for j in range(len(self))), WLR.zero()) / 2

KRTableauxBn.Element = KRTableauxSpinElement
KRTableauxSpin.Element = KRTableauxSpinElement

class KRTableauxDTwistedSpin(KRTableauxRectangle):
    r"""
    Kirillov-Reshetikhin tableaux `B^{r,s}` of type `D_n^{(2)}` with `r = n`.

    EXAMPLES::

        sage: KRT = crystals.KirillovReshetikhin(['D', 4, 2], 1, 1, model='KR')
        sage: KRT.cardinality()
        8
        sage: KRC = crystals.KirillovReshetikhin(['D', 4, 2], 1, 1, model='KN')
        sage: KRT.cardinality() == KRC.cardinality()
        True
    """
    Element = KRTableauxSpinElement

class KRTableauxTypeFromRCElement(KirillovReshetikhinTableauxElement):
    r"""
    A Kirillov-Reshetikhin tableau constructed from rigged configurations
    under the bijection `\Phi`.
    """
    def e(self, i):
        """
        Perform the action of `e_i` on ``self``.

        .. TODO::

            Implement a direct action of `e_0` without moving to
            rigged configurations.

        EXAMPLES::

            sage: KRT = crystals.KirillovReshetikhin(['D',4,3], 2, 1, model='KR')
            sage: KRT.module_generators[0].e(0)
            [[2], [E]]
        """
        if i == self.parent().cartan_type().special_node():
            P = self.parent()
            if P.cartan_type() != CartanType(['D',4,3]):
                return None
            from sage.combinat.rigged_configurations.tensor_product_kr_tableaux import TensorProductOfKirillovReshetikhinTableaux
            K = TensorProductOfKirillovReshetikhinTableaux(P.cartan_type(), [[P.r(), P.s()]])
            ret = K(self).to_rigged_configuration()
            RC = ret.parent()
            ret = ret.to_virtual_configuration().e(0)
            if ret is None:
                return None
            ret = RC.from_virtual(ret)
            return ret.to_tensor_product_of_kirillov_reshetikhin_tableaux()[0]
        return TensorProductOfRegularCrystalsElement.e(self, i)

    def f(self, i):
        """
        Perform the action of `f_i` on ``self``.

        .. TODO::

            Implement a direct action of `f_0` without moving to
            rigged configurations.

        EXAMPLES::

            sage: KRT = crystals.KirillovReshetikhin(['D',4,3], 2, 1, model='KR')
            sage: KRT.module_generators[0].f(0)
            sage: KRT.module_generators[3].f(0)
            [[1], [0]]
        """
        if i == self.parent().cartan_type().special_node():
            P = self.parent()
            if P.cartan_type() != CartanType(['D',4,3]):
                return None
            from sage.combinat.rigged_configurations.tensor_product_kr_tableaux import TensorProductOfKirillovReshetikhinTableaux
            K = TensorProductOfKirillovReshetikhinTableaux(P.cartan_type(), [[P.r(), P.s()]])
            ret = K(self).to_rigged_configuration()
            RC = ret.parent()
            ret = ret.to_virtual_configuration().f(0)
            if ret is None:
                return None
            ret = RC.from_virtual(ret)
            return ret.to_tensor_product_of_kirillov_reshetikhin_tableaux()[0]
        return TensorProductOfRegularCrystalsElement.f(self, i)

    def epsilon(self, i):
        r"""
        Compute `\varepsilon_i` of ``self``.

        .. TODO::

            Implement a direct action of `\epsilon_0` without moving to
            KR crystals.

        EXAMPLES::

            sage: KRT = crystals.KirillovReshetikhin(['D',4,3], 2, 2, model='KR')
            sage: KRT.module_generators[0].epsilon(0)
            6
        """
        if i == self.parent().cartan_type().special_node():
            P = self.parent()
            if P.cartan_type() != CartanType(['D',4,3]):
                return 0
            from sage.combinat.rigged_configurations.tensor_product_kr_tableaux import TensorProductOfKirillovReshetikhinTableaux
            K = TensorProductOfKirillovReshetikhinTableaux(P.cartan_type(), [[P.r(), P.s()]])
            rc = K(self).to_rigged_configuration().to_virtual_configuration()
            return rc.epsilon(0)
        return TensorProductOfRegularCrystalsElement.epsilon(self, i)

    def phi(self, i):
        r"""
        Compute `\varphi_i` of ``self``.

        .. TODO::

            Compute `\phi_0` without moving to KR crystals.

        EXAMPLES::

            sage: KRT = crystals.KirillovReshetikhin(['D',4,3], 2, 2, model='KR')
            sage: KRT.module_generators[0].phi(0)
            0
        """
        if i == self.parent().cartan_type().special_node():
            P = self.parent()
            if P.cartan_type() != CartanType(['D',4,3]):
                return 0
            from sage.combinat.rigged_configurations.tensor_product_kr_tableaux import TensorProductOfKirillovReshetikhinTableaux
            K = TensorProductOfKirillovReshetikhinTableaux(P.cartan_type(), [[P.r(), P.s()]])
            rc = K(self).to_rigged_configuration().to_virtual_configuration()
            return rc.phi(0)
        return TensorProductOfRegularCrystalsElement.phi(self, i)

    def weight(self):
        """
        Return the weight of ``self``.
        """
        WLR = self.parent().weight_lattice_realization()
        La = WLR.fundamental_weights()
        cl_index = self.parent()._cartan_type.classical().index_set()
        wt = WLR.sum((self.phi(i) - self.epsilon(i)) * La[i] for i in cl_index)
        return -wt.level() * La[0] + wt

class KRTableauxTypeFromRC(KirillovReshetikhinTableaux):
    r"""
    Kirillov-Reshetikhin tableaux `B^{r,s}` constructed from rigged
    configurations under the bijecton `\Phi`.

    .. WARNING::

        The Kashiwara-Nakashima version is not implemented due to the
        non-trivial multiplicities of classical components, so
        :meth:`classical_decomposition` does not work.
    """
    def __init__(self, cartan_type, r, s):
        r"""
        Initialize ``self``.

        EXAMPLES::

            sage: KRT = crystals.KirillovReshetikhin(['D', 4, 3], 2, 1, model='KR')
            sage: TestSuite(KRT).run() # long time
        """
        # We must modify the constructor of KirillovReshetikhinTableaux
        self._r = r
        self._s = s
        self._cartan_type = cartan_type
        Parent.__init__(self, category=KirillovReshetikhinCrystals())
        self.letters = CrystalOfLetters(cartan_type.classical())

    @lazy_attribute
    def module_generators(self):
        """
        The module generators of ``self``.

        EXAMPLES::

            sage: KRT = crystals.KirillovReshetikhin(['D',4,3], 2, 1, model='KR')
            sage: KRT.module_generators
            ([[1], [2]], [[1], [0]], [[1], [E]], [[E], [E]])
        """
        return self._build_module_generators()

    def _build_module_generators(self):
        r"""
        Return the module generators of ``self``.

        EXAMPLES::

            sage: KRT = crystals.KirillovReshetikhin(['D',4,3], 2, 1, model='KR')
            sage: KRT._build_module_generators()
            ([[1], [2]], [[1], [0]], [[1], [E]], [[E], [E]])
        """
        from sage.combinat.rigged_configurations.rigged_configurations import RiggedConfigurations
        RC = RiggedConfigurations(self._cartan_type, [[self._r, self._s]])
        return tuple(mg.to_tensor_product_of_kirillov_reshetikhin_tableaux()[0]
                     for mg in RC.module_generators)

    @lazy_attribute
    def _tableau_height(self):
        """
        The height of the tableaux in ``self``.

        EXAMPLES::

            sage: ct = CartanType(['E',6,1])
            sage: [crystals.KirillovReshetikhin(ct, r, 1, model='KR')._tableau_height
            ....:  for r in ct.classical().index_set()]
            [1, 3, 2, 3, 4, 2]
        """
        if self._cartan_type.type() == 'E':
            if self._cartan_type.classical().rank() == 6:
                #       6   2 - 5
                #      /   /
                # 0 - 1 - 3 - 4
                if self._r == 1:
                    return 1
                if self._r == [3, 6]:
                    return 2
                if self._r in [2, 4]:
                    return 3
                if self._r == 5:
                    return 4
            if self._cartan_type.classical().rank() == 7:
                #     1-2-3
                #    /
                # 0-7-6-5-4
                if self._r <= 3:
                    return self._r + 1
                return 8 - self._r
            if self._cartan_type.classical().rank() == 8:
                #     1-2-3
                #    /
                # 0-8-7-6-5-4
                if self._r <= 3:
                    return self._r + 1
                return 9 - self._r
        if not self._cartan_type.is_untwisted_affine():
            if self._cartan_type.dual().type() == 'G':
                return self._r
        return len(self.module_generators[0]) // self._s

    Element = KRTableauxTypeFromRCElement
<|MERGE_RESOLUTION|>--- conflicted
+++ resolved
@@ -508,7 +508,6 @@
         return KashiwaraNakashimaTableaux(self._cartan_type, self._r, self._s)
 
     def classical_decomposition(self):
-<<<<<<< HEAD
         """
         Return the classical crystal decomposition of ``self``.
 
@@ -520,8 +519,6 @@
         return self.kirillov_reshetikhin_crystal().classical_decomposition()
 
     def affinization(self):
-=======
->>>>>>> a8e26e9a
         """
         Return the corresponding affinization crystal of ``self``.
 
