--- conflicted
+++ resolved
@@ -571,7 +571,6 @@
 
                     new_vac_nums[i] += 2
                     new_rigging[i] += 2
-<<<<<<< HEAD
 
 
                 if k != 1 and not set_vac_num: # If we did not remove a row nor found another row of length k-1
@@ -590,11 +589,9 @@
         r"""
         Generate a new partition for a given value of `a` by updating the
         vacancy numbers and preserving co-labels for the map `e_a`.
-=======
->>>>>>> 07b385da
-
-
-<<<<<<< HEAD
+
+        INPUT:
+
         - ``a`` -- the index of the partition we operated on
         - ``b`` -- the index of the partition to generate
         - ``k`` -- the length of the string with the smallest negative
@@ -672,104 +669,6 @@
         new_vac_nums = self[a].vacancy_numbers[:]
         new_rigging = self[a].rigging[:]
 
-=======
-                if k != 1 and not set_vac_num: # If we did not remove a row nor found another row of length k-1
-                    new_vac_nums[rigging_index] += 2
-
-                new_partitions.append(RiggedPartition(new_list, new_rigging, new_vac_nums))
-
-        ret_RC = self.__class__(self.parent(), new_partitions)
-        if k != 1 and not set_vac_num: # If we did not remove a row nor found another row of length k-1
-            # Update that row's vacancy number
-            ret_RC[a].vacancy_numbers[rigging_index] = \
-              self.parent()._calc_vacancy_number(ret_RC.nu(), a, rigging_index)
-        return(ret_RC)
-
-    def _generate_partition_e(self, a, b, k):
-        r"""
-        Generate a new partition for a given value of `a` by updating the
-        vacancy numbers and preserving co-labels for the map `e_a`.
-
-        INPUT:
-
-        - ``a`` -- the index of the partition we operated on
-        - ``b`` -- the index of the partition to generate
-        - ``k`` -- the length of the string with the smallest negative
-          rigging of smallest length
-
-        OUTPUT:
-
-        The constructed rigged partition.
-
-        TESTS::
-
-            sage: RC = RiggedConfigurations(['A', 4, 1], [[2,1]])
-            sage: RC(partition_list=[[1], [1], [1], [1]])._generate_partition_e(1, 2, 1)
-            -1[ ]-1
-            <BLANKLINE>
-        """
-        # Check to make sure we will do something
-        if not self.parent()._cartan_matrix[a][b]:
-            return self[b]
-
-        new_list = self[b][:]
-        new_vac_nums = self[b].vacancy_numbers[:]
-        new_rigging = self[b].rigging[:]
-
-        # Update the vacancy numbers and the rigging
-        value = self.parent()._cartan_matrix[a][b]
-        for i in range(len(new_vac_nums)):
-            if new_list[i] < k:
-                break
-
-            new_vac_nums[i] += value
-            new_rigging[i] += value
-
-        return(RiggedPartition(new_list, new_rigging, new_vac_nums))
-
-    def f(self, a):
-        r"""
-        Return the action of the crystal operator `f_a` on ``self``.
-
-        This implements the method defined in [CrysStructSchilling06]_ which
-        finds the value `k` which is  the length of the string with the
-        smallest nonpositive rigging of largest length. Then it adds a box from
-        a string of length `k` in the `a`-th rigged partition, keeping all
-        colabels fixed and decreasing the new label by one. If no such string
-        exists, then it adds a new string of length 1 with label `-1`. However
-        we need to modify the definition to work for `B(\infty)` by removing
-        the condition that the resulting rigged configuration is valid.
-
-        INPUT:
-
-        - ``a`` -- the index of the partition to add a box
-
-        OUTPUT:
-
-        The resulting rigged configuration element.
-
-        EXAMPLES::
-
-            sage: RC = crystals.infinity.RiggedConfigurations(['A', 3])
-            sage: nu0 = RC.module_generators[0]
-            sage: nu0.f(2)
-            <BLANKLINE>
-            (/)
-            <BLANKLINE>
-            -2[ ]-1
-            <BLANKLINE>
-            (/)
-            <BLANKLINE>
-        """
-        if a not in self.parent()._rc_index:
-            raise ValueError("{} is not in the index set".format(a))
-        a = self.parent()._rc_index.index(a)
-
-        new_list = self[a][:]
-        new_vac_nums = self[a].vacancy_numbers[:]
-        new_rigging = self[a].rigging[:]
-
->>>>>>> 07b385da
         # Find k and perform f_a
         k = None
         add_index = -1 # Index where we will add our row too
@@ -781,7 +680,6 @@
             #   the correct index.
             if add_index is None and new_list[i] != new_list[rigging_index]:
                 add_index = i+1
-<<<<<<< HEAD
 
             if new_rigging[i] <= cur_rigging:
                 cur_rigging = new_rigging[i]
@@ -835,60 +733,6 @@
         vacancy numbers and preserving co-labels for the map `f_a`.
 
         INPUT:
-=======
-
-            if new_rigging[i] <= cur_rigging:
-                cur_rigging = new_rigging[i]
-                k = new_list[i]
-                rigging_index = i
-                add_index = None
-
-        # If we've not found a valid k
-        if k is None:
-            new_list.append(1)
-            new_rigging.append(-1)
-            new_vac_nums.append(None)
-            k = 0
-            add_index = num_rows
-            num_rows += 1 # We've added a row
-        else:
-            if add_index is None: # We are adding to the first row in the list
-                add_index = 0
-            new_list[add_index] += 1
-            new_rigging.insert(add_index, new_rigging[rigging_index] - 1)
-            new_vac_nums.insert(add_index, None)
-            new_rigging.pop(rigging_index + 1) # add 1 for the insertion
-            new_vac_nums.pop(rigging_index + 1)
-
-        new_partitions = []
-        for b in range(len(self)):
-            if b != a:
-                new_partitions.append(self._generate_partition_f(a, b, k))
-            else:
-                # Update the vacancy numbers and the rigging
-                for i in range(num_rows):
-                    if new_list[i] <= k:
-                        break
-
-                    if i != add_index:
-                        new_vac_nums[i] -= 2
-                        new_rigging[i] -= 2
-
-                new_partitions.append(RiggedPartition(new_list, new_rigging, new_vac_nums))
-
-        new_partitions[a].vacancy_numbers[add_index] = \
-          self.parent()._calc_vacancy_number(new_partitions, a, add_index)
-
-        # Note that we do not need to sort the rigging since if there was a
-        #   smaller rigging in a larger row, then `k` would be larger.
-        return self.__class__(self.parent(), new_partitions)
-
-    def _generate_partition_f(self, a, b, k):
-        r"""
-        Generate a new partition for a given value of `a` by updating the
-        vacancy numbers and preserving co-labels for the map `f_a`.
-
-        INPUT:
 
         - ``a`` -- the index of the partition we operated on
         - ``b`` -- the index of the partition to generate
@@ -1219,52 +1063,9 @@
         OUTPUT:
 
         The resulting rigged configuration element.
->>>>>>> 07b385da
-
-        - ``a`` -- the index of the partition we operated on
-        - ``b`` -- the index of the partition to generate
-        - ``k`` -- the length of the string with smallest nonpositive rigging
-          of largest length
-
-<<<<<<< HEAD
-        OUTPUT:
-
-        The constructed rigged partition.
-
-        TESTS::
-
-            sage: RC = RiggedConfigurations(['A', 4, 1], [[2,1]])
-            sage: RC(partition_list=[[1], [1], [1], [1]])._generate_partition_f(1, 2, 1)
-            0[ ]0
-            <BLANKLINE>
-        """
-        # Check to make sure we will do something
-        if not self.parent()._cartan_matrix[a][b]:
-            return self[b]
-
-        new_list = self[b][:]
-        new_vac_nums = self[b].vacancy_numbers[:]
-        new_rigging = self[b].rigging[:]
-
-        # Update the vacancy numbers and the rigging
-        value = self.parent()._cartan_matrix[a][b]
-        for i in range(len(new_vac_nums)):
-            if new_list[i] <= k:
-                break
-
-            new_vac_nums[i] -= value
-            new_rigging[i] -= value
-
-        return(RiggedPartition(new_list, new_rigging, new_vac_nums))
-
-    def epsilon(self, a):
-        r"""
-        Return `\varepsilon_a` of ``self``.
-
-        Let `x_{\ell}` be the smallest string of `\nu^{(a)}` or `0` if
-        `\nu^{(a)} = \emptyset`, then we have
-        `\varepsilon_a = -\min(0, x_{\ell})`.
-=======
+
+        EXAMPLES::
+
             sage: La = RootSystem(['A',2,1]).weight_lattice().fundamental_weights()
             sage: RC = crystals.RiggedConfigurations(['A',2,1], La[0])
             sage: elt = RC(partition_list=[[1,1],[1],[2]])
@@ -1461,47 +1262,9 @@
         in [CrysStructSchilling06]_. For `e_0`, this converts the class to
         a tensor product of KR tableaux and does the corresponding `e_0`
         and pulls back.
->>>>>>> 07b385da
 
         .. TODO::
 
-<<<<<<< HEAD
-            sage: RC = RiggedConfigurations(['D', 4, 1], [[2, 2]])
-        """
-        a = self.parent()._rc_index.index(a)
-        if not self[a]:
-            return 0
-        return -min(0, min(self[a].rigging))
-
-    def phi(self, a):
-        r"""
-        Return `\varphi_a` of ``self``.
-
-        Let `x_{\ell}` be the smallest string of `\nu^{(a)}` or `0` if
-        `\nu^{(a)} = \emptyset`, then we have
-        `\varepsilon_a = p_{\infty}^{(a)} - min(0, x_{\ell})`.
-
-        EXAMPLES::
-
-            sage: RC = RiggedConfigurations(['D', 4, 1], [[2, 2]])
-        """
-        a = self.parent()._rc_index.index(a)
-        p_inf = self.parent()._calc_vacancy_number(self, a, None)
-        if not self[a]:
-            return p_inf
-        return p_inf - min(0, min(self[a].rigging))
-
-    def get_vacancy_numbers(self, a):
-        r"""
-        Return the list of all vacancy numbers of the rigged partition
-        `\nu^{(a)}` (with duplicates).
-
-        INPUT:
-
-        - ``a`` -- the index of the rigged partition
-
-        EXAMPLES::
-=======
             Implement `e_0` without appealing to tensor product of
             KR tableaux.
 
@@ -1558,162 +1321,13 @@
 
             Implement `f_0` without appealing to tensor product of
             KR tableaux.
->>>>>>> 07b385da
-
-            sage: RC = RiggedConfigurations(['A', 4, 1], [[2, 2]])
-            sage: RC(partition_list=[[1], [2,1], [1], []]).get_vacancy_numbers(2)
-            [-2, -1]
-        """
-        a = self.parent()._rc_index.index(a)
-        return self[a].vacancy_numbers
-
-<<<<<<< HEAD
-    def get_vacancy_number(self, a, i):
-        r"""
-        Return the vacancy number `p_i^{(a)}`.
-=======
+
+        INPUT:
+
         - ``a`` -- the index of the partition to add a box
->>>>>>> 07b385da
-
-        INPUT:
-
-<<<<<<< HEAD
-        - ``a`` -- the index of the rigged partition
-
-        - ``i`` -- the row of the rigged partition
-
-        EXAMPLES::
-
-            sage: RC = RiggedConfigurations(['A', 4, 1], [[2, 2]])
-            sage: elt = RC(partition_list=[[1], [2,1], [1], []])
-            sage: elt.get_vacancy_number(2, 3)
-            sage: elt.get_vacancy_number(2, 2)
-            -2
-            sage: elt.get_vacancy_number(2, 1)
-            -1
-        """
-        a = self.parent()._rc_index.index(a)
-        partition = self[a]
-        for k, val in enumerate(partition):
-            if val == i:
-                return partition.vacancy_numbers[k]
-            elif val < i:
-                return None
-        return None
-
-    def partition_rigging_lists(self):
-        """
-        Return the list of partitions and the associated list of riggings
-        of ``self``.
-
-        EXAMPLES::
-
-            sage: RC = RiggedConfigurations(['A',3,1], [[1,2],[2,2]])
-            sage: rc = RC(partition_list=[[2],[1],[1]], rigging_list=[[-1],[0],[-1]]); rc
-            <BLANKLINE>
-            -1[ ][ ]-1
-            <BLANKLINE>
-            1[ ]0
-            <BLANKLINE>
-            -1[ ]-1
-            <BLANKLINE>
-            sage: rc.partition_rigging_lists()
-            [[[2], [1], [1]], [[-1], [0], [-1]]]
-        """
-        partitions = []
-        riggings = []
-        for p in self:
-            partitions.append(list(p))
-            riggings.append(list(p.rigging))
-        return [partitions, riggings]
-
-class RCNonSimplyLacedElement(RiggedConfigurationElement):
-    """
-    Rigged configuration elements for non-simply-laced types.
-
-    TESTS::
-
-        sage: RC = crystals.infinity.RiggedConfigurations(['C',2,1])
-        sage: elt = RC.module_generators[0].f_string([1,0,2,2,0,1]); elt
-        <BLANKLINE>
-        -2[ ][ ]-1
-        <BLANKLINE>
-        -2[ ]-1
-        -2[ ]-1
-        <BLANKLINE>
-        -2[ ][ ]-1
-        <BLANKLINE>
-        sage: TestSuite(elt).run()
-    """
-    def to_virtual_configuration(self):
-        """
-        Return the corresponding rigged configuration in the virtual crystal.
-
-        EXAMPLES::
-
-            sage: RC = RiggedConfigurations(['C',2,1], [[1,2],[1,1],[2,1]])
-            sage: elt = RC(partition_list=[[3],[2]]); elt
-            <BLANKLINE>
-            0[ ][ ][ ]0
-            <BLANKLINE>
-            0[ ][ ]0
-            sage: elt.to_virtual_configuration()
-            <BLANKLINE>
-            0[ ][ ][ ]0
-            <BLANKLINE>
-            0[ ][ ][ ][ ]0
-            <BLANKLINE>
-            0[ ][ ][ ]0
-        """
-        return self.parent().to_virtual(self)
-
-    def e(self, a):
-        """
-        Return the action of `e_a` on ``self``.
-
-        This works by lifting into the virtual configuration, then applying
-
-        .. MATH::
-
-            e^v_a = \prod_{j \in \iota(a)} \hat{e}_j^{\gamma_j}
-
-        and pulling back.
-
-        EXAMPLES::
-
-            sage: RC = crystals.infinity.RiggedConfigurations(['C',2,1])
-            sage: elt = RC(partition_list=[[2],[1,1],[2]], rigging_list=[[-1],[-1,-1],[-1]])
-            sage: ascii_art(elt.e(0))
-            0[ ]0  -2[ ]-1  -2[ ][ ]-1
-                   -2[ ]-1
-            sage: ascii_art(elt.e(1))
-            -3[ ][ ]-2  0[ ]1  -3[ ][ ]-2
-            sage: ascii_art(elt.e(2))
-            -2[ ][ ]-1  -2[ ]-1  0[ ]0
-                        -2[ ]-1
-        """
-        vct = self.parent()._folded_ct
-        L = []
-        gamma = vct.scaling_factors()
-        for i in vct.folding_orbit()[a]:
-            L.extend([i]*gamma[a])
-        virtual_rc = self.parent().to_virtual(self).e_string(L)
-        if virtual_rc is None:
-            return None
-        return self.parent().from_virtual(virtual_rc)
-
-    def f(self, a):
-        """
-        Return the action of `f_a` on ``self``.
-
-        This works by lifting into the virtual configuration, then applying
-
-        .. MATH::
-
-            f^v_a = \prod_{j \in \iota(a)} \hat{f}_j^{\gamma_j}
-
-        and pulling back.
-=======
+
+        OUTPUT:
+
         The resulting rigged configuration element.
 
         EXAMPLES::
@@ -1845,91 +1459,9 @@
             True
 
         TESTS:
->>>>>>> 07b385da
 
         We check the classical weights agree in an entire crystal::
 
-<<<<<<< HEAD
-            sage: RC = crystals.infinity.RiggedConfigurations(['C',2,1])
-            sage: elt = RC(partition_list=[[2],[1,1],[2]], rigging_list=[[-1],[-1,-1],[-1]])
-            sage: ascii_art(elt.f(0))
-            -4[ ][ ][ ]-2  -2[ ]-1  -2[ ][ ]-1
-                           -2[ ]-1
-            sage: ascii_art(elt.f(1))
-            -1[ ][ ]0  -2[ ][ ]-2  -1[ ][ ]0
-                       -2[ ]-1   
-            sage: ascii_art(elt.f(2))
-            -2[ ][ ]-1  -2[ ]-1  -4[ ][ ][ ]-2
-                        -2[ ]-1
-        """
-        vct = self.parent()._folded_ct
-        L = []
-        gamma = vct.scaling_factors()
-        for i in vct.folding_orbit()[a]:
-            L.extend([i]*gamma[a])
-        virtual_rc = self.parent().to_virtual(self).f_string(L)
-        if virtual_rc is None:
-            return None
-        return self.parent().from_virtual(virtual_rc)
-
-##########################################################
-## Highest weight crystal rigged configuration elements ##
-##########################################################
-
-class RCHighestWeightElement(RiggedConfigurationElement):
-    """
-    Rigged configurations in highest weight crystals.
-
-    TESTS::
-
-        sage: La = RootSystem(['A',2,1]).weight_lattice().fundamental_weights()
-        sage: RC = crystals.RiggedConfigurations(['A',2,1], La[0])
-        sage: elt = RC(partition_list=[[1,1],[1],[2]]); elt
-        <BLANKLINE>
-        -1[ ]-1
-        -1[ ]-1
-        <BLANKLINE>
-        1[ ]1
-        <BLANKLINE>
-        -1[ ][ ]-1
-        <BLANKLINE>
-        sage: TestSuite(elt).run()
-    """
-    def check(self):
-        """
-        Make sure all of the riggings are less than or equal to the
-        vacancy number.
-
-        TESTS::
-
-            sage: La = RootSystem(['A',2,1]).weight_lattice().fundamental_weights()
-            sage: RC = crystals.RiggedConfigurations(['A',2,1], La[0])
-            sage: elt = RC(partition_list=[[1,1],[1],[2]])
-            sage: elt.check()
-        """
-        for partition in self:
-            for i, vac_num in enumerate(partition.vacancy_numbers):
-                if vac_num < partition.rigging[i]:
-                    raise ValueError("rigging can be at most the vacancy number")
-
-    def f(self, a):
-        r"""
-        Return the action of the crystal operator `f_a` on ``self``.
-
-        This implements the method defined in [CrysStructSchilling06]_ which
-        finds the value `k` which is  the length of the string with the
-        smallest nonpositive rigging of largest length. Then it adds a box
-        from a string of length `k` in the `a`-th rigged partition, keeping
-        all colabels fixed and decreasing the new label by one. If no such
-        string exists, then it adds a new string of length 1 with label `-1`.
-        If any of the resulting vacancy numbers are larger than the labels
-        (i.e. it is an invalid rigged configuration), then `f_a` is
-        undefined.
-
-        INPUT:
-
-        - ``a`` -- the index of the partition to add a box
-=======
             sage: RC = RiggedConfigurations(['A',2,1], [[2,1], [1,1]])
             sage: for x in RC:
             ....:     y = x.to_tensor_product_of_kirillov_reshetikhin_tableaux()
@@ -1973,7 +1505,6 @@
           vertices are rigged configurations obtained at each step and edges
           are labeled by either the return value of `\delta` or the
           doubling/halving map
->>>>>>> 07b385da
 
         OUTPUT:
 
@@ -1982,15 +1513,6 @@
 
         EXAMPLES::
 
-<<<<<<< HEAD
-            sage: La = RootSystem(['A',2,1]).weight_lattice().fundamental_weights()
-            sage: RC = crystals.RiggedConfigurations(['A',2,1], La[0])
-            sage: elt = RC(partition_list=[[1,1],[1],[2]])
-            sage: elt.f(0)
-            <BLANKLINE>
-            -2[ ][ ]-2
-            -1[ ]-1
-=======
             sage: RC = RiggedConfigurations(['A', 4, 1], [[2, 2]])
             sage: RC(partition_list=[[2], [2,2], [2], [2]]).to_tensor_product_of_kirillov_reshetikhin_tableaux()
             [[3, 3], [5, 5]]
@@ -2008,199 +1530,11 @@
             <BLANKLINE>
             -2[ ][ ]-2
             -2[ ][ ]-2
->>>>>>> 07b385da
-            <BLANKLINE>
-            1[ ]1
-            <BLANKLINE>
-            0[ ][ ]0
-            <BLANKLINE>
-            sage: elt.f(1)
-            <BLANKLINE>
-            0[ ]0
-            0[ ]0
-            <BLANKLINE>
-<<<<<<< HEAD
-            -1[ ]-1
-            -1[ ]-1
-            <BLANKLINE>
-            0[ ][ ]0
-            <BLANKLINE>
-            sage: elt.f(2)
-        """
-        if not self.phi(a):
-            return None
-        return RiggedConfigurationElement.f(self, a)
-
-class RCHWNonSimplyLacedElement(RCNonSimplyLacedElement):
-    """
-    Rigged configurations in highest weight crystals.
-
-    TESTS::
-
-        sage: La = RootSystem(['C',2,1]).weight_lattice().fundamental_weights()
-        sage: RC = crystals.RiggedConfigurations(['C',2,1], La[0])
-        sage: elt = RC(partition_list=[[1,1],[2],[2]]); ascii_art(elt)
-        -1[ ]-1  2[ ][ ]2  -2[ ][ ]-2
-        -1[ ]-1
-        sage: TestSuite(elt).run()
-    """
-    def check(self):
-        """
-        Make sure all of the riggings are less than or equal to the
-        vacancy number.
-
-        TESTS::
-
-            sage: La = RootSystem(['C',2,1]).weight_lattice().fundamental_weights()
-            sage: RC = crystals.RiggedConfigurations(['C',2,1], La[0])
-            sage: elt = RC(partition_list=[[1,1],[2],[2]])
-            sage: elt.check()
-        """
-        for partition in self:
-            for i, vac_num in enumerate(partition.vacancy_numbers):
-                if vac_num < partition.rigging[i]:
-                    raise ValueError("rigging can be at most the vacancy number")
-
-    def f(self, a):
-        r"""
-        Return the action of `f_a` on ``self``.
-
-        This works by lifting into the virtual configuration, then applying
-
-        .. MATH::
-
-            f^v_a = \prod_{j \in \iota(a)} \hat{f}_j^{\gamma_j}
-
-        and pulling back.
-
-        EXAMPLES::
-
-            sage: La = RootSystem(['C',2,1]).weight_lattice().fundamental_weights()
-            sage: RC = crystals.RiggedConfigurations(['C',2,1], La[0])
-            sage: elt = RC(partition_list=[[1,1],[2],[2]])
-            sage: elt.f(0)
-            sage: ascii_art(elt.f(1))
-            0[ ]0   0[ ][ ]0  -1[ ][ ]-1
-            0[ ]0  -1[ ]-1
-            sage: elt.f(2)
-        """
-        if not self.phi(a):
-            return None
-        return RCNonSimplyLacedElement.f(self, a)
-
-##############################################
-## KR crystal rigged configuration elements ##
-##############################################
-
-class KRRiggedConfigurationElement(RiggedConfigurationElement):
-    r"""
-    `U_q^{\prime}(\mathfrak{g})` rigged configurations.
-
-    EXAMPLES:
-
-    We can go between
-    :class:`tensor products of KR tableaux<TensorProductOfKirillovReshetikhinTableaux>`
-    and tensor products of
-    :mod:`KR tableaux <sage.combinat.crystals.kirillov_reshetikhin>`::
-
-        sage: RC = RiggedConfigurations(['D', 4, 1], [[1,1], [2,1]])
-        sage: rc_elt = RC(partition_list=[[1], [1,1], [1], [1]])
-        sage: tp_krtab = rc_elt.to_tensor_product_of_kirillov_reshetikhin_tableaux(); tp_krtab
-        [[-2]] (X) [[1], [2]]
-        sage: tp_krcrys = rc_elt.to_tensor_product_of_kirillov_reshetikhin_crystals(); tp_krcrys
-        [[[-2]], [[1], [2]]]
-        sage: tp_krcrys == tp_krtab.to_tensor_product_of_kirillov_reshetikhin_crystals()
-        True
-        sage: RC(tp_krcrys) == rc_elt
-        True
-        sage: RC(tp_krtab) == rc_elt
-        True
-        sage: tp_krtab.to_rigged_configuration() == rc_elt
-        True
-    """
-    def __init__(self, parent, rigged_partitions=[], **options):
-        r"""
-        Construct a rigged configuration element.
-
-        EXAMPLES::
-
-            sage: RC = RiggedConfigurations(['A', 4, 1], [[2, 1]])
-            sage: RC(partition_list=[[], [], [], []])
-            <BLANKLINE>
-            (/)
-            <BLANKLINE>
-            (/)
-            <BLANKLINE>
-            (/)
-            <BLANKLINE>
-            (/)
-            <BLANKLINE>
-            sage: RC(partition_list=[[1], [1], [], []])
-            <BLANKLINE>
-            -1[ ]-1
-            <BLANKLINE>
-            0[ ]0
-            <BLANKLINE>
-            (/)
-            <BLANKLINE>
-            (/)
-            <BLANKLINE>
-            sage: elt = RC(partition_list=[[1], [1], [], []], rigging_list=[[-1], [0], [], []]); elt
-            <BLANKLINE>
-            -1[ ]-1
-            <BLANKLINE>
-            0[ ]0
-            <BLANKLINE>
-            (/)
-            <BLANKLINE>
-            (/)
-            <BLANKLINE>
-            sage: TestSuite(elt).run()
-        """
-        n = parent._cartan_type.classical().rank()
-        if "KT_constructor" in options:
-            # Used only by the Kleber tree
-            # Not recommended to be called by the user since it avoids safety
-            #   checks for speed
-            data = options["KT_constructor"]
-            shape_data = data[0]
-            rigging_data = data[1]
-            vac_data = data[2]
-            nu = []
-            for i in range(n):
-                nu.append(RiggedPartition(shape_data[i], rigging_data[i], vac_data[i]))
-            # Special display case
-            if parent.cartan_type().type() == 'B':
-                nu[-1] = RiggedPartitionTypeB(nu[-1])
-            ClonableArray.__init__(self, parent, nu)
-            return
-        RiggedConfigurationElement.__init__(self, parent, rigged_partitions, n=n, **options)
-
-    def check(self):
-        """
-        Make sure all of the riggings are less than or equal to the
-        vacancy number.
-
-        TESTS::
-
-            sage: RC = RiggedConfigurations(['A', 4, 1], [[2, 1]])
-            sage: elt = RC(partition_list=[[1], [1], [], []])
-            sage: elt.check()
-        """
-        for partition in self:
-            for i, vac_num in enumerate(partition.vacancy_numbers):
-                if vac_num < partition.rigging[i]:
-                    raise ValueError("rigging can be at most the vacancy number")
-
-    def e(self, a):
-        r"""
-        Return the action of the crystal operator `e_a` on ``self``.
-
-        For the classical operators, this implements the method defined
-        in [CrysStructSchilling06]_. For `e_0`, this converts the class to
-        a tensor product of KR tableaux and does the corresponding `e_0`
-        and pulls back.
-=======
+            <BLANKLINE>
+            0[ ]0
+            <BLANKLINE>
+            0[ ]0
+            <BLANKLINE>
             sage: elt == ret
             True
 
@@ -2253,498 +1587,6 @@
         - ``display_steps`` -- (default: ``False``) boolean which indicates
           if we want to print each step in the algorithm
         - ``build_graph`` -- (default: ``False``) boolean which indicates
-          if we want to construct and return a graph of the bijection whose
-          vertices are rigged configurations obtained at each step and edges
-          are labeled by either the return value of `\delta` or the
-          doubling/halving map
-
-        EXAMPLES::
-
-            sage: RC = RiggedConfigurations(['D', 4, 1], [[2, 2]])
-            sage: elt = RC(partition_list=[[2], [2,2], [1], [1]])
-            sage: krc = elt.to_tensor_product_of_kirillov_reshetikhin_crystals(); krc
-            [[[2, 3], [3, -2]]]
-
-        We can recover the rigged configuration::
-
-            sage: ret = RC(krc); ret
-            <BLANKLINE>
-            0[ ][ ]0
-            <BLANKLINE>
-            -2[ ][ ]-2
-            -2[ ][ ]-2
-            <BLANKLINE>
-            0[ ]0
-            <BLANKLINE>
-            0[ ]0
-            <BLANKLINE>
-            sage: elt == ret
-            True
-
-        We can also construct and display a graph of the bijection
-        as follows::
-
-            sage: ret, G = elt.to_tensor_product_of_kirillov_reshetikhin_crystals(build_graph=True)
-            sage: view(G, tightpage=True) # not tested
-        """
-        if build_graph:
-            kr_tab, G = self.to_tensor_product_of_kirillov_reshetikhin_tableaux(display_steps, build_graph)
-            return (kr_tab.to_tensor_product_of_kirillov_reshetikhin_crystals(), G)
-        kr_tab = self.to_tensor_product_of_kirillov_reshetikhin_tableaux(display_steps)
-        return kr_tab.to_tensor_product_of_kirillov_reshetikhin_crystals()
-
-    # TODO: Move the morphisms to a lazy attribute of RiggedConfigurations
-    #   once #15463 is done
-    def left_split(self):
-        r"""
-        Return the image of ``self`` under the left column splitting
-        map `\beta`.
-
-        Consider the map `\beta : RC(B^{r,s} \otimes B) \to RC(B^{r,1}
-        \otimes B^{r,s-1} \otimes B)` for `s > 1` which is a natural classical
-        crystal injection. On rigged configurations, the map `\beta` does
-        nothing (except possibly changing the vacancy numbers).
-
-        EXAMPLES::
-
-            sage: RC = RiggedConfigurations(['C',4,1], [[3,3]])
-            sage: mg = RC.module_generators[-1]
-            sage: ascii_art(mg)
-            0[ ][ ]0  0[ ][ ]0  0[ ][ ]0  0[ ]0
-                      0[ ][ ]0  0[ ][ ]0  0[ ]0
-                                0[ ][ ]0  0[ ]0
-            sage: ascii_art(mg.left_split())
-            0[ ][ ]0  0[ ][ ]0  1[ ][ ]0  0[ ]0
-                      0[ ][ ]0  1[ ][ ]0  0[ ]0
-                                1[ ][ ]0  0[ ]0
-        """
-        P = self.parent()
-        if P.dims[0][1] == 1:
-            raise ValueError("cannot split a single column")
-        r,s = P.dims[0]
-        B = [[r,1], [r,s-1]]
-        B.extend(P.dims[1:])
-        from sage.combinat.rigged_configurations.rigged_configurations import RiggedConfigurations
-        RC = RiggedConfigurations(P._cartan_type, B)
-        return RC(*[x._clone() for x in self]) # Make a deep copy
-
-    def right_split(self):
-        r"""
-        Return the image of ``self`` under the right column splitting
-        map `\beta^*`.
-
-        Let `\theta` denote the
-        :meth:`complement rigging map<complement_rigging>` which reverses
-        the tensor factors and `\beta` denote the
-        :meth:`left splitting map<left_split>`, we define the right
-        splitting map by `\beta^* := \theta \circ \beta \circ \theta`.
-
-        EXAMPLES::
-
-            sage: RC = RiggedConfigurations(['C',4,1], [[3,3]])
-            sage: mg = RC.module_generators[-1]
-            sage: ascii_art(mg)
-            0[ ][ ]0  0[ ][ ]0  0[ ][ ]0  0[ ]0
-                      0[ ][ ]0  0[ ][ ]0  0[ ]0
-                                0[ ][ ]0  0[ ]0
-            sage: ascii_art(mg.right_split())
-            0[ ][ ]0  0[ ][ ]0  1[ ][ ]1  0[ ]0
-                      0[ ][ ]0  1[ ][ ]1  0[ ]0
-                                1[ ][ ]1  0[ ]0
-
-            sage: RC = RiggedConfigurations(['D',4,1], [[2,2],[1,2]])
-            sage: elt = RC(partition_list=[[3,1], [2,2,1], [2,1], [2]])
-            sage: ascii_art(elt)
-            -1[ ][ ][ ]-1  0[ ][ ]0  -1[ ][ ]-1  1[ ][ ]1
-             0[ ]0         0[ ][ ]0  -1[ ]-1
-                           0[ ]0
-            sage: ascii_art(elt.right_split())
-            -1[ ][ ][ ]-1  0[ ][ ]0  -1[ ][ ]-1  1[ ][ ]1
-             1[ ]0         0[ ][ ]0  -1[ ]-1
-                           0[ ]0
-
-        We check that the bijection commutes with the right spliting map::
-
-            sage: RC = RiggedConfigurations(['A', 3, 1], [[1,1], [2,2]])
-            sage: all(rc.right_split().to_tensor_product_of_kirillov_reshetikhin_tableaux()
-            ....:     == rc.to_tensor_product_of_kirillov_reshetikhin_tableaux().right_split() for rc in RC)
-            True
-        """
-        return self.complement_rigging(True).left_split().complement_rigging(True)
-
-    def left_box(self, return_b=False):
-        r"""
-        Return the image of ``self`` under the left box removal map `\delta`.
-
-        The map `\delta : RC(B^{r,1} \otimes B) \to RC(B^{r-1,1}
-        \otimes B)` (if `r = 1`, then we remove the left-most factor) is the
-        basic map in the bijection `\Phi` between rigged configurations and
-        tensor products of Kirillov-Reshetikhin tableaux. For more
-        information, see
-        :meth:`to_tensor_product_of_kirillov_reshetikhin_tableaux()`.
-        We can extend `\delta` when the left-most factor is not a single
-        column by precomposing with a :meth:`left_split()`.
->>>>>>> 07b385da
-
-        .. NOTE::
-
-<<<<<<< HEAD
-            Implement `e_0` without appealing to tensor product of
-            KR tableaux.
-
-        INPUT:
-
-        - ``a`` -- the index of the partition to remove a box
-=======
-            Due to the special nature of the bijection for the spinor cases in
-            types `D_n^{(1)}`, `B_n^{(1)}`, and `A_{2n-1}^{(2)}`, this map is
-            not defined in these cases.
-
-        INPUT:
-
-        - ``return_b`` -- (default: ``False``) whether to return the
-          resulting letter from `\delta`
->>>>>>> 07b385da
-
-        OUTPUT:
-
-        The resulting rigged configuration or if ``return_b`` is ``True``,
-        then a tuple of the resulting rigged configuration and the letter.
-
-        EXAMPLES::
-
-<<<<<<< HEAD
-            sage: RC = RiggedConfigurations(['A', 4, 1], [[2,1]])
-            sage: elt = RC(partition_list=[[1], [1], [1], [1]])
-            sage: elt.e(3)
-            sage: elt.e(1)
-            <BLANKLINE>
-            (/)
-            <BLANKLINE>
-            0[ ]0
-            <BLANKLINE>
-            0[ ]0
-            <BLANKLINE>
-            -1[ ]-1
-            <BLANKLINE>
-        """
-        if a not in self.parent()._cartan_type.index_set():
-            raise ValueError("{} is not in the index set".format(a))
-        if a == self.parent()._cartan_type.special_node():
-            try:
-                ret = self.to_tensor_product_of_kirillov_reshetikhin_tableaux().e(a)
-                if ret is None:
-                    return None
-                return ret.to_rigged_configuration()
-            except NotImplementedError:
-                # We haven't implemented the bijection yet, so return None
-                # This is to make sure we can at least view it as a classical
-                #   crystal if there is no bijection.
-                return None
-
-        return RiggedConfigurationElement.e(self, a)
-
-    def f(self, a):
-        r"""
-        Return the action of the crystal operator `f_a` on ``self``.
-
-        For the classical operators, this implements the method defined
-        in [CrysStructSchilling06]_. For `f_0`, this converts the class to
-        a tensor product of KR tableaux and does the corresponding `f_0`
-        and pulls back.
-
-        .. TODO::
-
-            Implement `f_0` without appealing to tensor product of
-            KR tableaux.
-
-        INPUT:
-
-        - ``a`` -- the index of the partition to add a box
-
-        OUTPUT:
-
-        The resulting rigged configuration element.
-
-        EXAMPLES::
-
-            sage: RC = RiggedConfigurations(['A', 4, 1], [[2,1]])
-            sage: elt = RC(partition_list=[[1], [1], [1], [1]])
-            sage: elt.f(1)
-            sage: elt.f(2)
-            <BLANKLINE>
-            0[ ]0
-            <BLANKLINE>
-            -1[ ]-1
-            -1[ ]-1
-            <BLANKLINE>
-            1[ ]1
-            <BLANKLINE>
-            -1[ ]-1
-            <BLANKLINE>
-        """
-        ct = self.parent()._cartan_type
-        if a not in ct.index_set():
-            raise ValueError("{} is not in the index set".format(a))
-        if a == ct.special_node():
-            try:
-                ret = self.to_tensor_product_of_kirillov_reshetikhin_tableaux().f(a)
-                if ret is None:
-                    return None
-                return ret.to_rigged_configuration()
-            except NotImplementedError:
-                # We haven't implemented the bijection yet, so return None
-                # This is to make sure we can at least view it as a classical
-                #   crystal if there is no bijection.
-                return None
-
-        if not self.phi(a):
-            return None
-
-        return RiggedConfigurationElement.f(self, a)
-
-    def epsilon(self, a):
-        r"""
-        Return `\varepsilon_a` of ``self``.
-
-        Let `x_{\ell}` be the smallest string of `\nu^{(a)}` or `0` if
-        `\nu^{(a)} = \emptyset`, then we have
-        `\varepsilon_a = -\min(0, x_{\ell})`.
-
-        EXAMPLES::
-
-            sage: RC = RiggedConfigurations(['D', 4, 1], [[2, 2]])
-            sage: I = RC.index_set()
-            sage: matrix([[mg.epsilon(i) for i in I] for mg in RC.module_generators])
-            [4 0 0 0 0]
-            [3 0 0 0 0]
-            [2 0 0 0 0]
-        """
-        if a == self.parent()._cartan_type.special_node():
-            return self.to_tensor_product_of_kirillov_reshetikhin_tableaux().epsilon(a)
-
-        a = self.parent()._rc_index.index(a)
-        if not self[a]:
-            return 0
-        return -min(0, min(self[a].rigging))
-
-    def phi(self, a):
-        r"""
-        Return `\varphi_a` of ``self``.
-
-        Let `x_{\ell}` be the smallest string of `\nu^{(a)}` or `0` if
-        `\nu^{(a)} = \emptyset`, then we have
-        `\varepsilon_a = p_{\infty}^{(a)} - min(0, x_{\ell})`.
-
-        EXAMPLES::
-
-            sage: RC = RiggedConfigurations(['D', 4, 1], [[2, 2]])
-            sage: I = RC.index_set()
-            sage: matrix([[mg.phi(i) for i in I] for mg in RC.module_generators])
-            [0 0 2 0 0]
-            [1 0 1 0 0]
-            [2 0 0 0 0]
-        """
-        if a == self.parent()._cartan_type.special_node():
-            return self.to_tensor_product_of_kirillov_reshetikhin_tableaux().phi(a)
-
-        a = self.parent()._rc_index.index(a)
-        p_inf = self.parent()._calc_vacancy_number(self, a, None)
-        if not self[a]:
-            return p_inf
-        return p_inf - min(0, min(self[a].rigging))
-
-    def weight(self):
-        """
-        Return the weight of ``self``.
-
-        EXAMPLES::
-
-            sage: RC = RiggedConfigurations(['E', 6, 1], [[2,2]])
-            sage: map(lambda x: x.weight(), RC.module_generators)
-            [-4*Lambda[0] + 2*Lambda[2], -2*Lambda[0] + Lambda[2], 0]
-            sage: KR = crystals.KirillovReshetikhin(['E',6,1], 2,2)
-            sage: map(lambda x: x.weight(), KR.module_generators)
-            [0, -2*Lambda[0] + Lambda[2], -4*Lambda[0] + 2*Lambda[2]]
-
-            sage: RC = RiggedConfigurations(['D', 6, 1], [[4,2]])
-            sage: map(lambda x: x.weight(), RC.module_generators)
-            [-4*Lambda[0] + 2*Lambda[4], -4*Lambda[0] + Lambda[2] + Lambda[4],
-             -2*Lambda[0] + Lambda[4], -4*Lambda[0] + 2*Lambda[2],
-             -2*Lambda[0] + Lambda[2], 0]
-        """
-        try:
-            return super(KRRiggedConfigurationElement, self).weight()
-        except NotImplementedError:
-            # The error gets raised from the bijection not being implemented.
-            # Maybe we want to do this for all types for speed?
-            WLR = self.parent().weight_lattice_realization()
-            La = WLR.fundamental_weights()
-            cl_index = self.parent()._cartan_type.classical().index_set()
-            wt = WLR.sum((self.phi(i) - self.epsilon(i)) * La[i] for i in cl_index)
-            return -wt.level() * La[0] + wt
-
-    @cached_method
-    def classical_weight(self):
-        r"""
-        Return the classical weight of ``self``.
-
-        The classical weight `\Lambda` of a rigged configuration is
-
-        .. MATH::
-
-            \Lambda = \sum_{a \in \overline{I}} \sum_{i > 0}
-            i L_i^{(a)} \Lambda_a - \sum_{a \in \overline{I}} \sum_{i > 0}
-            i m_i^{(a)} \alpha_a.
-
-        EXAMPLES::
-
-            sage: RC = RiggedConfigurations(['D',4,1], [[2,2]])
-            sage: elt = RC(partition_list=[[2],[2,1],[1],[1]])
-            sage: elt.classical_weight()
-            (0, 1, 1, 0)
-
-        This agrees with the corresponding classical weight as KR tableaux::
-
-            sage: krt = elt.to_tensor_product_of_kirillov_reshetikhin_tableaux(); krt
-            [[2, 1], [3, -1]]
-            sage: krt.classical_weight() == elt.classical_weight()
-            True
-
-        TESTS:
-
-        We check the classical weights agree in an entire crystal::
-        
-            sage: RC = RiggedConfigurations(['A',2,1], [[2,1], [1,1]])
-            sage: passed_test = True
-            sage: for x in RC:
-            ....:     y = x.to_tensor_product_of_kirillov_reshetikhin_tableaux()
-            ....:     if x.classical_weight() != y.classical_weight():
-            ....:         passed_test = False
-            ....:         break
-            sage: passed_test
-            True
-        """
-        F = self.cartan_type().classical().root_system()
-        if F.ambient_space() is None:
-            WLR = F.weight_lattice()
-        else:
-            WLR = F.ambient_space()
-        La = WLR.fundamental_weights()
-        wt = WLR.sum(La[r] * s for r,s in self.parent().dims)
-
-        alpha = WLR.simple_roots()
-        rc_index = self.parent()._rc_index
-        for a, nu in enumerate(self):
-            a = rc_index[a]
-            wt -= sum(nu) * alpha[a]
-        return wt
-
-
-    def to_tensor_product_of_kirillov_reshetikhin_tableaux(self, display_steps=False, build_graph=False):
-        r"""
-        Perform the bijection from this rigged configuration to a tensor
-        product of Kirillov-Reshetikhin tableaux given in [RigConBijection]_
-        for single boxes and with [BijectionLRT]_ and [BijectionDn]_ for
-        multiple columns and rows.
-
-        .. NOTE::
-
-            This is only proven to be a bijection in types `A_n^{(1)}`
-            and `D_n^{(1)}`, as well as `\bigotimes_i B^{r_i,1}` and
-            `\bigotimes_i B^{1,s_i}` for general affine types.
-
-        INPUT:
-
-        - ``display_steps`` -- (default: ``False``) boolean which indicates
-          if we want to print each step in the algorithm
-        - ``build_graph` -- (default: ``False``) boolean which indicates
-          if we want to construct and return a graph of the bijection whose
-          vertices are rigged configurations obtained at each step and edges
-          are labeled by either the return value of `\delta` or the
-          doubling/halving map
-
-        OUTPUT:
-
-        - The tensor product of KR tableaux element corresponding to this
-          rigged configuration.
-
-        EXAMPLES::
-
-            sage: RC = RiggedConfigurations(['A', 4, 1], [[2, 2]])
-            sage: RC(partition_list=[[2], [2,2], [2], [2]]).to_tensor_product_of_kirillov_reshetikhin_tableaux()
-            [[3, 3], [5, 5]]
-            sage: RC = RiggedConfigurations(['D', 4, 1], [[2, 2]])
-            sage: elt = RC(partition_list=[[2], [2,2], [1], [1]])
-            sage: tp_krt = elt.to_tensor_product_of_kirillov_reshetikhin_tableaux(); tp_krt
-            [[2, 3], [3, -2]]
-
-        This is invertible by calling
-        :meth:`~sage.combinat.rigged_configurations.tensor_product_kr_tableaux_element.TensorProductOfKirillovReshetikhinTableauxElement.to_rigged_configuration()`::
-
-            sage: ret = tp_krt.to_rigged_configuration(); ret
-            <BLANKLINE>
-            0[ ][ ]0
-            <BLANKLINE>
-            -2[ ][ ]-2
-            -2[ ][ ]-2
-            <BLANKLINE>
-            0[ ]0
-            <BLANKLINE>
-            0[ ]0
-            <BLANKLINE>
-            sage: elt == ret
-            True
-
-        To view the steps of the bijection in the output, run with
-        the ``display_steps=True`` option::
-
-            sage: elt.to_tensor_product_of_kirillov_reshetikhin_tableaux(True)
-            ====================
-            ...
-            ====================
-            <BLANKLINE>
-            0[ ]0
-            <BLANKLINE>
-            -2[ ][ ]-2
-             0[ ]0
-            <BLANKLINE>
-            0[ ]0
-            <BLANKLINE>
-            0[ ]0
-            <BLANKLINE>
-            --------------------
-            [[3, 2]]
-            --------------------
-            ...
-            [[2, 3], [3, -2]]
-
-        We can also construct and display a graph of the bijection
-        as follows::
-
-            sage: ret, G = elt.to_tensor_product_of_kirillov_reshetikhin_tableaux(build_graph=True)
-            sage: view(G, tightpage=True) # not tested
-        """
-        from sage.combinat.rigged_configurations.bijection import RCToKRTBijection
-        bij = RCToKRTBijection(self)
-        ret = bij.run(display_steps, build_graph)
-        if build_graph:
-            return (ret, bij._graph)
-        return ret
-
-    def to_tensor_product_of_kirillov_reshetikhin_crystals(self, display_steps=False, build_graph=False):
-        r"""
-        Return the corresponding tensor product of Kirillov-Reshetikhin
-        crystals.
-
-        This is a composition of the map to a tensor product of KR tableaux,
-        and then to a tensor product of KR crystals.
-
-        INPUT:
-
-        - ``display_steps`` -- (default: ``False``) boolean which indicates
-          if we want to print each step in the algorithm
-        - ``build_graph` -- (default: ``False``) boolean which indicates
           if we want to construct and return a graph of the bijection whose
           vertices are rigged configurations obtained at each step and edges
           are labeled by either the return value of `\delta` or the
@@ -2950,73 +1792,9 @@
         taking the coriggings `x' = p_i^{(a)} - x`, and then extending as
         a crystal morphism. (The name comes from taking the complement
         partition for the riggings in a `m_i^{(a)} \times p_i^{(a)}` box.)
-=======
-            sage: RC = RiggedConfigurations(['C',4,1], [[3,2]])
-            sage: mg = RC.module_generators[-1]
-            sage: ascii_art(mg)
-            0[ ][ ]0  0[ ][ ]0  0[ ][ ]0  0[ ]0
-                      0[ ][ ]0  0[ ][ ]0  0[ ]0
-                                0[ ][ ]0  0[ ]0
-            sage: ascii_art(mg.left_box())
-            0[ ]0  0[ ][ ]0  0[ ][ ]0  0[ ]0
-                   0[ ]0     0[ ][ ]0  0[ ]0
-            sage: x,b = mg.left_box(True)
-            sage: b
-            -1
-            sage: b.parent()
-            The crystal of letters for type ['C', 4]
-        """
-        # Don't do spinor cases
-        P = self.parent()
-        ct = P.cartan_type()
-        if ct.type() == 'D':
-            if P.dims[0][0] >= ct.rank() - 2:
-                raise ValueError("only for non-spinor cases")
-        elif ct.type() == 'B' or ct.dual().type() == 'B':
-            if P.dims[0][0] == ct.rank() - 1:
-                raise ValueError("only for non-spinor cases")
-
-        from sage.combinat.rigged_configurations.bijection import RCToKRTBijection
-        rc = self
-        if P.dims[0][1] != 1:
-            rc = self.left_split()
-        bij = RCToKRTBijection(rc)
-        bij.cur_dims[0][0] -= 1 # This takes care of the indexing
-        b = bij.next_state(bij.cur_dims[0][0])
-        if bij.cur_dims[0][0] == 0:
-            bij.cur_dims.pop(0)
-        from sage.combinat.rigged_configurations.rigged_configurations import RiggedConfigurations
-        RC = RiggedConfigurations(ct, bij.cur_dims)
-        rc = RC(*bij.cur_partitions)
-        if return_b:
-            from sage.combinat.crystals.letters import CrystalOfLetters
-            L = CrystalOfLetters(self.parent()._cartan_type.classical())
-            return (rc, L(b))
-        return rc
-
-    delta = left_box
-
-    def complement_rigging(self, reverse_factors=False):
-        r"""
-        Apply the complement rigging morphism `\theta` to ``self``.
-
-        Consider a highest weight rigged configuration `(\nu, J)`, the
-        complement rigging morphism `\theta : RC(L) \to RC(L)` is given by
-        sending `(\nu, J) \mapsto (\nu, J')`, where `J'` is obtained by
-        taking the coriggings `x' = p_i^{(a)} - x`, and then extending as
-        a crystal morphism. (The name comes from taking the complement
-        partition for the riggings in a `m_i^{(a)} \times p_i^{(a)}` box.)
 
         INPUT:
 
-        - ``reverse_factors`` -- (default: ``False``) if ``True``, then this
-          returns an element in `RC(B')` where `B'` is the tensor factors
-          of ``self`` in reverse order
->>>>>>> 07b385da
-
-        EXAMPLES::
-
-<<<<<<< HEAD
         - ``reverse_factors`` -- (default: ``False``) if ``True``, then this
           returns an element in `RC(B')` where `B'` is the tensor factors
           of ``self`` in reverse order
@@ -3052,37 +1830,6 @@
         complement map `\theta` (that reverses the tensor factors)
         under the bijection `\Phi`::
 
-=======
-            sage: RC = RiggedConfigurations(['D',4,1], [[1,1],[2,2]])
-            sage: mg = RC.module_generators[-1]
-            sage: ascii_art(mg)
-            1[ ][ ]1  0[ ][ ]0  0[ ][ ]0  0[ ][ ]0
-                      0[ ][ ]0
-            sage: ascii_art(mg.complement_rigging())
-            1[ ][ ]0  0[ ][ ]0  0[ ][ ]0  0[ ][ ]0
-                      0[ ][ ]0
-
-            sage: lw = mg.to_lowest_weight([1,2,3,4])[0]
-            sage: ascii_art(lw)
-            -1[ ][ ]-1  0[ ][ ]0  0[ ][ ]0  0[ ][ ]0
-            -1[ ]-1     0[ ][ ]0  0[ ]0     0[ ]0
-            -1[ ]-1     0[ ]0
-                        0[ ]0
-            sage: ascii_art(lw.complement_rigging())
-            -1[ ][ ][ ]-1  0[ ][ ][ ]0  0[ ][ ][ ]0  0[ ][ ][ ]0
-            -1[ ]-1        0[ ][ ][ ]0
-            sage: lw.complement_rigging() == mg.complement_rigging().to_lowest_weight([1,2,3,4])[0]
-            True
-
-            sage: mg.complement_rigging(True).parent()
-            Rigged configurations of type ['D', 4, 1] and factor(s) ((2, 2), (1, 1))
-
-        We check that the Lusztig involution (under the modification of also
-        mapping to the highest weight element) intertwines with the
-        complement map `\theta` (that reverses the tensor factors)
-        under the bijection `\Phi`::
-
->>>>>>> 07b385da
             sage: RC = RiggedConfigurations(['D', 4, 1], [[2, 2], [2, 1], [1, 2]])
             sage: for mg in RC.module_generators: # long time
             ....:     y = mg.to_tensor_product_of_kirillov_reshetikhin_tableaux()
@@ -3233,20 +1980,6 @@
             <BLANKLINE>
         """
         if a == self.parent()._cartan_type.special_node():
-<<<<<<< HEAD
-            return KRRiggedConfigurationElement.e(self, a)
-
-        if not self.epsilon(a):
-            return None
-
-        vct = self.parent()._folded_ct
-        L = []
-        gamma = vct.scaling_factors()
-        for i in vct.folding_orbit()[a]:
-            L.extend([i]*gamma[a])
-        virtual_rc = self.parent().to_virtual(self).e_string(L)
-        if virtual_rc is None:
-=======
             try:
                 ret = self.to_tensor_product_of_kirillov_reshetikhin_tableaux().e(a)
                 if ret is None:
@@ -3258,7 +1991,6 @@
                 return RCNonSimplyLacedElement.e(self, a)
 
         if not self.epsilon(a):
->>>>>>> 07b385da
             return None
         return RCNonSimplyLacedElement.e(self, a)
 
@@ -3295,20 +2027,6 @@
             <BLANKLINE>
         """
         if a == self.parent()._cartan_type.special_node():
-<<<<<<< HEAD
-            return KRRiggedConfigurationElement.f(self, a)
-
-        if not self.phi(a):
-            return None
-
-        vct = self.parent()._folded_ct
-        L = []
-        gamma = vct.scaling_factors()
-        for i in vct.folding_orbit()[a]:
-            L.extend([i]*gamma[a])
-        virtual_rc = self.parent().to_virtual(self).f_string(L)
-        if virtual_rc is None:
-=======
             try:
                 ret = self.to_tensor_product_of_kirillov_reshetikhin_tableaux().f(a)
                 if ret is None:
@@ -3320,7 +2038,6 @@
                 return RCNonSimplyLacedElement.f(self, a)
 
         if not self.phi(a):
->>>>>>> 07b385da
             return None
         return RCNonSimplyLacedElement.f(self, a)
 
