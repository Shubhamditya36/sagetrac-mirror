--- conflicted
+++ resolved
@@ -1862,11 +1862,7 @@
         for nu in parts[:r-1]:
             nu._list.append(1)
         for a, nu in enumerate(parts[:r-1]):
-<<<<<<< HEAD
-            vac_num = RC._calc_vacancy_number(parts, a, -1)
-=======
             vac_num = RC._calc_vacancy_number(parts, a, 1)
->>>>>>> 9e543736
             i = nu._list.index(1)
             nu.vacancy_numbers.insert(i, vac_num)
             nu.rigging.insert(i, vac_num)
