--- conflicted
+++ resolved
@@ -342,10 +342,7 @@
         sage: RC = RiggedConfigurations(['D', 4, 1], [[1, 1]])
         sage: RC.cardinality()
         8
-<<<<<<< HEAD
-=======
-
->>>>>>> 9db8c5c5
+
         sage: RC = RiggedConfigurations(['D', 4, 1], [[2, 1]])
         sage: c = RC.cardinality(); c
         29
