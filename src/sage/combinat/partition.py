r"""
Partitions

A partition `p` of a nonnegative integer `n` is a
non-increasing list of positive integers (the *parts* of the
partition) with total sum `n`.

A partition can be depicted by a diagram made of rows of cells,
where the number of cells in the `i^{th}` row starting from
the top is the `i^{th}` part of the partition.

The coordinate system related to a partition applies from the top
to the bottom and from left to right. So, the corners of the
partition `[5, 3, 1]` are `[[0,4], [1,2], [2,0]]`.

For display options, see :obj:`Partitions.global_options`.

.. NOTE::

    - Boxes is a synonym for cells. All methods will use 'cell' and 'cells'
      instead of 'box' and 'boxes'.

    - Partitions are 0 based with coordinates in the form of (row-index,
      column-index).

    - If given coordinates of the form ``(r, c)``, then use Python's
      \*-operator.


    - Throughout this documentation, for a partition `\lambda` we will denote
      its conjugate partition by `\lambda^{\prime}`. For more on conjugate
      partitions, see :meth:`Partition.conjugate()`.

    - The comparisons on partitions use lexicographic order.

.. NOTE::

    We use the convention that lexicographic ordering is read from
    left-to-right. That is to say `[1, 3, 7]` is smaller than `[2, 3, 4]`.

AUTHORS:

- Mike Hansen (2007): initial version

- Dan Drake (2009-03-28): deprecate RestrictedPartitions and implement
  Partitions_parts_in

- Travis Scrimshaw (2012-01-12): Implemented latex function to Partition_class

- Travis Scrimshaw (2012-05-09): Fixed Partitions(-1).list() infinite recursion
  loop by saying Partitions_n is the empty set.

- Travis Scrimshaw (2012-05-11): Fixed bug in inner where if the length was
  longer than the length of the inner partition, it would include 0's.

- Andrew Mathas (2012-06-01): Removed depreciated functions and added
  compatibility with the PartitionTuple classes.  See :trac:`13072`

- Travis Scrimshaw (2012-10-12): Added global options. Made
  ``Partition_class`` to the element ``Partition``. ``Partitions*`` are now
  all in the category framework except ``PartitionsRestricted`` (which will
  eventually be removed). Cleaned up documentation.

EXAMPLES:

There are `5` partitions of the integer `4`::

    sage: Partitions(4).cardinality()
    5
    sage: Partitions(4).list()
    [[4], [3, 1], [2, 2], [2, 1, 1], [1, 1, 1, 1]]

We can use the method ``.first()`` to get the 'first' partition of a
number::

    sage: Partitions(4).first()
    [4]

Using the method ``.next()``, we can calculate the 'next' partition.
When we are at the last partition, ``None`` will be returned::

    sage: Partitions(4).next([4])
    [3, 1]
    sage: Partitions(4).next([1,1,1,1]) is None
    True

We can use ``iter`` to get an object which iterates over the partitions
one by one to save memory.  Note that when we do something like
``for part in Partitions(4)`` this iterator is used in the background::

    sage: g = iter(Partitions(4))
    sage: g.next()
    [4]
    sage: g.next()
    [3, 1]
    sage: g.next()
    [2, 2]
    sage: for p in Partitions(4): print p
    [4]
    [3, 1]
    [2, 2]
    [2, 1, 1]
    [1, 1, 1, 1]

We can add constraints to the type of partitions we want. For
example, to get all of the partitions of `4` of length `2`, we'd do the
following::

    sage: Partitions(4, length=2).list()
    [[3, 1], [2, 2]]

Here is the list of partitions of length at least `2` and the list of
ones with length at most `2`::

    sage: Partitions(4, min_length=2).list()
    [[3, 1], [2, 2], [2, 1, 1], [1, 1, 1, 1]]
    sage: Partitions(4, max_length=2).list()
    [[4], [3, 1], [2, 2]]

The options ``min_part`` and ``max_part`` can be used to set constraints
on the sizes of all parts. Using ``max_part``, we can select
partitions having only 'small' entries. The following is the list
of the partitions of `4` with parts at most `2`::

    sage: Partitions(4, max_part=2).list()
    [[2, 2], [2, 1, 1], [1, 1, 1, 1]]

The ``min_part`` options is complementary to ``max_part`` and selects
partitions having only 'large' parts. Here is the list of all
partitions of `4` with each part at least `2`::

    sage: Partitions(4, min_part=2).list()
    [[4], [2, 2]]

The options ``inner`` and ``outer`` can be used to set part-by-part
constraints. This is the list of partitions of `4` with ``[3, 1, 1]`` as
an outer bound (that is, partitions of `4` contained in the partition
``[3, 1, 1]``)::

    sage: Partitions(4, outer=[3,1,1]).list()
    [[3, 1], [2, 1, 1]]

``outer`` sets ``max_length`` to the length of its argument. Moreover, the
parts of ``outer`` may be infinite to clear constraints on specific
parts. Here is the list of the partitions of `4` of length at most `3`
such that the second and third part are `1` when they exist::

    sage: Partitions(4, outer=[oo,1,1]).list()
    [[4], [3, 1], [2, 1, 1]]

Finally, here are the partitions of `4` with ``[1,1,1]`` as an inner
bound (i. e., the partitions of `4` containing the partition ``[1,1,1]``).
Note that ``inner`` sets ``min_length`` to the length of its argument::

    sage: Partitions(4, inner=[1,1,1]).list()
    [[2, 1, 1], [1, 1, 1, 1]]

The options ``min_slope`` and ``max_slope`` can be used to set
constraints on the slope, that is on the difference ``p[i+1]-p[i]`` of
two consecutive parts. Here is the list of the strictly decreasing
partitions of `4`::

    sage: Partitions(4, max_slope=-1).list()
    [[4], [3, 1]]

The constraints can be combined together in all reasonable ways.
Here are all the partitions of `11` of length between `2` and `4` such
that the difference between two consecutive parts is between `-3` and
`-1`::

    sage: Partitions(11,min_slope=-3,max_slope=-1,min_length=2,max_length=4).list()
    [[7, 4], [6, 5], [6, 4, 1], [6, 3, 2], [5, 4, 2], [5, 3, 2, 1]]

Partition objects can also be created individually with :class:`Partition`::

    sage: Partition([2,1])
    [2, 1]

Once we have a partition object, then there are a variety of
methods that we can use. For example, we can get the conjugate of a
partition. Geometrically, the conjugate of a partition is the
reflection of that partition through its main diagonal. Of course,
this operation is an involution::

    sage: Partition([4,1]).conjugate()
    [2, 1, 1, 1]
    sage: Partition([4,1]).conjugate().conjugate()
    [4, 1]

If we create a partition with extra zeros at the end, they will be dropped::

    sage: Partition([4,1,0,0])
    [4, 1]
    sage: Partition([0])
    []
    sage: Partition([0,0])
    []

The idea of a partition being followed by infinitely many parts of size
`0` is consistent with the ``get_part`` method::

    sage: p = Partition([5, 2])
    sage: p.get_part(0)
    5
    sage: p.get_part(10)
    0

We can go back and forth between the standard and the exponential
notations of a partition. The exponential notation can be padded with
extra zeros::

    sage: Partition([6,4,4,2,1]).to_exp()
    [1, 1, 0, 2, 0, 1]
    sage: Partition(exp=[1,1,0,2,0,1])
    [6, 4, 4, 2, 1]
    sage: Partition([6,4,4,2,1]).to_exp(5)
    [1, 1, 0, 2, 0, 1]
    sage: Partition([6,4,4,2,1]).to_exp(7)
    [1, 1, 0, 2, 0, 1, 0]
    sage: Partition([6,4,4,2,1]).to_exp(10)
    [1, 1, 0, 2, 0, 1, 0, 0, 0, 0]

We can get the (zero-based!) coordinates of the corners of a
partition::

    sage: Partition([4,3,1]).corners()
    [(0, 3), (1, 2), (2, 0)]

We can compute the core and quotient of a partition and build
the partition back up from them::

    sage: Partition([6,3,2,2]).core(3)
    [2, 1, 1]
    sage: Partition([7,7,5,3,3,3,1]).quotient(3)
    ([2], [1], [2, 2, 2])
    sage: p = Partition([11,5,5,3,2,2,2])
    sage: p.core(3)
    []
    sage: p.quotient(3)
    ([2, 1], [4], [1, 1, 1])
    sage: Partition(core=[],quotient=([2, 1], [4], [1, 1, 1]))
    [11, 5, 5, 3, 2, 2, 2]

We can compute the `0-1` sequence and go back and forth::

    sage: Partitions().from_zero_one([1, 1, 1, 1, 0, 1, 0])
    [5, 4]
    sage: all(Partitions().from_zero_one(mu.zero_one_sequence()) == mu for n in range(5) for mu in Partitions(n))
    True

We can compute the Frobenius coordinates and go back and forth::

    sage: Partition([7,3,1]).frobenius_coordinates()
    ([6, 1], [2, 0])
    sage: Partition(frobenius_coordinates=([6,1],[2,0]))
    [7, 3, 1]
    sage: all(mu == Partition(frobenius_coordinates=mu.frobenius_coordinates()) for n in range(30)\
    for mu in Partitions(n))
    True

We use the lexicographic ordering::

    sage: pl = Partition([4,1,1])
    sage: ql = Partitions()([3,3])
    sage: pl > ql
    True
    sage: PL = Partitions()
    sage: pl = PL([4,1,1])
    sage: ql = PL([3,3])
    sage: pl > ql
    True
"""
#*****************************************************************************
#       Copyright (C) 2007 Mike Hansen <mhansen@gmail.com>,
#
#  Distributed under the terms of the GNU General Public License (GPL)
#                  http://www.gnu.org/licenses/
#*****************************************************************************

from sage.interfaces.all import gap
from sage.libs.all import pari
from sage.libs.flint.arith import number_of_partitions as flint_number_of_partitions

from sage.structure.global_options import GlobalOptions
from sage.structure.parent import Parent
from sage.structure.unique_representation import UniqueRepresentation
from sage.structure.element import Element
from sage.symbolic.ring import var

from sage.misc.lazy_import import lazy_import
lazy_import('sage.combinat.skew_partition', 'SkewPartition')

from sage.misc.all import prod
from sage.misc.cachefunc import cached_method
from sage.misc.prandom import randrange
from sage.misc.classcall_metaclass import ClasscallMetaclass
from sage.misc.cachefunc import cached_method, cached_function

from sage.categories.infinite_enumerated_sets import InfiniteEnumeratedSets
from sage.categories.finite_enumerated_sets import FiniteEnumeratedSets

from sage.sets.non_negative_integers import NonNegativeIntegers
from sage.rings.all import QQ, ZZ, NN, factorial, gcd
from sage.rings.polynomial.polynomial_ring_constructor import PolynomialRing
from sage.rings.integer import Integer
from sage.rings.infinity import infinity

from combinat import CombinatorialClass, CombinatorialObject, cyclic_permutations_iterator
import tableau
import permutation
import composition
from sage.combinat.partitions import number_of_partitions as bober_number_of_partitions
from sage.combinat.partitions import ZS1_iterator
from sage.combinat.integer_vector import IntegerVectors
from sage.combinat.integer_list import IntegerListsLex
from sage.combinat.root_system.weyl_group import WeylGroup
from sage.combinat.combinatorial_map import combinatorial_map

from sage.groups.perm_gps.permgroup import PermutationGroup
from sage.rings.all import QQ, NN, ZZ, factorial, gcd, IntegerModRing


PartitionOptions=GlobalOptions(name='partitions',
    doc=r"""
    Sets and displays the global options for elements of the partition, skew
    partition, and partition tuple classes.  If no parameters are set, then the
    function returns a copy of the options dictionary.

    The ``options`` to partitions can be accessed as the method
    :obj:`Partitions.global_options` of :class:`Partitions` and
    related parent classes.
    """,
    end_doc=r"""
    EXAMPLES::

        sage: P = Partition([4,2,2,1])
        sage: P
        [4, 2, 2, 1]
        sage: Partitions.global_options(display="exp")
        sage: P
        1, 2^2, 4
        sage: Partitions.global_options(display="exp_high")
        sage: P
        4, 2^2, 1

    It is also possible to use user defined functions for the ``display`` and
    ``latex`` options::

        sage: Partitions.global_options(display=lambda mu: '<%s>' % ','.join('%s'%m for m in mu._list)); P
        <4,2,2,1>
        sage: Partitions.global_options(latex=lambda mu: '\\Diagram{%s}' % ','.join('%s'%m for m in mu._list)); latex(P)
        \Diagram{4,2,2,1}
        sage: Partitions.global_options(display="diagram", diagram_str="#")
        sage: P
        ####
        ##
        ##
        #
        sage: Partitions.global_options(diagram_str="*", convention="french")
        sage: print P.ferrers_diagram()
        *
        **
        **
        ****

    Changing the ``convention`` for partitions also changes the ``convention``
    option for tableaux and vice versa::

        sage: T = Tableau([[1,2,3],[4,5]])
        sage: T.pp()
          4  5
          1  2  3
        sage: Tableaux.global_options(convention="english")
        sage: print P.ferrers_diagram()
        ****
        **
        **
        *
        sage: T.pp()
          1  2  3
          4  5
        sage: Partitions.global_options.reset()
    """,
    display=dict(default="list",
                 description='Specifies how partitions should be printed',
                 values=dict(list='displayed as a list',
                           exp_low='in exponential form (lowest first)',
                           exp_high='in exponential form (highest first)',
                           diagram='as a Ferrers diagram',
                           compact_low='compact form of ``exp_low``',
                           compact_high='compact form of ``exp_high``'),
                 alias=dict(exp="exp_low", compact="compact_low", array="diagram",
                           ferrers_diagram="diagram", young_diagram="diagram"),
                 case_sensitive=False),
    latex=dict(default="young_diagram",
               description='Specifies how partitions should be latexed',
               values=dict(diagram='latex as a Ferrers diagram',
                           young_diagram='latex as a Young diagram',
                           list='latex as a list',
                           exp_high='latex as a list in exponential notation (highest first)',
                           exp_low='as a list latex in exponential notation (lowest first)'),
               alias=dict(exp="exp_low", array="diagram", ferrers_diagram="diagram"),
               case_sensitive=False),
    diagram_str=dict(default="*",
                     description='The character used for the cells when printing Ferrers diagrams',
                     checker=lambda char: isinstance(char,str)),
    latex_diagram_str=dict(default="\\ast",
                     description='The character used for the cells when latexing Ferrers diagrams',
                     checker=lambda char: isinstance(char,str)),
    convention=dict(link_to=(tableau.TableauOptions,'convention')),
    notation = dict(alt_name='convention')
)

def from_frobenius_coordinates(coords):
    """
    This function has been deprecated in :trac:`13605`. Use
    :meth:`Partitions.from_frobenius_coordinates()` instead.

    EXAMPLES::

        sage: sage.combinat.partition.from_frobenius_coordinates(([],[]))
        doctest:1: DeprecationWarning: from_frobenius_coordinates is deprecated. Use Partitions().from_frobenius_coordinates instead.
        See http://trac.sagemath.org/13605 for details.
        []
    """
    from sage.misc.superseded import deprecation
    deprecation(13605, 'from_frobenius_coordinates is deprecated. Use Partitions().from_frobenius_coordinates instead.')
    return _Partitions.from_frobenius_coordinates(coords)

def from_beta_numbers(beta):
    """
    This function has been deprecated in :trac:`13605`. Use
    :meth:`Partitions.from_beta_numbers()` instead.

    EXAMPLES::

        sage: sage.combinat.partition.from_beta_numbers([0,1,2,4,5,8])
        doctest:1: DeprecationWarning: from_beta_numbers is deprecated. Use Partitions().from_beta_numbers instead.
        See http://trac.sagemath.org/13605 for details.
        [3, 1, 1]
    """
    from sage.misc.superseded import deprecation
    deprecation(13605, 'from_beta_numbers is deprecated. Use Partitions().from_beta_numbers instead.')
    return _Partitions.from_beta_numbers(beta)

def from_exp(exp):
    """
    This has been deprecated in :trac:`13605`. Use
    :meth:`Partitions.from_exp()` instead.

    EXAMPLES::

        sage: sage.combinat.partition.from_exp([2,2,1])
        doctest:1: DeprecationWarning: from_exp is deprecated. Use Partitions().from_exp instead.
        See http://trac.sagemath.org/13605 for details.
        [3, 2, 2, 1, 1]
    """
    from sage.misc.superseded import deprecation
    deprecation(13605, 'from_exp is deprecated. Use Partitions().from_exp instead.')
    return _Partitions.from_exp(exp)

def from_core_and_quotient(core, quotient):
    """
    This has been deprecated in :trac:`13605`. Use
    :meth:`Partitions.from_core_and_quotient()` instead.

    EXAMPLES::

        sage: sage.combinat.partition.from_core_and_quotient([2,1], [[2,1],[3],[1,1,1]])
        doctest:1: DeprecationWarning: from_core_and_quotient is deprecated. Use Partitions().from_core_and_quotient instead.
        See http://trac.sagemath.org/13605 for details.
        [11, 5, 5, 3, 2, 2, 2]
    """
    from sage.misc.superseded import deprecation
    deprecation(13605, 'from_core_and_quotient is deprecated. Use Partitions().from_core_and_quotient instead.')
    return _Partitions.from_core_and_quotient(core, quotient)

class Partition(CombinatorialObject, Element):
    r"""
    A partition `p` of a nonnegative integer `n` is a
    non-increasing list of positive integers (the *parts* of the
    partition) with total sum `n`.

    A partition is often representation by a diagram consisting of **cells**,
    or **boxes**, placed in rows on top of each other with the number of cells
    in the `i^{th}` row, reading from  top to bottom, is the `i^{th}` part of
    the partition.

    The coordinate system related to a partition applies from the top
    to the bottom and from left to right. So, the corners of the
    partition ``[5, 3, 1]`` are ``[[0,4], [1,2], [2,0]]``.

    For display options, see :meth:`Partitions.global_options`.

    .. NOTE::

        Partitions are 0 based with coordinates in the form of (row-index,
        column-index). For example consider the partition
        ``mu=Partition([4,3,2,2])``, the first part is ``mu[0]`` (which is 4),
        the second is ``mu[1]``, and so on, and the upper-left cell in English
        convention is ``(0, 0)``.

    A partition can be specified in one of the following ways:

    - a list (the default)
    - using exponential notation
    - by Frobenius coordinates
    - specifying its `0-1` sequence
    - specifying the core and the quotient

    See the examples below.

    EXAMPLES:

    Creating partitions though parents::

        sage: mu = Partitions(8)([3,2,1,1,1]); mu
        [3, 2, 1, 1, 1]
        sage: nu = Partition([3,2,1,1,1]); nu
        [3, 2, 1, 1, 1]
        sage: mu == nu
        True
        sage: mu is nu
        False
        sage: mu in Partitions()
        True
        sage: mu.parent()
        Partitions of the integer 8
        sage: mu.size()
        8
        sage: mu.category()
        Category of elements of Partitions of the integer 8
        sage: nu.parent()
        Partitions
        sage: nu.category()
        Category of elements of Partitions
        sage: mu[0]
        3
        sage: mu[1]
        2
        sage: mu[2]
        1
        sage: mu.pp()
        ***
        **
        *
        *
        *
        sage: mu.removable_cells()
        [(0, 2), (1, 1), (4, 0)]
        sage: mu.down_list()
        [[2, 2, 1, 1, 1], [3, 1, 1, 1, 1], [3, 2, 1, 1]]
        sage: mu.addable_cells()
        [(0, 3), (1, 2), (2, 1), (5, 0)]
        sage: mu.up_list()
        [[4, 2, 1, 1, 1], [3, 3, 1, 1, 1], [3, 2, 2, 1, 1], [3, 2, 1, 1, 1, 1]]
        sage: mu.conjugate()
        [5, 2, 1]
        sage: mu.dominates(nu)
        True
        sage: nu.dominates(mu)
        True

    Creating partitions using ``Partition``::

        sage: Partition([3,2,1])
        [3, 2, 1]
        sage: Partition(exp=[2,1,1])
        [3, 2, 1, 1]
        sage: Partition(core=[2,1], quotient=[[2,1],[3],[1,1,1]])
        [11, 5, 5, 3, 2, 2, 2]
        sage: Partition(frobenius_coordinates=([3,2],[4,0]))
        [4, 4, 1, 1, 1]
        sage: Partitions().from_zero_one([1, 1, 1, 1, 0, 1, 0])
        [5, 4]
        sage: [2,1] in Partitions()
        True
        sage: [2,1,0] in Partitions()
        True
        sage: Partition([1,2,3])
        Traceback (most recent call last):
        ...
        ValueError: [1, 2, 3] is not an element of Partitions

    Sage ignores trailing zeros at the end of partitions::

        sage: Partition([3,2,1,0])
        [3, 2, 1]
        sage: Partitions()([3,2,1,0])
        [3, 2, 1]
        sage: Partitions(6)([3,2,1,0])
        [3, 2, 1]

    TESTS:

    Check that only trailing zeros are stripped::

        sage: TestSuite( Partition([]) ).run()
        sage: TestSuite( Partition([4,3,2,2,2,1]) ).run()
        sage: Partition([3,2,2,2,1,0,0,0])
        [3, 2, 2, 2, 1]
        sage: Partition([3,0,2,2,2,1,0])
        Traceback (most recent call last):
        ...
        ValueError: [3, 0, 2, 2, 2, 1, 0] is not an element of Partitions
        sage: Partition([0,7,3])
        Traceback (most recent call last):
        ...
        ValueError: [0, 7, 3] is not an element of Partitions
    """
    __metaclass__ = ClasscallMetaclass

    @staticmethod
    def __classcall_private__(cls, mu=None, **keyword):
        """
        This constructs a list from optional arguments and delegates the
        construction of a :class:`Partition` to the ``element_class()`` call
        of the appropriate parent.

        EXAMPLES::

            sage: Partition([3,2,1])
            [3, 2, 1]
            sage: Partition(exp=[2,1,1])
            [3, 2, 1, 1]
            sage: Partition(core=[2,1], quotient=[[2,1],[3],[1,1,1]])
            [11, 5, 5, 3, 2, 2, 2]
        """
        l = len(keyword)
        if l == 0:
            if mu is not None:
                if isinstance(mu, Partition):
                    return mu
                return _Partitions(list(mu))
        if l == 1:
            if 'beta_numbers' in keyword:
                return _Partitions.from_beta_numbers(keyword['beta_numbers'])
            elif 'exp' in keyword:
                return _Partitions.from_exp(keyword['exp'])
            elif 'frobenius_coordinates' in keyword:
                return _Partitions.from_frobenius_coordinates(keyword['frobenius_coordinates'])
            elif 'zero_one' in keyword:
                return _Partitions.from_zero_one(keyword['zero_one'])

        if l == 2 and 'core' in keyword and 'quotient' in keyword:
            return _Partitions.from_core_and_quotient(keyword['core'], keyword['quotient'])
        raise ValueError('incorrect syntax for Partition()')

    def __setstate__(self, state):
        """
        In order to maintain backwards compatibility and be able to unpickle a
        old pickle from ``Partition_class`` we have to override the default
        ``__setstate__``.

        EXAMPLES::

            sage: loads('x\x9ck`J.NLO\xd5K\xce\xcfM\xca\xccK,\xd1+H,*\xc9,\xc9\xcc\xcf\xe3\n\x80\xb1\xe2\x93s\x12\x8b\x8b\xb9\n\x195\x1b\x0b\x99j\x0b\x995BY\xe33\x12\x8b3\nY\xfc\x80\xac\x9c\xcc\xe2\x92B\xd6\xd8B6\r\x88IE\x99y\xe9\xc5z\x99y%\xa9\xe9\xa9E\\\xb9\x89\xd9\xa9\xf10N!{(\xa3qkP!G\x06\x90a\x04dp\x82\x18\x86@\x06Wji\x92\x1e\x00x0.\xb5')
            [3, 2, 1]
            sage: loads(dumps( Partition([3,2,1]) ))  # indirect doctest
            [3, 2, 1]
        """
        if isinstance(state, dict):   # for old pickles from Partition_class
            self._set_parent(_Partitions)
            self.__dict__ = state
        else:
            self._set_parent(state[0])
            self.__dict__ = state[1]

    def __init__(self, parent, mu):
        """
        Initialize ``self``.

        EXAMPLES::

            sage: p = Partition([3,1])
            sage: TestSuite(p).run()

        TESTS:

        Fix that tuples raise the correct error::

            sage: Partition((3,1,7))
            Traceback (most recent call last):
            ...
            ValueError: [3, 1, 7] is not an element of Partitions
        """
        if isinstance(mu, Partition):
            Element.__init__(self, parent)
            # Since we are (suppose to be) immutable, we can share the underlying data
            CombinatorialObject.__init__(self, mu._list)
            return

        elif len(mu)==0 or (all(mu[i] in NN and mu[i]>=mu[i+1] for i in xrange(len(mu)-1)) \
                and mu[-1] in NN):
            Element.__init__(self, parent)
            if 0 in mu:
                # strip all trailing zeros
                CombinatorialObject.__init__(self, mu[:mu.index(0)])
            else:
                CombinatorialObject.__init__(self, mu)

        else:
            raise ValueError("%s is not a valid partition"%repr(mu))

    def _repr_(self, compact=False):
        r"""
        Return a string representation of ``self`` depending on
        :meth:`Partitions.global_options`.

        EXAMPLES::

            sage: mu=Partition([7,7,7,3,3,2,1,1,1,1,1,1,1]); mu # indirect doctest
            [7, 7, 7, 3, 3, 2, 1, 1, 1, 1, 1, 1, 1]
            sage: Partitions.global_options(display="diagram"); mu
            *******
            *******
            *******
            ***
            ***
            **
            *
            *
            *
            *
            *
            *
            *
            sage: Partitions.global_options(display="list"); mu
            [7, 7, 7, 3, 3, 2, 1, 1, 1, 1, 1, 1, 1]
            sage: Partitions.global_options(display="compact_low"); mu
            1^7,2,3^2,7^3
            sage: Partitions.global_options(display="compact_high"); mu
            7^3,3^2,2,1^7
            sage: Partitions.global_options(display="exp_low"); mu
            1^7, 2, 3^2, 7^3
            sage: Partitions.global_options(display="exp_high"); mu
            7^3, 3^2, 2, 1^7

            sage: Partitions.global_options(convention="French");
            sage: mu=Partition([7,7,7,3,3,2,1,1,1,1,1,1,1]); mu # indirect doctest
            7^3, 3^2, 2, 1^7
            sage: Partitions.global_options(display="diagram"); mu
            *
            *
            *
            *
            *
            *
            *
            **
            ***
            ***
            *******
            *******
            *******
            sage: Partitions.global_options(display="list"); mu
            [7, 7, 7, 3, 3, 2, 1, 1, 1, 1, 1, 1, 1]
            sage: Partitions.global_options(display="compact_low"); mu
            1^7,2,3^2,7^3
            sage: Partitions.global_options(display="compact_high"); mu
            7^3,3^2,2,1^7
            sage: Partitions.global_options(display="exp_low"); mu
            1^7, 2, 3^2, 7^3
            sage: Partitions.global_options(display="exp_high"); mu
            7^3, 3^2, 2, 1^7

            sage: Partitions.global_options.reset()
        """

        if compact != False:
            from sage.misc.superseded import deprecation
            deprecation(13605, 'compact option is deprecated. Use :meth:`Partitions.global_options` instead.')
            return self._repr_compact_high()

        return self.parent().global_options.dispatch(self, '_repr_', 'display')

    def _ascii_art_(self):
        """
        TESTS::

            sage: ascii_art(Partitions(5).list())
            [                                * ]
            [                            **  * ]
            [                   ***  **  *   * ]
            [        ****  ***  *    **  *   * ]
            [ *****, *   , ** , *  , * , * , * ]
        """
        from sage.misc.ascii_art import AsciiArt
        return AsciiArt(self._repr_diagram().splitlines(), baseline=0)

    def _repr_list(self):
        """
        Return a string representation of ``self`` as a list.

        EXAMPLES::

            sage: print Partition([7,7,7,3,3,2,1,1,1,1,1,1,1])._repr_list()
            [7, 7, 7, 3, 3, 2, 1, 1, 1, 1, 1, 1, 1]
        """
        return '[%s]' % ', '.join('%s'%m for m in self)

    def _repr_exp_low(self):
        """
        Return a string representation of ``self`` in exponential form (lowest
        first).

        EXAMPLES::

            sage: print Partition([7,7,7,3,3,2,1,1,1,1,1,1,1])._repr_exp_low()
            1^7, 2, 3^2, 7^3
        """
        exp = self.to_exp()
        return '%s' % ', '.join('%s%s' % (m+1, '' if e==1 else '^%s'%e)
                                 for (m,e) in enumerate(exp) if e > 0)

    def _repr_exp_high(self):
        """
        Return a string representation of ``self`` in exponential form (highest
        first).

        EXAMPLES::

            sage: print Partition([7,7,7,3,3,2,1,1,1,1,1,1,1])._repr_exp_high()
            7^3, 3^2, 2, 1^7
        """
        if len(self._list)==0: return ''  # exceptional case as max(self) fails
        exp = self.to_exp()[::-1]         # reversed list of exponents
        M=max(self)
        return '%s' % ', '.join('%s%s' % (M-m, '' if e==1 else '^%s'%e)
                                 for (m,e) in enumerate(exp) if e>0)

    def _repr_compact_low(self):
        """
        Return a string representation of ``self`` in compact form (exponential
        form with lowest first).

        EXAMPLES::

            sage: print Partition([7,7,7,3,3,2,1,1,1,1,1,1,1])._repr_compact_low()
            1^7,2,3^2,7^3
        """
        exp = self.to_exp()
        return '%s' % ','.join('%s%s' % (m+1, '' if e==1 else '^%s'%e)
                                 for (m,e) in enumerate(exp) if e > 0)

    def _repr_compact_high(self):
        """
        Return a string representation of ``self`` in compact form (exponential
        form with highest first).

        EXAMPLES::

            sage: print Partition([7,7,7,3,3,2,1,1,1,1,1,1,1])._repr_compact_high()
            7^3,3^2,2,1^7
        """
        if len(self._list)==0: return ''  # exceptional case as max(self) fails
        exp = self.to_exp()[::-1]         # reversed list of exponents
        M=max(self)
        return '%s' % ','.join('%s%s' % (M-m, '' if e==1 else '^%s'%e)
                                 for (m,e) in enumerate(exp) if e>0)

    def _repr_diagram(self):
        r"""
        Return a representation of ``self`` as a Ferrers diagram.

        EXAMPLES::

            sage: print Partition([7,7,7,3,3,2,1,1,1,1,1,1,1])._repr_diagram()
            *******
            *******
            *******
            ***
            ***
            **
            *
            *
            *
            *
            *
            *
            *
        """
        return self.ferrers_diagram()

    def level(self):
        """
        Return the level of ``self``, which is always 1.

        This method exists only for compatibility with
        :class:`PartitionTuples`.

        EXAMPLE::

            sage: Partition([4,3,2]).level()
            1
        """
        return 1

    def components(self):
        """
        Return a list containing the shape of ``self``.

        This method exists only for compatibility with
        :class:`PartitionTuples`.

        EXAMPLES::

            sage: Partition([3,2]).components()
            [[3, 2]]
        """
        return [ self ]

    def _latex_(self):
        r"""
        Return a LaTeX version of ``self``.

        For more on the latex options, see :meth:`Partitions.global_options`.

        EXAMPLES::

            sage: mu = Partition([2, 1])
            sage: Partitions.global_options(latex='diagram'); latex(mu)       # indirect doctest
            {\def\lr#1{\multicolumn{1}{@{\hspace{.6ex}}c@{\hspace{.6ex}}}{\raisebox{-.3ex}{$#1$}}}
            \raisebox{-.6ex}{$\begin{array}[b]{*{2}c}\\
            \lr{\ast}&\lr{\ast}\\
            \lr{\ast}\\
            \end{array}$}
            }
            sage: Partitions.global_options(latex='exp_high'); latex(mu)      # indirect doctest
            2,1
            sage: Partitions.global_options(latex='exp_low'); latex(mu)       # indirect doctest
            1,2
            sage: Partitions.global_options(latex='list'); latex(mu)          # indirect doctest
            [2, 1]
            sage: Partitions.global_options(latex='young_diagram'); latex(mu) # indirect doctest
            {\def\lr#1{\multicolumn{1}{|@{\hspace{.6ex}}c@{\hspace{.6ex}}|}{\raisebox{-.3ex}{$#1$}}}
            \raisebox{-.6ex}{$\begin{array}[b]{*{2}c}\cline{1-2}
            \lr{\phantom{x}}&\lr{\phantom{x}}\\\cline{1-2}
            \lr{\phantom{x}}\\\cline{1-1}
            \end{array}$}
            }

            sage: Partitions.global_options(latex="young_diagram", convention="french")
            sage: Partitions.global_options(latex='exp_high'); latex(mu)      # indirect doctest
            2,1
            sage: Partitions.global_options(latex='exp_low'); latex(mu)       # indirect doctest
            1,2
            sage: Partitions.global_options(latex='list'); latex(mu)          # indirect doctest
            [2, 1]
            sage: Partitions.global_options(latex='young_diagram'); latex(mu) # indirect doctest
            {\def\lr#1{\multicolumn{1}{|@{\hspace{.6ex}}c@{\hspace{.6ex}}|}{\raisebox{-.3ex}{$#1$}}}
            \raisebox{-.6ex}{$\begin{array}[t]{*{2}c}\cline{1-1}
            \lr{\phantom{x}}\\\cline{1-2}
            \lr{\phantom{x}}&\lr{\phantom{x}}\\\cline{1-2}
            \end{array}$}
            }

            sage: Partitions.global_options.reset()
        """
        return self.parent().global_options.dispatch(self, '_latex_', 'latex')

    def _latex_young_diagram(self):
        r"""
        LaTeX output as a Young diagram.

        EXAMPLES::

            sage: print Partition([2, 1])._latex_young_diagram()
            {\def\lr#1{\multicolumn{1}{|@{\hspace{.6ex}}c@{\hspace{.6ex}}|}{\raisebox{-.3ex}{$#1$}}}
            \raisebox{-.6ex}{$\begin{array}[b]{*{2}c}\cline{1-2}
            \lr{\phantom{x}}&\lr{\phantom{x}}\\\cline{1-2}
            \lr{\phantom{x}}\\\cline{1-1}
            \end{array}$}
            }
        """
        if len(self._list) == 0:
            return "{\\emptyset}"

        from sage.combinat.output import tex_from_array
        return tex_from_array([ ["\\phantom{x}"]*row_size for row_size in self._list ])

    def _latex_diagram(self):
        r"""
        LaTeX output as a Ferrers' diagram.

        EXAMPLES::

            sage: print Partition([2, 1])._latex_diagram()
            {\def\lr#1{\multicolumn{1}{@{\hspace{.6ex}}c@{\hspace{.6ex}}}{\raisebox{-.3ex}{$#1$}}}
            \raisebox{-.6ex}{$\begin{array}[b]{*{2}c}\\
            \lr{\ast}&\lr{\ast}\\
            \lr{\ast}\\
            \end{array}$}
            }
        """
        if len(self._list) == 0:
            return "{\\emptyset}"

        entry = self.parent().global_options("latex_diagram_str")
        from sage.combinat.output import tex_from_array
        return tex_from_array([ [entry]*row_size for row_size in self._list ], False)

    def _latex_list(self):
        r"""
        LaTeX output as a list.

        EXAMPLES::

            sage: print Partition([2, 1])._latex_list()
            [2, 1]
        """
        return repr(self._list)

    def _latex_exp_low(self):
        r"""
        LaTeX output in exponential notation (lowest first).

        EXAMPLES::

            sage: print Partition([2,2,1])._latex_exp_low()
            1,2^{2}
        """
        exp = self.to_exp()
        return '%s' % ','.join('%s%s' % (m+1, '' if e==1 else '^{%s}'%e)
                                 for (m,e) in enumerate(exp) if e > 0)

    def _latex_exp_high(self):
        r"""
        LaTeX output in exponential notation (highest first).

        EXAMPLES::

            sage: print Partition([2,2,1])._latex_exp_high()
            2^{2},1
        """
        exp = self.to_exp()[::-1]  # reversed list of exponents
        M = max(self)
        return '%s' % ','.join('%s%s' % (M-m, '' if e==1 else '^{%s}'%e)
                                 for (m,e) in enumerate(exp) if e>0)


    def ferrers_diagram(self):
        r"""
        Return the Ferrers diagram of ``self``.

        EXAMPLES::

            sage: mu=Partition([5,5,2,1])
            sage: Partitions.global_options(diagram_str='*', convention="english")
            sage: print mu.ferrers_diagram()
            *****
            *****
            **
            *
            sage: Partitions.global_options(diagram_str='#')
            sage: print mu.ferrers_diagram()
            #####
            #####
            ##
            #
            sage: Partitions.global_options(convention="french")
            sage: print mu.ferrers_diagram()
            #
            ##
            #####
            #####
            sage: Partitions.global_options.reset()
        """
        diag_str = self.parent().global_options('diagram_str')
        if self.parent().global_options('convention') == "English":
            return '\n'.join([diag_str*p for p in self])
        else:
            return '\n'.join([diag_str*p for p in reversed(self)])

    def pp(self):
        r"""
        Prints the Ferrers diagram.

        See :meth:`ferrers_diagram` for more on the Ferrers diagram.

        EXAMPLES::

            sage: Partition([5,5,2,1]).pp()
            *****
            *****
            **
            *
            sage: Partitions.global_options(convention='French')
            sage: Partition([5,5,2,1]).pp()
            *
            **
            *****
            *****
            sage: Partitions.global_options.reset()
        """
        print self.ferrers_diagram()

    def __div__(self, p):
        """
        Returns the skew partition ``self / p``.

        EXAMPLES::

            sage: p = Partition([3,2,1])
            sage: p/[1,1]
            [3, 2, 1] / [1, 1]
            sage: p/[3,2,1]
            [3, 2, 1] / [3, 2, 1]
            sage: p/Partition([1,1])
            [3, 2, 1] / [1, 1]
            sage: p/[2,2,2]
            Traceback (most recent call last):
            ...
            ValueError: To form a skew partition p/q, q must be contained in p.
        """
        if not self.contains(p):
            raise ValueError("To form a skew partition p/q, q must be contained in p.")

        return SkewPartition([self[:], p])

    def power(self, k):
        r"""
        Returns the cycle type of the `k`-th power of any permutation
        with cycle type ``self`` (thus describes the powermap of
        symmetric groups).

        Equivalent to GAP's ``PowerPartition``.

        EXAMPLES::

            sage: p = Partition([5,3])
            sage: p.power(1)
            [5, 3]
            sage: p.power(2)
            [5, 3]
            sage: p.power(3)
            [5, 1, 1, 1]
            sage: p.power(4)
            [5, 3]
            sage: Partition([3,2,1]).power(3)
            [2, 1, 1, 1, 1]

        Now let us compare this to the power map on `S_8`::

            sage: G = SymmetricGroup(8)
            sage: g = G([(1,2,3,4,5),(6,7,8)])
            sage: g
            (1,2,3,4,5)(6,7,8)
            sage: g^2
            (1,3,5,2,4)(6,8,7)
            sage: g^3
            (1,4,2,5,3)
            sage: g^4
            (1,5,4,3,2)(6,7,8)
        """
        res = []
        for i in self:
            g = gcd(i, k)
            res.extend( [ZZ(i//g)]*int(g) )
        res.sort(reverse=True)
        return Partition(res)

    def next(self):
        """
        Return the partition that lexicographically follows ``self``. If
        ``self`` is the last partition, then return ``False``.

        EXAMPLES::

            sage: Partition([4]).next()
            [3, 1]
            sage: Partition([1,1,1,1]).next()
            False
        """
        p = self
        n = 0
        m = 0
        for i in p:
            n += i
            m += 1

        next_p = p[:] + [1]*(n - len(p))

        #Check to see if we are at the last (all ones) partition
        if p == [1]*n:
            return False

        #
        #If we are not, then run the ZS1 algorithm.
        #

        #Let h be the number of non-one  entries in the
        #partition
        h = 0
        for i in next_p:
            if i != 1:
                h += 1

        if next_p[h-1] == 2:
            m += 1
            next_p[h-1] = 1
            h -= 1
        else:
            r = next_p[h-1] - 1
            t = m - h + 1
            next_p[h-1] = r

            while t >= r :
                h += 1
                next_p[h-1] = r
                t -= r

            if t == 0:
                m = h
            else:
                m = h + 1
                if t > 1:
                    h += 1
                    next_p[h-1] = t

        return self.parent()(next_p[:m])

    def size(self):
        """
        Return the size of ``self``.

        EXAMPLES::

            sage: Partition([2,2]).size()
            4
            sage: Partition([3,2,1]).size()
            6
        """
        return sum(self)

    def sign(self):
        r"""
        Return the sign of any permutation with cycle type ``self``.

        This function corresponds to a homomorphism from the symmetric
        group `S_n` into the cyclic group of order 2, whose kernel
        is exactly the alternating group `A_n`. Partitions of sign
        `1` are called even partitions while partitions of sign
        `-1` are called odd.

        EXAMPLES::

            sage: Partition([5,3]).sign()
            1
            sage: Partition([5,2]).sign()
            -1

        Zolotarev's lemma states that the Legendre symbol
        `\left(\frac{a}{p}\right)` for an integer
        `a \pmod p` (`p` a prime number), can be computed
        as sign(p_a), where sign denotes the sign of a permutation and
        p_a the permutation of the residue classes `\pmod p`
        induced by modular multiplication by `a`, provided
        `p` does not divide `a`.

        We verify this in some examples.

        ::

            sage: F = GF(11)
            sage: a = F.multiplicative_generator();a
            2
            sage: plist = [int(a*F(x)) for x in range(1,11)]; plist
            [2, 4, 6, 8, 10, 1, 3, 5, 7, 9]

        This corresponds to the permutation (1, 2, 4, 8, 5, 10, 9, 7, 3, 6)
        (acting the set `\{1,2,...,10\}`) and to the partition
        [10].

        ::

            sage: p = PermutationGroupElement('(1, 2, 4, 8, 5, 10, 9, 7, 3, 6)')
            sage: p.sign()
            -1
            sage: Partition([10]).sign()
            -1
            sage: kronecker_symbol(11,2)
            -1

        Now replace `2` by `3`::

            sage: plist = [int(F(3*x)) for x in range(1,11)]; plist
            [3, 6, 9, 1, 4, 7, 10, 2, 5, 8]
            sage: range(1,11)
            [1, 2, 3, 4, 5, 6, 7, 8, 9, 10]
            sage: p = PermutationGroupElement('(3,4,8,7,9)')
            sage: p.sign()
            1
            sage: kronecker_symbol(3,11)
            1
            sage: Partition([5,1,1,1,1,1]).sign()
            1

        In both cases, Zolotarev holds.

        REFERENCES:

        :wikipedia:`Zolotarev's_lemma`
        """
        return (-1)**(self.size()-self.length())

    def standard_tableaux(self):
        """
        Return the :class:`standard tableaux<StandardTableaux>` of this shape.

        EXAMPLE::

            sage: Partition([3,2,2,1]).standard_tableaux()
            Standard tableaux of shape [3, 2, 2, 1]
        """
        return tableau.StandardTableaux(self)

    def up(self):
        r"""
        Returns a generator for partitions that can be obtained from ``self``
        by adding a cell.

        EXAMPLES::

            sage: [p for p in Partition([2,1,1]).up()]
            [[3, 1, 1], [2, 2, 1], [2, 1, 1, 1]]
            sage: [p for p in Partition([3,2]).up()]
            [[4, 2], [3, 3], [3, 2, 1]]
            sage: [p for p in Partition([]).up()]
            [[1]]
        """
        p = self
        previous = p.get_part(0) + 1
        for i, current in enumerate(p):
            if current < previous:
                yield Partition(p[:i] + [ p[i] + 1 ] + p[i+1:])
            previous = current
        else:
            yield Partition(p + [1])

    def up_list(self):
        """
        Return a list of the partitions that can be formed from ``self`` by
        adding a cell.

        EXAMPLES::

            sage: Partition([2,1,1]).up_list()
            [[3, 1, 1], [2, 2, 1], [2, 1, 1, 1]]
            sage: Partition([3,2]).up_list()
            [[4, 2], [3, 3], [3, 2, 1]]
            sage: Partition([]).up_list()
            [[1]]
        """
        return [p for p in self.up()]

    def down(self):
        r"""
        Return a generator for partitions that can be obtained from ``self``
        by removing a cell.

        EXAMPLES::

            sage: [p for p in Partition([2,1,1]).down()]
            [[1, 1, 1], [2, 1]]
            sage: [p for p in Partition([3,2]).down()]
            [[2, 2], [3, 1]]
            sage: [p for p in Partition([3,2,1]).down()]
            [[2, 2, 1], [3, 1, 1], [3, 2]]

        TESTS:

        We check that :trac:`11435` is fixed::

            sage: Partition([]).down_list() #indirect doctest
            []
        """
        p = self
        l = len(p)
        for i in range(l-1):
            if p[i] > p[i+1]:
                yield Partition(p[:i] + [ p[i]-1 ] + p[i+1:])
        if l >= 1:
            last = p[-1]
            if last == 1:
                yield Partition(p[:-1])
            else:
                yield Partition(p[:-1] + [ p[-1] - 1 ])

    def down_list(self):
        """
        Return a list of the partitions that can be obtained from ``self``
        by removing a cell.

        EXAMPLES::

            sage: Partition([2,1,1]).down_list()
            [[1, 1, 1], [2, 1]]
            sage: Partition([3,2]).down_list()
            [[2, 2], [3, 1]]
            sage: Partition([3,2,1]).down_list()
            [[2, 2, 1], [3, 1, 1], [3, 2]]
            sage: Partition([]).down_list()  #checks :trac:`11435`
            []
        """
        return [p for p in self.down()]

    def frobenius_coordinates(self):
        """
        Return a pair of sequences of Frobenius coordinates aka beta numbers
        of the partition.

        These are two strictly decreasing sequences of nonnegative integers
        of the same length.

        EXAMPLES::

            sage: Partition([]).frobenius_coordinates()
            ([], [])
            sage: Partition([1]).frobenius_coordinates()
            ([0], [0])
            sage: Partition([3,3,3]).frobenius_coordinates()
            ([2, 1, 0], [2, 1, 0])
            sage: Partition([9,1,1,1,1,1,1]).frobenius_coordinates()
            ([8], [6])

        """
        mu = self
        muconj = mu.conjugate()     # Naive implementation
        if len(mu) <= len(muconj):
            a = filter(lambda x: x>=0, [val-i-1 for i, val in enumerate(mu)])
            b = filter(lambda x: x>=0, [muconj[i]-i-1 for i in range(len(a))])
        else:
            b = filter(lambda x: x>=0, [val-i-1 for i, val in enumerate(muconj)])
            a = filter(lambda x: x>=0, [mu[i]-i-1 for i in range(len(b))])
        return (a,b)

    def frobenius_rank(self):
        r"""
        Return the Frobenius rank of the partition ``self``.

        The Frobenius rank of a partition
        `\lambda = (\lambda_1, \lambda_2, \lambda_3, \cdots)` is
        defined to be the largest `i` such that `\lambda_i \geq i`.
        In other words, it is the number of cells on the main diagonal
        of `\lambda`. In yet other words, it is the size of the largest
        square fitting into the Young diagram of `\lambda`.

        EXAMPLES::

            sage: Partition([]).frobenius_rank()
            0
            sage: Partition([1]).frobenius_rank()
            1
            sage: Partition([3,3,3]).frobenius_rank()
            3
            sage: Partition([9,1,1,1,1,1]).frobenius_rank()
            1
            sage: Partition([2,1,1,1,1,1]).frobenius_rank()
            1
            sage: Partition([2,2,1,1,1,1]).frobenius_rank()
            2
            sage: Partition([3,2]).frobenius_rank()
            2
            sage: Partition([3,2,2]).frobenius_rank()
            2
            sage: Partition([8,4,4,4,4]).frobenius_rank()
            4
            sage: Partition([8,4,1]).frobenius_rank()
            2
            sage: Partition([3,3,1]).frobenius_rank()
            2
        """
        for i, x in enumerate(self):
            if x <= i:
                return i
        return len(self)

    def beta_numbers(self, length=None):
        """
        Return the set of beta numbers corresponding to ``self``.

        The optional argument ``length`` specifies the length of the beta set
        (which must be at least the length of ``self``).

        For more on beta numbers, see :meth:`frobenius_coordinates`.

        EXAMPLES::

            sage: Partition([4,3,2]).beta_numbers()
            [6, 4, 2]
            sage: Partition([4,3,2]).beta_numbers(5)
            [8, 6, 4, 1, 0]
            sage: Partition([]).beta_numbers()
            []
            sage: Partition([]).beta_numbers(3)
            [2, 1, 0]
            sage: Partition([6,4,1,1]).beta_numbers()
            [9, 6, 2, 1]
            sage: Partition([6,4,1,1]).beta_numbers(6)
            [11, 8, 4, 3, 1, 0]
            sage: Partition([1,1,1]).beta_numbers()
            [3, 2, 1]
            sage: Partition([1,1,1]).beta_numbers(4)
            [4, 3, 2, 0]
        """
        true_length = len(self)
        if length == None:
            length = true_length
        elif length < true_length:
            raise ValueError("length must be at least the length of the partition")
        beta = [l + length - i - 1 for (i, l) in enumerate(self)]
        if length > true_length:
            beta.extend( range(length-true_length-1,-1,-1) )
        return beta

    def crank(self):
        r"""
        Return the Dyson crank of ``self``.

        The Dyson crank of a partition `\lambda` is defined as follows:
        If `\lambda` contains at least one `1`, then the crank is
        `\mu(\lambda) - \omega(\lambda)`, where `\omega(\lambda)` is the
        number of `1`s in `\lambda`, and `\mu(\lambda)` is the number of
        parts of `\lambda` larger than `\omega(\lambda)`. If `\lambda`
        contains no `1`, then the crank is simply the largest part of
        `\lambda`.

        REFERENCES:

        .. [AG1988] George E. Andrews, F. G. Garvan,
           *Dyson's crank of a partition*.
           Bull. Amer. Math. Soc. (N.S.) Volume 18, Number 2 (1988),
           167-171.
           http://projecteuclid.org/euclid.bams/1183554533

        EXAMPLES::

            sage: Partition([]).crank()
            0
            sage: Partition([3,2,2]).crank()
            3
            sage: Partition([5,4,2,1,1]).crank()
            0
            sage: Partition([1,1,1]).crank()
            -3
            sage: Partition([6,4,4,3]).crank()
            6
            sage: Partition([6,3,3,1,1]).crank()
            1
            sage: Partition([6]).crank()
            6
            sage: Partition([5,1]).crank()
            0
            sage: Partition([4,2]).crank()
            4
            sage: Partition([4,1,1]).crank()
            -1
            sage: Partition([3,3]).crank()
            3
            sage: Partition([3,2,1]).crank()
            1
            sage: Partition([3,1,1,1]).crank()
            -3
            sage: Partition([2,2,2]).crank()
            2
            sage: Partition([2,2,1,1]).crank()
            -2
            sage: Partition([2,1,1,1,1]).crank()
            -4
            sage: Partition([1,1,1,1,1,1]).crank()
            -6
        """
        l = len(self)
        if l == 0:
            return 0
        if self[-1] > 1:
            return self[0]
        ind_1 = self.index(1)
        w = l - ind_1      # w is omega(self).
        m = len([x for x in self if x > w])
        return m - w

    def larger_lex(self, rhs):
        """
        Return ``True`` if ``self`` is larger than ``rhs`` in lexicographic
        order. Otherwise return ``False``.

        EXAMPLES::

            sage: p = Partition([3,2])
            sage: p.larger_lex([3,1])
            True
            sage: p.larger_lex([1,4])
            True
            sage: p.larger_lex([3,2,1])
            False
            sage: p.larger_lex([3])
            True
            sage: p.larger_lex([5])
            False
            sage: p.larger_lex([3,1,1,1,1,1,1,1])
            True
        """
        return CombinatorialObject.__gt__(self, rhs)

    def dominates(self, p2):
        r"""
        Return ``True`` if ``self`` dominates the partition ``p2``. Otherwise
        it returns ``False``.

        EXAMPLES::

            sage: p = Partition([3,2])
            sage: p.dominates([3,1])
            True
            sage: p.dominates([2,2])
            True
            sage: p.dominates([2,1,1])
            True
            sage: p.dominates([3,3])
            False
            sage: p.dominates([4])
            False
            sage: Partition([4]).dominates(p)
            False
            sage: Partition([]).dominates([1])
            False
            sage: Partition([]).dominates([])
            True
            sage: Partition([1]).dominates([])
            True
        """
        p1 = self
        sum1 = 0
        sum2 = 0
        min_length = min(len(p1), len(p2))
        if min_length == 0:
            return len(p1) >= len(p2)

        for i in range(min_length):
            sum1 += p1[i]
            sum2 += p2[i]
            if sum2 > sum1:
                return False
        return bool(sum(p1) >= sum(p2))

    def cells(self):
        """
        Return the coordinates of the cells of ``self``.

        EXAMPLES::

            sage: Partition([2,2]).cells()
            [(0, 0), (0, 1), (1, 0), (1, 1)]
            sage: Partition([3,2]).cells()
            [(0, 0), (0, 1), (0, 2), (1, 0), (1, 1)]
        """
        res = []
        for i in range(len(self)):
            for j in range(self[i]):
                res.append( (i,j) )
        return res

    def generalized_pochhammer_symbol(self, a, alpha):
        r"""
        Return the generalized Pochhammer symbol
        `(a)_{self}^{(\alpha)}`. This is the product over all
        cells `(i,j)` in ``self`` of `a - (i-1) / \alpha + j - 1`.

        EXAMPLES::

            sage: Partition([2,2]).generalized_pochhammer_symbol(2,1)
            12
        """
        res = 1
        for (i,j) in self.cells():
            res *= (a - (i-1)/alpha + j-1)
        return res

    def get_part(self, i, default=Integer(0)):
        r"""
        Return the `i^{th}` part of self, or ``default`` if it does not exist.

        EXAMPLES::

            sage: p = Partition([2,1])
            sage: p.get_part(0), p.get_part(1), p.get_part(2)
            (2, 1, 0)
            sage: p.get_part(10,-1)
            -1
            sage: Partition([]).get_part(0)
            0
        """
        if i < len(self._list):
            return self._list[i]
        else:
            return default

    @combinatorial_map(name="partition to minimal Dyck word")
    def to_dyck_word(self):
        """
        Returns the smallest Dyck word whose corresponding partition is ``self``. This
        corresponds to the unique Dyck path whose complement is the partition is ``self``
        for which the partition touches the diagonal.

        EXAMPLES::

            sage: Partition([2,2]).to_dyck_word()
            [1, 1, 0, 0, 1, 1, 0, 0]
            sage: Partition([6,3,1]).to_dyck_word()
            [1, 1, 1, 1, 0, 1, 0, 0, 1, 0, 0, 0, 1, 0]
        """
        from sage.combinat.dyck_word import DyckWord
        if self == []:
            return DyckWord([])
        list_of_word = []
        cells = self.cells()
        n = max(i+j for (i,j) in cells) + 2
        list_of_word.extend([1]*(n-self.length()))
        copy_part = list(self)
        while copy_part != []:
            c = copy_part.pop()
            list_of_word.extend([0]*c)
            for i in range(len(copy_part)):
                copy_part[i] -= c
            list_of_word.append(1)
        list_of_word.extend([0]*(n-self[0]))
        return DyckWord(list_of_word)

    @combinatorial_map(name="conjugate partition")
    def conjugate(self):
        """
        Return the conjugate partition of the partition ``self``. This
        is also called the associated partition or the transpose in the
        literature.

        EXAMPLES::

            sage: Partition([2,2]).conjugate()
            [2, 2]
            sage: Partition([6,3,1]).conjugate()
            [3, 2, 2, 1, 1, 1]

        The conjugate partition is obtained by transposing the Ferrers
        diagram of the partition (see :meth:`.ferrers_diagram`)::

            sage: print Partition([6,3,1]).ferrers_diagram()
            ******
            ***
            *
            sage: print Partition([6,3,1]).conjugate().ferrers_diagram()
            ***
            **
            **
            *
            *
            *
        """
        p = list(self)
        if p == []:
            return self
        else:
            l = len(p)
            conj =  [l]*p[-1]
            for i in xrange(l-1,0,-1):
                conj.extend([i]*(p[i-1] - p[i]))
            return Partition(conj)

    def suter_diagonal_slide(self, n, exp=1):
        r"""
        Return the image of ``self`` in `Y_n` under Suter's diagonal slide
        `\sigma_n`, where the notations used are those defined in [Sut2002]_.

        The set `Y_n` is defined as the set of all partitions
        `\lambda` such that the hook length of the `(0, 0)`-cell (i.e. the
        northwestern most cell in English notation) of `\lambda` is less
        than `n`, including the empty partition.

        The map `\sigma_n` sends a partition (with non-zero entries)
        `(\lambda_1, \lambda_2, \ldots, \lambda_m) \in Y_n` to the partition
        `(\lambda_2 + 1, \lambda_3 + 1, \ldots, \lambda_m + 1,
        \underbrace{1, 1, \ldots, 1}_{n - m - \lambda_1\text{ ones}})`.
        In other words, it pads the partition with trailing zeroes
        until it has length `n - \lambda_1`, then removes its first
        part, and finally adds `1` to each part.

        By Theorem 2.1 of [Sut2002]_, the dihedral group `D_n` with
        `2n` elements acts on `Y_n` by letting the primitive rotation
        act as `\sigma_n` and the reflection act as conjugation of
        partitions (:meth:`conjugate()`). This action is faithful if
        `n \geq 3`.

        .. NOTE::

            There are two *non-equivalent* definitions for `\sigma_n` in
            [Sut2002]_. Here are using the formulaic one, not the one using
            the four steps which actually defines `\sigma_n^{-1}` instead.

        INPUT:

        - ``n`` -- nonnegative integer

        - ``exp`` -- (default: 1) how many times `\sigma_n` should be applied

        OUTPUT:

        The result of applying Suter's diagonal slide `\sigma_n` to
        ``self``, assuming that ``self`` lies in `Y_n`. If the
        optional argument ``exp`` is set, then the slide
        `\sigma_n` is applied not just once, but ``exp`` times
        (note that ``exp`` is allowed to be negative, since
        the slide has finite order).

        EXAMPLES::

            sage: Partition([5,4,1]).suter_diagonal_slide(8)
            [5, 2]
            sage: Partition([5,4,1]).suter_diagonal_slide(9)
            [5, 2, 1]
            sage: Partition([]).suter_diagonal_slide(7)
            [1, 1, 1, 1, 1, 1]
            sage: Partition([]).suter_diagonal_slide(1)
            []
            sage: Partition([]).suter_diagonal_slide(7, exp=-1)
            [6]
            sage: Partition([]).suter_diagonal_slide(1, exp=-1)
            []
            sage: P7 = Partitions(7)
            sage: all( p == p.suter_diagonal_slide(9, exp=-1).suter_diagonal_slide(9)
            ....:      for p in P7 )
            True
            sage: all( p == p.suter_diagonal_slide(9, exp=3)
            ....:            .suter_diagonal_slide(9, exp=3)
            ....:            .suter_diagonal_slide(9, exp=3)
            ....:      for p in P7 )
            True
            sage: all( p == p.suter_diagonal_slide(9, exp=6)
            ....:            .suter_diagonal_slide(9, exp=6)
            ....:            .suter_diagonal_slide(9, exp=6)
            ....:      for p in P7 )
            True
            sage: all( p == p.suter_diagonal_slide(9, exp=-1)
            ....:            .suter_diagonal_slide(9, exp=1)
            ....:      for p in P7 )
            True

        Check of the assertion in [Sut2002]_ that `\sigma_n\bigl( \sigma_n(
        \lambda^{\prime})^{\prime} \bigr) = \lambda`::

            sage: all( p.suter_diagonal_slide(8).conjugate()
            ....:      == p.conjugate().suter_diagonal_slide(8, exp=-1)
            ....:      for p in P7 )
            True

        Check of Claim 1 in [Sut2002]_::

            sage: P5 = Partitions(5)
            sage: all( all( (p.suter_diagonal_slide(6) in q.suter_diagonal_slide(6).down())
            ....:           or (q.suter_diagonal_slide(6) in p.suter_diagonal_slide(6).down())
            ....:           for p in q.down() )
            ....:      for q in P5 )
            True

        TESTS:

        Check for ``exp = 0``::

            sage: P = Partitions(4)
            sage: all(p == p.suter_diagonal_slide(7, 0) for p in P)
            True

        Check for invalid input::

            sage: p = Partition([2,1])
            sage: p.hook_length(0, 0)
            3
            sage: p.suter_diagonal_slide(2)
            Traceback (most recent call last):
            ...
            ValueError: the hook length must be less than n

        REFERENCES:

        .. [Sut2002] Ruedi Suter.
           *Young's Lattice and Dihedral Symmetries*.
           Europ. J. Combinatorics (2002) 23, 233--238.
           http://www.sciencedirect.com/science/article/pii/S0195669801905414
        """
        # Check for valid input
        if len(self) > 0 and len(self) + self._list[0] > n: # >, not >=, since we double count the (0,0) cell
            raise ValueError("the hook length must be less than n")
        ret = self
        # Arbitrary exp
        exp = exp % n # It is at most order n
        if exp > n / 2:
            exp -= n
        while exp != 0:
            leng = len(ret)
            if exp > 0:
                # Suter's map \sigma_n
                if leng == 0:   # Taking extra care about the empty partition.
                    ret = Partition([1] * (n - 1))
                    exp -= 1
                    continue
                res = [i + 1 for i in ret._list[1:]]
                res += [1] * (n - leng - ret._list[0])
                ret = Partition(res)
                exp -= 1
            else: # exp < 0 since if exp == 0, we would exit the while loop
                # inverse map \sigma_n^{-1}
                if leng == 0:   # Taking extra care about the empty partition.
                    ret = Partition([n - 1])
                    exp += 1
                    continue
                res = [n - leng - 1]
                res.extend([i - 1 for i in ret._list if i > 1])
                ret = Partition(res)
                exp += 1
        return ret

    @combinatorial_map(name="reading tableau")
    def reading_tableau(self):
        r"""
        Return the RSK recording tableau of the reading word of the
        (standard) tableau `T` labeled down (in English convention)
        each column to the shape of ``self``.

        For an example of the tableau `T`, consider the partition
        `\lambda = (3,2,1)`, then we have::

            1 4 6
            2 5
            3

        For more, see :func:`~sage.combinat.rsk.RSK()`.

        EXAMPLES::

            sage: Partition([3,2,1]).reading_tableau()
            [[1, 3, 6], [2, 5], [4]]
        """
        st = tableau.StandardTableaux(self).first()
        return st.reading_word_permutation().right_tableau()

    @combinatorial_map(name="initial tableau")
    def initial_tableau(self):
        r"""
        Return the :class:`standard tableau<StandardTableau>` which has the
        numbers `1, 2, \ldots, n` where `n` is the :meth:`size` of ``self``
        entered in order from left to right along the rows of each component,
        where the components are ordered from left to right.

        EXAMPLES::

            sage: Partition([3,2,2]).initial_tableau()
            [[1, 2, 3], [4, 5], [6, 7]]
        """
        mu=self._list # for some reason the next line doesn't work with self?
        tab=[range(1+sum(mu[:i]),1+sum(mu[:(i+1)])) for i in range(len(mu))]
        return tableau.StandardTableau(tab)

    def garnir_tableau(self,*cell):
        r"""
        Return the Garnir tableau of shape ``self`` corresponding to the cell
        ``cell``. If ``cell`` `= (a,c)` then `(a+1,c)` must belong to the
        diagram of ``self``.

        The Garnir tableaux play an important role in integral and
        non-semisimple representation theory because they determine the
        "straightening" rules for the Specht modules over an arbitrary ring.

        The Garnir tableaux are the "first" non-standard tableaux which arise
        when you act by simple transpositions. If `(a,c)` is a cell in the
        Young diagram of a partition, which is not at the bottom of its
        column, then the corresponding Garnir tableau has the integers
        `1, 2, \ldots, n` entered in order from left to right along the rows
        of the diagram up to the cell `(a,c-1)`, then along the cells
        `(a+1,1)` to `(a+1,c)`, then `(a,c)` until the end of row `a` and
        then continuing from left to right in the remaining positions. The
        examples below probably make this clearer!

        .. NOTE::

            The function also sets ``g._garnir_cell``, where ``g`` is the
            resulting Garnir tableau, equal to ``cell`` which is used by
            some other functions.

        EXAMPLES::

            sage: g=Partition([5,3,3,2]).garnir_tableau((0,2)); g.pp()
              1  2  6  7  8
              3  4  5
              9 10 11
             12 13
            sage: g.is_row_strict(); g.is_column_strict()
            True
            False

            sage: Partition([5,3,3,2]).garnir_tableau(0,2).pp()
              1  2  6  7  8
              3  4  5
              9 10 11
             12 13
            sage: Partition([5,3,3,2]).garnir_tableau(2,1).pp()
              1  2  3  4  5
              6  7  8
              9 12 13
             10 11
            sage: Partition([5,3,3,2]).garnir_tableau(2,2).pp()
            Traceback (most recent call last):
            ...
            ValueError: (row+1, col) must be inside the diagram

        .. SEEALSO::

            - :meth:`top_garnir_tableau`
        """
        try:
            (row,col)=cell
        except ValueError:
            (row,col)=cell[0]

        if row+1>=len(self) or col>=self[row+1]:
            raise ValueError('(row+1, col) must be inside the diagram')
        g=tableau.Tableau(self.initial_tableau().to_list())
        a=g[row][col]
        g[row][col:]=range(a+col+1,g[row+1][col]+1)
        g[row+1][:col+1]=range(a,a+col+1)
        g._garnir_cell=(row,col)
        return g

    def top_garnir_tableau(self,e,cell):
        r"""
        Return the most dominant *standard* tableau which dominates the
        corresponding Garnir tableau and has the same ``e``-residue.

        The Garnir tableau play an important role in integral and non-semisimple
        representation theory because they determine the "straightening" rules
        for the Specht modules. The *top Garnir tableaux* arise in the graded
        representation theory of the symmetric groups and higher level Hecke
        algebras. They were introduced in [KMR]_.

        If the Garnir node is ``cell=(r,c)`` and `m` and `M` are the entries
        in the cells ``(r,c)`` and ``(r+1,c)``, respectively, in the initial
        tableau then the top ``e``-Garnir tableau is obtained by inserting the
        numbers `m, m+1, \ldots, M` in order from left to right first in the
        cells in row ``r+1`` which are not in the ``e``-Garnir belt, then in
        the cell in rows ``r`` and ``r+1`` which are in the Garnir belt and
        then, finally, in the remaining cells in row ``r`` which are not in
        the Garnir belt. All other entries in the tableau remain unchanged.

        If ``e = 0``, or if there are no ``e``-bricks in either row ``r``
        or ``r+1``, then the top Garnir tableau is the corresponding Garnir
        tableau.

        EXAMPLES::

            sage: Partition([5,4,3,2]).top_garnir_tableau(2,(0,2)).pp()
               1  2  4  5  8
               3  6  7  9
              10 11 12
              13 14
            sage: Partition([5,4,3,2]).top_garnir_tableau(3,(0,2)).pp()
               1  2  3  4  5
               6  7  8  9
              10 11 12
              13 14
            sage: Partition([5,4,3,2]).top_garnir_tableau(4,(0,2)).pp()
               1  2  6  7  8
               3  4  5  9
              10 11 12
              13 14
            sage: Partition([5,4,3,2]).top_garnir_tableau(0,(0,2)).pp()
               1  2  6  7  8
               3  4  5  9
              10 11 12
              13 14

        TESTS::

            sage: Partition([5,4,3,2]).top_garnir_tableau(0,(3,2)).pp()
            Traceback (most recent call last):
            ...
            ValueError: (4,2)=(row+1,col) must be inside the diagram

        TEST:

            sage: Partition([5,4,3,2]).top_garnir_tableau(0,(3,2)).pp()
            Traceback (most recent call last):
            ...
            ValueError: (4,2)=(row+1,col) must be inside the diagram

        REFERENCE:

        - [KMR]_
        """
        (row,col)=cell
        if row+1>=len(self) or col>=self[row+1]:
            raise ValueError('(%s,%s)=(row+1,col) must be inside the diagram' %(row+1,col))

        g=self.garnir_tableau(cell)   # start with the Garnir tableau and modify

        if e==0: return g             # no more dominant tableau of the same residue

        a=e*int((self[row]-col)/e)    # number of cells in the e-bricks in row `row`
        b=e*int((col+1)/e)            # number of cells in the e-bricks in row `row+1`

        if a==0 or b==0: return g

        t=g.to_list()
        m=g[row+1][0]                 # smallest  number in 0-Garnir belt
        # now we will put the number m,m+1,...,t[row+1][col] in order into t
        t[row][col:a+col]=[m+col-b+1+i for i in range(a)]
        t[row+1][col-b+1:col+1]=[m+a+col-b+1+i for i in range(b)]
        return tableau.StandardTableau(t)

    @cached_method
    def young_subgroup(self):
        """
        Return the corresponding Young, or parabolic, subgroup of the symmetric
        group.

        EXAMPLES::

            sage: Partition([4,2]).young_subgroup()
            Permutation Group with generators [(), (5,6), (3,4), (2,3), (1,2)]
        """
        gens=[]
        m=0
        for row in self:
            gens.extend([ (c,c+1) for c in range(m+1,m+row)])
            m+=row
        gens.append( range(1,self.size()+1) )  # to ensure we get a subgroup of Sym_n
        return PermutationGroup( gens )

    def young_subgroup_generators(self):
        """
        Return an indexing set for the generators of the corresponding Young
        subgroup.

        EXAMPLES::

            sage: Partition([4,2]).young_subgroup_generators()
            [1, 2, 3, 5]
        """
        gens=[]
        m=0
        for row in self:
            gens.extend([c for c in range(m+1,m+row)])
            m+=row
        return gens

    def degree(self, e, multicharge=(0,)):
        r"""
        Return the ``e``th degree of the partition ``self``. This is the sum of the
        degrees of the standard tableaux of shape ``self``. The ``e``th degree is the
        exponent of `\Phi_e(q)` in the Gram determinant of the Specht module for
        a semisimple Iwahori-Hecke algebra of type A with parameter `q`.

        EXAMPLES::

            sage: Partition([4,3]).degree(2)
            28
            sage: Partition([4,3]).degree(3)
            15
            sage: Partition([4,3]).degree(4)
            8
            sage: Partition([4,3]).degree(5)
            13
            sage: Partition([4,3]).degree(6)
            0
            sage: Partition([4,3]).degree(7)
            0

        So we concludethat the Gram determinant of `S(5,3)` is

        ..math:

        q^N\Phi_2(q)^{28}\Phi_3(q)^{15}\Phi_4(q)^8\Phi_5(q)^{13}

        for some integer `N`. Compare with :meth:`p_Degree`
        """
        return sum(t.degree(e) for t in self.standard_tableaux())

    def p_Degree(self, p, multicharge=(0,)):
        r"""
        Return the ``p``th Degree of the partition ``self``. This is the sum of the
        degrees of the standard tableaux of shape ``self``. The ``e``th degree is the
        exponent of `p` in the Gram determinant of the Specht module of the symmetric group
        of the symmetric group.

        EXAMPLES::

            sage: Partition([4,3]).p_Degree(2)
            36
            sage: Partition([4,3]).p_Degree(3)
            15
            sage: Partition([4,3]).p_Degree(5)
            13
            sage: Partition([4,3]).p_Degree(7)
            0

        So we concludethat the Gram determinant of `S(5,3)` is
        `2^{36}3^{15}5^{13}`  Compare with :meth:`degree`
        """
        ps=[p]

        while ps[-1]*p<self.size():
            ps.append(ps[-1]*p)
        return sum(t.degree(pk) for pk in ps for t in self.standard_tableaux())

    @cached_method
    def _initial_degree(self,e,multicharge=(0,)):
        r"""
        Return the Brundan-Kleshchev-Wang degree of the initial tableau of shape
        ``self``. This degree depends only the shape of the tableau and it is
        used as the base case for computing the degrees of all tableau of shape
        ``self``, which is why this method is cached. See
        :meth:`sage.combinat.tableau.Tableau.degree` for more information.

        EXAMPLES::

            sage: Partition([5,3,2])._initial_degree(0)
            0
            sage: Partition([5,3,2])._initial_degree(2)
            4
            sage: Partition([5,3,2])._initial_degree(3)
            2
            sage: Partition([5,3,2])._initial_degree(4)
            1
        """
        if e==0: return 0
        else: return  sum([int(m/e) for m in self])
<<<<<<< HEAD

    def degree(self, e, multicharge=(0,)):
        r"""
        Return the ``e``th degree of the partition ``self``. This is the sum of the
        degrees of the standard tableaux of shape ``self``. The ``e``th degree is the
        exponent of `\Phi_e(q)` in the Gram determinant of the Specht module for
        a semisimple Iwahori-Hecke algebra of type A with parameter `q`.

        EXAMPLES::

            sage: Partition([4,3]).degree(2)
            28
            sage: Partition([4,3]).degree(3)
            15
            sage: Partition([4,3]).degree(4)
            8
            sage: Partition([4,3]).degree(5)
            13
            sage: Partition([4,3]).degree(6)
            0
            sage: Partition([4,3]).degree(7)
            0

        So we concludethat the Gram determinant of `S(5,3)` is

        ..math:

        q^N\Phi_2(q)^{28}\Phi_3(q)^{15}\Phi_4(q)^8\Phi_5(q)^{13}

        for some integer `N`. Compare with :meth:`p_Degree`
        """
        return sum(t.degree(e) for t in self.standard_tableaux())

    def p_Degree(self, p, multicharge=(0,)):
        r"""
        Return the ``p``th Degree of the partition ``self``. This is the sum of the
        degrees of the standard tableaux of shape ``self``. The ``e``th degree is the
        exponent of `p` in the Gram determinant of the Specht module of the symmetric group
        of the symmetric group.

        EXAMPLES::

            sage: Partition([4,3]).p_Degree(2)
            36
            sage: Partition([4,3]).p_Degree(3)
            15
            sage: Partition([4,3]).p_Degree(5)
            13
            sage: Partition([4,3]).p_Degree(7)
            0

        So we concludethat the Gram determinant of `S(5,3)` is
        `2^{36}3^{15}5^{13}`  Compare with :meth:`degree`
        """
        ps=[p]

        while ps[-1]*p<self.size():
            ps.append(ps[-1]*p)
        return sum(t.degree(pk) for pk in ps for t in self.standard_tableaux())

    @cached_method
    def _initial_degree(self,e,multicharge=(0,)):
        r"""
        Return the Brundan-Kleshchev-Wang degree of the initial tableau of shape
        ``self``. This degree depends only the shape of the tableau and it is
        used as the base case for computing the degrees of all tableau of shape
        ``self``, which is why this method is cached. See
        :meth:`sage.combinat.tableau.Tableau.degree` for more information.

        EXAMPLES::

            sage: Partition([5,3,2])._initial_degree(0)
            0
            sage: Partition([5,3,2])._initial_degree(2)
            4
            sage: Partition([5,3,2])._initial_degree(3)
            2
            sage: Partition([5,3,2])._initial_degree(4)
            1
        """
        if e==0: return 0
        else: return  sum([int(m/e) for m in self])
=======
>>>>>>> 3b989f80

    def arm_length(self, i, j):
        r"""
        Return the length of the arm of cell `(i,j)` in ``self``.

        The arm of cell `(i,j)` is the cells that appear to the right of
        cell `(i,j)`.

        The cell coordinates are zero-based, i. e., the northwesternmost
        cell is `(0,0)`.

        INPUT:

        - ``i, j`` -- two integers

        OUTPUT:

        An integer or a ``ValueError``

        EXAMPLES::

            sage: p = Partition([2,2,1])
            sage: p.arm_length(0, 0)
            1
            sage: p.arm_length(0, 1)
            0
            sage: p.arm_length(2, 0)
            0
            sage: Partition([3,3]).arm_length(0, 0)
            2
            sage: Partition([3,3]).arm_length(*[0,0])
            2
        """
        p = self
        if i < len(p) and j < p[i]:
            return p[i]-(j+1)
        else:
            raise ValueError("The cell is not in the diagram")

    def arm_lengths(self, flat=False):
        """
        Return a tableau of shape ``self`` where each cell is filled with
        its arm length. The optional boolean parameter ``flat`` provides
        the option of returning a flat list.

        EXAMPLES::

            sage: Partition([2,2,1]).arm_lengths()
            [[1, 0], [1, 0], [0]]
            sage: Partition([2,2,1]).arm_lengths(flat=True)
            [1, 0, 1, 0, 0]
            sage: Partition([3,3]).arm_lengths()
            [[2, 1, 0], [2, 1, 0]]
            sage: Partition([3,3]).arm_lengths(flat=True)
            [2, 1, 0, 2, 1, 0]
        """
        p = self
        res = [[p[i]-(j+1) for j in range(p[i])] for i in range(len(p))]
        if flat:
            return sum(res, [])
        else:
            return res

    def arm_cells(self, i, j):
        r"""
        Return the list of the cells of the arm of cell `(i,j)` in ``self``.

        The arm of cell `c = (i,j)` is the boxes that appear to the right of
        `c`.

        The cell coordinates are zero-based, i. e., the northwesternmost
        cell is `(0,0)`.

        INPUT:

        - ``i, j`` -- two integers

        OUTPUT:

        A list of pairs of integers

        EXAMPLES::

            sage: Partition([4,4,3,1]).arm_cells(1,1)
            [(1, 2), (1, 3)]

            sage: Partition([]).arm_cells(0,0)
            Traceback (most recent call last):
            ...
            ValueError: The cell is not in the diagram

        """
        p = self
        if i < len(p) and j < p[i]:
            return [ (i, x) for x in range(j+1, p[i]) ]
        else:
            raise ValueError("The cell is not in the diagram")


    def leg_length(self, i, j):
        """
        Return the length of the leg of cell `(i,j)` in ``self``.

        The leg of cell `c = (i,j)` is defined to be the cells below `c`
        (in English convention).

        The cell coordinates are zero-based, i. e., the northwesternmost
        cell is `(0,0)`.

        INPUT:

        - ``i, j`` -- two integers

        OUTPUT:

        An integer or a ``ValueError``

        EXAMPLES::

            sage: p = Partition([2,2,1])
            sage: p.leg_length(0, 0)
            2
            sage: p.leg_length(0,1)
            1
            sage: p.leg_length(2,0)
            0
            sage: Partition([3,3]).leg_length(0, 0)
            1
            sage: cell = [0,0]; Partition([3,3]).leg_length(*cell)
            1
        """

        conj = self.conjugate()
        if j < len(conj) and i < conj[j]:
            return conj[j]-(i+1)
        else:
            raise ValueError("The cell is not in the diagram")

    def leg_lengths(self, flat=False):
        """
        Return a tableau of shape ``self`` with each cell filled in with
        its leg length.  The optional boolean parameter ``flat`` provides
        the option of returning a flat list.

        EXAMPLES::

            sage: Partition([2,2,1]).leg_lengths()
            [[2, 1], [1, 0], [0]]
            sage: Partition([2,2,1]).leg_lengths(flat=True)
            [2, 1, 1, 0, 0]
            sage: Partition([3,3]).leg_lengths()
            [[1, 1, 1], [0, 0, 0]]
            sage: Partition([3,3]).leg_lengths(flat=True)
            [1, 1, 1, 0, 0, 0]
        """
        p = self
        conj = p.conjugate()
        res = [[conj[j]-(i+1) for j in range(p[i])] for i in range(len(p))]
        if flat:
            return sum(res, [])
        else:
            return res

    def leg_cells(self, i, j):
        r"""
        Return the list of the cells of the leg of cell `(i,j)` in ``self``.

        The leg of cell `c = (i,j)` is defined to be the cells below `c` (in
        English convention).

        The cell coordinates are zero-based, i. e., the northwesternmost
        cell is `(0,0)`.

        INPUT:

        - ``i, j`` -- two integers

        OUTPUT:

        A list of pairs of integers

        EXAMPLES::

            sage: Partition([4,4,3,1]).leg_cells(1,1)
            [(2, 1)]
            sage: Partition([4,4,3,1]).leg_cells(0,1)
            [(1, 1), (2, 1)]

            sage: Partition([]).leg_cells(0,0)
            Traceback (most recent call last):
            ...
            ValueError: The cell is not in the diagram
        """
        l = self.leg_length(i, j)
        return [(x, j) for x in range(i+1, i+l+1)]

    def attacking_pairs(self):
        """
        Return a list of the attacking pairs of the Young diagram of
        ``self``.

        A pair of cells `(c, d)` of a Young diagram (in English notation) is
        said to be attacking if one of the following conditions holds:

        1. `c` and `d` lie in the same row with `c` strictly to the west
           of `d`.

        2. `c` is in the row immediately to the south of `d`, and `c`
           lies strictly east of `d`.

        This particular method returns each pair `(c, d)` as a tuple,
        where each of `c` and `d` is given as a tuple `(i, j)` with
        `i` and `j` zero-based (so `i = 0` means that the cell lies
        in the topmost row).

        EXAMPLES::

            sage: p = Partition([3, 2])
            sage: p.attacking_pairs()
            [((0, 0), (0, 1)),
             ((0, 0), (0, 2)),
             ((0, 1), (0, 2)),
             ((1, 0), (1, 1)),
             ((1, 1), (0, 0))]
            sage: Partition([]).attacking_pairs()
            []
        """
        attacking_pairs = []
        for i, r in enumerate(self):
            for j in range(r):
                #c is in position (i,j)
                #Find the d that satisfy condition 1
                for k in range(j+1, r):
                    attacking_pairs.append( ((i,j),(i,k)) )

                #Find the d that satisfy condition 2
                if i == 0:
                    continue
                for k in range(j):
                    attacking_pairs.append( ((i,j),(i-1,k)) )

        return attacking_pairs

    def dominate(self, rows=None):
        """
        Old name for :meth:`dominated_partitions()`.

        EXAMPLES::

            sage: Partition([3,2,1]).dominate()
            doctest:1: DeprecationWarning: dominate is deprecated. Use dominated_partitions instead.
            See http://trac.sagemath.org/13605 for details.
            [[3, 2, 1], [3, 1, 1, 1], [2, 2, 2], [2, 2, 1, 1], [2, 1, 1, 1, 1], [1, 1, 1, 1, 1, 1]]
        """
        from sage.misc.superseded import deprecation
        deprecation(13605, 'dominate is deprecated. Use dominated_partitions instead.')
        return self.dominated_partitions(rows)

    def dominated_partitions(self, rows=None):
        """
        Return a list of the partitions dominated by `n`. If ``rows`` is
        specified, then it only returns the ones which has number of rows equal
        to ``rows``.

        EXAMPLES::

            sage: Partition([3,2,1]).dominated_partitions()
            [[3, 2, 1], [3, 1, 1, 1], [2, 2, 2], [2, 2, 1, 1], [2, 1, 1, 1, 1], [1, 1, 1, 1, 1, 1]]
            sage: Partition([3,2,1]).dominated_partitions(rows=3)
            [[3, 2, 1], [2, 2, 2]]
        """
        #Naive implementation
        res = [x for x in Partitions_n(self.size()) if self.dominates(x)]
        if rows:
            return [x for x in res if len(x) <= rows]
        else:
            return res

    def contains(self, x):
        """
        Return ``True`` if ``x`` is a partition whose Ferrers diagram is
        contained in the Ferrers diagram of ``self``.

        EXAMPLES::

            sage: p = Partition([3,2,1])
            sage: p.contains([2,1])
            True
            sage: all(p.contains(mu) for mu in Partitions(3))
            True
            sage: all(p.contains(mu) for mu in Partitions(4))
            False
        """
        return len(self) >= len(x) and all(self[i] >= x[i] for i in range(len(x)))

    def hook_product(self, a):
        """
        Return the Jack hook-product.

        EXAMPLES::

            sage: Partition([3,2,1]).hook_product(x)
            (2*x + 3)*(x + 2)^2
            sage: Partition([2,2]).hook_product(x)
            2*(x + 2)*(x + 1)
        """

        nu = self.conjugate()
        res = 1
        for i in range(len(self)):
            for j in range(self[i]):
                res *= a*(self[i]-j-1)+nu[j]-i
        return res

    def hook_polynomial(self, q, t):
        """
        Return the two-variable hook polynomial.

        EXAMPLES::

            sage: R.<q,t> = PolynomialRing(QQ)
            sage: a = Partition([2,2]).hook_polynomial(q,t)
            sage: a == (1 - t)*(1 - q*t)*(1 - t^2)*(1 - q*t^2)
            True
            sage: a = Partition([3,2,1]).hook_polynomial(q,t)
            sage: a == (1 - t)^3*(1 - q*t^2)^2*(1 - q^2*t^3)
            True
        """
        nu = self.conjugate()
        res = 1
        for i in range(len(self)):
            for j in range(self[i]):
                res *= 1-q**(self[i]-j-1)*t**(nu[j]-i)
        return res


    def hook_length(self, i, j):
        r"""
        Return the length of the hook of cell `(i,j)` in ``self``.

        The (length of the) hook of cell `(i,j)` of a partition `\lambda`
        is

        .. MATH::

            \lambda_i + \lambda^{\prime}_j - i - j + 1

        where `\lambda^{\prime}` is the conjugate partition. In English
        convention, the hook length is the number of cells horizontally
        to the right and vertically below the cell `(i,j)` (including
        that cell).

        EXAMPLES::

            sage: p = Partition([2,2,1])
            sage: p.hook_length(0, 0)
            4
            sage: p.hook_length(0, 1)
            2
            sage: p.hook_length(2, 0)
            1
            sage: Partition([3,3]).hook_length(0, 0)
            4
            sage: cell = [0,0]; Partition([3,3]).hook_length(*cell)
            4
        """
        return self.leg_length(i,j)+self.arm_length(i,j)+1

    def hooks(self):
        """
        Return a sorted list of the hook lengths in ``self``.

        EXAMPLES::

            sage: Partition([3,2,1]).hooks()
            [5, 3, 3, 1, 1, 1]
        """
        res = []
        for row in self.hook_lengths():
            res += row
        res.sort(reverse=True)
        return res

    def hook_lengths(self):
        r"""
        Return a tableau of shape ``self`` with the cells filled in with the
        hook lengths.

        In each cell, put the sum of one plus the number of cells
        horizontally to the right and vertically below the cell (the
        hook length).

        For example, consider the partition ``[3,2,1]`` of 6 with Ferrers
        diagram::

            # # #
            # #
            #

        When we fill in the cells with the hook lengths, we obtain::

            5 3 1
            3 1
            1

        EXAMPLES::

            sage: Partition([2,2,1]).hook_lengths()
            [[4, 2], [3, 1], [1]]
            sage: Partition([3,3]).hook_lengths()
            [[4, 3, 2], [3, 2, 1]]
            sage: Partition([3,2,1]).hook_lengths()
            [[5, 3, 1], [3, 1], [1]]
            sage: Partition([2,2]).hook_lengths()
            [[3, 2], [2, 1]]
            sage: Partition([5]).hook_lengths()
            [[5, 4, 3, 2, 1]]

        REFERENCES:

        - http://mathworld.wolfram.com/HookLengthFormula.html
        """
        p = self
        conj = p.conjugate()
        return [[p[i]-(i+1)+conj[j]-(j+1)+1 for j in range(p[i])] for i in range(len(p))]

    def upper_hook(self, i, j, alpha):
        r"""
        Return the upper hook length of the cell `(i,j)` in ``self``.
        When ``alpha = 1``, this is just the normal hook length.

        The upper hook length of a cell `(i,j)` in a partition
        `\kappa` is defined by

        .. MATH::

            h^*_\kappa(i,j) = \kappa^\prime_j - i + \alpha(\kappa_i - j + 1).

        EXAMPLES::

            sage: p = Partition([2,1])
            sage: p.upper_hook(0,0,1)
            3
            sage: p.hook_length(0,0)
            3
            sage: [ p.upper_hook(i,j,x) for i,j in p.cells() ]
            [2*x + 1, x, x]
        """
        p = self
        conj = self.conjugate()
        return conj[j] - (i+1) + alpha*(p[i]-j)

    def upper_hook_lengths(self, alpha):
        r"""
        Return a tableau of shape ``self`` with the cells filled in with the
        upper hook lengths. When ``alpha = 1``, these are just the normal hook
        lengths.

        The upper hook length of a cell `(i,j)` in a partition
        `\kappa` is defined by

        .. MATH::

            h^*_\kappa(i,j) = \kappa^\prime_j - i + \alpha(\kappa_i - j + 1).

        EXAMPLES::

            sage: Partition([3,2,1]).upper_hook_lengths(x)
            [[3*x + 2, 2*x + 1, x], [2*x + 1, x], [x]]
            sage: Partition([3,2,1]).upper_hook_lengths(1)
            [[5, 3, 1], [3, 1], [1]]
            sage: Partition([3,2,1]).hook_lengths()
            [[5, 3, 1], [3, 1], [1]]
        """
        p = self
        conj = p.conjugate()
        return [[conj[j] - (i+1) + alpha*(p[i]-j) for j in range(p[i])] for i in range(len(p))]

    def lower_hook(self, i, j, alpha):
        r"""
        Return the lower hook length of the cell `(i,j)` in ``self``.
        When ``alpha = 1``, this is just the normal hook length.

        The lower hook length of a cell `(i,j)` in a partition
        `\kappa` is defined by

        .. MATH::

            h_*^\kappa(i,j) = \kappa^\prime_j - i + 1 + \alpha(\kappa_i - j).

        EXAMPLES::

            sage: p = Partition([2,1])
            sage: p.lower_hook(0,0,1)
            3
            sage: p.hook_length(0,0)
            3
            sage: [ p.lower_hook(i,j,x) for i,j in p.cells() ]
            [x + 2, 1, 1]
        """
        p = self
        conj = self.conjugate()
        return conj[j] - i + alpha*(p[i] - (j+1))

    def lower_hook_lengths(self, alpha):
        r"""
        Return a tableau of shape ``self`` with the cells filled in with the
        lower hook lengths. When ``alpha = 1``, these are just the normal hook
        lengths.

        The lower hook length of a cell `(i,j)` in a partition
        `\kappa` is defined by

        .. MATH::

            h_*^\kappa(i,j) = \kappa^\prime_j - i + 1 + \alpha(\kappa_i - j).

        EXAMPLES::

            sage: Partition([3,2,1]).lower_hook_lengths(x)
            [[2*x + 3, x + 2, 1], [x + 2, 1], [1]]
            sage: Partition([3,2,1]).lower_hook_lengths(1)
            [[5, 3, 1], [3, 1], [1]]
            sage: Partition([3,2,1]).hook_lengths()
            [[5, 3, 1], [3, 1], [1]]
        """
        p = self
        conj = p.conjugate()
        return [[conj[j] - i + alpha*(p[i]-(j+1)) for j in range(p[i])] for i in range(len(p))]


    def weighted_size(self):
        r"""
        Return the weighted size of ``self``.

        The weighted size of a partition `\lambda` is

        .. MATH::

            \sum_i i \cdot \lambda_i,

        where `\lambda = (\lambda_0, \lambda_1, \lambda_2, \cdots )`.

        This also the sum of the leg length of every cell in `\lambda`, or

        .. MATH::

            \sum_i \binom{\lambda^{\prime}_i}{2}

        where `\lambda^{\prime}` is the conjugate partition of `\lambda`.

        EXAMPLES::

            sage: Partition([2,2]).weighted_size()
            2
            sage: Partition([3,3,3]).weighted_size()
            9
            sage: Partition([5,2]).weighted_size()
            2
            sage: Partition([]).weighted_size()
            0
        """
        p = self
        return sum([i*p[i] for i in range(len(p))])

    def is_empty(self):
        """
        Return ``True`` if ``self`` is the empty partition.

        EXAMPLES::

            sage: Partition([]).is_empty()
            True
            sage: Partition([2,1,1]).is_empty()
            False
        """
        return len(self) == 0

    def length(self):
        """
        Return the number of parts in ``self``.

        EXAMPLES::

            sage: Partition([3,2]).length()
            2
            sage: Partition([2,2,1]).length()
            3
            sage: Partition([]).length()
            0
        """
        return len(self)

    def to_exp(self, k=0):
        """
        Return a list of the multiplicities of the parts of a partition.
        Use the optional parameter ``k`` to get a return list of length at
        least ``k``.

        EXAMPLES::

            sage: Partition([3,2,2,1]).to_exp()
            [1, 2, 1]
            sage: Partition([3,2,2,1]).to_exp(5)
            [1, 2, 1, 0, 0]
        """
        p = self
        if len(p) > 0:
            k = max(k, p[0])
        a = [ 0 ] * (k)
        for i in p:
            a[i-1] += 1
        return a

    def evaluation(self):
        r"""
        Return the evaluation of ``self``.

        The **commutative evaluation**, often shortened to **evaluation**, of
        a word (we think of a partition as a word in `\{1, 2, 3, \ldots\}`)
        is its image in the free commutative monoid. In other words,
        this counts how many occurrences there are of each letter.

        This is also is known as **Parikh vector** and **abelianization** and
        has the same output as :meth:`to_exp()`.

        EXAMPLES::

            sage: Partition([4,3,1,1]).evaluation()
            [2, 0, 1, 1]
        """
        return self.to_exp()

    def to_exp_dict(self):
        """
        Return a dictionary containing the multiplicities of the parts of
        ``self``.

        EXAMPLES::

            sage: p = Partition([4,2,2,1])
            sage: d = p.to_exp_dict()
            sage: d[4]
            1
            sage: d[2]
            2
            sage: d[1]
            1
            sage: 5 in d
            False
        """
        d = {}
        for part in self:
            d[part] = d.get(part, 0) + 1
        return d

    def centralizer_size(self, t=0, q=0):
        r"""
        Return the size of the centralizer of any permutation of cycle type
        ``self``.

        If `m_i` is the multiplicity of `i` as a part of `p`, this is given by

        .. MATH::

           \prod_i m_i! i^{m_i}.

        Including the optional parameters `t` and `q` gives the `q - t` analog
        which is the former product times

        .. MATH::

           \prod_{i=1}^{\mathrm{length}(p)} \frac{1 - q^{p_i}}{1 - t^{p_i}}.

        See [Ker]_.

        EXAMPLES::

            sage: Partition([2,2,1]).centralizer_size()
            8
            sage: Partition([2,2,2]).centralizer_size()
            48
            sage: Partition([2,2,1]).centralizer_size(q=2, t=3)
            9/16
            sage: Partition([]).centralizer_size()
            1
            sage: Partition([]).centralizer_size(q=2, t=4)
            1
        """
        p = self
        a = p.to_exp()
        size = prod([(i+1)**a[i]*factorial(a[i]) for i in range(len(a))])
        size *= prod( [ (1-q**j)/(1-t**j) for j in p ] )

        return size


<<<<<<< HEAD

=======
>>>>>>> 3b989f80
    def aut(self):
        r"""
        Return a factor for the number of permutations with cycle type
        ``self``.

        This method returns `1^{j_1}j_1! \cdots n^{j_n}j_n!` where
        `j_k` is the number of parts in ``self`` equal to `k`.

        The number of permutations having ``self`` as a cycle type is
        given by

        .. MATH::

            \frac{n!}{1^{j_1}j_1! \cdots n^{j_n}j_n!}

        (where `n` is the size of ``self``).

        EXAMPLES::

            sage: Partition([2,1]).aut()
            2
        """
        m = self.to_exp()
        return prod([(i+1)**m[i]*factorial(m[i]) for i in range(len(m)) if m[i] > 0])

    def content(self, r, c, multicharge=(0,)):
        r"""
        Return the content of the cell at row `r` and column `c`.

        The content of a cell is `c - r`.

        For consistency with partition tuples there is also an optional
        ``multicharge`` argument which is an offset to the usual content. By
        setting the ``multicharge`` equal to the 0-element of the ring
        `\ZZ/e\ZZ`, the corresponding `e`-residue will be returned. This is
        the content modulo `e`.

        The content (and residue) do not strictly depend on the partition,
        however, this method is included because it is often useful in the
        context of partitions.

        EXAMPLES::

            sage: Partition([2,1]).content(1,0)
            -1
            sage: p = Partition([3,2])
            sage: sum([p.content(*c) for c in p.cells()])
            2

        and now we return the 3-residue of a cell::

            sage: Partition([2,1]).content(1,0, multicharge=[IntegerModRing(3)(0)])
            2
        """
        return c - r + multicharge[0]

    def residue(self, r, c, l):
        """
        Return the ``l``-residue of the cell at row ``r`` and column ``c``.

        The `\ell`-residue of a cell is `c - r` modulo `\ell`.

        This does not strictly depend upon the partition, however, this method
        is included because it is often useful in the context of partitions.

        EXAMPLES::

            sage: Partition([2,1]).residue(1, 0, 3)
            2
        """
        return (c - r) % l

    def contents_tableau(self, multicharge=(0,)):
        """
        Return the tableau which has (k,r,c)th entry equal to the content
        ``multicharge[k]-r+c of this cell.

        EXAMPLES::

            sage: Partition([2,1]).contents_tableau()
            [[0, 1], [-1]]
            sage: Partition([3,2,1,1]).contents_tableau().pp()
                0  1  2
                -1  0
                -2
                -3
            sage: Partition([3,2,1,1]).contents_tableau([ IntegerModRing(3)(0)] ).pp()
                0  1  2
                2  0
                1
                0
        """
        return tableau.Tableau([[multicharge[0]-r+c for c in range(self[r])] for r in range(len(self))])

    def defect(self, e, multicharge=(0)):
        r"""
        Return the degree or the weight of the partition.
        """
        beta={}
        for (r,c) in self:
            pass



    def conormal_cells(self,e,multicharge=(0,),i=None, direction='up'):
        """
        Returns a dictionary of the cells of the partition which are conormal.
        If no residue ``i`` is specified then a list of length ``e``
        is returned which gives the conormal cells for 0<=``i`` <``e``.

        The conormal are computed by reading down the rows of the partition
        and marking all of all of the addable and removable cells of
        e-residue i and then recursively removing all adjacent pairs of
        addable and removable cells from this list. The addable i-cells
        that remain at the end of the this process are the conormal i-cells.

        When computing conormal cells you can either read the cells in order
        from top to bottom (this corresponds to labelling the simple modules
        of the symmetric group by regular partitions) or from bottom to top
        (corresponding to labelling the simples by restricted partitions).
        By default we read down the partition but this can be changed by
        setting <direction>='up'.

        EXAMPLES::

            sage: Partition([5,4,4,3,2]).conormal_cells(3)
            {0: [(3, 3), (1, 4)], 1: [(5, 0)], 2: [(0, 5)]}
            sage: Partition([5,4,4,3,2]).conormal_cells(3,i=0)
            [(3, 3), (1, 4)]
            sage: Partition([5,4,4,3,2]).conormal_cells(3,i=1)
            [(5, 0)]
            sage: Partition([5,4,4,3,2]).conormal_cells(3,direction='down')
            {0: [(1, 4)], 1: [(4, 2), (5, 0)], 2: [(0, 5)]}
        """
        # kludge to allow multicharge to be an optional argument
        if isinstance(multicharge, (int,Integer)):
            i=multicharge
            multicharge=(0,)

        from collections import defaultdict
        # We use a dictionary for the conormal nodes as the indexing set is Z when e=0
        conormals=defaultdict(list)   # the conormal cells of each residue
        carry=defaultdict(int)        # a tally of #(removable cells)-#(addable cells)

        # determine if we read up or down the partition
        rows=range(len(self)+1)
        if direction=='up': rows.reverse()

        Ie=IntegerModRing(e)
        multicharge=[Ie(m) for m in multicharge]  # adding multicharge[0] works mod e
        # work through the rows
        for row in rows:
            if row==len(self): # addable cell at bottom of partition
                res=multicharge[0]-row
                if carry[res]>=0: conormals[res].append( (row,0) )
                carry[res]-=1
            else:
                res=multicharge[0]+self[row]-row-1
                if row==len(self)-1 or self[row]>self[row+1]: # removable cell
                    carry[res]+=1
                if row==0 or self[row-1]>self[row]:               #addable cell
                    if carry[res+1]>=0: conormals[res+1].append( (row,self[row]) )
                    carry[res+1]-=1

        # finally return the result
        if i==None: return dict(conormals)
        else: return conormals[i]

    def cogood_cells(self,e, multicharge=(0,), i=None, direction='up'):
        """
        Return a list of the cells of the partition which are cogood.
        If no residue ``i`` is specified then the cogood cells of each
        residue are returned (if they exist).

        The cogood i-cell is the 'last' normal ``i``-cell. As with the normal
        cells we can choose to read either up or down the partition.

        EXAMPLE::

            sage: Partition([5,4,4,3,2]).cogood_cells(3)
            {0: (3, 3), 1: (5, 0), 2: (0, 5)}
            sage: Partition([5,4,4,3,2]).cogood_cells(3,0)
            (3, 3)
            sage: Partition([5,4,4,3,2]).cogood_cells(3,1)
            (5, 0)
            sage: Partition([5,4,4,3,2]).cogood_cells(4,direction='down')
            {0: (3, 3), 1: (0, 5), 2: (4, 2), 3: (1, 4)}
            sage: Partition([5,4,4,3,2]).cogood_cells(4,0,direction='down')
            (3, 3)
            sage: Partition([5,4,4,3,2]).cogood_cells(4,0,direction='down')
            (3, 3)
        """
        # kludge to allow multicharge to be an optional argument
        if isinstance(multicharge, (int,Integer)):
            i=multicharge
            multicharge=(0,)

        conormal_cells=self.conormal_cells(e,multicharge,i,direction)
        if i==None:
            return {i: conormal_cells[i][0] for i in conormal_cells}
        elif conormal_cells==[]:
            return None
        else:
            return conormal_cells[0]

    def normal_cells(self,e,multicharge=(0,),i=None,direction='up'):
        """
        Returns a dictionary of the cells of the partition which are normal.
        If no residue ``i`` is specified then a list of length ``e``
        is returned which gives the normal cells for 0<=``i`` <``e``.

        The normal are computed by reading up (or down) the rows of the partition
        and marking all of all of the addable and removable cells of
        e-residue i and then recursively removing all adjacent pairs of
        addable and removable cells from this list. The removable i-cells
        that remain at the end of the this process are the normal i-cells.

        When computing normal cells you can either read the cells in order
        from top to bottom (this corresponds to labelling the simple modules
        of the symmetric group by regular partitions) or from bottom to top
        (corresponding to labelling the simples by restricted partitions).
        By default we read down the partition but this can be changed by
        setting <direction>='up'.

        EXAMPLES::

            sage: Partition([5,4,4,3,2]).normal_cells(3)
            {0: [(4, 1)], 2: [(3, 2)]}
            sage: Partition([5,4,4,3,2]).normal_cells(3,i=0)
            [(4, 1)]
            sage: Partition([5,4,4,3,2]).normal_cells(3,direction='up')
            {0: [(4, 1)], 2: [(3, 2)]}
        """
        # kludge to allow multicharge to be an optional argument
        if isinstance(multicharge, (int,Integer)):
            i=multicharge
            multicharge=(0,)

        from collections import defaultdict
        # We use a dictionary for the normal nodes as the indexing set is Z when e=0
        normals=defaultdict(list)     # the normal cells of each residue
        carry=defaultdict(int)        # a tally of #(removable cells)-#(addable cells)

        # determine if we read up or down the partition
        rows=range(len(self)+1)
        if direction=='up': rows.reverse()

        Ie=IntegerModRing(e)
        multicharge=[Ie(m) for m in multicharge]  # adding multicharge[0] works mod e
        # work through the rows
        for row in rows:
          if row==len(self): # addable cell at bottom of partition
            carry[multicharge[0]-row]+=-1
          else:
            res=multicharge[0]+self[row]-row-1
            if row==len(self)-1 or self[row]>self[row+1]: # removable cell
              if carry[res]==0: normals[res].append( (row,self[row]-1) )
              else: carry[res]+=1
            if row==0 or self[row-1]>self[row]:               #addable cell
              carry[res+1]+=-1

        # finally return the result
        if i==None: return dict(normals)
        else: return normals[i]

    def good_cells(self,e,multicharge=(0,),i=None,direction='up'):
        """
        Return a list of the cells of the partition which are good.
        If no residue ``i`` is specified then the good cells of each
        residue are returned (if they exist).

        The good i-cell is the 'last' normal ``i``-cell. As with the normal
        cells we can choose to read either up or down the partition.

        EXAMPLE::

            sage: Partition([5,4,4,3,2]).good_cells(3)
            {0: (4, 1), 2: (3, 2)}
            sage: Partition([5,4,4,3,2]).good_cells(3,0)
            (4, 1)
            sage: Partition([5,4,4,3,2]).good_cells(4,direction='down')
            {0: (0, 4), 1: (4, 1)}
            sage: Partition([5,4,4,3,2]).good_cells(4,0,direction='down')
            (0, 4)
            sage: Partition([5,4,4,3,2]).good_cells(4,1,direction='down')
            (4, 1)

        """
        # kludge to allow multicharge to be an optional argument
        if isinstance(multicharge, (int,Integer)):
            i=multicharge
            multicharge=(0,)

        normal_cells=self.normal_cells(e,multicharge,i,direction)
        if i==None:
            return {i:normal_cells[i][-1] for i in normal_cells}
        elif normal_cells==[]:
            return None
        else:
            return normal_cells[-1]

    def good_residue_sequence(self, e, multicharge=(0,), direction='up'):
        """
        Return a sequence of good nodes from the empty partition to this
        partition, or None if no such sequence exists.

        EXAMPLES::

            sage: Partition([5,4,4,3,2]).good_residue_sequence(3)

        """
        if self.size()==0:
            return []

        good_cells=self.good_cells(e,multicharge,direction)
        try:
            r,c,=good_cells[0]
            good_seq=self.remove_cell(r,c).good_residue_sequence(e,multicharge,direction)
            good_seq.append( IntegerModRing(e)(multicharge[0]+c-r) )
            return good_seq
        except (TypeError, AttributeError):  # if this fails then there is no good cell sequence
            return None

    def good_cell_sequence(self, e, multicharge=(0,), direction='up'):
        """
        Return a sequence of good nodes from the empty partition to this
        partition, or None if no such sequence exists.

        EXAMPLES::

            sage: Partition([5,4,4,3,2]).good_cell_sequence(3)

        """
        if self.size()==0:
            return []
        good_cells=self.good_cells(e,multicharge,direction)
        try:
            cell=good_cells[0]
            good_seq=self.remove_cell(*cell).good_cell_sequence(e,multicharge,direction)
            good_seq.append(*cell)
            return good_seq
        except (TypeError, AttributeError):  # if this fails then there is no good cell sequence
            return None

    def Mullineux_conjugate(self, e, multicharge, direction='up'):
        """
        Return the partition tuple which is the Mullineux conjugate of this
        partition tuple, or None if no such partition tuple exists.

        EXAMPLES::

            sage: PartitionTuple([[5,4],[4,3,2]]).Mullineux_conjugate(3,[0,1])

        """
        if self.size()==0:
            return Partition([])
        good_cells=self.good_cells(e,multicharge,direction)
        try:
            k,r,c=good_cells[0]
            mu=self.remove_cell(k,r,c).Mullineux_conjugate(e,multicharge,direction)
            # add back on a cogood cell of residue -residue(k,r,c)
            return mu.add_cell(*mu.cogood_cell(e,muticharge=multicharge,i=r-c-multicharge[k],direction=direction))
        except (TypeError, AttributeError):  # if this fails then there is no good cell sequence
            return None


    def is_restricted(self,e, multicharge=(0,)):
        """
        Return True is this is an ``e``-restricted partition. That is, is the
        difference of consecutive parts is always strictly less than ``e``.

        EXAMPLES::

          sage: Partition([4,3,3,2]).is_restricted(2)
          False
          sage: Partition([4,3,3,2]).is_restricted(3)
          True
          sage: Partition([4,3,3,2]).is_restricted(4)
          True
          sage: Partition([4]).is_restricted(4)
          False
        """
        return self[-1]<e and all(self[r]-self[r+1]<e for r in range(len(self)-1))


    def is_regular(self,e, multicharge=(0,)):
        """
        Return True is this is an ``e``-regular partition. That is, if the
        partition does not have ``e`` equal non-zero parts.

        EXAMPLES::

          sage: Partition([4,3,3,3]).is_regular(2)
          False
          sage: Partition([4,3,3,3]).is_regular(3)
          False
          sage: Partition([4,3,3,3]).is_regular(4)
          True
        """
        return all(self[r]>self[r+e-1] for r in range(len(self)-e+1))


<<<<<<< HEAD
    def contents_tableau(self, multicharge=(0,)):
        """
        Return the tableau which has (k,r,c)th entry equal to the content
        ``multicharge[k]-r+c of this cell.

        EXAMPLES::

            sage: Partition([2,1]).contents_tableau()
            [[0, 1], [-1]]
            sage: Partition([3,2,1,1]).contents_tableau().pp()
                0  1  2
                -1  0
                -2
                -3
            sage: Partition([3,2,1,1]).contents_tableau([ IntegerModRing(3)(0)] ).pp()
                0  1  2
                2  0
                1
                0
        """
        return tableau.Tableau([[multicharge[0]-r+c for c in range(self[r])] for r in range(len(self))])

    def defect(self, e, multicharge=(0)):
        r"""
        Return the degree or the weight of the partition.
        """
        beta={}
        for (r,c) in self:
            pass



    def conormal_cells(self,e,multicharge=(0,),i=None, direction='up'):
        """
        Returns a dictionary of the cells of the partition which are conormal.
        If no residue ``i`` is specified then a list of length ``e``
        is returned which gives the conormal cells for 0<=``i`` <``e``.

        The conormal are computed by reading down the rows of the partition
        and marking all of all of the addable and removable cells of
        e-residue i and then recursively removing all adjacent pairs of
        addable and removable cells from this list. The addable i-cells
        that remain at the end of the this process are the conormal i-cells.

        When computing conormal cells you can either read the cells in order
        from top to bottom (this corresponds to labelling the simple modules
        of the symmetric group by regular partitions) or from bottom to top
        (corresponding to labelling the simples by restricted partitions).
        By default we read down the partition but this can be changed by
        setting <direction>='up'.

        EXAMPLES::

            sage: Partition([5,4,4,3,2]).conormal_cells(3)
            {0: [(3, 3), (1, 4)], 1: [(5, 0)], 2: [(0, 5)]}
            sage: Partition([5,4,4,3,2]).conormal_cells(3,i=0)
            [(3, 3), (1, 4)]
            sage: Partition([5,4,4,3,2]).conormal_cells(3,i=1)
            [(5, 0)]
            sage: Partition([5,4,4,3,2]).conormal_cells(3,direction='down')
            {0: [(1, 4)], 1: [(4, 2), (5, 0)], 2: [(0, 5)]}
        """
        # kludge to allow multicharge to be an optional argument
        if isinstance(multicharge, (int,Integer)):
            i=multicharge
            multicharge=(0,)

        from collections import defaultdict
        # We use a dictionary for the conormal nodes as the indexing set is Z when e=0
        conormals=defaultdict(list)   # the conormal cells of each residue
        carry=defaultdict(int)        # a tally of #(removable cells)-#(addable cells)

        # determine if we read up or down the partition
        rows=range(len(self)+1)
        if direction=='up': rows.reverse()

        Ie=IntegerModRing(e)
        multicharge=[Ie(m) for m in multicharge]  # adding multicharge[0] works mod e
        # work through the rows
        for row in rows:
            if row==len(self): # addable cell at bottom of partition
                res=multicharge[0]-row
                if carry[res]>=0: conormals[res].append( (row,0) )
                carry[res]-=1
            else:
                res=multicharge[0]+self[row]-row-1
                if row==len(self)-1 or self[row]>self[row+1]: # removable cell
                    carry[res]+=1
                if row==0 or self[row-1]>self[row]:               #addable cell
                    if carry[res+1]>=0: conormals[res+1].append( (row,self[row]) )
                    carry[res+1]-=1

        # finally return the result
        if i==None: return dict(conormals)
        else: return conormals[i]

    def cogood_cells(self,e, multicharge=(0,), i=None, direction='up'):
        """
        Return a list of the cells of the partition which are cogood.
        If no residue ``i`` is specified then the cogood cells of each
        residue are returned (if they exist).

        The cogood i-cell is the 'last' normal ``i``-cell. As with the normal
        cells we can choose to read either up or down the partition.

        EXAMPLE::

            sage: Partition([5,4,4,3,2]).cogood_cells(3)
            {0: (3, 3), 1: (5, 0), 2: (0, 5)}
            sage: Partition([5,4,4,3,2]).cogood_cells(3,0)
            (3, 3)
            sage: Partition([5,4,4,3,2]).cogood_cells(3,1)
            (5, 0)
            sage: Partition([5,4,4,3,2]).cogood_cells(4,direction='down')
            {0: (3, 3), 1: (0, 5), 2: (4, 2), 3: (1, 4)}
            sage: Partition([5,4,4,3,2]).cogood_cells(4,0,direction='down')
            (3, 3)
            sage: Partition([5,4,4,3,2]).cogood_cells(4,0,direction='down')
            (3, 3)
        """
        # kludge to allow multicharge to be an optional argument
        if isinstance(multicharge, (int,Integer)):
            i=multicharge
            multicharge=(0,)

        conormal_cells=self.conormal_cells(e,multicharge,i,direction)
        if i==None:
            return {i: conormal_cells[i][0] for i in conormal_cells}
        elif conormal_cells==[]:
            return None
        else:
            return conormal_cells[0]

    def normal_cells(self,e,multicharge=(0,),i=None,direction='up'):
        """
        Returns a dictionary of the cells of the partition which are normal.
        If no residue ``i`` is specified then a list of length ``e``
        is returned which gives the normal cells for 0<=``i`` <``e``.

        The normal are computed by reading up (or down) the rows of the partition
        and marking all of all of the addable and removable cells of
        e-residue i and then recursively removing all adjacent pairs of
        addable and removable cells from this list. The removable i-cells
        that remain at the end of the this process are the normal i-cells.

        When computing normal cells you can either read the cells in order
        from top to bottom (this corresponds to labelling the simple modules
        of the symmetric group by regular partitions) or from bottom to top
        (corresponding to labelling the simples by restricted partitions).
        By default we read down the partition but this can be changed by
        setting <direction>='up'.

        EXAMPLES::

            sage: Partition([5,4,4,3,2]).normal_cells(3)
            {0: [(4, 1)], 2: [(3, 2)]}
            sage: Partition([5,4,4,3,2]).normal_cells(3,i=0)
            [(4, 1)]
            sage: Partition([5,4,4,3,2]).normal_cells(3,direction='up')
            {0: [(4, 1)], 2: [(3, 2)]}
        """
        # kludge to allow multicharge to be an optional argument
        if isinstance(multicharge, (int,Integer)):
            i=multicharge
            multicharge=(0,)

        from collections import defaultdict
        # We use a dictionary for the normal nodes as the indexing set is Z when e=0
        normals=defaultdict(list)     # the normal cells of each residue
        carry=defaultdict(int)        # a tally of #(removable cells)-#(addable cells)

        # determine if we read up or down the partition
        rows=range(len(self)+1)
        if direction=='up': rows.reverse()

        Ie=IntegerModRing(e)
        multicharge=[Ie(m) for m in multicharge]  # adding multicharge[0] works mod e
        # work through the rows
        for row in rows:
          if row==len(self): # addable cell at bottom of partition
            carry[multicharge[0]-row]+=-1
          else:
            res=multicharge[0]+self[row]-row-1
            if row==len(self)-1 or self[row]>self[row+1]: # removable cell
              if carry[res]==0: normals[res].append( (row,self[row]-1) )
              else: carry[res]+=1
            if row==0 or self[row-1]>self[row]:               #addable cell
              carry[res+1]+=-1

        # finally return the result
        if i==None: return dict(normals)
        else: return normals[i]

    def good_cells(self,e,multicharge=(0,),i=None,direction='up'):
        """
        Return a list of the cells of the partition which are good.
        If no residue ``i`` is specified then the good cells of each
        residue are returned (if they exist).

        The good i-cell is the 'last' normal ``i``-cell. As with the normal
        cells we can choose to read either up or down the partition.

        EXAMPLE::

            sage: Partition([5,4,4,3,2]).good_cells(3)
            {0: (4, 1), 2: (3, 2)}
            sage: Partition([5,4,4,3,2]).good_cells(3,0)
            (4, 1)
            sage: Partition([5,4,4,3,2]).good_cells(4,direction='down')
            {0: (0, 4), 1: (4, 1)}
            sage: Partition([5,4,4,3,2]).good_cells(4,0,direction='down')
            (0, 4)
            sage: Partition([5,4,4,3,2]).good_cells(4,1,direction='down')
            (4, 1)

        """
        # kludge to allow multicharge to be an optional argument
        if isinstance(multicharge, (int,Integer)):
            i=multicharge
            multicharge=(0,)

        normal_cells=self.normal_cells(e,multicharge,i,direction)
        if i==None:
            return {i:normal_cells[i][-1] for i in normal_cells}
        elif normal_cells==[]:
            return None
        else:
            return normal_cells[-1]

    def good_residue_sequence(self, e, multicharge=(0,), direction='up'):
        """
        Return a sequence of good nodes from the empty partition to this
        partition, or None if no such sequence exists.

        EXAMPLES::

            sage: Partition([5,4,4,3,2]).good_residue_sequence(3)

        """
        if self.size()==0:
            return []

        good_cells=self.good_cells(e,multicharge,direction)
        try:
            r,c,=good_cells[0]
            good_seq=self.remove_cell(r,c).good_residue_sequence(e,multicharge,direction)
            good_seq.append( IntegerModRing(e)(multicharge[0]+c-r) )
            return good_seq
        except (TypeError, AttributeError):  # if this fails then there is no good cell sequence
            return None

    def good_cell_sequence(self, e, multicharge=(0,), direction='up'):
        """
        Return a sequence of good nodes from the empty partition to this
        partition, or None if no such sequence exists.

        EXAMPLES::

            sage: Partition([5,4,4,3,2]).good_cell_sequence(3)

        """
        if self.size()==0:
            return []
        good_cells=self.good_cells(e,multicharge,direction)
        try:
            cell=good_cells[0]
            good_seq=self.remove_cell(*cell).good_cell_sequence(e,multicharge,direction)
            good_seq.append(*cell)
            return good_seq
        except (TypeError, AttributeError):  # if this fails then there is no good cell sequence
            return None

    def Mullineux_conjugate(self, e, multicharge, direction='up'):
        """
        Return the partition tuple which is the Mullineux conjugate of this
        partition tuple, or None if no such partition tuple exists.

        EXAMPLES::

            sage: PartitionTuple([[5,4],[4,3,2]]).Mullineux_conjugate(3,[0,1])

        """
        if self.size()==0:
            return Partition([])
        good_cells=self.good_cells(e,multicharge,direction)
        try:
            k,r,c=good_cells[0]
            mu=self.remove_cell(k,r,c).Mullineux_conjugate(e,multicharge,direction)
            # add back on a cogood cell of residue -residue(k,r,c)
            return mu.add_cell(*mu.cogood_cell(e,muticharge=multicharge,i=r-c-multicharge[k],direction=direction))
        except (TypeError, AttributeError):  # if this fails then there is no good cell sequence
            return None


    def is_restricted(self,e, multicharge=(0,)):
        """
        Return True is this is an ``e``-restricted partition. That is, is the
        difference of consecutive parts is always strictly less than ``e``.

        EXAMPLES::

          sage: Partition([4,3,3,2]).is_restricted(2)
          False
          sage: Partition([4,3,3,2]).is_restricted(3)
          True
          sage: Partition([4,3,3,2]).is_restricted(4)
          True
          sage: Partition([4]).is_restricted(4)
          False
        """
        return self[-1]<e and all(self[r]-self[r+1]<e for r in range(len(self)-1))


    def is_regular(self,e, multicharge=(0,)):
        """
        Return True is this is an ``e``-regular partition. That is, if the
        partition does not have ``e`` equal non-zero parts.

        EXAMPLES::

          sage: Partition([4,3,3,3]).is_regular(2)
          False
          sage: Partition([4,3,3,3]).is_regular(3)
          False
          sage: Partition([4,3,3,3]).is_regular(4)
          True
        """
        return all(self[r]>self[r+e-1] for r in range(len(self)-e+1))


=======
>>>>>>> 3b989f80
    def conjugacy_class_size(self):
        """
        Return the size of the conjugacy class of the symmetric group
        indexed by ``self``.

        EXAMPLES::

            sage: Partition([2,2,2]).conjugacy_class_size()
            15
            sage: Partition([2,2,1]).conjugacy_class_size()
            15
            sage: Partition([2,1,1]).conjugacy_class_size()
            6

        REFERENCES:

        .. [Ker] Kerber, A. 'Algebraic Combinatorics via Finite Group Actions'
           1.3 p24
        """

        return factorial(sum(self))/self.centralizer_size()

    def corners(self):
        r"""
        Return a list of the corners of the partition ``self``.

        A corner of a partition `\lambda` is a cell of the Young diagram
        of `\lambda` which can be removed from the Young diagram while
        still leaving a straight shape behind.

        The entries of the list returned are pairs of the form `(i,j)`,
        where `i` and `j` are the coordinates of the respective corner.
        The coordinates are counted from `0`.

        EXAMPLES::

            sage: Partition([3,2,1]).corners()
            [(0, 2), (1, 1), (2, 0)]
            sage: Partition([3,3,1]).corners()
            [(1, 2), (2, 0)]
            sage: Partition([]).corners()
            []
        """
        p = self
        if p.is_empty():
            return []

        lcors = [[0,p[0]-1]]
        nn = len(p)
        if nn == 1:
            return map(tuple, lcors)

        lcors_index = 0
        for i in range(1, nn):
            if p[i] == p[i-1]:
                lcors[lcors_index][0] += 1
            else:
                lcors.append([i,p[i]-1])
                lcors_index += 1

        return map(tuple, lcors)

    inside_corners = corners
    removable_cells = corners     # for compatibility with partition tuples

    def corners_residue(self, i, l):
        r"""
        Return a list of the corners of the partition ``self`` having
        ``l``-residue ``i``.

        A corner of a partition `\lambda` is a cell of the Young diagram
        of `\lambda` which can be removed from the Young diagram while
        still leaving a straight shape behind. See :meth:`residue` for
        the definition of the ``l``-residue.

        The entries of the list returned are pairs of the form `(i,j)`,
        where `i` and `j` are the coordinates of the respective corner.
        The coordinates are counted from `0`.

        EXAMPLES::

            sage: Partition([3,2,1]).corners_residue(0, 3)
            [(1, 1)]
            sage: Partition([3,2,1]).corners_residue(1, 3)
            [(2, 0)]
            sage: Partition([3,2,1]).corners_residue(2, 3)
            [(0, 2)]
        """
        return filter(lambda x: self.residue(*x, l=l) == i, self.corners())

    inside_corners_residue = corners_residue
    removable_cells_residue = corners_residue

    def outside_corners(self):
        r"""
        Return a list of the outside corners of the partition ``self``.

        An outside corner (also called a cocorner) of a partition
        `\lambda` is a cell on `\ZZ^2` which does not belong to
        the Young diagram of `\lambda` but can be added to this Young
        diagram to still form a straight-shape Young diagram.

        The entries of the list returned are pairs of the form `(i,j)`,
        where `i` and `j` are the coordinates of the respective corner.
        The coordinates are counted from `0`.

        EXAMPLES::

            sage: Partition([2,2,1]).outside_corners()
            [(0, 2), (2, 1), (3, 0)]
            sage: Partition([2,2]).outside_corners()
            [(0, 2), (2, 0)]
            sage: Partition([6,3,3,1,1,1]).outside_corners()
            [(0, 6), (1, 3), (3, 1), (6, 0)]
            sage: Partition([]).outside_corners()
            [(0, 0)]
        """
        p = self
        if p.is_empty():
            return [(0,0)]
        res = [ (0, p[0]) ]
        for i in range(1, len(p)):
            if p[i-1] != p[i]:
                res.append((i,p[i]))
        res.append((len(p), 0))

        return res

    addable_cells = outside_corners   # for compatibility with partition tuples

    def outside_corners_residue(self, i, l):
        r"""
        Return a list of the outside corners of the partition ``self``
        having ``l``-residue ``i``.

        An outside corner (also called a cocorner) of a partition
        `\lambda` is a cell on `\ZZ^2` which does not belong to
        the Young diagram of `\lambda` but can be added to this Young
        diagram to still form a straight-shape Young diagram. See
        :meth:`residue` for the definition of the ``l``-residue.

        The entries of the list returned are pairs of the form `(i,j)`,
        where `i` and `j` are the coordinates of the respective corner.
        The coordinates are counted from `0`.

        EXAMPLES::

            sage: Partition([3,2,1]).outside_corners_residue(0, 3)
            [(0, 3), (3, 0)]
            sage: Partition([3,2,1]).outside_corners_residue(1, 3)
            [(1, 2)]
            sage: Partition([3,2,1]).outside_corners_residue(2, 3)
            [(2, 1)]
        """
        return filter(lambda x: self.residue(*x, l=l) == i, self.outside_corners())

    addable_cells_residue = outside_corners_residue

    def rim(self):
        r"""
        Return the rim of ``self``.

        The rim of a partition `\lambda` is defined as the cells which belong
        to `\lambda` and which are adjacent to cells not in `\lambda`.

        EXAMPLES:

        The rim of the partition `[5,5,2,1]` consists of the cells marked with
        ``#`` below::

            ****#
            *####
            ##
            #

            sage: Partition([5,5,2,1]).rim()
            [(3, 0), (2, 0), (2, 1), (1, 1), (1, 2), (1, 3), (1, 4), (0, 4)]

            sage: Partition([2,2,1]).rim()
            [(2, 0), (1, 0), (1, 1), (0, 1)]
            sage: Partition([2,2]).rim()
            [(1, 0), (1, 1), (0, 1)]
            sage: Partition([6,3,3,1,1]).rim()
            [(4, 0), (3, 0), (2, 0), (2, 1), (2, 2), (1, 2), (0, 2), (0, 3), (0, 4), (0, 5)]
            sage: Partition([]).rim()
            []
        """
        p = self
        res = []
        prevLen = 1
        for i in range(len(p)-1, -1, -1):
            for c in range(prevLen-1, p[i]):
                res.append((i,c))
            prevLen = p[i]
        return res

    def outer_rim(self):
        r"""
        Return the outer rim of ``self``.

        The outer rim of a partition `\lambda` is defined as the cells which do
        not belong to `\lambda` and which are adjacent to cells in `\lambda`.

        EXAMPLES:

        The outer rim of the partition `[4,1]` consists of the cells marked
        with ``#`` below::

            ****#
            *####
            ##

        ::

            sage: Partition([4,1]).outer_rim()
            [(2, 0), (2, 1), (1, 1), (1, 2), (1, 3), (1, 4), (0, 4)]

            sage: Partition([2,2,1]).outer_rim()
            [(3, 0), (3, 1), (2, 1), (2, 2), (1, 2), (0, 2)]
            sage: Partition([2,2]).outer_rim()
            [(2, 0), (2, 1), (2, 2), (1, 2), (0, 2)]
            sage: Partition([6,3,3,1,1]).outer_rim()
            [(5, 0), (5, 1), (4, 1), (3, 1), (3, 2), (3, 3), (2, 3), (1, 3), (1, 4), (1, 5), (1, 6), (0, 6)]
            sage: Partition([]).outer_rim()
            [(0, 0)]
        """
        p = self
        res = []
        prevLen = 0
        for i in range(len(p)-1, -1, -1):
            for c in range(prevLen, p[i]+1):
                res.append((i+1,c))
            prevLen = p[i]
        res.append((0, prevLen))
        return res

    def zero_one_sequence(self):
        r"""
        Compute the finite `0-1` sequence of the partition.

        The full `0-1` sequence is the sequence (infinite in both
        directions) indicating the steps taken when following the
        outer rim of the diagram of the partition. We use the convention
        that in English convention, a 1 corresponds to an East step, and
        a 0 corresponds to a North step.

        Note that every full `0-1` sequence starts with infinitely many 0's and
        ends with infinitely many 1's.

        One place where these arise is in the affine symmetric group where
        one takes an affine permutation `w` and every `i` such that
        `w(i) \leq 0` corresponds to a 1 and `w(i) > 0` corresponds to a 0.
        See pages 24-25 of [LLMMSZ13]_ for connections to affine Grassmannian
        elements (note there they use the French convention for their
        partitions).

        These are also known as **path sequences**, **Maya diagrams**,
        **plus-minus diagrams**, **Comet code** [Sta1999]_, among others.

        OUTPUT:

        The finite `0-1` sequence is obtained from the full `0-1`
        sequence by omitting all heading 0's and trailing 1's. The
        output sequence is finite, starts with a 1 and ends with a
        0 (unless it is empty, for the empty partition). Its length
        is the sum of the first part of the partition with the
        length of the partition.

        REFERENCES:

        .. [LLMMSZ13] Thomas Lam, Luc Laponte, Jennifer Morse, Anne Schilling,
           Mark Shimozono, and Mike Zabrocki. `k`-Schur Functions and Affine
           Schubert Calculus. 2013. :arxiv:`1301.3569`.

        EXAMPLES::

            sage: Partition([5,4]).zero_one_sequence()
            [1, 1, 1, 1, 0, 1, 0]
            sage: Partition([]).zero_one_sequence()
            []
            sage: Partition([2]).zero_one_sequence()
            [1, 1, 0]

        TESTS::

            sage: all(Partitions().from_zero_one(mu.zero_one_sequence()) == mu for n in range(10) for mu in Partitions(n))
            True
        """
        tmp = [self[i]-i for i in range(len(self))]
        return ([Integer(not (i in tmp)) for i in range(-len(self)+1,self.get_part(0)+1)])

    def core(self, length):
        r"""
        Return the ``length``-core of the partition -- in the literature
        the core is commonly referred to as the `k`-core, `p`-core,
        `r`-core, ... .

        The `r`-core of a partition `\lambda` can be obtained by
        repeatedly removing rim hooks of size `r` from (the Young diagram
        of) `\lambda` until this is no longer possible. The remaining
        partition is the core.

        EXAMPLES::

            sage: Partition([6,3,2,2]).core(3)
            [2, 1, 1]
            sage: Partition([]).core(3)
            []
            sage: Partition([8,7,7,4,1,1,1,1,1]).core(3)
            [2, 1, 1]

        TESTS::

            sage: Partition([3,3,3,2,1]).core(3)
            []
            sage: Partition([10,8,7,7]).core(4)
            []
            sage: Partition([21,15,15,9,6,6,6,3,3]).core(3)
            []
        """
        p = self
        #Normalize the length
        remainder = len(p) % length
        part = p[:] + [0]*remainder

        #Add the canonical vector to the partition
        part = [part[i-1] + len(part)-i for i in range(1, len(part)+1)]

        for e in range(length):
            k = e
            for i in reversed(range(1,len(part)+1)):
                if part[i-1] % length == e:
                    part[i-1] = k
                    k += length
        part.sort()
        part.reverse()

        #Remove the canonical vector
        part = [part[i-1]-len(part)+i for i in range(1, len(part)+1)]
        #Select the r-core
        return Partition(filter(lambda x: x != 0, part))

    def quotient(self, length):
        r"""
        Return the quotient of the partition  -- in the literature the
        quotient is commonly referred to as the `k`-quotient, `p`-quotient,
        `r`-quotient, ... .

        The `r`-quotient of a partition `\lambda` is a list of `r`
        partitions (labelled from `0` to `r-1`), constructed in the following
        way. Label each cell in the Young diagram of `\lambda` with its
        content modulo `r`. Let `R_i` be the set of rows ending in a cell
        labelled `i`, and `C_i` be the set of columns ending in a cell
        labelled `i`. Then the `j`-th component of the quotient of
        `\lambda` is the partition defined by intersecting `R_j` with
        `C_{j+1}`. (See Theorem 2.7.37 in [JamesKerber]_.)

        REFERENCES:

        .. [JamesKerber] Gordon James, Adalbert Kerber,
           *The Representation Theory of the Symmetric Group*,
           Encyclopedia of Mathematics and its Applications, vol. 16,
           Addison-Wesley 1981.

        EXAMPLES::

            sage: Partition([7,7,5,3,3,3,1]).quotient(3)
            ([2], [1], [2, 2, 2])

        TESTS::

            sage: Partition([8,7,7,4,1,1,1,1,1]).quotient(3)
            ([2, 1], [2, 2], [2])
            sage: Partition([10,8,7,7]).quotient(4)
            ([2], [3], [2], [1])
            sage: Partition([6,3,3]).quotient(3)
            ([1], [1], [2])
            sage: Partition([3,3,3,2,1]).quotient(3)
            ([1], [1, 1], [1])
            sage: Partition([6,6,6,3,3,3]).quotient(3)
            ([2, 1], [2, 1], [2, 1])
            sage: Partition([21,15,15,9,6,6,6,3,3]).quotient(3)
            ([5, 2, 1], [5, 2, 1], [7, 3, 2])
            sage: Partition([21,15,15,9,6,6,3,3]).quotient(3)
            ([5, 2], [5, 2, 1], [7, 3, 1])
            sage: Partition([14,12,11,10,10,10,10,9,6,4,3,3,2,1]).quotient(5)
            ([3, 3], [2, 2, 1], [], [3, 3, 3], [1])

            sage: all(p == Partition(core=p.core(k), quotient=p.quotient(k))
            ....:     for i in range(10) for p in Partitions(i)
            ....:     for k in range(1,6))
            True
        """
        p = self
        #Normalize the length
        remainder = len(p) % length
        part = p[:] + [0]*(length-remainder)

        #Add the canonical vector to the partition
        part = [part[i-1] + len(part)-i for i in range(1, len(part)+1)]
        result = [None]*length

        #Reducing vector
        for e in range(length):
            k = e
            tmp = []
            for i in reversed(range(len(part))):
                if part[i] % length == e:
                    tmp.append(ZZ((part[i]-k)/length))
                    k += length

            a = [i for i in tmp if i != 0]
            a.reverse()
            result[e] = a

        from partition_tuple import PartitionTuple
        return PartitionTuple(result)  #tuple(map(Partition, result))

    def is_core(self, k):
        r"""
        Tests whether the partition is a `k`-core or not. Visuallly, this can
        be checked by trying to remove border strips of size `k` from ``self``.
        If this is not possible, then ``self`` is a `k`-core.

        A partition is said to be a *`k`-core* if it has no hooks of length
        `k`. Equivalently, a partition is said to be a `k`-core if it is its
        own `k`-core (where the latter is defined as in :meth:`core`).

        EXAMPLES::

            sage: p = Partition([12,8,5,5,2,2,1])
            sage: p.is_core(4)
            False
            sage: p.is_core(5)
            True
            sage: p.is_core(0)
            True
        """
        return not k in self.hooks()

    def k_interior(self, k):
        r"""
        Return the partition consisting of the cells of ``self`` whose hook
        lengths are greater than ``k``.

        EXAMPLES::

            sage: p = Partition([3,2,1])
            sage: p.hook_lengths()
            [[5, 3, 1], [3, 1], [1]]
            sage: p.k_interior(2)
            [2, 1]
            sage: p.k_interior(3)
            [1]

            sage: p = Partition([])
            sage: p.k_interior(3)
            []
        """
        return Partition([len([i for i in row if i > k])
                          for row in self.hook_lengths()])

    def k_boundary(self, k):
        r"""
        Return the skew partition formed by removing the cells of the
        ``k``-interior, see :meth:`k_interior`.

        EXAMPLES::

            sage: p = Partition([3,2,1])
            sage: p.k_boundary(2)
            [3, 2, 1] / [2, 1]
            sage: p.k_boundary(3)
            [3, 2, 1] / [1]

            sage: p = Partition([12,8,5,5,2,2,1])
            sage: p.k_boundary(4)
            [12, 8, 5, 5, 2, 2, 1] / [8, 5, 2, 2]
        """
        return SkewPartition([self, self.k_interior(k)])

    def add_cell(self, i, j = None):
        r"""
        Return a partition corresponding to ``self`` with a cell added in
        row ``i``. (This does not change ``self``.)

        EXAMPLES::

            sage: Partition([3, 2, 1, 1]).add_cell(0)
            [4, 2, 1, 1]
            sage: cell = [4, 0]; Partition([3, 2, 1, 1]).add_cell(*cell)
            [3, 2, 1, 1, 1]
        """

        if j is None:
            if i >= len(self):
                j = 0
            else:
                j = self[i]

        if (i,j) in self.outside_corners():
            pl = self.to_list()
            if i == len(pl):
                pl.append(1)
            else:
                pl[i] += 1
            return Partition(pl)

        raise ValueError("[%s, %s] is not an addable cell"%(i,j))


    def remove_cell(self, i, j = None):
        """
        Return the partition obtained by removing a cell at the end of row
        ``i`` of ``self``.

        EXAMPLES::

            sage: Partition([2,2]).remove_cell(1)
            [2, 1]
            sage: Partition([2,2,1]).remove_cell(2)
            [2, 2]
            sage: #Partition([2,2]).remove_cell(0)

        ::

            sage: Partition([2,2]).remove_cell(1,1)
            [2, 1]
            sage: #Partition([2,2]).remove_cell(1,0)
        """

        if i >= len(self):
            raise ValueError("i must be less than the length of the partition")

        if j is None:
            j = self[i] - 1

        if (i,j) not in self.corners():
            raise ValueError("[%d,%d] is not a corner of the partition" % (i,j))

        if self[i] == 1:
            return Partition(self[:-1])
        else:
            return Partition(self[:i] + [ self[i:i+1][0] - 1 ] + self[i+1:])

    def k_irreducible(self, k):
        r"""
        Return the partition with all `r \times (k+1-r)` rectangles removed.

        If ``self`` is a `k`-bounded partition, then this method will return the partition
        where all rectangles of dimension `r \times (k+1-r)` for `1 \leq r \leq k`
        have been deleted.

        If ``self`` is not a `k`-bounded partition then the method will raise an error.

        INPUT:

        - ``k`` -- a non-negative integer

        OUTPUT:

        - a partition

        EXAMPLES::

            sage: Partition([3,2,2,1,1,1]).k_irreducible(4)
            [3, 2, 2, 1, 1, 1]
            sage: Partition([3,2,2,1,1,1]).k_irreducible(3)
            []
            sage: Partition([3,3,3,2,2,2,2,2,1,1,1,1]).k_irreducible(3)
            [2, 1]
        """
        pexp = self.to_exp()
        return Partition(sum(([r+1] for r in range(len(pexp)-1,-1,-1) for m in range(pexp[r] % (k-r))),[]))

    def k_skew(self, k):
        r"""
        Return the `k`-skew partition.

        The `k`-skew diagram of a `k`-bounded partition is the skew diagram
        denoted `\lambda/^k` satisfying the conditions:

        1. row `i` of `\lambda/^k` has length `\lambda_i`,

        2. no cell in `\lambda/^k` has hook-length exceeding `k`,

        3. every square above the diagram of `\lambda/^k` has hook
           length exceeding `k`.

        REFERENCES:

        .. [LM2004] Lapointe, L. and Morse, J. 'Order Ideals in Weak Subposets
           of Young's Lattice and Associated Unimodality Conjectures'. Ann.
           Combin. (2004)

        EXAMPLES::

            sage: p = Partition([4,3,2,2,1,1])
            sage: p.k_skew(4)
            [9, 5, 3, 2, 1, 1] / [5, 2, 1]
        """

        if len(self) == 0:
            return SkewPartition([[],[]])

        if self[0] > k:
            raise ValueError("the partition must be %d-bounded" % k)

        #Find the k-skew diagram of the partition formed
        #by removing the first row
        s = Partition(self[1:]).k_skew(k)

        s_inner = list(s.inner())
        s_outer = list(s.outer())
        s_conj_rl = s.conjugate().row_lengths()

        #Find the leftmost column with less than
        # or equal to kdiff cells
        kdiff = k - self[0]

        if s_outer == []:
            spot = 0
        else:
            spot = s_outer[0]

        for i in range(len(s_conj_rl)):
            if s_conj_rl[i] <= kdiff:
                spot = i
                break

        outer = [ self[0] + spot ] + s_outer[:]
        if spot > 0:
            inner = [ spot ] + s_inner[:]
        else:
            inner = s_inner[:]

        return SkewPartition([outer, inner])

    def to_core(self, k):
        r"""
        Maps the `k`-bounded partition ``self`` to its corresponding `k+1`-core.

        See also :meth:`k_skew`.

        EXAMPLES::

            sage: p = Partition([4,3,2,2,1,1])
            sage: c = p.to_core(4); c
            [9, 5, 3, 2, 1, 1]
            sage: type(c)
            <class 'sage.combinat.core.Cores_length_with_category.element_class'>
            sage: c.to_bounded_partition() == p
            True
        """
        from sage.combinat.core import Core
        return Core(self.k_skew(k)[0],k+1)

    def from_kbounded_to_reduced_word(self, k):
        r"""
        Maps a `k`-bounded partition to a reduced word for an element in
        the affine permutation group.

        This uses the fact that there is a bijection between `k`-bounded
        partitions and `(k+1)`-cores and an action of the affine nilCoxeter
        algebra of type `A_k^{(1)}` on `(k+1)`-cores as described in [LM2006]_.

        REFERENCES:

        .. [LM2006] MR2167475 (2006j:05214)
           L. Lapointe, J. Morse. Tableaux on `k+1`-cores, reduced words for affine permutations, and `k`-Schur expansions.
           J. Combin. Theory Ser. A 112 (2005), no. 1, 44--81.

        EXAMPLES::

            sage: p=Partition([2,1,1])
            sage: p.from_kbounded_to_reduced_word(2)
            [2, 1, 2, 0]
            sage: p=Partition([3,1])
            sage: p.from_kbounded_to_reduced_word(3)
            [3, 2, 1, 0]
            sage: p.from_kbounded_to_reduced_word(2)
            Traceback (most recent call last):
            ...
            ValueError: the partition must be 2-bounded
            sage: p=Partition([])
            sage: p.from_kbounded_to_reduced_word(2)
            []
        """
        p=self.k_skew(k)[0]
        result = []
        while not p.is_empty():
            corners = p.corners()
            c = p.content(corners[0][0],corners[0][1])%(k+1)
            result.append(Integer(c))
            list = [x for x in corners if p.content(x[0],x[1])%(k+1) ==c]
            for x in list:
                p = p.remove_cell(x[0])
        return result

    def from_kbounded_to_grassmannian(self, k):
        r"""
        Maps a `k`-bounded partition to a Grassmannian element in
        the affine Weyl group of type `A_k^{(1)}`.

        For details, see the documentation of the method
        :meth:`from_kbounded_to_reduced_word` .

        EXAMPLES::

            sage: p=Partition([2,1,1])
            sage: p.from_kbounded_to_grassmannian(2)
            [-1  1  1]
            [-2  2  1]
            [-2  1  2]
            sage: p=Partition([])
            sage: p.from_kbounded_to_grassmannian(2)
            [1 0 0]
            [0 1 0]
            [0 0 1]
        """
        return WeylGroup(['A',k,1]).from_reduced_word(self.from_kbounded_to_reduced_word(k))

    def to_list(self):
        r"""
        Return ``self`` as a list.

        EXAMPLES::

            sage: p = Partition([2,1]).to_list(); p
            [2, 1]
            sage: type(p)
            <type 'list'>

        TESTS::

            sage: p = Partition([2,1])
            sage: pl = p.to_list()
            sage: pl[0] = 0; p
            [2, 1]
        """
        return self._list[:]

    def add_vertical_border_strip(self, k):
        """
        Return a list of all the partitions that can be obtained by adding
        a vertical border strip of length ``k`` to ``self``.

        EXAMPLES::

            sage: Partition([]).add_vertical_border_strip(0)
            [[]]
            sage: Partition([]).add_vertical_border_strip(2)
            [[1, 1]]
            sage: Partition([2,2]).add_vertical_border_strip(2)
            [[3, 3], [3, 2, 1], [2, 2, 1, 1]]
            sage: Partition([3,2,2]).add_vertical_border_strip(2)
            [[4, 3, 2], [4, 2, 2, 1], [3, 3, 3], [3, 3, 2, 1], [3, 2, 2, 1, 1]]
        """
        return [p.conjugate() for p in self.conjugate().add_horizontal_border_strip(k)]

    def add_horizontal_border_strip(self, k):
        """
        Return a list of all the partitions that can be obtained by adding
        a horizontal border strip of length ``k`` to ``self``.

        EXAMPLES::

            sage: Partition([]).add_horizontal_border_strip(0)
            [[]]
            sage: Partition([]).add_horizontal_border_strip(2)
            [[2]]
            sage: Partition([2,2]).add_horizontal_border_strip(2)
            [[2, 2, 2], [3, 2, 1], [4, 2]]
            sage: Partition([3,2,2]).add_horizontal_border_strip(2)
            [[3, 2, 2, 2], [3, 3, 2, 1], [4, 2, 2, 1], [4, 3, 2], [5, 2, 2]]

        .. TODO::

            Reimplement like ``remove_horizontal_border_strip`` using
            :class:`IntegerListsLex`
        """
        conj = self.conjugate().to_list()
        shelf = []
        res = []
        i = 0
        while i < len(conj):
            tmp = 1
            while i+1 < len(conj) and conj[i] == conj[i+1]:
                tmp += 1
                i += 1
            if i == len(conj)-1 and i > 0 and conj[i] != conj[i-1]:
                tmp = 1
            shelf.append(tmp)
            i += 1

        #added the last shelf on the right side of
        #the first line
        shelf.append(k)

        #list all of the positions for cells
        #filling each self from the left to the right
        l = IntegerVectors(k, len(shelf), outer=shelf).list()
        for iv in l:
            tmp = conj + [0]*k
            j = 0
            for t in range(len(iv)):
                while iv[t] > 0:
                    tmp[j] += 1
                    iv[t] -= 1
                    j += 1
                j = sum(shelf[:t+1])
            res.append(Partition([u for u in tmp if u != 0]).conjugate())
        return res

    def remove_horizontal_border_strip(self, k):
        """
        Return the partitions obtained from ``self`` by removing an
        horizontal border strip of length ``k``.

        EXAMPLES::

            sage: Partition([5,3,1]).remove_horizontal_border_strip(0).list()
            [[5, 3, 1]]
            sage: Partition([5,3,1]).remove_horizontal_border_strip(1).list()
            [[5, 3], [5, 2, 1], [4, 3, 1]]
            sage: Partition([5,3,1]).remove_horizontal_border_strip(2).list()
            [[5, 2], [5, 1, 1], [4, 3], [4, 2, 1], [3, 3, 1]]
            sage: Partition([5,3,1]).remove_horizontal_border_strip(3).list()
            [[5, 1], [4, 2], [4, 1, 1], [3, 3], [3, 2, 1]]
            sage: Partition([5,3,1]).remove_horizontal_border_strip(4).list()
            [[4, 1], [3, 2], [3, 1, 1]]
            sage: Partition([5,3,1]).remove_horizontal_border_strip(5).list()
            [[3, 1]]
            sage: Partition([5,3,1]).remove_horizontal_border_strip(6).list()
            []

        The result is returned as an instance of :class:`IntegerListsLex`::

            sage: Partition([5,3,1]).remove_horizontal_border_strip(5)
            The subpartitions of [5, 3, 1] obtained by removing an horizontal border strip of length 5

        TESTS::

            sage: Partition([3,2,2]).remove_horizontal_border_strip(2).list()
            [[3, 2], [2, 2, 1]]
            sage: Partition([3,2,2]).remove_horizontal_border_strip(2).first().parent()
            The subpartitions of [3, 2, 2] obtained by removing an horizontal border strip of length 2
            sage: Partition([]).remove_horizontal_border_strip(0).list()
            [[]]
            sage: Partition([]).remove_horizontal_border_strip(6).list()
            []
        """
        return IntegerListsLex(n          = self.size()-k,
                               min_length = len(self)-1,
                               max_length = len(self),
                               floor      = self[1:]+[0],
                               ceiling    = self[:],
                               max_slope  = 0,
                               element_class = Partition,
                               global_options = Partitions.global_options,
                               name = "The subpartitions of %s obtained by removing an horizontal border strip of length %s"%(self,k))

    def k_conjugate(self, k):
        r"""
        Return the ``k``-conjugate of ``self``.

        The `k`-conjugate is the partition that is given by the columns of
        the `k`-skew diagram of the partition.

        We can also define the `k`-conjugate in the following way. Let `P`
        denote the bijection from `(k+1)`-cores to `k`-bounded partitions. The
        `k`-conjugate of a `(k+1)`-core `\lambda` is

        .. MATH::

            \lambda^{(k)} = P^{-1}\left( (P(\lambda))^{\prime} \right).

        EXAMPLES::

            sage: p = Partition([4,3,2,2,1,1])
            sage: p.k_conjugate(4)
            [3, 2, 2, 1, 1, 1, 1, 1, 1]
        """
        return Partition(self.k_skew(k).conjugate().row_lengths())

#    def parent(self):
#        """
#        Returns the combinatorial class of partitions of ``sum(self)``.
#
#        EXAMPLES::
#
#            sage: Partition([3,2,1]).parent()
#            Partitions of the integer 6
#        """
#        return Partitions(sum(self[:]))

    def arms_legs_coeff(self, i, j):
        r"""
        This is a statistic on a cell `c = (i,j)` in the diagram of partition
        `p` given by

        .. MATH::

            \frac{ 1 - q^a \cdot t^{\ell + 1} }{ 1 - q^{a + 1} \cdot t^{\ell} }

        where `a` is the arm length of `c` and `\ell` is the leg length of `c`.

        The coordinates ``i`` and ``j`` of the cell are understood to be
        `0`-based, so that ``(0, 0)`` is the northwesternmost cell (in
        English notation).

        EXAMPLES::

            sage: Partition([3,2,1]).arms_legs_coeff(1,1)
            (-t + 1)/(-q + 1)
            sage: Partition([3,2,1]).arms_legs_coeff(0,0)
            (-q^2*t^3 + 1)/(-q^3*t^2 + 1)
            sage: Partition([3,2,1]).arms_legs_coeff(*[0,0])
            (-q^2*t^3 + 1)/(-q^3*t^2 + 1)
        """
        QQqt = PolynomialRing(QQ, ['q', 't'])
        (q,t) = QQqt.gens()
        if i < len(self) and j < self[i]:
            res =  (1-q**self.arm_length(i,j) * t**(self.leg_length(i,j)+1))
            res /= (1-q**(self.arm_length(i,j)+1) * t**self.leg_length(i,j))
            return res
        else:
            return ZZ.one()

    def atom(self):
        """
        Return a list of the standard tableaux of size ``self.size()`` whose
        atom is equal to ``self``.

        EXAMPLES::

            sage: Partition([2,1]).atom()
            [[[1, 2], [3]]]
            sage: Partition([3,2,1]).atom()
            [[[1, 2, 3, 6], [4, 5]], [[1, 2, 3], [4, 5], [6]]]
        """
        res = []
        for tab in tableau.StandardTableaux_size(self.size()):
            if tab.atom() == self:
                res.append(tab)
        return res

    def k_atom(self, k):
        """
        Return a list of the standard tableaux of size ``self.size()`` whose
        ``k``-atom is equal to ``self``.

        EXAMPLES::

            sage: p = Partition([3,2,1])
            sage: p.k_atom(1)
            []
            sage: p.k_atom(3)
            [[[1, 1, 1], [2, 2], [3]],
             [[1, 1, 1, 2], [2], [3]],
             [[1, 1, 1, 3], [2, 2]],
             [[1, 1, 1, 2, 3], [2]]]
            sage: Partition([3,2,1]).k_atom(4)
            [[[1, 1, 1], [2, 2], [3]], [[1, 1, 1, 3], [2, 2]]]

        TESTS::

            sage: Partition([1]).k_atom(1)
            [[[1]]]
            sage: Partition([1]).k_atom(2)
            [[[1]]]
            sage: Partition([]).k_atom(1)
            [[]]
        """
        res = [ tableau.Tableau([]) ]
        for i in range(len(self)):
            res = [ x.promotion_operator( self[-i-1] ) for x in res]
            res = sum(res, [])
            res = [ y.catabolism_projector(Partition(self[-i-1:]).k_split(k)) for y in res]
            res = [ i for i in res if i !=0 and i != [] ]
        return res

    def k_split(self, k):
        """
        Return the ``k``-split of ``self``.

        EXAMPLES::

            sage: Partition([4,3,2,1]).k_split(3)
            []
            sage: Partition([4,3,2,1]).k_split(4)
            [[4], [3, 2], [1]]
            sage: Partition([4,3,2,1]).k_split(5)
            [[4, 3], [2, 1]]
            sage: Partition([4,3,2,1]).k_split(6)
            [[4, 3, 2], [1]]
            sage: Partition([4,3,2,1]).k_split(7)
            [[4, 3, 2, 1]]
            sage: Partition([4,3,2,1]).k_split(8)
            [[4, 3, 2, 1]]
        """
        if self == []:
            return []
        elif k < self[0]:
            return []
        else:
            res = []
            part = list(self)
            while part != [] and part[0]+len(part)-1 >= k:
                p = k - part[0]
                res.append( part[:p+1] )
                part = part[p+1:]
            if part != []:
                res.append(part)
        return res

    def jacobi_trudi(self):
        """
        Return the Jacobi-Trudi matrix of ``self`` thought of as a skew
        partition. See :meth:`SkewPartition.jacobi_trudi()
        <sage.combinat.skew_partition.SkewPartition_class.jacobi_trudi>`.

        EXAMPLES::

            sage: part = Partition([3,2,1])
            sage: jt = part.jacobi_trudi(); jt
            [h[3] h[1]    0]
            [h[4] h[2]  h[]]
            [h[5] h[3] h[1]]
            sage: s = SymmetricFunctions(QQ).schur()
            sage: h = SymmetricFunctions(QQ).homogeneous()
            sage: h( s(part) )
            h[3, 2, 1] - h[3, 3] - h[4, 1, 1] + h[5, 1]
            sage: jt.det()
            h[3, 2, 1] - h[3, 3] - h[4, 1, 1] + h[5, 1]
        """
        return SkewPartition([ self, [] ]).jacobi_trudi()


    def character_polynomial(self):
        r"""
        Return the character polynomial associated to the partition
        ``self``.

        The character polynomial `q_\mu` associated to a partition `\mu`
        is defined by

        .. MATH::

            q_\mu(x_1, x_2, \ldots, x_k) = \downarrow \sum_{\alpha \vdash k}
            \frac{ \chi^\mu_\alpha }{1^{a_1}2^{a_2}\cdots k^{a_k}a_1!a_2!\cdots
            a_k!} \prod_{i=1}^{k} (ix_i-1)^{a_i}

        where `k` is the size of `\mu`, and `a_i` is the multiplicity of
        `i` in `\alpha`.

        It is computed in the following manner:

        1. Expand the Schur function `s_\mu` in the power-sum basis,

        2. Replace each `p_i` with `ix_i-1`,

        3. Apply the umbral operator `\downarrow` to the resulting polynomial.

        EXAMPLES::

            sage: Partition([1]).character_polynomial()
            x - 1
            sage: Partition([1,1]).character_polynomial()
            1/2*x0^2 - 3/2*x0 - x1 + 1
            sage: Partition([2,1]).character_polynomial()
            1/3*x0^3 - 2*x0^2 + 8/3*x0 - x2
        """

        #Create the polynomial ring we will use
        k = self.size()
        P = PolynomialRing(QQ, k, 'x')
        x = P.gens()

        #Expand s_mu in the power sum basis
        from sage.combinat.sf.sf import SymmetricFunctions
        Sym = SymmetricFunctions(QQ)
        s = Sym.schur()
        p = Sym.power()
        ps_mu = p(s(self))

        #Replace each p_i by i*x_i-1
        items = ps_mu.monomial_coefficients().items()  #items contains a list of (partition, coeff) pairs
        partition_to_monomial = lambda part: prod([ (i*x[i-1]-1) for i in part ])
        res = [ [partition_to_monomial(mc[0]), mc[1]] for mc in items ]

        #Write things in the monomial basis
        res = [ prod(pair) for pair in res ]
        res = sum( res )

        #Apply the umbral operator and return the result
        from sage.combinat.misc import umbral_operation
        return umbral_operation(res)

    def dimension(self, smaller = [], k = 1):
        r"""
        This function computes the number of paths from the
        ``smaller`` partition to the partition ``self``, where each step
        consists of adding a `k`-ribbon while keeping a partition.

        Note that a 1-ribbon is just a single cell, so this gives path
        lengths in the Young graph when `k = 1`.

        Note also that the defaut case (`k = 1` and ``smaller = []``) gives the
        dimension of characters of the symmetric groups.

        INPUT:

        - ``smaller`` -- a partition (default: an empty list ``[]``)

        - `k` -- a positive integer (default: 1)

        OUTPUT:

        The number of such paths

        EXAMPLES:

        Looks at the number of ways of getting from ``[5,4]`` to the empty
        partition, removing one cell at a time::

            sage: mu = Partition([5,4])
            sage: mu.dimension()
            42

        Same, but removing one 3-ribbon at a time. Note that the 3-core of
        ``mu`` is empty::

            sage: mu.dimension(k=3)
            3

        The 2-core of ``mu`` is not the empty partition::

            sage: mu.dimension(k=2)
            0

        Indeed, the 2-core of ``mu`` is ``[1]``::

            sage: mu.dimension(Partition([1]),k=2)
            2

        TESTS:

        Checks that the sum of squares of dimensions of characters of the
        symmetric group is the order of the group::

            sage: all(sum(mu.dimension()^2 for mu in Partitions(i))==factorial(i) for i in range(10))
            True

        A check coming from the theory of `k`-differentiable posets::

            sage: k=2; core = Partition([2,1])
            sage: all(sum(mu.dimension(core,k=2)^2 for mu in Partitions(3+i*2) if mu.core(2) == core)==2^i*factorial(i) for i in range(10))
            True

        Checks that the dimension satisfies the obvious recursion relation::

            sage: test = lambda larger, smaller: larger.dimension(smaller) == sum(mu.dimension(smaller) for mu in larger.down())
            sage: all(test(larger,smaller) for l in xrange(1,10) for s in xrange(0,10) for larger in Partitions(l) for smaller in Partitions(s) if smaller!=larger)
            True

        ALGORITHM:

        Depending on the parameters given, different simplifications
        occur. When `k=1` and ``smaller`` is empty, this function uses
        the hook formula. When `k=1` and ``smaller`` is not empty, it
        uses a formula from [ORV]_.

        When `k \neq 1`, we first check that both ``self`` and
        ``smaller`` have the same `k`-core, then use the `k`-quotients
        and the same algorithm on each of the `k`-quotients.

        REFERENCES:

        .. [ORV] Grigori Olshanski, Amitai Regev, Anatoly Vershik,
           *Frobenius-Schur functions*,
           :arxiv:`math/0110077v1`.
           Possibly newer version at
           http://www.wisdom.weizmann.ac.il/~regev/papers/FrobeniusSchurFunctions.ps

        AUTHORS:

        - Paul-Olivier Dehaye (2011-06-07)
        """
        larger = self
        if smaller == []:
            smaller = Partition([])
        if k == 1:
            if smaller == Partition([]):        # In this case, use the hook dimension formula
                return factorial(larger.size())/prod(larger.hooks())
            else:
                if not larger.contains(smaller):    # easy case
                    return 0
                else:
                    # relative dimension
                    # Uses a formula of Olshanski, Regev, Vershik (see reference)
                    def inv_factorial(i):
                        if i < 0:
                            return 0
                        else:
                            return 1/factorial(i)
                    len_range = range(larger.length())
                    from sage.matrix.constructor import matrix
                    M = matrix(QQ,[[inv_factorial(larger.get_part(i)-smaller.get_part(j)-i+j) for i in len_range] for j in len_range])
                    return factorial(larger.size()-smaller.size())*M.determinant()
        else:
            larger_core = larger.core(k)
            smaller_core = smaller.core(k)
            if smaller_core != larger_core:     #   easy case
                return 0
            larger_quotients = larger.quotient(k)
            smaller_quotients = smaller.quotient(k)

            def multinomial_with_partitions(sizes,path_counts):
            # count the number of ways of performing the k paths in parallel,
            # if we know the total length alloted for each of the paths (sizes), and the number
            # of paths for each component. A multinomial picks the ordering of the components where
            # each step is taken.
                return prod(path_counts)*factorial(sum(sizes))/prod(map(factorial,sizes))

            sizes = [larger_quotients[i].size()-smaller_quotients[i].size() for i in range(k)]
            path_counts = [larger_quotients[i].dimension(smaller_quotients[i]) for i in range(k)]
            return multinomial_with_partitions(sizes,path_counts)

    def plancherel_measure(self):
        r"""
        Return the probability of ``self`` under the Plancherel probability
        measure on partitions of the same size.

        EXAMPLES::

            sage: Partition([]).plancherel_measure()
            1
            sage: Partition([1]).plancherel_measure()
            1
            sage: Partition([2]).plancherel_measure()
            1/2
            sage: [mu.plancherel_measure() for mu in Partitions(3)]
            [1/6, 2/3, 1/6]
            sage: Partition([5,4]).plancherel_measure()
            7/1440

        TESTS::

            sage: all(sum(mu.plancherel_measure() for mu in Partitions(n))==1 for n in range(10))
            True
        """
        return self.dimension()**2/factorial(self.size())

    def outline(self, variable=var("x")):
        r"""
        Return the outline of the partition ``self``.

        This is a piecewise linear function, normalized so that the area
        under the partition ``[1]`` is 2.

        INPUT:

        - variable -- a variable (default: ``'x'`` in the symbolic ring)

        EXAMPLES::

            sage: [Partition([5,4]).outline()(x=i) for i in range(-10,11)]
            [10, 9, 8, 7, 6, 5, 6, 5, 6, 5, 4, 3, 2, 3, 4, 5, 6, 7, 8, 9, 10]

            sage: Partition([]).outline()
            abs(x)

            sage: Partition([1]).outline()
            abs(x + 1) + abs(x - 1) - abs(x)

            sage: y=sage.symbolic.ring.var("y")
            sage: Partition([6,5,1]).outline(variable=y)
            abs(y + 6) - abs(y + 5) + abs(y + 4) - abs(y + 3) + abs(y - 1) - abs(y - 2) + abs(y - 3)

        TESTS::

            sage: integrate(Partition([1]).outline()-abs(x),(x,-10,10))
            2
        """
        outside_contents = [self.content(*c) for c in self.outside_corners()]
        inside_contents = [self.content(*c) for c in self.corners()]
        return sum(abs(variable+c) for c in outside_contents)\
                       -sum(abs(variable+c) for c in inside_contents)

from sage.misc.superseded import deprecated_function_alias
Partition_class = deprecated_function_alias(13605, Partition)

##############
# Partitions #
##############

class Partitions(UniqueRepresentation, Parent):
    r"""
    ``Partitions(n, **kwargs)`` returns the combinatorial class of
    integer partitions of `n` subject to the constraints given by the
    keywords.

    Valid keywords are: ``starting``, ``ending``, ``min_part``,
    ``max_part``, ``max_length``, ``min_length``, ``length``,
    ``max_slope``, ``min_slope``, ``inner``, ``outer``, and
    ``parts_in``. They have the following meanings:

    - ``starting=p`` specifies that the partitions should all be less
      than or equal to `p` in lex order.

    - ``ending=p`` specifies that the partitions should all be greater than
      or equal to `p` in lex order.

    - ``length=k`` specifies that the partitions have
      exactly `k` parts.

    - ``min_length=k`` specifies that the partitions have
      at least `k` parts.

    - ``min_part=k`` specifies that all parts of the
      partitions are at least `k`.

    - ``inner=p`` specifies that the partitions must contain the
      partition `p`.

    - ``outer=p`` specifies that the partitions
      be contained inside the partition `p`.

    - ``min_slope=k`` specifies that the partitions have slope at least
      `k`; the slope is the difference between successive parts.

    - ``parts_in=S`` specifies that the partitions have parts in the set
      `S`, which can be any sequence of pairwise distinct positive
      integers.

    The ``max_*`` versions, along with ``inner`` and ``ending``, work
    analogously.

    Right now, the ``parts_in``, ``starting``, and ``ending`` keyword
    arguments are mutually exclusive, both of each other and of other
    keyword arguments. If you specify, say, ``parts_in``, all other
    keyword arguments will be ignored; ``starting`` and ``ending`` work
    the same way.

    EXAMPLES:

    If no arguments are passed, then the combinatorial class
    of all integer partitions is returned::

        sage: Partitions()
        Partitions
        sage: [2,1] in Partitions()
        True

    If an integer `n` is passed, then the combinatorial class of integer
    partitions of `n` is returned::

        sage: Partitions(3)
        Partitions of the integer 3
        sage: Partitions(3).list()
        [[3], [2, 1], [1, 1, 1]]

    If ``starting=p`` is passed, then the combinatorial class of partitions
    greater than or equal to `p` in lexicographic order is returned::

        sage: Partitions(3, starting=[2,1])
        Partitions of the integer 3 starting with [2, 1]
        sage: Partitions(3, starting=[2,1]).list()
        [[2, 1], [1, 1, 1]]

    If ``ending=p`` is passed, then the combinatorial class of
    partitions at most `p` in lexicographic order is returned::

        sage: Partitions(3, ending=[2,1])
        Partitions of the integer 3 ending with [2, 1]
        sage: Partitions(3, ending=[2,1]).list()
        [[3], [2, 1]]

    Using ``max_slope=-1`` yields partitions into distinct parts -- each
    part differs from the next by at least 1. Use a different
    ``max_slope`` to get parts that differ by, say, 2::

        sage: Partitions(7, max_slope=-1).list()
        [[7], [6, 1], [5, 2], [4, 3], [4, 2, 1]]
        sage: Partitions(15, max_slope=-1).cardinality()
        27

    The number of partitions of `n` into odd parts equals the number of
    partitions into distinct parts. Let's test that for `n` from 10 to 20::

        sage: test = lambda n: Partitions(n, max_slope=-1).cardinality() == Partitions(n, parts_in=[1,3..n]).cardinality()
        sage: all(test(n) for n in [10..20])
        True

    The number of partitions of `n` into distinct parts that differ by
    at least 2 equals the number of partitions into parts that equal 1
    or 4 modulo 5; this is one of the Rogers-Ramanujan identities::

        sage: test = lambda n: Partitions(n, max_slope=-2).cardinality() == Partitions(n, parts_in=([1,6..n] + [4,9..n])).cardinality()
        sage: all(test(n) for n in [10..20])
        True

    Here are some more examples illustrating ``min_part``, ``max_part``,
    and ``length``::

        sage: Partitions(5,min_part=2)
        Partitions of the integer 5 satisfying constraints min_part=2
        sage: Partitions(5,min_part=2).list()
        [[5], [3, 2]]

    ::

        sage: Partitions(3,max_length=2).list()
        [[3], [2, 1]]

    ::

        sage: Partitions(10, min_part=2, length=3).list()
        [[6, 2, 2], [5, 3, 2], [4, 4, 2], [4, 3, 3]]


    Here are some further examples using various constraints::

        sage: [x for x in Partitions(4)]
        [[4], [3, 1], [2, 2], [2, 1, 1], [1, 1, 1, 1]]
        sage: [x for x in Partitions(4, length=2)]
        [[3, 1], [2, 2]]
        sage: [x for x in Partitions(4, min_length=2)]
        [[3, 1], [2, 2], [2, 1, 1], [1, 1, 1, 1]]
        sage: [x for x in Partitions(4, max_length=2)]
        [[4], [3, 1], [2, 2]]
        sage: [x for x in Partitions(4, min_length=2, max_length=2)]
        [[3, 1], [2, 2]]
        sage: [x for x in Partitions(4, max_part=2)]
        [[2, 2], [2, 1, 1], [1, 1, 1, 1]]
        sage: [x for x in Partitions(4, min_part=2)]
        [[4], [2, 2]]
        sage: [x for x in Partitions(4, outer=[3,1,1])]
        [[3, 1], [2, 1, 1]]
        sage: [x for x in Partitions(4, outer=[infinity, 1, 1])]
        [[4], [3, 1], [2, 1, 1]]
        sage: [x for x in Partitions(4, inner=[1,1,1])]
        [[2, 1, 1], [1, 1, 1, 1]]
        sage: [x for x in Partitions(4, max_slope=-1)]
        [[4], [3, 1]]
        sage: [x for x in Partitions(4, min_slope=-1)]
        [[4], [2, 2], [2, 1, 1], [1, 1, 1, 1]]
        sage: [x for x in Partitions(11, max_slope=-1, min_slope=-3, min_length=2, max_length=4)]
        [[7, 4], [6, 5], [6, 4, 1], [6, 3, 2], [5, 4, 2], [5, 3, 2, 1]]
        sage: [x for x in Partitions(11, max_slope=-1, min_slope=-3, min_length=2, max_length=4, outer=[6,5,2])]
        [[6, 5], [6, 4, 1], [6, 3, 2], [5, 4, 2]]

    Note that if you specify ``min_part=0``, then it will treat the minimum
    part as being 1 (see :trac:`13605`)::

        sage: [x for x in Partitions(4, length=3, min_part=0)]
        [[2, 1, 1]]
        sage: [x for x in Partitions(4, min_length=3, min_part=0)]
        [[2, 1, 1], [1, 1, 1, 1]]

    Except for very special cases, counting is done by brute force iteration
    through all the partitions. However the iteration itself has a reasonable
    complexity (constant memory, constant amortized time), which allow for
    manipulating large partitions::

        sage: Partitions(1000, max_length=1).list()
        [[1000]]

    In particular, getting the first element is also constant time::

        sage: Partitions(30, max_part=29).first()
        [29, 1]

    TESTS::

        sage: TestSuite(Partitions(0)).run()
        sage: TestSuite(Partitions(5)).run()
        sage: TestSuite(Partitions(5, min_part=2)).run() # Not tested: todo - IntegerListsLex needs to pickle properly

        sage: repr( Partitions(5, min_part=2) )
        'Partitions of the integer 5 satisfying constraints min_part=2'

        sage: P = Partitions(5, min_part=2)
        sage: P.first().parent()
        Partitions...
        sage: [2,1] in P
        False
        sage: [2,2,1] in P
        False
        sage: [3,2] in P
        True

        sage: Partitions(5, inner=[2,1], min_length=3).list()
        [[3, 1, 1], [2, 2, 1], [2, 1, 1, 1]]
        sage: Partitions(5, inner=[2,0,0,0,0,0]).list()
        [[5], [4, 1], [3, 2], [3, 1, 1], [2, 2, 1], [2, 1, 1, 1]]
        sage: Partitions(6, length=2, max_slope=-1).list()
        [[5, 1], [4, 2]]

        sage: Partitions(length=2, max_slope=-1).list()
        Traceback (most recent call last):
        ...
        ValueError: the size must be specified with any keyword argument

        sage: Partitions(max_part = 3)
        3-Bounded Partitions

    Check that trac:`14145` has been fixed::

        sage: 1 in Partitions()
        False
    """
    @staticmethod
    def __classcall_private__(cls, n=None, **kwargs):
        """
        Return the correct parent based upon the input.

        TESTS::

            sage: P = Partitions()
            sage: P2 = Partitions(NN)
            sage: P is P2
            True
            sage: P2 = Partitions(NonNegativeIntegers())
            sage: P is P2
            True
            sage: P = Partitions(4)
            sage: P2 = Partitions(int(4))
            sage: P is P2
            True
            sage: P = Partitions(4, length=2, parts_in=[3,1,1])
            sage: P2 = Partitions(4, length=2, parts_in=(3,1,1))
            sage: P is P2
            True
        """
        if n == infinity:
            raise ValueError("n cannot be infinite")
        if n is None or n is NN or n is NonNegativeIntegers():
            if len(kwargs) > 0:
                if len(kwargs) == 1:
                    if 'max_part' in kwargs:
                        return Partitions_all_bounded(kwargs['max_part'])
                raise ValueError("the size must be specified with any keyword argument")
            return Partitions_all()
        else:
            if len(kwargs) == 0:
                if isinstance(n, (int,Integer)):
                    return Partitions_n(n)
                else:
                    raise ValueError("n must be an integer")
            if len(kwargs) == 1 and 'max_part' in kwargs:
                return PartitionsGreatestLE(n, kwargs['max_part'])

            # FIXME: should inherit from IntegerListLex, and implement repr, or _name as a lazy attribute
            kwargs['name'] = "Partitions of the integer %s satisfying constraints %s"%(n, ", ".join( ["%s=%s"%(key, kwargs[key]) for key in sorted(kwargs.keys())] ))
            if 'parts_in' in kwargs:
                return Partitions_parts_in(n, kwargs['parts_in'])
            elif 'starting' in kwargs:
                return Partitions_starting(n, kwargs['starting'])
            elif 'ending' in kwargs:
                return Partitions_ending(n, kwargs['ending'])

            if 'min_part' not in kwargs:
                kwargs['min_part'] = 1
            elif kwargs['min_part'] <= 0:
                kwargs['min_part'] = 1

            if 'max_slope' not in kwargs:
                kwargs['max_slope'] = 0
            elif kwargs['max_slope'] > 0:
                kwargs['max_slope'] = 0

            if 'outer' in kwargs:
                kwargs['ceiling'] = kwargs['outer']
                if 'max_length' in kwargs:
                    kwargs['max_length'] = min(len(kwargs['outer']), kwargs['max_length'])
                else:
                    kwargs['max_length'] = len(kwargs['outer'])
                del kwargs['outer']

            if 'inner' in kwargs:
                inner = [x for x in kwargs['inner'] if x > 0]
                kwargs['floor'] = lambda i: inner[i] if i < len(inner) else 1
                if 'min_length' in kwargs:
                    kwargs['min_length'] = max( len(inner), kwargs['min_length'])
                else:
                    kwargs['min_length'] = len(inner)
                del kwargs['inner']
            kwargs['element_class'] = Partition
            kwargs['global_options'] = Partitions.global_options
            return IntegerListsLex(n, **kwargs)

    def __init__(self, is_infinite=False):
        """
        Initialize ``self``.

        INPUT:

        - ``is_infinite`` -- (Default: ``False``) If ``True``, then the number
          of partitions in this set is infinite.

        EXAMPLES::

            sage: Partitions()
            Partitions
            sage: Partitions(2)
            Partitions of the integer 2
        """
        if is_infinite:
            Parent.__init__(self, category=InfiniteEnumeratedSets())
        else:
            Parent.__init__(self, category=FiniteEnumeratedSets())

    Element = Partition
    global_options = PartitionOptions

    def __reversed__(self):
        """
        A reversed iterator.

        EXAMPLES::

            sage: [x for x in reversed(Partitions(4))]
            [[1, 1, 1, 1], [2, 1, 1], [2, 2], [3, 1], [4]]
        """
        if not self.is_finite():
            raise NotImplementedError("The set is infinite. This needs a custom reverse iterator")

        for i in reversed(range(self.cardinality())):
            yield self[i]

    def _element_constructor_(self, lst):
        """
        Construct an element with ``self`` as parent.

        EXAMPLES::

            sage: P = Partitions()
            sage: P([3,3,1]) # indirect doctest
            [3, 3, 1]
        """
        if isinstance(lst, Partition):
            if lst.parent() is self:
                return lst
        if lst in self:
            # Trailing zeros are removed in the element constructor
            return self.element_class(self, lst)

        raise ValueError('%s is not an element of %s'%(lst, self))

    def __contains__(self, x):
        """
        Check if ``x`` is contained in ``self``.

        TESTS::

            sage: P = Partitions()
            sage: Partition([2,1]) in P
            True
            sage: [2,1] in P
            True
            sage: [3,2,1] in P
            True
            sage: [1,2] in P
            False
            sage: [] in P
            True
            sage: [0] in P
            True

        Check that types that represent integers are not excluded::

            sage: P = Partitions()
            sage: [3/1, 2/2] in P
            True
            sage: Partition([3/1, 2]) in P
            True
        """
        if isinstance(x, Partition):
            return True
        if isinstance(x, (list, tuple)):
            return len(x) == 0 or (x[-1] in NN and
                                   all(x[i] in NN and x[i] >= x[i+1] for i in xrange(len(x)-1)))

    def from_frobenius_coordinates(self, frobenius_coordinates):
        """
        Returns a partition from a pair of sequences of Frobenius coordinates.

        EXAMPLES::

            sage: Partitions().from_frobenius_coordinates(([],[]))
            []
            sage: Partitions().from_frobenius_coordinates(([0],[0]))
            [1]
            sage: Partitions().from_frobenius_coordinates(([1],[1]))
            [2, 1]
            sage: Partitions().from_frobenius_coordinates(([6,3,2],[4,1,0]))
            [7, 5, 5, 1, 1]
        """
        if len(frobenius_coordinates) != 2:
            raise ValueError('%s is not a valid partition, two sequences of coordinates are needed'%str(frobenius_coordinates))
        else:
            a = frobenius_coordinates[0]
            b = frobenius_coordinates[1]
            if len(a) != len(b):
                raise ValueError('%s is not a valid partition, the sequences of coordinates need to be the same length'%str(frobenius_coordinates))
                # should add tests to see if a and b are sorted down, nonnegative and strictly decreasing
        r = len(a)
        if r == 0:
            return self.element_class(self, [])
        tmp = [a[i]+i+1 for i in range(r)]
        # should check that a is strictly decreasing
        if a[-1] < 0:
            raise ValueError('%s is not a partition, no coordinate can be negative'%str(frobenius_coordinates))
        if b[-1] >= 0:
            tmp.extend([r]*b[r-1])
        else:
            raise ValueError('%s is not a partition, no coordinate can be negative'%str(frobenius_coordinates))
        for i in xrange(r-1,0,-1):
            if b[i-1]-b[i] > 0:
                tmp.extend([i]*(b[i-1]-b[i]-1))
            else:
                raise ValueError('%s is not a partition, the coordinates need to be strictly decreasing'%str(frobenius_coordinates))
        return self.element_class(self, tmp)

    def from_beta_numbers(self, beta):
        r"""
        Return a partition corresponding to a sequence of beta numbers.

        A sequence of beta numbers is a strictly increasing sequence
        `0 \leq b_1 < \cdots < b_k` of non-negative integers. The
        corresponding partition `\mu = (\mu_k, \ldots, \mu_1)` is
        given by `\mu_i = [1,i) \setminus \{ b_1, \ldots, b_i \}`. This gives
        a bijection from the set of partitions with at most `k` non-zero parts
        to the set of strictly increasing sequences of non-negative integers
        of length `k`.

        EXAMPLES::

            sage: Partitions().from_beta_numbers([0,1,2,4,5,8])
            [3, 1, 1]
            sage: Partitions().from_beta_numbers([0,2,3,6])
            [3, 1, 1]
        """
        beta.sort()  # put them into increasing order just in case
        offset = 0
        while offset < len(beta)-1 and beta[offset] == offset:
            offset+=1
        beta = beta[offset:]
        mu = [beta[i]-offset-i for i in range(len(beta))]
        return self.element_class(self, list(reversed(mu)))

    def from_exp(self, exp):
        """
        Returns a partition from its list of multiplicities.

        EXAMPLES::

            sage: Partitions().from_exp([2,2,1])
            [3, 2, 2, 1, 1]
        """
        p = []
        for i in reversed(range(len(exp))):
            p += [i+1]*exp[i]
        return self.element_class(self, p)

    def from_zero_one(self, seq):
        r"""
        Return a partition from its `0-1` sequence.

        The full `0-1` sequence is the sequence (infinite in both
        directions) indicating the steps taken when following the
        outer rim of the diagram of the partition. We use the convention
        that in English convention, a 1 corresponds to an East step, and
        a 0 corresponds to a North step.

        Note that every full `0-1` sequence starts with infinitely many 0's and
        ends with infinitely many 1's.

        .. SEEALSO::

            :meth:`Partition.zero_one_sequence()`

        INPUT:

        The input should be a finite sequence of 0's and 1's. The
        heading 0's and trailing 1's will be discarded.

        EXAMPLES::

            sage: Partitions().from_zero_one([])
            []
            sage: Partitions().from_zero_one([1,0])
            [1]
            sage: Partitions().from_zero_one([1, 1, 1, 1, 0, 1, 0])
            [5, 4]

        Heading 0's and trailing 1's are correctly handled::

            sage: Partitions().from_zero_one([0,0,1,1,1,1,0,1,0,1,1,1])
            [5, 4]

        TESTS::

            sage: all(Partitions().from_zero_one(mu.zero_one_sequence()) == mu for n in range(10) for mu in Partitions(n))
            True
        """
        tmp = [i for i in range(len(seq)) if seq[i] == 0]
        return self.element_class(self,[tmp[i]-i for i in range(len(tmp)-1,-1,-1)])

    def from_core_and_quotient(self, core, quotient):
        """
        Returns a partition from its core and quotient.

        Algorithm from mupad-combinat.

        EXAMPLES::

            sage: Partitions().from_core_and_quotient([2,1], [[2,1],[3],[1,1,1]])
            [11, 5, 5, 3, 2, 2, 2]

        TESTS:

            sage: Partitions().from_core_and_quotient([2,1], [[2,1],[2,3,1],[1,1,1]])
            Traceback (most recent call last):
            ...
            ValueError: the quotient [[2, 1], [2, 3, 1], [1, 1, 1]] must be a tuple of partitions

        We check that :trac:`11412` is actually fixed::

            sage: test = lambda x, k: x == Partition(core=x.core(k),
            ...                                      quotient=x.quotient(k))
            sage: all(test(mu,k) for k in range(1,5)
            ...       for n in range(10) for mu in Partitions(n))
            True
            sage: test2 = lambda core, mus: (
            ...       Partition(core=core, quotient=mus).core(mus.level()) == core
            ...       and
            ...       Partition(core=core, quotient=mus).quotient(mus.level()) == mus)
            sage: all(test2(core,mus)  # long time (5s on sage.math, 2011)
            ...       for k in range(1,10)
            ...       for n_core in range(10-k)
            ...       for core in Partitions(n_core)
            ...       if core.core(k) == core
            ...       for n_mus in range(10-k)
            ...       for mus in PartitionTuples(k,n_mus))
            True
        """
        from partition_tuple import PartitionTuple, PartitionTuples
        if not quotient in PartitionTuples():
            raise ValueError('the quotient %s must be a tuple of partitions'%quotient)
        components = PartitionTuple(quotient).components()
        length = len(components)
        k = length*max(len(q) for q in components) + len(core)
        # k needs to be large enough. this seems to me like the smallest it can be
        v = [core[i]-i for i in range(len(core))] + [ -i for i in range(len(core),k) ]
        w = [ filter(lambda x: (x-i) % length == 0, v) for i in range(1, length+1) ]
        new_w = []
        for i in range(length):
            lw = len(w[i])
            lq = len(components[i])
            # k needs to be chosen so lw >= lq
            new_w += [ w[i][j] + length*components[i][j] for j in range(lq)]
            new_w += [ w[i][j] for j in range(lq,lw)]
        new_w.sort(reverse=True)
        return self.element_class(self, [new_w[i]+i for i in range(len(new_w))])

    def subset(self, *args, **kwargs):
        r"""
        Return ``self`` if no arguments are given, otherwise raises a
        ``ValueError``.

        EXAMPLES::

            sage: P = Partitions(5, starting=[3,1]); P
            Partitions of the integer 5 starting with [3, 1]
            sage: P.subset()
            Partitions of the integer 5 starting with [3, 1]
            sage: P.subset(ending=[3,1])
            Traceback (most recent call last):
            ...
            ValueError: Invalid combination of arguments
        """
        if len(args) != 0 or len(kwargs) != 0:
            raise ValueError("Invalid combination of arguments")
        return self

class Partitions_all(Partitions):
    """
    Class of all partitions.

    TESTS::

        sage: TestSuite( sage.combinat.partition.Partitions_all() ).run()
    """

    def __init__(self):
        """
        Initialize ``self``.

        TESTS::

            sage: P = Partitions()
            sage: P.category()
            Category of infinite enumerated sets
            sage: Partitions().cardinality()
            +Infinity
            sage: TestSuite(P).run()
        """
        Partitions.__init__(self, is_infinite=True)

    def subset(self, size=None, **kwargs):
        """
        Returns the subset of partitions of a given size and additional
        keyword arguments.

        EXAMPLES::

            sage: P = Partitions()
            sage: P.subset(4)
            Partitions of the integer 4
        """
        if size is None:
            return self
        return Partitions(size, **kwargs)

    def _repr_(self):
        """
        Return a string representation of ``self``.

        TESTS::

            sage: Partitions() # indirect doctest
            Partitions
        """
        return "Partitions"

    def __iter__(self):
        """
        An iterator for all partitions.

        EXAMPLES::

            sage: p = Partitions()
            sage: it = p.__iter__()
            sage: [it.next() for i in range(10)]
            [[], [1], [2], [1, 1], [3], [2, 1], [1, 1, 1], [4], [3, 1], [2, 2]]
        """
        n = 0
        while True:
            for p in ZS1_iterator(n):
                yield self.element_class(self, p)
            n += 1

    def __reversed__(self):
        """
        A reversed iterator for all partitions.

        This reverse iterates through partitions of fixed `n` and incrementing
        `n` after reaching the end.

        EXAMPLES::

            sage: p = Partitions()
            sage: revit = p.__reversed__()
            sage: [revit.next() for i in range(10)]
            [[], [1], [1, 1], [2], [1, 1, 1], [2, 1], [3], [1, 1, 1, 1], [2, 1, 1], [2, 2]]
        """
        n = 0
        while True:
            for p in reversed(list(ZS1_iterator(n))):
                yield self.element_class(self, p)
            n += 1

class Partitions_all_bounded(Partitions):

    def __init__(self, k):
        """
        TESTS::

            sage: TestSuite( sage.combinat.partition.Partitions_all_bounded(3) ).run()
        """
        self.k = k
        Partitions.__init__(self, is_infinite=True)

    def __contains__(self, x):
        """
        TESTS::

            sage: P = Partitions(max_part=3)
            sage: Partition([2,1]) in P
            True
            sage: [2,1] in P
            True
            sage: [3,2,1] in P
            True
            sage: [1,2] in P
            False
            sage: [5,1] in P
            False
            sage: [0] in P
            True
            sage: [] in P
            True
        """
        return len(x) == 0 or (x[0] <= self.k and Partitions.__contains__(self, x))

    def _repr_(self):
        """
        TESTS::

            sage: from sage.combinat.partition import Partitions_all_bounded
            sage: Partitions_all_bounded(3)
            3-Bounded Partitions
        """
        return "%d-Bounded Partitions"%self.k

    def __iter__(self):
        """
        An iterator for all `k`-bounded partitions.

        EXAMPLES::

            sage: p = Partitions(max_part=3)
            sage: it = p.__iter__()
            sage: [it.next() for i in range(10)]
            [[], [1], [2], [1, 1], [3], [2, 1], [1, 1, 1], [3, 1], [2, 2], [2, 1, 1]]
        """
        n = 0
        while True:
            for p in Partitions(n, max_part=self.k):
                yield self.element_class(self, p)
            n += 1


class Partitions_n(Partitions):
    """
    Partitions of the integer `n`.

    TESTS::

        sage: TestSuite( sage.combinat.partition.Partitions_n(0) ).run()
        sage: TestSuite( sage.combinat.partition.Partitions_n(0) ).run()
    """

    def __init__(self, n):
        """
        Initialze ``self``.

        TESTS::

            sage: TestSuite(  Partitions(5) ).run()
        """
        Partitions.__init__(self)
        self.n = n

    def __contains__(self, x):
        """
        Check if ``x`` is contained in ``self``.

        TESTS::

            sage: p = Partitions(5)
            sage: [2,1] in p
            False
            sage: [2,2,1] in p
            True
            sage: [3,2] in p
            True
            sage: [2,3] in p
            False
        """
        return x in _Partitions and sum(x) == self.n

    def _repr_(self):
        """
        Return a string representation of ``self``.

        TESTS::

            sage: Partitions(5) # indirect doctest
            Partitions of the integer 5
        """
        return "Partitions of the integer %s"%self.n

    def _an_element_(self):
        """
        Returns a partition in ``self``.

        EXAMPLES::

            sage: Partitions(4).an_element()  # indirect doctest
            [3, 1]
            sage: Partitions(0).an_element()
            []
            sage: Partitions(1).an_element()
            [1]
        """
        if self.n == 0:
            lst = []
        elif self.n == 1:
            lst = [1]
        else:
            lst = [self.n-1, 1]
        return self.element_class(self, lst)

    def cardinality(self, algorithm='flint'):
        r"""
        Returns the number of partitions of the specified size.

        INPUT:

        - ``algorithm``  - (default: ``'flint'``)

          - ``'flint'`` -- use FLINT (currently the fastest)
          - ``'bober'`` -- Use Jonathan Bober's implementation (*very* fast)
          - ``'gap'`` -- use GAP (VERY *slow*)
          - ``'pari'`` -- use PARI. Speed seems the same as GAP until
            `n` is in the thousands, in which case PARI is faster.

        Use the function :meth:`partitions` to return a generator over all
        partitions of `n`.

        It is possible to associate with every partition of the integer `n` a
        conjugacy class of permutations in the symmetric group on `n` points
        and vice versa. Therefore the number of partitions `p_n` is the number
        of conjugacy classes of the symmetric group on `n` points.

        EXAMPLES::

            sage: v = Partitions(5).list(); v
            [[5], [4, 1], [3, 2], [3, 1, 1], [2, 2, 1], [2, 1, 1, 1], [1, 1, 1, 1, 1]]
            sage: len(v)
            7
            sage: Partitions(5).cardinality(algorithm='gap')
            7
            sage: Partitions(5).cardinality(algorithm='pari')
            7
            sage: Partitions(5).cardinality(algorithm='bober')
            7
            sage: number_of_partitions(5, algorithm='flint')
            7

        The input must be a nonnegative integer or a ``ValueError`` is raised.

        ::

            sage: Partitions(10).cardinality()
            42
            sage: Partitions(3).cardinality()
            3
            sage: Partitions(10).cardinality()
            42
            sage: Partitions(3).cardinality(algorithm='pari')
            3
            sage: Partitions(10).cardinality(algorithm='pari')
            42
            sage: Partitions(40).cardinality()
            37338
            sage: Partitions(100).cardinality()
            190569292

        A generating function for `p_n` is given by the reciprocal of
        Euler's function:

        .. MATH::

           \sum_{n=0}^{\infty} p_n x^n = \prod_{k=1}^{\infty} \left( \frac{1}{1-x^k} \right).

        We use Sage to verify that the first several coefficients do
        indeed agree::

            sage: q = PowerSeriesRing(QQ, 'q', default_prec=9).gen()
            sage: prod([(1-q^k)^(-1) for k in range(1,9)])  ## partial product of
            1 + q + 2*q^2 + 3*q^3 + 5*q^4 + 7*q^5 + 11*q^6 + 15*q^7 + 22*q^8 + O(q^9)
            sage: [Partitions(k).cardinality() for k in range(2,10)]
            [2, 3, 5, 7, 11, 15, 22, 30]

        REFERENCES:

        - :wikipedia:`Partition\_(number\_theory)`
        """
        if algorithm == 'flint':
            return cached_number_of_partitions(self.n)

        elif algorithm == 'bober':
            return bober_number_of_partitions(self.n)

        elif algorithm == 'gap':
            return ZZ(gap.eval("NrPartitions(%s)" % (ZZ(self.n))))

        elif algorithm == 'pari':
            return ZZ(pari(ZZ(self.n)).numbpart())

        raise ValueError("unknown algorithm '%s'" % algorithm)

    def random_element(self, measure = 'uniform'):
        """
        Return a random partitions of `n` for the specified measure.

        INPUT:

        - ``measure`` -- ``'uniform'`` or ``'Plancherel'``
          (default: ``'uniform'``)

        .. SEEALSO::

            - :meth:`random_element_uniform`
            - :meth:`random_element_plancherel`

        EXAMPLES::

            sage: Partitions(5).random_element() # random
            [2, 1, 1, 1]
            sage: Partitions(5).random_element(measure='Plancherel') # random
            [2, 1, 1, 1]
        """
        if measure == 'uniform':
            return self.random_element_uniform()
        elif measure == 'Plancherel':
            return self.random_element_plancherel()
        else:
            raise ValueError("Unkown measure: %s"%(measure))

    def random_element_uniform(self):
        """
        Return a random partition of `n` with uniform probability.

        EXAMPLES::

            sage: Partitions(5).random_element_uniform()  # random
            [2, 1, 1, 1]
            sage: Partitions(20).random_element_uniform() # random
            [9, 3, 3, 2, 2, 1]

        TESTS::

            sage: all(Part.random_element_uniform() in Part
            ...       for Part in map(Partitions, range(10)))
            True

        ALGORITHM:

         - It is a python Implementation of RANDPAR, see [nw]_.  The
           complexity is unknown, there may be better algorithms.

           .. TODO::

               Check in Knuth AOCP4.

         - There is also certainly a lot of room for optimizations, see
           comments in the code.

        REFERENCES:

        .. [nw] Nijenhuis, Wilf, Combinatorial Algorithms, Academic Press
           (1978).

        AUTHOR:

        - Florent Hivert (2009-11-23)
        """
        n = self.n
        res = [] # A dictionary of multiplicities could be faster.
        while n > 0:
            # Choose a pair d,j = 1,2..., with d*j <= n with probability
            #        d*numpart(n-d*j) / n / numpart(n)
            # and add d^j to the result partition. The resulting partitions is
            # equiprobable.

            # The following could be made faster by a clever use of floats
            rand = randrange(0, n*cached_number_of_partitions(n))  # cached number_of_partition

            # It is better to start by the j = 1 pairs because they are the
            # most probable. Maybe there is an even more clever order.
            for j in range(1, n+1):
                d = 1
                r = n-j        # n - d*j
                while  r >= 0:
                    rand -= d * cached_number_of_partitions(r)
                    if rand < 0: break
                    d +=1
                    r -= j
                else:
                    continue
                break
            res.extend([d]*j)
            n = r
        res.sort(reverse=True)
        return Partition(res)

    def random_element_plancherel(self):
        r"""
        Return a random partition of `n`.

        EXAMPLES::

            sage: Partitions(5).random_element_plancherel()   # random
            [2, 1, 1, 1]
            sage: Partitions(20).random_element_plancherel()  # random
            [9, 3, 3, 2, 2, 1]

        TESTS::

            sage: all(Part.random_element_plancherel() in Part
            ...       for Part in map(Partitions, range(10)))
            True

        ALGORITHM:

        - insert by Robinson-Schensted a uniform random permutations of n and
          returns the shape of the resulting tableau. The complexity is
          `O(n\ln(n))` which is likely optimal. However, the implementation
          could be optimized.

        AUTHOR:

        - Florent Hivert (2009-11-23)
        """
        return permutation.Permutations(self.n).random_element().left_tableau().shape()

    def first(self):
        """
        Returns the lexicographically first partition of a positive integer
        `n`. This is the partition ``[n]``.

        EXAMPLES::

            sage: Partitions(4).first()
            [4]
        """
        return self.element_class(self, [self.n])

    def next(self, p):
        """
        Return the lexicographically next partition after the partition ``p``.

        EXAMPLES::

            sage: Partitions(4).next([4])
            [3, 1]
            sage: Partitions(4).next([1,1,1,1]) is None
            True
        """
        found = False
        for i in self:
            if found:
                return i
            if i == p:
                found = True
        return None

    def last(self):
        """
        Return the lexicographically last partition of the positive
        integer `n`. This is the all-ones partition.

        EXAMPLES::

            sage: Partitions(4).last()
            [1, 1, 1, 1]
        """
        return self.element_class(self, [1]*self.n)

    def __iter__(self):
        """
        An iterator for the partitions of `n`.

        EXAMPLES::

            sage: [x for x in Partitions(4)]
            [[4], [3, 1], [2, 2], [2, 1, 1], [1, 1, 1, 1]]
        """
        for p in ZS1_iterator(self.n):
            yield self.element_class(self, p)

    def subset(self, **kwargs):
        r"""
        Return a subset of ``self`` with the additional optional arguments.

        EXAMPLES::

            sage: P = Partitions(5); P
            Partitions of the integer 5
            sage: P.subset(starting=[3,1])
            Partitions of the integer 5 starting with [3, 1]
        """
        return Partitions(self.n, **kwargs)

class Partitions_parts_in(Partitions):
    """
    Partitions of `n` with parts in a given set `S`.

    This is invoked indirectly when calling
    ``Partitions(n, parts_in=parts)``, where ``parts`` is a list of
    pairwise distinct integers.

    TESTS::

        sage: TestSuite( sage.combinat.partition.Partitions_parts_in(6, parts=[2,1]) ).run()
    """

    @staticmethod
    def __classcall_private__(cls, n, parts):
        """
        Normalize the input to ensure a unique representation.

        TESTS::

            sage: P = Partitions(4, parts_in=[2,1])
            sage: P2 = Partitions(4, parts_in=(1,2))
            sage: P is P2
            True
        """
        parts = tuple(sorted(parts))
        return super(Partitions_parts_in, cls).__classcall__(cls, Integer(n), parts)

    def __init__(self, n, parts):
        """
        Initialize ``self``.

        TESTS::

            sage: TestSuite(Partitions(5, parts_in=[1,2,3])).run()
        """
        Partitions.__init__(self)
        self.n = n
        self.parts = list(parts)

    def __contains__(self, x):
        """
        TESTS::

            sage: p = Partitions(5, parts_in=[1,2])
            sage: [2,1,1,1] in p
            True
            sage: [4,1] in p
            False
        """
        return (x in _Partitions and sum(x) == self.n and
                all(p in self.parts for p in x))

    def _repr_(self):
        """
        TESTS::

            sage: Partitions(5, parts_in=[1,2,3]) # indirect doctest
            Partitions of the integer 5 with parts in [1, 2, 3]
        """
        return "Partitions of the integer %s with parts in %s" % (self.n, self.parts)

    def cardinality(self):
        r"""
        Return the number of partitions with parts in ``self``. Wraps GAP's
        ``NrRestrictedPartitions``.

        EXAMPLES::

            sage: Partitions(15, parts_in=[2,3,7]).cardinality()
            5

        If you can use all parts 1 through `n`, we'd better get `p(n)`::

            sage: Partitions(20, parts_in=[1..20]).cardinality() == Partitions(20).cardinality()
            True

        TESTS:

        Let's check the consistency of GAP's function and our own
        algorithm that actually generates the partitions::

            sage: ps = Partitions(15, parts_in=[1,2,3])
            sage: ps.cardinality() == len(ps.list())
            True
            sage: ps = Partitions(15, parts_in=[])
            sage: ps.cardinality() == len(ps.list())
            True
            sage: ps = Partitions(3000, parts_in=[50,100,500,1000])
            sage: ps.cardinality() == len(ps.list())
            True
            sage: ps = Partitions(10, parts_in=[3,6,9])
            sage: ps.cardinality() == len(ps.list())
            True
            sage: ps = Partitions(0, parts_in=[1,2])
            sage: ps.cardinality() == len(ps.list())
            True
        """
        # GAP complains if you give it an empty list
        if self.parts:
            return ZZ(gap.eval("NrRestrictedPartitions(%s,%s)" % (ZZ(self.n), self.parts)))
        else:
            return Integer(self.n == 0)

    def first(self):
        """
        Return the lexicographically first partition of a positive
        integer `n` with the specified parts, or ``None`` if no such
        partition exists.

        EXAMPLES::

            sage: Partitions(9, parts_in=[3,4]).first()
            [3, 3, 3]
            sage: Partitions(6, parts_in=[1..6]).first()
            [6]
            sage: Partitions(30, parts_in=[4,7,8,10,11]).first()
            [11, 11, 8]
        """
        try:
            return self.element_class(self, self._findfirst(self.n, self.parts[:]))
        except TypeError:
            return None

    def _findfirst(self, n, parts):
        """
        TESTS::

            sage: p = Partitions(9, parts_in=[3,4])
            sage: p._findfirst(p.n, p.parts[:])
            [3, 3, 3]
            sage: p._findfirst(0, p.parts[:])
            []
            sage: p._findfirst(p.n, [10])

        """
        if n == 0:
            return []
        else:
            while parts:
                p = parts.pop()
                for k in range(n.quo_rem(p)[0], 0, -1):
                    try:
                        return k * [p] + self._findfirst(n - k * p, parts[:])
                    except TypeError:
                        pass

    def last(self):
        """
        Return the lexicographically last partition of the positive
        integer `n` with the specified parts, or ``None`` if no such
        partition exists.

        EXAMPLES::

            sage: Partitions(15, parts_in=[2,3]).last()
            [3, 2, 2, 2, 2, 2, 2]
            sage: Partitions(30, parts_in=[4,7,8,10,11]).last()
            [7, 7, 4, 4, 4, 4]
            sage: Partitions(10, parts_in=[3,6]).last() is None
            True
            sage: Partitions(50, parts_in=[11,12,13]).last()
            [13, 13, 12, 12]
            sage: Partitions(30, parts_in=[4,7,8,10,11]).last()
            [7, 7, 4, 4, 4, 4]

        TESTS::

            sage: Partitions(6, parts_in=[1..6]).last()
            [1, 1, 1, 1, 1, 1]
            sage: Partitions(0, parts_in=[]).last()
            []
            sage: Partitions(50, parts_in=[11,12]).last() is None
            True
        """
        try:
            return self.element_class(self, self._findlast(self.n, self.parts))
        except TypeError:
            return None

    def _findlast(self, n, parts):
        """
        Return the lexicographically largest partition of `n` using the
        given parts, or ``None`` if no such partition exists. This function
        is not intended to be called directly.

        INPUT:

        - ``n`` -- nonnegative integer

        - ``parts`` -- a sorted list of positive integers.

        OUTPUT:

        A list of integers in weakly decreasing order, or ``None``. The
        output is just a list, not a partition object.

        EXAMPLES::

            sage: ps = Partitions(1, parts_in=[1])
            sage: ps._findlast(15, [2,3])
            [3, 2, 2, 2, 2, 2, 2]
            sage: ps._findlast(9, [2,4]) is None
            True
            sage: ps._findlast(0, [])
            []
            sage: ps._findlast(100, [9,17,31])
            [31, 17, 17, 17, 9, 9]
        """
        if n < 0:
            return None
        elif n == 0:
            return []
        elif parts != []:
            p = parts[0]
            q, r = n.quo_rem(p)
            if r == 0:
                return [p] * q
            # If the smallest part doesn't divide n, try using the next
            # largest part
            else:
                for i, p in enumerate(parts[1:]):
                    rest = self._findlast(n - p, parts[:i+2])
                    if rest is not None:
                        return [p] + rest
        # If we get to here, nothing ever worked, so there's no such
        # partitions, and we return None.
        return None


    def __iter__(self):
        """
        An iterator through the partitions of `n` with all parts belonging
        to a particular set.

        EXAMPLES::

            sage: [x for x in Partitions(4)]
            [[4], [3, 1], [2, 2], [2, 1, 1], [1, 1, 1, 1]]
        """
        for p in self._fast_iterator(self.n, self.parts[:]):
            yield self.element_class(self, p)

    def _fast_iterator(self, n, parts):
        """
        A fast iterator for the partitions of ``n`` which returns lists and
        not partition types. This function is not intended to be called
        directly.

        INPUT:

        - ``n`` -- nonnegative integer.

        - ``parts`` -- a list of parts to use. This list will be
          destroyed, so pass things here with ``foo[:]`` (or something
          equivalent) if you want to preserve your list. In particular,
          the ``__iter__`` method needs to use ``self.parts[:]``, or else we
          forget which parts we're using!

        OUTPUT:

        A generator object for partitions of `n` with parts in
        ``parts``.

        If the parts in ``parts`` are sorted in increasing order, this
        function returns weakly decreasing lists. If ``parts`` is not
        sorted, your lists won't be, either.

        EXAMPLES::

            sage: P = Partitions(4, parts_in=[2,4])
            sage: it = P._fast_iterator(4, [2,4])
            sage: it.next()
            [4]
            sage: type(_)
            <type 'list'>
        """
        if n == 0:
            yield []
        else:
            while parts:
                p = parts.pop()
                for k in range(n.quo_rem(p)[0], 0, -1):
                    for q in self._fast_iterator(n - k * p, parts[:]):
                        yield k * [p] + q

class Partitions_starting(Partitions):
    """
    All partitions with a given start.
    """

    @staticmethod
    def __classcall_private__(cls, n, starting_partition):
        """
        Normalize the input to ensure a unique representation.

        TESTS::

            sage: P = Partitions(4, starting=[2,1])
            sage: P2 = Partitions(4, starting=[2,1])
            sage: P is P2
            True
        """
        starting_partition = Partition(starting_partition)
        return super(Partitions_starting, cls).__classcall__(cls, Integer(n),
                                                             starting_partition)

    def __init__(self, n, starting_partition):
        """
        Initilizes ``self``.

        EXAMPLES::

            sage: Partitions(3, starting=[2,1])
            Partitions of the integer 3 starting with [2, 1]
            sage: Partitions(3, starting=[2,1]).list()
            [[2, 1], [1, 1, 1]]

        TESTS::

            sage: p = Partitions(3, starting=[2,1])
            sage: TestSuite(p).run()
        """
        Partitions.__init__(self)
        self.n = n
        self._starting = starting_partition

    def _repr_(self):
        """
        Return a string representation of ``self``.

        EXAMPLES::

            sage: Partitions(3, starting=[2,1]) # indirect doctest
            Partitions of the integer 3 starting with [2, 1]
        """
        return "Partitions of the integer %s starting with %s"%(self.n, self._starting)

    def __contains__(self, x):
        """
        Checks if ``x`` is contained in ``self``.

        EXAMPLES::

            sage: p = Partitions(3, starting=[2,1])
            sage: [1,1] in p
            False
            sage: [2,1] in p
            True
            sage: [1,1,1] in p
            True
            sage: [3] in p
            False
        """
        return x in Partitions_n(self.n) and x <= self._starting

    def first(self):
        """
        Return the first partition in ``self``.

        EXAMPLES::

            sage: Partitions(3, starting=[2,1]).first()
            [2, 1]
        """
        return self._starting

    def next(self, part):
        """
        Return the next partition after ``part`` in ``self``.

        EXAMPLES::

            sage: Partitions(3, starting=[2,1]).next(Partition([2,1]))
            [1, 1, 1]
        """
        return part.next()

class Partitions_ending(Partitions):
    """
    All partitions with a given ending.
    """

    @staticmethod
    def __classcall_private__(cls, n, ending_partition):
        """
        Normalize the input to ensure a unique representation.

        TESTS::

            sage: P = Partitions(4)
            sage: P2 = Partitions(4)
            sage: P is P2
            True
        """
        ending_partition = Partition(ending_partition)
        return super(Partitions_ending, cls).__classcall__(cls, Integer(n),
                                                           ending_partition)

    def __init__(self, n, ending_partition):
        """
        Initializes ``self``.

        EXAMPLES::

            sage: Partitions(4, ending=[1,1,1,1]).list()
            [[4], [3, 1], [2, 2], [2, 1, 1], [1, 1, 1, 1]]
            sage: Partitions(4, ending=[2,2]).list()
            [[4], [3, 1], [2, 2]]
            sage: Partitions(4, ending=[4]).list()
            [[4]]

        TESTS::

            sage: p = Partitions(4, ending=[1,1,1,1])
            sage: TestSuite(p).run()
        """
        Partitions.__init__(self)
        self.n = n
        self._ending = ending_partition

    def _repr_(self):
        """
        Return a string representation of ``self``.

        EXAMPLES::

            sage: Partitions(4, ending=[1,1,1,1]) # indirect doctest
            Partitions of the integer 4 ending with [1, 1, 1, 1]
        """
        return "Partitions of the integer %s ending with %s"%(self.n, self._ending)

    def __contains__(self, x):
        """
        Checks if ``x`` is contained in ``self``.

        EXAMPLES::

            sage: p = Partitions(4, ending=[2,2])
            sage: [4] in p
            True
            sage: [2,1,1] in p
            False
            sage: [2,1] in p
            False
        """
        return x in Partitions_n(self.n) and x >= self._ending

    def first(self):
        """
        Return the first partition in ``self``.

        EXAMPLES::

            sage: Partitions(4, ending=[1,1,1,1]).first()
            [4]
        """
        return self.element_class(self, [self.n])

    def next(self, part):
        """
        Return the next partition after ``part`` in ``self``.

        EXAMPLES::

            sage: Partitions(4, ending=[1,1,1,1]).next(Partition([4]))
            [3, 1]
            sage: Partitions(4, ending=[1,1,1,1]).next(Partition([1,1,1,1])) is None
            True
        """
        if part == self._ending:
            return None
        else:
            return part.next()

class PartitionsInBox(Partitions):
    r"""
    All partitions which fit in an `h \times w` box.

    EXAMPLES::

        sage: PartitionsInBox(2,2)
        Integer partitions which fit in a 2 x 2 box
        sage: PartitionsInBox(2,2).list()
        [[], [1], [1, 1], [2], [2, 1], [2, 2]]
    """

    def __init__(self, h, w):
        """
        Initialize ``self``.

        TESTS::

            sage: p = PartitionsInBox(2,2)
            sage: TestSuite(p).run()
        """
        Partitions.__init__(self)
        self.h = h
        self.w = w

    def _repr_(self):
        """
        Return a string representation of ``self``.

        EXAMPLES::

            sage: PartitionsInBox(2,2) # indirect doctest
            Integer partitions which fit in a 2 x 2 box
        """
        return "Integer partitions which fit in a %s x %s box" % (self.h, self.w)

    def __contains__(self, x):
        """
        Checks if ``x`` is contained in ``self``.

        EXAMPLES::

            sage: [] in PartitionsInBox(2,2)
            True
            sage: [2,1] in PartitionsInBox(2,2)
            True
            sage: [3,1] in PartitionsInBox(2,2)
            False
            sage: [2,1,1] in PartitionsInBox(2,2)
            False
            sage: [3,1] in PartitionsInBox(3, 2)
            False
            sage: [3,1] in PartitionsInBox(2, 3)
            True
        """
        return x in _Partitions and len(x) <= self.h \
               and (len(x) == 0 or x[0] <= self.w)

    def list(self):
        """
        Return a list of all the partitions inside a box of height `h` and
        width `w`.

        EXAMPLES::

            sage: PartitionsInBox(2,2).list()
            [[], [1], [1, 1], [2], [2, 1], [2, 2]]
            sage: PartitionsInBox(2,3).list()
            [[], [1], [1, 1], [2], [2, 1], [2, 2], [3], [3, 1], [3, 2], [3, 3]]

        TESTS:

        Check :trac:`10890`::

            sage: type(PartitionsInBox(0,0)[0])
            <class 'sage.combinat.partition.PartitionsInBox_with_category.element_class'>
        """
        h = self.h
        w = self.w
        if h == 0:
            return [self.element_class(self, [])]
        else:
            l = [[i] for i in range(0, w+1)]
            add = lambda x: [ x+[i] for i in range(0, x[-1]+1)]
            for i in range(h-1):
                new_list = []
                for element in l:
                    new_list += add(element)
                l = new_list

            return [self.element_class(self, filter(lambda x: x!=0, p)) for p in l]

def PartitionsInBox_hw(h, w):
    """
    For unpickling ``PartitionsInBox_hw`` objects created before
    :trac:`13605`. See :class:`OrderedPartitions`.

    EXAMPLES::

        sage: sage.combinat.partition.PartitionsInBox_hw(3, 2)
        doctest:1: DeprecationWarning: this class is deprecated. Use PartitionsInBox instead
        See http://trac.sagemath.org/13605 for details.
        Integer partitions which fit in a 3 x 2 box
    """
    from sage.misc.superseded import deprecation
    deprecation(13605,'this class is deprecated. Use PartitionsInBox instead')
    return PartitionsInBox(h, w)

class Partitions_constraints(IntegerListsLex):
    """
    For unpickling old constrained ``Partitions_constraints`` objects created
    with sage <= 3.4.1. See :class:`Partitions`.
    """
    def __setstate__(self, data):
        r"""
        TESTS::

            sage: dmp = 'x\x9ck`J.NLO\xd5K\xce\xcfM\xca\xccK,\xd1+H,*\xc9,\xc9\xcc\xcf\xe3\n\x80\xb1\x8a\xe3\x93\x81DIQbf^I1W!\xa3fc!Sm!\xb3F(7\x92x!Km!k(GnbE<\xc8\x88B6\x88\xb9E\x99y\xe9\xc5z@\x05\xa9\xe9\xa9E\\\xb9\x89\xd9\xa9\xf10N!{(\xa3QkP!Gq(c^\x06\x90c\x0c\xe4p\x96&\xe9\x01\x00\xc2\xe53\xfd'
            sage: sp = loads(dmp); sp
            Integer lists of sum 3 satisfying certain constraints
            sage: sp.list()
            [[2, 1], [1, 1, 1]]
        """
        n = data['n']
        self.__class__ = IntegerListsLex
        constraints = {'max_slope' : 0,
                       'min_part' : 1,
                       'element_class' : Partition,
                       'global_options' : Partitions.global_options}
        constraints.update(data['constraints'])
        self.__init__(n, **constraints)


######################
# Ordered Partitions #
######################

class OrderedPartitions(Partitions):
    """
    The class of ordered partitions of `n`. If `k` is specified, then this
    contains only the ordered partitions of length `k`.

    .. NOTE::

       It is recommended that you use :meth:`Compositions` instead as
       :meth:`OrderedPartitions` wraps GAP. See also
       :class:`ordered_partitions`.

    EXAMPLES::

        sage: OrderedPartitions(3)
        Ordered partitions of 3
        sage: OrderedPartitions(3).list()
        [[3], [2, 1], [1, 2], [1, 1, 1]]
        sage: OrderedPartitions(3,2)
        Ordered partitions of 3 of length 2
        sage: OrderedPartitions(3,2).list()
        [[2, 1], [1, 2]]
    """

    @staticmethod
    def __classcall_private__(cls, n, k=None):
        """
        Normalize the input to ensure a unique representation.

        TESTS::

            sage: P = OrderedPartitions(3,2)
            sage: P2 = OrderedPartitions(3,2)
            sage: P is P2
            True
        """
        if k is not None:
            k = Integer(k)
        return super(OrderedPartitions, cls).__classcall__(cls, Integer(n), k)

    def __init__(self, n, k):
        """
        Initialize ``self``.

        EXAMPLES::

            sage: o = OrderedPartitions(4,2)

        TESTS::

            sage: TestSuite( OrderedPartitions(5,3) ).run()
        """
        Partitions.__init__(self)
        self.n = n
        self.k = k

    def __contains__(self, x):
        """
        Check to see if ``x`` is an element of ``self``.

        EXAMPLES::

            sage: o = OrderedPartitions(4,2)
            sage: [2,1] in o
            False
            sage: [2,2] in o
            True
            sage: [1,2,1] in o
            False
        """
        C = composition.Compositions(self.n, length=self.k)
        return C(x) in composition.Compositions(self.n, length=self.k)

    def _repr_(self):
        """
        Return a string representation of ``self``.

        EXAMPLES::

            sage: OrderedPartitions(3) # indirect doctest
            Ordered partitions of 3
            sage: OrderedPartitions(3,2) # indirect doctest
            Ordered partitions of 3 of length 2
        """
        string = "Ordered partitions of %s"%self.n
        if self.k is not None:
            string += " of length %s"%self.k
        return string

    def list(self):
        """
        Return a list of partitions in ``self``.

        EXAMPLES::

            sage: OrderedPartitions(3).list()
            [[3], [2, 1], [1, 2], [1, 1, 1]]
            sage: OrderedPartitions(3,2).list()
            [[2, 1], [1, 2]]
        """
        n = self.n
        k = self.k
        if self.k is None:
            ans=gap.eval("OrderedPartitions(%s)"%(ZZ(n)))
        else:
            ans=gap.eval("OrderedPartitions(%s,%s)"%(ZZ(n),ZZ(k)))
        result = eval(ans.replace('\n',''))
        result.reverse()
        return result

    def cardinality(self):
        """
        Return the cardinality of ``self``.

        EXAMPLES::

            sage: OrderedPartitions(3).cardinality()
            4
            sage: OrderedPartitions(3,2).cardinality()
            2
        """
        n = self.n
        k = self.k
        if k is None:
            ans=gap.eval("NrOrderedPartitions(%s)"%(n))
        else:
            ans=gap.eval("NrOrderedPartitions(%s,%s)"%(n,k))
        return ZZ(ans)

def OrderedPartitions_nk(n, k):
    """
    For unpickling ``OrderedPartitions_nk`` objects created before
    :trac:`13605`. See :class:`OrderedPartitions`.

    EXAMPLES::

        sage: sage.combinat.partition.OrderedPartitions_nk(3, 2)
        doctest:1: DeprecationWarning: this class is deprecated. Use OrderedPartitions instead
        See http://trac.sagemath.org/13605 for details.
        Ordered partitions of 3 of length 2
    """
    from sage.misc.superseded import deprecation
    deprecation(13605,'this class is deprecated. Use OrderedPartitions instead')
    return OrderedPartitions(n, k)

##########################
# Partitions Greatest LE #
##########################

class PartitionsGreatestLE(UniqueRepresentation, IntegerListsLex):
    """
    The class of all (unordered) "restricted" partitions of the integer `n`
    having parts less than or equal to the integer `k`.

    EXAMPLES::

        sage: PartitionsGreatestLE(10,2)
        Partitions of 10 having parts less than or equal to 2
        sage: PartitionsGreatestLE(10,2).list()
        [[2, 2, 2, 2, 2],
         [2, 2, 2, 2, 1, 1],
         [2, 2, 2, 1, 1, 1, 1],
         [2, 2, 1, 1, 1, 1, 1, 1],
         [2, 1, 1, 1, 1, 1, 1, 1, 1],
         [1, 1, 1, 1, 1, 1, 1, 1, 1, 1]]

        sage: [4,3,2,1] in PartitionsGreatestLE(10,2)
        False
        sage: [2,2,2,2,2] in PartitionsGreatestLE(10,2)
        True
        sage: PartitionsGreatestLE(10,2).first().parent()
        Partitions...
    """

    def __init__(self, n, k):
        """
        Initialize ``self``.

        TESTS::

            sage: p = PartitionsGreatestLE(10,2)
            sage: p.n, p.k
            (10, 2)
            sage: TestSuite(p).run()
        """
        IntegerListsLex.__init__(self, n, max_slope = 0, min_part=1, max_part = k)
        self.n = n
        self.k = k

    def _repr_(self):
        """
        Return a string representation of ``self``.

        TESTS::

            sage: PartitionsGreatestLE(10, 2) # indirect doctest
            Partitions of 10 having parts less than or equal to 2
        """
        return "Partitions of %s having parts less than or equal to %s"%(self.n, self.k)

    Element = Partition
    global_options = PartitionOptions

def PartitionsGreatestLE_nk(n, k):
    """
    For unpickling ``PartitionsGreatestLE`` objects created with sage <= 3.4.1.
    See :class:`PartitionsGreatestLE`.

    EXAMPLES::

        sage: sage.combinat.partition.PartitionsGreatestLE_nk(10, 2)
        doctest:1: DeprecationWarning: this class is deprecated. Use PartitionsGreatestLE instead
        See http://trac.sagemath.org/13605 for details.
        Partitions of 10 having parts less than or equal to 2
    """
    from sage.misc.superseded import deprecation
    deprecation(13605,'this class is deprecated. Use PartitionsGreatestLE instead')
    return PartitionsGreatestLE(n, k)

##########################
# Partitions Greatest EQ #
##########################

class PartitionsGreatestEQ(IntegerListsLex, UniqueRepresentation):
    """
    The class of all (unordered) "restricted" partitions of the integer `n`
    having its greatest part equal to the integer `k`.

    EXAMPLES::

        sage: PartitionsGreatestEQ(10,2)
        Partitions of 10 having greatest part equal to 2
        sage: PartitionsGreatestEQ(10,2).list()
        [[2, 2, 2, 2, 2],
         [2, 2, 2, 2, 1, 1],
         [2, 2, 2, 1, 1, 1, 1],
         [2, 2, 1, 1, 1, 1, 1, 1],
         [2, 1, 1, 1, 1, 1, 1, 1, 1]]

        sage: [4,3,2,1] in PartitionsGreatestEQ(10,2)
        False
        sage: [2,2,2,2,2] in PartitionsGreatestEQ(10,2)
        True
        sage: [1]*10 in PartitionsGreatestEQ(10,2)
        False

        sage: PartitionsGreatestEQ(10,2).first().parent()
        Partitions...
    """

    def __init__(self, n, k):
        """
        Initialize ``self``.

        TESTS::

            sage: p = PartitionsGreatestEQ(10,2)
            sage: p.n, p.k
            (10, 2)
            sage: TestSuite(p).run()
        """
        IntegerListsLex.__init__(self, n, max_slope = 0, max_part=k, floor = [k])
        self.k = k

    def _repr_(self):
        """
        Return a string representation of ``self``.

        TESTS::

            sage: PartitionsGreatestEQ(10,2) # indirect doctest
            Partitions of 10 having greatest part equal to 2
        """
        return "Partitions of %s having greatest part equal to %s"%(self.n, self.k)

    Element = Partition
    global_options = PartitionOptions

def PartitionsGreatestEQ_nk(n, k):
    """
    EXAMPLES::

        sage: sage.combinat.partition.PartitionsGreatestEQ_nk(10, 2)
        doctest:1: DeprecationWarning: this class is deprecated. Use PartitionsGreatestEQ instead
        See http://trac.sagemath.org/13605 for details.
        Partitions of 10 having greatest part equal to 2
    """
    from sage.misc.superseded import deprecation
    deprecation(13605,'this class is deprecated. Use PartitionsGreatestEQ instead')
    return PartitionsGreatestEQ(n, k)

#########################
# Restricted Partitions #
#########################

def RestrictedPartitions(n, S, k=None):
    r"""
    This function has been deprecated and will be removed in a
    future version of Sage; use :class:`Partitions` with the ``parts_in``
    keyword. Note, however, that the current implementation of
    :class:`Partitions` does not allow the ``parts_in`` keyword to be combined
    with keywords such as ``max_length``; see :trac:`13072` and :trac:`12278`
    for more details. This class should not be removed until this problem
    has been fixed.

    Original docstring follows.

    A restricted partition is, like an ordinary partition, an unordered
    sum `n = p_1+p_2+\ldots+p_k` of positive integers and is
    represented by the list `p = [p_1,p_2,\ldots,p_k]`, in
    nonincreasing order. The difference is that here the `p_i`
    must be elements from the set `S`, while for ordinary
    partitions they may be elements from `[1..n]`.

    Returns the list of all restricted partitions of the positive
    integer n into sums with `k` summands with the summands of the
    partition coming from the set `S`. If `k` is not given all restricted
    partitions for all `k` are returned.

    Wraps GAP's ``RestrictedPartitions``.

    EXAMPLES::

        sage: RestrictedPartitions(5,[3,2,1])
        doctest:1: DeprecationWarning: RestrictedPartitions is deprecated; use Partitions with the parts_in keyword instead.
        See http://trac.sagemath.org/13072 for details.
        doctest:...: DeprecationWarning: RestrictedPartitions_nsk is deprecated; use Partitions with the parts_in keyword instead.
        See http://trac.sagemath.org/13072 for details.
        Partitions of 5 restricted to the values [1, 2, 3]
        sage: RestrictedPartitions(5,[3,2,1]).list()
        [[3, 2], [3, 1, 1], [2, 2, 1], [2, 1, 1, 1], [1, 1, 1, 1, 1]]
        sage: RestrictedPartitions(5,[3,2,1],4)
        Partitions of 5 restricted to the values [1, 2, 3] of length 4
        sage: RestrictedPartitions(5,[3,2,1],4).list()
        [[2, 1, 1, 1]]
    """
    from sage.misc.superseded import deprecation
    deprecation(13072, 'RestrictedPartitions is deprecated; use Partitions with the parts_in keyword instead.')
    return RestrictedPartitions_nsk(n, S, k)

class RestrictedPartitions_nsk(CombinatorialClass):
    r"""
    We are deprecating :meth:`RestrictedPartitions`, so this class should
    be deprecated too. See :trac:`13072`.
    """
    def __init__(self, n, S, k=None):
        """
        Initialize ``self``.

        TESTS::

            sage: r = RestrictedPartitions(5,[3,2,1])
            doctest:1: DeprecationWarning: RestrictedPartitions is deprecated; use Partitions with the parts_in keyword instead.
            See http://trac.sagemath.org/13072 for details.
            sage: r == loads(dumps(r))
            True
        """
        from sage.misc.superseded import deprecation
        deprecation(13072, 'RestrictedPartitions_nsk is deprecated; use Partitions with the parts_in keyword instead.')
        self.n = n
        self.S = S
        self.S.sort()
        self.k = k

    Element = Partition
    global_options = PartitionOptions

    def __contains__(self, x):
        """
        Check to see if ``x`` is in ``self``.

        EXAMPLES::

            sage: [4,1] in RestrictedPartitions(5,[3,2,1])
            doctest:...: DeprecationWarning: RestrictedPartitions is deprecated; use Partitions with the parts_in keyword instead.
            See http://trac.sagemath.org/13072 for details.
            False
            sage: [3,2] in RestrictedPartitions(5,[3,2,1])
            True
            sage: [3,2] in RestrictedPartitions(5,[3,2,1],4)
            False
            sage: [2,1,1,1] in RestrictedPartitions(5,[3,2,1],4)
            True
        """
        return x in Partitions_n(self.n) and all(i in self.S for i in x) \
               and (self.k is None or len(x) == self.k)

    def _repr_(self):
        """
        Return a string representation of ``self``.

        EXAMPLES::

            sage: RestrictedPartitions(5,[3,2,1]).__repr__()
            doctest:1: DeprecationWarning: RestrictedPartitions is deprecated; use Partitions with the parts_in keyword instead.
            See http://trac.sagemath.org/13072 for details.
            'Partitions of 5 restricted to the values [1, 2, 3]'
        """
        string = "Partitions of %s restricted to the values %s"%(self.n, self.S)
        if self.k is not None:
            string += " of length %s" % self.k
        return string

    def list(self):
        r"""
        Returns the list of all restricted partitions of the positive
        integer `n` into sums with `k` summands with the summands of the
        partition coming from the set `S`. If `k` is not given all
        restricted partitions for all `k` are returned.

        Wraps GAP's RestrictedPartitions.

        EXAMPLES::

            sage: RestrictedPartitions(8,[1,3,5,7]).list()
            doctest:...: DeprecationWarning: RestrictedPartitions is deprecated; use Partitions with the parts_in keyword instead.
            See http://trac.sagemath.org/13072 for details.
            [[7, 1], [5, 3], [5, 1, 1, 1], [3, 3, 1, 1], [3, 1, 1, 1, 1, 1], [1, 1, 1, 1, 1, 1, 1, 1]]
            sage: RestrictedPartitions(8,[1,3,5,7],2).list()
            [[7, 1], [5, 3]]
        """
        n = self.n
        k = self.k
        S = self.S
        if k is None:
            ans=gap.eval("RestrictedPartitions(%s,%s)"%(n,S))
        else:
            ans=gap.eval("RestrictedPartitions(%s,%s,%s)"%(n,S,k))
        result = eval(ans)
        result.reverse()
        return [Partition(p) for p in result]

    def cardinality(self):
        """
        Returns the size of ``self``.

        Wraps GAP's NrRestrictedPartitions.

        EXAMPLES::

            sage: RestrictedPartitions(8,[1,3,5,7]).cardinality()
            doctest:...: DeprecationWarning: RestrictedPartitions is deprecated; use Partitions with the parts_in keyword instead.
            See http://trac.sagemath.org/13072 for details.
            6
            sage: RestrictedPartitions(8,[1,3,5,7],2).cardinality()
            2
        """
        n = self.n
        k = self.k
        S = self.S
        if k is None:
            ans=gap.eval("NrRestrictedPartitions(%s,%s)"%(ZZ(n),S))
        else:
            ans=gap.eval("NrRestrictedPartitions(%s,%s,%s)"%(ZZ(n),S,ZZ(k)))
        return ZZ(ans)


#########################################################################

#### partitions

def partitions_set(S,k=None, use_file=True):
    r"""
    An unordered partition of a set `S` is a set of pairwise
    disjoint nonempty subsets with union `S` and is represented
    by a sorted list of such subsets.

    partitions_set returns the list of all unordered partitions of the
    list `S` of increasing positive integers into k pairwise
    disjoint nonempty sets. If k is omitted then all partitions are
    returned.

    The Bell number `B_n`, named in honor of Eric Temple Bell,
    is the number of different partitions of a set with n elements.

    .. WARNING::

       Wraps GAP - hence `S` must be a list of objects that have string
       representations that can be interpreted by the GAP
       interpreter. If mset consists of at all complicated Sage
       objects, this function does *not* do what you expect. See
       SetPartitions in ``combinat/set_partition``.

    .. WARNING::

       This function is inefficient. The runtime is dominated by
       parsing the output from GAP.

    Wraps GAP's PartitionsSet.

    REFERENCES:

    :wikipedia:`Partition_of_a_set`

    EXAMPLES::

        sage: S = [1,2,3,4]
        sage: from sage.combinat.partition import partitions_set
        sage: partitions_set(S,2)
        doctest:1: DeprecationWarning: partitions_set is deprecated. Use SetPartitions instead.
        See http://trac.sagemath.org/13072 for details.
        Set partitions of {1, 2, 3, 4} with 2 parts
    """
    from sage.misc.superseded import deprecation
    deprecation(13072,'partitions_set is deprecated. Use SetPartitions instead.')
    from sage.combinat.set_partition import SetPartitions
    return SetPartitions(S,k)


def number_of_partitions_set(S,k):
    r"""
    Return the size of ``partitions_set(S,k)``. Wraps
    GAP's ``NrPartitionsSet``.

    The Stirling number of the second kind is the number of partitions
    of a set of size `n` into `k` blocks.

    REFERENCES:

    :wikipedia:`Partition_of_a_set`

    EXAMPLES::

        sage: mset = [1,2,3,4]
        sage: from sage.combinat.partition import number_of_partitions_set
        sage: number_of_partitions_set(mset,2)
        doctest:...: DeprecationWarning: number_of_partitions_set is deprecated. Use SetPartitions().cardinality() instead.
        See http://trac.sagemath.org/13072 for details.
        7
        sage: stirling_number2(4,2)
        7
    """
    from sage.misc.superseded import deprecation
    deprecation(13072, 'number_of_partitions_set is deprecated. Use SetPartitions().cardinality() instead.')
    from sage.combinat.set_partition import SetPartitions
    return SetPartitions(S,k).cardinality()

def number_of_partitions(n, k=None, algorithm='default'):
    r"""
    Returns the number of partitions of `n` with, optionally, at most `k`
    parts.

    The options of :meth:`number_of_partitions()` are being deprecated
    :trac:`13072` in favour of :meth:`Partitions_n.cardinality()` so that
    :meth:`number_of_partitions()` can become a stripped down version of
    the fastest algorithm available (currently this is using FLINT).

    INPUT:

    -  ``n`` -- an integer

    -  ``k`` -- (default: ``None``); if specified, instead
       returns the cardinality of the set of all (unordered) partitions of
       the positive integer ``n`` into sums with ``k`` summands.
       [Will be deprecated: please use PartitionTuples(level, size).cardinality() ]

    -  ``algorithm`` -- (default: 'default')
       [Will be deprecated except in Partition().cardinality() ]

       -  ``'default'`` -- If ``k`` is not ``None``, then use Gap (very slow).
          If  ``k`` is ``None``, use FLINT.

       -  ``'flint'`` -- use FLINT

       -  ``'bober'`` -- use Jonathan Bober's implementation

       -  ``'gap'`` -- use GAP (VERY *slow*)

       -  ``'pari'`` -- use PARI. Speed seems the same as GAP until `n` is in
          the thousands, in which case PARI is faster. *But* PARI has a bug,
          e.g., on 64-bit Linux PARI-2.3.2 outputs numbpart(147007)%1000 as
          536 when it should be 533!. So do not use this option.

    EXAMPLES::

        sage: v = Partitions(5).list(); v
        [[5], [4, 1], [3, 2], [3, 1, 1], [2, 2, 1], [2, 1, 1, 1], [1, 1, 1, 1, 1]]
        sage: len(v)
        7
        sage: number_of_partitions(5, algorithm='gap')
        doctest:1: DeprecationWarning: sage.combinat.number_of_partitions is deprecated. Use  Partitions().cardinality(algorithm='gap')
        See http://trac.sagemath.org/13072 for details.
        7
        sage: number_of_partitions(5, algorithm='pari')
        doctest:1: DeprecationWarning: sage.combinat.number_of_partitions is deprecated. Use  Partitions().cardinality(algorithm='pari')
        See http://trac.sagemath.org/13072 for details.
        7
        sage: number_of_partitions(5, algorithm='bober')
        7

    The input must be a nonnegative integer or a ``ValueError`` is raised.

    ::

        sage: number_of_partitions(-5)
        Traceback (most recent call last):
        ...
        ValueError: n (=-5) must be a nonnegative integer

    ::

        sage: number_of_partitions(10,2)
        doctest:1: DeprecationWarning: sage.combinat.number_of_partitions(size, level) is deprecated. Use PartitionTuples(level, size).cardinality() instead.
        See http://trac.sagemath.org/13072 for details.
        5

        sage: number_of_partitions(10)
        42
        sage: number_of_partitions(3)
        3
        sage: number_of_partitions(10)
        42
        sage: number_of_partitions(3, algorithm='pari')
        3
        sage: number_of_partitions(10, algorithm='pari')
        42
        sage: number_of_partitions(40)
        37338
        sage: number_of_partitions(100)
        190569292
        sage: number_of_partitions(100000)
        27493510569775696512677516320986352688173429315980054758203125984302147328114964173055050741660736621590157844774296248940493063070200461792764493033510116079342457190155718943509725312466108452006369558934464248716828789832182345009262853831404597021307130674510624419227311238999702284408609370935531629697851569569892196108480158600569421098519

    A generating function for the number of partitions `p_n` is given by the
    reciprocal of Euler's function:

    .. MATH::

        \sum_{n=0}^{\infty} p_n x^n = \prod_{k=1}^{\infty} \left(
        \frac{1}{1-x^k} \right).

    We use Sage to verify that the first several coefficients do
    instead agree::

        sage: q = PowerSeriesRing(QQ, 'q', default_prec=9).gen()
        sage: prod([(1-q^k)^(-1) for k in range(1,9)])  ## partial product of
        1 + q + 2*q^2 + 3*q^3 + 5*q^4 + 7*q^5 + 11*q^6 + 15*q^7 + 22*q^8 + O(q^9)
        sage: [number_of_partitions(k) for k in range(2,10)]
        [2, 3, 5, 7, 11, 15, 22, 30]

    REFERENCES:

    - :wikipedia:`Partition\_(number\_theory)`

    TESTS::

        sage: n = 500 + randint(0,500)
        sage: number_of_partitions( n - (n % 385) + 369) % 385 == 0
        True
        sage: n = 1500 + randint(0,1500)
        sage: number_of_partitions( n - (n % 385) + 369) % 385 == 0
        True
        sage: n = 1000000 + randint(0,1000000)
        sage: number_of_partitions( n - (n % 385) + 369) % 385 == 0
        True
        sage: n = 1000000 + randint(0,1000000)
        sage: number_of_partitions( n - (n % 385) + 369) % 385 == 0
        True
        sage: n = 1000000 + randint(0,1000000)
        sage: number_of_partitions( n - (n % 385) + 369) % 385 == 0
        True
        sage: n = 1000000 + randint(0,1000000)
        sage: number_of_partitions( n - (n % 385) + 369) % 385 == 0
        True
        sage: n = 1000000 + randint(0,1000000)
        sage: number_of_partitions( n - (n % 385) + 369) % 385 == 0
        True
        sage: n = 1000000 + randint(0,1000000)
        sage: number_of_partitions( n - (n % 385) + 369) % 385 == 0
        True
        sage: n = 100000000 + randint(0,100000000)
        sage: number_of_partitions( n - (n % 385) + 369) % 385 == 0  # long time (4s on sage.math, 2011)
        True

    Another consistency test for ``n`` up to 500::

        sage: len([n for n in [1..500] if number_of_partitions(n) != number_of_partitions(n,algorithm='pari')])
        0
    """
    from sage.misc.superseded import deprecation
    n = ZZ(n)
    if n < 0:
        raise ValueError("n (=%s) must be a nonnegative integer"%n)
    elif n == 0:
        return ZZ.one()

    if algorithm == 'default':
        if k is None:
            algorithm = 'flint'
        else:
            algorithm = 'gap'

    if algorithm == 'gap':
        if k is None:
            deprecation(13072,"sage.combinat.number_of_partitions is deprecated. Use  Partitions().cardinality(algorithm='gap')")
            ans=gap.eval("NrPartitions(%s)"%(ZZ(n)))
        else:
            deprecation(13072,'sage.combinat.number_of_partitions(size, level) is deprecated. Use PartitionTuples(level, size).cardinality() instead.')
            ans=gap.eval("NrPartitions(%s,%s)"%(ZZ(n),ZZ(k)))
        return ZZ(ans)

    if k is not None:
        raise ValueError("only the GAP algorithm works if k is specified.")

    if algorithm == 'flint':
        return cached_number_of_partitions(n)

    elif algorithm == 'bober':
        return bober_number_of_partitions(n)

    elif algorithm == 'pari':
        deprecation(13072,"sage.combinat.number_of_partitions is deprecated. Use  Partitions().cardinality(algorithm='pari')")
        return ZZ(pari(ZZ(n)).numbpart())

    raise ValueError("unknown algorithm '%s'"%algorithm)

##########
# trac 14225: Partitions() is frequently used, but only weakly cached. Hence,
# establish a strong reference to it.

_Partitions = Partitions()


# This function was previously used to cache number_of_partitions with the
# justification that "Some function e.g.: Partitions(n).random() heavily use
# number_of_partitions", however, the random() method of Partitions() seems to be
# the only place where this was used.
from sage.misc.superseded import deprecated_function_alias
_numpart = deprecated_function_alias(13072, number_of_partitions)

# Rather than caching an under-used function I have cached the default
# number_of_partitions functions which is currently using FLINT.
# AM :trac:`13072`
cached_number_of_partitions = cached_function( flint_number_of_partitions )

def cyclic_permutations_of_partition(partition):
    """
    Return all combinations of cyclic permutations of each cell of the
    partition.

    AUTHORS:

    - Robert L. Miller

    EXAMPLES::

        sage: from sage.combinat.partition import cyclic_permutations_of_partition
        sage: cyclic_permutations_of_partition([[1,2,3,4],[5,6,7]])
        doctest:...: DeprecationWarning: cyclic_permutations_of_partition is being removed from the global namespace. Use sage.combinat.set_partition.cyclic_permutations_of_set_partition instead.
        See http://trac.sagemath.org/13072 for details.
        doctest:...: DeprecationWarning: cyclic_permutations_of_partition_iterator is being removed from the global namespace. Please use sage.combinat.set_partition.cyclic_permutations_of_set_partition_iterator instead.
        See http://trac.sagemath.org/13072 for details.
        doctest:...: DeprecationWarning: cyclic_permutations_of_partition_iterator is being removed from the global namespace. Please use sage.combinat.set_partition.cyclic_permutations_of_set_partition_iterator instead.
        See http://trac.sagemath.org/13072 for details.
        doctest:...: DeprecationWarning: Use the CyclicPermutations object instead.
        See http://trac.sagemath.org/14772 for details.
        doctest:...: DeprecationWarning: Use the CyclicPermutations object instead.
        See http://trac.sagemath.org/14772 for details.
        [[[1, 2, 3, 4], [5, 6, 7]],
         [[1, 2, 4, 3], [5, 6, 7]],
         [[1, 3, 2, 4], [5, 6, 7]],
         [[1, 3, 4, 2], [5, 6, 7]],
         [[1, 4, 2, 3], [5, 6, 7]],
         [[1, 4, 3, 2], [5, 6, 7]],
         [[1, 2, 3, 4], [5, 7, 6]],
         [[1, 2, 4, 3], [5, 7, 6]],
         [[1, 3, 2, 4], [5, 7, 6]],
         [[1, 3, 4, 2], [5, 7, 6]],
         [[1, 4, 2, 3], [5, 7, 6]],
         [[1, 4, 3, 2], [5, 7, 6]]]
    """
    from sage.misc.superseded import deprecation
    deprecation(13072,'cyclic_permutations_of_partition is being removed from the global namespace. Use sage.combinat.set_partition.cyclic_permutations_of_set_partition instead.')
    return list(cyclic_permutations_of_partition_iterator(partition))


def cyclic_permutations_of_partition_iterator(partition):
    """
    Iterates over all combinations of cyclic permutations of each cell
    of the partition.

    AUTHORS:

    - Robert L. Miller

    EXAMPLES::

        sage: from sage.combinat.partition import cyclic_permutations_of_partition_iterator
        sage: list(cyclic_permutations_of_partition_iterator([[1,2,3,4],[5,6,7]]))
        doctest:...: DeprecationWarning: cyclic_permutations_of_partition_iterator is being removed from the global namespace. Please use sage.combinat.set_partition.cyclic_permutations_of_set_partition_iterator instead.
        See http://trac.sagemath.org/13072 for details.
        [[[1, 2, 3, 4], [5, 6, 7]],
         [[1, 2, 4, 3], [5, 6, 7]],
         [[1, 3, 2, 4], [5, 6, 7]],
         [[1, 3, 4, 2], [5, 6, 7]],
         [[1, 4, 2, 3], [5, 6, 7]],
         [[1, 4, 3, 2], [5, 6, 7]],
         [[1, 2, 3, 4], [5, 7, 6]],
         [[1, 2, 4, 3], [5, 7, 6]],
         [[1, 3, 2, 4], [5, 7, 6]],
         [[1, 3, 4, 2], [5, 7, 6]],
         [[1, 4, 2, 3], [5, 7, 6]],
         [[1, 4, 3, 2], [5, 7, 6]]]
    """
    from sage.misc.superseded import deprecation
    deprecation(13072,'cyclic_permutations_of_partition_iterator is being removed from the global namespace. Please use sage.combinat.set_partition.cyclic_permutations_of_set_partition_iterator instead.')
    if len(partition) == 1:
        for i in cyclic_permutations_iterator(partition[0]):
            yield [i]
    else:
        for right in cyclic_permutations_of_partition_iterator(partition[1:]):
            for perm in cyclic_permutations_iterator(partition[0]):
                yield [perm] + right


def partitions(n):
    r"""
    Generator of all the partitions of the integer `n`.

    To compute the number of partitions of `n` use
    :meth:`Partitions_n.cardinality()` or :func:`number_of_partitions()`.

    INPUT:

    -  ``n`` -- An integer

    EXAMPLES::

        sage: partitions(3)
        <generator object partitions at 0x...>
        sage: list(partitions(3))
        doctest:1: DeprecationWarning: partitions is deprecated. Use Partitions() instead.
        See http://trac.sagemath.org/13072 for details.
        doctest:...: DeprecationWarning: partitions is deprecated. Use Partitions() instead.
        See http://trac.sagemath.org/13072 for details.
        [(1, 1, 1), (1, 2), (3,)]

    AUTHORS:

    - Adapted from David Eppstein, Jan Van lent, George Yoshida;
      Python Cookbook 2, Recipe 19.16.
    """
    from sage.misc.superseded import deprecation
    deprecation(13072,'partitions is deprecated. Use Partitions() instead.')
    n = ZZ(n)
    # base case of the recursion: zero is the sum of the empty tuple
    if n == 0:
        yield ( )
        return
    # modify the partitions of n-1 to form the partitions of n
    for p in partitions(n-1):
        yield (1,) + p
        if p and (len(p) < 2 or p[1] > p[0]):
            yield (p[0] + 1,) + p[1:]


def ordered_partitions(n,k=None):
    r"""
    An ordered partition of `n` is an ordered sum

    .. MATH::

        n = p_1+p_2 + \cdots + p_k

    of positive integers and is represented by the list
    `p = [p_1,p_2,\cdots ,p_k]`. If `k` is omitted
    then all ordered partitions are returned.

    ``ordered_partitions(n,k)`` returns the list of all
    (ordered) partitions of the positive integer n into sums with `k`
    summands.

    Do not call ``ordered_partitions`` with an `n` much
    larger than 15, since the list will simply become too large.

    Wraps GAP's ``OrderedPartitions``.

    The number of ordered partitions `T_n` of
    `\{ 1, 2, ..., n \}` has the generating function is

    .. MATH::

        \sum_n {T_n \over n!} x^n = {1 \over 2-e^x}.

    EXAMPLES::

        sage: from sage.combinat.partition import ordered_partitions
        sage: ordered_partitions(10,2)
        doctest:1: DeprecationWarning: ordered_partitions is deprecated. Use OrderedPartitions instead.
        See http://trac.sagemath.org/13072 for details.
        [[1, 9], [2, 8], [3, 7], [4, 6], [5, 5], [6, 4], [7, 3], [8, 2], [9, 1]]

    ::

        sage: ordered_partitions(4)
        [[1, 1, 1, 1], [1, 1, 2], [1, 2, 1], [1, 3], [2, 1, 1], [2, 2], [3, 1], [4]]

    REFERENCES:

    - :wikipedia:`Ordered_partition_of_a_set`
    """
    from sage.misc.superseded import deprecation
    deprecation(13072,'ordered_partitions is deprecated. Use OrderedPartitions instead.')
    if k is None:
        ans=gap.eval("OrderedPartitions(%s)"%(ZZ(n)))
    else:
        ans=gap.eval("OrderedPartitions(%s,%s)"%(ZZ(n),ZZ(k)))
    return eval(ans.replace('\n',''))

def number_of_ordered_partitions(n,k=None):
    """
    Returns the size of ``ordered_partitions(n,k)``. Wraps GAP's
    ``NrOrderedPartitions``.

    It is possible to associate with every partition of the integer n a
    conjugacy class of permutations in the symmetric group on n points
    and vice versa. Therefore ``p(n) = NrPartitions(n)`` is the number of
    conjugacy classes of the symmetric group on `n` points.

    EXAMPLES::

        sage: from sage.combinat.partition import number_of_ordered_partitions
        sage: number_of_ordered_partitions(10,2)
        doctest:...: DeprecationWarning: number_of_ordered_partitions is deprecated. Use OrderedPartitions().cardinality instead.
        See http://trac.sagemath.org/13072 for details.
        9
        sage: number_of_ordered_partitions(15)
        16384
    """
    from sage.misc.superseded import deprecation
    deprecation(13072,'number_of_ordered_partitions is deprecated. Use OrderedPartitions().cardinality instead.')
    if k is None:
        ans=gap.eval("NrOrderedPartitions(%s)"%(n))
    else:
        ans=gap.eval("NrOrderedPartitions(%s,%s)"%(n,k))
    return ZZ(ans)

def partitions_greatest(n,k):
    """
    Returns the list of all (unordered) "restricted" partitions of the
    integer `n` having parts less than or equal to the integer `k`.

    Wraps GAP's ``PartitionsGreatestLE``.

    EXAMPLES::

        sage: from sage.combinat.partition import partitions_greatest
        sage: partitions_greatest(10,2)
        doctest:...: DeprecationWarning: partitions_greatest is deprecated. Use PartitionsGreatestLE instead.
        See http://trac.sagemath.org/13072 for details.
        [[1, 1, 1, 1, 1, 1, 1, 1, 1, 1],
         [2, 1, 1, 1, 1, 1, 1, 1, 1],
         [2, 2, 1, 1, 1, 1, 1, 1],
         [2, 2, 2, 1, 1, 1, 1],
         [2, 2, 2, 2, 1, 1],
         [2, 2, 2, 2, 2]]
    """
    from sage.misc.superseded import deprecation
    deprecation(13072,'partitions_greatest is deprecated. Use PartitionsGreatestLE instead.')
    return eval(gap.eval("PartitionsGreatestLE(%s,%s)"%(ZZ(n),ZZ(k))))

def partitions_greatest_eq(n,k):
    """
    Returns the list of all (unordered) "restricted" partitions of the
    integer `n` having at least one part equal to the integer `k`.

    Wraps GAP's ``PartitionsGreatestEQ``.

    EXAMPLES::

        sage: from sage.combinat.partition import partitions_greatest_eq
        sage: partitions_greatest_eq(10,2)
        doctest:...: DeprecationWarning: partitions_greatest_eq is deprecated. Use PartitionsGreatestEQ instead.
        See http://trac.sagemath.org/13072 for details.
        [[2, 1, 1, 1, 1, 1, 1, 1, 1],
         [2, 2, 1, 1, 1, 1, 1, 1],
         [2, 2, 2, 1, 1, 1, 1],
         [2, 2, 2, 2, 1, 1],
         [2, 2, 2, 2, 2]]
    """
    from sage.misc.superseded import deprecation
    deprecation(13072,'partitions_greatest_eq is deprecated. Use PartitionsGreatestEQ instead.')
    ans = gap.eval("PartitionsGreatestEQ(%s,%s)"%(n,k))
    return eval(ans)


def partitions_tuples(n,k):
    """
    ``partition_tuples( n, k )`` returns the list of all `k`-tuples of
    partitions which together form a partition of `n`.

    `k`-tuples of partitions describe the classes and the characters of
    wreath products of groups with `k` conjugacy classes with the
    symmetric group `S_n`.

    Wraps GAP's ``PartitionTuples``.

    EXAMPLES::

        sage: from sage.combinat.partition import partitions_tuples
        sage: partitions_tuples(3,2)
        doctest:...: DeprecationWarning: partition_tuples is deprecated. Use PartitionTuples(level, size) instead.
        See http://trac.sagemath.org/13072 for details.
        [[[1, 1, 1], []],
         [[1, 1], [1]],
         [[1], [1, 1]],
         [[], [1, 1, 1]],
         [[2, 1], []],
         [[1], [2]],
         [[2], [1]],
         [[], [2, 1]],
         [[3], []],
         [[], [3]]]
    """
    from sage.misc.superseded import deprecation
    deprecation(13072,'partition_tuples is deprecated. Use PartitionTuples(level, size) instead.')
    ans=gap.eval("PartitionTuples(%s,%s)"%(ZZ(n),ZZ(k)))
    return eval(ans)

def number_of_partitions_tuples(n,k):
    r"""
    ``number_of_partition_tuples( n, k )`` returns the number of
    ``partition_tuples(n,k)``.

    Wraps GAP's ``NrPartitionTuples``.

    EXAMPLES::

        sage: from sage.combinat.partition import number_of_partitions_tuples
        sage: number_of_partitions_tuples(3,2)
        doctest:...: DeprecationWarning: number_of_partition_tuples(size, level) is deprecated. Use PartitionTuples(level, size).cardinality() instead.
        See http://trac.sagemath.org/13072 for details.
        10
        sage: number_of_partitions_tuples(8,2)
        185

    Now we compare that with the result of the following GAP
    computation::

        gap> S8:=Group((1,2,3,4,5,6,7,8),(1,2));
        Group([ (1,2,3,4,5,6,7,8), (1,2) ])
        gap> C2:=Group((1,2));
        Group([ (1,2) ])
        gap> W:=WreathProduct(C2,S8);
        <permutation group of size 10321920 with 10 generators>
        gap> Size(W);
        10321920     ## = 2^8*Factorial(8), which is good:-)
        gap> Size(ConjugacyClasses(W));
        185
    """
    from sage.misc.superseded import deprecation
    deprecation(13072,'number_of_partition_tuples(size, level) is deprecated. Use PartitionTuples(level, size).cardinality() instead.')
    ans=gap.eval("NrPartitionTuples(%s,%s)"%(ZZ(n),ZZ(k)))
    return ZZ(ans)

def partition_power(pi,k):
    """
    ``partition_power( pi, k )`` returns the partition corresponding to
    the `k`-th power of a permutation with cycle structure ``pi``
    (thus describes the powermap of symmetric groups).

    Wraps GAP's ``PowerPartition``.

    EXAMPLES::

        sage: from sage.combinat.partition import partition_power
        sage: partition_power([5,3],1)
        doctest:...: DeprecationWarning: partition_power is deprecated. Use Partition(mu).power() instead.
        See http://trac.sagemath.org/13072 for details.
        [5, 3]
        sage: partition_power([5,3],2)
        [5, 3]
        sage: partition_power([5,3],3)
        [5, 1, 1, 1]
        sage: partition_power([5,3],4)
        [5, 3]

    Now let us compare this to the power map on `S_8`::

        sage: G = SymmetricGroup(8)
        sage: g = G([(1,2,3,4,5),(6,7,8)])
        sage: g
        (1,2,3,4,5)(6,7,8)
        sage: g^2
        (1,3,5,2,4)(6,8,7)
        sage: g^3
        (1,4,2,5,3)
        sage: g^4
        (1,5,4,3,2)(6,7,8)
    """
    from sage.misc.superseded import deprecation
    deprecation(13072,'partition_power is deprecated. Use Partition(mu).power() instead.')
    ans=gap.eval("PowerPartition(%s,%s)"%(pi,ZZ(k)))
    return eval(ans)

def PartitionTuples_nk(n,k):
    """
    EXAMPLES::

        sage: sage.combinat.partition.PartitionTuples_nk(3, 2)
        doctest:...: DeprecationWarning: this class is deprecated. Use sage.combinat.partition_tuple.PartitionTuples_level_size instead
        See http://trac.sagemath.org/13072 for details.
        Partition tuples of level 2 and size 3
    """
    from sage.misc.superseded import deprecation
    deprecation(13072,'this class is deprecated. Use sage.combinat.partition_tuple.PartitionTuples_level_size instead')
    from sage.combinat.partition_tuple import PartitionTuples_level_size
    return PartitionTuples_level_size(level=k, size=n)

# October 2012: fixing outdated pickles which use classes being deprecated
from sage.structure.sage_object import register_unpickle_override
from sage.combinat.partition_tuple import PartitionTuples_level_size
register_unpickle_override('sage.combinat.partition', 'PartitionTuples_nk', PartitionTuples_level_size)
register_unpickle_override('sage.combinat.partition', 'Partition_class', Partition)
register_unpickle_override('sage.combinat.partition', 'OrderedPartitions_nk', OrderedPartitions)
register_unpickle_override('sage.combinat.partition', 'PartitionsInBox_hw', PartitionsInBox)
register_unpickle_override('sage.combinat.partition', 'PartitionsGreatestLE_nk', PartitionsGreatestLE)
register_unpickle_override('sage.combinat.partition', 'PartitionsGreatestEQ_nk', PartitionsGreatestEQ)<|MERGE_RESOLUTION|>--- conflicted
+++ resolved
@@ -84,7 +84,7 @@
     sage: Partitions(4).next([1,1,1,1]) is None
     True
 
-We can use ``iter`` to get an object which iterates over the partitions
+We can use ``iter`` to get an object which iterates over the partitions,
 one by one to save memory.  Note that when we do something like
 ``for part in Partitions(4)`` this iterator is used in the background::
 
@@ -103,7 +103,7 @@
     [1, 1, 1, 1]
 
 We can add constraints to the type of partitions we want. For
-example, to get all of the partitions of `4` of length `2`, we'd do the
+example, to get all of the partitions of `4` of length `2`, type the
 following::
 
     sage: Partitions(4, length=2).list()
@@ -206,7 +206,7 @@
     0
 
 We can go back and forth between the standard and the exponential
-notations of a partition. The exponential notation can be padded with
+notations for a partition. The exponential notation can be padded with
 extra zeros::
 
     sage: Partition([6,4,4,2,1]).to_exp()
@@ -2232,7 +2232,6 @@
         """
         if e==0: return 0
         else: return  sum([int(m/e) for m in self])
-<<<<<<< HEAD
 
     def degree(self, e, multicharge=(0,)):
         r"""
@@ -2315,8 +2314,6 @@
         """
         if e==0: return 0
         else: return  sum([int(m/e) for m in self])
-=======
->>>>>>> 3b989f80
 
     def arm_length(self, i, j):
         r"""
@@ -3014,10 +3011,7 @@
         return size
 
 
-<<<<<<< HEAD
-
-=======
->>>>>>> 3b989f80
+
     def aut(self):
         r"""
         Return a factor for the number of permutations with cycle type
@@ -3420,7 +3414,6 @@
         return all(self[r]>self[r+e-1] for r in range(len(self)-e+1))
 
 
-<<<<<<< HEAD
     def contents_tableau(self, multicharge=(0,)):
         """
         Return the tableau which has (k,r,c)th entry equal to the content
@@ -3751,8 +3744,6 @@
         return all(self[r]>self[r+e-1] for r in range(len(self)-e+1))
 
 
-=======
->>>>>>> 3b989f80
     def conjugacy_class_size(self):
         """
         Return the size of the conjugacy class of the symmetric group
