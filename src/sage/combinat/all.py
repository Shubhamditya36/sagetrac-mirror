--- conflicted
+++ resolved
@@ -91,14 +91,11 @@
 from .ribbon_tableau import RibbonTableaux, RibbonTableau, MultiSkewTableaux, MultiSkewTableau, SemistandardMultiSkewTableaux
 from .composition_tableau import CompositionTableau, CompositionTableaux
 
-from .tableau_tuple import TableauTuple, StandardTableauTuple, TableauTuples, StandardTableauTuples
+from sage.combinat.tableau_tuple import TableauTuple, StandardTableauTuple, TableauTuples, StandardTableauTuples
 from .k_tableau import WeakTableau, WeakTableaux, StrongTableau, StrongTableaux
-<<<<<<< HEAD
 lazy_import('sage.combinat.lr_tableau', ['LittlewoodRichardsonTableau',
                                          'LittlewoodRichardsonTableaux'])
-=======
 lazy_import('sage.combinat.tableau_shifted', ['ShiftedTableaux', 'ShiftedTableau'])
->>>>>>> ee21f5ae
 
 #Words
 from .words.all import *
