"""
Combinatorics features that are imported by default in the interpreter namespace
"""
from __future__ import absolute_import

from sage.misc.lazy_import import lazy_import

from .combinat import bell_number, catalan_number, euler_number, fibonacci, \
        lucas_number1, lucas_number2, stirling_number1, stirling_number2, \
        CombinatorialObject, CombinatorialClass, FilteredCombinatorialClass, \
        UnionCombinatorialClass, MapCombinatorialClass, \
        InfiniteAbstractCombinatorialClass, \
        tuples, number_of_tuples, \
        unordered_tuples, number_of_unordered_tuples, \
        bell_polynomial, fibonacci_sequence, \
        fibonacci_xrange, bernoulli_polynomial

from .expnums import expnums

from sage.combinat.chas.all import *
from sage.combinat.crystals.all import *
from .rigged_configurations.all import *

from sage.combinat.dlx import DLXMatrix, AllExactCovers, OneExactCover

# block designs, etc
from sage.combinat.designs.all import *

# Free modules and friends
from .free_module import CombinatorialFreeModule
from .combinatorial_algebra import CombinatorialAlgebra
from .debruijn_sequence import DeBruijnSequences

from .schubert_polynomial import SchubertPolynomialRing
from .symmetric_group_algebra import SymmetricGroupAlgebra, HeckeAlgebraSymmetricGroupT
from .symmetric_group_representations import SymmetricGroupRepresentation, SymmetricGroupRepresentations
from .yang_baxter_graph import YangBaxterGraph
#from hall_littlewood import HallLittlewood_qp, HallLittlewood_q, HallLittlewood_p

#Permutations
from .permutation import Permutation, Permutations, Arrangements, CyclicPermutations, CyclicPermutationsOfPartition
from .affine_permutation import AffinePermutationGroup
lazy_import('sage.combinat.colored_permutations', ['ColoredPermutations',
                                                   'SignedPermutations'])
from .derangements import Derangements
lazy_import('sage.combinat.baxter_permutations', ['BaxterPermutations'])

#RSK
from .rsk import RSK, RSK_inverse, robinson_schensted_knuth, robinson_schensted_knuth_inverse, InsertionRules

#HillmanGrassl
lazy_import("sage.combinat.hillman_grassl", ["WeakReversePlanePartition", "WeakReversePlanePartitions"])

#PerfectMatchings
from .perfect_matching import PerfectMatching, PerfectMatchings

# Integer lists
from .integer_lists import IntegerListsLex

#Compositions
from .composition import Composition, Compositions
from .composition_signed import SignedCompositions

#Partitions
from .partition import Partition, Partitions, PartitionsInBox,\
     OrderedPartitions, PartitionsGreatestLE, PartitionsGreatestEQ,\
     number_of_partitions

lazy_import('sage.combinat.partition_tuple', ['PartitionTuple', 'PartitionTuples'])
lazy_import('sage.combinat.partition_kleshchev', ['KleshchevPartitions'])
lazy_import('sage.combinat.skew_partition', ['SkewPartition', 'SkewPartitions'])

#Partition algebra
from .partition_algebra import SetPartitionsAk, SetPartitionsPk, SetPartitionsTk, SetPartitionsIk, SetPartitionsBk, SetPartitionsSk, SetPartitionsRk, SetPartitionsPRk

#Raising operators
lazy_import('sage.combinat.partition_shifting_algebras', 'ShiftingOperatorAlgebra')

#Diagram algebra
from .diagram_algebras import PartitionAlgebra, BrauerAlgebra, TemperleyLiebAlgebra, PlanarAlgebra, PropagatingIdeal

#Descent algebra
lazy_import('sage.combinat.descent_algebra', 'DescentAlgebra')

#Vector Partitions
lazy_import('sage.combinat.vector_partition',
            ['VectorPartition', 'VectorPartitions'])

#Similarity class types
from .similarity_class_type import PrimarySimilarityClassType, PrimarySimilarityClassTypes, SimilarityClassType, SimilarityClassTypes

#Cores
from .core import Core, Cores

#Tableaux
lazy_import('sage.combinat.tableau',["Tableau", "SemistandardTableau", "StandardTableau", "RowStandardTableau", "IncreasingTableau",
                                     "Tableaux","SemistandardTableaux","StandardTableaux","RowStandardTableaux", "IncreasingTableaux"])
from .skew_tableau import SkewTableau, SkewTableaux, StandardSkewTableaux, SemistandardSkewTableaux
from .ribbon_shaped_tableau import RibbonShapedTableau, RibbonShapedTableaux, StandardRibbonShapedTableaux
from .ribbon_tableau import RibbonTableaux, RibbonTableau, MultiSkewTableaux, MultiSkewTableau, SemistandardMultiSkewTableaux
from .composition_tableau import CompositionTableau, CompositionTableaux

lazy_import('sage.combinat.tableau_tuple',['TableauTuple', 'StandardTableauTuple', 'RowStandardTableauTuple',
                                           'TableauTuples', 'StandardTableauTuples', 'RowStandardTableauTuples'])
from .k_tableau import WeakTableau, WeakTableaux, StrongTableau, StrongTableaux
lazy_import('sage.combinat.lr_tableau', ['LittlewoodRichardsonTableau',
                                         'LittlewoodRichardsonTableaux'])
lazy_import('sage.combinat.shifted_primed_tableau', ['ShiftedPrimedTableaux',
                                                     'ShiftedPrimedTableau'])

#SuperTableaux
lazy_import('sage.combinat.super_tableau',["StandardSuperTableau", "SemistandardSuperTableau", "StandardSuperTableaux", "SemistandardSuperTableaux"])

#Words
from .words.all import *

from .subword import Subwords

from .graph_path import GraphPaths

#Tuples
from .tuple import Tuples, UnorderedTuples

# Alternating sign matrices
lazy_import('sage.combinat.alternating_sign_matrix', ('AlternatingSignMatrix',
                                                      'AlternatingSignMatrices',
                                                      'MonotoneTriangles',
                                                      'ContreTableaux',
                                                      'TruncatedStaircases'))

# Plane Partitions
lazy_import('sage.combinat.plane_partition', ('PlanePartition',
                                              'PlanePartitions'))

# Parking Functions
lazy_import('sage.combinat.non_decreasing_parking_function',
            ['NonDecreasingParkingFunctions', 'NonDecreasingParkingFunction'])
lazy_import('sage.combinat.parking_functions',
            ['ParkingFunctions', 'ParkingFunction'])

# Trees and Tamari interval posets
from .ordered_tree import (OrderedTree, OrderedTrees,
                          LabelledOrderedTree, LabelledOrderedTrees)
from .binary_tree import (BinaryTree, BinaryTrees,
                         LabelledBinaryTree, LabelledBinaryTrees)
lazy_import('sage.combinat.interval_posets', ['TamariIntervalPoset', 'TamariIntervalPosets'])
lazy_import('sage.combinat.rooted_tree', ('RootedTree', 'RootedTrees',
                         'LabelledRootedTree', 'LabelledRootedTrees'))

from .combination import Combinations

from .set_partition import SetPartition, SetPartitions
from .set_partition_ordered import OrderedSetPartition, OrderedSetPartitions
lazy_import('sage.combinat.multiset_partition_into_sets_ordered', ['OrderedMultisetPartitionIntoSets',
                                                         'OrderedMultisetPartitionsIntoSets'])
from .subset import Subsets
#from subsets_pairwise import PairwiseCompatibleSubsets
from .necklace import Necklaces
lazy_import('sage.combinat.dyck_word', ('DyckWords', 'DyckWord'))
from .sloane_functions import sloane
lazy_import('sage.combinat.superpartition', ('SuperPartition',
                                             'SuperPartitions'))

lazy_import('sage.combinat.parallelogram_polyomino',
            ['ParallelogramPolyomino', 'ParallelogramPolyominoes'])

from .root_system.all import *
from .sf.all import *
from .ncsf_qsym.all import *
from .ncsym.all import *
lazy_import('sage.combinat.fqsym', 'FreeQuasisymmetricFunctions')
from .matrices.all import *
# Posets
from .posets.all import *

# Cluster Algebras and Quivers
from .cluster_algebra_quiver.all import *

from . import ranker

from .integer_vector import IntegerVectors
from .integer_vector_weighted import WeightedIntegerVectors
from .integer_vectors_mod_permgroup import IntegerVectorsModPermutationGroup

lazy_import('sage.combinat.q_analogues', ['gaussian_binomial', 'q_binomial'])

from .species.all import *

lazy_import('sage.combinat.kazhdan_lusztig', 'KazhdanLusztigPolynomial')

lazy_import('sage.combinat.degree_sequences', 'DegreeSequences')

lazy_import('sage.combinat.cyclic_sieving_phenomenon',
            ['CyclicSievingPolynomial', 'CyclicSievingCheck'])

lazy_import('sage.combinat.sidon_sets', 'sidon_sets')

# Puzzles
lazy_import('sage.combinat.knutson_tao_puzzles', 'KnutsonTaoPuzzleSolver')

# Gelfand-Tsetlin patterns
lazy_import('sage.combinat.gelfand_tsetlin_patterns',
            ['GelfandTsetlinPattern', 'GelfandTsetlinPatterns'])

# Finite State Machines (Automaton, Transducer)
lazy_import('sage.combinat.finite_state_machine',
            ['Automaton', 'Transducer', 'FiniteStateMachine'])
lazy_import('sage.combinat.finite_state_machine_generators',
            ['automata', 'transducers'])

# Binary Recurrence Sequences
lazy_import('sage.combinat.binary_recurrence_sequences',
            'BinaryRecurrenceSequence')

# Six Vertex Model
lazy_import('sage.combinat.six_vertex_model', 'SixVertexModel')

# sine-Gordon Y-systems
lazy_import('sage.combinat.sine_gordon', 'SineGordonYsystem')

# Fully Packed Loop
lazy_import('sage.combinat.fully_packed_loop', ['FullyPackedLoop', 'FullyPackedLoops'])

# Packed Words
lazy_import('sage.combinat.packed_words', ['PackedWord', 'PackedWords'])

# Subword complex and cluster complex
lazy_import('sage.combinat.subword_complex', 'SubwordComplex')
lazy_import("sage.combinat.cluster_complex", "ClusterComplex")

# Constellations
lazy_import('sage.combinat.constellation', ['Constellation', 'Constellations'])

# Growth diagrams
lazy_import('sage.combinat.growth', ['GrowthDiagram',
                                     'GrowthDiagramRSK', 'GrowthDiagramBurge',
                                     'GrowthDiagramBinWord', 'GrowthDiagramDomino',
                                     'GrowthDiagramYoungFibonacci', 'GrowthDiagramSylvester'])
<<<<<<< HEAD

# Path Tableaux
lazy_import('sage.combinat.path_tableaux', 'catalog', as_='path_tableaux')
=======
>>>>>>> 87e08321
<|MERGE_RESOLUTION|>--- conflicted
+++ resolved
@@ -236,9 +236,6 @@
                                      'GrowthDiagramRSK', 'GrowthDiagramBurge',
                                      'GrowthDiagramBinWord', 'GrowthDiagramDomino',
                                      'GrowthDiagramYoungFibonacci', 'GrowthDiagramSylvester'])
-<<<<<<< HEAD
 
 # Path Tableaux
-lazy_import('sage.combinat.path_tableaux', 'catalog', as_='path_tableaux')
-=======
->>>>>>> 87e08321
+lazy_import('sage.combinat.path_tableaux', 'catalog', as_='path_tableaux')