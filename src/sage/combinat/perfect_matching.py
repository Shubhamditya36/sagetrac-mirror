--- conflicted
+++ resolved
@@ -606,23 +606,6 @@
             sage: PerfectMatchings(4).list()
             [[(1, 2), (3, 4)], [(1, 3), (2, 4)], [(1, 4), (2, 3)]]
         """
-<<<<<<< HEAD
-        def iter_aux(s):
-            n = len(s)
-            if n == 0:
-                yield []
-            elif n == 1:
-                pass
-            else:
-                a = s[0]
-                for i in range(1, n):
-                    b = s[i]
-                    for p in iter_aux(s[1:i] + s[i+1:]):
-                        yield [(a, b)]+p
-
-        for p in iter_aux(list(self._set)):
-            yield self.element_class(self, p, check=False)
-=======
         s = list(self._set)
         if len(s) % 2 != 0:
             return
@@ -630,7 +613,6 @@
         #   list of pairs sorted by their minimial element.
         for val in perfect_matchings_iterator(len(s)//2):
             yield self.element_class(self, ((s[a], s[b]) for a,b in val), check=False, sort=False)
->>>>>>> 77d6902b
 
     def __contains__(self, x):
         """
