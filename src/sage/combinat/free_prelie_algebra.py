# -*- coding: utf-8 -*-
r"""
Free Pre-Lie Algebras

AUTHORS:

- Florent Hivert, Frédéric Chapoton (2011)
"""

#*****************************************************************************
#       Copyright (C) 2010-2015 Florent Hivert <Florent.Hivert@lri.fr>,
#
#  Distributed under the terms of the GNU General Public License (GPL)
#  as published by the Free Software Foundation; either version 2 of
#  the License, or (at your option) any later version.
#                  http://www.gnu.org/licenses/
#*****************************************************************************
from six import iteritems

from sage.categories.magmatic_algebras import MagmaticAlgebras
from sage.categories.lie_algebras import LieAlgebras
from sage.categories.magmas import Magmas
from sage.categories.pushout import (ConstructionFunctor,
                                     CompositeConstructionFunctor,
                                     IdentityConstructionFunctor)
from sage.categories.rings import Rings
from sage.categories.functor import Functor

from sage.combinat.free_module import CombinatorialFreeModule
from sage.combinat.words.alphabet import Alphabet
from sage.combinat.rooted_tree import (RootedTrees, RootedTree,
                                       LabelledRootedTrees,
                                       LabelledRootedTree)

from sage.misc.lazy_import import lazy_import
from sage.misc.lazy_attribute import lazy_attribute
from sage.misc.cachefunc import cached_method

from sage.sets.family import Family
<<<<<<< HEAD
lazy_import('sage.structure.parent', 'CoercionException')
=======
from sage.operads.prelie_operad import PreLieOperad
>>>>>>> 68596ea6


class FreePreLieAlgebra(CombinatorialFreeModule):
    r"""
    The free pre-Lie algebra.

    Pre-Lie algebras are non-associative algebras, where the product `*`
    satisfies

    .. MATH::

        (x * y) * z - x * (y * z) = (x * z) * y - x * (z * y).

    We use here the convention where the associator

    .. MATH::

        (x, y, z) := (x * y) * z - x * (y * z)

    is symmetric in its two rightmost arguments. This is sometimes called
    a right pre-Lie algebra.

    They have appeared in numerical analysis and deformation theory.

    The free Pre-Lie algebra on a given set `E` has an explicit
    description using rooted trees, just as the free associative algebra
    can be described using words. The underlying vector space has a basis
    indexed by finite rooted trees endowed with a map from their vertices
    to `E`. In this basis, the product of two (decorated) rooted trees `S
    * T` is the sum over vertices of `S` of the rooted tree obtained by
    adding one edge from the root of `T` to the given vertex of `S`. The
    root of these trees is taken to be the root of `S`. The free pre-Lie
    algebra can also be considered as the free algebra over the PreLie operad.

    .. WARNING::

        The usual binary operator ``*`` can be used for the pre-Lie product.
        Beware that it but must be parenthesized properly, as the pre-Lie
        product is not associative. By default, a multiple product will be
        taken with left parentheses.

    EXAMPLES::

        sage: F = algebras.FreePreLie(ZZ, 'xyz')
        sage: x,y,z = F.gens()
        sage: (x * y) * z
        B[x[y[z[]]]] + B[x[y[], z[]]]
        sage: (x * y) * z - x * (y * z) == (x * z) * y - x * (z * y)
        True

    The free pre-Lie algebra is non-associative::

        sage: x * (y * z) == (x * y) * z
        False

    The default product is with left parentheses::

        sage: x * y * z == (x * y) * z
        True
        sage: x * y * z * x == ((x * y) * z) * x
        True

    The NAP product as defined in [Liv2006]_ is also implemented on the same
    vector space::

        sage: N = F.nap_product
        sage: N(x*y,z*z)
        B[x[y[], z[z[]]]]

    When ``None`` is given as input, unlabelled trees are used instead::

        sage: F1 = algebras.FreePreLie(QQ, None)
        sage: w = F1.gen(0); w
        B[[]]
        sage: w * w * w * w
        B[[[[[]]]]] + B[[[[], []]]] + 3*B[[[], [[]]]] + B[[[], [], []]]

    However, it is equally possible to use labelled trees instead::

        sage: F1 = algebras.FreePreLie(QQ, 'q')
        sage: w = F1.gen(0); w
        B[q[]]
        sage: w * w * w * w
        B[q[q[q[q[]]]]] + B[q[q[q[], q[]]]] + 3*B[q[q[], q[q[]]]] + B[q[q[], q[], q[]]]

    The set `E` can be infinite::

        sage: F = algebras.FreePreLie(QQ, ZZ)
        sage: w = F.gen(1); w
        B[1[]]
        sage: x = F.gen(2); x
        B[-1[]]
        sage: y = F.gen(3); y
        B[2[]]
        sage: w*x
        B[1[-1[]]]
        sage: (w*x)*y
        B[1[-1[2[]]]] + B[1[-1[], 2[]]]
        sage: w*(x*y)
        B[1[-1[2[]]]]

    .. NOTE::

        Variables names can be ``None``, a list of strings, a string
        or an integer. When ``None`` is given, unlabelled rooted
        trees are used. When a single string is given, each letter is taken
        as a variable. See
        :func:`sage.combinat.words.alphabet.build_alphabet`.

    .. WARNING::

        Beware that the underlying combinatorial free module is based
        either on ``RootedTrees`` or on ``LabelledRootedTrees``, with no
        restriction on the labellings. This means that all code calling
        the :meth:`basis` method would not give meaningful results, since
        :meth:`basis` returns many "chaff" elements that do not belong to
        the algebra.

    REFERENCES:

    - [ChLi]_

    - [Liv2006]_
    """
    @staticmethod
    def __classcall_private__(cls, R, names=None):
        """
        Normalize input to ensure a unique representation.

        EXAMPLES::

            sage: F1 = algebras.FreePreLie(QQ, 'xyz')
            sage: F2 = algebras.FreePreLie(QQ, 'x,y,z')
            sage: F3 = algebras.FreePreLie(QQ, ['x','y','z'])
            sage: F4 = algebras.FreePreLie(QQ, Alphabet('xyz'))
            sage: F1 is F2 and F1 is F3 and F1 is F4
            True
        """
        if names is not None:
            if ',' in names:
                names = [u for u in names if u != ',']
            names = Alphabet(names)

        if R not in Rings():
            raise TypeError("argument R must be a ring")

        return super(FreePreLieAlgebra, cls).__classcall__(cls, R, names)

    def __init__(self, R, names=None):
        """
        Initialize ``self``.

        TESTS::

            sage: A = algebras.FreePreLie(QQ, '@'); A
            Free PreLie algebra on one generator ['@'] over Rational Field
            sage: TestSuite(A).run()

            sage: A = algebras.FreePreLie(QQ, None); A
            Free PreLie algebra on one generator ['o'] over Rational Field

            sage: F = algebras.FreePreLie(QQ, 'xy')
            sage: TestSuite(F).run() # long time
        """
        if names is None:
            Trees = RootedTrees()
            key = RootedTree.sort_key
            self._alphabet = Alphabet(['o'])
        else:
            Trees = LabelledRootedTrees()
            key = LabelledRootedTree.sort_key
            self._alphabet = names
        # Here one would need LabelledRootedTrees(names)
        # so that one can restrict the labels to some fixed set

        cat = MagmaticAlgebras(R).WithBasis().Graded() & LieAlgebras(R).WithBasis().Graded()
        CombinatorialFreeModule.__init__(self, R, Trees,
                                         latex_prefix="",
                                         sorting_key=key,
                                         category=cat)
        self._operad = PreLieOperad(self.base_ring())

    def variable_names(self):
        r"""
        Return the names of the variables.

        EXAMPLES::

            sage: R = algebras.FreePreLie(QQ, 'xy')
            sage: R.variable_names()
            {'x', 'y'}

            sage: R = algebras.FreePreLie(QQ, None)
            sage: R.variable_names()
            {'o'}
        """
        return self._alphabet

    def _repr_(self):
        """
        Return the string representation of ``self``.

        EXAMPLES::

            sage: algebras.FreePreLie(QQ, '@')  # indirect doctest
            Free PreLie algebra on one generator ['@'] over Rational Field
        """
        n = self.algebra_generators().cardinality()
        if n == 1:
            gen = "one generator"
        else:
            gen = "{} generators".format(n)
        s = "Free PreLie algebra on {} {} over {}"
        try:
            return s.format(gen, self._alphabet.list(), self.base_ring())
        except NotImplementedError:
            return s.format(gen, self._alphabet, self.base_ring())

    def gen(self, i):
        r"""
        Return the ``i``-th generator of the algebra.

        INPUT:

        - ``i`` -- an integer

        EXAMPLES::

            sage: F = algebras.FreePreLie(ZZ, 'xyz')
            sage: F.gen(0)
            B[x[]]

            sage: F.gen(4)
            Traceback (most recent call last):
            ...
            IndexError: argument i (= 4) must be between 0 and 2
        """
        G = self.algebra_generators()
        n = G.cardinality()
        if i < 0 or not i < n:
            m = "argument i (= {}) must be between 0 and {}".format(i, n - 1)
            raise IndexError(m)
        return G[G.keys().unrank(i)]

    @cached_method
    def algebra_generators(self):
        r"""
        Return the generators of this algebra.

        These are the rooted trees with just one vertex.

        EXAMPLES::

            sage: A = algebras.FreePreLie(ZZ, 'fgh'); A
            Free PreLie algebra on 3 generators ['f', 'g', 'h']
             over Integer Ring
            sage: list(A.algebra_generators())
            [B[f[]], B[g[]], B[h[]]]

            sage: A = algebras.FreePreLie(QQ, ['x1','x2'])
            sage: list(A.algebra_generators())
            [B[x1[]], B[x2[]]]
        """
        Trees = self.basis().keys()
        return Family(self._alphabet, lambda a: self.monomial(Trees([], a)))

    def change_ring(self, R):
        """
        Return the free pre-Lie algebra in the same variables over `R`.

        INPUT:

        - `R` -- a ring

        EXAMPLES::

            sage: A = algebras.FreePreLie(ZZ, 'fgh')
            sage: A.change_ring(QQ)
            Free PreLie algebra on 3 generators ['f', 'g', 'h'] over
            Rational Field
        """
        return FreePreLieAlgebra(R, names=self.variable_names())

    def gens(self):
        """
        Return the generators of ``self`` (as an algebra).

        EXAMPLES::

            sage: A = algebras.FreePreLie(ZZ, 'fgh')
            sage: A.gens()
            (B[f[]], B[g[]], B[h[]])
        """
        return tuple(self.algebra_generators())

    def degree_on_basis(self, t):
        """
        Return the degree of a rooted tree in the free Pre-Lie algebra.

        This is the number of vertices.

        EXAMPLES::

            sage: A = algebras.FreePreLie(QQ, None)
            sage: RT = A.basis().keys()
            sage: A.degree_on_basis(RT([RT([])]))
            2
        """
        return t.node_number()

    @cached_method
    def an_element(self):
        """
        Return an element of ``self``.

        EXAMPLES::

            sage: A = algebras.FreePreLie(QQ, 'xy')
            sage: A.an_element()
            B[x[x[x[x[]]]]] + B[x[x[], x[x[]]]]
        """
        o = self.gen(0)
        return (o * o) * (o * o)

    def some_elements(self):
        """
        Return some elements of the free pre-Lie algebra.

        EXAMPLES::

            sage: A = algebras.FreePreLie(QQ, None)
            sage: A.some_elements()
            [B[[]], B[[[]]], B[[[[[]]]]] + B[[[], [[]]]], B[[[[]]]] + B[[[], []]], B[[[]]]]

        With several generators::

            sage: A = algebras.FreePreLie(QQ, 'xy')
            sage: A.some_elements()
            [B[x[]],
             B[x[x[]]],
             B[x[x[x[x[]]]]] + B[x[x[], x[x[]]]],
             B[x[x[x[]]]] + B[x[x[], x[]]],
             B[x[x[y[]]]] + B[x[x[], y[]]]]
        """
        o = self.gen(0)
        x = o * o
        y = o
        G = self.algebra_generators()
        # Take only the first 3 generators, otherwise the final element is too big
        if G.cardinality() < 3:
            for w in G:
                y = y * w
        else:
            K = G.keys()
            for i in range(3):
                y = y * G[K.unrank(i)]
        return [o, x, x * x, x * o, y]

    def product_on_basis(self, x, y):
        """
        Return the pre-Lie product of two trees.

        This is the sum over all graftings of the root of `y` over a vertex
        of `x`. The root of the resulting trees is the root of `x`.

        .. SEEALSO::

            :meth:`pre_Lie_product`

        EXAMPLES::

            sage: A = algebras.FreePreLie(QQ, None)
            sage: RT = A.basis().keys()
            sage: x = RT([RT([])])
            sage: A.product_on_basis(x, x)
            B[[[[[]]]]] + B[[[], [[]]]]
        """
        return self.sum(self.basis()[u] for u in x.graft_list(y))

    pre_Lie_product_on_basis = product_on_basis

    @lazy_attribute
    def pre_Lie_product(self):
        """
        Return the pre-Lie product.

        .. SEEALSO::

            :meth:`pre_Lie_product_on_basis`

        EXAMPLES::

            sage: A = algebras.FreePreLie(QQ, None)
            sage: RT = A.basis().keys()
            sage: x = A(RT([RT([])]))
            sage: A.pre_Lie_product(x, x)
            B[[[[[]]]]] + B[[[], [[]]]]
        """
        plb = self.pre_Lie_product_on_basis
        return self._module_morphism(self._module_morphism(plb, position=0,
                                                           codomain=self),
                                     position=1)

    def bracket_on_basis(self, x, y):
        r"""
        Return the Lie bracket of two trees.

        This is the commutator `[x, y] = x * y - y * x` of the pre-Lie product.

        .. SEEALSO::

            :meth:`pre_Lie_product_on_basis`

        EXAMPLES::

            sage: A = algebras.FreePreLie(QQ, None)
            sage: RT = A.basis().keys()
            sage: x = RT([RT([])])
            sage: y = RT([x])
            sage: A.bracket_on_basis(x, y)
            -B[[[[], [[]]]]] + B[[[], [[[]]]]] - B[[[[]], [[]]]]
        """
        return self.product_on_basis(x, y) - self.product_on_basis(y, x)

    def nap_product_on_basis(self, x, y):
        """
        Return the NAP product of two trees.

        This is the grafting of the root of `y` over the root
        of `x`. The root of the resulting tree is the root of `x`.

        .. SEEALSO::

            :meth:`nap_product`

        EXAMPLES::

            sage: A = algebras.FreePreLie(QQ, None)
            sage: RT = A.basis().keys()
            sage: x = RT([RT([])])
            sage: A.nap_product_on_basis(x, x)
            B[[[], [[]]]]
        """
        return self.basis()[x.graft_on_root(y)]

    @lazy_attribute
    def nap_product(self):
        """
        Return the NAP product.

        .. SEEALSO::

            :meth:`nap_product_on_basis`

        EXAMPLES::

            sage: A = algebras.FreePreLie(QQ, None)
            sage: RT = A.basis().keys()
            sage: x = A(RT([RT([])]))
            sage: A.nap_product(x, x)
            B[[[], [[]]]]
        """
        npb = self.nap_product_on_basis
        return self._module_morphism(self._module_morphism(npb,
                                                           position=0,
                                                           codomain=self),
                                     position=1)

<<<<<<< HEAD
=======
    def raise_to_operad_on_basis(self, t):
        """
        Put canonical labels on a tree in the Pre-Lie operad.

        This means here a labelling by consecutive integers starting at 1.

        The result is an element of the pre-Lie operad.

        EXAMPLES::

            sage: A = algebras.FreePreLie(QQ, 'ab')
            sage: LT = A.basis().keys()
            sage: A.raise_to_operad_on_basis(LT([LT([],'b')], label='a'))
            B[1[2[]]]
        """
        return self._operad.basis()[t.canonical_labelling()]

    # after this line : coercion
>>>>>>> 68596ea6
    def _element_constructor_(self, x):
        r"""
        Convert ``x`` into ``self``.

        EXAMPLES::

            sage: R = algebras.FreePreLie(QQ, 'xy')
            sage: x, y = R.gens()
            sage: R(x)
            B[x[]]
            sage: R(x+4*y)
            B[x[]] + 4*B[y[]]

            sage: Trees = R.basis().keys()
            sage: R(Trees([],'x'))
            B[x[]]
            sage: D = algebras.FreePreLie(ZZ, 'xy')
            sage: X, Y = D.gens()
            sage: R(X-Y).parent()
            Free PreLie algebra on 2 generators ['x', 'y'] over Rational Field

        TESTS::

            sage: R.<x,y> = algebras.FreePreLie(QQ)
            sage: S.<z> = algebras.FreePreLie(GF(3))
            sage: R(z)
            Traceback (most recent call last):
            ...
            TypeError: not able to convert this to this algebra
        """
        if (isinstance(x, (RootedTree, LabelledRootedTree)) and
                x in self.basis().keys()):
            return self.monomial(x)
        try:
            P = x.parent()
            if isinstance(P, FreePreLieAlgebra):
                if P is self:
                    return x
                if self._coerce_map_from_(P):
                    return self.element_class(self, x.monomial_coefficients())
        except AttributeError:
            raise TypeError('not able to convert this to this algebra')
        else:
            raise TypeError('not able to convert this to this algebra')
        # Ok, not a pre-Lie algebra element (or should not be viewed as one).

    def _coerce_map_from_(self, R):
        r"""
        Return ``True`` if there is a coercion from ``R`` into ``self``
        and ``False`` otherwise.

        The things that coerce into ``self`` are

        - free pre-Lie algebras whose set `E` of labels is
          a subset of the corresponding self of ``set`, and whose base
          ring has a coercion map into ``self.base_ring()``

        EXAMPLES::

            sage: F = algebras.FreePreLie(GF(7), 'xyz'); F
            Free PreLie algebra on 3 generators ['x', 'y', 'z']
             over Finite Field of size 7

        Elements of the free pre-Lie algebra canonically coerce in::

            sage: x, y, z = F.gens()
            sage: F.coerce(x+y) == x+y
            True

        The free pre-Lie algebra over `\ZZ` on `x, y, z` coerces in, since
        `\ZZ` coerces to `\GF{7}`::

            sage: G = algebras.FreePreLie(ZZ, 'xyz')
            sage: Gx,Gy,Gz = G.gens()
            sage: z = F.coerce(Gx+Gy); z
            B[x[]] + B[y[]]
            sage: z.parent() is F
            True

        However, `\GF{7}` does not coerce to `\ZZ`, so the free pre-Lie
        algebra over `\GF{7}` does not coerce to the one over `\ZZ`::

            sage: G.coerce(y)
            Traceback (most recent call last):
            ...
            TypeError: no canonical coercion from Free PreLie algebra
             on 3 generators ['x', 'y', 'z'] over Finite Field of size
             7 to Free PreLie algebra on 3 generators ['x', 'y', 'z']
             over Integer Ring

        TESTS::

            sage: F = algebras.FreePreLie(ZZ, 'xyz')
            sage: G = algebras.FreePreLie(QQ, 'xyz')
            sage: H = algebras.FreePreLie(ZZ, 'y')
            sage: F._coerce_map_from_(G)
            False
            sage: G._coerce_map_from_(F)
            True
            sage: F._coerce_map_from_(H)
            True
            sage: F._coerce_map_from_(QQ)
            False
            sage: G._coerce_map_from_(QQ)
            False
            sage: F.has_coerce_map_from(PolynomialRing(ZZ, 3, 'x,y,z'))
            False
        """
        # free prelie algebras in a subset of variables
        # over any base that coerces in:
        if isinstance(R, FreePreLieAlgebra):
            if all(x in self.variable_names() for x in R.variable_names()):
                if self.base_ring().has_coerce_map_from(R.base_ring()):
                    return True
        return False

    def construction(self):
        """
        Return a pair ``(F, R)``, where ``F`` is a :class:`PreLieFunctor`
        and `R` is a ring, such that ``F(R)`` returns ``self``.

        EXAMPLES::

            sage: P = algebras.FreePreLie(ZZ, 'x,y')
            sage: x,y = P.gens()
            sage: F, R = P.construction()
            sage: F
            PreLie[x,y]
            sage: R
            Integer Ring
            sage: F(ZZ) is P
            True
            sage: F(QQ)
            Free PreLie algebra on 2 generators ['x', 'y'] over Rational Field
        """
        return PreLieFunctor(self.variable_names()), self.base_ring()


class PreLieFunctor(ConstructionFunctor):
    """
    A constructor for pre-Lie algebras.

    EXAMPLES::

        sage: P = algebras.FreePreLie(ZZ, 'x,y')
        sage: x,y = P.gens()
        sage: F = P.construction()[0]; F
        PreLie[x,y]

        sage: A = GF(5)['a,b']
        sage: a, b = A.gens()
        sage: F(A)
        Free PreLie algebra on 2 generators ['x', 'y'] over Multivariate Polynomial Ring in a, b over Finite Field of size 5

        sage: f = A.hom([a+b,a-b],A)
        sage: F(f)
        Generic endomorphism of Free PreLie algebra on 2 generators ['x', 'y']
        over Multivariate Polynomial Ring in a, b over Finite Field of size 5

        sage: F(f)(a * F(A)(x))
        (a+b)*B[x[]]
    """
    rank = 9

    def __init__(self, vars):
        """
        EXAMPLES::

            sage: F = sage.combinat.free_prelie_algebra.PreLieFunctor(['x','y'])
            sage: F
            PreLie[x,y]
            sage: F(ZZ)
            Free PreLie algebra on 2 generators ['x', 'y']  over Integer Ring
        """
        Functor.__init__(self, Rings(), Magmas())
        self.vars = vars

    def _apply_functor(self, R):
        """
        Apply the functor to an object of ``self``'s domain.

        EXAMPLES::

            sage: R = algebras.FreePreLie(ZZ, 'x,y,z')
            sage: F = R.construction()[0]; F
            PreLie[x,y,z]
            sage: type(F)
            <class 'sage.combinat.free_prelie_algebra.PreLieFunctor'>
            sage: F(ZZ)          # indirect doctest
            Free PreLie algebra on 3 generators ['x', 'y', 'z'] over Integer Ring
        """
        return FreePreLieAlgebra(R, self.vars)

    def _apply_functor_to_morphism(self, f):
        """
        Apply the functor ``self`` to the ring morphism `f`.

        TESTS::

            sage: R = algebras.FreePreLie(ZZ, 'x').construction()[0]
            sage: R(ZZ.hom(GF(3)))  # indirect doctest
            Generic morphism:
              From: Free PreLie algebra on one generator ['x'] over Integer Ring
              To:   Free PreLie algebra on one generator ['x'] over Finite Field of size 3
        """
        dom = self(f.domain())
        codom = self(f.codomain())

        def action(x):
            return codom._from_dict({a: f(b)
                                     for a, b in iteritems(x.monomial_coefficients())})
        return dom.module_morphism(function=action, codomain=codom)

    def __eq__(self, other):
        """
        EXAMPLES::

            sage: F = algebras.FreePreLie(ZZ, 'x,y,z').construction()[0]
            sage: G = algebras.FreePreLie(QQ, 'x,y,z').construction()[0]
            sage: F == G
            True
            sage: G == loads(dumps(G))
            True
            sage: G = algebras.FreePreLie(QQ, 'x,y').construction()[0]
            sage: F == G
            False
        """
        if not isinstance(other, PreLieFunctor):
            return False
        return self.vars == other.vars

    def __mul__(self, other):
        """
        If two PreLie functors are given in a row, form a single PreLie functor
        with all of the variables.

        EXAMPLES::

            sage: F = sage.combinat.free_prelie_algebra.PreLieFunctor(['x','y'])
            sage: G = sage.combinat.free_prelie_algebra.PreLieFunctor(['t'])
            sage: G * F
            PreLie[x,y,t]
        """
        if isinstance(other, IdentityConstructionFunctor):
            return self
        if isinstance(other, PreLieFunctor):
            if set(self.vars).intersection(other.vars):
                raise CoercionException("Overlapping variables (%s,%s)" %
                                        (self.vars, other.vars))
            return PreLieFunctor(other.vars + self.vars)
        elif (isinstance(other, CompositeConstructionFunctor) and
              isinstance(other.all[-1], PreLieFunctor)):
            return CompositeConstructionFunctor(other.all[:-1],
                                                self * other.all[-1])
        else:
            return CompositeConstructionFunctor(other, self)

    def merge(self, other):
        """
        Merge ``self`` with another construction functor, or return None.

        EXAMPLES::

            sage: F = sage.combinat.free_prelie_algebra.PreLieFunctor(['x','y'])
            sage: G = sage.combinat.free_prelie_algebra.PreLieFunctor(['t'])
            sage: F.merge(G)
            PreLie[x,y,t]
            sage: F.merge(F)
            PreLie[x,y]

        Now some actual use cases::

            sage: R = algebras.FreePreLie(ZZ, 'xyz')
            sage: x,y,z = R.gens()
            sage: 1/2 * x
            1/2*B[x[]]
            sage: parent(1/2 * x)
            Free PreLie algebra on 3 generators ['x', 'y', 'z'] over Rational Field

            sage: S = algebras.FreePreLie(QQ, 'zt')
            sage: z,t = S.gens()
            sage: x + t
            B[t[]] + B[x[]]
            sage: parent(x + t)
            Free PreLie algebra on 4 generators ['z', 't', 'x', 'y'] over Rational Field
        """
        if isinstance(other, PreLieFunctor):
            if self.vars == other.vars:
                return self
            ret = list(self.vars)
            cur_vars = set(ret)
            for v in other.vars:
                if v not in cur_vars:
                    ret.append(v)
            return PreLieFunctor(Alphabet(ret))
        else:
            return None

    def _repr_(self):
        """
        TESTS::

            sage: algebras.FreePreLie(QQ,'x,y,z,t').construction()[0]
            PreLie[x,y,z,t]
        """
        return "PreLie[%s]" % ','.join(self.vars)<|MERGE_RESOLUTION|>--- conflicted
+++ resolved
@@ -37,11 +37,8 @@
 from sage.misc.cachefunc import cached_method
 
 from sage.sets.family import Family
-<<<<<<< HEAD
 lazy_import('sage.structure.parent', 'CoercionException')
-=======
 from sage.operads.prelie_operad import PreLieOperad
->>>>>>> 68596ea6
 
 
 class FreePreLieAlgebra(CombinatorialFreeModule):
@@ -510,8 +507,6 @@
                                                            codomain=self),
                                      position=1)
 
-<<<<<<< HEAD
-=======
     def raise_to_operad_on_basis(self, t):
         """
         Put canonical labels on a tree in the Pre-Lie operad.
@@ -530,7 +525,7 @@
         return self._operad.basis()[t.canonical_labelling()]
 
     # after this line : coercion
->>>>>>> 68596ea6
+
     def _element_constructor_(self, x):
         r"""
         Convert ``x`` into ``self``.
