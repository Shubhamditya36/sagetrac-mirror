--- conflicted
+++ resolved
@@ -369,27 +369,6 @@
             mp.dps = old_prec
             return ret
         return ZZ(int(ret_mp))
-<<<<<<< HEAD
-    if n < 200 or algorithm == 'gap':
-        from sage.libs.gap.libgap import libgap
-        return ZZ(libgap.eval("Bell(%s)"%ZZ(n)).sage())
-    from sage.functions.log import log
-    from sage.misc.functional import ceil, N, isqrt, exp as exp2
-    b, fact, k, n2, si = Integer(0), Integer(1), Integer(1), \
-    Integer(n)**2, isqrt(Integer(n)) // 2
-    while True:
-        mult, v = n2, Integer(0)
-        for i in range(si - 1, -1, -1):
-            v += mult * (k + i)**n
-            mult *= k + i
-        fact *= mult // n2
-        v //= fact
-        b += v
-        k += si
-        if v == 0:
-            break
-    return ZZ(ceil(N((b - n) / n2 * exp2(Integer(-1)) - 1 / 4, log(b, 2) + 3)))
-=======
 
     elif algorithm == 'gap':
         from sage.libs.gap.libgap import libgap
@@ -421,7 +400,6 @@
         return ( (R(-1).exp() / q) * b).ceil()
 
     raise ValueError("unknown algorithm %r" % algorithm)
->>>>>>> 0266cef4
 
 def catalan_number(n):
     r"""
