--- conflicted
+++ resolved
@@ -142,12 +142,6 @@
 # (at your option) any later version.
 #                  http://www.gnu.org/licenses/
 #*****************************************************************************
-<<<<<<< HEAD
-import copy
-from sage.interfaces.all import gap, maxima
-from sage.rings.all import QQ, ZZ, Integer
-from sage.rings.arith import bernoulli, binomial
-=======
 from __future__ import absolute_import
 from six.moves import range
 from six import iteritems, add_metaclass
@@ -155,7 +149,6 @@
 from sage.interfaces.all import maxima
 from sage.rings.all import ZZ, QQ, Integer, infinity
 from sage.arith.all import bernoulli, binomial, factorial
->>>>>>> 89e6ef4a
 from sage.rings.polynomial.polynomial_element import Polynomial
 from sage.libs.all import pari
 from sage.misc.prandom import randint
