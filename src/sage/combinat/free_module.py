"""
Free modules
"""
#*****************************************************************************
#       Copyright (C) 2007      Mike Hansen <mhansen@gmail.com>,
#                     2007-2009 Nicolas M. Thiery <nthiery at users.sf.net>
#                     2010      Christian Stump <christian.stump@univie.ac.at>
#
#  Distributed under the terms of the GNU General Public License (GPL)
#                  http://www.gnu.org/licenses/
#*****************************************************************************
from sage.structure.unique_representation import UniqueRepresentation
from sage.structure.element import Element, have_same_parent
from sage.structure.parent import Parent
from sage.structure.element import have_same_parent
from sage.structure.indexed_generators import IndexedGenerators
from sage.modules.free_module_element import vector
from sage.misc.misc import repr_lincomb
from sage.modules.module import Module
from sage.rings.all import Integer
import sage.structure.element
from sage.combinat.family import Family
from sage.sets.finite_enumerated_set import FiniteEnumeratedSet
from sage.combinat.cartesian_product import CartesianProduct
from sage.sets.disjoint_union_enumerated_sets import DisjointUnionEnumeratedSets
from sage.misc.cachefunc import cached_method
from sage.misc.all import lazy_attribute
from sage.categories.poor_man_map import PoorManMap
<<<<<<< HEAD
from sage.categories.all import Category, Sets, ModulesWithBasis
from sage.combinat.dict_addition import dict_addition, dict_linear_combination
from sage.sets.family import Family
from sage.typeset.ascii_art import AsciiArt, empty_ascii_art

=======
from sage.categories.realizations import Category_realization_of_parent
from sage.categories.modules_with_basis import ModulesWithBasis
from sage.combinat.dict_addition import dict_addition, dict_linear_combination
from sage.sets.family import Family
from sage.misc.ascii_art import AsciiArt, empty_ascii_art
from sage.categories.tensor import tensor, TensorProductsCategory
from sage.misc.misc import repr_lincomb
from sage.categories.category import Category, JoinCategory
>>>>>>> ca12f129
# TODO: move the content of this class to CombinatorialFreeModule.Element and ModulesWithBasis.Element

class CombinatorialFreeModuleElement(Element):
    def __init__(self, M, x):
        """
        Create a combinatorial module element. This should never be
        called directly, but only through the parent combinatorial
        free module's :meth:`__call__` method.

        TESTS::

            sage: F = CombinatorialFreeModule(QQ, ['a','b','c'])
            sage: B = F.basis()
            sage: f = B['a'] + 3*B['c']; f
            B['a'] + 3*B['c']
            sage: f == loads(dumps(f))
            True
        """
        Element.__init__(self, M)
        self._monomial_coefficients = x

    def __iter__(self):
        """
        EXAMPLES::

            sage: F = CombinatorialFreeModule(QQ, ['a','b','c'])
            sage: B = F.basis()
            sage: f = B['a'] + 3*B['c']
            sage: [i for i in sorted(f)]
            [('a', 1), ('c', 3)]

        ::

            sage: s = SymmetricFunctions(QQ).schur()
            sage: a = s([2,1]) + s([3])
            sage: [i for i in sorted(a)]
            [([2, 1], 1), ([3], 1)]
        """
        return self._monomial_coefficients.iteritems()

    def __contains__(self, x):
        """
        Returns whether or not a combinatorial object x indexing a basis
        element is in the support of self.

        EXAMPLES::

            sage: F = CombinatorialFreeModule(QQ, ['a','b','c'])
            sage: B = F.basis()
            sage: f = B['a'] + 3*B['c']
            sage: 'a' in f
            True
            sage: 'b' in f
            False

        ::

            sage: s = SymmetricFunctions(QQ).schur()
            sage: a = s([2,1]) + s([3])
            sage: Partition([2,1]) in a
            True
            sage: Partition([1,1,1]) in a
            False
        """
        return x in self._monomial_coefficients and self._monomial_coefficients[x] != 0

    @cached_method
    def __hash__(self):
        """
        Return the hash value for ``self``.

        The result is cached.

        EXAMPLES::

            sage: F = CombinatorialFreeModule(QQ, ['a','b','c'])
            sage: B = F.basis()
            sage: f = B['a'] + 3*B['c']
            sage: hash(f)
            6429418278783588506           # 64-bit
            726440090                     # 32-bit

            sage: F = RootSystem(['A',2]).ambient_space()
            sage: f = F.simple_root(0)
            sage: hash(f)
            6920829894162680369           # 64-bit
            -528971215                    # 32-bit

        This uses the recipe that was proposed for frozendicts in `PEP
        0416 <http://legacy.python.org/dev/peps/pep-0416/>`_ (and adds
        the hash of the parent). This recipe relies on the hash
        function for frozensets which uses tricks to mix the hash
        values of the items in case they are similar.

        .. TODO::

            It would be desirable to make the hash value depend on the
            hash value of the parent. See :trac:`15959`.
        """
        return hash(frozenset(self._monomial_coefficients.items()))

    def monomial_coefficients(self):
        """
        Return the internal dictionary which has the combinatorial objects
        indexing the basis as keys and their corresponding coefficients as
        values.

        EXAMPLES::

            sage: F = CombinatorialFreeModule(QQ, ['a','b','c'])
            sage: B = F.basis()
            sage: f = B['a'] + 3*B['c']
            sage: d = f.monomial_coefficients()
            sage: d['a']
            1
            sage: d['c']
            3

        To run through the monomials of an element, it is better to
        use the idiom::

            sage: for (t,c) in f:
            ...       print t,c
            a 1
            c 3

        ::

            sage: s = SymmetricFunctions(QQ).schur()
            sage: a = s([2,1])+2*s([3,2])
            sage: d = a.monomial_coefficients()
            sage: type(d)
            <type 'dict'>
            sage: d[ Partition([2,1]) ]
            1
            sage: d[ Partition([3,2]) ]
            2
        """
        return self._monomial_coefficients

    def _sorted_items_for_printing(self):
        """
        Returns the items (i.e terms) of ``self``, sorted for printing

        EXAMPLES::

            sage: F = CombinatorialFreeModule(QQ, ['a','b','c'])
            sage: B = F.basis()
            sage: f = B['a'] + 2*B['c'] + 3 * B['b']
            sage: f._sorted_items_for_printing()
            [('a', 1), ('b', 3), ('c', 2)]
            sage: F.print_options(generator_cmp = lambda x,y: -cmp(x,y))
            sage: f._sorted_items_for_printing()
            [('c', 2), ('b', 3), ('a', 1)]
            sage: F.print_options(generator_cmp=cmp) #reset to original state

        .. seealso:: :meth:`_repr_`, :meth:`_latex_`, :meth:`print_options`
        """
        print_options = self.parent().print_options()
        v = self._monomial_coefficients.items()
        try:
            v.sort(cmp = print_options['generator_cmp'],
                   key = lambda monomial_coeff: monomial_coeff[0])
        except Exception: # Sorting the output is a plus, but if we can't, no big deal
            pass
        return v

    def _repr_(self):
        """
        EXAMPLES::

            sage: F = CombinatorialFreeModule(QQ, ['a', 'b', 'c'], prefix='F')
            sage: e = F.basis()
            sage: e['a'] + 2*e['b'] # indirect doctest
            F['a'] + 2*F['b']
            sage: F = CombinatorialFreeModule(QQ, ['a', 'b', 'c'], prefix='')
            sage: e = F.basis()
            sage: e['a'] + 2*e['b'] # indirect doctest
            ['a'] + 2*['b']
            sage: F = CombinatorialFreeModule(QQ, ['a', 'b', 'c'], prefix='', scalar_mult=' ', bracket=False)
            sage: e = F.basis()
            sage: e['a'] + 2*e['b'] # indirect doctest
            'a' + 2 'b'

        Controling the order of terms by providing a comparison
        function on elements of the support::

            sage: F = CombinatorialFreeModule(QQ, ['a', 'b', 'c'],
            ...                               generator_cmp = lambda x,y: cmp(y,x))
            sage: e = F.basis()
            sage: e['a'] + 3*e['b'] + 2*e['c']
            2*B['c'] + 3*B['b'] + B['a']

            sage: F = CombinatorialFreeModule(QQ, ['ac', 'ba', 'cb'],
            ...                               generator_cmp = lambda x,y: cmp(x[1],y[1]))
            sage: e = F.basis()
            sage: e['ac'] + 3*e['ba'] + 2*e['cb']
            3*B['ba'] + 2*B['cb'] + B['ac']
        """
        return repr_lincomb(self._sorted_items_for_printing(),
                            scalar_mult=self.parent()._print_options['scalar_mult'],
                            repr_monomial = self.parent()._repr_term,
                            strip_one = True)

    def _ascii_art_(self):
        """
        TESTS::

            sage: M = QuasiSymmetricFunctions(QQ).M()
            sage: ascii_art(M[1,3]**2)  # indirect doctest
            4*M      + 2*M       + 2*M      + 2*M       + 2*M       + M
                 ***      ******        ***         ***         ***     ******
               ***        *             *        ****         ***      **
               *          *           ***        *           **
               *                      *
        """
        from sage.misc.misc import coeff_repr
        terms = self._sorted_items_for_printing()
        scalar_mult = self.parent()._print_options['scalar_mult']
        repr_monomial = self.parent()._ascii_art_term
        strip_one = True

        if repr_monomial is None:
            repr_monomial = str

        s = empty_ascii_art # ""
        first = True
        i = 0

        if scalar_mult is None:
            scalar_mult = "*"

        all_atomic = True
        for (monomial,c) in terms:
            b = repr_monomial(monomial) # PCR
            if c != 0:
                break_points = []
                coeff = coeff_repr(c, False)
                if coeff != "0":
                    if coeff == "1":
                        coeff = ""
                    elif coeff == "-1":
                        coeff = "-"
                    elif b._l > 0:
                        if len(coeff) > 0 and monomial == 1 and strip_one:
                            b = empty_ascii_art # ""
                        else:
                            b = AsciiArt([scalar_mult]) + b
                    if not first:
                        if len(coeff) > 0 and coeff[0] == "-":
                            coeff = " - %s"%coeff[1:]
                        else:
                            coeff = " + %s"%coeff
                        break_points = [2]
                    else:
                        coeff = "%s"%coeff
                s += AsciiArt([coeff], break_points) + b
                first = False
        if first:
            return "0"
        elif s == empty_ascii_art:
            return AsciiArt(["1"])
        else:
            return s

    def _latex_(self):
        """
        EXAMPLES::

            sage: F = CombinatorialFreeModule(QQ, ['a','b','c'])
            sage: B = F.basis()
            sage: f = B['a'] + 3*B['c']
            sage: latex(f)
            B_{a} + 3B_{c}

        ::

            sage: QS3 = SymmetricGroupAlgebra(QQ,3)
            sage: a = 2 + QS3([2,1,3])
            sage: latex(a) #indirect doctest
            2[1, 2, 3] + [2, 1, 3]

       ::

            sage: F = CombinatorialFreeModule(QQ, ['a','b'], prefix='beta', latex_prefix='\\beta')
            sage: x = F.an_element()
            sage: x
            2*beta['a'] + 2*beta['b']
            sage: latex(x)
            2\beta_{a} + 2\beta_{b}

        Controling the order of terms by providing a comparison
        function on elements of the support::

            sage: F = CombinatorialFreeModule(QQ, ['a', 'b', 'c'],
            ...                               generator_cmp = lambda x,y: cmp(y,x))
            sage: e = F.basis()
            sage: latex(e['a'] + 3*e['b'] + 2*e['c'])
            2B_{c} + 3B_{b} + B_{a}

            sage: F = CombinatorialFreeModule(QQ, ['ac', 'ba', 'cb'],
            ...                               generator_cmp = lambda x,y: cmp(x[1],y[1]))
            sage: e = F.basis()
            sage: latex(e['ac'] + 3*e['ba'] + 2*e['cb'])
            3B_{ba} + 2B_{cb} + B_{ac}
        """
        return repr_lincomb(self._sorted_items_for_printing(),
                            scalar_mult       = self.parent()._print_options['scalar_mult'],
                            latex_scalar_mult = self.parent()._print_options['latex_scalar_mult'],
                            repr_monomial = self.parent()._latex_term,
                            is_latex=True, strip_one = True)

    def __eq__(self, other):
        """
        EXAMPLES::

            sage: F1 = CombinatorialFreeModule(QQ, [1, 2, 3])
            sage: F2 = CombinatorialFreeModule(QQ, [1, 2, 3], prefix = "g")
            sage: F1.zero() == F1.zero()
            True
            sage: F1.zero() == F1.an_element()
            False
            sage: F1.an_element() == F1.an_element()
            True
            sage: F1.an_element() is None
            False

        .. TODO::

            Currently, if ``self`` and ``other`` do not have the same parent,
            seemingly equal elements do not evaluate equal, since conversions
            between different modules have not been established.

        ::

            sage: F1.zero() == 0
            True
            sage: F1(0)
            0

        ::

            sage: F1.zero() == F2.zero()
            False
            sage: F1(F2.zero())
            Traceback (most recent call last):
            ...
            TypeError: do not know how to make x (= 0) an element of self (=Free module generated by {1, 2, 3} over Rational Field)
            sage: F = AlgebrasWithBasis(QQ).example()
            sage: F.one() == 1
            True
            sage: 1 == F.one()
            True
            sage: 2 * F.one() == int(2)
            True
            sage: int(2) == 2 * F.one()
            True

            sage: S = SymmetricFunctions(QQ); s = S.s(); p = S.p()
            sage: p[2] == s[2] - s[1, 1]
            True
            sage: p[2] == s[2]
            False

        This feature is disputable, in particular since it can make
        equality testing costly. It may be removed at some point.

        Equality testing can be a bit tricky when the order of terms
        can vary because their indices are incomparable with
        ``cmp``. The following test did fail before :trac:`12489` ::

            sage: F = CombinatorialFreeModule(QQ, Subsets([1,2,3]))
            sage: x = F.an_element()
            sage: (x+F.zero()).terms()  # random
            [2*B[{1}], 3*B[{2}], B[{}]]
            sage: x.terms()             # random
            [2*B[{1}], B[{}], 3*B[{2}]]
            sage: x+F.zero() == x
            True

        TESTS::

            sage: TestSuite(F1).run()
            sage: TestSuite(F).run()
        """
        if have_same_parent(self, other):
            return self._monomial_coefficients == other._monomial_coefficients
        from sage.structure.element import get_coercion_model
        import operator
        try:
            return get_coercion_model().bin_op(self, other, operator.eq)
        except TypeError:
            return False

    def __ne__(left, right):
        """
        EXAMPLES::

            sage: F1 = CombinatorialFreeModule(QQ, ['a','b','c'])
            sage: F1.an_element() != F1.an_element()
            False
            sage: F1.an_element() != F1.zero()
            True
        """
        return not left == right

    def __cmp__(left, right):
        """
        The ordering is the one on the underlying sorted list of
        (monomial,coefficients) pairs.

        EXAMPLES::

            sage: s = SymmetricFunctions(QQ).schur()
            sage: a = s([2,1])
            sage: b = s([1,1,1])
            sage: cmp(a,b) #indirect doctest
            1
        """
        if have_same_parent(left, right) and left._monomial_coefficients == right._monomial_coefficients:
            return 0
        v = sorted(mc for mc in left._monomial_coefficients.items() if mc[1] != 0)
        w = sorted(mc for mc in right._monomial_coefficients.items() if mc[1] != 0)
        return cmp(v, w)

    def _add_(self, other):
        """
        EXAMPLES::

            sage: F = CombinatorialFreeModule(QQ, ['a','b','c'])
            sage: B = F.basis()
            sage: B['a'] + 3*B['c']
            B['a'] + 3*B['c']

        ::

            sage: s = SymmetricFunctions(QQ).schur()
            sage: s([2,1]) + s([5,4]) # indirect doctest
            s[2, 1] + s[5, 4]
            sage: a = s([2,1]) + 0
            sage: len(a.monomial_coefficients())
            1
        """
        assert have_same_parent(self, other)

        F = self.parent()
        return F._from_dict( dict_addition( [ self._monomial_coefficients, other._monomial_coefficients ] ), remove_zeros=False )

    def _neg_(self):
        """
        EXAMPLES::

            sage: F = CombinatorialFreeModule(QQ, ['a','b','c'])
            sage: B = F.basis()
            sage: f = B['a'] + 3*B['c']
            sage: -f
            -B['a'] - 3*B['c']

        ::

            sage: s = SymmetricFunctions(QQ).schur()
            sage: -s([2,1]) # indirect doctest
            -s[2, 1]
        """
        F = self.parent()
        return F._from_dict( dict_linear_combination( [ ( self._monomial_coefficients, -1 ) ] ), remove_zeros=False )

    def _sub_(self, other):
        """
        EXAMPLES::

            sage: F = CombinatorialFreeModule(QQ, ['a','b','c'])
            sage: B = F.basis()
            sage: B['a'] - 3*B['c']
            B['a'] - 3*B['c']

        ::

            sage: s = SymmetricFunctions(QQ).schur()
            sage: s([2,1]) - s([5,4]) # indirect doctest
            s[2, 1] - s[5, 4]
        """
        assert have_same_parent(self, other)
        F = self.parent()
        return F._from_dict( dict_linear_combination( [ ( self._monomial_coefficients, 1 ), (other._monomial_coefficients, -1 ) ] ), remove_zeros=False )

    def _coefficient_fast(self, m, default=None):
        """
        Returns the coefficient of m in self, where m is key in
        self._monomial_coefficients.

        EXAMPLES::

            sage: p = Partition([2,1])
            sage: q = Partition([1,1,1])
            sage: s = SymmetricFunctions(QQ).schur()
            sage: a = s(p)
            sage: a._coefficient_fast([2,1])
            Traceback (most recent call last):
            ...
            TypeError: unhashable type: 'list'

        ::

            sage: a._coefficient_fast(p)
            1
            sage: a._coefficient_fast(p, 2)
            1
            sage: a._coefficient_fast(q)
            0
            sage: a._coefficient_fast(q, 2)
            2
            sage: a[p]
            1
            sage: a[q]
            0
        """
        if default is None:
            default = self.base_ring()(0)
        return self._monomial_coefficients.get(m, default)

    __getitem__ = _coefficient_fast

    def coefficient(self, m):
        """
        EXAMPLES::

            sage: s = CombinatorialFreeModule(QQ, Partitions())
            sage: z = s([4]) - 2*s([2,1]) + s([1,1,1]) + s([1])
            sage: z.coefficient([4])
            1
            sage: z.coefficient([2,1])
            -2
            sage: z.coefficient(Partition([2,1]))
            -2
            sage: z.coefficient([1,2])
            Traceback (most recent call last):
            ...
            AssertionError: [1, 2] should be an element of Partitions
            sage: z.coefficient(Composition([2,1]))
            Traceback (most recent call last):
            ...
            AssertionError: [2, 1] should be an element of Partitions

        Test that coefficient also works for those parents that do not yet have an element_class::

            sage: G = DihedralGroup(3)
            sage: F = CombinatorialFreeModule(QQ, G)
            sage: hasattr(G, "element_class")
            False
            sage: g = G.an_element()
            sage: (2*F.monomial(g)).coefficient(g)
            2
        """
        # NT: coefficient_fast should be the default, just with appropriate assertions
        # that can be turned on or off
        C = self.parent()._indices
        assert m in C, "%s should be an element of %s"%(m, C)
        if hasattr(C, "element_class") and not isinstance(m, C.element_class):
            m = C(m)
        return self._coefficient_fast(m)


    def is_zero(self):
        """
        Returns True if and only self == 0.

        EXAMPLES::

            sage: F = CombinatorialFreeModule(QQ, ['a','b','c'])
            sage: B = F.basis()
            sage: f = B['a'] - 3*B['c']
            sage: f.is_zero()
            False
            sage: F.zero().is_zero()
            True

        ::

            sage: s = SymmetricFunctions(QQ).schur()
            sage: s([2,1]).is_zero()
            False
            sage: s(0).is_zero()
            True
            sage: (s([2,1]) - s([2,1])).is_zero()
            True
        """
        BR = self.parent().base_ring()
        zero = BR( 0 )
        return all( v == zero for v in self._monomial_coefficients.values() )

    def __len__(self):
        """
        Returns the number of basis elements of self with nonzero
        coefficients.

        EXAMPLES::

            sage: F = CombinatorialFreeModule(QQ, ['a','b','c'])
            sage: B = F.basis()
            sage: f = B['a'] - 3*B['c']
            sage: len(f)
            2

        ::

            sage: s = SymmetricFunctions(QQ).schur()
            sage: z = s([4]) + s([2,1]) + s([1,1,1]) + s([1])
            sage: len(z)
            4
        """
        return self.length()

    def length(self):
        """
        Returns the number of basis elements of self with nonzero
        coefficients.

        EXAMPLES::

            sage: F = CombinatorialFreeModule(QQ, ['a','b','c'])
            sage: B = F.basis()
            sage: f = B['a'] - 3*B['c']
            sage: f.length()
            2

        ::

            sage: s = SymmetricFunctions(QQ).schur()
            sage: z = s([4]) + s([2,1]) + s([1,1,1]) + s([1])
            sage: z.length()
            4
        """
        BR = self.parent().base_ring()
        zero = BR( 0 )
        return len( [ key for key, coeff in self._monomial_coefficients.iteritems() if coeff != zero ] )

    def support(self):
        """
        Returns a list of the combinatorial objects indexing the basis
        elements of self which non-zero coefficients.

        EXAMPLES::

            sage: F = CombinatorialFreeModule(QQ, ['a','b','c'])
            sage: B = F.basis()
            sage: f = B['a'] - 3*B['c']
            sage: f.support()
            ['a', 'c']

        ::

            sage: s = SymmetricFunctions(QQ).schur()
            sage: z = s([4]) + s([2,1]) + s([1,1,1]) + s([1])
            sage: z.support()
            [[1], [1, 1, 1], [2, 1], [4]]
        """
        BR = self.parent().base_ring()
        zero = BR( 0 )

        supp = sorted([ key for key, coeff in self._monomial_coefficients.iteritems() if coeff != zero ])

        return supp

    def monomials(self):
        """
        EXAMPLES::

            sage: F = CombinatorialFreeModule(QQ, ['a','b','c'])
            sage: B = F.basis()
            sage: f = B['a'] + 2*B['c']
            sage: f.monomials()
            [B['a'], B['c']]

            sage: (F.zero()).monomials()
            []
        """
        P = self.parent()
        BR = P.base_ring()
        zero = BR( 0 )
        one = BR( 1 )

        supp = sorted([ key for key, coeff in self._monomial_coefficients.iteritems() if coeff != zero ])

        return [ P._from_dict( { key : one }, remove_zeros=False ) for key in supp ]

    def terms(self):
        """
        Returns a list of the terms of ``self``

        .. seealso:: :meth:`monomials`

        EXAMPLES::

            sage: F = CombinatorialFreeModule(QQ, ['a','b','c'])
            sage: B = F.basis()
            sage: f = B['a'] + 2*B['c']
            sage: f.terms()
            [B['a'], 2*B['c']]
        """
        BR = self.parent().base_ring()
        zero = BR( 0 )
        v = sorted([ ( key, value ) for key, value in self._monomial_coefficients.iteritems() if value != zero ])
        from_dict = self.parent()._from_dict
        return [ from_dict( { key : value } ) for key,value in v ]

    def coefficients(self):
        """
        Returns a list of the coefficients appearing on the basis elements in
        self.

        EXAMPLES::

            sage: F = CombinatorialFreeModule(QQ, ['a','b','c'])
            sage: B = F.basis()
            sage: f = B['a'] - 3*B['c']
            sage: f.coefficients()
            [1, -3]

        ::

            sage: s = SymmetricFunctions(QQ).schur()
            sage: z = s([4]) + s([2,1]) + s([1,1,1]) + s([1])
            sage: z.coefficients()
            [1, 1, 1, 1]
        """
        BR = self.parent().base_ring()
        zero = BR( 0 )
        v = sorted([ ( key, value ) for key, value in self._monomial_coefficients.iteritems() if value != zero ])
        return [ value for key,value in v ]

    def _vector_(self, new_base_ring=None):
        """
        Returns ``self`` as a dense vector

        INPUT:

        - ``new_base_ring`` -- a ring (default: None)

        OUTPUT: a dense :func:`FreeModule` vector

        .. WARNING:: This will crash/run forever if ``self`` is infinite dimensional!

        .. SEEALSO::

            - :func:`vector`
            - :meth:`CombinatorialFreeModule.get_order`
            - :meth:`CombinatorialFreeModule.from_vector`
            - :meth:`CombinatorialFreeModule._dense_free_module`

        EXAMPLES::

            sage: F = CombinatorialFreeModule(QQ, ['a','b','c'])
            sage: B = F.basis()
            sage: f = B['a'] - 3*B['c']
            sage: f._vector_()
            (1, 0, -3)

        One can use equivalently::

            sage: f.to_vector()
            (1, 0, -3)
            sage: vector(f)
            (1, 0, -3)

        More examples::

            sage: QS3 = SymmetricGroupAlgebra(QQ, 3)
            sage: a = 2*QS3([1,2,3])+4*QS3([3,2,1])
            sage: a._vector_()
            (2, 0, 0, 0, 0, 4)
            sage: a.to_vector()
            (2, 0, 0, 0, 0, 4)
            sage: vector(a)
            (2, 0, 0, 0, 0, 4)
            sage: a == QS3.from_vector(a.to_vector())
            True

        If ''new_base_ring'' is specified, then a vector over
        ''new_base_ring'' is returned::

            sage: a._vector_(RDF)
            (2.0, 0.0, 0.0, 0.0, 0.0, 4.0)

        .. NOTE::

            :trac:`13406`: the current implementation has been optimized, at
            the price of breaking the encapsulation for FreeModule
            elements creation, with the following use case as metric,
            on a 2008' Macbook Pro::

                sage: F = CombinatorialFreeModule(QQ, range(10))
                sage: f = F.an_element()
                sage: %timeit f._vector_()   # not tested
                625 loops, best of 3: 17.5 micros per loop

             Other use cases may call for different or further
             optimizations.
        """
        parent = self.parent()
        dense_free_module = parent._dense_free_module(new_base_ring)
        d = self._monomial_coefficients
        return dense_free_module.element_class(dense_free_module,
                                               [d.get(m, 0) for m in parent.get_order()],
                                               coerce=True, copy=False)

    to_vector = _vector_

    def _acted_upon_(self, scalar, self_on_left = False):
        """
        Returns the action of a scalar on self

        EXAMPLES::

            sage: F = CombinatorialFreeModule(QQ, ['a','b','c'])
            sage: B = F.basis()
            sage: B['a']*(1/2)  # indirect doctest
            1/2*B['a']
            sage: B['a']/2
            1/2*B['a']
            sage: B['a']*2      # indirect doctest
            2*B['a']
            sage: B['a']*int(2) # indirect doctest
            2*B['a']

            sage: 1/2*B['a']
            1/2*B['a']
            sage: 2*B['a']      # indirect doctest
            2*B['a']
            sage: int(2)*B['a'] # indirect doctest
            2*B['a']

        TESTS::

            sage: F.get_action(QQ, operator.mul, True)
            Right action by Rational Field on Free module generated by {'a', 'b', 'c'} over Rational Field
            sage: F.get_action(QQ, operator.mul, False)
            Left action by Rational Field on Free module generated by {'a', 'b', 'c'} over Rational Field
            sage: F.get_action(ZZ, operator.mul, True)
            Right action by Integer Ring on Free module generated by {'a', 'b', 'c'} over Rational Field
            sage: F.get_action(F, operator.mul, True)
            sage: F.get_action(F, operator.mul, False)

        This also works when a coercion of the coefficient is needed, for
        example with polynomials or fraction fields (:trac:`8832`)::

            sage: P.<q> = QQ['q']
            sage: V = CombinatorialFreeModule(P, Permutations())
            sage: el = V(Permutation([3,1,2]))
            sage: (3/2)*el
            3/2*B[[3, 1, 2]]

            sage: P.<q> = QQ['q']
            sage: F = FractionField(P)
            sage: V = CombinatorialFreeModule(F, Words())
            sage: w = Words()('abc')
            sage: (1+q)*V(w)
            (q+1)*B[word: abc]
            sage: ((1+q)/q)*V(w)
            ((q+1)/q)*B[word: abc]

        TODO:
         - add non commutative tests
        """
        # With the current design, the coercion model does not have
        # enough information to detect a priori that this method only
        # accepts scalars; so it tries on some elements(), and we need
        # to make sure to report an error.
        if isinstance(scalar, Element) and scalar.parent() is not self.base_ring():
            # Temporary needed by coercion (see Polynomial/FractionField tests).
            if self.base_ring().has_coerce_map_from(scalar.parent()):
                scalar = self.base_ring()( scalar )
            else:
                return None

        F = self.parent()
        D = self._monomial_coefficients
        if self_on_left:
            D = dict_linear_combination( [ ( D, scalar ) ], factor_on_left = False )
        else:
            D = dict_linear_combination( [ ( D, scalar ) ] )

        return F._from_dict( D, remove_zeros=False )

    # For backward compatibility
    _lmul_ = _acted_upon_
    _rmul_ = _acted_upon_

    def __div__(self, x, self_on_left=False ):
        """
        Division by coefficients

        EXAMPLES::

            sage: F = CombinatorialFreeModule(QQ, [1,2,3])
            sage: x = F._from_dict({1:2, 2:3})
            sage: x/2
            B[1] + 3/2*B[2]

        ::

            sage: F = CombinatorialFreeModule(QQ, [1,2,3])
            sage: B = F.basis()
            sage: f = 2*B[2] + 4*B[3]
            sage: f/2
            B[2] + 2*B[3]
        """
        if self.base_ring().is_field():
            F = self.parent()
            x = self.base_ring()( x )
            x_inv = x**-1
            D = self._monomial_coefficients
            if self_on_left:
                D = dict_linear_combination( [ ( D, x_inv ) ], factor_on_left=False )
            else:
                D = dict_linear_combination( [ ( D, x_inv ) ] )

            return F._from_dict( D, remove_zeros=False )
        else:
            return self.map_coefficients(lambda c: _divide_if_possible(c, x))

def _divide_if_possible(x, y):
    """
    EXAMPLES::

        sage: from sage.combinat.free_module import _divide_if_possible
        sage: _divide_if_possible(4, 2)
        2
        sage: _.parent()
        Integer Ring

    ::

        sage: _divide_if_possible(4, 3)
        Traceback (most recent call last):
        ...
        ValueError: 4 is not divisible by 3
    """
    q, r = x.quo_rem(y)
    if r != 0:
        raise ValueError("%s is not divisible by %s"%(x, y))
    else:
        return q

class CombinatorialFreeModule(UniqueRepresentation, Module, IndexedGenerators):
    r"""
    Class for free modules with a named basis

    INPUT:

    - ``R`` - base ring

    - ``basis_keys`` - list, tuple, family, set, etc. defining the
      indexing set for the basis of this module

    - ``element_class`` - the class of which elements of this module
      should be instances (optional, default None, in which case the
      elements are instances of
      :class:`CombinatorialFreeModuleElement`)

    - ``category`` - the category in which this module lies (optional,
      default None, in which case use the "category of modules with
      basis" over the base ring ``R``); this should be a subcategory
      of :class:`ModulesWithBasis`

    For the options controlling the printing of elements, see
    :class:`~sage.structure.indexed_generators.IndexedGenerators`.

    .. NOTE::

        These print options may also be accessed and modified using the
        :meth:`print_options` method, after the module has been defined.

    EXAMPLES:

    We construct a free module whose basis is indexed by the letters a, b, c::

        sage: F = CombinatorialFreeModule(QQ, ['a','b','c'])
        sage: F
        Free module generated by {'a', 'b', 'c'} over Rational Field

    Its basis is a family, indexed by a, b, c::

        sage: e = F.basis()
        sage: e
        Finite family {'a': B['a'], 'c': B['c'], 'b': B['b']}

    ::

        sage: [x for x in e]
        [B['a'], B['b'], B['c']]
        sage: [k for k in e.keys()]
        ['a', 'b', 'c']

    Let us construct some elements, and compute with them::

        sage: e['a']
        B['a']
        sage: 2*e['a']
        2*B['a']
        sage: e['a'] + 3*e['b']
        B['a'] + 3*B['b']

    Some uses of
    :meth:`sage.categories.commutative_additive_semigroups.CommutativeAdditiveSemigroups.ParentMethods.summation`
    and :meth:`.sum`::

        sage: F = CombinatorialFreeModule(QQ, [1,2,3,4])
        sage: F.summation(F.monomial(1), F.monomial(3))
        B[1] + B[3]

        sage: F = CombinatorialFreeModule(QQ, [1,2,3,4])
        sage: F.sum(F.monomial(i) for i in [1,2,3])
        B[1] + B[2] + B[3]

    Note that free modules with a given basis and parameters are unique::

        sage: F1 = CombinatorialFreeModule(QQ, (1,2,3,4))
        sage: F1 is F
        True

    The identity of the constructed free module depends on the order of the
    basis and on the other parameters, like the prefix. Note that :class:`CombinatorialFreeModule` is
    a :class:`~sage.structure.unique_representation.UniqueRepresentation`. Hence,
    two combinatorial free modules evaluate equal if and only if they are
    identical::

        sage: F1 = CombinatorialFreeModule(QQ, (1,2,3,4))
        sage: F1 is F
        True
        sage: F1 = CombinatorialFreeModule(QQ, [4,3,2,1])
        sage: F1 == F
        False
        sage: F2 = CombinatorialFreeModule(QQ, [1,2,3,4], prefix='F')
        sage: F2 == F
        False

    Because of this, if you create a free module with certain parameters and
    then modify its prefix or other print options, this affects all modules
    which were defined using the same parameters.
    ::

        sage: F2.print_options(prefix='x')
        sage: F2.prefix()
        'x'
        sage: F3 = CombinatorialFreeModule(QQ, [1,2,3,4], prefix='F')
        sage: F3 is F2   # F3 was defined just like F2
        True
        sage: F3.prefix()
        'x'
        sage: F4 = CombinatorialFreeModule(QQ, [1,2,3,4], prefix='F', bracket=True)
        sage: F4 == F2   # F4 was NOT defined just like F2
        False
        sage: F4.prefix()
        'F'

        sage: F2.print_options(prefix='F') #reset for following doctests

    The constructed module is in the category of modules with basis
    over the base ring::

        sage: CombinatorialFreeModule(QQ, Partitions()).category()
        Category of vector spaces with basis over Rational Field

    If furthermore the index set is finite (i.e. in the category
    ``Sets().Finite()``), then the module is declared as being finite
    dimensional::

        sage: CombinatorialFreeModule(QQ, [1,2,3,4]).category()
        Category of finite dimensional vector spaces with basis over Rational Field
        sage: CombinatorialFreeModule(QQ, Partitions(3),
        ....:                         category=Algebras(QQ).WithBasis()).category()
        Category of finite dimensional algebras with basis over Rational Field

    See :mod:`sage.categories.examples.algebras_with_basis` and
    :mod:`sage.categories.examples.hopf_algebras_with_basis` for
    illustrations of the use of the ``category`` keyword, and see
    :class:`sage.combinat.root_system.weight_space.WeightSpace` for an
    example of the use of ``element_class``.

    Customizing print and LaTeX representations of elements::

        sage: F = CombinatorialFreeModule(QQ, ['a','b'], prefix='x')
        sage: original_print_options = F.print_options()
        sage: sorted(original_print_options.items())
        [('bracket', None), ('generator_cmp', <built-in function cmp>),
         ('latex_bracket', False), ('latex_prefix', None),
         ('latex_scalar_mult', None), ('prefix', 'x'),
         ('scalar_mult', '*'), ('tensor_symbol', None)]

        sage: e = F.basis()
        sage: e['a'] - 3 * e['b']
        x['a'] - 3*x['b']

        sage: F.print_options(prefix='x', scalar_mult=' ', bracket='{')
        sage: e['a'] - 3 * e['b']
        x{'a'} - 3 x{'b'}
        sage: latex(e['a'] - 3 * e['b'])
        x_{a} - 3 x_{b}

        sage: F.print_options(latex_prefix='y')
        sage: latex(e['a'] - 3 * e['b'])
        y_{a} - 3  y_{b}

        sage: F.print_options(generator_cmp = lambda x,y: -cmp(x,y))
        sage: e['a'] - 3 * e['b']
        -3 x{'b'} + x{'a'}
        sage: F.print_options(**original_print_options) # reset print options

        sage: F = CombinatorialFreeModule(QQ, [(1,2), (3,4)])
        sage: e = F.basis()
        sage: e[(1,2)] - 3 * e[(3,4)]
        B[(1, 2)] - 3*B[(3, 4)]

        sage: F.print_options(bracket=['_{', '}'])
        sage: e[(1,2)] - 3 * e[(3,4)]
        B_{(1, 2)} - 3*B_{(3, 4)}

        sage: F.print_options(prefix='', bracket=False)
        sage: e[(1,2)] - 3 * e[(3,4)]
        (1, 2) - 3*(3, 4)

    TESTS:

    Before :trac:`14054`, combinatorial free modules violated the unique
    parent condition. That caused a problem. The tensor product construction
    involves maps, but maps check that their domain and the parent of a
    to-be-mapped element are identical (not just equal). However, the tensor
    product was cached by a :class:`~sage.misc.cachefunc.cached_method`, which
    involves comparison by equality (not identity). Hence, the last line of
    the following example used to fail with an assertion error::

        sage: F = CombinatorialFreeModule(ZZ, [1,2,3], prefix="F")
        sage: G = CombinatorialFreeModule(ZZ, [1,2,3,4], prefix="G")
        sage: f =   F.monomial(1) + 2 * F.monomial(2)
        sage: g = 2*G.monomial(3) +     G.monomial(4)
        sage: tensor([f, g])
        2*F[1] # G[3] + F[1] # G[4] + 4*F[2] # G[3] + 2*F[2] # G[4]
        sage: F = CombinatorialFreeModule(ZZ, [1,2,3], prefix='x')
        sage: G = CombinatorialFreeModule(ZZ, [1,2,3,4], prefix='y')
        sage: f =   F.monomial(1) + 2 * F.monomial(2)
        sage: g = 2*G.monomial(3) +     G.monomial(4)
        sage: tensor([f, g])
        2*x[1] # y[3] + x[1] # y[4] + 4*x[2] # y[3] + 2*x[2] # y[4]
    """

    @staticmethod
    def __classcall_private__(cls, base_ring, basis_keys, category = None, prefix="B", **keywords):
        """
        TESTS::

            sage: F = CombinatorialFreeModule(QQ, ['a','b','c'])
            sage: G = CombinatorialFreeModule(QQ, ('a','b','c'))
            sage: F is G
            True

            sage: F = CombinatorialFreeModule(QQ, ['a','b','c'], latex_bracket=['LEFT', 'RIGHT'])
            sage: F.print_options()['latex_bracket']
            ('LEFT', 'RIGHT')

            sage: F is G
            False

        We check that the category is properly straightened::

            sage: F  = CombinatorialFreeModule(QQ, ['a','b'])
            sage: F1 = CombinatorialFreeModule(QQ, ['a','b'], category = ModulesWithBasis(QQ))
            sage: F2 = CombinatorialFreeModule(QQ, ['a','b'], category = [ModulesWithBasis(QQ)])
            sage: F3 = CombinatorialFreeModule(QQ, ['a','b'], category = (ModulesWithBasis(QQ),))
            sage: F4 = CombinatorialFreeModule(QQ, ['a','b'], category = (ModulesWithBasis(QQ),CommutativeAdditiveSemigroups()))
            sage: F5 = CombinatorialFreeModule(QQ, ['a','b'], category = (ModulesWithBasis(QQ),Category.join((LeftModules(QQ), RightModules(QQ)))))
            sage: F1 is F, F2 is F, F3 is F, F4 is F, F5 is F
            (True, True, True, True, True)

            sage: G  = CombinatorialFreeModule(QQ, ['a','b'], category = AlgebrasWithBasis(QQ))
            sage: F is G
            False
        """
        if isinstance(basis_keys, (list, tuple)):
            basis_keys = FiniteEnumeratedSet(basis_keys)
        category = ModulesWithBasis(base_ring).or_subcategory(category)
        # bracket or latex_bracket might be lists, so convert
        # them to tuples so that they're hashable.
        bracket = keywords.get('bracket', None)
        if isinstance(bracket, list):
            keywords['bracket'] = tuple(bracket)
        latex_bracket = keywords.get('latex_bracket', None)
        if isinstance(latex_bracket, list):
            keywords['latex_bracket'] = tuple(latex_bracket)
        return super(CombinatorialFreeModule, cls).__classcall__(cls, base_ring, basis_keys, category = category, prefix=prefix, **keywords)

    Element = CombinatorialFreeModuleElement

    def __init__(self, R, basis_keys, element_class = None, category = None, prefix="B", **kwds):
        r"""
        TESTS::

            sage: F = CombinatorialFreeModule(QQ, ['a','b','c'])

            sage: F.category()
            Category of finite dimensional vector spaces with basis over Rational Field

        One may specify the category this module belongs to::

            sage: F = CombinatorialFreeModule(QQ, ['a','b','c'], category=AlgebrasWithBasis(QQ))
            sage: F.category()
            Category of finite dimensional algebras with basis over Rational Field

            sage: F = CombinatorialFreeModule(GF(3), ['a','b','c'],
            ....:                             category=(Modules(GF(3)).WithBasis(), Semigroups()))
            sage: F.category()
            Join of Category of finite semigroups
                 and Category of finite dimensional modules with basis over Finite Field of size 3
                 and Category of vector spaces with basis over Finite Field of size 3

            sage: F = CombinatorialFreeModule(QQ, ['a','b','c'], category = FiniteDimensionalModulesWithBasis(QQ))
            sage: F.basis()
            Finite family {'a': B['a'], 'c': B['c'], 'b': B['b']}
            sage: F.category()
            Category of finite dimensional vector spaces with basis over Rational Field

            sage: TestSuite(F).run()

        TESTS:

        Regression test for :trac:10127`: ``self._indices`` needs to be
        set early enough, in case the initialization of the categories
        use ``self.basis().keys()``. This occured on several occasions
        in non trivial constructions. In the following example,
        :class:`AlgebrasWithBasis` constructs ``Homset(self,self)`` to
        extend by bilinearity method ``product_on_basis``, which in
        turn triggers ``self._repr_()``::

            sage: class MyAlgebra(CombinatorialFreeModule):
            ...       def _repr_(self):
            ...           return "MyAlgebra on %s"%(self.basis().keys())
            ...       def product_on_basis(self,i,j):
            ...           pass
            sage: MyAlgebra(ZZ, ZZ, category = AlgebrasWithBasis(QQ))
            MyAlgebra on Integer Ring

        A simpler example would be welcome!

        We check that unknown options are caught::

            sage: CombinatorialFreeModule(ZZ, [1,2,3], keyy=2)
            Traceback (most recent call last):
            ...
            ValueError: keyy is not a valid print option.
        """
        #Make sure R is a ring with unit element
        from sage.categories.all import Rings
        if R not in Rings():
            raise TypeError("Argument R must be a ring.")

        if element_class is not None:
            self.Element = element_class

        # The following is needed by e.g. root systems that don't call
        # the classcall and passes lists as basis_keys
        if isinstance(basis_keys, (list, tuple)):
            basis_keys = FiniteEnumeratedSet(basis_keys)

        # ignore the optional 'key' since it only affects CachedRepresentation
        kwds.pop('key', None)
        # This needs to be first as per #10127
        if 'monomial_cmp' in kwds:
            kwds['generator_cmp'] = kwds['monomial_cmp']
            del kwds['monomial_cmp']
        IndexedGenerators.__init__(self, basis_keys, prefix, **kwds)

        if category is None:
            category = ModulesWithBasis(R)
        elif isinstance(category, tuple):
            category = Category.join(category)
        if basis_keys in Sets().Finite():
            category = category.FiniteDimensional()

        Parent.__init__(self, base = R, category = category,
                        # Could we get rid of this?
                        element_constructor = self._element_constructor_)

        self._order = None

    # For backwards compatibility
    _repr_term = IndexedGenerators._repr_generator
    _latex_term = IndexedGenerators._latex_generator

    def _ascii_art_term(self, m):
        r"""
        Return an ascii art representation of the term indexed by ``m``.

        TESTS::

            sage: R = NonCommutativeSymmetricFunctions(QQ).R()
            sage: ascii_art(R.one())  # indirect doctest
            1
        """
        from sage.typeset.ascii_art import AsciiArt
        try:
            if m == self.one_basis():
                return AsciiArt(["1"])
        except StandardError:
            pass
        return IndexedGenerators._ascii_art_generator(self, m)

    # mostly for backward compatibility
    @lazy_attribute
    def _element_class(self):
        """
        TESTS::

            sage: F = CombinatorialFreeModule(QQ, ['a','b','c'])
            sage: F._element_class
            <class 'sage.combinat.free_module.CombinatorialFreeModule_with_category.element_class'>
        """
        return self.element_class

    def _an_element_(self):
        """
        EXAMPLES::

            sage: CombinatorialFreeModule(QQ, ("a", "b", "c")).an_element()
            2*B['a'] + 2*B['b'] + 3*B['c']
            sage: CombinatorialFreeModule(QQ, ("a", "b", "c"))._an_element_()
            2*B['a'] + 2*B['b'] + 3*B['c']
            sage: CombinatorialFreeModule(QQ, ()).an_element()
            0
            sage: CombinatorialFreeModule(QQ, ZZ).an_element()
            3*B[-1] + B[0] + 3*B[1]
            sage: CombinatorialFreeModule(QQ, RR).an_element()
            B[1.00000000000000]
        """
        # Try a couple heuristics to build a not completely trivial
        # element, while handling cases where R.an_element is not
        # implemented, or R has no iterator, or R has few elements.
        x = self.zero()
        I = self.basis().keys()
        R = self.base_ring()
        try:
            x = x + self.monomial(I.an_element())
        except Exception:
            pass
        try:
            g = iter(self.basis().keys())
            for c in range(1,4):
                x = x + self.term(next(g), R(c))
        except Exception:
            pass
        return x

    # What semantic do we want for containment?
    # Accepting anything that can be coerced is not reasonnable, especially
    # if we allow coercion from the enumerated set.
    # Accepting anything that can be converted is an option, but that would
    # be expensive. So far, x in self if x.parent() == self

    def __contains__(self, x):
        """
        TESTS::

            sage: F = CombinatorialFreeModule(QQ,["a", "b"])
            sage: G = CombinatorialFreeModule(ZZ,["a", "b"])
            sage: F.monomial("a") in F
            True
            sage: G.monomial("a") in F
            False
            sage: "a" in F
            False
            sage: 5/3 in F
            False
        """
        return sage.structure.element.parent(x) == self # is self?

    def _element_constructor_(self, x):
        """
        Coerce x into self.

        EXAMPLES::

            sage: F = CombinatorialFreeModule(QQ,["a", "b"])
            sage: F(F.monomial("a"))   # indirect doctest
            B['a']

        Do not rely on the following feature which may be removed in the future::

            sage: QS3 = SymmetricGroupAlgebra(QQ,3)
            sage: QS3([2,3,1])     # indirect doctest
            [2, 3, 1]

        instead, use::

            sage: P = QS3.basis().keys()
            sage: QS3.monomial(P([2,3,1]))   # indirect doctest
            [2, 3, 1]

        or:
            sage: B = QS3.basis()
            sage: B[P([2,3,1])]
            [2, 3, 1]

        TODO: The symmetric group algebra (and in general,
        combinatorial free modules on word-like object could instead
        provide an appropriate short-hand syntax QS3[2,3,1]).

        Rationale: this conversion is ambiguous in situations like::

            sage: F = CombinatorialFreeModule(QQ,[0,1])

        Is ``0`` the zero of the base ring, or the index of a basis
        element?  I.e. should the result be ``0`` or ``B[0]``?

            sage: F = CombinatorialFreeModule(QQ,[0,1])
            sage: F(0) # this feature may eventually disappear
            0
            sage: F(1)
            Traceback (most recent call last):
            ...
            TypeError: do not know how to make x (= 1) an element of Free module generated by ... over Rational Field

        It is preferable not to rely either on the above, and instead, use::

            sage: F.zero()
            0

        Note that, on the other hand, conversions from the ground ring
        are systematically defined (and mathematically meaningful) for
        algebras.

        Conversions between distinct free modules are not allowed any
        more::

            sage: F = CombinatorialFreeModule(ZZ, ["a", "b"]);      F.rename("F")
            sage: G = CombinatorialFreeModule(QQ, ["a", "b"]);      G.rename("G")
            sage: H = CombinatorialFreeModule(ZZ, ["a", "b", "c"]); H.rename("H")
            sage: G(F.monomial("a"))
            Traceback (most recent call last):
            ...
            TypeError: do not know how to make x (= B['a']) an element of self (=G)
            sage: H(F.monomial("a"))
            Traceback (most recent call last):
            ...
            TypeError: do not know how to make x (= B['a']) an element of self (=H)

        Here is a real life example illustrating that this yielded
        mathematically wrong results::

            sage: S = SymmetricFunctions(QQ)
            sage: s = S.s(); p = S.p()
            sage: ss = tensor([s,s]); pp = tensor([p,p])
            sage: a = tensor((s[2],s[2]))

        The following originally used to yield ``p[[2]] # p[[2]]``, and if
        there was no natural coercion between ``s`` and ``p``, this would
        raise a ``NotImplementedError``. Since :trac:`15305`, this takes the
        coercion between ``s`` and ``p`` and lifts it to the tensor product. ::

            sage: pp(a)
            1/4*p[1, 1] # p[1, 1] + 1/4*p[1, 1] # p[2] + 1/4*p[2] # p[1, 1] + 1/4*p[2] # p[2]

        Extensions of the ground ring should probably be reintroduced
        at some point, but via coercions, and with stronger sanity
        checks (ensuring that the codomain is really obtained by
        extending the scalar of the domain; checking that they share
        the same class is not sufficient).

        TESTS:

        Conversion from the ground ring is implemented for algebras::

            sage: QS3 = SymmetricGroupAlgebra(QQ,3)
            sage: QS3(2)
            2*[1, 2, 3]
        """
        R = self.base_ring()
        eclass = self.element_class

        #Coerce ints to Integers
        if isinstance(x, int):
            x = Integer(x)

        if x in R:
            if x == 0:
                return self.zero()
            else:
                raise TypeError("do not know how to make x (= %s) an element of %s"%(x, self))
        #x is an element of the basis enumerated set;
        # This is a very ugly way of testing this
        elif ((hasattr(self._indices, 'element_class') and
               isinstance(self._indices.element_class, type) and
               isinstance(x, self._indices.element_class))
              or (sage.structure.element.parent(x) == self._indices)):
            return self.monomial(x)
        elif x in self._indices:
            return self.monomial(self._indices(x))
        else:
            if hasattr(self, '_coerce_end'):
                try:
                    return self._coerce_end(x)
                except TypeError:
                    pass
            raise TypeError("do not know how to make x (= %s) an element of self (=%s)"%(x,self))

    def _an_element_impl(self):
        """
        Returns an element of self, namely the zero element.

        EXAMPLES::

            sage: F = CombinatorialFreeModule(QQ, ['a', 'b', 'c'])
            sage: F._an_element_impl()
            0
            sage: _.parent() is F
            True
        """
        return self.element_class(self, {})

    def dimension(self):
        """
        Returns the dimension of the combinatorial algebra (which is given
        by the number of elements in the basis).

        EXAMPLES::

            sage: F = CombinatorialFreeModule(QQ, ['a', 'b', 'c'])
            sage: F.dimension()
            3
            sage: F.basis().cardinality()
            3
            sage: F.basis().keys().cardinality()
            3

        ::

            sage: s = SymmetricFunctions(QQ).schur()
            sage: s.dimension()
            +Infinity
        """
        return self._indices.cardinality()

    def gens(self):
        """
        Return a tuple consisting of the basis elements of ``self``.

        EXAMPLES::

            sage: F = CombinatorialFreeModule(ZZ, ['a', 'b', 'c'])
            sage: F.gens()
            (B['a'], B['b'], B['c'])
        """
        return tuple(self.basis().values())

    def set_order(self, order):
        """
        Sets the order of the elements of the basis.

        If :meth:`set_order` has not been called, then the ordering is
        the one used in the generation of the elements of self's
        associated enumerated set.

        .. WARNING:: Many cached methods depend on this order, in
           particular for constructing subspaces and quotients.
           Changing the order after some computations have been
           cached does not invalidate the cache, and is likely to
           introduce inconsistencies.

        EXAMPLES::

            sage: QS2 = SymmetricGroupAlgebra(QQ,2)
            sage: b = list(QS2.basis().keys())
            sage: b.reverse()
            sage: QS2.set_order(b)
            sage: QS2.get_order()
            [[2, 1], [1, 2]]
        """
        self._order = order
        from sage.combinat.ranker import rank_from_list
        self._rank_basis = rank_from_list(self._order)

    @cached_method
    def get_order(self):
        """
        Returns the order of the elements in the basis.

        EXAMPLES::

            sage: QS2 = SymmetricGroupAlgebra(QQ,2)
            sage: QS2.get_order()                    # note: order changed on 2009-03-13
            [[2, 1], [1, 2]]
        """
        if self._order is None:
            self.set_order(self.basis().keys().list())
        return self._order

    def get_order_cmp(self):
        """
        Return a comparison function on the basis indices that is
        compatible with the current term order.

        EXAMPLES::

            sage: A = FiniteDimensionalAlgebrasWithBasis(QQ).example()
            sage: Acmp = A.get_order_cmp()
            sage: sorted(A.basis().keys(), Acmp)
            ['x', 'y', 'a', 'b']
            sage: A.set_order(list(reversed(A.basis().keys())))
            sage: Acmp = A.get_order_cmp()
            sage: sorted(A.basis().keys(), Acmp)
            ['b', 'a', 'y', 'x']
        """
        self.get_order()
        return self._order_cmp

    def _order_cmp(self, x, y):
        """
        Compare `x` and `y` w.r.t. the term order.

        INPUT:

        - ``x``, ``y`` -- indices of the basis of ``self``

        OUTPUT:

        `-1`, `0`, or `1` depending on whether `x<y`, `x==y`, or `x>y`
        w.r.t. the term order.

        EXAMPLES::

            sage: A = CombinatorialFreeModule(QQ, ['x','y','a','b'])
            sage: A.set_order(['x', 'y', 'a', 'b'])
            sage: A._order_cmp('x', 'y')
            -1
            sage: A._order_cmp('y', 'y')
            0
            sage: A._order_cmp('a', 'y')
            1
        """
        return cmp( self._rank_basis(x), self._rank_basis(y) )


    @cached_method
    def _dense_free_module(self, base_ring=None):
        """
        Returns a dense free module of the same dimension

        INPUT:

        - ``base_ring`` -- a ring or ``None``

        If ``base_ring`` is None, then the base ring of ``self`` is used.

        This method is mostly used by
        :meth:`CombinatorialFreeModule.Element._vector_`

        .. SEEALSO:: :meth:`from_vector`

        EXAMPLES::

            sage: C = CombinatorialFreeModule(QQ['x'], ['a','b','c']); C
            Free module generated by {'a', 'b', 'c'} over Univariate Polynomial Ring in x over Rational Field
            sage: C._dense_free_module()
            Ambient free module of rank 3 over the principal ideal domain Univariate Polynomial Ring in x over Rational Field
            sage: C._dense_free_module(QQ['x,y'])
            Ambient free module of rank 3 over the integral domain Multivariate Polynomial Ring in x, y over Rational Field
        """
        if base_ring is None:
            base_ring = self.base_ring()
        from sage.modules.free_module import FreeModule
        return FreeModule(base_ring, self.dimension())

    def from_vector(self, vector):
        """
        Build an element of ``self`` from a (sparse) vector

        .. SEEALSO:: :meth:`get_order`, :meth:`CombinatorialFreeModule.Element._vector_`

        EXAMPLES::

            sage: QS3 = SymmetricGroupAlgebra(QQ, 3)
            sage: b = QS3.from_vector(vector((2, 0, 0, 0, 0, 4))); b
            2*[1, 2, 3] + 4*[3, 2, 1]
            sage: a = 2*QS3([1,2,3])+4*QS3([3,2,1])
            sage: a == b
            True
        """
        cc = self.get_order()
        return self._from_dict(dict( (cc[index], coeff) for (index,coeff) in vector.iteritems()))

    def __cmp__(self, other):
        """
        EXAMPLES::

            sage: XQ = SchubertPolynomialRing(QQ)
            sage: XZ = SchubertPolynomialRing(ZZ)
            sage: XQ == XZ #indirect doctest
            False
            sage: XQ == XQ
            True
        """
        if not isinstance(other, self.__class__):
            return -1
        c = cmp(self.base_ring(), other.base_ring())
        if c: return c
        return 0

    def _apply_module_morphism( self, x, on_basis, codomain=False ):
        """
        Returns the image of ``x`` under the module morphism defined by
        extending :func:`on_basis` by linearity.

        INPUT:


        - ``x`` : a element of self

        - ``on_basis`` - a function that takes in a combinatorial
          object indexing a basis element and returns an element of the
          codomain

        - ``codomain`` (optional) - the codomain of the morphism, otherwise it is computed
          using :func:`on_basis`

        If ``codomain`` is not specified, then the function tries to compute the codomain
        of the module morphism by finding the image of one of the elements in the
        support, hence :func:`on_basis` should return an element whose parent is the
        codomain.

        EXAMPLES::

            sage: s = SymmetricFunctions(QQ).schur()
            sage: a = s([3]) + s([2,1]) + s([1,1,1])
            sage: b = 2*a
            sage: f = lambda part: Integer( len(part) )
            sage: s._apply_module_morphism(a, f) #1+2+3
            6
            sage: s._apply_module_morphism(b, f) #2*(1+2+3)
            12
            sage: s._apply_module_morphism(s(0), f)
            0
            sage: s._apply_module_morphism(s(1), f)
            0
            sage: s._apply_module_morphism(s(1), lambda part: len(part), ZZ)
            0
            sage: s._apply_module_morphism(s(1), lambda part: len(part))
            Traceback (most recent call last):
            ...
            ValueError: Codomain could not be determined
        """

        if x == self.zero():
            if not codomain:
                B = Family(self.basis())
                try:
                    z = B.first()
                except StopIteration:
                    raise ValueError('Codomain could not be determined')
                codomain = on_basis(z).parent()
            return codomain.zero()
        else:
            if not codomain:
                keys = x.support()
                key = keys[0]
                try:
                    codomain = on_basis(key).parent()
                except Exception:
                    raise ValueError('Codomain could not be determined')

            if hasattr( codomain, 'linear_combination' ):
                return codomain.linear_combination( ( on_basis( key ), coeff ) for key, coeff in x._monomial_coefficients.iteritems() )
            else:
                return_sum = codomain.zero()
                for key, coeff in x._monomial_coefficients.iteritems():
                    return_sum += coeff * on_basis( key )
                return return_sum

    def _apply_module_endomorphism(self, x, on_basis):
        """
        This takes in a function from the basis elements to the elements of
        self and applies it linearly to a. Note that
        _apply_module_endomorphism does not require multiplication on
        self to be defined.

        EXAMPLES::

            sage: s = SymmetricFunctions(QQ).schur()
            sage: f = lambda part: 2*s(part.conjugate())
            sage: s._apply_module_endomorphism( s([2,1]) + s([1,1,1]), f)
            2*s[2, 1] + 2*s[3]
        """
        return self.linear_combination( ( on_basis( key ), coeff ) for key, coeff in x._monomial_coefficients.iteritems() )

    def sum(self, iter_of_elements):
        """
        overrides method inherited from commutative additive monoid as it is much faster on dicts directly

        INPUT:

        - ``iter_of_elements``: iterator of elements of ``self``

        Returns the sum of all elements in ``iter_of_elements``

        EXAMPLES::

            sage: F = CombinatorialFreeModule(QQ,[1,2])
            sage: f = F.an_element(); f
            2*B[1] + 2*B[2]
            sage: F.sum( f for _ in range(5) )
            10*B[1] + 10*B[2]
        """

        D = dict_addition( element._monomial_coefficients for element in iter_of_elements )
        return self._from_dict( D, remove_zeros=False )

    def linear_combination( self, iter_of_elements_coeff, factor_on_left=True ):
        """
        INPUT:

        - ``iter_of_elements_coeff`` -- iterator of pairs ``(element, coeff)``
          with ``element`` in ``self`` and ``coeff`` in ``self.base_ring()``

        - ``factor_on_left`` (optional) -- if ``True``, the coefficients are
          multiplied from the left if ``False``, the coefficients are
          multiplied from the right

        Returns the linear combination `\lambda_1 v_1 + ... + \lambda_k v_k`
        (resp.  the linear combination `v_1 \lambda_1 + ... + v_k \lambda_k`)
        where ``iter_of_elements_coeff`` iterates through the sequence
        `(\lambda_1, v_1) ... (\lambda_k, v_k)`.

        EXAMPLES::

            sage: F = CombinatorialFreeModule(QQ,[1,2])
            sage: f = F.an_element(); f
            2*B[1] + 2*B[2]
            sage: F.linear_combination( (f,i) for i in range(5) )
            20*B[1] + 20*B[2]
        """
        return self._from_dict( dict_linear_combination( ( ( element._monomial_coefficients, coeff ) for element, coeff in iter_of_elements_coeff ), factor_on_left=factor_on_left ), remove_zeros=False )

    def term(self, index, coeff=None):
        """
        Constructs a term in ``self``

        INPUT:

        - ``index`` -- the index of a basis element
        - ``coeff`` -- an element of the coefficient ring (default: one)

        EXAMPLES::

            sage: F = CombinatorialFreeModule(QQ, ['a', 'b', 'c'])
            sage: F.term('a',3)
            3*B['a']
            sage: F.term('a')
            B['a']

        Design: should this do coercion on the coefficient ring?
        """
        if coeff is None:
            coeff = self.base_ring().one()
        return self._from_dict( {index: coeff} )

    def _monomial(self, index):
        """
        TESTS::

            sage: F = CombinatorialFreeModule(QQ, ['a', 'b', 'c'])
            sage: F._monomial('a')
            B['a']
        """
        return self._from_dict( {index: self.base_ring().one()}, remove_zeros = False )

    # This is generic, and should be lifted into modules_with_basis
    @lazy_attribute
    def monomial(self):
        """
        INPUT:

         - ''i''

        Returns the basis element indexed by i

        EXAMPLES::

            sage: F = CombinatorialFreeModule(QQ, ['a', 'b', 'c'])
            sage: F.monomial('a')
            B['a']

        F.monomial is in fact (almost) a map::

            sage: F.monomial
            Term map from {'a', 'b', 'c'} to Free module generated by {'a', 'b', 'c'} over Rational Field
        """
        # Should use a real Map, as soon as combinatorial_classes are enumerated sets, and therefore parents
        return PoorManMap(self._monomial, domain=self._indices, codomain=self, name="Term map")

    def _sum_of_monomials(self, indices):
        """
        TESTS::

            sage: F = CombinatorialFreeModule(QQ, ['a', 'b', 'c'])
            sage: F._sum_of_monomials(['a', 'b'])
            B['a'] + B['b']
        """
        # TODO: optimize by calling directly _from_dict if we
        # know that all indices are distinct as sum_of_terms;
        # otherwise, maybe call dict_addition directly
        return self.sum(self.monomial(index) for index in indices)

    @lazy_attribute
    def sum_of_monomials(self):
        """
        INPUT:

         - ''indices'' -- an list (or iterable) of indices of basis elements

        Returns the sum of the corresponding basis elements

        EXAMPLES::

            sage: F = CombinatorialFreeModule(QQ, ['a', 'b', 'c'])
            sage: F.sum_of_monomials(['a', 'b'])
            B['a'] + B['b']

            sage: F.sum_of_monomials(['a', 'b', 'a'])
            2*B['a'] + B['b']

        F.sum_of_monomials is in fact (almost) a map::

            sage: F.sum_of_monomials
            A map to Free module generated by {'a', 'b', 'c'} over Rational Field
        """
        # domain = sets of self.combinatorial_class(),
        return PoorManMap(self._sum_of_monomials, codomain = self)

    def sum_of_terms(self, terms, distinct=False):
        """
        Constructs a sum of terms of ``self``

        INPUT:

        - ``terms`` -- a list (or iterable) of pairs (index, coeff)
        - ``distinct`` -- whether the indices are guaranteed to be distinct (default: ``False``)

        EXAMPLES::

            sage: F = CombinatorialFreeModule(QQ, ['a', 'b', 'c'])
            sage: F.sum_of_terms([('a',2), ('c',3)])
            2*B['a'] + 3*B['c']

        If ``distinct`` is True, then the construction is optimized::

            sage: F.sum_of_terms([('a',2), ('c',3)], distinct = True)
            2*B['a'] + 3*B['c']

        .. warning::

            Use ``distinct=True`` only if you are sure that the
            indices are indeed distinct::

                sage: F.sum_of_terms([('a',2), ('a',3)], distinct = True)
                3*B['a']

        Extreme case::

            sage: F.sum_of_terms([])
            0
        """
        if distinct:
            return self._from_dict(dict(terms))
        return self.sum(self.term(index, coeff) for (index, coeff) in terms)

    def monomial_or_zero_if_none(self, i):
        """
        EXAMPLES::

            sage: F = CombinatorialFreeModule(QQ, ['a', 'b', 'c'])
            sage: F.monomial_or_zero_if_none('a')
            B['a']
            sage: F.monomial_or_zero_if_none(None)
            0
        """
        if i is None:
            return self.zero()
        return self.monomial(i)

    @cached_method
    def zero(self):
        """
        EXAMPLES::

            sage: F = CombinatorialFreeModule(QQ, ['a', 'b', 'c'])
            sage: F.zero()
            0
        """
        return self._from_dict({}, remove_zeros=False)

    def _from_dict( self, d, coerce=False, remove_zeros=True ):
        """
        Construct an element of ``self`` from an `{index: coefficient}` dictionary

        INPUT:

        - ``d`` -- a dictionary ``{index: coeff}`` where each ``index`` is the
          index of a basis element and each ``coeff`` belongs to the
          coefficient ring ``self.base_ring()``

        - ``coerce`` -- a boolean (default: ``False``), whether to coerce the
          ``coeff``s to the coefficient ring

        - ``remove_zeros`` -- a boolean (default: ``True``), if some
          ``coeff``s may be zero and should therefore be removed

        EXAMPLES::

            sage: e = SymmetricFunctions(QQ).elementary()
            sage: s = SymmetricFunctions(QQ).schur()
            sage: a = e([2,1]) + e([1,1,1]); a
            e[1, 1, 1] + e[2, 1]
            sage: s._from_dict(a.monomial_coefficients())
            s[1, 1, 1] + s[2, 1]

        If the optional argument ``coerce`` is ``True``, then the
        coefficients are coerced into the base ring of ``self``::

            sage: part = Partition([2,1])
            sage: d = {part:1}
            sage: a = s._from_dict(d,coerce=True); a
            s[2, 1]
            sage: a.coefficient(part).parent()
            Rational Field

        With ``remove_zeros=True``, zero coefficients are removed::

            sage: s._from_dict({part:0})
            0

        .. warning::

            With ``remove_zeros=True``, it is assumed that no
            coefficient of the dictionary is zero. Otherwise, this may
            lead to illegal results::

                sage: list(s._from_dict({part:0}, remove_zeros=False))
                [([2, 1], 0)]
        """
        assert isinstance(d, dict)
        if coerce:
            R = self.base_ring()
            d = dict( (key, R(coeff)) for key,coeff in d.iteritems())
        if remove_zeros:
            d = dict( (key, coeff) for key, coeff in d.iteritems() if coeff)
        return self.element_class( self, d )

<<<<<<< HEAD
=======
    @cached_method
    def tensor_unit(self, category = None, **keywords):
        if not category:
            category = self.category()
        return TensorUnit(category=category.TensorProducts(), **keywords)

>>>>>>> ca12f129
class CombinatorialFreeModule_Tensor(CombinatorialFreeModule):
        """
        Tensor Product of Free Modules

        This class should not be constructed directly.
        Please use `tensor`.

        EXAMPLES:

        We construct two free modules, assign them short names, and construct their tensor product::

            sage: F = CombinatorialFreeModule(ZZ, [1,2]); F.__custom_name = "F"
            sage: G = CombinatorialFreeModule(ZZ, [3,4]); G.__custom_name = "G"
            sage: T = tensor([F, G]); T
            F # G

            sage: T.category()
            Category of tensor products of modules with basis over Integer Ring

            sage: T.construction() # todo: not implemented
            [tensor, ]

        T is a free module, with same base ring as F and G::

            sage: T.base_ring()
            Integer Ring

        The basis of T is indexed by tuples of basis indices of F and G::

            sage: T.basis().keys()
            Image of Cartesian product of {1, 2}, {3, 4} by <type 'tuple'>
            sage: T.basis().keys().list()
            [(1, 3), (1, 4), (2, 3), (2, 4)]

        FIXME: Should elements of a CartesianProduct be tuples (making them hashable)? M.S. votes: Yes!

        Here are the basis elements themselves::

            sage: T.basis().cardinality()
            4
            sage: list(T.basis())
            [B[1] # B[3], B[1] # B[4], B[2] # B[3], B[2] # B[4]]

        The tensor product is associative and flattens sub tensor products::

            sage: H = CombinatorialFreeModule(ZZ, [5,6]); H.rename("H")
            sage: tensor([F, tensor([G, H])])
            F # G # H
            sage: tensor([tensor([F, G]), H])
            F # G # H
            sage: tensor([F, G, H])
            F # G # H

        We now compute the tensor product of elements of free modules::

            sage: f =   F.monomial(1) + 2 * F.monomial(2)
            sage: g = 2*G.monomial(3) +     G.monomial(4)
            sage: h =   H.monomial(5) +     H.monomial(6)
            sage: tensor([f, g])
            2*B[1] # B[3] + B[1] # B[4] + 4*B[2] # B[3] + 2*B[2] # B[4]

        Again, the tensor product is associative on elements::

            sage: tensor([f, tensor([g, h])]) == tensor([f, g, h])
            True
            sage: tensor([tensor([f, g]), h]) == tensor([f, g, h])
            True

        Note further that the tensor product spaces need not preexist::

            sage: t = tensor([f, g, h])
            sage: t.parent()
            F # G # H


        TESTS::

            sage: tensor([tensor([F, G]), H]) == tensor([F, G, H])
            True
            sage: tensor([F, tensor([G, H])]) == tensor([F, G, H])
            True

        Implementation notes:

        Tensor products are implemented for free modules with distinguished basis over a commutative ring `R`.
        They are implemented as modules with basis with index set given by tuples
        of the index sets of the tensor factors. They are automatically flattened so that there is no
        nesting of tensor products.

        Although the one-fold tensor product::

            sage: M = CombinatorialFreeModule(ZZ, [1,2])
            sage: T1M = tensor([M])
            sage: T1M == M
            False

        of a module is isomorphic to the module, they are different to the code: the category of the one-fold
        tensor is a subclass of ModulesWithBasis(R).TensorProducts() since it was created by the tensor construction,
        whereas the original module has category subclassing ModulesWithBasis(R).

        Mathematically there is a zero-fold tensor product which is the unit object in the tensor category.
        It is the base ring `R` viewed as a free module over itself. It is implemented as a special free
        module of rank 1::

            sage: MR = M.tensor_unit()
            sage: T1M == tensor([M, MR])
            True

        """
        @staticmethod
        def __classcall_private__(cls, modules, category, **options):
            """
            TESTS::

                sage: F = CombinatorialFreeModule(ZZ, [1,2])
                sage: G = CombinatorialFreeModule(ZZ, [3,4])
                sage: H = CombinatorialFreeModule(ZZ, [4])
                sage: tensor([tensor([F, G]), H]) == tensor([F, G, H])
                True
                sage: tensor([F, tensor([G, H])]) == tensor([F, G, H])
                True
                sage: U = F.tensor_unit()
                sage: tensor([U, G, U, F]) == tensor([G,F])
                True
                sage: U == tensor([U,U])
                True

            """
            # category should be a subcategory of a tensor category
            # this code finds the first tensor category in a join and returns its base category
            base_category = None
            if isinstance(category, Category_realization_of_parent):
                category = category.base()
            if isinstance(category, JoinCategory):
                for supercategory in category.super_categories():
                    if isinstance(supercategory, TensorProductsCategory):
                        base_category = supercategory.base_category()
                        break
            elif isinstance(category, TensorProductsCategory):
                base_category = category.base_category()
            if base_category is None:
                raise TypeError, "Category (%s) should be a subcategory of tensor products of modules"%category
            R = base_category.base_ring()
            if len(modules) > 0:
                tensor_unit = modules[0].tensor_unit(category=base_category)
                # TODO: need more accurate check for tensor units; this won't match if category disagrees
                modules = [module for module in modules if module != tensor_unit]
                if len(modules) == 0:
                    return tensor_unit
                # flatten the tensor product
                modules = sum([module._sets if isinstance(module, CombinatorialFreeModule_Tensor) else (module,) for module in modules],())
            return super(CombinatorialFreeModule_Tensor, cls).__classcall__(cls, modules, category, **options)

        def __init__(self, modules, category, **options):
            """
            TESTS::

                sage: F = CombinatorialFreeModule(ZZ, [1,2]); F
                F
                sage: tensor([F,F])
                F # F

            """
            from sage.categories.tensor import tensor
            # save the flattened tensor factors
            self._sets = modules
            base_category = None
            if isinstance(category, JoinCategory):
                for supercategory in category.super_categories():
                    if isinstance(supercategory, TensorProductsCategory):
                        base_category = supercategory.base_category()
                        break
            elif isinstance(category, TensorProductsCategory):
                base_category = category.base_category()
            if base_category is None:
                raise TypeError, "Category (%s) should be a subcategory of tensor products of modules"%category
            R = base_category.base_ring()
            category = Category.join((category,ModulesWithBasis(R)))
            CombinatorialFreeModule.__init__(self, R, CartesianProduct(*[module.basis().keys() for module in modules]).map(tuple), category=category, **options)

            # the following is not the best option, but it's better than nothing.
            self._print_options['tensor_symbol'] = options.get('tensor_symbol', tensor.symbol)

        def _repr_(self):
            """
            This is customizable by setting
            ``self.print_options('tensor_symbol'=...)``.

            TESTS::

                sage: F = CombinatorialFreeModule(ZZ, [1,2,3])
                sage: G = CombinatorialFreeModule(ZZ, [1,2,3,8])
                sage: F.rename("F")
                sage: tensor([F])
                F
                sage: G.rename("G")
                sage: T = tensor([F, G])
                sage: T # indirect doctest
                F # G
                sage: T.print_options(tensor_symbol= ' @ ')  # note the spaces
                sage: T # indirect doctest
                F @ G

            To avoid a side\--effect on another doctest, we revert the change::

                sage: T.print_options(tensor_symbol= ' # ')
            """
            from sage.categories.tensor import tensor
            if hasattr(self, "_print_options"):
                symb = self._print_options['tensor_symbol']
                if symb is None:
                    symb = tensor.symbol
            else:
                symb = tensor.symbol
            return symb.join(["%s"%module for module in self._sets])
            # TODO: make this overridable by setting _name

        def _ascii_art_(self, term):
            """
            TESTS::

                sage: R = NonCommutativeSymmetricFunctions(QQ).R()
                sage: Partitions.global_options(diagram_str="#", convention="french")
                sage: ascii_art(tensor((R[1,2], R[3,1,2])))
                R   # R
                 #     ###
                 ##      #
                         ##
            """
            from sage.categories.tensor import tensor
            if hasattr(self, "_print_options"):
                symb = self._print_options['tensor_symbol']
                if symb is None:
                    symb = tensor.symbol
            else:
                symb = tensor.symbol
            it = iter(zip(self._sets, term))
            module, t = next(it)
            rpr = module._ascii_art_term(t)
            for (module,t) in it:
                rpr += AsciiArt([symb], [len(symb)])
                rpr += module._ascii_art_term(t)
            return rpr

        _ascii_art_term = _ascii_art_

        def _latex_(self):
            """
            TESTS::

                sage: F = CombinatorialFreeModule(ZZ, [1,2,3])
                sage: G = CombinatorialFreeModule(ZZ, [1,2,3,8])
                sage: F.rename("F")
                sage: G.rename("G")
                sage: latex(tensor([F, F, G])) # indirect doctest
                \text{\texttt{F}} \otimes \text{\texttt{F}} \otimes \text{\texttt{G}}
                sage: F._latex_ = lambda : "F"
                sage: G._latex_ = lambda : "G"
                sage: latex(tensor([F, F, G])) # indirect doctest
                F \otimes F \otimes G
            """
            from sage.misc.latex import latex
            symb = " \\otimes "
            return symb.join(["%s"%latex(module) for module in self._sets])

        def _repr_term(self, term):
            """
            TESTS::

                sage: F = CombinatorialFreeModule(ZZ, [1,2,3], prefix="F")
                sage: G = CombinatorialFreeModule(ZZ, [1,2,3,4], prefix="G")
                sage: f =   F.monomial(1) + 2 * F.monomial(2)
                sage: g = 2*G.monomial(3) +     G.monomial(4)
                sage: tensor([f, g]) # indirect doctest
                2*F[1] # G[3] + F[1] # G[4] + 4*F[2] # G[3] + 2*F[2] # G[4]
            """
            from sage.categories.tensor import tensor
            symb = self._print_options['tensor_symbol']
            if symb is None:
                symb = tensor.symbol
            return symb.join(module._repr_term(t) for (module, t) in zip(self._sets, term))

        def _latex_term(self, term):
            """
            TESTS::

                sage: F = CombinatorialFreeModule(ZZ, [1,2,3], prefix='x')
                sage: G = CombinatorialFreeModule(ZZ, [1,2,3,4], prefix='y')
                sage: f =   F.monomial(1) + 2 * F.monomial(2)
                sage: g = 2*G.monomial(3) +     G.monomial(4)
                sage: latex(tensor([f, g])) # indirect doctest
                2x_{1} \otimes y_{3} + x_{1} \otimes y_{4} + 4x_{2} \otimes y_{3} + 2x_{2} \otimes y_{4}
            """
            symb = " \\otimes "
            return symb.join(module._latex_term(t) for (module, t) in zip(self._sets, term))

        @cached_method
        def tensor_constructor(self, modules, **keywords):
            r"""
            INPUT:

             - ``modules`` -- a tuple `(F_1,\dots,F_n)` of
               free modules whose tensor product is self

            Returns the canonical multilinear morphism from
            `F_1 \times \dots \times F_n` to `F_1 \otimes \dots \otimes F_n`

            EXAMPLES::

                sage: F = CombinatorialFreeModule(ZZ, [1,2]); F.__custom_name = "F"
                sage: G = CombinatorialFreeModule(ZZ, [3,4]); G.__custom_name = "G"
                sage: H = CombinatorialFreeModule(ZZ, [5,6]); H.rename("H")

                sage: f =   F.monomial(1) + 2 * F.monomial(2)
                sage: g = 2*G.monomial(3) +     G.monomial(4)
                sage: h =   H.monomial(5) +     H.monomial(6)
                sage: FG  = tensor([F, G   ])
                sage: phi_fg = FG.tensor_constructor((F, G))
                sage: phi_fg(f,g)
                2*B[1] # B[3] + B[1] # B[4] + 4*B[2] # B[3] + 2*B[2] # B[4]

                sage: FGH = tensor([F, G, H])
                sage: phi_fgh = FGH.tensor_constructor((F, G, H))
                sage: phi_fgh(f, g, h)
                2*B[1] # B[3] # B[5] + 2*B[1] # B[3] # B[6] + B[1] # B[4] # B[5] + B[1] # B[4] # B[6] + 4*B[2] # B[3] # B[5] + 4*B[2] # B[3] # B[6] + 2*B[2] # B[4] # B[5] + 2*B[2] # B[4] # B[6]

                sage: phi_fg_h = FGH.tensor_constructor((FG, H))
                sage: phi_fg_h(phi_fg(f, g), h)
                2*B[1] # B[3] # B[5] + 2*B[1] # B[3] # B[6] + B[1] # B[4] # B[5] + B[1] # B[4] # B[6] + 4*B[2] # B[3] # B[5] + 4*B[2] # B[3] # B[6] + 2*B[2] # B[4] # B[5] + 2*B[2] # B[4] # B[6]
            """
            # a list l such that l[i] is True if modules[i] is readily a tensor product
            is_tensor = [isinstance(module, CombinatorialFreeModule_Tensor) for module in modules]
            # the tensor_constructor, on basis elements
            result = self.monomial * CartesianProductWithFlattening(is_tensor) #.
            # TODO: make this into an element of Hom( A x B, C ) when those will exist
            for i in range(0, len(modules)):
                result = modules[i]._module_morphism(result, position = i, codomain = self)
            return result

        def _tensor_of_elements(self, elements, **keywords):
            """
            Returns the tensor product of the specified elements.
            The result should be in self.

            EXAMPLES::

                sage: F = CombinatorialFreeModule(ZZ, [1,2]); F.__custom_name = "F"
                sage: G = CombinatorialFreeModule(ZZ, [3,4]); G.__custom_name = "G"
                sage: H = CombinatorialFreeModule(ZZ, [5,6]); H.rename("H")

                sage: f =   F.monomial(1) + 2 * F.monomial(2)
                sage: g = 2*G.monomial(3) +     G.monomial(4)
                sage: h =   H.monomial(5) +     H.monomial(6)

                sage: GH  = tensor([G, H])
                sage: gh = GH._tensor_of_elements([g, h]); gh
                2*B[3] # B[5] + 2*B[3] # B[6] + B[4] # B[5] + B[4] # B[6]

                sage: FGH = tensor([F, G, H])
                sage: FGH._tensor_of_elements([f, g, h])
                2*B[1] # B[3] # B[5] + 2*B[1] # B[3] # B[6] + B[1] # B[4] # B[5] + B[1] # B[4] # B[6] + 4*B[2] # B[3] # B[5] + 4*B[2] # B[3] # B[6] + 2*B[2] # B[4] # B[5] + 2*B[2] # B[4] # B[6]

                sage: FGH._tensor_of_elements([f, gh])
                2*B[1] # B[3] # B[5] + 2*B[1] # B[3] # B[6] + B[1] # B[4] # B[5] + B[1] # B[4] # B[6] + 4*B[2] # B[3] # B[5] + 4*B[2] # B[3] # B[6] + 2*B[2] # B[4] # B[5] + 2*B[2] # B[4] # B[6]

                sage: tensor([F])._tensor_of_elements([f])
                B[1] + 2*B[2]

            """
            return self.tensor_constructor(tuple(element.parent() for element in elements), **keywords)(*elements)

        def _a_basis_key(self):
            r"""
            A basis key.

            EXAMPLES::

                sage: F = CombinatorialFreeModule(ZZ,[1,2])
                sage: G = CombinatorialFreeModule(ZZ,[3,4,5])
                sage: FG = tensor([F,G])
                sage: FG._a_basis_key()
                (1, 3)
            """
            return tuple([x.an_element() for x in self.basis().keys().cc.iters])

        def a_monomial(self):
            r"""
            A monomial of ``self``.

            EXAMPLES::

                sage: F = CombinatorialFreeModule(ZZ,[1,2])
                sage: G = CombinatorialFreeModule(ZZ,[3,4,5])
                sage: FG = tensor([F,G])
                sage: FG.a_monomial()
                B[1] # B[3]
            """
            return self.monomial(self._a_basis_key())

        def an_element(self):
            r"""
            An element of ``self``.

            EXAMPLES::

                sage: F = CombinatorialFreeModule(ZZ,[1,2])
                sage: G = CombinatorialFreeModule(ZZ,[3])
                sage: FG = tensor([F,G])
                sage: FG.an_element()
                4*B[1] # B[3] + 4*B[2] # B[3]

            """
            return self(tensor([module.an_element() for module in self._sets]))

        def _coerce_map_from_(self, R):
            """
            Return ``True`` if there is a coercion from ``R`` into ``self`` and
            ``False`` otherwise.  The things that coerce into ``self`` are:

            - Anything with a coercion into ``self.base_ring()``.

            - A tensor algebra whose factors have a coercion into the
              corresponding factors of ``self``.

            TESTS::

                sage: C = CombinatorialFreeModule(ZZ, ZZ)
                sage: C2 = CombinatorialFreeModule(ZZ, NN)
                sage: M = C.module_morphism(lambda x: C2.monomial(abs(x)), codomain=C2)
                sage: M.register_as_coercion()
                sage: C2(C.basis()[3])
                B[3]
                sage: C2(C.basis()[3] + C.basis()[-3])
                2*B[3]
                sage: S = C.tensor(C)
                sage: S2 = C2.tensor(C2)
                sage: S2.has_coerce_map_from(S)
                True
                sage: S.has_coerce_map_from(S2)
                False
                sage: S.an_element()
                9*B[-1] # B[-1] + 3*B[-1] # B[0] + 9*B[-1] # B[1] + 3*B[0] # B[-1] + B[0] # B[0] + 3*B[0] # B[1] + 9*B[1] # B[-1] + 3*B[1] # B[0] + 9*B[1] # B[1]
                sage: S2(S.an_element())
                B[0] # B[0] + 6*B[0] # B[1] + 6*B[1] # B[0] + 36*B[1] # B[1]

            ::

                sage: C = CombinatorialFreeModule(ZZ, Set([1,2]))
                sage: D = CombinatorialFreeModule(ZZ, Set([2,4]))
                sage: f = C.module_morphism(on_basis=lambda x: D.monomial(2*x), codomain=D)
                sage: f.register_as_coercion()
                sage: T = tensor((C,C))
                sage: p = D.an_element()
                sage: T(tensor((p,p)))
                Traceback (most recent call last):
                ...
                NotImplementedError
                sage: T = tensor((D,D))
                sage: p = C.an_element()
                sage: T(tensor((p,p)))
                4*B[2] # B[2] + 4*B[2] # B[4] + 4*B[4] # B[2] + 4*B[4] # B[4]
            """
            if R in ModulesWithBasis(self.base_ring()).TensorProducts() \
                    and isinstance(R, CombinatorialFreeModule_Tensor) \
                    and len(R._sets) == len(self._sets) \
                    and all(self._sets[i].has_coerce_map_from(M)
                            for i,M in enumerate(R._sets)):
                modules = R._sets
                vector_map = [self._sets[i]._internal_coerce_map_from(M)
                              for i,M in enumerate(modules)]
                return R.module_morphism(lambda x: self._tensor_of_elements(
                        [vector_map[i](M.monomial(x[i]))
                         for i,M in enumerate(modules)]),
                                         codomain=self)

            return super(CombinatorialFreeModule_Tensor, self)._coerce_map_from_(R)

        def _tensor_of_maps(self, maps, **keywords):
            r"""
            Tensor product of maps.

            EXAMPLES::

                sage: from sage.categories.morphism import SetMorphism
                sage: Sym = SymmetricFunctions(QQ)
                sage: s = Sym.s()
                sage: id_s = s._identity_map()
                sage: antipode_map = SetMorphism(Hom(s,s),lambda x: s.antipode(x))
                sage: iS = tensor([id_s, antipode_map])
                sage: ss = tensor([s,s])
                sage: coproduct_map = s.module_morphism(on_basis=s.coproduct_on_basis, codomain=ss)
                sage: product_map = ss.module_morphism(on_basis=lambda x: s[x[0]]*s[x[1]], codomain=s)
                sage: U = s.tensor_unit()
                sage: counit_map = SetMorphism(Hom(s,U),lambda x: s.counit(x)*U.one())
                sage: unit_map = U.module_morphism(on_basis=lambda x: s.one(), codomain=s)
                sage: b = s.an_element(); b
                2*s[] + 2*s[1] + 3*s[2]
                sage: (unit_map * counit_map)(b)
                2*s[]
                sage: (product_map * iS * coproduct_map)(b)
                2*s[]

            """
            tensor_unit = self.tensor_unit()
            # delete any map from the tensor unit to itself
            maps = [map for map in maps if map.domain() != tensor_unit or map.codomain() != tensor_unit]
            if len(maps) == 0:
                return tensor_unit._identity_map()
            tensor_category = self.category()
            R = tensor_category.base_category().base_ring()
            module_tensor_category = ModulesWithBasis(R).TensorProducts()
            codomains = [map.codomain() for map in maps]
            # flag which codomains are tensors
            codomain_is_tensor = tuple(codomain in module_tensor_category for codomain in codomains)
            # find the sizes of the tensors. Size zero means the tensor factor consists of scalars
            codomain_n_tensor = tuple(0 if codomains[i] == tensor_unit else len(codomains[i]._sets) if codomain_is_tensor[i] else 1 for i in range(len(maps)))

            domains = [map.domain() for map in maps]
            domain_is_tensor = tuple(domain in module_tensor_category for domain in domains)
            domain_n_tensor = tuple(0 if domains[i] == tensor_unit else len(domains[i]._sets) if domain_is_tensor[i] else 1 for i in range(len(maps)))
            # the function that splits one tuple into tuples that plug into the maps
            key_splitter = CartesianProductWithUnflattening(domain_is_tensor, domain_n_tensor)
            # make a tuple whose items are (i,f) where i is the index into the tuple and f is the scalar-valued map
            scalar_part = tuple([(i,maps[i]) for i in range(len(maps)) if codomain_n_tensor[i] == 0])
            # make a tuple whose items are (i, b, f) where i is the index, b is boolean
            # where False means that f will be a constant vector and True means that f will be a vector-valued function
            vector_part = tuple((i, domain_n_tensor[i], maps[i] if domain_n_tensor[i] != 0 else maps[i](maps[i].domain().one())) \
              for i in range(len(maps)) if codomain_n_tensor[i] != 0)

            R = self.base_ring()
            def on_basis(long_key):
                keys = key_splitter(long_key)
                monomials = [domains[i].monomial(keys[i]) if domain_n_tensor[i] != 0 else () for i in range(len(maps))]
                return R.prod([f(monomials[i]) for (i,f) in scalar_part]) * tensor([f(monomials[i]) if d!=0 else f for (i,d,f) in vector_part])
            return self.module_morphism(on_basis=on_basis, codomain=tensor(codomains), category=tensor_category)

class CartesianProductWithFlattening(object):
    """
    A class for cartesian product constructor, with partial flattening
    """
    def __init__(self, flatten):
        """
        INPUT:

         - ``flatten`` -- a tuple of booleans

        This constructs a callable which accepts ``len(flatten)``
        arguments, and builds a tuple out them. When ``flatten[i]``,
        the i-th argument itself should be a tuple which is flattened
        in the result.

            sage: from sage.combinat.free_module import CartesianProductWithFlattening
            sage: CartesianProductWithFlattening([True, False, True, True])
            <sage.combinat.free_module.CartesianProductWithFlattening object at ...>

        """
        self._flatten = flatten

    def __call__(self, *indices):
        """
        EXAMPLES::

            sage: from sage.combinat.free_module import CartesianProductWithFlattening
            sage: cp = CartesianProductWithFlattening([True, False, True, True])
            sage: cp((1,2), (3,4), (5,6), (7,8))
            (1, 2, (3, 4), 5, 6, 7, 8)
            sage: cp((1,2,3), 4, (5,6), (7,8))
            (1, 2, 3, 4, 5, 6, 7, 8)

        """
        return sum( (i if flatten else (i,) for (i,flatten) in zip(indices, self._flatten) ), ())

class CartesianProductWithUnflattening(object):
    """
    A class for cartesian product constructor.
    """
    def __init__(self, unflatten, sizes):
        r"""
        This class computes the inverse of flattening,
        splitting a tuple of length equal to `sum(sizes)`
        into a tuple of tuples or single elements,
        such that the length of the `i`-th tuple is `sizes[i]`.

        INPUT:

         - ``unflatten`` -- a tuple of booleans
         - ``sizes`` -- a tuple of positive integers

        """
        assert len(unflatten) == len(sizes)
        # unflatten[i] must be true except when size[i] == 1.
        assert all(unflatten_this or size == 1 for (unflatten_this, size) in zip(unflatten,sizes))
        def partial_sums(sz):
            if len(sz) == 1:
                return sz
            else:
                ps = partial_sums(sz[:-1])
                return ps + tuple([ps[-1]+sz[-1]])
        if len(sizes) == 0:
            self._bounds = tuple([])
        else:
            upper_bounds = partial_sums(sizes)
            lower_bounds = tuple([0])+upper_bounds[:-1]
            self._bounds = tuple(zip(unflatten, lower_bounds, upper_bounds))

    def __call__(self, tup):
        """
        EXAMPLES::

            sage: from sage.combinat.free_module import CartesianProductWithUnflattening
            sage: un = CartesianProductWithUnflattening((True, False, True, True), (3,1,2,2))
            sage: un((1,2,3,4,5,6,7,8))
            ((1, 2, 3), 4, (5, 6), (7, 8))
            sage: un = CartesianProductWithUnflattening((True, False, True, True, True), (3,1,0,1,3))
            sage: un((1,2,3,4,5,6,7,8))
            ((1, 2, 3), 4, (), (5,), (6, 7, 8))

        """
        return tuple([tup[low:high] if unflatten else tup[low] for (unflatten,low,high) in self._bounds])

# TODO: find a way to avoid this hack to allow for cross references
CombinatorialFreeModule.Tensor = CombinatorialFreeModule_Tensor

class CombinatorialFreeModule_TensorGrouped(CombinatorialFreeModule_Tensor):
    r"""
    Concrete class for tensor products that remembers grouping.

    INPUT:

    - modules -- the modules to be tensored
    - keywords -- optional keyword parameters

    Implementation: This class remembers the tensor factors used in its creation.
    The actual object is the flattened tensor product provided by
    :class:`CombinatorialFreeModule_Tensor`.

    The methods :meth:`.indices_to_index` and :meth:`.index_to_indices` provide bijections between
    the grouped tuples that naturally index the grouped tensor product, and the flattened indices used in the
    implementation.

    """

    def __init__(self, modules, category, **keywords):
        # save the tensor factors
        self._factors = modules
        self._is_tensor = tuple(isinstance(module, CombinatorialFreeModule_Tensor) for module in modules)
        self._n_factors = tuple(len(module.factors()) if isinstance(module, CombinatorialFreeModule_TensorGrouped) else len(module._sets) if isinstance(module, CombinatorialFreeModule_Tensor) else 1 for module in modules)
        self._unflattening_function = CartesianProductWithUnflattening(self._is_tensor, self._n_factors)
        self._flattening_function = CartesianProductWithFlattening(self._is_tensor)
        flattened_modules = sum([module._sets if isinstance(module, CombinatorialFreeModule_Tensor) else (module,) for module in modules],())
        CombinatorialFreeModule_Tensor.__init__(self, flattened_modules, category, **keywords)

    def _repr_(self):
        """
        TESTS::

            sage: W=WeylGroup("A2",prefix="s")
            sage: A=W.algebra(ZZ); A.rename("A")
            sage: A2=tensor([A,A]); A2
            A # A
            sage: tensor([A2,A2])
            (A # A) # (A # A)
            sage: tensor([A, tensor([A,A])])
            A # (A # A)
            sage: tensor([A2,A2], category=ModulesWithBasis(ZZ))
            A # A # A # A

        """
        from sage.categories.tensor import tensor
        if hasattr(self, "_print_options"):
            symb = self._print_options['tensor_symbol']
            if symb is None:
                symb = tensor.symbol
        else:
            symb = tensor.symbol
        return symb.join(["(%s)"%self.factor(i) if self._n_factors[i] > 1 else "%s"%self.factor(i) for i in range(len(self.factors()))])

    def factors(self):
        r"""
        The list of tensor factors of `self`.

        EXAMPLES::

            sage: W = WeylGroup("A2",prefix="s")
            sage: A = W.algebra(ZZ); A.rename("A")
            sage: A2 = tensor([A,A]) # calls this class 
            sage: A4 = tensor([A2,A2])
            sage: A4.factors()
            (A # A, A # A)

        """
        return self._factors

    def factor(self, i):
        r"""
        The `i`-th factor of ``self``.

        EXAMPLES::

            sage: W = WeylGroup("A2",prefix="s")
            sage: A = W.algebra(ZZ); A.rename("A")
            sage: A2 = tensor([A,A])
            sage: A4 = tensor([A2,A2])
            sage: A4.factor(1)
            A # A
        """
        return self._factors[i]

    def indices_to_index(self):
        r"""
        The bijection from the tuple of indices of bases of `self.factors()` to the
        index set of `self.basis()`.

        EXAMPLES::

            sage: W = WeylGroup("A2",prefix="s")
            sage: r = W.from_reduced_word
            sage: A = W.algebra(ZZ); A.rename("A")
            sage: A2 = tensor([A,A])
            sage: A4 = tensor([A2,A2])
            sage: a = (r([1]),r([2]))
            sage: b = (r([2,1]),r([1,2]))
            sage: A4.indices_to_index()(a,b)
            (s1, s2, s2*s1, s1*s2)

        """
        return self._flattening_function

    def index_to_indices(self):
        r"""
        The bijection from the index set of `self.basis()` to the tuples of indices
        of bases of `self.factors()`.

        EXAMPLES::

            sage: W = WeylGroup("A2",prefix="s")
            sage: r = W.from_reduced_word
            sage: A = W.algebra(ZZ); A.rename("A")
            sage: A2 = tensor([A,A])
            sage: A4 = tensor([A2,A2])
            sage: A4.index_to_indices()((r([1]),r([2]),r([2,1]),r([1,2])))
            ((s1, s2), (s2*s1, s1*s2))
        """
        return self._unflattening_function

    def monomial_grouped(self, tup):
        r"""
        The monomial indexed by a grouped tuple.

        EXAMPLES::

            sage: W = WeylGroup("A2",prefix="s")
            sage: r = W.from_reduced_word
            sage: A = W.algebra(ZZ); A.rename("A")
            sage: A2 = tensor([A,A])
            sage: A4 = tensor([A2,A2])
            sage: m = A4.monomial_grouped(((r([1]),r([2])),(r([1,2]),r([2,1])))); m
            B[s1] # B[s2] # B[s1*s2] # B[s2*s1]

        """
        return self.monomial(self.indices_to_index()(*tup))

    def tensor_module_morphism(self, on_basis, codomain, category=None, **keywords):
        r"""
        Returns a module morphism whose domain is a tensor product.

        This is analogous to :meth:`.module_morphism` except that only the ``on_basis`` option is
        implemented and the inputs for the ``on_basis`` function are grouped tuples instead of the
        flattened tuples secretly used in the implementation of tensor products.

        EXAMPLES::

            sage: W = WeylGroup(['A',2],prefix="s")
            sage: r = W.from_reduced_word
            sage: A = W.algebra(ZZ); A.rename("A")
            sage: A2 = tensor([A,A])
            sage: A3 = tensor([A2,A])
            sage: R = lambda (a,b): (b,a)
            sage: RI = A3.tensor_module_morphism(on_basis = lambda (ab, c): A3.monomial_grouped((R(ab),c)), codomain=A3)
            sage: pair = (r([1,2]), r([2]))
            sage: RI(A3.monomial_grouped((pair,r([1]))))
            B[s2] # B[s1*s2] # B[s1]

        """
        return self.module_morphism(on_basis = lambda x: on_basis(self.index_to_indices()(x)), category=category, codomain=codomain, **keywords)

    @cached_method
    def _flat_tensor(self):
        r"""
        The flattened tensor product of ``self``.

        EXAMPLES::

            sage: W = WeylGroup("A2",prefix="s")
            sage: r = W.from_reduced_word
            sage: A = W.algebra(ZZ); A.rename("A")
            sage: A2 = tensor([A,A])
            sage: A4 = tensor([A2,A2])
            sage: AAAA = A4._flat_tensor(); AAAA
            A # A # A # A
            sage: isinstance(AAAA, CombinatorialFreeModule.TensorGrouped)
            False

        """
        return tensor(self.factors(), category=ModulesWithBasis(self.base_ring()).TensorProducts())

    def from_direct_product(self, tup):
        r"""
        Given a tuple of elements of the factors of ``self``, return the corresponding element of ``self``.

        EXAMPLES::

            sage: W = WeylGroup("A2",prefix="s")
            sage: r = W.from_reduced_word
            sage: A = W.algebra(ZZ); A.rename("A")
            sage: A2 = tensor([A,A])
            sage: A4 = tensor([A2,A2])
            sage: a = A2.monomial((r([1]),r([2])))
            sage: b = A2.monomial((r([2,1]),r([1,2])))
            sage: A4.from_direct_product((a,b))
            B[s1] # B[s2] # B[s2*s1] # B[s1*s2]
        """
        if len(tup) != len(self.factors()):
            raise ValueError, "Number of components of tuple is incorrect"
        try:
            return self(tensor([the_factor(element) for the_factor, element in zip(self.factors(), tup)], category=ModulesWithBasis(self.base_ring())))
        except:
            raise ValueError, "Cannot coerce tuple (%s) into tensor product %s"%(tup, self)

    def an_element(self):
        r"""
        An element of ``self``.

        EXAMPLES::

            sage: W = WeylGroup("A1",prefix="s")
            sage: r = W.from_reduced_word
            sage: A = W.algebra(ZZ); A.rename("A")
            sage: A2 = tensor([A,A])
            sage: A4 = tensor([A2,A2])
            sage: A4.an_element()
            81*B[s1] # B[s1] # B[s1] # B[s1] + 27*B[s1] # B[s1] # B[s1] # B[1] + 27*B[s1] # B[s1] # B[1] # B[s1] + 9*B[s1] # B[s1] # B[1] # B[1] + 27*B[s1] # B[1] # B[s1] # B[s1] + 9*B[s1] # B[1] # B[s1] # B[1] + 9*B[s1] # B[1] # B[1] # B[s1] + 3*B[s1] # B[1] # B[1] # B[1] + 27*B[1] # B[s1] # B[s1] # B[s1] + 9*B[1] # B[s1] # B[s1] # B[1] + 9*B[1] # B[s1] # B[1] # B[s1] + 3*B[1] # B[s1] # B[1] # B[1] + 9*B[1] # B[1] # B[s1] # B[s1] + 3*B[1] # B[1] # B[s1] # B[1] + 3*B[1] # B[1] # B[1] # B[s1] + B[1] # B[1] # B[1] # B[1]
        """
        return self.from_direct_product(tuple([the_factor.an_element() for the_factor in self.factors()]))

CombinatorialFreeModule.TensorGrouped = CombinatorialFreeModule_TensorGrouped

class CombinatorialFreeModule_CartesianProduct(CombinatorialFreeModule):
    """
    An implementation of cartesian products of modules with basis

    EXAMPLES:

    We construct two free modules, assign them short names, and construct their cartesian product::

        sage: F = CombinatorialFreeModule(ZZ, [4,5]); F.__custom_name = "F"
        sage: G = CombinatorialFreeModule(ZZ, [4,6]); G.__custom_name = "G"
        sage: H = CombinatorialFreeModule(ZZ, [4,7]); H.__custom_name = "H"
        sage: S = cartesian_product([F, G])
        sage: S
        F (+) G
        sage: S.basis()
        Lazy family (Term map from Disjoint union of Family ({4, 5}, {4, 6}) to F (+) G(i))_{i in Disjoint union of Family ({4, 5}, {4, 6})}

    Note that the indices of the basis elements of F and G intersect non
    trivially. This is handled by forcing the union to be disjoint::

        sage: list(S.basis())
        [B[(0, 4)], B[(0, 5)], B[(1, 4)], B[(1, 6)]]

    We now compute the cartesian product of elements of free modules::

        sage: f =   F.monomial(4) + 2 * F.monomial(5)
        sage: g = 2*G.monomial(4) +     G.monomial(6)
        sage: h =   H.monomial(4) +     H.monomial(7)
        sage: cartesian_product([f,g])
        B[(0, 4)] + 2*B[(0, 5)] + 2*B[(1, 4)] + B[(1, 6)]
        sage: cartesian_product([f,g,h])
        B[(0, 4)] + 2*B[(0, 5)] + 2*B[(1, 4)] + B[(1, 6)] + B[(2, 4)] + B[(2, 7)]
        sage: cartesian_product([f,g,h]).parent()
        F (+) G (+) H

    TODO: choose an appropriate semantic for cartesian products of cartesian products (associativity?)::

        sage: S = cartesian_product([cartesian_product([F, G]), H]) # todo: not implemented
        F (+) G (+) H
    """

    def __init__(self, modules, **options):
        r"""
        TESTS::

            sage: F = CombinatorialFreeModule(ZZ, [2,4,5])
            sage: G = CombinatorialFreeModule(ZZ, [2,4,7])
            sage: C = cartesian_product([F, G]) ; C
            Free module generated by {2, 4, 5} over Integer Ring (+) Free module generated by {2, 4, 7} over Integer Ring
            sage: TestSuite(C).run()
        """
        assert(len(modules) > 0) # TODO: generalize to a family or tuple
        R = modules[0].base_ring()
        assert(all(module in ModulesWithBasis(R)) for module in modules)
        # should check the base ring
        self._sets = modules
        CombinatorialFreeModule.__init__(self, R,
            DisjointUnionEnumeratedSets(
                [module.basis().keys() for module in modules], keepkey=True),
            **options)

    def _sets_keys(self):
        """
        In waiting for self._sets.keys()

        TESTS::

            sage: F = CombinatorialFreeModule(ZZ, [2,4,5])
            sage: G = CombinatorialFreeModule(ZZ, [2,4,7])
            sage: CP = cartesian_product([F, G])
            sage: CP._sets_keys()
            [0, 1]
        """
        return range(len(self._sets))

    def _repr_(self):
        """
        TESTS::

        sage: F = CombinatorialFreeModule(ZZ, [2,4,5])
        sage: CP = cartesian_product([F, F]); CP  # indirect doctest
        Free module generated by {2, 4, 5} over Integer Ring (+) Free module generated by {2, 4, 5} over Integer Ring
        sage: F.__custom_name = "F"; CP
        F (+) F
        """
        from sage.categories.cartesian_product import cartesian_product
        return cartesian_product.symbol.join(["%s"%module for module in self._sets])
        # TODO: make this overridable by setting _name

    @cached_method
    def cartesian_embedding(self, i):
        """
        Return the natural embedding morphism of the ``i``-th
        cartesian factor (summand) of ``self`` into ``self``.

        INPUTS:

         - ``i`` -- an integer

        EXAMPLES::

            sage: F = CombinatorialFreeModule(ZZ, [4,5]); F.__custom_name = "F"
            sage: G = CombinatorialFreeModule(ZZ, [4,6]); G.__custom_name = "G"
            sage: S = cartesian_product([F, G])
            sage: phi = S.cartesian_embedding(0)
            sage: phi(F.monomial(4) + 2 * F.monomial(5))
            B[(0, 4)] + 2*B[(0, 5)]
            sage: phi(F.monomial(4) + 2 * F.monomial(6)).parent() == S
            True

        TESTS::

            sage: phi(G.monomial(4))
            Traceback (most recent call last):
            ...
            AssertionError
        """
        assert i in self._sets_keys()
        return self._sets[i]._module_morphism(lambda t: self.monomial((i, t)),
                                              codomain = self)

    summand_embedding = cartesian_embedding

    @cached_method
    def cartesian_projection(self, i):
        """
        Return the natural projection onto the `i`-th cartesian factor
        (summand) of ``self``.

        INPUTS:

         - ``i`` -- an integer

        EXAMPLE::

            sage: F = CombinatorialFreeModule(ZZ, [4,5]); F.__custom_name = "F"
            sage: G = CombinatorialFreeModule(ZZ, [4,6]); G.__custom_name = "G"
            sage: S = cartesian_product([F, G])
            sage: x = S.monomial((0,4)) + 2 * S.monomial((0,5)) + 3 * S.monomial((1,6))
            sage: S.cartesian_projection(0)(x)
            B[4] + 2*B[5]
            sage: S.cartesian_projection(1)(x)
            3*B[6]
            sage: S.cartesian_projection(0)(x).parent() == F
            True
            sage: S.cartesian_projection(1)(x).parent() == G
            True
        """
        assert i in self._sets_keys()
        module = self._sets[i]
        return self._module_morphism(lambda j_t: module.monomial(j_t[1]) if i == j_t[0] else module.zero(), codomain = module)

    summand_projection = cartesian_projection

    def _cartesian_product_of_elements(self, elements):
        """
        Return the cartesian product of the elements.

        INPUT:

        - ``elements`` -- a tuple with one element of each cartesian
          factor of ``self``

        EXAMPLES::

            sage: F = CombinatorialFreeModule(ZZ, [4,5]); F.__custom_name = "F"
            sage: G = CombinatorialFreeModule(ZZ, [4,6]); G.__custom_name = "G"
            sage: S = cartesian_product([F, G])
            sage: f =   F.monomial(4) + 2 * F.monomial(5)
            sage: g = 2*G.monomial(4) +     G.monomial(6)
            sage: S._cartesian_product_of_elements([f, g])
            B[(0, 4)] + 2*B[(0, 5)] + 2*B[(1, 4)] + B[(1, 6)]
            sage: S._cartesian_product_of_elements([f, g]).parent() == S
            True

        """
        return self.sum(self.summand_embedding(i)(elements[i]) for i in self._sets_keys())

    def cartesian_factors(self):
        """
        Return the factors of the cartesian product.

        EXAMPLES::

            sage: F = CombinatorialFreeModule(ZZ, [4,5]); F.__custom_name = "F"
            sage: G = CombinatorialFreeModule(ZZ, [4,6]); G.__custom_name = "G"
            sage: S = cartesian_product([F, G])
            sage: S.cartesian_factors()
            (F, G)

        """
        return self._sets

    class Element(CombinatorialFreeModule.Element): # TODO: get rid of this inheritance
        pass

CombinatorialFreeModule.CartesianProduct = CombinatorialFreeModule_CartesianProduct

class TensorUnitElement(CombinatorialFreeModuleElement):
    def coefficient(self, m):
        r"""
        Return the coefficient of `m` in ``self``.

        EXAMPLES::

            sage: M=CombinatorialFreeModule(ZZ,[1,2])
            sage: U=M.tensor_unit()
            sage: u=U.an_element(); u
            2*B[()]
            sage: u.coefficient(())
            2

        """
        #assert m == tuple([])
        return self[m]

    def the_coefficient(self):
        r"""
        Return the sole coefficient of ``self``.

        Note that ``self`` is a free module with only one basis element whose index is the 0-tuple.
        """
        return self[()]

class TensorUnit(CombinatorialFreeModule_Tensor):
    r"""
    The unit in the tensor category of ModulesWithBasis over a base ring, realized by
    a zerofold `class`:CombinatorialFreeModule_Tensor`.

    This is just the base ring itself, constructed as a free module of rank 1.
    Optionally, by specifying a category, it can be viewed as an algebra, coalgebra, hopf algebra, etc.
    All the structure maps are trivial.

    This class is implemented by a direct call to CombinatorialFreeModule_Tensor.

    """

    @staticmethod
    def __classcall_private__(cls, category, **options):
        """
        """
        return super(TensorUnit, cls).__classcall__(cls, category=category.TensorProducts(), **options)

    def __init__(self, category, **keywords):
        """
        INPUTS:

        - category -- tensor category of result
        - keywords -- optional keyword arguments

        EXAMPLES::

            sage: M = CombinatorialFreeModule(ZZ,[1,2])
            sage: M.tensor_unit() # indirect doctest
            The unit object in Category of tensor products of modules with basis over Integer Ring

        """
        self._one_key = tuple([])
        CombinatorialFreeModule_Tensor.__init__(self, tuple([]), category, **keywords)
        assert self._one_key == self.basis().keys().an_element()

    def _repr_(self):
        """
        EXAMPLES::

            sage: M = CombinatorialFreeModule(ZZ,[1,2])
            sage: M.tensor_unit()
            The unit object in Category of tensor products of modules with basis over Integer Ring

        Should this also describe the implementation class?
        """
        return "The unit object in %s"%self.category()

    def _repr_term(self, term):
        return CombinatorialFreeModule._repr_term(self, term)

    def one_basis(self):
        """
        Returns the one of the group, which index the one of this algebra,
        as per :meth:`AlgebrasWithBasis.ParentMethods.one_basis`.

        EXAMPLES::

            sage: M = CombinatorialFreeModule(ZZ,[1])
            sage: A = M.tensor_unit(category=AlgebrasWithBasis(ZZ))
            sage: A.one_basis()
            ()
            sage: A.one()
            B[()]

        """
        return self._one_key

    def one(self):
        """
        Returns the unit element in ``self`` viewed as an algebra.

            sage: M = CombinatorialFreeModule(ZZ,[1])
            sage: A = M.tensor_unit(category=AlgebrasWithBasis(ZZ))
            sage: A.one()
            B[()]

        """
        return self.monomial(self._one_key)

    def an_element(self):
        r"""
        An element of ``self``.

        EXAMPLES::

            sage: M = CombinatorialFreeModule(ZZ,[1])
            sage: A = M.tensor_unit()
            sage: A.an_element()
            2*B[()]

        """
        return 2 * self.one()

    def product_on_basis(self, g1, g2):
        r"""
        Product, on basis elements, as per :meth:`AlgebrasWithBasis.ParentMethods.product_on_basis`.

        EXAMPLES::

            sage: M = CombinatorialFreeModule(ZZ,[1])
            sage: A = M.tensor_unit(category=AlgebrasWithBasis(ZZ))
            sage: A.one_basis()
            ()
            sage: a = A.one_basis()
            sage: A.product_on_basis(a, a)
            B[()]
            sage: ma = A.monomial(a); ma
            B[()]
            sage: ma*ma
            B[()]

        """
        return self.one()

    def algebra_generators(self):
        r"""
        The generators of this algebra, as per :meth:`Algebras.ParentMethods.algebra_generators`.

        EXAMPLES::

            sage: M = CombinatorialFreeModule(ZZ,[1])
            sage: A = M.tensor_unit(category=AlgebrasWithBasis(ZZ))
            sage: A.algebra_generators()
            Finite family {(): B[()]}

        """
        return Family(tuple([self._one_key]), self.monomial)

    def coproduct_on_basis(self, g):
        r"""
        Coproduct, on basis elements, as per :meth:`HopfAlgebrasWithBasis.ParentMethods.coproduct_on_basis`.

        Since we are taking the coproduct of the base ring and compressing tensor products, the
        codomain is automatically isomorphed to a single copy of the base ring and the
        coproduct is the identity map.

        EXAMPLES::

            sage: M = CombinatorialFreeModule(ZZ,[1])
            sage: A = M.tensor_unit(category=HopfAlgebrasWithBasis(ZZ))
            sage: A.coproduct_on_basis(A.one_basis()) == A.one()
            True

        """
        return self.one()

    def counit_on_basis(self, g):
        r"""
        Counit, on basis elements, as per :meth:`HopfAlgebrasWithBasis.ParentMethods.counit_on_basis`.

        EXAMPLES::

            sage: M = CombinatorialFreeModule(ZZ,[1])
            sage: A = M.tensor_unit(category=HopfAlgebrasWithBasis(ZZ))
            sage: A.counit_on_basis(A.one_basis()) == A.base_ring().one()
            True

        """
        return self.base_ring().one()

    def antipode_on_basis(self, g):
        r"""
        Antipode, on basis elements, as per :meth:`HopfAlgebrasWithBasis.ParentMethods.antipode_on_basis`.

        EXAMPLES::

            sage: M = CombinatorialFreeModule(ZZ,[1])
            sage: A = M.tensor_unit(category=HopfAlgebrasWithBasis(ZZ))
            sage: A.antipode_on_basis(A.one_basis()) == A.one()
            True

        """
        return self.one()

    Element = TensorUnitElement
<|MERGE_RESOLUTION|>--- conflicted
+++ resolved
@@ -26,22 +26,16 @@
 from sage.misc.cachefunc import cached_method
 from sage.misc.all import lazy_attribute
 from sage.categories.poor_man_map import PoorManMap
-<<<<<<< HEAD
-from sage.categories.all import Category, Sets, ModulesWithBasis
+from sage.categories.modules_with_basis import ModulesWithBasis
+from sage.categories.category import Category, JoinCategory
+from sage.sets.family import Family
+from sage.categories.sets_cat import Sets
 from sage.combinat.dict_addition import dict_addition, dict_linear_combination
-from sage.sets.family import Family
 from sage.typeset.ascii_art import AsciiArt, empty_ascii_art
-
-=======
 from sage.categories.realizations import Category_realization_of_parent
-from sage.categories.modules_with_basis import ModulesWithBasis
-from sage.combinat.dict_addition import dict_addition, dict_linear_combination
-from sage.sets.family import Family
-from sage.misc.ascii_art import AsciiArt, empty_ascii_art
 from sage.categories.tensor import tensor, TensorProductsCategory
 from sage.misc.misc import repr_lincomb
-from sage.categories.category import Category, JoinCategory
->>>>>>> ca12f129
+
 # TODO: move the content of this class to CombinatorialFreeModule.Element and ModulesWithBasis.Element
 
 class CombinatorialFreeModuleElement(Element):
@@ -2096,15 +2090,12 @@
             d = dict( (key, coeff) for key, coeff in d.iteritems() if coeff)
         return self.element_class( self, d )
 
-<<<<<<< HEAD
-=======
     @cached_method
     def tensor_unit(self, category = None, **keywords):
         if not category:
             category = self.category()
         return TensorUnit(category=category.TensorProducts(), **keywords)
 
->>>>>>> ca12f129
 class CombinatorialFreeModule_Tensor(CombinatorialFreeModule):
         """
         Tensor Product of Free Modules
