--- conflicted
+++ resolved
@@ -34,13 +34,7 @@
 from sage.combinat.dict_addition import dict_addition, dict_linear_combination
 from sage.sets.family import Family
 from sage.misc.ascii_art import AsciiArt, empty_ascii_art
-<<<<<<< HEAD
-
-=======
-from sage.categories.tensor import tensor, TensorProductsCategory
-from sage.misc.misc import repr_lincomb
-from sage.categories.category import JoinCategory, Category
->>>>>>> 25bcd34d
+
 # TODO: move the content of this class to CombinatorialFreeModule.Element and ModulesWithBasis.Element
 
 class CombinatorialFreeModuleElement(Element):
@@ -2551,12 +2545,7 @@
             elif isinstance(category, TensorProductsCategory):
                 base_category = category.base_category()
             if base_category is None:
-<<<<<<< HEAD
                 raise TypeError, "Category (%s) should be a subcategory of tensor products of modules"%category
-=======
-                raise TypeError, "Category should be a subcategory of tensor products of modules"
-
->>>>>>> 25bcd34d
             R = base_category.base_ring()
             category = Category.join((category,ModulesWithBasis(R)))
             CombinatorialFreeModule.__init__(self, R, CartesianProduct(*[module.basis().keys() for module in modules]).map(tuple), category=category, **options)
@@ -2899,11 +2888,7 @@
                 keys = key_splitter(long_key)
                 monomials = [domains[i].monomial(keys[i]) if domain_n_tensor[i] != 0 else () for i in range(len(maps))]
                 return R.prod([f(monomials[i]) for (i,f) in scalar_part]) * tensor([f(monomials[i]) if d!=0 else f for (i,d,f) in vector_part])
-<<<<<<< HEAD
             return self.module_morphism(on_basis=on_basis, codomain=tensor(codomains, category=base_category.TensorProducts()))
-=======
-            return self.module_morphism(on_basis=on_basis, codomain=tensor(codomains), category=module_tensor_category)
->>>>>>> 25bcd34d
 
 class CartesianProductWithFlattening(object):
     """
@@ -3487,12 +3472,7 @@
 
         """
         self._one_key = tuple([])
-<<<<<<< HEAD
         CombinatorialFreeModule.Tensor.__init__(self, tuple([]), category, **keywords)
-=======
-        # tricky: call with empty list of modules, bypassing the usual calling mechanism
-        CombinatorialFreeModule_Tensor.__init__(self, tuple([]), category, **keywords)
->>>>>>> 25bcd34d
         assert self._one_key == self.basis().keys().an_element()
 
     def _repr_(self):
