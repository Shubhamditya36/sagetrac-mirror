--- conflicted
+++ resolved
@@ -32,11 +32,8 @@
 from sage.misc.ascii_art import AsciiArt, empty_ascii_art
 from sage.categories.tensor import tensor, TensorProductsCategory
 from sage.misc.misc import repr_lincomb
-<<<<<<< HEAD
-from sage.categories.category import JoinCategory, Category
-=======
 from sage.categories.category import Category, JoinCategory
->>>>>>> ab269f47
+
 # TODO: move the content of this class to CombinatorialFreeModule.Element and ModulesWithBasis.Element
 
 class CombinatorialFreeModuleElement(Element):
@@ -2548,12 +2545,7 @@
             elif isinstance(category, TensorProductsCategory):
                 base_category = category.base_category()
             if base_category is None:
-<<<<<<< HEAD
-                raise TypeError, "Category should be a subcategory of tensor products of modules"
-
-=======
                 raise TypeError, "Category (%s) should be a subcategory of tensor products of modules"%category
->>>>>>> ab269f47
             R = base_category.base_ring()
             category = Category.join((category,ModulesWithBasis(R)))
             CombinatorialFreeModule.__init__(self, R, CartesianProduct(*[module.basis().keys() for module in modules]).map(tuple), category=category, **options)
@@ -3459,10 +3451,6 @@
 
         """
         self._one_key = tuple([])
-<<<<<<< HEAD
-        # tricky: call with empty list of modules, bypassing the usual calling mechanism
-=======
->>>>>>> ab269f47
         CombinatorialFreeModule_Tensor.__init__(self, tuple([]), category, **keywords)
         assert self._one_key == self.basis().keys().an_element()
 
