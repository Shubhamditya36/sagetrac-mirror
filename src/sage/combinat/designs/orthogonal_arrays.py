"""
Orthogonal arrays

This module gathers anything related to orthogonal arrays, and, incidentally,
to transversal designs.

.. TODO::

    - A resolvable `OA(k,n)` is equivalent to a `OA(k+1,n)`. Sage should be able
      to return resolvable OA, with sorted rows (so that building the
      decomposition is easy.

REFERENCES:

.. [CD96] Making the MOLS table
  Charles Colbourn and Jeffrey Dinitz
  Computational and constructive design theory
  vol 368,pages 67-134
  1996

Functions
---------
"""
from sage.misc.cachefunc import cached_function
from sage.categories.sets_cat import EmptySetError
from sage.misc.unknown import Unknown
from sage.rings.infinity import Infinity
from designs_pyx import is_orthogonal_array

def transversal_design(k,n,check=True,existence=False, who_asked=tuple()):
    r"""
    Return a transversal design of parameters `k,n`.

    A transversal design of parameters `k, n` is a collection `\mathcal{S}` of
    subsets of `V = V_1 \cup \cdots \cup V_k` (where the *groups* `V_i` are
    disjoint and have cardinality `n`) such that:

    * Any `S \in \mathcal{S}` has cardinality `k` and intersects each group on
      exactly one element.

    * Any two elements from distincts groups are contained in exactly one
      element of `\mathcal{S}`.

    More general definitions sometimes involve a `\lambda` parameter, and we
    assume here that `\lambda=1`.

    For more information on transversal designs, see
    `<http://mathworld.wolfram.com/TransversalDesign.html>`_.

    INPUT:

    - `n,k` -- integers. If ``k is None`` it is set to the largest value
      available.

    - ``check`` -- (boolean) Whether to check that output is correct before
      returning it. As this is expected to be useless (but we are cautious
      guys), you may want to disable it whenever you want speed. Set to
      ``True`` by default.

    - ``existence`` (boolean) -- instead of building the design, returns:

        - ``True`` -- meaning that Sage knows how to build the design

        - ``Unknown`` -- meaning that Sage does not know how to build the
          design, but that the design may exist (see :mod:`sage.misc.unknown`).

        - ``False`` -- meaning that the design does not exist.

      .. NOTE::

          When ``k=None`` and ``existence=True`` the function returns an
          integer, i.e. the largest `k` such that we can build a `TD(k,n)`.

    - ``who_asked`` (internal use only) -- because of the equivalence between
      OA/TD/MOLS, each of the three constructors calls the others. We must keep
      track of who calls who in order to avoid infinite loops. ``who_asked`` is
      the tuple of the other functions that were called before this one on the
      same input `k,n`.

    OUTPUT:

    The kind of output depends on the input:

    - if ``existence=False`` (the default) then the output is a list of lists
      that represent a `TD(k,n)` with
      `V_1=\{0,\dots,n-1\},\dots,V_k=\{(k-1)n,\dots,kn-1\}`

    - if ``existence=True`` and ``k`` is an integer, then the function returns a
      troolean: either ``True``, ``Unknown`` or ``False``

    - if ``existence=True`` and ``k=None`` then the output is the largest value
      of ``k`` for which Sage knows how to compute a `TD(k,n)`.

    .. SEEALSO::

        :func:`orthogonal_array` -- a tranversal design `TD(k,n)` is equivalent to an
        orthogonal array `OA(k,n,2)`.

    EXAMPLES::

        sage: designs.transversal_design(5,5)
        [[0, 5, 10, 15, 20], [0, 6, 12, 18, 24], [0, 7, 14, 16, 23],
         [0, 8, 11, 19, 22], [0, 9, 13, 17, 21], [1, 5, 14, 18, 22],
         [1, 6, 11, 16, 21], [1, 7, 13, 19, 20], [1, 8, 10, 17, 24],
         [1, 9, 12, 15, 23], [2, 5, 13, 16, 24], [2, 6, 10, 19, 23],
         [2, 7, 12, 17, 22], [2, 8, 14, 15, 21], [2, 9, 11, 18, 20],
         [3, 5, 12, 19, 21], [3, 6, 14, 17, 20], [3, 7, 11, 15, 24],
         [3, 8, 13, 18, 23], [3, 9, 10, 16, 22], [4, 5, 11, 17, 23],
         [4, 6, 13, 15, 22], [4, 7, 10, 18, 21], [4, 8, 12, 16, 20],
         [4, 9, 14, 19, 24]]

    Some examples of the maximal number of transversal Sage is able to build::

        sage: TD_4_10 = designs.transversal_design(4,10)
        sage: designs.transversal_design(5,10,existence=True)
        Unknown

    For prime powers, there is an explicit construction which gives a
    `TD(n+1,n)`::

        sage: designs.transversal_design(4, 3, existence=True)
        True
        sage: designs.transversal_design(674, 673, existence=True)
        True

    For other values of ``n`` it depends::

        sage: designs.transversal_design(7, 6, existence=True)
        False
        sage: designs.transversal_design(4, 6, existence=True)
        Unknown
        sage: designs.transversal_design(3, 6, existence=True)
        True

        sage: designs.transversal_design(11, 10, existence=True)
        False
        sage: designs.transversal_design(4, 10, existence=True)
        True
        sage: designs.transversal_design(5, 10, existence=True)
        Unknown

        sage: designs.transversal_design(7, 20, existence=True)
        Unknown
        sage: designs.transversal_design(6, 12, existence=True)
        True
        sage: designs.transversal_design(7, 12, existence=True)
        True
        sage: designs.transversal_design(8, 12, existence=True)
        Unknown

        sage: designs.transversal_design(6, 20, existence = True)
        True
        sage: designs.transversal_design(7, 20, existence = True)
        Unknown

    If you ask for a transversal design that Sage is not able to build then an
    ``EmptySetError`` or a ``NotImplementedError`` is raised::

        sage: designs.transversal_design(47, 100)
        Traceback (most recent call last):
        ...
        NotImplementedError: I don't know how to build a TD(47,100)!
        sage: designs.transversal_design(55, 54)
        Traceback (most recent call last):
        ...
        EmptySetError: There exists no TD(55,54)!

    Those two errors correspond respectively to the cases where Sage answer
    ``Unknown`` or ``False`` when the parameter ``existence`` is set to
    ``True``:

        sage: designs.transversal_design(47, 100, existence=True)
        Unknown
        sage: designs.transversal_design(55, 54, existence=True)
        False

    If for a given `n` you want to know the largest `k` for which Sage is able
    to build a `TD(k,n)` just call the function with `k` set to `None` and
    `existence` set to `True` as follows::

        sage: designs.transversal_design(None, 6, existence=True)
        3
        sage: designs.transversal_design(None, 20, existence=True)
        6
        sage: designs.transversal_design(None, 30, existence=True)
        6
        sage: designs.transversal_design(None, 120, existence=True)
        8

    TESTS:

    The case when `n=1`::

        sage: designs.transversal_design(5,1)
        [[0, 1, 2, 3, 4]]

    Obtained through Wilson's decomposition::

        sage: _ = designs.transversal_design(4,38)

    Obtained through product decomposition::

        sage: _ = designs.transversal_design(6,60)
        sage: _ = designs.transversal_design(5,60) # checks some tricky divisibility error

    For small values of the parameter ``n`` we check the coherence of the
    function :func:`transversal_design`::

        sage: for n in xrange(2,25):                               # long time -- 15 secs
        ....:     i = 2
        ....:     while designs.transversal_design(i, n, existence=True) is True:
        ....:         i += 1
        ....:     _ = designs.transversal_design(i-1, n)
        ....:     assert designs.transversal_design(None, n, existence=True) == i - 1
        ....:     j = i
        ....:     while designs.transversal_design(j, n, existence=True) is Unknown:
        ....:         try:
        ....:             _ = designs.transversal_design(j, n)
        ....:             raise AssertionError("no NotImplementedError")
        ....:         except NotImplementedError:
        ....:             pass
        ....:         j += 1
        ....:     k = j
        ....:     while k < n+4:
        ....:         assert designs.transversal_design(k, n, existence=True) is False
        ....:         try:
        ....:             _ = designs.transversal_design(k, n)
        ....:             raise AssertionError("no EmptySetError")
        ....:         except EmptySetError:
        ....:             pass
        ....:         k += 1
        ....:     print "%2d: (%2d, %2d)"%(n,i,j)
         2: ( 4,  4)
         3: ( 5,  5)
         4: ( 6,  6)
         5: ( 7,  7)
         6: ( 4,  7)
         7: ( 9,  9)
         8: (10, 10)
         9: (11, 11)
        10: ( 5, 11)
        11: (13, 13)
        12: ( 8, 14)
        13: (15, 15)
        14: ( 7, 15)
        15: ( 7, 17)
        16: (18, 18)
        17: (19, 19)
        18: ( 8, 20)
        19: (21, 21)
        20: ( 7, 22)
        21: ( 8, 22)
        22: ( 6, 23)
        23: (25, 25)
        24: (10, 26)

    The special case `n=1`::

        sage: designs.transversal_design(3, 1)
        [[0, 1, 2]]
        sage: designs.transversal_design(None, 1, existence=True)
        +Infinity
        sage: designs.transversal_design(None, 1)
        Traceback (most recent call last):
        ...
        ValueError: there is no upper bound on k when 0<=n<=1
    """
    # Is k is None we find the largest available
    if k is None:
        if n == 0 or n == 1:
            if existence:
                from sage.rings.infinity import Infinity
                return Infinity
            raise ValueError("there is no upper bound on k when 0<=n<=1")

        k = orthogonal_array(None,n,existence=True)
        if existence:
            return k

    if existence and not who_asked and _get_OA_cache(k,n) is not None:
        return _get_OA_cache(k,n)

    if n == 1:
        if existence:
            return True
        TD = [range(k)]

    elif k >= n+2:
        if existence:
            return False
        raise EmptySetError("No Transversal Design exists when k>=n+2 if n>=2")

    elif n == 12 and k <= 6:
        _set_OA_cache(6,12,True)
        if existence:
            return True
        from sage.combinat.designs.database import TD_6_12
        TD = [l[:k] for l in TD_6_12()]

    elif TD_find_product_decomposition(k,n):
        _set_OA_cache(k,n,True)
        if existence:
            return True
        n1,n2 = TD_find_product_decomposition(k,n)
        TD1 = transversal_design(k,n1, check = False)
        TD2 = transversal_design(k,n2, check = False)
        TD = TD_product(k,TD1,n1,TD2,n2, check = False)

    # Section 6.6 of [Stinson2004]
    elif (orthogonal_array not in who_asked and
          orthogonal_array(k, n, existence=True, who_asked = who_asked + (transversal_design,)) is not Unknown):

        # Forwarding non-existence results
        if orthogonal_array(k, n, existence=True, who_asked = who_asked + (transversal_design,)):
            if existence:
                return True
        else:
            if existence:
                return False
            raise EmptySetError("There exists no TD({},{})!".format(k,n))

        OA = orthogonal_array(k,n, check = False, who_asked = who_asked + (transversal_design,))
        TD = [[i*n+c for i,c in enumerate(l)] for l in OA]

    else:
        if not who_asked:
            _set_OA_cache(k,n,Unknown)
        if existence:
            return Unknown
        raise NotImplementedError("I don't know how to build a TD({},{})!".format(k,n))

    if check:
        assert is_transversal_design(TD,k,n)

    return TD

def is_transversal_design(B,k,n, verbose=False):
    r"""
    Check that a given set of blocks ``B`` is a transversal design.

    See :func:`~sage.combinat.designs.orthogonal_arrays.transversal_design`
    for a definition.

    INPUT:

    - ``B`` -- the list of blocks

    - ``k, n`` -- integers

    - ``verbose`` (boolean) -- whether to display information about what is
      going wrong.

    .. NOTE::

        The tranversal design must have `\{0, \ldots, kn-1\}` as a ground set,
        partitioned as `k` sets of size `n`: `\{0, \ldots, k-1\} \sqcup
        \{k, \ldots, 2k-1\} \sqcup \cdots \sqcup \{k(n-1), \ldots, kn-1\}`.

    EXAMPLES::

        sage: TD = designs.transversal_design(5, 5, check=True) # indirect doctest
        sage: from sage.combinat.designs.orthogonal_arrays import is_transversal_design
        sage: is_transversal_design(TD, 5, 5)
        True
        sage: is_transversal_design(TD, 4, 4)
        False
    """
    return is_orthogonal_array([[x%n for x in R] for R in B],k,n,verbose=verbose)

@cached_function
def find_wilson_decomposition_with_one_truncated_group(k,n):
    r"""
    Finds a wilson decomposition of `k,n` with one truncated group.

    This method looks for possible integers `m,t,u` satisfying that `mt+u=n` and
    such that Sage knows how to build a `TD(k,m), TD(k,m+1),TD(k+1,t)` and a
    `TD(k,u)`. These can then be used to feed :func:`wilson_construction`.

    INPUT:

    - `k,n` (integers)

    OUTPUT:

    Returns a 4-tuple `(n, m, t, u)` if it is found, and ``False`` otherwise.

    EXAMPLES::

        sage: from sage.combinat.designs.orthogonal_arrays import find_wilson_decomposition_with_one_truncated_group
        sage: find_wilson_decomposition_with_one_truncated_group(4,38)
        (4, 7, 5, 3)
        sage: find_wilson_decomposition_with_one_truncated_group(4,20)
        False
    """
    # If there exists a TD(k+1,t) then k+1 < t+2, i.e. k <= t
    for t in range(max(1,k),n-1):
        u = n%t
        # We ensure that 1<=u, and that there can exists a TD(k,u), i.e k<u+2
        # (unless u == 1)
        if u == 0 or (u>1 and k >= u+2):
            continue

        m = n//t
        # If there exists a TD(k,m) then k<m+2
        if k >= m+2:
            break

        if (orthogonal_array(k  ,m  , existence=True) and
            orthogonal_array(k  ,m+1, existence=True) and
            orthogonal_array(k+1,t  , existence=True) and
            orthogonal_array(k  ,u  , existence=True)):
            return k,m,t,u

    return False

@cached_function
def find_wilson_decomposition_with_two_truncated_groups(k,n):
    r"""
    Helper function for Wilson's construction with two trucated columns

    Find integers `r,m,r_1,r_2` satisfying `n=rm+r_1+r_2` and `1\leq r_1,r_2<r`
    and such that the following designs exist : `OA(k+2,r)`, `OA(k,r1)`,
    `OA(k,r2)`, `OA(k,m)`, `OA(k,m+1)`, `OA(k,m+2)`.

    INPUT:

    - ``k,n`` (integers)

    Indeed, under these constraints there exists a `OA(k,n)` that can be built
    with :func:`wilson_construction`.

    EXAMPLES::

        sage: from sage.combinat.designs.orthogonal_arrays import find_wilson_decomposition_with_two_truncated_groups
        sage: find_wilson_decomposition_with_two_truncated_groups(5,58)
        (5, 7, 7, 4, 5)
    """
<<<<<<< HEAD
    for r in range(1,n-2): # as r*1+1+1 <= n
        if not orthogonal_array(k+2,r,existence=True):
            continue
        for m in range(max(1,(n-(2*r-2))//r),(n-2)/r+1): # as r*m+1+1 <= n
            r1_p_r2 = n-r*m # the sum of r1+r2
            if (r1_p_r2 < 2 or
                r1_p_r2 > 2*r-2 or
=======
    for r in [1] + range(k+1,n-2): # as r*1+1+1 <= n and because we need 
                                   # an OA(k+2,r), necessarily r=1 or r >= k+1
        if not orthogonal_array(k+2,r,existence=True):
            continue
        m_min = (n - (2*r-2))//r
        m_max = (n - 2)//r
        if m_min > 1:
            m_values = range(max(m_min,k-1), m_max+1)
        else:
            m_values = [1] + range(k-1, m_max+1)
        for m in m_values:
            r1_p_r2 = n-r*m # the sum of r1+r2
                            # it is automatically >= 2 since m <= m_max
            if (r1_p_r2 > 2*r-2 or
>>>>>>> 01751347
                not orthogonal_array(k,m  ,existence=True) or
                not orthogonal_array(k,m+1,existence=True) or
                not orthogonal_array(k,m+2,existence=True)):
                continue

<<<<<<< HEAD
            for r1 in range(max(1,r1_p_r2-(r-1)),r):
=======
            r1_min = r1_p_r2 - (r-1)
            r1_max = min(r-1, r1_p_r2)
            if r1_min > 1:
                r1_values = range(max(k-1,r1_min), r1_max+1)
            else:
                r1_values = [1] + range(k-1, r1_max+1)
            for r1 in r1_values:
>>>>>>> 01751347
                if not orthogonal_array(k,r1,existence=True):
                    continue
                r2 = r1_p_r2-r1
                if orthogonal_array(k,r2,existence=True):
                    assert n == r*m+r1+r2
                    return k,r,m,r1,r2
    return False

def wilson_construction(OA,k,r,m,n_trunc,u,check=True):
    r"""
    Returns a `OA(k,rm+u)` from a truncated `OA(k+s,r)` by Wilson's construction.
<<<<<<< HEAD

    Let `iOA` be an incomplete `OA(k+s,r)` with `s` truncated columns of sizes
    `u_1,...,u_s`, whose blocks have sizes in `\{k+b_1,...,k+b_t\}`. If there
    exist:

    - An `OA(k,m+b_i)` for every `1\leq i\leq t`

    - An `OA(k,u_i)` for every `1\leq i\leq s`

    Then there exists an `OA(k,rm+\sum u_i)`.
=======

    Let `OA` be a truncated `OA(k+s,r)` with `s` truncated columns of sizes
    `u_1,...,u_s`, whose blocks have sizes in `\{k+b_1,...,k+b_t\}`. If there
    exist:

    - An `OA(k,m+b_i) - b_i.OA(k,1)` for every `1\leq i\leq t`

    - An `OA(k,u_i)` for every `1\leq i\leq s`

    Then there exists an `OA(k,rm+\sum u_i)`. The construction is a
    generalization of Lemma 3.16 in [HananiBIBD]_.
>>>>>>> 01751347

    INPUT:

    - ``OA`` -- an incomplete orthogonal array with ``k+n_trunc`` columns. The
      elements of a column of size `c` must belong to `\{0,...,c\}`. The missing
      entries of a block are represented by ``None`` values.

    - ``k,r,m,n_trunc`` (integers)

    - ``u`` (list) -- a list of length ``n_trunc`` such that column ``k+i`` has
      size ``u[i]``.

    - ``check`` (boolean) -- whether to check that output is correct before
      returning it. As this is expected to be useless (but we are cautious
      guys), you may want to disable it whenever you want speed. Set to ``True``
      by default.

    REFERENCE:

    .. [HananiBIBD] Balanced incomplete block designs and related designs,
      Haim Hanani,
      Discrete Mathematics 11.3 (1975) pages 255-369.

    EXAMPLES::

        sage: from sage.combinat.designs.orthogonal_arrays import wilson_construction
        sage: from sage.combinat.designs.orthogonal_arrays import OA_relabel
        sage: from sage.combinat.designs.orthogonal_arrays import find_wilson_decomposition_with_one_truncated_group
        sage: total = 0
        sage: for k in range(3,8):
        ....:    for n in range(1,30):
        ....:        if find_wilson_decomposition_with_one_truncated_group(k,n):
        ....:            total += 1
        ....:            k,m,r,u = find_wilson_decomposition_with_one_truncated_group(k,n)
        ....:            OA = designs.orthogonal_array(k+1,r,check=False)
        ....:            OA = OA_relabel(OA,k+1,r,matrix=[range(r)]*k+[range(u)+[None]*(r-u)])
        ....:            _ = wilson_construction(OA,k,r,m,1,[u],check=True)
        sage: print total
        41
    """
    n = r*m+sum(u)
    master_design = OA

    assert n_trunc == len(u)

    # Computing the sizes of the blocks by filtering out None entries
<<<<<<< HEAD
    block_sizes = set()
    for B in OA:
        s_b = sum(xx!=None for xx in B)
        block_sizes.add(s_b)

    # For each block of size k+i we need a OA(k,m+i)-i.OA(k,1)
    OA_k_mpi = {i-k+m: incomplete_orthogonal_array( k ,i-k+m,(1,)*(i-k)) for i in block_sizes}

    # For each truncated column of size uu we need a OA(k,uu)
    OA_k_u = {uu: orthogonal_array( k ,uu) for uu in u}
=======
    block_sizes = set(sum(xx!=None for xx in B) for B in OA)

    # For each block of size k+i we need a OA(k,m+i)-i.OA(k,1)
    OA_k_mpi = {i-k+m: incomplete_orthogonal_array(k, i-k+m, (1,)*(i-k)) for i in block_sizes}

    # For each truncated column of size uu we need a OA(k,uu)
    OA_k_u = {uu: orthogonal_array(k, uu) for uu in u}
>>>>>>> 01751347

    # Building the actual design ! The set of integers is :
    # 0*m+0...0*m+(m-1)|...|(r-1)m+0...(r-1)m+(m-1)|mr+0...mr+(r1-1)|mr+r1...mr+r1+r2-1
    OA = []
    for B in master_design:
        # The missing entries belong to the last n_trunc columns
        assert all(x is not None for x in B[:k])
        n_in_truncated = n_trunc-B.count(None)

        # We replace the block with a OA(k,m+n_in_truncated) properly relabelled
        matrix = [range(i*m,(i+1)*m) for i in B[:k]]
        c = r*m
        for i in range(n_trunc):
            if B[k+i] is not None:
                for C in matrix:
                    C.append(c+B[k+i])
            c += u[i]
        OA.extend(OA_relabel(OA_k_mpi[m+n_in_truncated],k,m+n_in_truncated,matrix=matrix))

    # The missing OA(k,uu)
    c = r*m
    for uu in u:
        OA.extend(OA_relabel(OA_k_u[uu],k,u,matrix=[range(c,c+uu)]*k))
        c += uu

    if check:
        from designs_pyx import is_orthogonal_array
        assert is_orthogonal_array(OA,k,n,2)

    return OA

@cached_function
def TD_find_product_decomposition(k,n):
    r"""
    Attempts to find a factorization of `n` in order to build a `TD(k,n)`.

    If Sage can build a `TD(k,n_1)` and a `TD(k,n_2)` such that `n=n_1\times
    n_2` then a `TD(k,n)` can be built (from the function
    :func:`transversal_design`). This method returns such a pair of integers if
    it exists, and ``None`` otherwise.

    INPUT:

    - ``k,n`` (integers) -- see above.

    .. SEEALSO::

        :func:`TD_product` that actually build a product

    EXAMPLES::

        sage: from sage.combinat.designs.orthogonal_arrays import TD_find_product_decomposition
        sage: TD_find_product_decomposition(6, 84)
        (7, 12)

        sage: TD1 = designs.transversal_design(6, 7)
        sage: TD2 = designs.transversal_design(6, 12)
        sage: from sage.combinat.designs.orthogonal_arrays import TD_product
        sage: TD = TD_product(6, TD1, 7, TD2, 12)
    """
    from sage.rings.arith import divisors
    for n1 in divisors(n)[1:-1]: # we ignore 1 and n
        n2 = n//n1
        if transversal_design(k, n1, existence = True) and transversal_design(k, n2, existence = True):
            return n1,n2
    return None

def TD_product(k,TD1,n1,TD2,n2, check=True):
    r"""
    Returns the product of two transversal designs.

    From a transversal design `TD_1` of parameters `k,n_1` and a transversal
    design `TD_2` of parameters `k,n_2`, this function returns a transversal
    design of parameters `k,n` where `n=n_1\times n_2`.

    Formally, if the groups of `TD_1` are `V^1_1,\dots,V^1_k` and the groups of
    `TD_2` are `V^2_1,\dots,V^2_k`, the groups of the product design are
    `V^1_1\times V^2_1,\dots,V^1_k\times V^2_k` and its blocks are the
    `\{(x^1_1,x^2_1),\dots,(x^1_k,x^2_k)\}` where `\{x^1_1,\dots,x^1_k\}` is a
    block of `TD_1` and `\{x^2_1,\dots,x^2_k\}` is a block of `TD_2`.

    INPUT:

    - ``TD1, TD2`` -- transversal designs.

    - ``k,n1,n2`` (integers) -- see above.

    - ``check`` (boolean) -- Whether to check that output is correct before
      returning it. As this is expected to be useless (but we are cautious
      guys), you may want to disable it whenever you want speed. Set to ``True``
      by default.

    .. SEEALSO::

        :func:`TD_find_product_decomposition`

    .. NOTE::

        This function uses transversal designs with
        `V_1=\{0,\dots,n-1\},\dots,V_k=\{(k-1)n,\dots,kn-1\}` both as input and
        ouptut.

    EXAMPLES::

        sage: from sage.combinat.designs.orthogonal_arrays import TD_product
        sage: TD1 = designs.transversal_design(6,7)
        sage: TD2 = designs.transversal_design(6,12)
        sage: TD6_84 = TD_product(6,TD1,7,TD2,12)
    """
    N = n1*n2
    TD = []
    for X1 in TD1:
        for X2 in TD2:
            TD.append([x1*n2+(x2%n2) for x1,x2 in zip(X1,X2)])
    if check:
        assert is_transversal_design(TD,k,N)

    return TD

# Stores for every integer n the four values :
# - max_true
# - min_unknown
# - max_unknown
# - min_false
#
# corresponding to the max/min values of which orthogonal_array returns
# truth_value.

_OA_cache = {0:(Infinity,None,None,None),1:(Infinity,None,None,None)}
def _set_OA_cache(k,n,truth_value):
    r"""
    Sets a value in the OA cache of existence results

    INPUT:

    - ``k,n`` (integers)

    - ``truth_value`` -- one of ``True,False,Unknown``

    EXAMPLES::

        sage: from sage.combinat.designs.orthogonal_arrays import _set_OA_cache, _get_OA_cache, _OA_cache
        sage: if 10 in _OA_cache:
        ....:    del _OA_cache[10]
        sage: _get_OA_cache(4,10)
        sage: _set_OA_cache(4,10,True)
        sage: _get_OA_cache(4,10)
        True
    """
    global _OA_cache

    k = int(k)
    n = int(n)

    max_true, min_unknown, max_unknown, min_false = _OA_cache.get(n,(0,None,None,n+2))

    if truth_value is True:
        max_true    = k if k>max_true else max_true
    elif truth_value is Unknown:
        min_unknown = k if (min_unknown is None or k<min_unknown) else min_unknown
        max_unknown = k if (max_unknown is None or k>max_unknown) else max_unknown
    else:
        min_false   = k if k<min_false else min_false

    _OA_cache[n] = (max_true, min_unknown, max_unknown, min_false)

def _get_OA_cache(k,n):
    r"""
    Gets a value from the OA cache of existence results

    INPUT:

    ``k,n`` (integers)

    EXAMPLES::

        sage: from sage.combinat.designs.orthogonal_arrays import _set_OA_cache, _get_OA_cache
        sage: _get_OA_cache(0,10)
        True
        sage: _get_OA_cache(1,10)
        True
        sage: _get_OA_cache(2,10)
        True
        sage: _get_OA_cache(2**10+1,2**10)
        sage: _set_OA_cache(2**10+1,2**10,True)
        sage: _get_OA_cache(2**10+1,2**10)
        True
    """
    global _OA_cache

    k = int(k)
    n = int(n)

    try:
        max_true, min_unknown, max_unknown, min_false = _OA_cache[n]
    except KeyError:
        return None

    if k <= max_true:
        return True
    elif min_unknown is not None and (k >= min_unknown and k <= max_unknown):
        return Unknown
    elif k >= min_false:
        return False

    return None

def orthogonal_array(k,n,t=2,check=True,existence=False,who_asked=tuple()):
    r"""
    Return an orthogonal array of parameters `k,n,t`.

    An orthogonal array of parameters `k,n,t` is a matrix with `k` columns
    filled with integers from `[n]` in such a way that for any `t` columns, each
    of the `n^t` possible rows occurs exactly once. In
    particular, the matrix has `n^t` rows.

    More general definitions sometimes involve a `\lambda` parameter, and we
    assume here that `\lambda=1`.

    For more information on orthogonal arrays, see
    :wikipedia:`Orthogonal_array`.

    INPUT:

    - ``k`` -- (integer) number of columns. If ``k=None`` it is set to the
      largest value available.

    - ``n`` -- (integer) number of symbols

    - ``t`` -- (integer; default: 2) -- strength of the array

    - ``check`` -- (boolean) Whether to check that output is correct before
      returning it. As this is expected to be useless (but we are cautious
      guys), you may want to disable it whenever you want speed. Set to
      ``True`` by default.

    - ``existence`` (boolean) -- instead of building the design, returns:

        - ``True`` -- meaning that Sage knows how to build the design

        - ``Unknown`` -- meaning that Sage does not know how to build the
          design, but that the design may exist (see :mod:`sage.misc.unknown`).

        - ``False`` -- meaning that the design does not exist.

      .. NOTE::

          When ``k=None`` and ``existence=True`` the function returns an
          integer, i.e. the largest `k` such that we can build a `TD(k,n)`.

    - ``who_asked`` (internal use only) -- because of the equivalence between
      OA/TD/MOLS, each of the three constructors calls the others. We must keep
      track of who calls who in order to avoid infinite loops. ``who_asked`` is
      the tuple of the other functions that were called before this one on the
      same input `k,n`.

    OUTPUT:

    The kind of output depends on the input:

    - if ``existence=False`` (the default) then the output is a list of lists
      that represent an orthogonal array with parameters ``k`` and ``n``

    - if ``existence=True`` and ``k`` is an integer, then the function returns a
      troolean: either ``True``, ``Unknown`` or ``False``

    - if ``existence=True`` and ``k=None`` then the output is the largest value
      of ``k`` for which Sage knows how to compute a `TD(k,n)`.

    .. NOTE::

        This method implements theorems from [Stinson2004]_. See the code's
        documentation for details.

    .. SEEALSO::

        When `t=2` an orthogonal array is also a transversal design (see
        :func:`transversal_design`) and a family of mutually orthogonal latin
        squares (see
        :func:`~sage.combinat.designs.latin_squares.mutually_orthogonal_latin_squares`).

    EXAMPLES::

        sage: designs.orthogonal_array(3,2)
        [[0, 0, 0], [0, 1, 1], [1, 0, 1], [1, 1, 0]]

        sage: designs.orthogonal_array(5,5)
        [[0, 0, 0, 0, 0], [0, 1, 2, 3, 4], [0, 2, 4, 1, 3],
         [0, 3, 1, 4, 2], [0, 4, 3, 2, 1], [1, 0, 4, 3, 2],
         [1, 1, 1, 1, 1], [1, 2, 3, 4, 0], [1, 3, 0, 2, 4],
         [1, 4, 2, 0, 3], [2, 0, 3, 1, 4], [2, 1, 0, 4, 3],
         [2, 2, 2, 2, 2], [2, 3, 4, 0, 1], [2, 4, 1, 3, 0],
         [3, 0, 2, 4, 1], [3, 1, 4, 2, 0], [3, 2, 1, 0, 4],
         [3, 3, 3, 3, 3], [3, 4, 0, 1, 2], [4, 0, 1, 2, 3],
         [4, 1, 3, 0, 2], [4, 2, 0, 3, 1], [4, 3, 2, 1, 0],
         [4, 4, 4, 4, 4]]

    What is the largest value of `k` for which Sage knows how to compute a
    `OA(k,14,2)`?::

        sage: designs.orthogonal_array(None,14,existence=True)
        6

    If you ask for an orthogonal array that does not exist, then the function
    either raise an `EmptySetError` (if it knows that such an orthogonal array
    does not exist) or a `NotImplementedError`::

        sage: designs.orthogonal_array(4,2)
        Traceback (most recent call last):
        ...
        EmptySetError: No Orthogonal Array exists when k>=n+t except when n<=1
        sage: designs.orthogonal_array(12,20)
        Traceback (most recent call last):
        ...
        NotImplementedError: I don't know how to build an OA(12,20)!

    Note that these errors correspond respectively to the answers ``False`` and
    ``Unknown`` when the parameter ``existence`` is set to ``True``::

        sage: designs.orthogonal_array(4,2,existence=True)
        False
        sage: designs.orthogonal_array(12,20,existence=True)
        Unknown

    TESTS:

    The special cases `n=0,1`::

        sage: designs.orthogonal_array(3,0)
        []
        sage: designs.orthogonal_array(3,1)
        [[0, 0, 0]]
        sage: designs.orthogonal_array(None,0,existence=True)
        +Infinity
        sage: designs.orthogonal_array(None,1,existence=True)
        +Infinity
        sage: designs.orthogonal_array(None,1)
        Traceback (most recent call last):
        ...
        ValueError: there is no upper bound on k when 0<=n<=1
        sage: designs.orthogonal_array(None,0)
        Traceback (most recent call last):
        ...
        ValueError: there is no upper bound on k when 0<=n<=1
        sage: designs.orthogonal_array(16,0)
        []
        sage: designs.orthogonal_array(16,1)
        [[0, 0, 0, 0, 0, 0, 0, 0, 0, 0, 0, 0, 0, 0, 0, 0]]

    when `t>2` and `k=None`::

        sage: t = 3
        sage: designs.orthogonal_array(None,5,t=t,existence=True) == t
        True
        sage: _ = designs.orthogonal_array(t,5,t)
    """

    from latin_squares import mutually_orthogonal_latin_squares
    from database import OA_constructions
    from block_design import projective_plane, projective_plane_to_OA

    assert n>=0

    # If k is set to None we find the largest value available
    if k is None:
        if n == 0 or n == 1:
            if existence:
                from sage.rings.infinity import Infinity
                return Infinity
            raise ValueError("there is no upper bound on k when 0<=n<=1")
        elif t == 2 and projective_plane(n,existence=True):
            k = n+1
        else:
            for k in range(t-1,n+2):
                if not orthogonal_array(k+1,n,t=t,existence=True):
                    break
        if existence:
            return k

<<<<<<< HEAD
    if existence and not who_asked and _get_OA_cache(k,n) is not None and t == 2:
        return _get_OA_cache(k,n)

    if k < 2:
        raise ValueError("undefined for k less than 2")
=======
    if k < t:
        raise ValueError("undefined for k<t")
>>>>>>> 01751347

    if existence and not who_asked and _get_OA_cache(k,n) is not None and t == 2:
        return _get_OA_cache(k,n)

    if n <= 1:
        if existence:
            return True
        OA = [[0]*k]*n

    elif k >= n+t:
        # When t=2 then k<n+t as it is equivalent to the existence of n-1 MOLS.
        # When t>2 the submatrix defined by the rows whose first t-2 elements
        # are 0s yields a OA with t=2 and k-(t-2) columns. Thus k-(t-2) < n+2,
        # i.e. k<n+t.
        if existence:
            return False
        raise EmptySetError("No Orthogonal Array exists when k>=n+t except when n<=1")

    elif k <= t:
        if existence:
            return True

        from itertools import product
        return map(list, product(range(n), repeat=k))

<<<<<<< HEAD
    # projective spaces are equivalent to OA(n+1,n,2)
    elif (t == 2 and
          (projective_plane(n, existence=True) or
           (k == n+1 and projective_plane(n, existence=True) is False))):
=======
    elif t != 2:
        if existence:
            return Unknown
        raise NotImplementedError("Only trivial orthogonal arrays are implemented for t>=2")

    # projective spaces are equivalent to OA(n+1,n,2)
    elif (projective_plane(n, existence=True) or
           (k == n+1 and projective_plane(n, existence=True) is False)):
>>>>>>> 01751347
        _set_OA_cache(n+1,n,projective_plane(n, existence=True))
        if k == n+1:
            if existence:
                return projective_plane(n, existence=True)
            p = projective_plane(n, check=False)
            OA = projective_plane_to_OA(p, check=False)
        else:
            if existence:
                return True
            p = projective_plane(n, check=False)
            OA = [l[:k] for l in projective_plane_to_OA(p, check=False)]

    # Constructions from the database
    elif n in OA_constructions and k <= OA_constructions[n][0]:
        _set_OA_cache(OA_constructions[n][0],n,True)
        if existence:
            return True
        _, construction = OA_constructions[n]

        OA = OA_from_wider_OA(construction(),k)

    elif find_wilson_decomposition_with_one_truncated_group(k,n):
        _set_OA_cache(k,n,True)
        if existence:
            return True
        k,m,r,u = find_wilson_decomposition_with_one_truncated_group(k,n)
        OA = orthogonal_array(k+1,r,check=False)
        OA = OA_relabel(OA,k+1,r,matrix=[range(r)]*k+[range(u)+[None]*(r-u)])
        OA = wilson_construction(OA,k,r,m,1,[u],check=False)

    elif find_wilson_decomposition_with_two_truncated_groups(k,n):
        _set_OA_cache(k,n,True)
        if existence:
            return True
        k,r,m,u1,u2 = find_wilson_decomposition_with_two_truncated_groups(k,n)
        OA = orthogonal_array(k+2,r,check=False)
        OA = OA_relabel(OA,k+2,r,matrix=[range(r)]*k+[range(u1)+[None]*(r-u1),range(u2)+[None]*(r-u2)])
        OA = wilson_construction(OA,k,r,m,2,[u1,u2],check=False)

<<<<<<< HEAD
    elif (t == 2 and transversal_design not in who_asked and
=======
    elif (transversal_design not in who_asked and
>>>>>>> 01751347
          transversal_design(k,n,existence=True,who_asked=who_asked+(orthogonal_array,)) is not Unknown):

        # forward existence
        if transversal_design(k,n,existence=True,who_asked=who_asked+(orthogonal_array,)):
            if existence:
                return True
            else:
                TD = transversal_design(k,n,check=False,who_asked=who_asked+(orthogonal_array,))
                OA = [[x%n for x in R] for R in TD]

        # forward non-existence
        else:
            if existence:
                return False
            raise EmptySetError("There exists no OA({},{})!".format(k,n))

    # Section 6.5.1 from [Stinson2004]
    elif (mutually_orthogonal_latin_squares not in who_asked and
          mutually_orthogonal_latin_squares(n,k-2, existence=True,who_asked=who_asked+(orthogonal_array,)) is not Unknown):

        # forward existence
        if mutually_orthogonal_latin_squares(n,k-2, existence=True,who_asked=who_asked+(orthogonal_array,)):
            if existence:
                return True
            else:
                mols = mutually_orthogonal_latin_squares(n,k-2,who_asked=who_asked+(orthogonal_array,))
                OA = [[i,j]+[m[i,j] for m in mols]
                      for i in range(n) for j in range(n)]
        # forward non-existence
        else:
            if existence:
                return False
            raise EmptySetError("There exists no OA({},{})!".format(k,n))

    else:
        if not who_asked:
            _set_OA_cache(k,n,Unknown)
        if existence:
            return Unknown
        raise NotImplementedError("I don't know how to build an OA({},{})!".format(k,n))

    if check:
        assert is_orthogonal_array(OA,k,n,t)

    return OA

def incomplete_orthogonal_array(k,n,holes_sizes,existence=False):
    r"""
    Returns an `OA(k,n)-\sum_{1\leq i\leq x} OA(k,s_i)`.

    An `OA(k,n)-\sum_{1\leq i\leq x} OA(k,s_i)` is an orthogonal array from
    which have been removed disjoint `OA(k,s_1),...,OA(k,s_x)`. So it can
    exist only if a `OA(k,n)` exists.

    A very useful particular case (see e.g. the Wilson construction in
    :func:`wilson_construction`) is when all `s_i=1`. In that case the
    incomplete design is a `OA(k,n)-x.OA(k,1)`. Such design is equivalent to
    transversal design `TD(k,n)` from which has been removed `x` disjoint
    blocks. This specific case is the only one available through this function
    at the moment.

    INPUT:

    - ``k,n`` (integers)

    - ``holes_sizes`` (list of integers) -- respective sizes of the holes to be
      found.

      .. NOTE::

          Right now the feature is only available when all holes have size 1,
          i.e. `s_i=1`.

    - ``existence`` (boolean) -- instead of building the design, returns:

        - ``True`` -- meaning that Sage knows how to build the design

        - ``Unknown`` -- meaning that Sage does not know how to build the
          design, but that the design may exist (see :mod:`sage.misc.unknown`).

        - ``False`` -- meaning that the design does not exist.

    .. NOTE::

        By convention, the ground set is always `V = \{0, ..., n-1\}` and the
        holes are `\{n-1, ..., n-s_1\}^k`, `\{n-s_1-1,...,n-s_1-s_2\}^k`, etc.

    .. SEEALSO::

        :func:`OA_find_disjoint_blocks`

    EXAMPLES::

        sage: IOA = designs.incomplete_orthogonal_array(3,3,[1,1,1])
        sage: IOA
        [[0, 1, 2], [0, 2, 1], [1, 0, 2], [1, 2, 0], [2, 0, 1], [2, 1, 0]]
        sage: missing_blocks = [[0,0,0],[1,1,1],[2,2,2]]
        sage: from sage.combinat.designs.orthogonal_arrays import is_orthogonal_array
        sage: is_orthogonal_array(IOA + missing_blocks,3,3,2)
        True

    TESTS:

    Affine planes and projective planes::

        sage: for q in xrange(2,100):
        ....:     if is_prime_power(q):
        ....:         assert designs.incomplete_orthogonal_array(q,q,[1]*q,existence=True)
        ....:         assert not designs.incomplete_orthogonal_array(q+1,q,[1]*2,existence=True)

    Further tests::

        sage: designs.incomplete_orthogonal_array(8,4,[1,1,1],existence=True)
        False
        sage: designs.incomplete_orthogonal_array(5,10,[1,1,1],existence=True)
        Unknown
        sage: designs.incomplete_orthogonal_array(5,10,[1,1,1])
        Traceback (most recent call last):
        ...
        NotImplementedError: I don't know how to build an OA(5,10)!
        sage: designs.incomplete_orthogonal_array(4,3,[1,1])
        Traceback (most recent call last):
        ...
        EmptySetError: There is no OA(n+1,n) - 2.OA(n+1,1) as all blocks do
        intersect in a projective plane.
        sage: n=10
        sage: k=designs.orthogonal_array(None,n,existence=True)
        sage: designs.incomplete_orthogonal_array(k,n,[1,1,1],existence=True)
        True
        sage: _ = designs.incomplete_orthogonal_array(k,n,[1,1,1])
        sage: _ = designs.incomplete_orthogonal_array(k,n,[1])

    REFERENCES:

    .. [BvR82] More mutually orthogonal Latin squares,
      Andries Brouwer and John van Rees
      Discrete Mathematics
      vol.39, num.3, pages 263-281
      1982
    """
    assert all(xx > 0 for xx in holes_sizes)

    y = sum(holes_sizes)
    x = len(holes_sizes)
    if y > n:
        if existence:
            return False
        raise EmptySetError("The total size of holes must be smaller or equal than the size of the ground set")

    if any(xx != 1 for xx in holes_sizes):
        if existence:
            return Unknown
        raise NotImplementedError("This function is only implemented for holes of size 1")

    # Easy case
    if x <= 1:
        if existence:
            return orthogonal_array(k,n,existence=True)
        OA = orthogonal_array(k,n)
        independent_set = OA[:x]

    elif x <= 3 and n > k-1 and k >= 3 and existence:
        # This is lemma 2.3 from [BvR82]_ with u=1
        return orthogonal_array(k,n,existence=True)

    elif x >= 2 and k == n+1:
        if existence:
            return False
        raise EmptySetError("There is no OA(n+1,n) - {}.OA(n+1,1) as all blocks do intersect in a projective plane.".format(x))

    # If we can build OA(k+1,n) then we can find n disjoint blocks in OA(k,n)
    elif orthogonal_array(k+1,n,existence=True):
        if existence:
            return True
        OA = orthogonal_array(k+1,n)
        independent_set = [B[:-1] for B in OA if B[-1] == 0][:x]
        OA = [B[:-1] for B in OA]

    elif orthogonal_array(k,n,existence=True):
        OA = orthogonal_array(k,n)
        try:
            independent_set = OA_find_disjoint_blocks(OA,k,n,x)
        except ValueError:
            if existence:
                return Unknown
            raise NotImplementedError("I was not able to build this OA({},{})-{}.OA({},1)".format(k,n,x,k))
        if existence:
            return True
        independent_set = OA_find_disjoint_blocks(OA,k,n,x)

    else:
        return orthogonal_array(k,n,existence=existence)

    assert x == len(independent_set)

    for B in independent_set:
        OA.remove(B)

    OA = OA_relabel(OA,k,n,blocks=independent_set)

    return OA

def OA_find_disjoint_blocks(OA,k,n,x):
    r"""
    Returns `x` disjoint blocks contained in a given `OA(k,n)`.

    `x` blocks of an `OA` are said to be disjoint if they all have
    different values for a every given index, i.e. if they correspond to
    disjoint blocks in the `TD` assciated with the `OA`.

    INPUT:

    - ``OA`` -- an orthogonal array

    - ``k,n,x`` (integers)

    .. SEEALSO::

        :func:`incomplete_orthogonal_array`

    EXAMPLES::

        sage: from sage.combinat.designs.orthogonal_arrays import OA_find_disjoint_blocks
        sage: k=3;n=4;x=3
        sage: Bs = OA_find_disjoint_blocks(designs.orthogonal_array(k,n),k,n,x)
        sage: assert len(Bs) == x
        sage: for i in range(k):
        ....:     assert len(set([B[i] for B in Bs])) == x
        sage: OA_find_disjoint_blocks(designs.orthogonal_array(k,n),k,n,5)
        Traceback (most recent call last):
        ...
        ValueError: There does not exist 5 disjoint blocks in this OA(3,4)
    """

    # Computing an independent set of order x with a Linear Program
    from sage.numerical.mip import MixedIntegerLinearProgram, MIPSolverException
    p = MixedIntegerLinearProgram()
    b = p.new_variable(binary=True)
    p.add_constraint(p.sum(b[i] for i in range(len(OA))) == x)

    # t[i][j] lists of blocks of the OA whose i'th component is j
    t = [[[] for _ in range(n)] for _ in range(k)]
    for c,B in enumerate(OA):
        for i,j in enumerate(B):
            t[i][j].append(c)

    for R in t:
        for L in R:
            p.add_constraint(p.sum(b[i] for i in L) <= 1)

    try:
        p.solve()
    except MIPSolverException:
        raise ValueError("There does not exist {} disjoint blocks in this OA({},{})".format(x,k,n))

    b = p.get_values(b)
    independent_set = [OA[i] for i,v in b.items() if v]
    return independent_set

def OA_relabel(OA,k,n,blocks=tuple(),matrix=None):
    r"""
    Returns a relabelled version of the OA.

    INPUT:

    - ``OA`` -- an OA, or rather a list of blocks of length `k`, each
      of which contains integers from `0` to `n-1`.

    - ``k,n`` (integers)

    - ``blocks`` (list of blocks) -- relabels the integers of the OA
      from `[0..n-1]` into `[0..n-1]` in such a way that the `i`
      blocks from ``block`` are respectively relabeled as
      ``[n-i,...,n-i]``, ..., ``[n-1,...,n-1]``. Thus, the blocks from
      this list are expected to have disjoint values for each
      coordinate.

      If set to the empty list (default) no such relabelling is
      performed.

    - ``matrix`` -- a matrix of dimensions `k,n` such that if the i th
      coordinate of a block is `x`, this `x` will be relabelled with
      ``matrix[i][x]``. This is not necessarily an integer between `0`
      and `n-1`, and it is not necessarily an integer either. This is
      performed *after* the previous relabelling.

      If set to ``None`` (default) no such relabelling is performed.

      .. NOTE::

          A ``None`` coordinate in one block remains a ``None``
          coordinate in the final block.

    EXAMPLES::

        sage: from sage.combinat.designs.orthogonal_arrays import OA_relabel
        sage: OA = designs.orthogonal_array(3,2)
        sage: OA_relabel(OA,3,2,matrix=[["A","B"],["C","D"],["E","F"]])
        [['A', 'C', 'E'], ['A', 'D', 'F'], ['B', 'C', 'F'], ['B', 'D', 'E']]

        sage: TD = OA_relabel(OA,3,2,matrix=[[0,1],[2,3],[4,5]]); TD
        [[0, 2, 4], [0, 3, 5], [1, 2, 5], [1, 3, 4]]
        sage: from sage.combinat.designs.orthogonal_arrays import is_transversal_design
        sage: is_transversal_design(TD,3,2)
        True

    Making sure that ``[2,2,2,2]`` is a block of `OA(4,3)`. We do this
    by relabelling block ``[0,0,0,0]`` which belongs to the design.

        sage: designs.orthogonal_array(4,3)
        [[0, 0, 0, 0], [0, 1, 2, 1], [0, 2, 1, 2], [1, 0, 2, 2], [1, 1, 1, 0], [1, 2, 0, 1], [2, 0, 1, 1], [2, 1, 0, 2], [2, 2, 2, 0]]
        sage: OA_relabel(designs.orthogonal_array(4,3),4,3,blocks=[[0,0,0,0]])
        [[2, 2, 2, 2], [2, 0, 1, 0], [2, 1, 0, 1], [0, 2, 1, 1], [0, 0, 0, 2], [0, 1, 2, 0], [1, 2, 0, 0], [1, 0, 2, 1], [1, 1, 1, 2]]

    TESTS::

        sage: OA_relabel(designs.orthogonal_array(3,2),3,2,blocks=[[0,1],[0,1]])
        Traceback (most recent call last):
        ...
        RuntimeError: Two block have the same coordinate for one of the k dimensions

    """
    if blocks:
        l = []
        for i,B in enumerate(zip(*blocks)): # the blocks are disjoint
            if len(B) != len(set(B)):
                raise RuntimeError("Two block have the same coordinate for one of the k dimensions")

            l.append(dict(zip([xx for xx in range(n) if xx not in B] + list(B),range(n))))

        OA = [[l[i][x] for i,x in enumerate(R)] for R in OA]

    if matrix:
        OA = [[matrix[i][j] if j is not None else None for i,j in enumerate(R)] for R in OA]

    return OA

def OA_from_quasi_difference_matrix(M,G,add_col=True):
    r"""
    Returns an Orthogonal Array from a Quasi-Difference matrix

    **Difference Matrices**

    Let `G` be a group of order `g`. A *difference matrix* `M` is a `k \times g`
    matrix with entries from `G` such that for any `1\leq i < j < k` the set
    `\{d_{il}-d_{jl}:1\leq l \leq g\}` is equal to `G`.

    By concatenating the `g` matrices `M+x` (where `x\in G`), one obtains a
    matrix of size `x\times g^2` which is also an `OA(k,g)`.

    **Quasi-difference Matrices**

    A quasi-difference matrix is a difference matrix with missing entries. The
    construction above can be applied again in this case, where the missing
    entries in each column of `M` are replaced by unique values on which `G` has
    a trivial action.

    This produces an incomplete orthogonal array with a "hole" (i.e. missing
    rows) of size 'u' (i.e. the number of missing values per row of `M`). If
    there exists an `OA(k,u)`, then adding the rows of this `OA(k,u)` to the
    incomplete orthogonal array should lead to an OA...

    **Formal definition** (from the Handbook of Combinatorial Designs [DesignHandbook]_)

    Let `G` be an abelian group of order `n`. A
    `(n,k;\lambda,\mu;u)`-quasi-difference matrix (QDM) is a matrix `Q=(q_{ij})`
    with `k` rows and `\lambda(n-1+2u)+\mu` columns, with each entry either
    empty or containing an element of `G`. Each row contains exactly `\lambda u`
    entries, and each column contains at most one empty entry. Furthermore, for
    each `1 \leq i < j \leq k` the multiset

    .. MATH::

        \{ q_{il} - q_{jl}: 1 \leq l \leq \lambda (n-1+2u)+\mu, \text{ with }q_{il}\text{ and }q_{jl}\text{ not  empty}\}

    contains every nonzero element of `G` exactly `\lambda` times, and contains
    0 exactly `\mu` times.

    **Construction**

    If a `(n,k;\lambda,\mu;u)`-QDM exists and `\mu \leq \lambda`, then an
    `ITD_\lambda (k,n+u;u)` exists. Start with a `(n,k;\lambda,\mu;u)`-QDM `A`
    over the group `G`. Append `\lambda-\mu` columns of zeroes. Then select `u`
    elements `\infty_1,\dots,\infty_u` not in `G`, and replace the empty
    entries, each by one of these infinite symbols, so that `\infty_i` appears
    exactly once in each row. Develop the resulting matrix over the group `G`
    (leaving infinite symbols fixed), to obtain a `k\times \lambda (n^2+2nu)`
    matrix `T`. Then `T` is an orthogonal array with `k` rows and index
    `\lambda`, having `n+u` symbols and one hole of size `u`.

    Adding to `T` an `OA(k,u)` with elements `\infty_1,\dots,\infty_u` yields
    the `ITD_\lambda(k,n+u;u)`.

    For more information, see the Handbook of Combinatorial Designs
    [DesignHandbook]_ or
    `<http://web.cs.du.edu/~petr/milehigh/2013/Colbourn.pdf>`_.

    INPUT:

    - ``M`` -- the difference matrix whose entries belong to ``G``

    - ``G`` -- a group

    - ``add_col`` (boolean) -- whether to add a column to the final OA equal to
      `(x_1,\dots,x_g,x_1,\dots,x_g,\dots)` where `G=\{x_1,\dots,x_g\}`.

    EXAMPLES::

        sage: _ = designs.orthogonal_array(6,20,2) # indirect doctest
    """
    Gn = G.cardinality()
    k = len(M)+bool(add_col)
    G_to_int = {v:i for i,v in enumerate(G)}

    new_M = []
    for line in M:
        new_line = []
        # Concatenating the line+x, for all x \in G
        for g in G:
            inf = Gn
            for x in line:
                if x is None:
                    new_line.append(inf)
                    inf = inf + 1
                else:
                    new_line.append(G_to_int[g+G(x)])
        new_M.append(new_line)

    if add_col:
        new_M.append([i%(Gn) for i in range(len(new_line))])

    # new_M = transpose(new_M)
    new_M = zip(*new_M)

    # Filling holes with a smaller orthogonal array
    if inf > Gn:
        for L in orthogonal_array(k,inf-Gn,2):
            new_M.append(tuple([x+Gn for x in L]))

    return new_M

def OA_from_Vmt(m,t,V):
    r"""
    Returns an Orthogonal Array from a `V(m,t)`

    **Definition**

    Let `q` be a prime power and let `q=mt+1` for `m,t` integers. Let `\omega`
    be a primitive element of `\mathbb{F}_q`. A `V(m,t)` vector is a vector
    `(a_1,\dots,a_{m+1}` for which, for each `1\leq k < m`, the differences

    .. MATH::

        \{a_{i+k}-a_i:1\leq i \leq m+1,i+k\neq m+2\}

    represent the `m` cyclotomic classes of `\mathbb{F}_{mt+1}` (compute subscripts
    modulo `m+2`). In other words, for fixed `k`, is
    `a_{i+k}-a_i=\omega^{mx+\alpha}` and `a_{j+k}-a_j=\omega^{my+\beta}` then
    `\alpha\not\equiv\beta \mod{m}`

    *Construction of a quasi-difference matrix from a `V(m,t)` vector*

    Starting with a `V(m,t)` vector `(a_1,\dots,a_{m+1})`, form a single column
    of length `m+2` whose first entry is empty, and whose remaining entries are
    `(a_1,\dots,a_{m+1})`. Form `t` columns by multiplying this column by the
    `t` th roots, i.e. the powers of `\omega^m`. From each of these `t` columns,
    form `m+2` columns by taking the `m+2` cyclic shifts of the column. The
    result is a `(a,m+2;1,0;t)-QDM`.

    For more information, refer to the Handbook of Combinatorial Designs
    [DesignHandbook]_.

    INPUT:

    - ``m,t`` (integers)

    - ``V`` -- the vector `V(m,t)`.

    .. SEEALSO::

        :func:`OA_from_quasi_difference_matrix`

    EXAMPLES::

        sage: _ = designs.orthogonal_array(6,46) # indirect doctest
    """
    from sage.rings.finite_rings.constructor import FiniteField
    q = m*t+1
    Fq = FiniteField(q)
    w = Fq.primitive_element()

    # Cyclic shift of a list
    cyclic_shift = lambda l,i : l[-i:]+l[:-i]

    M = []
    wm = w**m
    for i in range(t):
        L = [None]
        for e in V:
            L.append(e*wm**i)
        for ii in range(m+2):
            M.append(cyclic_shift(L,ii))

    M.append([0]*q)
    M = zip(*M)
    M = OA_from_quasi_difference_matrix(M,Fq,add_col = False)

    return M

def OA_from_PBD(k,n,PBD, check=True):
    r"""
    Returns an `OA(k,n)` from a PBD

    **Construction**

    Let `\\mathcal B` be a `(n,K,1)`-PBD. If there exists for every `i\in K` a
    `TD(k,i)-i\times TD(k,1)` (i.e. if there exist `k` idempotent MOLS), then
    one can obtain a `OA(k,n)` by concatenating:

    - A `TD(k,i)-i\times TD(k,1)` defined over the elements of `B` for every `B
      \in \\mathcal B`.

    - The rows `(i,...,i)` of length `k` for every `i\in [n]`.

    .. NOTE::

        This function raises an exception when Sage is unable to build the
        necessary designs.

    INPUT:

    - ``k,n`` (integers)

    - ``PBD`` -- a PBD on `0,...,n-1`.

    EXAMPLES:

    We start from the example VI.1.2 from the [DesignHandbook]_ to build an
    `OA(3,10)`::

        sage: from sage.combinat.designs.orthogonal_arrays import OA_from_PBD
        sage: from sage.combinat.designs.designs_pyx import is_orthogonal_array
        sage: pbd = [[0,1,2,3],[0,4,5,6],[0,7,8,9],[1,4,7],[1,5,8],
        ....: [1,6,9],[2,4,9],[2,5,7],[2,6,8],[3,4,8],[3,5,9],[3,6,7]]
        sage: oa = OA_from_PBD(3,10,pbd)
        sage: is_orthogonal_array(oa, 3, 10)
        True

    But we cannot build an `OA(4,10)`::

        sage: OA_from_PBD(4,10,pbd)
        Traceback (most recent call last):
        ...
        EmptySetError: There is no OA(n+1,n) - 3.OA(n+1,1) as all blocks do intersect in a projective plane.

    Or an `OA(6,10)`::

        sage: _ = OA_from_PBD(3,6,pbd)
        Traceback (most recent call last):
        ...
        RuntimeError: The PBD covers a point 8 which is not in {0, .., 5}
    """
    # Size of the sets of the PBD
    K = set(map(len,PBD))
    if check:
        from bibd import _check_pbd
        _check_pbd(PBD, n, K)

    # Building the IOA
    OAs = {i:incomplete_orthogonal_array(k,i,(1,)*i) for i in K}

    OA = []
    # For every block B of the PBD we add to the OA rows covering all pairs of
    # (distinct) coordinates within the elements of B.
    for S in PBD:
        for B in OAs[len(S)]:
            OA.append([S[i] for i in B])

    # Adding the 0..0, 1..1, 2..2 .... rows
    for i in range(n):
        OA.append([i]*k)

    if check:
        assert is_orthogonal_array(OA,k,n,2)

    return OA

def OA_from_wider_OA(OA,k):
    r"""
    Returns the first `k` columns of `OA`.

    If `OA` has `k` columns, this function returns `OA` immediately.

    INPUT:

    - ``OA`` -- an orthogonal array.

    - ``k`` (integer)

    EXAMPLES::

        sage: from sage.combinat.designs.orthogonal_arrays import OA_from_wider_OA
        sage: OA_from_wider_OA(designs.orthogonal_array(6,20,2),1)[:5]
        [(19,), (0,), (0,), (7,), (1,)]
        sage: _ = designs.orthogonal_array(5,46) # indirect doctest

    """
    if len(OA[0]) == k:
        return OA
    return [L[:k] for L in OA]<|MERGE_RESOLUTION|>--- conflicted
+++ resolved
@@ -435,15 +435,6 @@
         sage: find_wilson_decomposition_with_two_truncated_groups(5,58)
         (5, 7, 7, 4, 5)
     """
-<<<<<<< HEAD
-    for r in range(1,n-2): # as r*1+1+1 <= n
-        if not orthogonal_array(k+2,r,existence=True):
-            continue
-        for m in range(max(1,(n-(2*r-2))//r),(n-2)/r+1): # as r*m+1+1 <= n
-            r1_p_r2 = n-r*m # the sum of r1+r2
-            if (r1_p_r2 < 2 or
-                r1_p_r2 > 2*r-2 or
-=======
     for r in [1] + range(k+1,n-2): # as r*1+1+1 <= n and because we need 
                                    # an OA(k+2,r), necessarily r=1 or r >= k+1
         if not orthogonal_array(k+2,r,existence=True):
@@ -458,15 +449,11 @@
             r1_p_r2 = n-r*m # the sum of r1+r2
                             # it is automatically >= 2 since m <= m_max
             if (r1_p_r2 > 2*r-2 or
->>>>>>> 01751347
                 not orthogonal_array(k,m  ,existence=True) or
                 not orthogonal_array(k,m+1,existence=True) or
                 not orthogonal_array(k,m+2,existence=True)):
                 continue
 
-<<<<<<< HEAD
-            for r1 in range(max(1,r1_p_r2-(r-1)),r):
-=======
             r1_min = r1_p_r2 - (r-1)
             r1_max = min(r-1, r1_p_r2)
             if r1_min > 1:
@@ -474,7 +461,6 @@
             else:
                 r1_values = [1] + range(k-1, r1_max+1)
             for r1 in r1_values:
->>>>>>> 01751347
                 if not orthogonal_array(k,r1,existence=True):
                     continue
                 r2 = r1_p_r2-r1
@@ -486,18 +472,6 @@
 def wilson_construction(OA,k,r,m,n_trunc,u,check=True):
     r"""
     Returns a `OA(k,rm+u)` from a truncated `OA(k+s,r)` by Wilson's construction.
-<<<<<<< HEAD
-
-    Let `iOA` be an incomplete `OA(k+s,r)` with `s` truncated columns of sizes
-    `u_1,...,u_s`, whose blocks have sizes in `\{k+b_1,...,k+b_t\}`. If there
-    exist:
-
-    - An `OA(k,m+b_i)` for every `1\leq i\leq t`
-
-    - An `OA(k,u_i)` for every `1\leq i\leq s`
-
-    Then there exists an `OA(k,rm+\sum u_i)`.
-=======
 
     Let `OA` be a truncated `OA(k+s,r)` with `s` truncated columns of sizes
     `u_1,...,u_s`, whose blocks have sizes in `\{k+b_1,...,k+b_t\}`. If there
@@ -509,7 +483,6 @@
 
     Then there exists an `OA(k,rm+\sum u_i)`. The construction is a
     generalization of Lemma 3.16 in [HananiBIBD]_.
->>>>>>> 01751347
 
     INPUT:
 
@@ -556,18 +529,6 @@
     assert n_trunc == len(u)
 
     # Computing the sizes of the blocks by filtering out None entries
-<<<<<<< HEAD
-    block_sizes = set()
-    for B in OA:
-        s_b = sum(xx!=None for xx in B)
-        block_sizes.add(s_b)
-
-    # For each block of size k+i we need a OA(k,m+i)-i.OA(k,1)
-    OA_k_mpi = {i-k+m: incomplete_orthogonal_array( k ,i-k+m,(1,)*(i-k)) for i in block_sizes}
-
-    # For each truncated column of size uu we need a OA(k,uu)
-    OA_k_u = {uu: orthogonal_array( k ,uu) for uu in u}
-=======
     block_sizes = set(sum(xx!=None for xx in B) for B in OA)
 
     # For each block of size k+i we need a OA(k,m+i)-i.OA(k,1)
@@ -575,7 +536,6 @@
 
     # For each truncated column of size uu we need a OA(k,uu)
     OA_k_u = {uu: orthogonal_array(k, uu) for uu in u}
->>>>>>> 01751347
 
     # Building the actual design ! The set of integers is :
     # 0*m+0...0*m+(m-1)|...|(r-1)m+0...(r-1)m+(m-1)|mr+0...mr+(r1-1)|mr+r1...mr+r1+r2-1
@@ -955,16 +915,8 @@
         if existence:
             return k
 
-<<<<<<< HEAD
-    if existence and not who_asked and _get_OA_cache(k,n) is not None and t == 2:
-        return _get_OA_cache(k,n)
-
-    if k < 2:
-        raise ValueError("undefined for k less than 2")
-=======
     if k < t:
         raise ValueError("undefined for k<t")
->>>>>>> 01751347
 
     if existence and not who_asked and _get_OA_cache(k,n) is not None and t == 2:
         return _get_OA_cache(k,n)
@@ -990,12 +942,6 @@
         from itertools import product
         return map(list, product(range(n), repeat=k))
 
-<<<<<<< HEAD
-    # projective spaces are equivalent to OA(n+1,n,2)
-    elif (t == 2 and
-          (projective_plane(n, existence=True) or
-           (k == n+1 and projective_plane(n, existence=True) is False))):
-=======
     elif t != 2:
         if existence:
             return Unknown
@@ -1004,7 +950,6 @@
     # projective spaces are equivalent to OA(n+1,n,2)
     elif (projective_plane(n, existence=True) or
            (k == n+1 and projective_plane(n, existence=True) is False)):
->>>>>>> 01751347
         _set_OA_cache(n+1,n,projective_plane(n, existence=True))
         if k == n+1:
             if existence:
@@ -1044,11 +989,7 @@
         OA = OA_relabel(OA,k+2,r,matrix=[range(r)]*k+[range(u1)+[None]*(r-u1),range(u2)+[None]*(r-u2)])
         OA = wilson_construction(OA,k,r,m,2,[u1,u2],check=False)
 
-<<<<<<< HEAD
-    elif (t == 2 and transversal_design not in who_asked and
-=======
     elif (transversal_design not in who_asked and
->>>>>>> 01751347
           transversal_design(k,n,existence=True,who_asked=who_asked+(orthogonal_array,)) is not Unknown):
 
         # forward existence
