"""
Orthogonal arrays

This module gathers anything related to orthogonal arrays, and, incidentally,
to transversal designs.

.. TODO::

    - A resolvable `OA(k,n)` is equivalent to a `OA(k+1,n)`. Sage should be able
      to return resolvable OA, with sorted rows (so that building the
      decomposition is easy.

REFERENCES:

.. [CD96] Making the MOLS table
  Charles Colbourn and Jeffrey Dinitz
  Computational and constructive design theory
  vol 368,pages 67-134
  1996

Functions
---------
"""
from sage.misc.cachefunc import cached_function
from sage.categories.sets_cat import EmptySetError
from sage.misc.unknown import Unknown
from sage.rings.infinity import Infinity
from designs_pyx import is_orthogonal_array

def transversal_design(k,n,check=True,existence=False, who_asked=tuple()):
    r"""
    Return a transversal design of parameters `k,n`.

    A transversal design of parameters `k, n` is a collection `\mathcal{S}` of
    subsets of `V = V_1 \cup \cdots \cup V_k` (where the *groups* `V_i` are
    disjoint and have cardinality `n`) such that:

    * Any `S \in \mathcal{S}` has cardinality `k` and intersects each group on
      exactly one element.

    * Any two elements from distincts groups are contained in exactly one
      element of `\mathcal{S}`.

    More general definitions sometimes involve a `\lambda` parameter, and we
    assume here that `\lambda=1`.

    For more information on transversal designs, see
    `<http://mathworld.wolfram.com/TransversalDesign.html>`_.

    INPUT:

    - `n,k` -- integers. If ``k is None`` it is set to the largest value
      available.

    - ``check`` -- (boolean) Whether to check that output is correct before
      returning it. As this is expected to be useless (but we are cautious
      guys), you may want to disable it whenever you want speed. Set to
      ``True`` by default.

    - ``existence`` (boolean) -- instead of building the design, returns:

        - ``True`` -- meaning that Sage knows how to build the design

        - ``Unknown`` -- meaning that Sage does not know how to build the
          design, but that the design may exist (see :mod:`sage.misc.unknown`).

        - ``False`` -- meaning that the design does not exist.

      .. NOTE::

          When ``k=None`` and ``existence=True`` the function returns an
          integer, i.e. the largest `k` such that we can build a `TD(k,n)`.

    - ``who_asked`` (internal use only) -- because of the equivalence between
      OA/TD/MOLS, each of the three constructors calls the others. We must keep
      track of who calls who in order to avoid infinite loops. ``who_asked`` is
      the tuple of the other functions that were called before this one on the
      same input `k,n`.

    OUTPUT:

    The kind of output depends on the input:

    - if ``existence=False`` (the default) then the output is a list of lists
      that represent a `TD(k,n)` with
      `V_1=\{0,\dots,n-1\},\dots,V_k=\{(k-1)n,\dots,kn-1\}`

    - if ``existence=True`` and ``k`` is an integer, then the function returns a
      troolean: either ``True``, ``Unknown`` or ``False``

    - if ``existence=True`` and ``k=None`` then the output is the largest value
      of ``k`` for which Sage knows how to compute a `TD(k,n)`.

    .. SEEALSO::

        :func:`orthogonal_array` -- a tranversal design `TD(k,n)` is equivalent to an
        orthogonal array `OA(k,n,2)`.

    EXAMPLES::

        sage: designs.transversal_design(5,5)
        [[0, 5, 10, 15, 20], [0, 6, 12, 18, 24], [0, 7, 14, 16, 23],
         [0, 8, 11, 19, 22], [0, 9, 13, 17, 21], [1, 5, 14, 18, 22],
         [1, 6, 11, 16, 21], [1, 7, 13, 19, 20], [1, 8, 10, 17, 24],
         [1, 9, 12, 15, 23], [2, 5, 13, 16, 24], [2, 6, 10, 19, 23],
         [2, 7, 12, 17, 22], [2, 8, 14, 15, 21], [2, 9, 11, 18, 20],
         [3, 5, 12, 19, 21], [3, 6, 14, 17, 20], [3, 7, 11, 15, 24],
         [3, 8, 13, 18, 23], [3, 9, 10, 16, 22], [4, 5, 11, 17, 23],
         [4, 6, 13, 15, 22], [4, 7, 10, 18, 21], [4, 8, 12, 16, 20],
         [4, 9, 14, 19, 24]]

    Some examples of the maximal number of transversal Sage is able to build::

        sage: TD_4_10 = designs.transversal_design(4,10)
        sage: designs.transversal_design(5,10,existence=True)
        Unknown

    For prime powers, there is an explicit construction which gives a
    `TD(n+1,n)`::

        sage: designs.transversal_design(4, 3, existence=True)
        True
        sage: designs.transversal_design(674, 673, existence=True)
        True

    For other values of ``n`` it depends::

        sage: designs.transversal_design(7, 6, existence=True)
        False
        sage: designs.transversal_design(4, 6, existence=True)
        Unknown
        sage: designs.transversal_design(3, 6, existence=True)
        True

        sage: designs.transversal_design(11, 10, existence=True)
        False
        sage: designs.transversal_design(4, 10, existence=True)
        True
        sage: designs.transversal_design(5, 10, existence=True)
        Unknown

        sage: designs.transversal_design(7, 20, existence=True)
        Unknown
        sage: designs.transversal_design(6, 12, existence=True)
        True
        sage: designs.transversal_design(7, 12, existence=True)
        True
        sage: designs.transversal_design(8, 12, existence=True)
        Unknown

        sage: designs.transversal_design(6, 20, existence = True)
        True
        sage: designs.transversal_design(7, 20, existence = True)
        Unknown

    If you ask for a transversal design that Sage is not able to build then an
    ``EmptySetError`` or a ``NotImplementedError`` is raised::

        sage: designs.transversal_design(47, 100)
        Traceback (most recent call last):
        ...
        NotImplementedError: I don't know how to build a TD(47,100)!
        sage: designs.transversal_design(55, 54)
        Traceback (most recent call last):
        ...
        EmptySetError: There exists no TD(55,54)!

    Those two errors correspond respectively to the cases where Sage answer
    ``Unknown`` or ``False`` when the parameter ``existence`` is set to
    ``True``:

        sage: designs.transversal_design(47, 100, existence=True)
        Unknown
        sage: designs.transversal_design(55, 54, existence=True)
        False

    If for a given `n` you want to know the largest `k` for which Sage is able
    to build a `TD(k,n)` just call the function with `k` set to `None` and
    `existence` set to `True` as follows::

        sage: designs.transversal_design(None, 6, existence=True)
        3
        sage: designs.transversal_design(None, 20, existence=True)
        6
        sage: designs.transversal_design(None, 30, existence=True)
        6
        sage: designs.transversal_design(None, 120, existence=True)
        8

    TESTS:

    The case when `n=1`::

        sage: designs.transversal_design(5,1)
        [[0, 1, 2, 3, 4]]

    Obtained through Wilson's decomposition::

        sage: _ = designs.transversal_design(4,38)

    Obtained through product decomposition::

        sage: _ = designs.transversal_design(6,60)
        sage: _ = designs.transversal_design(5,60) # checks some tricky divisibility error

    For small values of the parameter ``n`` we check the coherence of the
    function :func:`transversal_design`::

        sage: for n in xrange(2,25):                               # long time -- 15 secs
        ....:     i = 2
        ....:     while designs.transversal_design(i, n, existence=True) is True:
        ....:         i += 1
        ....:     _ = designs.transversal_design(i-1, n)
        ....:     assert designs.transversal_design(None, n, existence=True) == i - 1
        ....:     j = i
        ....:     while designs.transversal_design(j, n, existence=True) is Unknown:
        ....:         try:
        ....:             _ = designs.transversal_design(j, n)
        ....:             raise AssertionError("no NotImplementedError")
        ....:         except NotImplementedError:
        ....:             pass
        ....:         j += 1
        ....:     k = j
        ....:     while k < n+4:
        ....:         assert designs.transversal_design(k, n, existence=True) is False
        ....:         try:
        ....:             _ = designs.transversal_design(k, n)
        ....:             raise AssertionError("no EmptySetError")
        ....:         except EmptySetError:
        ....:             pass
        ....:         k += 1
        ....:     print "%2d: (%2d, %2d)"%(n,i,j)
         2: ( 4,  4)
         3: ( 5,  5)
         4: ( 6,  6)
         5: ( 7,  7)
         6: ( 4,  7)
         7: ( 9,  9)
         8: (10, 10)
         9: (11, 11)
        10: ( 5, 11)
        11: (13, 13)
        12: ( 8, 14)
        13: (15, 15)
        14: ( 7, 15)
        15: ( 7, 17)
        16: (18, 18)
        17: (19, 19)
        18: ( 8, 20)
        19: (21, 21)
        20: ( 7, 22)
        21: ( 8, 22)
        22: ( 6, 23)
        23: (25, 25)
        24: (10, 26)

    The special case `n=1`::

        sage: designs.transversal_design(3, 1)
        [[0, 1, 2]]
        sage: designs.transversal_design(None, 1, existence=True)
        +Infinity
        sage: designs.transversal_design(None, 1)
        Traceback (most recent call last):
        ...
        ValueError: there is no upper bound on k when 0<=n<=1
    """
    # Is k is None we find the largest available
    if k is None:
        if n == 0 or n == 1:
            if existence:
                from sage.rings.infinity import Infinity
                return Infinity
            raise ValueError("there is no upper bound on k when 0<=n<=1")

        k = orthogonal_array(None,n,existence=True)
        if existence:
            return k

    if existence and not who_asked and _get_OA_cache(k,n) is not None:
        return _get_OA_cache(k,n)

    if n == 1:
        if existence:
            return True
        TD = [range(k)]

    elif k >= n+2:
        if existence:
            return False
        raise EmptySetError("No Transversal Design exists when k>=n+2 if n>=2")

    elif n == 12 and k <= 6:
        _set_OA_cache(6,12,True)
        if existence:
            return True
        from sage.combinat.designs.database import TD_6_12
        TD = [l[:k] for l in TD_6_12()]

    elif TD_find_product_decomposition(k,n):
        _set_OA_cache(k,n,True)
        if existence:
            return True
        n1,n2 = TD_find_product_decomposition(k,n)
        TD1 = transversal_design(k,n1, check = False)
        TD2 = transversal_design(k,n2, check = False)
        TD = TD_product(k,TD1,n1,TD2,n2, check = False)

    # Section 6.6 of [Stinson2004]
    elif (orthogonal_array not in who_asked and
          orthogonal_array(k, n, existence=True, who_asked = who_asked + (transversal_design,)) is not Unknown):

        # Forwarding non-existence results
        if orthogonal_array(k, n, existence=True, who_asked = who_asked + (transversal_design,)):
            if existence:
                return True
        else:
            if existence:
                return False
            raise EmptySetError("There exists no TD({},{})!".format(k,n))

        OA = orthogonal_array(k,n, check = False, who_asked = who_asked + (transversal_design,))
        TD = [[i*n+c for i,c in enumerate(l)] for l in OA]

    else:
        if not who_asked:
            _set_OA_cache(k,n,Unknown)
        if existence:
            return Unknown
        raise NotImplementedError("I don't know how to build a TD({},{})!".format(k,n))

    if check:
        assert is_transversal_design(TD,k,n)

    return TD

def is_transversal_design(B,k,n, verbose=False):
    r"""
    Check that a given set of blocks ``B`` is a transversal design.

    See :func:`~sage.combinat.designs.orthogonal_arrays.transversal_design`
    for a definition.

    INPUT:

    - ``B`` -- the list of blocks

    - ``k, n`` -- integers

    - ``verbose`` (boolean) -- whether to display information about what is
      going wrong.

    .. NOTE::

        The tranversal design must have `\{0, \ldots, kn-1\}` as a ground set,
        partitioned as `k` sets of size `n`: `\{0, \ldots, k-1\} \sqcup
        \{k, \ldots, 2k-1\} \sqcup \cdots \sqcup \{k(n-1), \ldots, kn-1\}`.

    EXAMPLES::

        sage: TD = designs.transversal_design(5, 5, check=True) # indirect doctest
        sage: from sage.combinat.designs.orthogonal_arrays import is_transversal_design
        sage: is_transversal_design(TD, 5, 5)
        True
        sage: is_transversal_design(TD, 4, 4)
        False
    """
    return is_orthogonal_array([[x%n for x in R] for R in B],k,n,verbose=verbose)

@cached_function
def find_wilson_decomposition_with_one_truncated_group(k,n):
    r"""
    Finds a wilson decomposition of `k,n` with one truncated group.

    This method looks for possible integers `m,t,u` satisfying that `mt+u=n` and
    such that Sage knows how to build a `TD(k,m), TD(k,m+1),TD(k+1,t)` and a
    `TD(k,u)`. These can then be used to feed :func:`wilson_construction`.

    INPUT:

    - `k,n` (integers)

    OUTPUT:

    Returns a 4-tuple `(n, m, t, u)` if it is found, and ``False`` otherwise.

    EXAMPLES::

        sage: from sage.combinat.designs.orthogonal_arrays import find_wilson_decomposition_with_one_truncated_group
        sage: find_wilson_decomposition_with_one_truncated_group(4,38)
        (4, 7, 5, 3)
        sage: find_wilson_decomposition_with_one_truncated_group(4,20)
        False
    """
    # If there exists a TD(k+1,t) then k+1 < t+2, i.e. k <= t
    for t in range(max(1,k),n-1):
        u = n%t
        # We ensure that 1<=u, and that there can exists a TD(k,u), i.e k<u+2
        # (unless u == 1)
        if u == 0 or (u>1 and k >= u+2):
            continue

        m = n//t
        # If there exists a TD(k,m) then k<m+2
        if k >= m+2:
            break

        if (transversal_design(k  ,m  , existence=True) and
            transversal_design(k  ,m+1, existence=True) and
            transversal_design(k+1,t  , existence=True) and
            transversal_design(k  ,u  , existence=True)):
            return k,m,t,u

    return False

@cached_function
def find_wilson_decomposition_with_two_truncated_groups(k,n):
    r"""
    Helper function for Wilson's construction with two trucated columns

    Find integers `r,m,r_1,r_2` satisfying `n=rm+r_1+r_2` and `1\leq r_1,r_2<r`
    and such that the following designs exist : `OA(k+2,r)`, `OA(k,r1)`,
    `OA(k,r2)`, `OA(k,m)`, `OA(k,m+1)`, `OA(k,m+2)`.

    INPUT:

    - ``k,n`` (integers)

    Indeed, under these constraints there exists a `OA(k,n)` that can be built
    with :func:`wilson_construction`.

    EXAMPLES::

        sage: from sage.combinat.designs.orthogonal_arrays import find_wilson_decomposition_with_two_truncated_groups
        sage: find_wilson_decomposition_with_two_truncated_groups(5,58)
        (5, 7, 7, 4, 5)
    """
    for r in range(1,n-2): # as r*1+1+1 <= n
        if not orthogonal_array(k+2,r,existence=True):
            continue
        for m in range(max(1,(n-(2*r-2))//r),(n-2)/r+1): # as r*m+1+1 <= n
            r1_p_r2 = n-r*m # the sum of r1+r2
            if (r1_p_r2 < 2 or
                r1_p_r2 > 2*r-2 or
                not orthogonal_array(k,m  ,existence=True) or
                not orthogonal_array(k,m+1,existence=True) or
                not orthogonal_array(k,m+2,existence=True)):
                continue

            for r1 in range(max(1,r1_p_r2-(r-1)),r):
                if not orthogonal_array(k,r1,existence=True):
                    continue
                r2 = r1_p_r2-r1
                if orthogonal_array(k,r2,existence=True):
                    assert n == r*m+r1+r2
                    return k,r,m,r1,r2
    return False

def wilson_construction(OA,k,r,m,n_trunc,u,check=True):
    r"""
    Returns a `OA(k,rm+u)` from a truncated `OA(k+s,r)` by Wilson's construction.

    Let `iOA` be an incomplete `OA(k+s,r)` with `s` truncated columns of sizes
    `u_1,...,u_s`, whose blocks have sizes in `\{k+b_1,...,k+b_t\}`. If there
    exist:

    - An `OA(k,m+b_i)` for every `1\leq i\leq t`

    - An `OA(k,u_i)` for every `1\leq i\leq s`

    Then there exists an `OA(k,rm+\sum u_i)`.

    INPUT:

    - ``OA`` -- an incomplete orthogonal array with ``k+n_trunc`` columns. The
      elements of a column of size `c` must belong to `\{0,...,c\}`. The missing
      entries of a block are represented by ``None`` values.

    - ``k,r,m,n_trunc`` (integers)

    - ``u`` (list) -- a list of length ``n_trunc`` such that column ``k+i`` has
      size ``u[i]``.

    - ``check`` (boolean) -- whether to check that output is correct before
      returning it. As this is expected to be useless (but we are cautious
      guys), you may want to disable it whenever you want speed. Set to ``True``
      by default.

    REFERENCE:

    .. [HananiBIBD] Balanced incomplete block designs and related designs,
      Haim Hanani,
      Discrete Mathematics 11.3 (1975) pages 255-369.

    EXAMPLES::

        sage: from sage.combinat.designs.orthogonal_arrays import wilson_construction
        sage: from sage.combinat.designs.orthogonal_arrays import OA_relabel
        sage: from sage.combinat.designs.orthogonal_arrays import find_wilson_decomposition_with_one_truncated_group
        sage: total = 0
        sage: for k in range(3,8):
        ....:    for n in range(1,30):
        ....:        if find_wilson_decomposition_with_one_truncated_group(k,n):
        ....:            total += 1
        ....:            k,m,r,u = find_wilson_decomposition_with_one_truncated_group(k,n)
        ....:            OA = designs.orthogonal_array(k+1,r,check=False)
        ....:            OA = OA_relabel(OA,k+1,r,matrix=[range(r)]*k+[range(u)+[None]*(r-u)])
        ....:            _ = wilson_construction(OA,k,r,m,1,[u],check=True)
        sage: print total
        41
    """
    n = r*m+sum(u)
    master_design = OA

    assert n_trunc == len(u)

    # Computing the sizes of the blocks by filtering out None entries
    block_sizes = set()
    for B in OA:
        s_b = sum(xx!=None for xx in B)
        block_sizes.add(s_b)

    # For each block of size k+i we need a OA(k,m+i)-i.OA(k,1)
    OA_k_mpi = {i-k+m: incomplete_orthogonal_array( k ,i-k+m,(1,)*(i-k)) for i in block_sizes}

    # For each truncated column of size uu we need a OA(k,uu)
    OA_k_u = {uu: orthogonal_array( k ,uu) for uu in u}

    # Building the actual design ! The set of integers is :
    # 0*m+0...0*m+(m-1)|...|(r-1)m+0...(r-1)m+(m-1)|mr+0...mr+(r1-1)|mr+r1...mr+r1+r2-1
    OA = []
    for B in master_design:
        # The missing entries belong to the last n_trunc columns
        assert all(x is not None for x in B[:k])
        n_in_truncated = n_trunc-B.count(None)

        # We replace the block with a OA(k,m+n_in_truncated) properly relabelled
        matrix = [range(i*m,(i+1)*m) for i in B[:k]]
        c = r*m
        for i in range(n_trunc):
            if B[k+i] is not None:
                for C in matrix:
                    C.append(c+B[k+i])
            c += u[i]
        OA.extend(OA_relabel(OA_k_mpi[m+n_in_truncated],k,m+n_in_truncated,matrix=matrix))

    # The missing OA(k,uu)
    c = r*m
    for uu in u:
        OA.extend(OA_relabel(OA_k_u[uu],k,u,matrix=[range(c,c+uu)]*k))
        c += uu

    if check:
        from designs_pyx import is_orthogonal_array
        assert is_orthogonal_array(OA,k,n,2)

    return OA

@cached_function
def TD_find_product_decomposition(k,n):
    r"""
    Attempts to find a factorization of `n` in order to build a `TD(k,n)`.

    If Sage can build a `TD(k,n_1)` and a `TD(k,n_2)` such that `n=n_1\times
    n_2` then a `TD(k,n)` can be built (from the function
    :func:`transversal_design`). This method returns such a pair of integers if
    it exists, and ``None`` otherwise.

    INPUT:

    - ``k,n`` (integers) -- see above.

    .. SEEALSO::

        :func:`TD_product` that actually build a product

    EXAMPLES::

        sage: from sage.combinat.designs.orthogonal_arrays import TD_find_product_decomposition
        sage: TD_find_product_decomposition(6, 84)
        (7, 12)

        sage: TD1 = designs.transversal_design(6, 7)
        sage: TD2 = designs.transversal_design(6, 12)
        sage: from sage.combinat.designs.orthogonal_arrays import TD_product
        sage: TD = TD_product(6, TD1, 7, TD2, 12)
    """
    from sage.rings.arith import divisors
    for n1 in divisors(n)[1:-1]: # we ignore 1 and n
        n2 = n//n1
        if transversal_design(k, n1, existence = True) and transversal_design(k, n2, existence = True):
            return n1,n2
    return None

def TD_product(k,TD1,n1,TD2,n2, check=True):
    r"""
    Returns the product of two transversal designs.

    From a transversal design `TD_1` of parameters `k,n_1` and a transversal
    design `TD_2` of parameters `k,n_2`, this function returns a transversal
    design of parameters `k,n` where `n=n_1\times n_2`.

    Formally, if the groups of `TD_1` are `V^1_1,\dots,V^1_k` and the groups of
    `TD_2` are `V^2_1,\dots,V^2_k`, the groups of the product design are
    `V^1_1\times V^2_1,\dots,V^1_k\times V^2_k` and its blocks are the
    `\{(x^1_1,x^2_1),\dots,(x^1_k,x^2_k)\}` where `\{x^1_1,\dots,x^1_k\}` is a
    block of `TD_1` and `\{x^2_1,\dots,x^2_k\}` is a block of `TD_2`.

    INPUT:

    - ``TD1, TD2`` -- transversal designs.

    - ``k,n1,n2`` (integers) -- see above.

    - ``check`` (boolean) -- Whether to check that output is correct before
      returning it. As this is expected to be useless (but we are cautious
      guys), you may want to disable it whenever you want speed. Set to ``True``
      by default.

    .. SEEALSO::

        :func:`TD_find_product_decomposition`

    .. NOTE::

        This function uses transversal designs with
        `V_1=\{0,\dots,n-1\},\dots,V_k=\{(k-1)n,\dots,kn-1\}` both as input and
        ouptut.

    EXAMPLES::

        sage: from sage.combinat.designs.orthogonal_arrays import TD_product
        sage: TD1 = designs.transversal_design(6,7)
        sage: TD2 = designs.transversal_design(6,12)
        sage: TD6_84 = TD_product(6,TD1,7,TD2,12)
    """
    N = n1*n2
    TD = []
    for X1 in TD1:
        for X2 in TD2:
            TD.append([x1*n2+(x2%n2) for x1,x2 in zip(X1,X2)])
    if check:
        assert is_transversal_design(TD,k,N)

    return TD

# Stores for every integer n the four values :
# - max_true
# - min_unknown
# - max_unknown
# - min_false
#
# corresponding to the max/min values of which orthogonal_array returns
# truth_value.

_OA_cache = {0:(Infinity,None,None,None),1:(Infinity,None,None,None)}
def _set_OA_cache(k,n,truth_value):
    r"""
    Sets a value in the OA cache of existence results

    INPUT:

    - ``k,n`` (integers)

    - ``truth_value`` -- one of ``True,False,Unknown``

    EXAMPLES::

        sage: from sage.combinat.designs.orthogonal_arrays import _set_OA_cache, _get_OA_cache, _OA_cache
        sage: if 10 in _OA_cache:
        ....:    del _OA_cache[10]
        sage: _get_OA_cache(4,10)
        sage: _set_OA_cache(4,10,True)
        sage: _get_OA_cache(4,10)
        True
    """
    global _OA_cache

    k = int(k)
    n = int(n)

    max_true, min_unknown, max_unknown, min_false = _OA_cache.get(n,(0,None,None,n+2))

    if truth_value is True:
        max_true    = k if k>max_true else max_true
    elif truth_value is Unknown:
        min_unknown = k if (min_unknown is None or k<min_unknown) else min_unknown
        max_unknown = k if (max_unknown is None or k>max_unknown) else max_unknown
    else:
        min_false   = k if k<min_false else min_false

    _OA_cache[n] = (max_true, min_unknown, max_unknown, min_false)

def _get_OA_cache(k,n):
    r"""
    Gets a value from the OA cache of existence results

    INPUT:

    ``k,n`` (integers)

    EXAMPLES::

        sage: from sage.combinat.designs.orthogonal_arrays import _set_OA_cache, _get_OA_cache
        sage: _get_OA_cache(0,10)
        True
        sage: _get_OA_cache(1,10)
        True
        sage: _get_OA_cache(2,10)
        True
        sage: _get_OA_cache(2**10+1,2**10)
        sage: _set_OA_cache(2**10+1,2**10,True)
        sage: _get_OA_cache(2**10+1,2**10)
        True
    """
    global _OA_cache

    k = int(k)
    n = int(n)

    try:
        max_true, min_unknown, max_unknown, min_false = _OA_cache[n]
    except KeyError:
        return None

    if k <= max_true:
        return True
    elif min_unknown is not None and (k >= min_unknown and k <= max_unknown):
        return Unknown
    elif k >= min_false:
        return False

    return None

def orthogonal_array(k,n,t=2,check=True,existence=False,who_asked=tuple()):
    r"""
    Return an orthogonal array of parameters `k,n,t`.

    An orthogonal array of parameters `k,n,t` is a matrix with `k` columns
    filled with integers from `[n]` in such a way that for any `t` columns, each
    of the `n^t` possible rows occurs exactly once. In
    particular, the matrix has `n^t` rows.

    More general definitions sometimes involve a `\lambda` parameter, and we
    assume here that `\lambda=1`.

    For more information on orthogonal arrays, see
    :wikipedia:`Orthogonal_array`.

    INPUT:

    - ``k`` -- (integer) number of columns. If ``k=None`` it is set to the
      largest value available.

    - ``n`` -- (integer) number of symbols

    - ``t`` -- (integer; default: 2) -- strength of the array

    - ``check`` -- (boolean) Whether to check that output is correct before
      returning it. As this is expected to be useless (but we are cautious
      guys), you may want to disable it whenever you want speed. Set to
      ``True`` by default.

    - ``existence`` (boolean) -- instead of building the design, returns:

        - ``True`` -- meaning that Sage knows how to build the design

        - ``Unknown`` -- meaning that Sage does not know how to build the
          design, but that the design may exist (see :mod:`sage.misc.unknown`).

        - ``False`` -- meaning that the design does not exist.

      .. NOTE::

          When ``k=None`` and ``existence=True`` the function returns an
          integer, i.e. the largest `k` such that we can build a `TD(k,n)`.

    - ``who_asked`` (internal use only) -- because of the equivalence between
      OA/TD/MOLS, each of the three constructors calls the others. We must keep
      track of who calls who in order to avoid infinite loops. ``who_asked`` is
      the tuple of the other functions that were called before this one on the
      same input `k,n`.

    OUTPUT:

    The kind of output depends on the input:

    - if ``existence=False`` (the default) then the output is a list of lists
      that represent an orthogonal array with parameters ``k`` and ``n``

    - if ``existence=True`` and ``k`` is an integer, then the function returns a
      troolean: either ``True``, ``Unknown`` or ``False``

    - if ``existence=True`` and ``k=None`` then the output is the largest value
      of ``k`` for which Sage knows how to compute a `TD(k,n)`.

    .. NOTE::

        This method implements theorems from [Stinson2004]_. See the code's
        documentation for details.

    .. SEEALSO::

        When `t=2` an orthogonal array is also a transversal design (see
        :func:`transversal_design`) and a family of mutually orthogonal latin
        squares (see
        :func:`~sage.combinat.designs.latin_squares.mutually_orthogonal_latin_squares`).

    EXAMPLES::

        sage: designs.orthogonal_array(3,2)
        [[0, 0, 0], [0, 1, 1], [1, 0, 1], [1, 1, 0]]

        sage: designs.orthogonal_array(5,5)
        [[0, 0, 0, 0, 0], [0, 1, 2, 3, 4], [0, 2, 4, 1, 3],
         [0, 3, 1, 4, 2], [0, 4, 3, 2, 1], [1, 0, 4, 3, 2],
         [1, 1, 1, 1, 1], [1, 2, 3, 4, 0], [1, 3, 0, 2, 4],
         [1, 4, 2, 0, 3], [2, 0, 3, 1, 4], [2, 1, 0, 4, 3],
         [2, 2, 2, 2, 2], [2, 3, 4, 0, 1], [2, 4, 1, 3, 0],
         [3, 0, 2, 4, 1], [3, 1, 4, 2, 0], [3, 2, 1, 0, 4],
         [3, 3, 3, 3, 3], [3, 4, 0, 1, 2], [4, 0, 1, 2, 3],
         [4, 1, 3, 0, 2], [4, 2, 0, 3, 1], [4, 3, 2, 1, 0],
         [4, 4, 4, 4, 4]]

    What is the largest value of `k` for which Sage knows how to compute a
    `OA(k,14,2)`?::

        sage: designs.orthogonal_array(None,14,existence=True)
        6

    If you ask for an orthogonal array that does not exist, then the function
    either raise an `EmptySetError` (if it knows that such an orthogonal array
    does not exist) or a `NotImplementedError`::

        sage: designs.orthogonal_array(4,2)
        Traceback (most recent call last):
        ...
        EmptySetError: No Orthogonal Array exists when k>=n+t except when n<=1
        sage: designs.orthogonal_array(12,20)
        Traceback (most recent call last):
        ...
        NotImplementedError: I don't know how to build an OA(12,20)!

    Note that these errors correspond respectively to the answers ``False`` and
    ``Unknown`` when the parameter ``existence`` is set to ``True``::

        sage: designs.orthogonal_array(4,2,existence=True)
        False
        sage: designs.orthogonal_array(12,20,existence=True)
        Unknown

    TESTS:

    The special cases `n=0,1`::

        sage: designs.orthogonal_array(3,0)
        []
        sage: designs.orthogonal_array(3,1)
        [[0, 0, 0]]
        sage: designs.orthogonal_array(None,0,existence=True)
        +Infinity
        sage: designs.orthogonal_array(None,1,existence=True)
        +Infinity
        sage: designs.orthogonal_array(None,1)
        Traceback (most recent call last):
        ...
        ValueError: there is no upper bound on k when 0<=n<=1
        sage: designs.orthogonal_array(None,0)
        Traceback (most recent call last):
        ...
        ValueError: there is no upper bound on k when 0<=n<=1
        sage: designs.orthogonal_array(16,0)
        []
        sage: designs.orthogonal_array(16,1)
        [[0, 0, 0, 0, 0, 0, 0, 0, 0, 0, 0, 0, 0, 0, 0, 0]]

    when `t>2` and `k=None`::

        sage: t = 3
        sage: designs.orthogonal_array(None,5,t=t,existence=True) == t
        True
        sage: _ = designs.orthogonal_array(t,5,t)
    """

    from latin_squares import mutually_orthogonal_latin_squares
    from database import OA_constructions
    from block_design import projective_plane, projective_plane_to_OA

    # If k is set to None we find the largest value available
    if k is None:
        if n == 0 or n == 1:
            if existence:
                from sage.rings.infinity import Infinity
                return Infinity
            raise ValueError("there is no upper bound on k when 0<=n<=1")
        elif t == 2 and projective_plane(n,existence=True):
            k = n+1
        else:
            for k in range(t-1,n+2):
                if not orthogonal_array(k+1,n,t=t,existence=True):
                    break
        if existence:
            return k

<<<<<<< HEAD
    if existence and not who_asked and _get_OA_cache(k,n) is not None and t == 2:
        return _get_OA_cache(k,n)

    if k < 2:
        raise ValueError("undefined for k less than 2")
=======
    if k < t:
        raise ValueError("undefined for k<t")
>>>>>>> 81b9448a

    if n <= 1:
        if existence:
            return True
        OA = [[0]*k]*n

    elif k >= n+t:
        # When t=2 then k<n+t as it is equivalent to the existence of n-1 MOLS.
        # When t>2 the submatrix defined by the rows whose first t-2 elements
        # are 0s yields a OA with t=2 and k-(t-2) columns. Thus k-(t-2) < n+2,
        # i.e. k<n+t.
        if existence:
            return False
        raise EmptySetError("No Orthogonal Array exists when k>=n+t except when n<=1")

    elif k <= t:
        if existence:
            return True

        from itertools import product
        return map(list, product(range(n), repeat=k))

    # projective spaces are equivalent to OA(n+1,n,2)
    elif (t == 2 and
          (projective_plane(n, existence=True) or
           (k == n+1 and projective_plane(n, existence=True) is False))):
        _set_OA_cache(n+1,n,projective_plane(n, existence=True))
        if k == n+1:
            if existence:
                return projective_plane(n, existence=True)
            p = projective_plane(n, check=False)
            OA = projective_plane_to_OA(p, check=False)
        else:
            if existence:
                return True
            p = projective_plane(n, check=False)
            OA = [l[:k] for l in projective_plane_to_OA(p, check=False)]

    # Constructions from the database
    elif n in OA_constructions and k <= OA_constructions[n][0]:
        _set_OA_cache(OA_constructions[n][0],n,True)
        if existence:
            return True
        _, construction = OA_constructions[n]

        OA = OA_from_wider_OA(construction(),k)

    elif find_wilson_decomposition_with_one_truncated_group(k,n):
        _set_OA_cache(k,n,True)
        if existence:
            return True
        k,m,r,u = find_wilson_decomposition_with_one_truncated_group(k,n)
        OA = orthogonal_array(k+1,r,check=False)
        OA = OA_relabel(OA,k+1,r,matrix=[range(r)]*k+[range(u)+[None]*(r-u)])
        OA = wilson_construction(OA,k,r,m,1,[u],check=False)

    elif find_wilson_decomposition_with_two_truncated_groups(k,n):
        _set_OA_cache(k,n,True)
        if existence:
            return True
        k,r,m,u1,u2 = find_wilson_decomposition_with_two_truncated_groups(k,n)
        OA = orthogonal_array(k+2,r,check=False)
        OA = OA_relabel(OA,k+2,r,matrix=[range(r)]*k+[range(u1)+[None]*(r-u1),range(u2)+[None]*(r-u2)])
        OA = wilson_construction(OA,k,r,m,2,[u1,u2],check=False)

    elif (t == 2 and transversal_design not in who_asked and
          transversal_design(k,n,existence=True,who_asked=who_asked+(orthogonal_array,)) is not Unknown):

        # forward existence
        if transversal_design(k,n,existence=True,who_asked=who_asked+(orthogonal_array,)):
            if existence:
                return True
            else:
                TD = transversal_design(k,n,check=False,who_asked=who_asked+(orthogonal_array,))
                OA = [[x%n for x in R] for R in TD]

        # forward non-existence
        else:
            if existence:
                return False
            raise EmptySetError("There exists no OA({},{})!".format(k,n))

    # Section 6.5.1 from [Stinson2004]
    elif (t == 2 and mutually_orthogonal_latin_squares not in who_asked and
          mutually_orthogonal_latin_squares(n,k-2, existence=True,who_asked=who_asked+(orthogonal_array,)) is not Unknown):

        # forward existence
        if mutually_orthogonal_latin_squares(n,k-2, existence=True,who_asked=who_asked+(orthogonal_array,)):
            if existence:
                return True
            else:
                mols = mutually_orthogonal_latin_squares(n,k-2,who_asked=who_asked+(orthogonal_array,))
                OA = [[i,j]+[m[i,j] for m in mols]
                      for i in range(n) for j in range(n)]
        # forward non-existence
        else:
            if existence:
                return False
            raise EmptySetError("There exists no OA({},{})!".format(k,n))

    else:
        if not who_asked:
            _set_OA_cache(k,n,Unknown)
        if existence:
            return Unknown
        raise NotImplementedError("I don't know how to build an OA({},{})!".format(k,n))

    if check:
        assert is_orthogonal_array(OA,k,n,t)

    return OA

def incomplete_orthogonal_array(k,n,holes_sizes,existence=False):
    r"""
    Returns an `OA(k,n)-\sum_{1\leq i\leq x} OA(k,s_i)`.

    An `OA(k,n)-\sum_{1\leq i\leq x} OA(k,s_i)` is an orthogonal array from
    which have been removed disjoint `OA(k,s_1),...,OA(k,s_x)`. So it can
    exist only if a `OA(k,n)` exists.

    A very useful particular case (see e.g. the Wilson construction in
    :func:`wilson_construction`) is when all `s_i=1`. In that case the
    incomplete design is a `OA(k,n)-x.OA(k,1)`. Such design is equivalent to
    transversal design `TD(k,n)` from which has been removed `x` disjoint
    blocks. This specific case is the only one available through this function
    at the moment.

    INPUT:

    - ``k,n`` (integers)

    - ``holes_sizes`` (list of integers) -- respective sizes of the holes to be
      found.

      .. NOTE::

          Right now the feature is only available when all holes have size 1,
          i.e. `s_i=1`.

    - ``existence`` (boolean) -- instead of building the design, returns:

        - ``True`` -- meaning that Sage knows how to build the design

        - ``Unknown`` -- meaning that Sage does not know how to build the
          design, but that the design may exist (see :mod:`sage.misc.unknown`).

        - ``False`` -- meaning that the design does not exist.

    .. NOTE::

        By convention, the ground set is always `V = \{0, ..., n-1\}` and the
        holes are `\{n-1, ..., n-s_1\}^k`, `\{n-s_1-1,...,n-s_1-s_2\}^k`, etc.

    .. SEEALSO::

        :func:`OA_find_disjoint_blocks`

    EXAMPLES::

        sage: IOA = designs.incomplete_orthogonal_array(3,3,[1,1,1])
        sage: IOA
        [[0, 1, 2], [0, 2, 1], [1, 0, 2], [1, 2, 0], [2, 0, 1], [2, 1, 0]]
        sage: missing_blocks = [[0,0,0],[1,1,1],[2,2,2]]
        sage: from sage.combinat.designs.orthogonal_arrays import is_orthogonal_array
        sage: is_orthogonal_array(IOA + missing_blocks,3,3,2)
        True

    TESTS:

    Affine planes and projective planes::

        sage: for q in xrange(2,100):
        ....:     if is_prime_power(q):
        ....:         assert designs.incomplete_orthogonal_array(q,q,[1]*q,existence=True)
        ....:         assert not designs.incomplete_orthogonal_array(q+1,q,[1]*2,existence=True)

    Further tests::

        sage: designs.incomplete_orthogonal_array(8,4,[1,1,1],existence=True)
        False
        sage: designs.incomplete_orthogonal_array(5,10,[1,1,1],existence=True)
        Unknown
        sage: designs.incomplete_orthogonal_array(5,10,[1,1,1])
        Traceback (most recent call last):
        ...
        NotImplementedError: I don't know how to build an OA(5,10)!
        sage: designs.incomplete_orthogonal_array(4,3,[1,1])
        Traceback (most recent call last):
        ...
        EmptySetError: There is no OA(n+1,n) - 2.OA(n+1,1) as all blocks do
        intersect in a projective plane.
        sage: n=10
        sage: k=designs.orthogonal_array(None,n,existence=True)
        sage: designs.incomplete_orthogonal_array(k,n,[1,1,1],existence=True)
        True
        sage: _ = designs.incomplete_orthogonal_array(k,n,[1,1,1])
        sage: _ = designs.incomplete_orthogonal_array(k,n,[1])

    REFERENCES:

    .. [BvR82] More mutually orthogonal Latin squares,
      Andries Brouwer and John van Rees
      Discrete Mathematics
      vol.39, num.3, pages 263-281
      1982
    """
    assert all(xx > 0 for xx in holes_sizes)

    y = sum(holes_sizes)
    x = len(holes_sizes)
    if y > n:
        if existence:
            return False
        raise EmptySetError("The total size of holes must be smaller or equal than the size of the ground set")

    if any(xx != 1 for xx in holes_sizes):
        if existence:
            return Unknown
        raise NotImplementedError("This function is only implemented for holes of size 1")

    # Easy case
    if x <= 1:
        if existence:
            return orthogonal_array(k,n,existence=True)
        OA = orthogonal_array(k,n)
        independent_set = OA[:x]

    elif x <= 3 and n > k-1 and k >= 3 and existence:
        # This is lemma 2.3 from [BvR82]_ with u=1
        return orthogonal_array(k,n,existence=True)

    elif x >= 2 and k == n+1:
        if existence:
            return False
        raise EmptySetError("There is no OA(n+1,n) - {}.OA(n+1,1) as all blocks do intersect in a projective plane.".format(x))

    # If we can build OA(k+1,n) then we can find n disjoint blocks in OA(k,n)
    elif orthogonal_array(k+1,n,existence=True):
        if existence:
            return True
        OA = orthogonal_array(k+1,n)
        independent_set = [B[:-1] for B in OA if B[-1] == 0][:x]
        OA = [B[:-1] for B in OA]

    elif orthogonal_array(k,n,existence=True):
        OA = orthogonal_array(k,n)
        try:
            independent_set = OA_find_disjoint_blocks(OA,k,n,x)
        except ValueError:
            if existence:
                return Unknown
            raise NotImplementedError("I was not able to build this OA({},{})-{}.OA({},1)".format(k,n,x,k))
        if existence:
            return True
        independent_set = OA_find_disjoint_blocks(OA,k,n,x)

    else:
        return orthogonal_array(k,n,existence=existence)

    assert x == len(independent_set)

    for B in independent_set:
        OA.remove(B)

    OA = OA_relabel(OA,k,n,blocks=independent_set)

    return OA

def OA_find_disjoint_blocks(OA,k,n,x):
    r"""
    Returns `x` disjoint blocks contained in a given `OA(k,n)`.

    `x` blocks of an `OA` are said to be disjoint if they all have
    different values for a every given index, i.e. if they correspond to
    disjoint blocks in the `TD` assciated with the `OA`.

    INPUT:

    - ``OA`` -- an orthogonal array

    - ``k,n,x`` (integers)

    .. SEEALSO::

        :func:`incomplete_orthogonal_array`

    EXAMPLES::

        sage: from sage.combinat.designs.orthogonal_arrays import OA_find_disjoint_blocks
        sage: k=3;n=4;x=3
        sage: Bs = OA_find_disjoint_blocks(designs.orthogonal_array(k,n),k,n,x)
        sage: assert len(Bs) == x
        sage: for i in range(k):
        ....:     assert len(set([B[i] for B in Bs])) == x
        sage: OA_find_disjoint_blocks(designs.orthogonal_array(k,n),k,n,5)
        Traceback (most recent call last):
        ...
        ValueError: There does not exist 5 disjoint blocks in this OA(3,4)
    """

    # Computing an independent set of order x with a Linear Program
    from sage.numerical.mip import MixedIntegerLinearProgram, MIPSolverException
    p = MixedIntegerLinearProgram()
    b = p.new_variable(binary=True)
    p.add_constraint(p.sum(b[i] for i in range(len(OA))) == x)

    # t[i][j] lists of blocks of the OA whose i'th component is j
    t = [[[] for _ in range(n)] for _ in range(k)]
    for c,B in enumerate(OA):
        for i,j in enumerate(B):
            t[i][j].append(c)

    for R in t:
        for L in R:
            p.add_constraint(p.sum(b[i] for i in L) <= 1)

    try:
        p.solve()
    except MIPSolverException:
        raise ValueError("There does not exist {} disjoint blocks in this OA({},{})".format(x,k,n))

    b = p.get_values(b)
    independent_set = [OA[i] for i,v in b.items() if v]
    return independent_set

def OA_relabel(OA,k,n,blocks=tuple(),matrix=None):
    r"""
    Returns a relabelled version of the OA.

    INPUT:

    - ``OA`` -- an OA, or rather a list of blocks of length `k`, each
      of which contains integers from `0` to `n-1`.

    - ``k,n`` (integers)

    - ``blocks`` (list of blocks) -- relabels the integers of the OA
      from `[0..n-1]` into `[0..n-1]` in such a way that the `i`
      blocks from ``block`` are respectively relabeled as
      ``[n-i,...,n-i]``, ..., ``[n-1,...,n-1]``. Thus, the blocks from
      this list are expected to have disjoint values for each
      coordinate.

      If set to the empty list (default) no such relabelling is
      performed.

    - ``matrix`` -- a matrix of dimensions `k,n` such that if the i th
      coordinate of a block is `x`, this `x` will be relabelled with
      ``matrix[i][x]``. This is not necessarily an integer between `0`
      and `n-1`, and it is not necessarily an integer either. This is
      performed *after* the previous relabelling.

      If set to ``None`` (default) no such relabelling is performed.

      .. NOTE::

          A ``None`` coordinate in one block remains a ``None``
          coordinate in the final block.

    EXAMPLES::

        sage: from sage.combinat.designs.orthogonal_arrays import OA_relabel
        sage: OA = designs.orthogonal_array(3,2)
        sage: OA_relabel(OA,3,2,matrix=[["A","B"],["C","D"],["E","F"]])
        [['A', 'C', 'E'], ['A', 'D', 'F'], ['B', 'C', 'F'], ['B', 'D', 'E']]

        sage: TD = OA_relabel(OA,3,2,matrix=[[0,1],[2,3],[4,5]]); TD
        [[0, 2, 4], [0, 3, 5], [1, 2, 5], [1, 3, 4]]
        sage: from sage.combinat.designs.orthogonal_arrays import is_transversal_design
        sage: is_transversal_design(TD,3,2)
        True

    Making sure that ``[2,2,2,2]`` is a block of `OA(4,3)`. We do this
    by relabelling block ``[0,0,0,0]`` which belongs to the design.

        sage: designs.orthogonal_array(4,3)
        [[0, 0, 0, 0], [0, 1, 2, 1], [0, 2, 1, 2], [1, 0, 2, 2], [1, 1, 1, 0], [1, 2, 0, 1], [2, 0, 1, 1], [2, 1, 0, 2], [2, 2, 2, 0]]
        sage: OA_relabel(designs.orthogonal_array(4,3),4,3,blocks=[[0,0,0,0]])
        [[2, 2, 2, 2], [2, 0, 1, 0], [2, 1, 0, 1], [0, 2, 1, 1], [0, 0, 0, 2], [0, 1, 2, 0], [1, 2, 0, 0], [1, 0, 2, 1], [1, 1, 1, 2]]

    TESTS::

        sage: OA_relabel(designs.orthogonal_array(3,2),3,2,blocks=[[0,1],[0,1]])
        Traceback (most recent call last):
        ...
        RuntimeError: Two block have the same coordinate for one of the k dimensions

    """
    if blocks:
        l = []
        for i,B in enumerate(zip(*blocks)): # the blocks are disjoint
            if len(B) != len(set(B)):
                raise RuntimeError("Two block have the same coordinate for one of the k dimensions")

            l.append(dict(zip([xx for xx in range(n) if xx not in B] + list(B),range(n))))

        OA = [[l[i][x] for i,x in enumerate(R)] for R in OA]

    if matrix:
        OA = [[matrix[i][j] if j is not None else None for i,j in enumerate(R)] for R in OA]

    return OA

def OA_from_quasi_difference_matrix(M,G,add_col=True):
    r"""
    Returns an Orthogonal Array from a Quasi-Difference matrix

    **Difference Matrices**

    Let `G` be a group of order `g`. A *difference matrix* `M` is a `k \times g`
    matrix with entries from `G` such that for any `1\leq i < j < k` the set
    `\{d_{il}-d_{jl}:1\leq l \leq g\}` is equal to `G`.

    By concatenating the `g` matrices `M+x` (where `x\in G`), one obtains a
    matrix of size `x\times g^2` which is also an `OA(k,g)`.

    **Quasi-difference Matrices**

    A quasi-difference matrix is a difference matrix with missing entries. The
    construction above can be applied again in this case, where the missing
    entries in each column of `M` are replaced by unique values on which `G` has
    a trivial action.

    This produces an incomplete orthogonal array with a "hole" (i.e. missing
    rows) of size 'u' (i.e. the number of missing values per row of `M`). If
    there exists an `OA(k,u)`, then adding the rows of this `OA(k,u)` to the
    incomplete orthogonal array should lead to an OA...

    **Formal definition** (from the Handbook of Combinatorial Designs [DesignHandbook]_)

    Let `G` be an abelian group of order `n`. A
    `(n,k;\lambda,\mu;u)`-quasi-difference matrix (QDM) is a matrix `Q=(q_{ij})`
    with `k` rows and `\lambda(n-1+2u)+\mu` columns, with each entry either
    empty or containing an element of `G`. Each row contains exactly `\lambda u`
    entries, and each column contains at most one empty entry. Furthermore, for
    each `1 \leq i < j \leq k` the multiset

    .. MATH::

        \{ q_{il} - q_{jl}: 1 \leq l \leq \lambda (n-1+2u)+\mu, \text{ with }q_{il}\text{ and }q_{jl}\text{ not  empty}\}

    contains every nonzero element of `G` exactly `\lambda` times, and contains
    0 exactly `\mu` times.

    **Construction**

    If a `(n,k;\lambda,\mu;u)`-QDM exists and `\mu \leq \lambda`, then an
    `ITD_\lambda (k,n+u;u)` exists. Start with a `(n,k;\lambda,\mu;u)`-QDM `A`
    over the group `G`. Append `\lambda-\mu` columns of zeroes. Then select `u`
    elements `\infty_1,\dots,\infty_u` not in `G`, and replace the empty
    entries, each by one of these infinite symbols, so that `\infty_i` appears
    exactly once in each row. Develop the resulting matrix over the group `G`
    (leaving infinite symbols fixed), to obtain a `k\times \lambda (n^2+2nu)`
    matrix `T`. Then `T` is an orthogonal array with `k` rows and index
    `\lambda`, having `n+u` symbols and one hole of size `u`.

    Adding to `T` an `OA(k,u)` with elements `\infty_1,\dots,\infty_u` yields
    the `ITD_\lambda(k,n+u;u)`.

    For more information, see the Handbook of Combinatorial Designs
    [DesignHandbook]_ or
    `<http://web.cs.du.edu/~petr/milehigh/2013/Colbourn.pdf>`_.

    INPUT:

    - ``M`` -- the difference matrix whose entries belong to ``G``

    - ``G`` -- a group

    - ``add_col`` (boolean) -- whether to add a column to the final OA equal to
      `(x_1,\dots,x_g,x_1,\dots,x_g,\dots)` where `G=\{x_1,\dots,x_g\}`.

    EXAMPLES::

        sage: _ = designs.orthogonal_array(6,20,2) # indirect doctest
    """
    Gn = G.cardinality()
    k = len(M)+bool(add_col)
    G_to_int = {v:i for i,v in enumerate(G)}

    new_M = []
    for line in M:
        new_line = []
        # Concatenating the line+x, for all x \in G
        for g in G:
            inf = Gn
            for x in line:
                if x is None:
                    new_line.append(inf)
                    inf = inf + 1
                else:
                    new_line.append(G_to_int[g+G(x)])
        new_M.append(new_line)

    if add_col:
        new_M.append([i%(Gn) for i in range(len(new_line))])

    # new_M = transpose(new_M)
    new_M = zip(*new_M)

    # Filling holes with a smaller orthogonal array
    if inf > Gn:
        for L in orthogonal_array(k,inf-Gn,2):
            new_M.append(tuple([x+Gn for x in L]))

    return new_M

def OA_from_Vmt(m,t,V):
    r"""
    Returns an Orthogonal Array from a `V(m,t)`

    **Definition**

    Let `q` be a prime power and let `q=mt+1` for `m,t` integers. Let `\omega`
    be a primitive element of `\mathbb{F}_q`. A `V(m,t)` vector is a vector
    `(a_1,\dots,a_{m+1}` for which, for each `1\leq k < m`, the differences

    .. MATH::

        \{a_{i+k}-a_i:1\leq i \leq m+1,i+k\neq m+2\}

    represent the `m` cyclotomic classes of `\mathbb{F}_{mt+1}` (compute subscripts
    modulo `m+2`). In other words, for fixed `k`, is
    `a_{i+k}-a_i=\omega^{mx+\alpha}` and `a_{j+k}-a_j=\omega^{my+\beta}` then
    `\alpha\not\equiv\beta \mod{m}`

    *Construction of a quasi-difference matrix from a `V(m,t)` vector*

    Starting with a `V(m,t)` vector `(a_1,\dots,a_{m+1})`, form a single column
    of length `m+2` whose first entry is empty, and whose remaining entries are
    `(a_1,\dots,a_{m+1})`. Form `t` columns by multiplying this column by the
    `t` th roots, i.e. the powers of `\omega^m`. From each of these `t` columns,
    form `m+2` columns by taking the `m+2` cyclic shifts of the column. The
    result is a `(a,m+2;1,0;t)-QDM`.

    For more information, refer to the Handbook of Combinatorial Designs
    [DesignHandbook]_.

    INPUT:

    - ``m,t`` (integers)

    - ``V`` -- the vector `V(m,t)`.

    .. SEEALSO::

        :func:`OA_from_quasi_difference_matrix`

    EXAMPLES::

        sage: _ = designs.orthogonal_array(6,46) # indirect doctest
    """
    from sage.rings.finite_rings.constructor import FiniteField
    q = m*t+1
    Fq = FiniteField(q)
    w = Fq.primitive_element()

    # Cyclic shift of a list
    cyclic_shift = lambda l,i : l[-i:]+l[:-i]

    M = []
    wm = w**m
    for i in range(t):
        L = [None]
        for e in V:
            L.append(e*wm**i)
        for ii in range(m+2):
            M.append(cyclic_shift(L,ii))

    M.append([0]*q)
    M = zip(*M)
    M = OA_from_quasi_difference_matrix(M,Fq,add_col = False)

    return M

def OA_from_PBD(k,n,PBD, check=True):
    r"""
    Returns an `OA(k,n)` from a PBD

    **Construction**

    Let `\\mathcal B` be a `(n,K,1)`-PBD. If there exists for every `i\in K` a
    `TD(k,i)-i\times TD(k,1)` (i.e. if there exist `k` idempotent MOLS), then
    one can obtain a `OA(k,n)` by concatenating:

    - A `TD(k,i)-i\times TD(k,1)` defined over the elements of `B` for every `B
      \in \\mathcal B`.

    - The rows `(i,...,i)` of length `k` for every `i\in [n]`.

    .. NOTE::

        This function raises an exception when Sage is unable to build the
        necessary designs.

    INPUT:

    - ``k,n`` (integers)

    - ``PBD`` -- a PBD on `0,...,n-1`.

    EXAMPLES:

    We start from the example VI.1.2 from the [DesignHandbook]_ to build an
    `OA(3,10)`::

        sage: from sage.combinat.designs.orthogonal_arrays import OA_from_PBD
        sage: from sage.combinat.designs.designs_pyx import is_orthogonal_array
        sage: pbd = [[0,1,2,3],[0,4,5,6],[0,7,8,9],[1,4,7],[1,5,8],
        ....: [1,6,9],[2,4,9],[2,5,7],[2,6,8],[3,4,8],[3,5,9],[3,6,7]]
        sage: oa = OA_from_PBD(3,10,pbd)
        sage: is_orthogonal_array(oa, 3, 10)
        True

    But we cannot build an `OA(4,10)`::

        sage: OA_from_PBD(4,10,pbd)
        Traceback (most recent call last):
        ...
        EmptySetError: There is no OA(n+1,n) - 3.OA(n+1,1) as all blocks do intersect in a projective plane.

    Or an `OA(6,10)`::

        sage: _ = OA_from_PBD(3,6,pbd)
        Traceback (most recent call last):
        ...
        RuntimeError: The PBD covers a point 8 which is not in {0, .., 5}
    """
    # Size of the sets of the PBD
    K = set(map(len,PBD))
    if check:
        from bibd import _check_pbd
        _check_pbd(PBD, n, K)

    # Building the IOA
    OAs = {i:incomplete_orthogonal_array(k,i,(1,)*i) for i in K}

    OA = []
    # For every block B of the PBD we add to the OA rows covering all pairs of
    # (distinct) coordinates within the elements of B.
    for S in PBD:
        for B in OAs[len(S)]:
            OA.append([S[i] for i in B])

    # Adding the 0..0, 1..1, 2..2 .... rows
    for i in range(n):
        OA.append([i]*k)

    if check:
        assert is_orthogonal_array(OA,k,n,2)

    return OA

def OA_from_wider_OA(OA,k):
    r"""
    Returns the first `k` columns of `OA`.

    If `OA` has `k` columns, this function returns `OA` immediately.

    INPUT:

    - ``OA`` -- an orthogonal array.

    - ``k`` (integer)

    EXAMPLES::

        sage: from sage.combinat.designs.orthogonal_arrays import OA_from_wider_OA
        sage: OA_from_wider_OA(designs.orthogonal_array(6,20,2),1)[:5]
        [(19,), (0,), (0,), (7,), (1,)]
        sage: _ = designs.orthogonal_array(5,46) # indirect doctest

    """
    if len(OA[0]) == k:
        return OA
    return [L[:k] for L in OA]<|MERGE_RESOLUTION|>--- conflicted
+++ resolved
@@ -902,16 +902,11 @@
         if existence:
             return k
 
-<<<<<<< HEAD
     if existence and not who_asked and _get_OA_cache(k,n) is not None and t == 2:
         return _get_OA_cache(k,n)
 
-    if k < 2:
-        raise ValueError("undefined for k less than 2")
-=======
     if k < t:
         raise ValueError("undefined for k<t")
->>>>>>> 81b9448a
 
     if n <= 1:
         if existence:
