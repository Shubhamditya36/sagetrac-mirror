"""
Orthogonal arrays

This module gathers anything related to orthogonal arrays, and, incidentally,
to transversal designs.

.. TODO::

    Implement an improvement of Wilson's construction for u=1,2 in [CD96]_

REFERENCES:

.. [CD96] Making the MOLS table
  Charles Colbourn and Jeffrey Dinitz
  Computational and constructive design theory
  vol 368,pages 67-134
  1996

Functions
---------
"""
from sage.misc.cachefunc import cached_function
from sage.categories.sets_cat import EmptySetError
from sage.misc.unknown import Unknown

def transversal_design(k,n,check=True,existence=False, who_asked=tuple()):
    r"""
    Return a transversal design of parameters `k,n`.

    A transversal design of parameters `k, n` is a collection `\mathcal{S}` of
    subsets of `V = V_1 \cup \cdots \cup V_k` (where the *groups* `V_i` are
    disjoint and have cardinality `n`) such that:

    * Any `S \in \mathcal{S}` has cardinality `k` and intersects each group on
      exactly one element.

    * Any two elements from distincts groups are contained in exactly one
      element of `\mathcal{S}`.

    More general definitions sometimes involve a `\lambda` parameter, and we
    assume here that `\lambda=1`.

    For more information on transversal designs, see
    `<http://mathworld.wolfram.com/TransversalDesign.html>`_.

    INPUT:

    - `n,k` -- integers. If ``k is None`` it is set to the largest value
      available.

    - ``check`` -- (boolean) Whether to check that output is correct before
      returning it. As this is expected to be useless (but we are cautious
      guys), you may want to disable it whenever you want speed. Set to
      ``True`` by default.

    - ``existence`` (boolean) -- instead of building the design, returns:

        - ``True`` -- meaning that Sage knows how to build the design

        - ``Unknown`` -- meaning that Sage does not know how to build the
          design, but that the design may exist (see :mod:`sage.misc.unknown`).

        - ``False`` -- meaning that the design does not exist.

      .. NOTE::

          When ``k=None`` and ``existence=True`` the function returns an
          integer, i.e. the largest `k` such that we can build a `TD(k,n)`.

    - ``who_asked`` (internal use only) -- because of the equivalence between
      OA/TD/MOLS, each of the three constructors calls the others. We must keep
      track of who calls who in order to avoid infinite loops. ``who_asked`` is
      the tuple of the other functions that were called before this one on the
      same input `k,n`.

    OUTPUT:

    The kind of output depends on the input:

    - if ``existence=False`` (the default) then the output is a list of lists
      that represent a `TD(k,n)` with
      `V_1=\{0,\dots,n-1\},\dots,V_k=\{(k-1)n,\dots,kn-1\}`

    - if ``existence=True`` and ``k`` is an integer, then the function returns a
      troolean: either ``True``, ``Unknown`` or ``False``

    - if ``existence=True`` and ``k=None`` then the output is the largest value
      of ``k`` for which Sage knows how to compute a `TD(k,n)`.

    .. SEEALSO::

        :func:`orthogonal_array` -- a tranversal design `TD(k,n)` is equivalent to an
        orthogonal array `OA(k,n,2)`.

    EXAMPLES::

        sage: designs.transversal_design(5,5)
        [[0, 5, 10, 15, 20], [0, 6, 12, 18, 24], [0, 7, 14, 16, 23],
         [0, 8, 11, 19, 22], [0, 9, 13, 17, 21], [1, 5, 14, 18, 22],
         [1, 6, 11, 16, 21], [1, 7, 13, 19, 20], [1, 8, 10, 17, 24],
         [1, 9, 12, 15, 23], [2, 5, 13, 16, 24], [2, 6, 10, 19, 23],
         [2, 7, 12, 17, 22], [2, 8, 14, 15, 21], [2, 9, 11, 18, 20],
         [3, 5, 12, 19, 21], [3, 6, 14, 17, 20], [3, 7, 11, 15, 24],
         [3, 8, 13, 18, 23], [3, 9, 10, 16, 22], [4, 5, 11, 17, 23],
         [4, 6, 13, 15, 22], [4, 7, 10, 18, 21], [4, 8, 12, 16, 20],
         [4, 9, 14, 19, 24]]

    For prime powers, there is an explicit construction which gives a
    `TD(n+1,n)`::

        sage: designs.transversal_design(4, 3, existence=True)
        True
        sage: designs.transversal_design(674, 673, existence=True)
        True

    For other values of ``n`` it depends::

        sage: designs.transversal_design(7, 6, existence=True)
        False
        sage: designs.transversal_design(4, 6, existence=True)
        Unknown
        sage: designs.transversal_design(3, 6, existence=True)
        True

        sage: designs.transversal_design(11, 10, existence=True)
        False
        sage: designs.transversal_design(4, 10, existence=True)
        Unknown
        sage: designs.transversal_design(3, 10, existence=True)
        True

        sage: designs.transversal_design(7, 12, existence=True)
        Unknown
        sage: designs.transversal_design(6, 12, existence=True)
        True

<<<<<<< HEAD
        sage: designs.transversal_design(6, 20, existence = True)
        True
        sage: designs.transversal_design(7, 20, existence = True)
        Unknown

=======
    If you ask for a transversal design that Sage is not able to build then an
    ``EmptySetError`` or a ``NotImplementedError`` is raised::

        sage: designs.transversal_design(47, 100)
        Traceback (most recent call last):
        ...
        NotImplementedError: I don't know how to build this Transversal Design!
        sage: designs.transversal_design(55, 54)
        Traceback (most recent call last):
        ...
        EmptySetError: There exists no TD(55, 54)!

    Those two errors correspond respectively to the cases where Sage answer
    ``Unknown`` or ``False`` when the parameter ``existence`` is set to
    ``True``:

        sage: designs.transversal_design(47, 100, existence=True)
        Unknown
        sage: designs.transversal_design(55, 54, existence=True)
        False

    If for a given `n` you want to know the largest `k` for which Sage is able
    to build a `TD(k,n)` just call the function with `k` set to `None` and
    `existence` set to `True` as follows::

        sage: designs.transversal_design(None, 6, existence=True)
        3
        sage: designs.transversal_design(None, 20, existence=True)
        5
        sage: designs.transversal_design(None, 30, existence=True)
        4
        sage: designs.transversal_design(None, 120, existence=True)
        8
>>>>>>> a97434f3

    TESTS:

    Obtained through Wilson's decomposition::

        sage: _ = designs.transversal_design(4,38)

    Obtained through product decomposition::

        sage: _ = designs.transversal_design(6,60)
        sage: _ = designs.transversal_design(5,60) # checks some tricky divisibility error

    For small values of the parameter ``n`` we check the coherence of the
    function :func:`transversal_design`::

        sage: for n in xrange(2,25):                               # long time -- 15 secs
        ....:     i = 2
        ....:     while designs.transversal_design(i, n, existence=True) is True:
        ....:         i += 1
        ....:     _ = designs.transversal_design(i-1, n)
        ....:     assert designs.transversal_design(None, n, existence=True) == i - 1
        ....:     j = i
        ....:     while designs.transversal_design(j, n, existence=True) is Unknown:
        ....:         try:
        ....:             _ = designs.transversal_design(j, n)
        ....:             raise AssertionError("no NotImplementedError")
        ....:         except NotImplementedError:
        ....:             pass
        ....:         j += 1
        ....:     k = j
        ....:     while k < n+4:
        ....:         assert designs.transversal_design(k, n, existence=True) is False
        ....:         try:
        ....:             _ = designs.transversal_design(k, n)
        ....:             raise AssertionError("no EmptySetError")
        ....:         except EmptySetError:
        ....:             pass
        ....:         k += 1
        ....:     print "%2d: (%2d, %2d)"%(n,i,j)
        2: ( 4,  4)
        3: ( 5,  5)
        4: ( 6,  6)
        5: ( 7,  7)
        6: ( 4,  7)
        7: ( 9,  9)
        8: (10, 10)
        9: (11, 11)
        10: ( 4, 11)
        11: (13, 13)
        12: ( 7, 14)
        13: (15, 15)
        14: ( 4, 15)
        15: ( 5, 17)
        16: (18, 18)
        17: (19, 19)
        18: ( 5, 20)
        19: (21, 21)
        20: ( 7, 22)
        21: ( 8, 22)
        22: ( 6, 23)
        23: (25, 25)
        24: (10, 26)
    """
    # Is k is None we find the largest available
    if k is None:
        k = orthogonal_array(None,n,existence=True)
        if existence:
            return k

    if k >= n+2:
        if existence:
            return False
        raise EmptySetError("No Transversal Design exists when k>=n+2")

    if n == 12 and k <= 6:
        if existence:
            return True
        from sage.combinat.designs.database import TD_6_12
        TD = [l[:k] for l in TD_6_12()]

    elif TD_find_product_decomposition(k,n):
        if existence:
            return True
        n1,n2 = TD_find_product_decomposition(k,n)
        TD1 = transversal_design(k,n1, check = False)
        TD2 = transversal_design(k,n2, check = False)
        TD = TD_product(k,TD1,n1,TD2,n2, check = False)

    elif find_wilson_decomposition(k,n):
        if existence:
            return True
        TD = wilson_construction(*find_wilson_decomposition(k,n), check = False)

    # Section 6.6 of [Stinson2004]
    elif (orthogonal_array not in who_asked and
          orthogonal_array(k, n, existence=True, who_asked = who_asked + (transversal_design,)) is not Unknown):

        # Forwarding non-existence results
        if orthogonal_array(k, n, existence=True, who_asked = who_asked + (transversal_design,)):
            if existence:
                return True
        else:
            if existence:
                return False
            raise EmptySetError("There exists no TD"+str((k,n))+"!")

        OA = orthogonal_array(k,n, check = False, who_asked = who_asked + (transversal_design,))
        TD = [[i*n+c for i,c in enumerate(l)] for l in OA]

    else:
        if existence:
            return Unknown
        raise NotImplementedError("I don't know how to build this Transversal Design!")

    if check:
        assert is_transversal_design(TD,k,n)

    return TD

def is_transversal_design(B,k,n, verbose=False):
    r"""
    Check that a given set of blocks ``B`` is a transversal design.

    See :func:`~sage.combinat.designs.orthogonal_arrays.transversal_design`
    for a definition.

    INPUT:

    - ``B`` -- the list of blocks

    - ``k, n`` -- integers

    - ``verbose`` (boolean) -- whether to display information about what is
      going wrong.

    .. NOTE::

        The tranversal design must have `\{0, \ldots, kn-1\}` as a ground set,
        partitioned as `k` sets of size `n`: `\{0, \ldots, k-1\} \sqcup
        \{k, \ldots, 2k-1\} \sqcup \cdots \sqcup \{k(n-1), \ldots, kn-1\}`.

    EXAMPLES::

        sage: TD = designs.transversal_design(5, 5, check=True) # indirect doctest
        sage: from sage.combinat.designs.orthogonal_arrays import is_transversal_design
        sage: is_transversal_design(TD, 5, 5)
        True
        sage: is_transversal_design(TD, 4, 4)
        False
    """
    from sage.graphs.generators.basic import CompleteGraph
    from itertools import combinations
    g = k*CompleteGraph(n)
    m = g.size()
    for X in B:
        if len(X) != k:
            if verbose:
                print "A set has wrong size"
            return False
        g.add_edges(list(combinations(X,2)))
        if g.size() != m+(len(X)*(len(X)-1))/2:
            if verbose:
                print "A pair appears twice"
            return False
        m = g.size()

    if not g.is_clique():
        if verbose:
            print "A pair did not appear"
        return False

    return True

@cached_function
def find_wilson_decomposition(k,n):
    r"""
    Finds a wilson decomposition of `k,n`

    This method looks for possible integers `m,t,u` satisfying that `mt+u=n` and
    such that Sage knows how to build a `TD(k,m), TD(k,m+1),TD(k+1,t)` and a
    `TD(k,u)`. These can then be used to feed :func:`wilson_construction`.

    INPUT:

    - `k,n` (integers)

    OUTPUT:

    Returns a 4-tuple `(n, m, t, u)` if it is found, and ``False`` otherwise.

    EXAMPLES::

        sage: from sage.combinat.designs.orthogonal_arrays import find_wilson_decomposition
        sage: find_wilson_decomposition(4,38)
        (4, 7, 5, 3)
        sage: find_wilson_decomposition(4,20)
        False
    """
    # If there exists a TD(k+1,t) then k+1 < t+2, i.e. k <= t
    for t in range(max(1,k),n-1):
        u = n%t
        # We ensure that 1<=u, and that there can exists a TD(k,u), i.e k<u+2
        if u == 0 or k >= u+2:
            continue

        m = n//t
        # If there exists a TD(k,m) then k<m+2
        if k >= m+2:
            break

        if (transversal_design(k  ,m  , existence=True) and
            transversal_design(k  ,m+1, existence=True) and
            transversal_design(k+1,t  , existence=True) and
            transversal_design(k  ,u  , existence=True)):
            return k,m,t,u

    return False

def wilson_construction(k,m,t,u, check = True):
    r"""
    Returns a `TD(k,mt+u)` by Wilson's construction.

    Wilson's construction builds a `TD(k,mt+u)` from the following designs :

    * A `TD(k,m)`
    * A `TD(k,m+1)`
    * A `TD(k+1,t)`
    * A `TD(k,u)`

    For more information, see page 147 of [Stinson2004]_.

    INPUT:

    - ``k,m,t,u`` -- integers with `k\geq 2` and `1\leq u\leq t`.

    - ``check`` (boolean) -- whether to check that output is correct before
      returning it. As this is expected to be useless (but we are cautious
      guys), you may want to disable it whenever you want speed. Set to ``True``
      by default.

    EXAMPLES::

        sage: from sage.combinat.designs.orthogonal_arrays import wilson_construction
        sage: from sage.combinat.designs.orthogonal_arrays import find_wilson_decomposition
        sage: total = 0
        sage: for k in range(3,8):
        ....:    for n in range(1,30):
        ....:        if find_wilson_decomposition(k,n):
        ....:            total += 1
        ....:            k,m,t,u = find_wilson_decomposition(k,n)
        ....:            _ = wilson_construction(k,m,t,u, check=True)
        sage: print total
        32
    """
    # Raises a NotImplementedError if one of them does not exist.
    TDkm = transversal_design(k,m,check=False)
    TDkm1 = transversal_design(k,m+1,check=False)
    TDk1t = transversal_design(k+1,t,check=False)
    TDku = transversal_design(k,u,check=False)

    # Truncaed TDk1t
    truncated_TDk1t = [[x for x in B if x<k*t+u] for B in TDk1t]

    # Making sure that [(i,m) for i in range(k)] is a block of TDkm1
    B0 = sorted(TDkm1[0])
    TDkm1 = [[x+m-(x%(m+1)) if x in B0 else
              x-bool(B0[x//(m+1)] <= x)
             for x in B]
             for B in TDkm1]

    # Remove first block
    TDkm1.pop(0)

    TD = []
    for A in truncated_TDk1t:
        # Case 1, |A|=k
        if len(A) == k:
            for B in TDkm:
                BB = []
                for x in B:
                    # x//m is the group of x in TDkm
                    # x%m is the element of x in its group
                    ai = A[x//m]
                    i = ai//t
                    BB.append(i*(m*t+u)+(ai%t)*m+x%m)
                TD.append(BB)

        # Case 2, |A|=k+1
        else:
            A.sort()
            a_k1 = A.pop(-1)
            for B in TDkm1:
                BB = []
                for x in B:
                    # x//(m+1) is the group of x in TDkm1
                    # x%(m+1) is the element of x in its group
                    ai = A[x//(m+1)]
                    i = ai//t
                    if (x+1)%(m+1) == 0:
                        BB.append(i*(m*t+u)+m*t+(a_k1%t))
                    else:
                        BB.append(i*(m*t+u)+(ai%t)*m+x%(m+1))
                TD.append(BB)

    # "Finally, there exists [...]"
    for A in TDku:
        TD.append([(m*t+u)*(x//u)+m*t+x%u for x in A])

    if check:
        assert is_transversal_design(TD,k,m*t+u, verbose=True)

    return TD

@cached_function
def TD_find_product_decomposition(k,n):
    r"""
    Attempts to find a factorization of `n` in order to build a `TD(k,n)`.

    If Sage can build a `TD(k,n_1)` and a `TD(k,n_2)` such that `n=n_1\times
    n_2` then a `TD(k,n)` can be built (from the function
    :func:`transversal_design`). This method returns such a pair of integers if
    it exists, and ``None`` otherwise.

    INPUT:

    - ``k,n`` (integers) -- see above.

    .. SEEALSO::

        :func:`TD_product` that actually build a product

    EXAMPLES::

        sage: from sage.combinat.designs.orthogonal_arrays import TD_find_product_decomposition
        sage: TD_find_product_decomposition(6, 84)
        (7, 12)

        sage: TD1 = designs.transversal_design(6, 7)
        sage: TD2 = designs.transversal_design(6, 12)
        sage: from sage.combinat.designs.orthogonal_arrays import TD_product
        sage: TD = TD_product(6, TD1, 7, TD2, 12)
    """
    from sage.rings.arith import divisors
    for n1 in divisors(n)[1:-1]: # we ignore 1 and n
        n2 = n//n1
        if transversal_design(k, n1, existence = True) and transversal_design(k, n2, existence = True):
            return n1,n2
    return None

def TD_product(k,TD1,n1,TD2,n2, check=True):
    r"""
    Returns the product of two transversal designs.

    From a transversal design `TD_1` of parameters `k,n_1` and a transversal
    design `TD_2` of parameters `k,n_2`, this function returns a transversal
    design of parameters `k,n` where `n=n_1\times n_2`.

    Formally, if the groups of `TD_1` are `V^1_1,\dots,V^1_k` and the groups of
    `TD_2` are `V^2_1,\dots,V^2_k`, the groups of the product design are
    `V^1_1\times V^2_1,\dots,V^1_k\times V^2_k` and its blocks are the
    `\{(x^1_1,x^2_1),\dots,(x^1_k,x^2_k)\}` where `\{x^1_1,\dots,x^1_k\}` is a
    block of `TD_1` and `\{x^2_1,\dots,x^2_k\}` is a block of `TD_2`.

    INPUT:

    - ``TD1, TD2`` -- transversal designs.

    - ``k,n1,n2`` (integers) -- see above.

    - ``check`` (boolean) -- Whether to check that output is correct before
      returning it. As this is expected to be useless (but we are cautious
      guys), you may want to disable it whenever you want speed. Set to ``True``
      by default.

    .. SEEALSO::

        :func:`TD_find_product_decomposition`

    .. NOTE::

        This function uses transversal designs with
        `V_1=\{0,\dots,n-1\},\dots,V_k=\{(k-1)n,\dots,kn-1\}` both as input and
        ouptut.

    EXAMPLES::

        sage: from sage.combinat.designs.orthogonal_arrays import TD_product
        sage: TD1 = designs.transversal_design(6,7)
        sage: TD2 = designs.transversal_design(6,12)
        sage: TD6_84 = TD_product(6,TD1,7,TD2,12)
    """
    N = n1*n2
    TD = []
    for X1 in TD1:
        for X2 in TD2:
            TD.append([x1*n2+(x2%n2) for x1,x2 in zip(X1,X2)])
    if check:
        assert is_transversal_design(TD,k,N)

    return TD

def orthogonal_array(k,n,t=2,check=True,existence=False,who_asked=tuple()):
    r"""
    Return an orthogonal array of parameters `k,n,t`.

    An orthogonal array of parameters `k,n,t` is a matrix with `k` columns
    filled with integers from `[n]` in such a way that for any `t` columns, each
    of the `n^t` possible rows occurs exactly once. In
    particular, the matrix has `n^t` rows.

    More general definitions sometimes involve a `\lambda` parameter, and we
    assume here that `\lambda=1`.

    For more information on orthogonal arrays, see
    :wikipedia:`Orthogonal_array`.

    INPUT:

    - ``k`` -- (integer) number of columns. If ``k=None`` it is set to the
      largest value available.

    - ``n`` -- (integer) number of symbols

    - ``t`` -- (integer; default: 2) -- strength of the array

    - ``check`` -- (boolean) Whether to check that output is correct before
      returning it. As this is expected to be useless (but we are cautious
      guys), you may want to disable it whenever you want speed. Set to
      ``True`` by default.

    - ``existence`` (boolean) -- instead of building the design, returns:

        - ``True`` -- meaning that Sage knows how to build the design

        - ``Unknown`` -- meaning that Sage does not know how to build the
          design, but that the design may exist (see :mod:`sage.misc.unknown`).

        - ``False`` -- meaning that the design does not exist.

      .. NOTE::

          When ``k=None`` and ``existence=True`` the function returns an
          integer, i.e. the largest `k` such that we can build a `TD(k,n)`.

    - ``who_asked`` (internal use only) -- because of the equivalence between
      OA/TD/MOLS, each of the three constructors calls the others. We must keep
      track of who calls who in order to avoid infinite loops. ``who_asked`` is
      the tuple of the other functions that were called before this one on the
      same input `k,n`.

    OUTPUT:

    The kind of output depends on the input:

    - if ``existence=False`` (the default) then the output is a list of lists
      that represent an orthogonal array with parameters ``k`` and ``n``

    - if ``existence=True`` and ``k`` is an integer, then the function returns a
      troolean: either ``True``, ``Unknown`` or ``False``

    - if ``existence=True`` and ``k=None`` then the output is the largest value
      of ``k`` for which Sage knows how to compute a `TD(k,n)`.

    .. NOTE::

        This method implements theorems from [Stinson2004]_. See the code's
        documentation for details.

    .. SEEALSO::

        When `t=2` an orthogonal array is also a transversal design (see
        :func:`transversal_design`) and a family of mutually orthogonal latin
        squares (see
        :func:`~sage.combinat.designs.latin_squares.mutually_orthogonal_latin_squares`).

    EXAMPLES::

        sage: designs.orthogonal_array(3,2)
        [[0, 0, 0], [0, 1, 1], [1, 0, 1], [1, 1, 0]]

        sage: designs.orthogonal_array(5,5)
        [[0, 0, 0, 0, 0], [0, 1, 2, 3, 4], [0, 2, 4, 1, 3],
         [0, 3, 1, 4, 2], [0, 4, 3, 2, 1], [1, 0, 4, 3, 2],
         [1, 1, 1, 1, 1], [1, 2, 3, 4, 0], [1, 3, 0, 2, 4],
         [1, 4, 2, 0, 3], [2, 0, 3, 1, 4], [2, 1, 0, 4, 3],
         [2, 2, 2, 2, 2], [2, 3, 4, 0, 1], [2, 4, 1, 3, 0],
         [3, 0, 2, 4, 1], [3, 1, 4, 2, 0], [3, 2, 1, 0, 4],
         [3, 3, 3, 3, 3], [3, 4, 0, 1, 2], [4, 0, 1, 2, 3],
         [4, 1, 3, 0, 2], [4, 2, 0, 3, 1], [4, 3, 2, 1, 0],
         [4, 4, 4, 4, 4]]

    What is the largest value of `k` for which Sage knows how to compute a
    `OA(k,14,2)`?::

        sage: designs.orthogonal_array(None,14,existence=True)
        3

    If you ask for an orthogonal array that does not exist, then the function
    either raise an `EmptySetError` (if it knows that such an orthogonal array
    does not exist) or a `NotImplementedError`::

        sage: designs.orthogonal_array(4,2)
        Traceback (most recent call last):
        ...
<<<<<<< HEAD
        EmptySetError: No Orthogonal Array exists when k>=n+t except when n=1
        sage: designs.orthogonal_array(16,1)
        [[0, 0, 0, 0, 0, 0, 0, 0, 0, 0, 0, 0, 0, 0, 0, 0]]
=======
        EmptySetError: No Orthogonal Array exists when k>=n+t
        sage: designs.orthogonal_array(12,20)
        Traceback (most recent call last):
        ...
        NotImplementedError: I don't know how to build this orthogonal array!

    Note that these errors correspond respectively to the answers ``False`` and
    ``Unknown`` when the parameter ``existence`` is set to ``True``::

        sage: designs.orthogonal_array(4,2,existence=True)
        False
        sage: designs.orthogonal_array(12,20,existence=True)
        Unknown
>>>>>>> a97434f3
    """
    from sage.rings.finite_rings.constructor import FiniteField
    from latin_squares import mutually_orthogonal_latin_squares
    from block_design import projective_plane, projective_plane_to_OA
    from database import OA_constructions

    # If k is set to None we find the largest value available
    if k is None:
        for k in range(1,n+2):
            if not orthogonal_array(k+1,n,existence=True):
                break
        if existence:
            return k

    if k < 2:
        raise ValueError("undefined for k less than 2")

    if n == 1:
        OA = [[0]*k]

    elif k >= n+t:
        # When t=2 then k<n+t as it is equivalent to the existence of n-1 MOLS.
        # When t>2 the submatrix defined by the rows whose first t-2 elements
        # are 0s yields a OA with t=2 and k-(t-2) columns. Thus k-(t-2) < n+2,
        # i.e. k<n+t.
        if existence:
            return False
        raise EmptySetError("No Orthogonal Array exists when k>=n+t except when n=1")

    elif k == t:
        if existence:
            return True

        from itertools import product
        OA = map(list, product(range(n), repeat=k))

    # projective spaces are equivalent to OA(n+1,n,2)
    elif (t == 2 and
          (projective_plane(n, existence=True) or
           (k == n+1 and projective_plane(n, existence=True) is False))):
        if k == n+1:
            if existence:
                return projective_plane(n, existence=True)
            p = projective_plane(n, check=False)
            OA = projective_plane_to_OA(p)
        else:
            if existence:
                return True
            p = projective_plane(n, check=False)
            OA = [l[:k] for l in projective_plane_to_OA(p)]

    # Constructions from the database
    elif n in OA_constructions and k <= OA_constructions[n][0]:
        if existence:
            return True
        _, construction = OA_constructions[n]

        OA = OA_from_wider_OA(construction(),k)

    elif (t == 2 and transversal_design not in who_asked and
          transversal_design(k,n,existence=True,who_asked=who_asked+(orthogonal_array,)) is not Unknown):

        # forward existence
        if transversal_design(k,n,existence=True,who_asked=who_asked+(orthogonal_array,)):
            if existence:
                return True
            else:
                TD = transversal_design(k,n,check=False,who_asked=who_asked+(orthogonal_array,))
                OA = [[x%n for x in R] for R in TD]

        # forward non-existence
        else:
            if existence:
                return False
            raise EmptySetError("There exists no OA"+str((k,n))+"!")

    # Section 6.5.1 from [Stinson2004]
    elif (t == 2 and mutually_orthogonal_latin_squares not in who_asked and
          mutually_orthogonal_latin_squares(n,k-2, existence=True,who_asked=who_asked+(orthogonal_array,)) is not Unknown):

        # forward existence
        if mutually_orthogonal_latin_squares(n,k-2, existence=True,who_asked=who_asked+(orthogonal_array,)):
            if existence:
                return True
            else:
                mols = mutually_orthogonal_latin_squares(n,k-2,who_asked=who_asked+(orthogonal_array,))
                OA = [[i,j]+[m[i,j] for m in mols]
                      for i in range(n) for j in range(n)]
        # forward non-existence
        else:
            if existence:
                return False
            raise EmptySetError("There exists no OA"+str((k,n))+"!")

    else:
        if existence:
            return Unknown
        raise NotImplementedError("I don't know how to build this orthogonal array!")

    if check:
        assert is_orthogonal_array(OA,k,n,t)

    return OA

def OA_from_quasi_difference_matrix(M,G,add_col=True):
    r"""
    Returns an Orthogonal Array from a Quasi-Difference matrix

    **Difference Matrices**

    Let `G` be a group of order `g`. A *difference matrix* `M` is a `k \times g`
    matrix with entries from `G` such that for any `1\leq i < j < k` the set
    `\{d_{il}-d_{jl}:1\leq l \leq g\}` is equal to `G`.

    By concatenating the `g` matrices `M+x` (where `x\in G`), one obtains a
    matrix of size `x\times g^2` which is also an `OA(k,g)`.

    **Quasi-difference Matrices**

    A quasi-difference matrix is a difference matrix with missing entries. The
    construction above can be applied again in this case, where the missing
    entries in each column of `M` are replaced by unique values on which `G` has
    a trivial action.

    This produces an incomplete orthogonal array with a "hole" (i.e. missing
    rows) of size 'u' (i.e. the number of missing values per row of `M`). If
    there exists an `OA(k,u)`, then adding the rows of this `OA(k,u)` to the
    incomplete orthogonal array should lead to an OA...

    **Formal definition** (from the Handbook of Combinatorial Designs [DesignHandbook]_)

    Let `G` be an abelian group of order `n`. A
    `(n,k;\lambda,\mu;u)`-quasi-difference matrix (QDM) is a matrix `Q=(q_{ij})`
    with `k` rows and `\lambda(n-1+2u)+\mu` columns, with each entry either
    empty or containing an element of `G`. Each row contains exactly `\lambda u`
    entries, and each column contains at most one empty entry. Furthermore, for
    each `1 \leq i < j \leq k` the multiset

    .. MATH::

        \{ q_{il} - q_{jl}: 1 \leq l \leq \lambda (n-1+2u)+\mu, \text{ with }q_{il}\text{ and }q_{jl}\text{ not  empty}\}

    contains every nonzero element of `G` exactly `\lambda` times, and contains
    0 exactly `\mu` times.

    **Construction**

    If a `(n,k;\lambda,\mu;u)`-QDM exists and `\mu \leq \lambda`, then an
    `ITD_\lambda (k,n+u;u)` exists. Start with a `(n,k;\lambda,\mu;u)`-QDM `A`
    over the group `G`. Append `\lambda-\mu` columns of zeroes. Then select `u`
    elements `\infty_1,\dots,\infty_u` not in `G`, and replace the empty
    entries, each by one of these infinite symbols, so that `\infty_i` appears
    exactly once in each row. Develop the resulting matrix over the group `G`
    (leaving infinite symbols fixed), to obtain a `k\times \lambda (n^2+2nu)`
    matrix `T`. Then `T` is an orthogonal array with `k` rows and index
    `\lambda`, having `n+u` symbols and one hole of size `u`.

    Adding to `T` an `OA(k,u)` with elements `\infty_1,\dots,\infty_u` yields
    the `ITD_\lambda(k,n+u;u)`.

    For more information, see the Handbook of Combinatorial Designs
    [DesignHandbook]_ or
    `<http://web.cs.du.edu/~petr/milehigh/2013/Colbourn.pdf>`_.

    INPUT:

    - ``M`` -- the difference matrix whose entries belong to ``G``

    - ``G`` -- a group

    - ``add_col`` (boolean) -- whether to add a column to the final OA equal to
      `(x_1,\dots,x_g,x_1,\dots,x_g,\dots)` where `G=\{x_1,\dots,x_g\}`.

    EXAMPLES::

        sage: _ = designs.orthogonal_array(6,20,2) # indirect doctest
    """
    Gn = G.cardinality()
    k = len(M)+bool(add_col)
    G_to_int = {v:i for i,v in enumerate(G)}

    new_M = []
    for line in M:
        new_line = []
        # Concatenating the line+x, for all x \in G
        for g in G:
            inf = Gn
            for x in line:
                if x is None:
                    new_line.append(inf)
                    inf = inf + 1
                else:
                    new_line.append(G_to_int[g+G(x)])
        new_M.append(new_line)

    if add_col:
        new_M.append([i%(Gn) for i in range(len(new_line))])

    # new_M = transpose(new_M)
    new_M = zip(*new_M)

    # Filling holes with a smaller orthogonal array
    if inf > Gn:
        for L in orthogonal_array(k,inf-Gn,2):
            new_M.append(tuple([x+Gn for x in L]))

    return new_M

def OA_from_Vmt(m,t,V):
    r"""
    Returns an Orthogonal Array from a V(m,t)

    *Definition*

    Let `q` be a prime power and let `q=mt+1` for `m,t` integers. Let `\omega`
    be a primitive element of `\mathbb{F}_q`. A `V(m,t)` vector is a vector
    `(a_1,\dots,a_{m+1}` for which, for each `1\leq k < m`, the differences

    .. MATH::

        \{a_{i+k}-a_i:1\leq i \leq m+1,i+k\neq m+2\}

    represent the `m` cyclotomic classes of `\mathbb_{mt+1}` (compute subscripts
    modulo `m+2`). In other words, for fixed `k`, is
    `a_{i+k}-a_i=\omega^{mx+\alpha}` and `a_{j+k}-a_j=\omega^{my+\beta}` then
    `\alpha\not\equiv\beta \mod{m}`

    *Construction of a quasi-difference matrix from a `V(m,t)` vector*

    Starting with a `V(m,t)` vector `(a_1,\dots,a_{m+1})`, form a single column
    of length `m+2` whose first entry is empty, and whose remaining entries are
    `(a_1,\dots,a_{m+1})`. Form `t` columns by multiplying this column by the
    `t` th roots, i.e. the powers of `\omega^m`. From each of these `t` columns,
    form `m+2` columns by taking the `m+2` cyclic shifts of the column. The
    result is a `(a,m+2;1,0;t)-QDM`.

    For more information, refer to the Handbook of Combinatorial Designs
    [DesignHandbook]_.

    INPUT:

    - ``m,t`` (integers)

    - ``V`` -- the vector `V(m,t)`.

    .. SEEALSO::

        :func:`OA_from_quasi_difference_matrix`

    EXAMPLES::

        sage: _ = designs.orthogonal_array(6,46) # indirect doctest
    """
    from sage.rings.finite_rings.constructor import FiniteField
    q = m*t+1
    Fq = FiniteField(q)
    w = Fq.primitive_element()

    # Cyclic shift of a list
    cyclic_shift = lambda l,i : l[-i:]+l[:-i]

    M = []
    wm = w**m
    for i in range(t):
        L = [None]
        for e in V:
            L.append(e*wm**i)
        for ii in range(m+2):
            M.append(cyclic_shift(L,ii))

    M.append([0]*q)
    M = zip(*M)
    M = OA_from_quasi_difference_matrix(M,Fq,add_col = False)

    return M

def OA_from_wider_OA(OA,k):
    r"""
    Returns the first `k` columns of `OA`.

    If `OA` has `k` columns, this function returns `OA` immediately.

    INPUT:

    - ``OA`` -- an orthogonal array.

    - ``k`` (integer)

    EXAMPLES::

        sage: from sage.combinat.designs.orthogonal_arrays import OA_from_wider_OA
        sage: OA_from_wider_OA(designs.orthogonal_array(6,20,2),1)[:5]
        [(19,), (0,), (0,), (7,), (1,)]
        sage: _ = designs.orthogonal_array(5,46) # indirect doctest

    """
    if len(OA[0]) == k:
        return OA
    return [L[:k] for L in OA]


def is_orthogonal_array(M,k,n,t,verbose=False):
    r"""
    Check that the integer matrix `M` is an `OA(k,n,t)`.

    See :func:`~sage.combinat.designs.orthogonal_arrays.orthogonal_array`
    for a definition.

    INPUT:

    - ``M`` -- an integer matrix of size `k^t \times n`

    - ``k, n, t`` -- integers

    - ``verbose`` -- boolean, if ``True`` provide an information on where ``M``
      fails to be an `OA(k,n,t)`.

    EXAMPLES::

        sage: OA = designs.orthogonal_array(5,9,check=True) # indirect doctest
        sage: from sage.combinat.designs.orthogonal_arrays import is_orthogonal_array
        sage: is_orthogonal_array(OA, 5, 9, 2)
        True
        sage: is_orthogonal_array(OA, 4, 5, 2)
        False
    """
    if t != 2:
        raise NotImplementedError("only implemented for t=2")

    if len(M) != n**2:
        if verbose:
            print "wrong number of rows"
        return False

    if any(len(l) != k for l in M):
        if verbose:
            print "a row has the wrong size"
        return False

    from itertools import combinations
    for S in combinations(range(k),2):
        fs = frozenset([tuple([l[i] for i in S]) for l in M])
        if len(fs) != n**2:
            if verbose:
                print "for the choice %s of columns we do not get all tuples"%(S,)
            return False

    return True<|MERGE_RESOLUTION|>--- conflicted
+++ resolved
@@ -134,13 +134,11 @@
         sage: designs.transversal_design(6, 12, existence=True)
         True
 
-<<<<<<< HEAD
         sage: designs.transversal_design(6, 20, existence = True)
         True
         sage: designs.transversal_design(7, 20, existence = True)
         Unknown
 
-=======
     If you ask for a transversal design that Sage is not able to build then an
     ``EmptySetError`` or a ``NotImplementedError`` is raised::
 
@@ -169,12 +167,11 @@
         sage: designs.transversal_design(None, 6, existence=True)
         3
         sage: designs.transversal_design(None, 20, existence=True)
-        5
+        6
         sage: designs.transversal_design(None, 30, existence=True)
-        4
+        6
         sage: designs.transversal_design(None, 120, existence=True)
         8
->>>>>>> a97434f3
 
     TESTS:
 
@@ -679,12 +676,7 @@
         sage: designs.orthogonal_array(4,2)
         Traceback (most recent call last):
         ...
-<<<<<<< HEAD
         EmptySetError: No Orthogonal Array exists when k>=n+t except when n=1
-        sage: designs.orthogonal_array(16,1)
-        [[0, 0, 0, 0, 0, 0, 0, 0, 0, 0, 0, 0, 0, 0, 0, 0]]
-=======
-        EmptySetError: No Orthogonal Array exists when k>=n+t
         sage: designs.orthogonal_array(12,20)
         Traceback (most recent call last):
         ...
@@ -697,7 +689,7 @@
         False
         sage: designs.orthogonal_array(12,20,existence=True)
         Unknown
->>>>>>> a97434f3
+
     """
     from sage.rings.finite_rings.constructor import FiniteField
     from latin_squares import mutually_orthogonal_latin_squares
