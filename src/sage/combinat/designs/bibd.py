--- conflicted
+++ resolved
@@ -638,11 +638,7 @@
         n = len(X)
         N = (k-1)*n+1
         if not (n,k) in base_cases:
-<<<<<<< HEAD
-            base_cases[n,k] = _relabel_bibd(BalancedIncompleteBlockDesign(N,k).blocks(),N)
-=======
-            base_cases[n,k] = _relabel_bibd(balanced_incomplete_block_design(N,k).blcks,N)
->>>>>>> 16a0c5db
+            base_cases[n,k] = _relabel_bibd(balanced_incomplete_block_design(N,k).blocks(),N)
 
         for XX in base_cases[n,k]:
             if N-1 in XX:
