r"""
Ambient lattices and ambient spaces
"""
#*****************************************************************************
#       Copyright (C) 2008-2009 Daniel Bump
#       Copyright (C) 2008-2013 Nicolas M. Thiery <nthiery at users.sf.net>
#
#  Distributed under the terms of the GNU General Public License (GPL)
#                  http://www.gnu.org/licenses/
#*****************************************************************************
from sage.misc.cachefunc import cached_method
from sage.combinat.free_module import CombinatorialFreeModule, CombinatorialFreeModuleElement
from weight_lattice_realizations import WeightLatticeRealizations
from sage.rings.all import ZZ, QQ
from sage.misc.cachefunc import ClearCacheOnPickle
from sage.modules.free_module_element import vector
<<<<<<< HEAD
=======
from sage.sets.family import Family
from sage.rings.finite_rings.integer_mod import Mod
>>>>>>> 94085782

class AmbientSpace(ClearCacheOnPickle, CombinatorialFreeModule):
    r"""
    Abstract class for ambient spaces

    All subclasses should implement a class method
    ``smallest_base_ring`` taking a Cartan type as input, and a method
    ``dimension`` working on a partially initialized instance with
    just ``root_system`` as attribute. There is no safe default
    implementation for the later, so none is provided.

    EXAMPLES::

        sage: AL = RootSystem(['A',2]).ambient_lattice()

    .. NOTE:: This is only used so far for finite root systems.

    Caveat: Most of the ambient spaces currently have a basis indexed
    by `0,\dots, n`, unlike the usual mathematical convention::

        sage: e = AL.basis()
        sage: e[0], e[1], e[2]
        ((1, 0, 0), (0, 1, 0), (0, 0, 1))

    This will be cleaned up!

    .. SEEALSO::

        - :class:`sage.combinat.root_system.type_A.AmbientSpace`
        - :class:`sage.combinat.root_system.type_B.AmbientSpace`
        - :class:`sage.combinat.root_system.type_C.AmbientSpace`
        - :class:`sage.combinat.root_system.type_D.AmbientSpace`
        - :class:`sage.combinat.root_system.type_E.AmbientSpace`
        - :class:`sage.combinat.root_system.type_F.AmbientSpace`
        - :class:`sage.combinat.root_system.type_G.AmbientSpace`
        - :class:`sage.combinat.root_system.type_dual.AmbientSpace`
        - :class:`sage.combinat.root_system.type_affine.AmbientSpace`

    TESTS::

        sage: types = CartanType.samples(crystallographic = True)+[CartanType(["A",2],["C",5])]
        sage: for e in [ct.root_system().ambient_space() for ct in types]:
        ...            TestSuite(e).run()
    """
    def __init__(self, root_system, base_ring):
        """
        EXAMPLES::

            sage: e = RootSystem(['A',3]).ambient_lattice()
            sage: s = e.simple_reflections()

            sage: L = RootSystem(['A',3]).coroot_lattice()
            sage: e.has_coerce_map_from(L)
            True
            sage: e(L.simple_root(1))
            (1, -1, 0, 0)
        """
        self.root_system = root_system
        CombinatorialFreeModule.__init__(self, base_ring,
                                         range(0,self.dimension()),
                                         element_class = AmbientSpaceElement,
                                         prefix='e',
                                         category = WeightLatticeRealizations(base_ring))
        coroot_lattice = self.root_system.coroot_lattice()
        coroot_lattice.module_morphism(self.simple_coroot, codomain=self).register_as_coercion()

        # FIXME: here for backward compatibility;
        # Should we use dimension everywhere?
        self.n = self.dimension()
        ct = root_system.cartan_type()
        if ct.is_irreducible() and ct.type() == 'E':
            self._v0 = self([0,0,0,0,0, 0,1, 1])
            self._v1 = self([0,0,0,0,0,-2,1,-1])


    def _test_norm_of_simple_roots(self, **options):
        """
        Tests that the norm of the roots is, up to an overal constant factor,
        given by the symmetrizer of the Cartan matrix.

        .. seealso:: :class:`TestSuite`

        EXAMPLES::

            sage: e = RootSystem(['F',4]).ambient_space()
            sage: e._test_norm_of_simple_roots()
        """
        tester = self._tester(**options)
        T = self.cartan_type()
        D = T.symmetrizer()
        alpha = self.simple_roots()
        for C in T.dynkin_diagram().connected_components():
            tester.assertEquals(len( set( alpha[i].scalar(alpha[i]) / D[i] for i in C ) ), 1)

    # FIXME: attribute or method?
    def dimension(self):
        """
        Returns the dimension of this ambient space.

        EXAMPLES::

            sage: from sage.combinat.root_system.ambient_space import AmbientSpace
            sage: e = RootSystem(['F',4]).ambient_space()
            sage: AmbientSpace.dimension(e)
            Traceback (most recent call last):
            ...
            NotImplementedError

        """
        raise NotImplementedError

    @classmethod
    def smallest_base_ring(cls, cartan_type=None):
        """
        Returns the smallest ground ring over which the ambient space can be realized.

        This class method will get called with the Cartan type as
        input. This default implementation returns `\QQ`; subclasses
        should override it as appropriate.

        EXAMPLES::

            sage: e = RootSystem(['F',4]).ambient_space()
            sage: e.smallest_base_ring()
            Rational Field
        """
        return QQ

    def _repr_(self):
        """
        EXAMPLES::

            sage: RootSystem(['A',4]).ambient_lattice()    # indirect doctest
            Ambient lattice of the Root system of type ['A', 4]
            sage: RootSystem(['B',4]).ambient_space()
            Ambient space of the Root system of type ['B', 4]

        """
        return self._name_string()

    def _name_string(self, capitalize=True, base_ring=False, type=True):
        """
        EXAMPLES::

            sage: RootSystem(['A',4]).ambient_lattice()._name_string()
            "Ambient lattice of the Root system of type ['A', 4]"

        """
        return self._name_string_helper("ambient", capitalize=capitalize, base_ring=base_ring, type=type)

    def __call__(self, v):
        """
        TESTS::

            sage: R = RootSystem(['A',4]).ambient_lattice()
            sage: R([1,2,3,4,5])
            (1, 2, 3, 4, 5)
            sage: len(R([1,0,0,0,0]).monomial_coefficients())
            1
        """
        # This adds coercion from a list
        if isinstance(v, (list, tuple)):
            K = self.base_ring()
            return self._from_dict(dict((i,K(c)) for i,c in enumerate(v) if c))
        else:
            return CombinatorialFreeModule.__call__(self, v)


    def __getitem__(self,i):
        """
        Note that indexing starts at 1.

        EXAMPLES::

            sage: e = RootSystem(['A',2]).ambient_lattice()
            sage: e[1]
            (1, 0, 0)
            sage: e[0]
            Traceback (most recent call last):
            ...
            IndexError: value out of range
        """
        if not (i > 0 and i <= self.dimension()):
            raise IndexError("value out of range")
        return self.monomial(i-1)

    def coroot_lattice(self):
        """
        EXAMPLES::

            sage: e = RootSystem(["A", 3]).ambient_lattice()
            sage: e.coroot_lattice()
            Ambient lattice of the Root system of type ['A', 3]
        """
        return self

    def simple_coroot(self, i):
        r"""
        Returns the i-th simple coroot, as an element of this space

        EXAMPLES::

            sage: R = RootSystem(["A",3])
            sage: L = R.ambient_lattice()
            sage: L.simple_coroot(1)
            (1, -1, 0, 0)
            sage: L.simple_coroot(2)
            (0, 1, -1, 0)
            sage: L.simple_coroot(3)
            (0, 0, 1, -1)
        """
        return self.simple_root(i).associated_coroot()

    def reflection(self, root, coroot=None):
        """
        EXAMPLES::

            sage: e = RootSystem(["A", 3]).ambient_lattice()
            sage: a = e.simple_root(0); a
            (-1, 0, 0, 0)
            sage: b = e.simple_root(1); b
            (1, -1, 0, 0)
            sage: s_a = e.reflection(a)
            sage: s_a(b)
            (0, -1, 0, 0)

        """
        # TODO: get rid of this as one can use the generic implementation
        # (i.e. scalar and associated coroot are implemented)
        return lambda v: v - root.base_ring()(2*root.inner_product(v)/root.inner_product(root))*root

    @cached_method
    def fundamental_weight(self, i):
        """
        Returns the fundamental weight `\Lambda_i` in ``self``

        In several of the ambient spaces, it is more convenient to
        construct all fundamental weights at once. To support this, we
        provide this default implementation of ``fundamental_weight``
        using the method ``fundamental_weights``. Beware that this
        will cause a loop if neither ``fundamental_weight`` nor
        ``fundamental_weights`` is implemented.

        EXAMPLES::

            sage: e =  RootSystem(['F',4]).ambient_space()
            sage: e.fundamental_weight(3)
            (3/2, 1/2, 1/2, 1/2)

            sage: e =  RootSystem(['G',2]).ambient_space()
            sage: e.fundamental_weight(1)
            (1, 0, -1)

            sage: e =  RootSystem(['E',6]).ambient_space()
            sage: e.fundamental_weight(3)
            (-1/2, 1/2, 1/2, 1/2, 1/2, -5/6, -5/6, 5/6)
        """
        return self.fundamental_weights()[i]

    def __cmp__(self, other):
        """
        EXAMPLES::

            sage: e1 = RootSystem(['A',3]).ambient_lattice()
            sage: e2 = RootSystem(['B',3]).ambient_lattice()
            sage: e1 == e1
            True
            sage: e1 == e2
            False
        """
        if self.__class__ != other.__class__:
            return cmp(self.__class__, other.__class__)
        if self.root_system != other.root_system:
            return cmp(self.root_system, other.root_system)
        return 0

    def from_vector_notation(self, weight, style="lattice"):
        """
        INPUT:

        - ``weight`` - a vector or tuple representing a weight

        Returns an element of self. If the weight lattice is not
        of full rank, it coerces it into the weight lattice, or
        its ambient space by orthogonal projection. This arises
        in two cases: for SL(r+1), the weight lattice is
        contained in a hyperplane of codimension one in the ambient,
        space, and for types E6 and E7, the weight lattice is
        contained in a subspace of codimensions 2 or 3, respectively.

        If style="coroots" and the data is a tuple of integers, it
        is assumed that the data represent a linear combination of
        fundamental weights. If style="coroots", and the root lattice
        is not of full rank in the ambient space, it is projected
        into the subspace corresponding to the semisimple derived group.
        This arises with Cartan type A, E6 and E7.

        EXAMPLES::

            sage: RootSystem("A2").ambient_space().from_vector_notation((1,0,0))
            (1, 0, 0)
            sage: RootSystem("A2").ambient_space().from_vector_notation([1,0,0])
            (1, 0, 0)
            sage: RootSystem("A2").ambient_space().from_vector_notation((1,0),style="coroots")
            (2/3, -1/3, -1/3)
        """
        if style == "coroots" and isinstance(weight, tuple) and all(xv in ZZ for xv in weight):
            weight = self.linear_combination(zip(self.fundamental_weights(), weight))

        x = self(weight)

        if style == "coroots":
            cartan_type = self.cartan_type()
            if cartan_type.is_irreducible() and cartan_type.type() == 'E':
                if cartan_type.rank() == 6:
                    x = x.coerce_to_e6()
                if cartan_type.rank() == 7:
                    x = x.coerce_to_e7()
            else:
                x = x.coerce_to_sl()
        return x

    def to_ambient_space_morphism(self):
        r"""
        Return the identity map on ``self``.

        This is present for uniformity of use; the corresponding method
        for abstract root and weight lattices/spaces, is not trivial.
<<<<<<< HEAD
=======

        """
        def id(x):
            return x
        return id

    @cached_method
    def fundamental_coweights(self):
        r"""
        The family of fundamental coweights.

        Only implemented for finite type.

        EXAMPLES::

            sage: CartanType("A2").root_system().ambient_space().fundamental_coweights()
            Finite family {1: (1, 0, 0), 2: (1, 1, 0)}
            sage: CartanType("B2").root_system().ambient_space().fundamental_coweights()
            Finite family {1: (1, 0), 2: (1, 1)}
            sage: CartanType("C2").root_system().ambient_space().fundamental_coweights()
            Finite family {1: (1, 0), 2: (1/2, 1/2)}
            sage: CartanType("G2").root_system().ambient_space().fundamental_coweights()
            Finite family {1: (1, 0, -1), 2: (2/3, -1/3, -1/3)}

        """
        if not self.cartan_type().is_finite():
            raise NotImplementedError

        def constant_of_proportionality(v, w):
            i = v.support()[0]
            return w[i]/v[i]

        return Family(dict([[i, constant_of_proportionality(self.simple_root(i),self.simple_coroot(i))*self.fundamental_weight(i)] for i in self.cartan_type().index_set()]))

class AmbientSpaceElement(CombinatorialFreeModuleElement):
    def __hash__(self):
        """
        EXAMPLES::
>>>>>>> 94085782

        """
        def id(x):
            return x
        return id

class AmbientSpaceElement(CombinatorialFreeModuleElement):
    # For backward compatibility
    def _repr_(self):
        """
        EXAMPLES::

            sage: e = RootSystem(['A',2]).ambient_space()
            sage: e.simple_root(0)    # indirect doctest
            (-1, 0, 0)
        """
        return str(self.to_vector())

    def inner_product(self, lambdacheck):
        """
        The scalar product with elements of the coroot lattice
        embedded in the ambient space.

        EXAMPLES::

            sage: e = RootSystem(['A',2]).ambient_space()
            sage: a = e.simple_root(0); a
            (-1, 0, 0)
            sage: a.inner_product(a)
            2
        """
        self_mc = self._monomial_coefficients
        lambdacheck_mc = lambdacheck._monomial_coefficients

        result = self.parent().base_ring().zero()
        for t,c in lambdacheck_mc.iteritems():
            if t not in self_mc:
                continue
            result += c*self_mc[t]
        return result

    scalar = inner_product
    dot_product = inner_product

    def associated_coroot(self):
        """
        EXAMPLES::

            sage: e = RootSystem(['F',4]).ambient_space()
            sage: a = e.simple_root(0); a
            (1/2, -1/2, -1/2, -1/2)
            sage: a.associated_coroot()
            (1, -1, -1, -1)

        """
        # FIXME: make it work over ZZ!
        return self * self.base_ring()(2/self.inner_product(self))

    def is_positive_root(self):
        """
        EXAMPLES::

            sage: R = RootSystem(['A',3]).ambient_space()
            sage: r=R.simple_root(1)+R.simple_root(2)
            sage: r.is_positive_root()
            True
            sage: r=R.simple_root(1)-R.simple_root(2)
            sage: r.is_positive_root()
            False
        """
        return self.parent().rho().scalar(self) > 0

    def coerce_to_sl(self):
        """
        For type ['A',r], this coerces the element of the ambient space into the
        root space by orthogonal projection. The root space has codimension one
        and corresponds to the Lie algebra of SL(r+1,CC), whereas the full weight
        space corresponds to the Lie algebra of GL(r+1,CC). So this operation
        corresponds to multiplication by a (possibly fractional) power of the
        determinant to give a weight determinant one.

        EXAMPLES::

            sage: [fw.coerce_to_sl() for fw in RootSystem("A2").ambient_space().fundamental_weights()]
            [(2/3, -1/3, -1/3), (1/3, 1/3, -2/3)]
            sage: L = RootSystem("A2xA3").ambient_space()
            sage: L([1,2,3,4,5,0,0]).coerce_to_sl()
            (-1, 0, 1, 7/4, 11/4, -9/4, -9/4)
        """
        cartan_type = self.parent().cartan_type()
        x = self
        if cartan_type.is_atomic():
            if cartan_type.type() == 'A':
                x = x - self.parent().det(sum(x.to_vector())/(self.parent().dimension()))
        else:
            xv = x.to_vector()
            shifts = cartan_type._shifts
            types = cartan_type.component_types()
            for i in range(len(types)):
                if cartan_type.component_types()[i][0] == 'A':
                    s = self.parent().ambient_spaces()[i].det(sum(xv[shifts[i]:shifts[i+1]])/(types[i][1]+1))
                    x = x - self.parent().inject_weights(i, s)
        return x

    def coerce_to_e7(self):
        """
        For type E8, this orthogonally projects the given element of
        the E8 root lattice into the E7 root lattice. This operation on
        weights corresponds to intersection with the semisimple subgroup E7.

        EXAMPLES::

            sage: [b.coerce_to_e7() for b in RootSystem("E8").ambient_space().basis()]
            [(1, 0, 0, 0, 0, 0, 0, 0), (0, 1, 0, 0, 0, 0, 0, 0),
             (0, 0, 1, 0, 0, 0, 0, 0), (0, 0, 0, 1, 0, 0, 0, 0),
             (0, 0, 0, 0, 1, 0, 0, 0), (0, 0, 0, 0, 0, 1, 0, 0),
             (0, 0, 0, 0, 0, 0, 1/2, -1/2), (0, 0, 0, 0, 0, 0, -1/2, 1/2)]
        """
        x = self
        v0 = self.parent()._v0
        ret = x - (x.inner_product(v0)/2)*v0
        return ret

    def coerce_to_e6(self):
        """
        For type E7 or E8, orthogonally projects an element of the root lattice
        into the E6 root lattice. This operation on weights corresponds to
        intersection with the semisimple subgroup E6.

        EXAMPLES::

            sage: [b.coerce_to_e6() for b in RootSystem("E8").ambient_space().basis()]
            [(1, 0, 0, 0, 0, 0, 0, 0), (0, 1, 0, 0, 0, 0, 0, 0), (0, 0, 1, 0, 0, 0, 0, 0),
            (0, 0, 0, 1, 0, 0, 0, 0), (0, 0, 0, 0, 1, 0, 0, 0), (0, 0, 0, 0, 0, 1/3, 1/3, -1/3),
            (0, 0, 0, 0, 0, 1/3, 1/3, -1/3), (0, 0, 0, 0, 0, -1/3, -1/3, 1/3)]
        """
        x = self
        v0 = self.parent()._v0
        v1 = self.parent()._v1
        x = x - (x.inner_product(v0)/2)*v0
        return  x - (x.inner_product(v1)/6)*v1

    def to_weight_space(self, base_ring = None):
        r"""
        Map ``self`` to the weight space.

        ..warning::

            Implemented for finite Cartan type.

        EXAMPLES::

            sage: b = CartanType(['B',2]).root_system().ambient_space().from_vector(vector([1,-2])); b
            (1, -2)
            sage: b.to_weight_space()
            3*Lambda[1] - 4*Lambda[2]
            sage: b = CartanType(['B',2]).root_system().ambient_space().from_vector(vector([1/2,0])); b
            (1/2, 0)
            sage: b.to_weight_space()
            1/2*Lambda[1]
            sage: b.to_weight_space(ZZ)
            Traceback (most recent call last):
            ...
            TypeError: no conversion of this rational to integer
            sage: b = CartanType(['G',2]).root_system().ambient_space().from_vector(vector([4,-5,1])); b
            (4, -5, 1)
            sage: b.to_weight_space()
            -6*Lambda[1] + 5*Lambda[2]

        """
        L = self.parent()
        if base_ring is None:
            base_ring = L.base_ring()
        return L.root_system.weight_lattice().from_vector(vector(base_ring, [self.scalar(v) for v in L.simple_coroots()]))

    def to_ambient(self):
        r"""
        Map ``self`` to the ambient space.

        This exists for uniformity. Its analogue for root and weight lattice realizations,
        is not trivial.

        EXAMPLES::

            sage: v = CartanType(['C',3]).root_system().ambient_space().an_element(); v
            (2, 2, 3)
            sage: v.to_ambient()
            (2, 2, 3)

        """
<<<<<<< HEAD
        return self
=======
        return self

    def in_root_lattice(self):
        r"""
        Is ``self`` in the root lattice?

        EXAMPLES::

            sage: L0 = CartanType("B2").root_system().ambient_space()
            sage: L0.fundamental_weight(1).in_root_lattice()
            True
            sage: L0.fundamental_weight(2).in_root_lattice()
            False
            sage: L0 = CartanType("C2").root_system().ambient_space()
            sage: L0.fundamental_weight(1).in_root_lattice()
            False
            sage: L0.fundamental_weight(2).in_root_lattice()
            True

        """
        cartan_type = self.parent().cartan_type()
        if not cartan_type.is_finite():
            raise NotImplementedError
        if cartan_type.letter == 'A':
            if Mod(ZZ(QQ.sum(self.coefficients())),1+cartan_type.n) != 0:
                return False
        return all( self.scalar(v) in ZZ for v in self.parent().fundamental_coweights())
>>>>>>> 94085782
<|MERGE_RESOLUTION|>--- conflicted
+++ resolved
@@ -14,11 +14,8 @@
 from sage.rings.all import ZZ, QQ
 from sage.misc.cachefunc import ClearCacheOnPickle
 from sage.modules.free_module_element import vector
-<<<<<<< HEAD
-=======
 from sage.sets.family import Family
 from sage.rings.finite_rings.integer_mod import Mod
->>>>>>> 94085782
 
 class AmbientSpace(ClearCacheOnPickle, CombinatorialFreeModule):
     r"""
@@ -347,8 +344,6 @@
 
         This is present for uniformity of use; the corresponding method
         for abstract root and weight lattices/spaces, is not trivial.
-<<<<<<< HEAD
-=======
 
         """
         def id(x):
@@ -382,17 +377,6 @@
             return w[i]/v[i]
 
         return Family(dict([[i, constant_of_proportionality(self.simple_root(i),self.simple_coroot(i))*self.fundamental_weight(i)] for i in self.cartan_type().index_set()]))
-
-class AmbientSpaceElement(CombinatorialFreeModuleElement):
-    def __hash__(self):
-        """
-        EXAMPLES::
->>>>>>> 94085782
-
-        """
-        def id(x):
-            return x
-        return id
 
 class AmbientSpaceElement(CombinatorialFreeModuleElement):
     # For backward compatibility
@@ -578,9 +562,6 @@
             (2, 2, 3)
 
         """
-<<<<<<< HEAD
-        return self
-=======
         return self
 
     def in_root_lattice(self):
@@ -607,5 +588,4 @@
         if cartan_type.letter == 'A':
             if Mod(ZZ(QQ.sum(self.coefficients())),1+cartan_type.n) != 0:
                 return False
-        return all( self.scalar(v) in ZZ for v in self.parent().fundamental_coweights())
->>>>>>> 94085782
+        return all( self.scalar(v) in ZZ for v in self.parent().fundamental_coweights())