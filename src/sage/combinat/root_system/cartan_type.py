r"""
Cartan types

Loosely speaking, Dynkin diagrams (or equivalently Cartan matrices)
are graphs which are used to classify root systems, Coxeter and Weyl
groups, Lie algebras, Lie groups, crystals, etc. up to an
isomorphism. *Cartan types* are a standard set of names for those
Dynkin diagrams (see :wikipedia:`Dynkin_diagram`).

Let us consider, for example, the Cartan type `A_4`::

    sage: T = CartanType(['A', 4])
    sage: T
    ['A', 4]

It is the name of the following Dynkin diagram::

    sage: DynkinDiagram(T)
    O---O---O---O
    1   2   3   4
    A4

.. NOTE::

    For convenience, the following shortcuts are available::

        sage: DynkinDiagram(['A',4])
        O---O---O---O
        1   2   3   4
        A4
        sage: DynkinDiagram('A4')
        O---O---O---O
        1   2   3   4
        A4
        sage: T.dynkin_diagram()
        O---O---O---O
        1   2   3   4
        A4

See :class:`~sage.combinat.root_system.dynkin_diagram.DynkinDiagram`
for how to further manipulate Dynkin diagrams.

From this data (the *Cartan datum*), one can construct the associated
root system::

    sage: RootSystem(T)
    Root system of type ['A', 4]

The associated Weyl group of `A_n` is the symmetric group `S_{n+1}`::

    sage: W = WeylGroup(T)
    sage: W
    Weyl Group of type ['A', 4] (as a matrix group acting on the ambient space)
    sage: W.cardinality()
    120

while the Lie algebra is `sl_{n+1}`, and the Lie group `SL_{n+1}`
(TODO: illustrate this once this is implemented).

One may also construct crystals associated to various Dynkin diagrams.
For example::

    sage: C = CrystalOfLetters(T)
    sage: C
    The crystal of letters for type ['A', 4]
    sage: C.list()
    [1, 2, 3, 4, 5]

    sage: C = CrystalOfTableaux(T, shape=[2])
    sage: C
    The crystal of tableaux of type ['A', 4] and shape(s) [[2]]
    sage: C.cardinality()
    15

Here is a sample of all the finite irreducible crystallographic Cartan
types::

    sage: CartanType.samples(finite = True, crystallographic = True)
    [['A', 1], ['A', 5], ['B', 1], ['B', 5], ['C', 1], ['C', 5], ['D', 2], ['D', 3], ['D', 5],
     ['E', 6], ['E', 7], ['E', 8], ['F', 4], ['G', 2]]

One can also get latex representations of the crystallographic Cartan
types and their corresponding Dynkin diagrams::

    sage: [latex(ct) for ct in CartanType.samples(crystallographic=True)]
    [A_{1}, A_{5}, B_{1}, B_{5}, C_{1}, C_{5}, D_{2}, D_{3}, D_{5},
     E_6, E_7, E_8, F_4, G_2,
     A_{1}^{(1)}, A_{5}^{(1)}, B_{1}^{(1)}, B_{5}^{(1)}, C_{1}^{(1)}, C_{5}^{(1)}, D_{3}^{(1)}, D_{5}^{(1)},
     E_6^{(1)}, E_7^{(1)}, E_8^{(1)}, F_4^{(1)}, G_2^{(1)},
     BC_{1}^{(2)}, BC_{5}^{(2)},
     B_{5}^{(1)\vee}, C_{4}^{(1)\vee}, F_4^{(1)\vee}, G_2^{(1)\vee}, BC_{1}^{(2)\vee}, BC_{5}^{(2)\vee}]
    sage: view([DynkinDiagram(ct) for ct in CartanType.samples(crystallographic=True)]) # not tested

Non-crystallographic Cartan types are also partially supported::

    sage: CartanType.samples(finite = True, crystallographic = False)
    [['I', 5], ['H', 3], ['H', 4]]

In Sage, a Cartan type is used as a database of type-specific
information and algorithms (see e.g. :mod:`sage.combinat.root_system.type_A`).
This database includes how to construct the Dynkin diagram, the ambient space
for the root system (see :wikipedia:`Root_system`), and further
mathematical properties::

    sage: T.is_finite(), T.is_simply_laced(), T.is_affine(), T.is_crystallographic()
    (True, True, False, True)

It will eventually include Coxeter numbers, etc.

In particular, a Sage Cartan type is endowed with a fixed choice of
labels for the nodes of the Dynkin diagram. This choice follows the
conventions of Nicolas Bourbaki, Lie Groups and Lie Algebras: Chapter 4-6,
Elements of Mathematics, Springer (2002). ISBN 978-3540426509. For example::

    sage: T = CartanType(['D', 4])
    sage: DynkinDiagram(T)
        O 4
        |
        |
    O---O---O
    1   2   3
    D4

    sage: E6 = CartanType(['E',6])
    sage: DynkinDiagram(E6)
            O 2
            |
            |
    O---O---O---O---O
    1   3   4   5   6
    E6

.. NOTE::

    The direction of the arrows is the **opposite** (i.e. the transpose)
    of Bourbaki's convention, but agrees with Kac's.

    For example, in type `C_2`, we have::

        sage: C2 = DynkinDiagram(['C',2]); C2
        O=<=O
        1   2
        C2
        sage: C2.cartan_matrix()
        [ 2 -2]
        [-1  2]

    However Bourbaki would have the Cartan matrix as:

    .. MATH::

        \begin{bmatrix}
        2 & -1 \\
        -2 & 2
        \end{bmatrix}.

If desired, other node labelling conventions can be achieved. For
example the Kac labelling for type `E_6` can be obtained via::

    sage: E6.relabel({1:1,2:6,3:2,4:3,5:4,6:5}).dynkin_diagram()
            O 6
            |
            |
    O---O---O---O---O
    1   2   3   4   5
    E6 relabelled by {1: 1, 2: 6, 3: 2, 4: 3, 5: 4, 6: 5}

Contributions implementing other conventions are very welcome.

Another option is to build from scratch a new Dynkin diagram.  The
architecture has been designed to make it fairly easy to add other
labelling conventions. In particular, we strived at choosing type free
algorithms whenever possible, so in principle most features should
remain available even with custom Cartan types. This has not been used
much yet, so some rough corners certainly remain.

Here, we construct the hyperbolic example of Exercise 4.9 p. 57 of
Kac, Infinite Dimensional Lie Algebras. We start with an empty Dynkin
diagram, and add a couple nodes::

    sage: g = DynkinDiagram()
    sage: g.add_vertices([1,2,3])

Note that the diagonal of the Cartan matrix is already initialized::

    sage: g.cartan_matrix()
    [2 0 0]
    [0 2 0]
    [0 0 2]

Then we add a couple edges::

    sage: g.add_edge(1,2,2)
    sage: g.add_edge(1,3)
    sage: g.add_edge(2,3)

and we get the desired Cartan matrix::

    sage: g.cartan_matrix()
    [2 0 0]
    [0 2 0]
    [0 0 2]

Oops, the Cartan matrix did not change! This is because it is cached
for efficiency (see :class:`cached_method`). In general, a Dynkin
diagram should not be modified after having been used.

.. WARNING:: this is not checked currently

.. TODO:: add a method :meth:`set_mutable` as, say, for matrices

Here, we can work around this by clearing the cache::

    sage: delattr(g, 'cartan_matrix')

Now we get the desired Cartan matrix::

    sage: g.cartan_matrix()
    [ 2 -1 -1]
    [-2  2 -1]
    [-1 -1  2]

Note that backward edges have been automatically added::

    sage: g.edges()
    [(1, 2, 2), (1, 3, 1), (2, 1, 1), (2, 3, 1), (3, 1, 1), (3, 2, 1)]

.. rubric:: Reducible Cartan types

Reducible Cartan types can be specified by passing a sequence
or list of irreducible Cartan types::

    sage: CartanType(['A',2],['B',2])
    A2xB2
    sage: CartanType([['A',2],['B',2]])
    A2xB2
    sage: CartanType(['A',2],['B',2]).is_reducible()
    True

or using the following short hand notation::

    sage: CartanType("A2xB2")
    A2xB2
    sage: CartanType("A2","B2") == CartanType("A2xB2")
    True

.. rubric:: Degenerate cases

When possible, type `I_n` is automatically converted to the isomorphic
crystallographic Cartan types (any reason not to do so?)::

    sage: CartanType(["I",1])
    A1xA1
    sage: CartanType(["I",3])
    ['A', 2]
    sage: CartanType(["I",4])
    ['C', 2]
    sage: CartanType(["I",6])
    ['G', 2]

The Dynkin diagrams for types `B_1`, `C_1`, `D_2`, and `D_3` are
isomorphic to that for `A_1`, `A_1`, `A_1 \times A_1`, and `A_3`,
respectively. However their natural ambient space realizations (stemming
from the corresponding infinite families of Lie groups) are different.
Therefore, the Cartan types are considered as distinct::

    sage: CartanType(['B',1])
    ['B', 1]
    sage: CartanType(['C',1])
    ['C', 1]
    sage: CartanType(['D',2])
    ['D', 2]
    sage: CartanType(['D',3])
    ['D', 3]

.. rubric:: Affine Cartan types

For affine types, we use the usual conventions for affine Coxeter groups: each affine type
is either untwisted (that is arise from the natural affinisation
of a finite Cartan type)::

    sage: CartanType(["A", 4, 1]).dynkin_diagram()
    0
    O-----------+
    |           |
    |           |
    O---O---O---O
    1   2   3   4
    A4~
    sage: CartanType(["B", 4, 1]).dynkin_diagram()
        O 0
        |
        |
    O---O---O=>=O
    1   2   3   4
    B4~

or dual thereof::

    sage: CartanType(["B", 4, 1]).dual().dynkin_diagram()
        O 0
        |
        |
    O---O---O=<=O
    1   2   3   4
    B4~*

or is of type `\widetilde{BC}_n` (which yields an irreducible, but
nonreduced root system)::

    sage: CartanType(["BC", 4, 2]).dynkin_diagram()
    O=<=O---O---O=<=O
    0   1   2   3   4
    BC4~

This includes the two degenerate cases::

    sage: CartanType(["A", 1, 1]).dynkin_diagram()
    O<=>O
    0   1
    A1~
    sage: CartanType(["BC", 1, 2]).dynkin_diagram()
      4
    O=<=O
    0   1
    BC1~

For the user convenience, Kac's notations for twisted affine types are
automatically translated into the previous ones::

    sage: CartanType(["A", 9, 2])
    ['B', 5, 1]^*
    sage: CartanType(["A", 9, 2]).dynkin_diagram()
        O 0
        |
        |
    O---O---O---O=<=O
    1   2   3   4   5
    B5~*
    sage: CartanType(["A", 10, 2]).dynkin_diagram()
    O=<=O---O---O---O=<=O
    0   1   2   3   4   5
    BC5~
    sage: CartanType(["D", 5, 2]).dynkin_diagram()
    O=<=O---O---O=>=O
    0   1   2   3   4
    C4~*
    sage: CartanType(["D", 4, 3]).dynkin_diagram()
      3
    O=>=O---O
    2   1   0
    G2~* relabelled by {0: 0, 1: 2, 2: 1}
    sage: CartanType(["E", 6, 2]).dynkin_diagram()
    O---O---O=<=O---O
    0   1   2   3   4
    F4~*

Additionally one can set the notation global option to use Kac's notation::

    sage: CartanType.global_options['notation'] = 'Kac'
    sage: CartanType(["A", 9, 2])
    ['A', 9, 2]
    sage: CartanType(["A", 9, 2]).dynkin_diagram()
        O 0
        |
        |
    O---O---O---O=<=O
    1   2   3   4   5
    A9^2
    sage: CartanType(["A", 10, 2]).dynkin_diagram()
    O=<=O---O---O---O=<=O
    0   1   2   3   4   5
    A10^2
    sage: CartanType(["D", 5, 2]).dynkin_diagram()
    O=<=O---O---O=>=O
    0   1   2   3   4
    D5^2
    sage: CartanType(["D", 4, 3]).dynkin_diagram()
      3
    O=>=O---O
    2   1   0
    D4^3
    sage: CartanType(["E", 6, 2]).dynkin_diagram()
    O---O---O=<=O---O
    0   1   2   3   4
    E6^2
    sage: CartanType.global_options['notation'] = 'BC'
"""
#*****************************************************************************
#       Copyright (C) 2007 Mike Hansen <mhansen@gmail.com>,
#       Copyright (C) 2008-2009 Nicolas M. Thiery <nthiery at users.sf.net>,
#
#  Distributed under the terms of the GNU General Public License (GPL)
#                  http://www.gnu.org/licenses/
#*****************************************************************************
from types import ClassType as classobj
from sage.misc.cachefunc import cached_method
from sage.misc.abstract_method import abstract_method
from sage.misc.lazy_import import LazyImport
from sage.rings.all import ZZ
from sage.structure.sage_object import SageObject
from sage.structure.unique_representation import UniqueRepresentation
from sage.structure.global_options import GlobalOptions
from sage.sets.family import Family
from sage.misc.superseded import deprecated_function_alias
from sage.misc.decorators import rename_keyword

# TODO:
# Implement the Kac conventions by relabeling/dual/... of the above
# Implement Coxeter diagrams for non crystallographic


# Intention: we want simultaneously CartanType to be a factory for
# the various subtypes of CartanType_abstract, as in:
#     CartanType(["A",4,1])
# and to behaves as a "module" for some extra utilities:
#     CartanType.samples()
#
# Implementation: CartanType is the unique instance of this class
# CartanTypeFactory. Is there a better/more standard way to do it?

CartanTypeOptions=GlobalOptions(name='cartan_type',  doc=r"""
    Sets and displays the global options for Cartan types. If no parameters
    are set, then the function returns a copy of the options dictionary.

    The ``options`` to partitions can be accessed as the method
    :obj:`CartanType.global_options` of
    :class:`CartanType <CartanTypeFactory>`.
    """,
    end_doc=r"""
    EXAMPLES::

        sage: ct = CartanType(['D',5,2]); ct
        ['C', 4, 1]^*
        sage: ct.dynkin_diagram()
        O=<=O---O---O=>=O
        0   1   2   3   4
        C4~*
        sage: latex(ct)
        C_{4}^{(1)\vee}
        sage: CartanType.global_options(dual_str='#', dual_latex='\\ast',)
        sage: ct
        ['C', 4, 1]^#
        sage: ct.dynkin_diagram()
        O=<=O---O---O=>=O
        0   1   2   3   4
        C4~#
        sage: latex(ct)
        C_{4}^{(1)\ast}
        sage: CartanType.global_options(notation='kac', mark_special_node='both')
        sage: ct
        ['D', 5, 2]
        sage: ct.dynkin_diagram()
        @=<=O---O---O=>=O
        0   1   2   3   4
        D5^2
        sage: latex(ct)
        D_{5}^{(2)}

    For type `A_{2n}^{(2)\dagger}`, the dual string/latex options are
    automatically overriden::

        sage: dct = CartanType(['A',8,2]).dual(); dct
        ['A', 8, 2]^+
        sage: latex(dct)
        A_{8}^{(2)\dagger}
        sage: dct.dynkin_diagram()
        @=>=O---O---O=>=O
        0   1   2   3   4
        A8^2+
        sage: CartanType.global_options.reset()
    """,
    notation=dict(default="Stembridge",
                  description='Specifies which notation affine Cartan types should use when printed',
                  values=dict(Stembridge="use Stembridge's notation",
                              Kac="use Kac's notation"),
                  case_sensitive=False,
                  alias=dict(BC="Stembridge", tilde="Stembridge", twisted="Kac")),
    dual_str=dict(default="*",
                  description='The string used for dual Cartan types when printing',
                  checker=lambda char: isinstance(char,str)),
    dual_latex=dict(default="\\vee",
                    description='The latex used for dual Cartan types when latexing',
                    checker=lambda char: isinstance(char,str)),
    lorentzian_str=dict(default="^",
                  description='The string used for Lorentzian Cartan types when printing',
                  checker=lambda char: isinstance(char,str)),
    lorentzian_latex=dict(default="\\wedge",
                    description='The latex used for Lorentzian Cartan types when latexing',
                    checker=lambda char: isinstance(char,str)),
    mark_special_node=dict(default="none",
                           description="Make the special nodes",
                           values=dict(none="no markup", latex="only in latex",
                                       printing="only in printing", both="both in latex and printing"),
                           case_sensitive=False),
    special_node_str=dict(default="@",
                          description="The string used to indicate which node is special when printing",
                          checker=lambda char: isinstance(char,str)),
    marked_node_str=dict(default="X",
                         description="The string used to indicate a marked node when printing",
                         checker=lambda char: isinstance(char, str)),
    latex_relabel=dict(default=True,
                       description="Indicate in the latex output if a Cartan type has been relabelled",
                       checker=lambda x: isinstance(x,bool)),
    latex_marked=dict(default=True,
                      description="Indicate in the latex output if a Cartan type has been marked",
                      checker=lambda x: isinstance(x,bool))
)

class CartanTypeFactory(SageObject):
    def __call__(self, *args):
        """
        Constructs a Cartan type object.

        INPUT:

        - ``[letter, rank]`` -- letter is one of 'A', 'B', 'C', 'D', 'E', 'F', 'G'
          and rank is an integer

        - ``[letter, rank, twist]`` -- letter is one of 'A', 'B', 'C', 'D', 'E', 'F', 'G', 'BC'
           and rank and twist are integers

        - ``str`` -- a string

        - ``object`` -- a Cartan type, or an object with a Cartan type method

        EXAMPLES:

        We construct the Cartan type `D_4`::

            sage: d4 = CartanType(['D',4])
            sage: d4
            ['D', 4]

        or, for short::

            sage: CartanType("D4")
            ['D', 4]

        .. SEEALSO:: :func:`~sage.combinat.root_system.cartan_type.CartanType`

        TESTS:

        Check that this is compatible with :class:`CartanTypeFolded`::

            sage: fct = CartanType(['C', 4, 1]).as_folding()
            sage: CartanType(fct)
            ['C', 4, 1]

        Check that :trac:`13774` is fixed::

            sage: CT = CartanType([['A',2]])
            sage: CT.is_irreducible()
            True
            sage: CT.cartan_matrix()
            [ 2 -1]
            [-1  2]
            sage: CT = CartanType(['A2'])   
            sage: CT.is_irreducible()
            True
            sage: CartanType('A2')
            ['A', 2]
        """
        if len(args) == 1:
            t = args[0]
        else:
            t = args
        if isinstance(t, CartanType_abstract):
            return t
        if hasattr(t, "cartan_type"):
            return t.cartan_type()

        if len(t) == 1: # Fix for trac #13774
            t = t[0]

        if type(t)==str:
            if "x" in t:
                import type_reducible
                return type_reducible.CartanType([CartanType(u) for u in t.split("x")])
            elif t[-1] == "*":
                return CartanType(t[:-1]).dual()
            elif t[-1] == "~":
                return CartanType(t[:-1]).affine()
            else:
                return CartanType([t[0], eval(t[1:])])

        t = list(t)

        if type(t[0]) == str and t[1] in ZZ and t[1] >= 0:
            letter, n = t[0], t[1]
            if len(t) == 2:
                if letter == "A":
                    if n >= 0:
                        import type_A
                        return type_A.CartanType(n)
                if letter == "B":
                    if n >= 1:
                        import type_B
                        return type_B.CartanType(n)
                if letter == "C":
                    if n >= 1:
                        import type_C
                        return type_C.CartanType(n)
                if letter == "D":
                    import type_D
                    if n >= 2:
                        return type_D.CartanType(n)
                if letter == "E":
                    if n >= 6 and n <= 8:
                        import type_E
                        return type_E.CartanType(n)
                    if n == 9:
                        import type_E_affine
                        return type_E_affine.CartanType(8)
                    if n == 10:
                        import type_E_lorentzian
                        return type_E_lorentzian.CartanType_E10()
                if letter == "F":
                    if n == 4:
                        import type_F
                        return type_F.CartanType()
                if letter == "G":
                    if n == 2:
                        import type_G
                        return type_G.CartanType()
                if letter == "H":
                    if n in [3, 4]:
                        import type_H
                        return type_H.CartanType(n)
                if letter == "I":
                    if n == 1:
                        return CartanType([["A", 1], ["A", 1]])
                    if n == 3:
                        return CartanType(["A", 2])
                    if n == 4:
                        return CartanType(["C", 2])
                    if n == 6:
                        return CartanType(["G", 2])
                    if n >= 1:
                        import type_I
                        return type_I.CartanType(n)
            elif len(t) == 3:
                if letter == "H": # Hyperbolic types
                    import type_hyperbolic
                    return type_byperbolic.construct(t[2], t[1])

                if t[2] == 1: # Untwisted affine
                    if letter == "A":
                        if n >= 1:
                            import type_A_affine
                            return type_A_affine.CartanType(n)
                    if letter == "B":
                        if n >= 1:
                            import type_B_affine
                            return type_B_affine.CartanType(n)
                    if letter == "C":
                        if n >= 1:
                            import type_C_affine
                            return type_C_affine.CartanType(n)
                    if letter == "D":
                        import type_D_affine
                        if n >= 3:
                            return type_D_affine.CartanType(n)
                    if letter == "E":
                        if n >= 6 and n <= 8:
                            import type_E_affine
                            return type_E_affine.CartanType(n)
                    if letter == "F":
                        if n == 4:
                            import type_F_affine
                            return type_F_affine.CartanType()
                    if letter == "G":
                        if n == 2:
                            import type_G_affine
                            return type_G_affine.CartanType()
                if t[2] in [2,3]:
                    if letter == "BC" and t[2] == 2:
                        if n >= 1:
                            import type_BC_affine
                            return type_BC_affine.CartanType(n)
                    if letter == "A" and t[2] == 2:
                        if n%2 == 0: # Kac' A_2n^(2)
                            return CartanType(["BC", ZZ(n/2), 2])
                        else:        # Kac' A_2n-1^(2)
                            return CartanType(["B", ZZ((n+1)/2), 1]).dual()
                    if letter == "D" and t[2] == 2:
                        return CartanType(["C", n-1, 1]).dual()
                    if letter == "D" and t[2] == 3 and n == 4:
                        return CartanType(["G", 2, 1]).dual().relabel([0,2,1])
                    if letter == "E" and t[2] == 2 and n == 6:
                        return CartanType(["F", 4, 1]).dual()
            raise ValueError("{} is not a valid Cartan type".format(t))

        # See if it is a hyperbolic type
        valid_letters = ['A', 'B', 'C', 'G', 'G*', 'BC', 'BC*', 'A~']
        if all(l in valid_letters for l in t):
            import type_hyperbolic
            if len(t) == 2:
                return type_hyperbolic.CartanType_rank3_XY(*t)

            elif len(t) == 3:
                if t[0] == 'A':
                    return type_hyperbolic.CartanType_rank3_AXY(t[1], t[2])

            raise NotImplementedError

        import type_reducible
        return type_reducible.CartanType([ CartanType(subtype) for subtype in t ])

    global_options = CartanTypeOptions

    def _repr_(self):
        """
        EXAMPLES::

            sage: CartanType    # indirect doctest
            CartanType
        """
        return "CartanType"

    @rename_keyword(deprecation=14673, crystalographic='crystallographic')
    def samples(self, finite=None, affine=None, crystallographic=None):
        """
        Return a sample of the available Cartan types.

        INPUT:

        - ``finite`` -- a boolean or ``None`` (default: ``None``)

        - ``affine`` -- a boolean or ``None`` (default: ``None``)

        - ``crystallographic`` -- a boolean or ``None`` (default: ``None``)

        The sample contains all the exceptional finite and affine
        Cartan types, as well as typical representatives of the
        infinite families.

        EXAMPLES::

            sage: CartanType.samples()
            [['A', 1], ['A', 5], ['B', 1], ['B', 5], ['C', 1], ['C', 5], ['D', 2], ['D', 3], ['D', 5],
             ['E', 6], ['E', 7], ['E', 8], ['F', 4], ['G', 2], ['I', 5], ['H', 3], ['H', 4],
             ['A', 1, 1], ['A', 5, 1], ['B', 1, 1], ['B', 5, 1],
             ['C', 1, 1], ['C', 5, 1], ['D', 3, 1], ['D', 5, 1],
             ['E', 6, 1], ['E', 7, 1], ['E', 8, 1], ['F', 4, 1], ['G', 2, 1], ['BC', 1, 2], ['BC', 5, 2],
             ['B', 5, 1]^*, ['C', 4, 1]^*, ['F', 4, 1]^*, ['G', 2, 1]^*, ['BC', 1, 2]^*, ['BC', 5, 2]^*]

        The finite, affine and crystallographic options allow
        respectively for restricting to (non) finite, (non) affine,
        and (non) crystallographic Cartan types::

            sage: CartanType.samples(finite=True)
            [['A', 1], ['A', 5], ['B', 1], ['B', 5], ['C', 1], ['C', 5], ['D', 2], ['D', 3], ['D', 5],
             ['E', 6], ['E', 7], ['E', 8], ['F', 4], ['G', 2], ['I', 5], ['H', 3], ['H', 4]]

            sage: CartanType.samples(affine=True)
            [['A', 1, 1], ['A', 5, 1], ['B', 1, 1], ['B', 5, 1],
             ['C', 1, 1], ['C', 5, 1], ['D', 3, 1], ['D', 5, 1],
             ['E', 6, 1], ['E', 7, 1], ['E', 8, 1], ['F', 4, 1], ['G', 2, 1], ['BC', 1, 2], ['BC', 5, 2],
             ['B', 5, 1]^*, ['C', 4, 1]^*, ['F', 4, 1]^*, ['G', 2, 1]^*, ['BC', 1, 2]^*, ['BC', 5, 2]^*]

            sage: CartanType.samples(crystallographic=True)
            [['A', 1], ['A', 5], ['B', 1], ['B', 5], ['C', 1], ['C', 5], ['D', 2], ['D', 3], ['D', 5],
             ['E', 6], ['E', 7], ['E', 8], ['F', 4], ['G', 2],
             ['A', 1, 1], ['A', 5, 1], ['B', 1, 1], ['B', 5, 1],
             ['C', 1, 1], ['C', 5, 1], ['D', 3, 1], ['D', 5, 1],
             ['E', 6, 1], ['E', 7, 1], ['E', 8, 1], ['F', 4, 1], ['G', 2, 1], ['BC', 1, 2], ['BC', 5, 2],
             ['B', 5, 1]^*, ['C', 4, 1]^*, ['F', 4, 1]^*, ['G', 2, 1]^*, ['BC', 1, 2]^*, ['BC', 5, 2]^*]

            sage: CartanType.samples(crystallographic=False)
            [['I', 5], ['H', 3], ['H', 4]]

        .. TODO:: add some reducible Cartan types (suggestions?)

        TESTS::

            sage: for ct in CartanType.samples(): TestSuite(ct).run()
            sage: CartanType.samples(crystalographic=False)
            doctest:...: DeprecationWarning: use the option 'crystallographic' instead of 'crystalographic'
            See http://trac.sagemath.org/14673 for details.
            [['I', 5], ['H', 3], ['H', 4]]
        """
        result = self._samples()
        if crystallographic is not None:
            result = [t for t in result if t.is_crystallographic() == crystallographic ]
        if finite is not None:
            result = [t for t in result if t.is_finite() == finite]
        if affine is not None:
            result = [t for t in result if t.is_affine() == affine]
        return result

    @cached_method
    def _samples(self):
        """
        Return a sample of all implemented Cartan types.

        .. NOTE:: This is intended to be used through :meth:`samples`.

        EXAMPLES::

            sage: CartanType._samples()
            [['A', 1], ['A', 5], ['B', 1], ['B', 5], ['C', 1], ['C', 5], ['D', 2], ['D', 3], ['D', 5],
             ['E', 6], ['E', 7], ['E', 8], ['F', 4], ['G', 2], ['I', 5], ['H', 3], ['H', 4],
             ['A', 1, 1], ['A', 5, 1], ['B', 1, 1], ['B', 5, 1],
             ['C', 1, 1], ['C', 5, 1], ['D', 3, 1], ['D', 5, 1],
             ['E', 6, 1], ['E', 7, 1], ['E', 8, 1], ['F', 4, 1], ['G', 2, 1], ['BC', 1, 2], ['BC', 5, 2],
             ['B', 5, 1]^*, ['C', 4, 1]^*, ['F', 4, 1]^*, ['G', 2, 1]^*, ['BC', 1, 2]^*, ['BC', 5, 2]^*]
        """
        finite_crystallographic = \
            [CartanType (t)       for t in [['A', 1], ['A', 5], ['B', 1], ['B', 5],
                                            ['C', 1], ['C', 5], ['D', 2], ['D', 3], ['D', 5],
                                            ["E", 6], ["E", 7], ["E", 8],
                                            ["F", 4],
                                            ["G", 2]]]

        # Support for hand constructed Dynkin diagrams as Cartan types is not yet ready enough for including an example here.
        # from sage.combinat.root_system.dynkin_diagram import DynkinDiagram_class
        # g = DynkinDiagram_class.an_instance()
        return finite_crystallographic + \
            [CartanType(t)        for t in [["I", 5], ["H", 3], ["H", 4]]] + \
            [t.affine()           for t in finite_crystallographic if t.is_irreducible()] + \
            [CartanType(t)        for t in [["BC", 1, 2], ["BC", 5, 2]]] + \
            [CartanType(t).dual() for t in [["B", 5, 1], ["C", 4, 1], ["F", 4, 1], ["G", 2, 1],["BC", 1, 2], ["BC", 5, 2]]] #+ \
            # [ g ]

    _colors = {1: 'blue',    -1: 'blue',
               2: 'red',     -2: 'red',
               3: 'green',   -3: 'green',
               4: 'cyan',    -4: 'cyan',
               5: 'magenta', -5: 'magenta',
               6: 'yellow',  -6: 'yellow'}

    @classmethod
    def color(cls, i):
        """
        Default color scheme for the vertices of a Dynkin diagram (and associated objects)

        EXAMPLES::

            sage: CartanType.color(1)
            'blue'
            sage: CartanType.color(2)
            'red'
            sage: CartanType.color(3)
            'green'

        The default color is black::

            sage: CartanType.color(0)
            'black'

        Negative indices get the same color as their positive counterparts::

            sage: CartanType.color(-1)
            'blue'
            sage: CartanType.color(-2)
            'red'
            sage: CartanType.color(-3)
            'green'
        """
        return cls._colors.get(i, 'black')

CartanType = CartanTypeFactory()

CartanType.__doc__ = __doc__

class CartanType_abstract(object):
    r"""
    Abstract class for Cartan types

    Subclasses should implement:

    - :meth:`dynkin_diagram()`

    - :meth:`cartan_matrix()`

    - :meth:`is_finite()`

    - :meth:`is_affine()`

    - :meth:`is_lorentzian()`

    - :meth:`is_irreducible()`
    """

    def type(self):
        r"""
        Return the type of ``self``, or ``None`` if unknown.

        This method should be overridden in any subclass.

        EXAMPLES::

            sage: from sage.combinat.root_system.cartan_type import CartanType_abstract
            sage: C = CartanType_abstract()
            sage: C.type() is None
            True
        """
        return None

    def _add_abstract_superclass(self, classes):
        """
        Add abstract super-classes to the class of ``self``.

        INPUT:

        - ``classes`` -- an abstract class or tuple thereof

        EXAMPLES::

            sage: C = CartanType(["A",3,1])
            sage: class MyCartanType:
            ...       def my_method(self):
            ...           return 'I am here!'
            sage: C._add_abstract_superclass(MyCartanType)
            sage: C.__class__
            <class 'sage.combinat.root_system.type_A_affine.CartanType_with_superclass_with_superclass'>
            sage: C.__class__.__bases__
            (<class 'sage.combinat.root_system.type_A_affine.CartanType_with_superclass'>,
             <class __main__.MyCartanType at ...>)
            sage: C.my_method()
            'I am here!'

        .. TODO:: Generalize to :class:`SageObject`?
        """
        from sage.structure.dynamic_class import dynamic_class
        assert isinstance(classes, (tuple, type, classobj))
        if not isinstance(classes, tuple):
            classes = (classes,)
        bases = (self.__class__,) + classes
        self.__class__ = dynamic_class(self.__class__.__name__+"_with_superclass", bases)

    def _ascii_art_node(self, label):
        """
        Return the ascii art for the node labelled by ``label``.

        EXAMPLES::

            sage: CartanType(['A',3])._ascii_art_node(2)
            'O'
        """
        return "O"

    def _latex_draw_node(self, x, y, label, position="below=4pt", fill='white'):
        r"""
        Draw (possibly marked [crossed out]) circular node ``i`` at the
        position ``(x,y)`` with node label ``label`` .

        - ``position`` -- position of the label relative to the node
        - ``anchor`` -- (optional) the anchor point for the label

        EXAMPLES::

            sage: CartanType(['A',3])._latex_draw_node(0, 0, 1)
            '\\draw[fill=white] (0 cm, 0 cm) circle (.25cm) node[below=4pt]{$1$};\n'
        """
        return "\\draw[fill={}] ({} cm, {} cm) circle (.25cm) node[{}]{{${}$}};\n".format(
                fill, x, y, position, label)

    def _latex_draw_arrow_tip(self, x, y, rot=0):
        r"""
        Draw an arrow tip at the point ``(x, y)`` rotated by ``rot``

        INPUT:

        - ``(x, y)`` -- the coordinates of a point, in cm

        - ``rot`` -- an angle, in degrees

        This is an internal function used to assist drawing the Dynkin
        diagrams. See e.g. :meth:`~sage.combinat.root_system.type_B.CartanType._latex_dynkin_diagram`.

        EXAMPLES::

            sage: CartanType(['B',2])._latex_draw_arrow_tip(1, 0, 180)
            '\\draw[shift={(1, 0)}, rotate=180] (135 : 0.45cm) -- (0,0) -- (-135 : 0.45cm);\n'
        """
        return "\\draw[shift={(%s, %s)}, rotate=%s] (135 : 0.45cm) -- (0,0) -- (-135 : 0.45cm);\n"%(x, y, rot)

    @abstract_method
    def rank(self):
        """
        Return the rank of ``self``.

        This is the number of nodes of the associated Coxeter or
        Dynkin diagram.

        EXAMPLES::

            sage: CartanType(['A', 4]).rank()
            4
            sage: CartanType(['A', 7, 2]).rank()
            5
            sage: CartanType(['I', 8]).rank()
            2
        """
        #return len(self.index_set())

    @abstract_method
    def index_set(self):
        """
        Return the index set for ``self``.

        This is the list of the nodes of the associated Coxeter or
        Dynkin diagram.

        EXAMPLES::

            sage: CartanType(['A', 3, 1]).index_set()
            (0, 1, 2, 3)
            sage: CartanType(['D', 4]).index_set()
            (1, 2, 3, 4)
            sage: CartanType(['A', 7, 2]).index_set()
            (0, 1, 2, 3, 4)
            sage: CartanType(['A', 7, 2]).index_set()
            (0, 1, 2, 3, 4)
            sage: CartanType(['A', 6, 2]).index_set()
            (0, 1, 2, 3)
            sage: CartanType(['D', 6, 2]).index_set()
            (0, 1, 2, 3, 4, 5)
            sage: CartanType(['E', 6, 1]).index_set()
            (0, 1, 2, 3, 4, 5, 6)
            sage: CartanType(['E', 6, 2]).index_set()
            (0, 1, 2, 3, 4)
            sage: CartanType(['A', 2, 2]).index_set()
            (0, 1)
            sage: CartanType(['G', 2, 1]).index_set()
            (0, 1, 2)
            sage: CartanType(['F', 4, 1]).index_set()
            (0, 1, 2, 3, 4)
        """

    # This coloring scheme is used for crystal graphs and will eventually
    # be used for Coxeter groups etc. (experimental feature)
    _index_set_coloring = {1:"blue", 2:"red", 3:"green"}

    @abstract_method(optional = True)
    def coxeter_diagram(self):
        """
        Return the Coxeter diagram for ``self``.

        EXAMPLES::

            sage: CartanType(['B',3]).coxeter_diagram()
            Graph on 3 vertices
            sage: CartanType(['A',3]).coxeter_diagram().edges()
            [(1, 2, 3), (2, 3, 3)]
            sage: CartanType(['B',3]).coxeter_diagram().edges()
            [(1, 2, 3), (2, 3, 4)]
            sage: CartanType(['G',2]).coxeter_diagram().edges()
            [(1, 2, 6)]
            sage: CartanType(['F',4]).coxeter_diagram().edges()
            [(1, 2, 3), (2, 3, 4), (3, 4, 3)]
        """

    @cached_method
    def coxeter_matrix(self):
        """
        Return the Coxeter matrix for ``self``.

        EXAMPLES::

            sage: CartanType(['A', 4]).coxeter_matrix()
            [1 3 2 2]
            [3 1 3 2]
            [2 3 1 3]
            [2 2 3 1]
        """
        from sage.matrix.constructor import matrix
        from sage.rings.all import ZZ
        index_set = self.index_set()
        reverse = dict((index_set[i], i) for i in range(len(index_set)))
        m = matrix(ZZ,len(index_set), lambda i,j: 1 if i==j else 2)
        for (i,j,l) in self.coxeter_diagram().edge_iterator():
            m[reverse[i], reverse[j]] = l
            m[reverse[j], reverse[i]] = l
        m.set_immutable()
        return m

    def dual(self):
        """
        Return the dual Cartan type, possibly just as a formal dual.

        EXAMPLES::

            sage: CartanType(['A',3]).dual()
            ['A', 3]
            sage: CartanType(["B", 3]).dual()
            ['C', 3]
            sage: CartanType(['C',2]).dual()
            ['B', 2]
            sage: CartanType(['D',4]).dual()
            ['D', 4]
            sage: CartanType(['E',8]).dual()
            ['E', 8]
            sage: CartanType(['F',4]).dual()
            ['F', 4] relabelled by {1: 4, 2: 3, 3: 2, 4: 1}
        """
        import type_dual
        return type_dual.CartanType(self)

    def relabel(self, relabelling):
        """
        Return a relabelled copy of this Cartan type.

        INPUT:

        - ``relabelling`` -- a function (or a list or dictionary)

        OUTPUT:

        an isomorphic Cartan type obtained by relabelling the nodes of
        the Dynkin diagram. Namely, the node with label ``i`` is
        relabelled ``f(i)`` (or, by ``f[i]`` if ``f`` is a list or
        dictionary).

        EXAMPLES::

           sage: CartanType(['F',4]).relabel({ 1:4, 2:3, 3:2, 4:1 }).dynkin_diagram()
           O---O=>=O---O
           4   3   2   1
           F4 relabelled by {1: 4, 2: 3, 3: 2, 4: 1}
        """
        import type_relabel
        return type_relabel.CartanType(self, relabelling)

    def marked_nodes(self, marked_nodes):
        """
        Return a Cartan type with the nodes ``marked_nodes`` marked.

        INPUT:

        - ``marked_nodes`` -- a list of nodes to mark

        EXAMPLES::

            sage: CartanType(['F',4]).marked_nodes([1, 3]).dynkin_diagram()
            X---O=>=X---O
            1   2   3   4   
            F4 with nodes (1, 3) marked
        """
        if not marked_nodes:
            return self
        import type_marked
        return type_marked.CartanType(self, marked_nodes)

    def is_reducible(self):
        """
        Report whether the root system is reducible (i.e. not simple), that
        is whether it can be factored as a product of root systems.

        EXAMPLES::

            sage: CartanType("A2xB3").is_reducible()
            True
            sage: CartanType(['A',2]).is_reducible()
            False
        """
        return not self.is_irreducible()

    def is_irreducible(self):
        """
        Report whether this Cartan type is irreducible (i.e. simple). This
        should be overridden in any subclass.

        This returns ``False`` by default. Derived class should override this
        appropriately.

        EXAMPLES::

            sage: from sage.combinat.root_system.cartan_type import CartanType_abstract
            sage: C = CartanType_abstract()
            sage: C.is_irreducible()
            False
        """
        return False

    def is_atomic(self):
        r"""
        This method is usually equivalent to :meth:`is_reducible`,
        except for the Cartan type `D_2`.

        `D_2` is not a standard Cartan type. It is equivalent to type
        `A_1 \times A_1` which is reducible; however the isomorphism
        from its ambient space (for the orthogonal group of degree 4)
        to that of `A_1 \times A_1` is non trivial, and it is useful to
        have it.

        From a programming point of view its implementation is more
        similar to the irreducible types, and so the method
        :meth:`is_atomic()` is supplied.

        EXAMPLES::

            sage: CartanType("D2").is_atomic()
            True
            sage: CartanType("D2").is_irreducible()
            False

        TESTS::

            sage: all( T.is_irreducible() == T.is_atomic() for T in CartanType.samples() if T != CartanType("D2"))
            True
        """
        return self.is_irreducible()

    def is_compound(self):
        """
        A short hand for not :meth:`is_atomic`.

        TESTS::

            sage: all( T.is_compound() == (not T.is_atomic()) for T in CartanType.samples())
            True
        """
        return not self.is_atomic()

    @abstract_method
    def is_finite(self):
        """
        Return whether this Cartan type is finite.

        EXAMPLES::

            sage: from sage.combinat.root_system.cartan_type import CartanType_abstract
            sage: C = CartanType_abstract()
            sage: C.is_finite()
            Traceback (most recent call last):
            ...
            NotImplementedError: <abstract method is_finite at ...>

        ::

            sage: CartanType(['A',4]).is_finite()
            True
            sage: CartanType(['A',4, 1]).is_finite()
            False
        """

    @abstract_method
    def is_affine(self):
        """
        Return whether ``self`` is affine.

        EXAMPLES::

            sage: CartanType(['A', 3]).is_affine()
            False
            sage: CartanType(['A', 3, 1]).is_affine()
            True
        """

    @abstract_method
    def is_lorentzian(self):
        """
        Return whether this Cartan type is Lorentzian.

        EXAMPLES::

            sage: from sage.combinat.root_system.cartan_type import CartanType_abstract
            sage: C = CartanType_abstract()
            sage: C.is_lorentzian()
            Traceback (most recent call last):
            ...
            NotImplementedError: <abstract method is_finite at ...>

        ::

            sage: CartanType(['A', 4]).is_lorentzian()
            False
            sage: CartanType(['A', 4, 1]).is_lorentzian()
            False
            sage: CartanType(['E', 10]).is_lorentzian()
            True
        """

    def is_crystallographic(self):
        """
        Return whether this Cartan type is crystallographic.

        This returns ``False`` by default. Derived class should override this
        appropriately.

        EXAMPLES::

            sage: [ [t, t.is_crystallographic() ] for t in CartanType.samples(finite=True) ]
            [[['A', 1], True], [['A', 5], True],
             [['B', 1], True], [['B', 5], True],
             [['C', 1], True], [['C', 5], True],
             [['D', 2], True], [['D', 3], True], [['D', 5], True],
             [['E', 6], True], [['E', 7], True], [['E', 8], True],
             [['F', 4], True], [['G', 2], True],
             [['I', 5], False], [['H', 3], False], [['H', 4], False]]

        TESTS::

            sage: all(t.is_crystallographic() for t in CartanType.samples(affine=True))
            True
            sage: t = CartanType(['A',3]); t.is_crystalographic()
            doctest:...: DeprecationWarning: is_crystalographic is deprecated. Please use is_crystallographic instead.
            See http://trac.sagemath.org/14673 for details.
            True
        """
        return False

    is_crystalographic = deprecated_function_alias(14673, is_crystallographic)

    def is_simply_laced(self):
        """
        Return whether this Cartan type is simply laced.

        This returns ``False`` by default. Derived class should override this
        appropriately.

        EXAMPLES::

            sage: [ [t, t.is_simply_laced() ] for t in CartanType.samples() ]
            [[['A', 1], True], [['A', 5], True],
             [['B', 1], True], [['B', 5], False],
             [['C', 1], True], [['C', 5], False],
             [['D', 2], True], [['D', 3], True], [['D', 5], True],
             [['E', 6], True], [['E', 7], True], [['E', 8], True],
             [['F', 4], False], [['G', 2], False], [['I', 5], False], [['H', 3], False], [['H', 4], False],
             [['A', 1, 1], False], [['A', 5, 1], True],
             [['B', 1, 1], False], [['B', 5, 1], False],
             [['C', 1, 1], False], [['C', 5, 1], False],
             [['D', 3, 1], True], [['D', 5, 1], True],
             [['E', 6, 1], True], [['E', 7, 1], True], [['E', 8, 1], True],
             [['F', 4, 1], False], [['G', 2, 1], False],
             [['BC', 1, 2], False], [['BC', 5, 2], False],
             [['B', 5, 1]^*, False], [['C', 4, 1]^*, False], [['F', 4, 1]^*, False], [['G', 2, 1]^*, False],
             [['BC', 1, 2]^*, False], [['BC', 5, 2]^*, False]]
        """
        return False

    def is_implemented(self):
        """
        Check whether the Cartan datum for ``self`` is actually implemented.

        EXAMPLES::

            sage: CartanType(["A",4,1]).is_implemented()
            True
            sage: CartanType(['H',3]).is_implemented()
            True
        """
        try:
            self.coxeter_diagram()
            return True
        except Exception:
            return False

    def root_system(self):
        """
        Return the root system associated to ``self``.

        EXAMPLES::

            sage: CartanType(['A',4]).root_system()
            Root system of type ['A', 4]
        """
        from sage.combinat.root_system.root_system import RootSystem
        return RootSystem(self)

    def as_folding(self, folding_of=None, sigma=None):
        r"""
        Return ``self`` realized as a folded Cartan type.

        For finite and affine types, this is realized by the Dynkin
        diagram foldings:

        .. MATH::

            \begin{array}{ccl}
            C_n^{(1)}, A_{2n}^{(2)}, A_{2n}^{(2)\dagger}, D_{n+1}^{(2)}
            & \hookrightarrow & A_{2n-1}^{(1)}, \\
            A_{2n-1}^{(2)}, B_n^{(1)} & \hookrightarrow & D_{n+1}^{(1)}, \\
            E_6^{(2)}, F_4^{(1)} & \hookrightarrow & E_6^{(1)}, \\
            D_4^{(3)}, G_2^{(1)} & \hookrightarrow & D_4^{(1)}, \\
            C_n & \hookrightarrow & A_{2n-1}, \\
            B_n & \hookrightarrow & D_{n+1}, \\
            F_4 & \hookrightarrow & E_6, \\
            G_2 & \hookrightarrow & D_4.
            \end{array}

        For general types, this returns ``self`` as a folded type of ``self``
        with `\sigma` as the identity map.

        For more information on these foldings and folded Cartan types, see
        :class:`sage.combinat.root_system.type_folded.CartanTypeFolded`.

        If the optional inputs ``folding_of`` and ``sigma`` are specified, then
        this returns the folded Cartan type of ``self`` in ``folding_of`` given
        by the automorphism ``sigma``.

        EXAMPLES::

            sage: CartanType(['B', 3, 1]).as_folding()
            ['B', 3, 1] as a folding of  ['D', 4, 1]
            sage: CartanType(['F', 4]).as_folding()
            ['F', 4] as a folding of  ['E', 6]
            sage: CartanType(['BC', 3, 2]).as_folding()
            ['BC', 3, 2] as a folding of  ['A', 5, 1]
            sage: CartanType(['D', 4, 3]).as_folding()
            ['G', 2, 1]^* relabelled by {0: 0, 1: 2, 2: 1} as a folding of ['D', 4, 1]
        """
        from sage.combinat.root_system.type_folded import CartanTypeFolded
        if folding_of is None and sigma is None:
            return self._default_folded_cartan_type()
        if folding_of is None or sigma is None:
            raise ValueError("Both folding_of and sigma must be given")
        return CartanTypeFolded(self, folding_of, sigma)

    def _default_folded_cartan_type(self):
        """
        Return the default folded Cartan type.

        In general, this just returns ``self`` in ``self`` with `\sigma` as
        the identity map.

        EXAMPLES::

            sage: D = CartanMatrix([[2, -3], [-2, 2]]).dynkin_diagram()
            sage: D._default_folded_cartan_type()
            Dynkin diagram of rank 2 as a folding of  Dynkin diagram of rank 2
        """
        from sage.combinat.root_system.type_folded import CartanTypeFolded
        return CartanTypeFolded(self, self, [[i] for i in self.index_set()])

    global_options = CartanTypeOptions

class CartanType_crystallographic(CartanType_abstract):
    """
    An abstract class for crystallographic Cartan types.
    """
    # The default value should really be lambda x:x, but sphinx does
    # not like it currently (see #14553); since this is an abstract method
    # the value won't actually be used, so we put a fake instead.
    @abstract_method(optional=True)
    def ascii_art(self, label='lambda x: x', node=None):
        r"""
        Return an ascii art representation of the Dynkin diagram.

        INPUT:

        - ``label`` -- (default: the identity) a relabeling function
          for the nodes
        - ``node`` -- (optional) a function which returns
          the character for a node

        EXAMPLES::

            sage: cartan_type = CartanType(['B',5,1])
            sage: print cartan_type.ascii_art()
                O 0
                |
                |
            O---O---O---O=>=O
            1   2   3   4   5

        The label option is useful to visualize various statistics on
        the nodes of the Dynkin diagram::

            sage: a = cartan_type.col_annihilator(); a
            Finite family {0: 1, 1: 1, 2: 2, 3: 2, 4: 2, 5: 2}
            sage: print CartanType(['B',5,1]).ascii_art(label=a.__getitem__)
                O 1
                |
                |
            O---O---O---O=>=O
            1   2   2   2   2
        """

    @abstract_method(optional=True)
    def _latex_dynkin_diagram(self, label=lambda i: i, node=None, node_dist=2):
        r"""
        Return a latex representation of the Dynkin diagram.

        INPUT:

        - ``label`` -- (default: the identity) a relabeling function
          for the nodes

        - ``node`` -- (optional) a function which returns the latex for a node

        - ``node_dist`` -- (default: 2) the distance between nodes in cm

        EXAMPLES::

            sage: latex(CartanType(['A',4]).dynkin_diagram()) # indirect doctest
            \begin{tikzpicture}[scale=0.5]
            \draw (-1,0) node[anchor=east] {$A_{4}$};
            \draw (0 cm,0) -- (6 cm,0);
            \draw[fill=white] (0 cm, 0 cm) circle (.25cm) node[below=4pt]{$1$};
            \draw[fill=white] (2 cm, 0 cm) circle (.25cm) node[below=4pt]{$2$};
            \draw[fill=white] (4 cm, 0 cm) circle (.25cm) node[below=4pt]{$3$};
            \draw[fill=white] (6 cm, 0 cm) circle (.25cm) node[below=4pt]{$4$};
            \end{tikzpicture}
        """

    @abstract_method
    def dynkin_diagram(self):
        """
        Return the Dynkin diagram associated with ``self``.

        EXAMPLES::

            sage: CartanType(['A',4]).dynkin_diagram()
            O---O---O---O
            1   2   3   4
            A4

        .. NOTE::

            Derived subclasses should typically implement this as a cached
            method.
        """

    @cached_method
    def cartan_matrix(self):
        """
        Return the Cartan matrix associated with ``self``.

        EXAMPLES::

            sage: CartanType(['A',4]).cartan_matrix()
            [ 2 -1  0  0]
            [-1  2 -1  0]
            [ 0 -1  2 -1]
            [ 0  0 -1  2]
        """
        from sage.combinat.root_system.cartan_matrix import CartanMatrix
        return CartanMatrix(self.dynkin_diagram())

    @cached_method
    def coxeter_diagram(self):
        """
        Return the Coxeter diagram for ``self``.

        This implementation constructs it from the Dynkin diagram.

        .. SEEALSO:: :meth:`CartanType_abstract.coxeter_diagram`

        EXAMPLES::

            sage: CartanType(['A',3]).coxeter_diagram()
            Graph on 3 vertices
            sage: CartanType(['A',3]).coxeter_diagram().edges()
            [(1, 2, 3), (2, 3, 3)]
            sage: CartanType(['B',3]).coxeter_diagram().edges()
            [(1, 2, 3), (2, 3, 4)]
            sage: CartanType(['G',2]).coxeter_diagram().edges()
            [(1, 2, 6)]
            sage: CartanType(['F',4]).coxeter_diagram().edges()
            [(1, 2, 3), (2, 3, 4), (3, 4, 3)]
            sage: CartanType(['A',2,2]).coxeter_diagram().edges()
            [(0, 1, +Infinity)]
        """
        from sage.rings.infinity import infinity
        scalarproducts_to_order = { 0: 2,  1: 3,  2: 4,  3: 6, 4: infinity }
        from sage.graphs.graph import Graph
        coxeter_diagram = Graph(multiedges=False)
        a = self.dynkin_diagram()
        I = self.index_set()
        coxeter_diagram.add_vertices(I)
        for i in I:
            for j in a.neighbors_out(i):
                # avoid adding the edge twice
                if not coxeter_diagram.has_edge(i,j):
                    coxeter_diagram.add_edge(i,j, scalarproducts_to_order[a[i,j]*a[j,i]])
        return coxeter_diagram

    def is_crystallographic(self):
        """
        Implements :meth:`CartanType_abstract.is_crystallographic`
        by returning ``True``.

        EXAMPLES::

            sage: CartanType(['A', 3, 1]).is_crystallographic()
            True

        TESTS::

            sage: t = CartanType(['A',3]); t.is_crystalographic()
            doctest:...: DeprecationWarning: is_crystalographic is deprecated. Please use is_crystallographic instead.
            See http://trac.sagemath.org/14673 for details.
            True
        """
        return True

    is_crystalographic = deprecated_function_alias(14673, is_crystallographic)

    @cached_method
    def symmetrizer(self):
        """
        Return the symmetrizer of the Cartan matrix of ``self``.

        A Cartan matrix `M` is symmetrizable if there exists a non
        trivial diagonal matrix `D` such that `DM` is a symmetric
        matrix, that is `DM = M^tD`. In that case, `D` is unique, up
        to a scalar factor for each connected component of the Dynkin
        diagram.

        This method computes the unique minimal such `D` with positive
        integral coefficients. If `D` exists, it is returned as a
        family. Otherwise ``None`` is returned.

        The coefficients are coerced to ``base_ring``.

        EXAMPLES::

            sage: CartanType(["B",5]).symmetrizer()
            Finite family {1: 2, 2: 2, 3: 2, 4: 2, 5: 1}

        Here is a neat trick to visualize it better::

            sage: T = CartanType(["B",5])
            sage: print T.ascii_art(T.symmetrizer().__getitem__)
            O---O---O---O=>=O
            2   2   2   2   1

            sage: T = CartanType(["BC",5, 2])
            sage: print T.ascii_art(T.symmetrizer().__getitem__)
            O=<=O---O---O---O=<=O
            1   2   2   2   2   4

       Here is the symmetrizer of some reducible Cartan types::

            sage: T = CartanType(["D", 2])
            sage: print T.ascii_art(T.symmetrizer().__getitem__)
            O   O
            1   1

            sage: T = CartanType(["B",5],["BC",5, 2])
            sage: print T.ascii_art(T.symmetrizer().__getitem__)
            O---O---O---O=>=O
            2   2   2   2   1
            O=<=O---O---O---O=<=O
            1   2   2   2   2   4

        Property: up to an overall scalar factor, this gives the norm
        of the simple roots in the ambient space::

            sage: T = CartanType(["C",5])
            sage: print T.ascii_art(T.symmetrizer().__getitem__)
            O---O---O---O=<=O
            1   1   1   1   2

            sage: alpha = RootSystem(T).ambient_space().simple_roots()
            sage: print T.ascii_art(lambda i: alpha[i].scalar(alpha[i]))
            O---O---O---O=<=O
            2   2   2   2   4
        """
        from sage.matrix.constructor import matrix, diagonal_matrix
        m = self.cartan_matrix()
        n = m.nrows()
        M = matrix(ZZ, n, n*n, sparse = True)
        for (i,j) in m.nonzero_positions():
            M[i, n * i + j]  = m[i,j]
            M[j, n * i + j] -= m[j,i]
        kern = M.integer_kernel()
        c = len(self.dynkin_diagram().connected_components())
        if kern.dimension() < c:
            # the Cartan matrix is not symmetrizable
            return None
        assert kern.dimension() == c
        # Now the basis contains one vector v per connected component
        # C of the Dynkin diagram, or equivalently diagonal block of
        # the Cartan matrix. The support of v is exactly that
        # connected component, and it symmetrizes the corresponding
        # diagonal block of the Cartan matrix. We sum all those vectors.
        D = sum(kern.basis())
        assert diagonal_matrix(D) * m == m.transpose() * diagonal_matrix(D)
        I = self.index_set()
        return Family( dict( (I[i], D[i]) for i in range(n) ) )

    def index_set_bipartition(self):
        r"""
        Return a bipartition `\{L,R\}` of the vertices of the Dynkin diagram.

        For `i` and `j` both in `L` (or both in `R`), the simple
        reflections `s_i` and `s_j` commute.

        Of course, the Dynkin diagram should be bipartite. This is
        always the case for all finite types.

        EXAMPLES::

            sage: CartanType(['A',5]).index_set_bipartition()
            (set([1, 3, 5]), set([2, 4]))

            sage: CartanType(['A',2,1]).index_set_bipartition()
            Traceback (most recent call last):
            ...
            AssertionError: The Dynkin diagram should be bipartite

        """
        from sage.graphs.graph import Graph
        G = Graph(self.dynkin_diagram())
        assert G.is_bipartite(), "The Dynkin diagram should be bipartite"
        return G.bipartite_sets()



class CartanType_simply_laced(CartanType_crystallographic):
    """
    An abstract class for simply laced Cartan types.
    """
    def is_simply_laced(self):
        """
        Return whether ``self`` is simply laced, which is ``True``.

        EXAMPLES::

            sage: CartanType(['A',3,1]).is_simply_laced()
            True
            sage: CartanType(['A',2]).is_simply_laced()
            True
        """
        return True

    def dual(self):
        """
        Simply laced Cartan types are self-dual, so return ``self``.

        EXAMPLES::

            sage: CartanType(["A", 3]).dual()
            ['A', 3]
            sage: CartanType(["A", 3, 1]).dual()
            ['A', 3, 1]
            sage: CartanType(["D", 3]).dual()
            ['D', 3]
            sage: CartanType(["D", 4, 1]).dual()
            ['D', 4, 1]
            sage: CartanType(["E", 6]).dual()
            ['E', 6]
            sage: CartanType(["E", 6, 1]).dual()
            ['E', 6, 1]
        """
        return self

class CartanType_simple(CartanType_abstract):
    """
    An abstract class for simple Cartan types.
    """
    def is_irreducible(self):
        """
        Return whether ``self`` is irreducible, which is ``True``.

        EXAMPLES::

            sage: CartanType(['A', 3]).is_irreducible()
            True
        """
        return True

class CartanType_finite(CartanType_abstract):
    """
    An abstract class for simple affine Cartan types.
    """
    def is_finite(self):
        """
        EXAMPLES::

            sage: CartanType(['A', 3]).is_finite()
            True
        """
        return True

    def is_affine(self):
        """
        EXAMPLES::

            sage: CartanType(['A', 3]).is_affine()
            False
        """
        return False

    def is_lorentzian(self):
        """
        EXAMPLES::

            sage: CartanType(['A', 3]).is_lorentzian()
            False
        """
        return False

class CartanType_affine(CartanType_simple, CartanType_crystallographic):
    """
    An abstract class for simple affine Cartan types.
    """

    AmbientSpace = LazyImport('sage.combinat.root_system.type_affine', 'AmbientSpace')

    def _ascii_art_node(self, label):
        """
        Return the ascii art for the node labeled by ``label``.

        EXAMPLES::

            sage: ct = CartanType(['A',4,1])
            sage: CartanType.global_options(mark_special_node='both')
            sage: ct._ascii_art_node(0)
            '@'
            sage: CartanType.global_options.reset()
        """
        if (label == self.special_node()
                and self.global_options('mark_special_node') in ['printing', 'both']):
            return self.global_options('special_node_str')
        return super(CartanType_affine, self)._ascii_art_node(label)

    def _latex_draw_node(self, x, y, label, position="below=4pt"):
        r"""
        Draw (possibly marked [crossed out]) circular node ``i`` at the
        position ``(x,y)`` with node label ``label`` .

        - ``position`` -- position of the label relative to the node
        - ``anchor`` -- (optional) the anchor point for the label

        EXAMPLES::

            sage: CartanType.global_options(mark_special_node='both')
            sage: CartanType(['A',3,1])._latex_draw_node(0, 0, 0)
            '\\draw[fill=black] (0 cm, 0 cm) circle (.25cm) node[below=4pt]{$0$};\n'
            sage: CartanType.global_options.reset()
        """
        if label == self.special_node() and self.global_options('mark_special_node') in ['latex', 'both']:
            fill = 'black'
        else:
            fill = 'white'
        return super(CartanType_affine, self)._latex_draw_node(x, y, label, position, fill)

    def is_finite(self):
        """
        EXAMPLES::

            sage: CartanType(['A', 3, 1]).is_finite()
            False
        """
        return False

    def is_affine(self):
        """
        EXAMPLES::

            sage: CartanType(['A', 3, 1]).is_affine()
            True
        """
        return True

    def is_lorentzian(self):
        """
        EXAMPLES::

            sage: CartanType(['A', 3, 1]).is_lorentzian()
            False
        """
        return False

    def is_untwisted_affine(self):
        """
        Return whether ``self`` is untwisted affine

        A Cartan type is untwisted affine if it is the canonical
        affine extension of some finite type. Every affine type is
        either untwisted affine, dual thereof, or of type ``BC``.

        EXAMPLES::

            sage: CartanType(['A', 3, 1]).is_untwisted_affine()
            True
            sage: CartanType(['A', 3, 1]).dual().is_untwisted_affine() # this one is self dual!
            True
            sage: CartanType(['B', 3, 1]).dual().is_untwisted_affine()
            False
            sage: CartanType(['BC', 3, 2]).is_untwisted_affine()
            False
        """
        return False

    @abstract_method
    def special_node(self):
        r"""
        Return a special node of the Dynkin diagram.

        A *special* node is a node of the Dynkin diagram such that
        pruning it yields a Dynkin diagram for the associated
        classical type (see :meth:`classical`).

        This method returns the label of some special node. This is
        usually `0` in the standard conventions.

        EXAMPLES::

            sage: CartanType(['A', 3, 1]).special_node()
            0

        The choice is guaranteed to be consistent with the indexing of
        the nodes of the classical Dynkin diagram::

            sage: CartanType(['A', 3, 1]).index_set()
            (0, 1, 2, 3)
            sage: CartanType(['A', 3, 1]).classical().index_set()
            (1, 2, 3)
        """

    @abstract_method
    def classical(self):
        r"""
        Return the classical Cartan type associated with this affine Cartan type.

        EXAMPLES::

            sage: CartanType(['A', 1, 1]).classical()
            ['A', 1]
            sage: CartanType(['A', 3, 1]).classical()
            ['A', 3]
            sage: CartanType(['B', 3, 1]).classical()
            ['B', 3]

            sage: CartanType(['A', 2, 2]).classical()
            ['C', 1]
            sage: CartanType(['BC', 1, 2]).classical()
            ['C', 1]
            sage: CartanType(['A', 4, 2]).classical()
            ['C', 2]
            sage: CartanType(['BC', 2, 2]).classical()
            ['C', 2]
            sage: CartanType(['A', 10, 2]).classical()
            ['C', 5]
            sage: CartanType(['BC', 5, 2]).classical()
            ['C', 5]

            sage: CartanType(['D', 5, 2]).classical()
            ['B', 4]
            sage: CartanType(['E', 6, 1]).classical()
            ['E', 6]
            sage: CartanType(['G', 2, 1]).classical()
            ['G', 2]
            sage: CartanType(['E', 6, 2]).classical()
            ['F', 4] relabelled by {1: 4, 2: 3, 3: 2, 4: 1}
            sage: CartanType(['D', 4, 3]).classical()
            ['G', 2]

        We check that :meth:`classical`,
        :meth:`sage.combinat.root_system.cartan_type.CartanType_crystallographic.dynkin_diagram`,
        and :meth:`.special_node` are consistent::

            sage: for ct in CartanType.samples(affine = True):
            ....:     g1 = ct.classical().dynkin_diagram()
            ....:     g2 = ct.dynkin_diagram()
            ....:     g2.delete_vertex(ct.special_node())
            ....:     assert sorted(g1.vertices()) == sorted(g2.vertices())
            ....:     assert sorted(g1.edges()) == sorted(g2.edges())
        """

    @abstract_method(optional=True) # This is only optional until all are implemented
    def lorentzian(self):
        """
        Return the Lorentzian type associated with ``self``.
        """

    def row_annihilator(self, m = None):
        r"""
        Return the unique minimal non trivial annihilating linear
        combination of `\alpha_0, \alpha_1, \ldots, \alpha_n` with
        nonnegative coefficients (or alternatively, the unique minimal
        non trivial annihilating linear combination of the rows of the
        Cartan matrix with non-negative coefficients).

        Throw an error if the existence of uniqueness does not hold

        The optional argument ``m`` is for internal use only.

        EXAMPLES::

            sage: RootSystem(['C',2,1]).cartan_type().acheck()
            Finite family {0: 1, 1: 1, 2: 1}
            sage: RootSystem(['D',4,1]).cartan_type().acheck()
            Finite family {0: 1, 1: 1, 2: 2, 3: 1, 4: 1}
            sage: RootSystem(['F',4,1]).cartan_type().acheck()
            Finite family {0: 1, 1: 2, 2: 3, 3: 2, 4: 1}
            sage: RootSystem(['BC',4,2]).cartan_type().acheck()
            Finite family {0: 1, 1: 2, 2: 2, 3: 2, 4: 2}

        ``acheck`` is a shortcut for row_annihilator::

            sage: RootSystem(['BC',4,2]).cartan_type().row_annihilator()
            Finite family {0: 1, 1: 2, 2: 2, 3: 2, 4: 2}

        FIXME:

        - The current implementation assumes that the Cartan matrix
          is indexed by `[0,1,...]`, in the same order as the index set.
        - This really should be a method of :class:`CartanMatrix`.
        """
        if m is None:
            m = self.cartan_matrix()
        assert self.index_set() == tuple(range(m.ncols()))
        annihilator_basis = m.integer_kernel().gens()
        assert(len(annihilator_basis) == 1)
        assert(all(coef > 0 for coef in annihilator_basis[0]))

        return Family(dict((i,annihilator_basis[0][i])for i in self.index_set()))

    acheck = row_annihilator

    def col_annihilator(self):
        r"""
        Return the unique minimal non trivial annihilating linear
        combination of `\alpha^\vee_0, \alpha^\vee, \ldots, \alpha^\vee` with
        nonnegative coefficients (or alternatively, the unique minimal
        non trivial annihilating linear combination of the columns of the
        Cartan matrix with non-negative coefficients).

        Throw an error if the existence or uniqueness does not hold

        FIXME: the current implementation assumes that the Cartan
        matrix is indexed by `[0,1,...]`, in the same order as the
        index set.

        EXAMPLES::

            sage: RootSystem(['C',2,1]).cartan_type().a()
            Finite family {0: 1, 1: 2, 2: 1}
            sage: RootSystem(['D',4,1]).cartan_type().a()
            Finite family {0: 1, 1: 1, 2: 2, 3: 1, 4: 1}
            sage: RootSystem(['F',4,1]).cartan_type().a()
            Finite family {0: 1, 1: 2, 2: 3, 3: 4, 4: 2}
            sage: RootSystem(['BC',4,2]).cartan_type().a()
            Finite family {0: 2, 1: 2, 2: 2, 3: 2, 4: 1}

        ``a`` is a shortcut for col_annihilator::

            sage: RootSystem(['BC',4,2]).cartan_type().col_annihilator()
            Finite family {0: 2, 1: 2, 2: 2, 3: 2, 4: 1}
        """
        return self.row_annihilator(self.cartan_matrix().transpose())

    a = col_annihilator

    def c(self):
        r"""
        Returns the family (c_i)_i of integer coefficients defined by
        `c_i=max(1, a_i/a^vee_i)` (see e.g. [FSS07]_ p. 3)

        FIXME: the current implementation assumes that the Cartan
        matrix is indexed by `[0,1,...]`, in the same order as the
        index set.

        EXAMPLES::

            sage: RootSystem(['C',2,1]).cartan_type().c()
            Finite family {0: 1, 1: 2, 2: 1}
            sage: RootSystem(['D',4,1]).cartan_type().c()
            Finite family {0: 1, 1: 1, 2: 1, 3: 1, 4: 1}
            sage: RootSystem(['F',4,1]).cartan_type().c()
            Finite family {0: 1, 1: 1, 2: 1, 3: 2, 4: 2}
            sage: RootSystem(['BC',4,2]).cartan_type().c()
            Finite family {0: 2, 1: 1, 2: 1, 3: 1, 4: 1}

        TESTS::

            sage: CartanType(["B", 3, 1]).c().map(parent)
            Finite family {0: Integer Ring, 1: Integer Ring, 2: Integer Ring, 3: Integer Ring}

        REFERENCES:

        .. [FSS07] G. Fourier, A. Schilling, and M. Shimozono,
           Demazure structure inside Kirillov-Reshetikhin crystals,
           J. Algebra, Vol. 309, (2007), p. 386-404
           http://arxiv.org/abs/math/0605451
        """
        a = self.a()
        acheck = self.acheck()
        return Family(dict((i, max(ZZ(1), a[i] // acheck[i]))
                           for i in self.index_set()))

    def translation_factors(self):
        r"""
        Returns the translation factors for ``self``. Those are the
        smallest factors `t_i` such that the translation by `t_i
        \alpha_i` maps the fundamental polygon to another polygon in
        the alcove picture.

        OUTPUT: a dictionary from ``self.index_set()`` to `\ZZ`
        (or `\QQ` for affine type `BC`)

        Those coefficients are all `1` for dual untwisted, and in
        particular for simply laced. They coincide with the usual
        `c_i` coefficients (see :meth:`c`) for untwisted and dual
        thereof. See the discussion below for affine type `BC`.

        Note: one usually realizes the alcove picture in the coweight
        lattice, with translations by coroots; in that case, one will
        use the translation factors for the dual Cartan type.

        FIXME: the current implementation assumes that the Cartan
        matrix is indexed by `[0,1,...]`, in the same order as the
        index set.

        EXAMPLES::

            sage: CartanType(['C',2,1]).translation_factors()
            Finite family {0: 1, 1: 2, 2: 1}
            sage: CartanType(['C',2,1]).dual().translation_factors()
            Finite family {0: 1, 1: 1, 2: 1}
            sage: CartanType(['D',4,1]).translation_factors()
            Finite family {0: 1, 1: 1, 2: 1, 3: 1, 4: 1}
            sage: CartanType(['F',4,1]).translation_factors()
            Finite family {0: 1, 1: 1, 2: 1, 3: 2, 4: 2}
            sage: CartanType(['BC',4,2]).translation_factors()
            Finite family {0: 1, 1: 1, 2: 1, 3: 1, 4: 1/2}

        We proceed with systematic tests taken from MuPAD-Combinat's
        testsuite::

            sage: list(CartanType(["A", 1, 1]).translation_factors())
            [1, 1]
            sage: list(CartanType(["A", 5, 1]).translation_factors())
            [1, 1, 1, 1, 1, 1]
            sage: list(CartanType(["B", 5, 1]).translation_factors())
            [1, 1, 1, 1, 1, 2]
            sage: list(CartanType(["C", 5, 1]).translation_factors())
            [1, 2, 2, 2, 2, 1]
            sage: list(CartanType(["D", 5, 1]).translation_factors())
            [1, 1, 1, 1, 1, 1]
            sage: list(CartanType(["E", 6, 1]).translation_factors())
            [1, 1, 1, 1, 1, 1, 1]
            sage: list(CartanType(["E", 7, 1]).translation_factors())
            [1, 1, 1, 1, 1, 1, 1, 1]
            sage: list(CartanType(["E", 8, 1]).translation_factors())
            [1, 1, 1, 1, 1, 1, 1, 1, 1]
            sage: list(CartanType(["F", 4, 1]).translation_factors())
            [1, 1, 1, 2, 2]
            sage: list(CartanType(["G", 2, 1]).translation_factors())
            [1, 3, 1]
            sage: list(CartanType(["A", 2, 2]).translation_factors())
            [1, 1/2]
            sage: list(CartanType(["A", 2, 2]).dual().translation_factors())
            [1/2, 1]
            sage: list(CartanType(["A", 10, 2]).translation_factors())
            [1, 1, 1, 1, 1, 1/2]
            sage: list(CartanType(["A", 10, 2]).dual().translation_factors())
            [1/2, 1, 1, 1, 1, 1]
            sage: list(CartanType(["A", 9, 2]).translation_factors())
            [1, 1, 1, 1, 1, 1]
            sage: list(CartanType(["D", 5, 2]).translation_factors())
            [1, 1, 1, 1, 1]
            sage: list(CartanType(["D", 4, 3]).translation_factors())
            [1, 1, 1]
            sage: list(CartanType(["E", 6, 2]).translation_factors())
            [1, 1, 1, 1, 1]

        We conclude with a discussion of the appropriate value for
        affine type `BC`. Let us consider the alcove picture realized
        in the weight lattice. It is obtained by taking the level-`1`
        affine hyperplane in the weight lattice, and projecting it
        along `\Lambda_0`::

            sage: R = RootSystem(["BC",2,2])
            sage: alpha = R.weight_space().simple_roots()
            sage: alphacheck = R.coroot_space().simple_roots()
            sage: Lambda = R.weight_space().fundamental_weights()

        Here are the levels of the fundamental weights::

            sage: Lambda[0].level(), Lambda[1].level(), Lambda[2].level()
            (1, 2, 2)

        So the "center" of the fundamental polygon at level `1` is::

            sage: O = Lambda[0]
            sage: O.level()
            1

        We take the projection `\omega_1` at level `0` of `\Lambda_1`
        as unit vector on the `x`-axis, and the projection `\omega_2`
        at level 0 of `\Lambda_2` as unit vector of the `y`-axis::

            sage: omega1 = Lambda[1]-2*Lambda[0]
            sage: omega2 = Lambda[2]-2*Lambda[0]
            sage: omega1.level(), omega2.level()
            (0, 0)

        The projections of the simple roots can be read off::

            sage: alpha[0]
            2*Lambda[0] - Lambda[1]
            sage: alpha[1]
            -2*Lambda[0] + 2*Lambda[1] - Lambda[2]
            sage: alpha[2]
            -2*Lambda[1] + 2*Lambda[2]

        Namely `\alpha_0 = -\omega_1`, `\alpha_1 = 2\omega_1 -
        \omega_2` and `\alpha_2 = -2 \omega_1 + 2 \omega_2`.

        The reflection hyperplane defined by `\alpha_0^\vee` goes
        through the points `O+1/2 \omega_1` and `O+1/2 \omega_2`::

            sage: (O+(1/2)*omega1).scalar(alphacheck[0])
            0
            sage: (O+(1/2)*omega2).scalar(alphacheck[0])
            0

        Hence, the fundamental alcove is the triangle `(O, O+1/2
        \omega_1, O+1/2 \omega_2)`. By successive reflections, one can
        tile the full plane. This induces a tiling of the full plane
        by translates of the fundamental polygon.

        .. TODO::

            Add the picture here, once root system plots in the
            weight lattice will be implemented. In the mean time, the
            reader may look up the dual picture on Figure 2 of [HST09]_
            which was produced by MuPAD-Combinat.

        From this picture, one can read that translations by
        `\alpha_0`, `\alpha_1`, and `1/2\alpha_2` map the fundamental
        polygon to translates of it in the alcove picture, and are
        smallest with this property. Hence, the translation factors
        for affine type `BC` are `t_0=1, t_1=1, t_2=1/2`::

            sage: CartanType(['BC',2,2]).translation_factors()
            Finite family {0: 1, 1: 1, 2: 1/2}

        TESTS::

            sage: CartanType(["B", 3, 1]).translation_factors().map(parent)
            Finite family {0: Integer Ring, 1: Integer Ring, 2: Integer Ring, 3: Integer Ring}
            sage: CartanType(["BC", 3, 2]).translation_factors().map(parent)
            Finite family {0: Integer Ring, 1: Integer Ring, 2: Integer Ring, 3: Rational Field}

        REFERENCES:

        .. [HST09] F. Hivert, A. Schilling, and N. M. Thiery,
           Hecke group algebras as quotients of affine Hecke
           algebras at level 0, JCT A, Vol. 116, (2009) p. 844-863
           http://arxiv.org/abs/0804.3781
        """
        a = self.a()
        acheck = self.acheck()
        if set([1/ZZ(2), 2]).issubset( set(a[i]/acheck[i] for i in self.index_set()) ):
            # The test above and the formula below are rather meaningless
            # But they detect properly type BC or dual and return the correct value
            return Family(dict((i, min(ZZ(1), a[i] / acheck[i]))
                               for i in self.index_set()))

        else:
            return self.c()

    def _test_dual_classical(self, **options):
        r"""
        Tests whether the special node of the dual is still the same and whether
        the methods dual and classical commute.

        TESTS::

            sage: C = CartanType(['A',2,2])
            sage: C._test_dual_classical()
        """
        tester = self._tester(**options)
        tester.assertTrue( self.classical().dual() == self.dual().classical() )
        tester.assertTrue( self.special_node() == self.dual().special_node() )

class CartanType_hyperbolic(CartanType_simple):
    """
    An abstract class for simple hyperbolic Cartan types.
    """
    def is_finite(self):
        """
        EXAMPLES::

            sage: CartanType(['E', 10]).is_finite()
            False
        """
        return False

    def is_affine(self):
        """
        EXAMPLES::

            sage: CartanType(['E', 10].is_affine()
            True
        """
        return False

    def is_compact(self):
        """
        Return if ``self`` is a compact hyperbolic type.
        """
        cm = self.cartan_matrix()
        n = cm.nows()
        for i in range(n):
            m = cm.delete_rows([i]).delete_columns([i])
            if not CartanMatrix(m).is_finite():
                return False
        return True

##############################################################################
# Concrete base classes

class CartanType_standard_finite(UniqueRepresentation, SageObject, CartanType_finite):
    """
    A concrete base class for the finite standard Cartan types.

    This includes for example `A_3`, `D_4`, or `E_8`.
    """
    def __init__(self, letter, n):
        """
        EXAMPLES::

            sage: ct = CartanType(['A',4])

        TESTS::

            sage: TestSuite(ct).run(verbose = True)
            running ._test_category() . . . pass
            running ._test_not_implemented_methods() . . . pass
            running ._test_pickling() . . . pass
        """
#         assert(t[0] in ['A', 'B', 'C', 'D', 'E', 'F', 'G', 'H', 'I'])
#         assert(t[1] in ZZ and t[1] >= 0)
#         if t[0] in ['B', 'C']:
#             assert(t[1] >= 2)
#         if t[0] == 'D':
#             assert(t[1] >= 3)
#         if t[0] == 'E':
#             assert(t[1] <= 8)
#         if t[0] == 'F':
#             assert(t[1] <= 4)
#         if t[0] == 'G':
#             assert(t[1] <= 2)
#         if t[0] == 'H':
#             assert(t[1] <= 4)
        self.letter = letter
        self.n = n

    # Technical methods
    def _repr_(self, compact = False):
        """
        TESTS::

            sage: ct = CartanType(['A',3])
            sage: repr(ct)
            "['A', 3]"
            sage: ct._repr_(compact=True)
            'A3'
        """
        format = '%s%s' if compact else "['%s', %s]"
        return format%(self.letter, self.n)

    def __reduce__(self):
        """
        TESTS::

            sage: T = CartanType(['D', 4])
            sage: T.__reduce__()
            (CartanType, ('D', 4))
            sage: T == loads(dumps(T))
            True

        """
        from cartan_type import CartanType
        return (CartanType, (self.letter, self.n))

    def __cmp__(self, other):
         """
         TESTS::

             sage: ct1 = CartanType(['A',4])
             sage: ct2 = CartanType(['A',4])
             sage: ct3 = CartanType(['A',5])
             sage: ct1 == ct2
             True
             sage: ct1 != ct3
             True
         """
         if other.__class__ != self.__class__:
             return cmp(self.__class__, other.__class__)
         if other.letter != self.letter:
             return cmp(self.letter, other.letter)
         return cmp(self.n, other.n)

    def __hash__(self):
        """
        EXAMPLES::

            sage: ct = CartanType(['A',2])
            sage: hash(ct) #random
            -5684143898951441983
        """
        return hash((self.n, self.letter))

    def __getitem__(self, i):
        """
        EXAMPLES::

            sage: t = CartanType(['A', 3, 1])
            sage: t[0]
            'A'
            sage: t[1]
            3
            sage: t[2]
            1
            sage: t[3]
            Traceback (most recent call last):
            ...
            IndexError: index out of range
        """
        if i == 0:
            return self.letter
        elif i==1:
            return self.n
        else:
            raise IndexError("index out of range")

    def __len__(self):
        """
        EXAMPLES::

            sage: len(CartanType(['A',4]))
            2
        """
        return 2

    # mathematical methods

    def index_set(self):
        """
        Implements :meth:`CartanType_abstract.index_set`.

        The index set for all standard finite Cartan types is of the form
        `\{1, \ldots, n\}`. (See :mod:`~sage.combinat.root_system.type_I`
        for a slight abuse of this).

        EXAMPLES::

            sage: CartanType(['A', 5]).index_set()
            (1, 2, 3, 4, 5)
        """
        return tuple(range(1,self.n+1))

    def rank(self):
        """
        Return the rank of ``self`` which for type `X_n` is `n`.

        EXAMPLES::

            sage: CartanType(['A', 3]).rank()
            3
            sage: CartanType(['B', 3]).rank()
            3
            sage: CartanType(['C', 3]).rank()
            3
            sage: CartanType(['D', 4]).rank()
            4
            sage: CartanType(['E', 6]).rank()
            6
        """
        return self.n

    def affine(self):
        """
        Return the corresponding untwisted affine Cartan type.

        EXAMPLES::

            sage: CartanType(['A',3]).affine()
            ['A', 3, 1]
        """
        return CartanType([self.letter, self.n, 1])

    def type(self):
        """
        Returns the type of ``self``.

        EXAMPLES::

            sage: CartanType(['A', 4]).type()
            'A'
            sage: CartanType(['A', 4, 1]).type()
            'A'
        """
        return self.letter


##########################################################################
class CartanType_standard_affine(UniqueRepresentation, SageObject, CartanType_affine):
    r"""
    A concrete class for affine simple Cartan types.
    """

    def __init__(self, letter, n, affine = 1):
        """
        EXAMPLES::

            sage: ct = CartanType(['A',4,1])
            sage: TestSuite(ct).run()

        TESTS::

            sage: ct1 = CartanType(['A',3, 1])
            sage: ct2 = CartanType(['B',3, 1])
            sage: ct3 = CartanType(['A',3])
            sage: ct1 == ct1
            True
            sage: ct1 == ct2
            False
            sage: ct1 == ct3
            False

        """
        assert(letter in ['A', 'B', 'C', 'BC', 'D', 'E', 'F', 'G'])
        self.letter = letter
        self.n = n
        self.affine = affine

    def _repr_(self, compact = False):
        """
        TESTS::

            sage: ct = CartanType(['A',3, 1])
            sage: repr(ct)
            "['A', 3, 1]"
            sage: ct._repr_(compact=True)
            'A3~'
        """
        letter = self.letter
        n = self.n
        aff = self.affine
        if self.global_options('notation') == "Kac":
            if letter == 'BC':
                letter = 'A'
                n *= 2
            if compact:
                return '%s%s^%s'%(letter, n, aff)
        if compact:
            return '%s%s~'%(letter, n)
        else:
            return "['%s', %s, %s]"%(letter, n, aff)

    def __reduce__(self):
        """
        TESTS::

            sage: T = CartanType(['D', 4, 1])
            sage: T.__reduce__()
            (CartanType, ('D', 4, 1))
            sage: T == loads(dumps(T))
            True

        """
        from sage.combinat.root_system.cartan_type import CartanType
        return (CartanType, (self.letter, self.n, self.affine))

    def __len__(self):
        """
        EXAMPLES::

            sage: len(CartanType(['A',4,1]))
            3
        """
        return 3

    def __getitem__(self, i):
        """
        EXAMPLES::

            sage: t = CartanType(['A', 3, 1])
            sage: t[0]
            'A'
            sage: t[1]
            3
            sage: t[2]
            1
            sage: t[3]
            Traceback (most recent call last):
            ...
            IndexError: index out of range
        """
        if i == 0:
            return self.letter
        elif i==1:
            return self.n
        elif i == 2:
            return self.affine
        else:
            raise IndexError("index out of range")

    def rank(self):
        """
        Return the rank of ``self`` which for type `X_n^{(1)}` is `n + 1`.

        EXAMPLES::

            sage: CartanType(['A', 4, 1]).rank()
            5
            sage: CartanType(['B', 4, 1]).rank()
            5
            sage: CartanType(['C', 3, 1]).rank()
            4
            sage: CartanType(['D', 4, 1]).rank()
            5
            sage: CartanType(['E', 6, 1]).rank()
            7
            sage: CartanType(['E', 7, 1]).rank()
            8
            sage: CartanType(['F', 4, 1]).rank()
            5
            sage: CartanType(['G', 2, 1]).rank()
            3
            sage: CartanType(['A', 2, 2]).rank()
            2
            sage: CartanType(['A', 6, 2]).rank()
            4
            sage: CartanType(['A', 7, 2]).rank()
            5
            sage: CartanType(['D', 5, 2]).rank()
            5
            sage: CartanType(['E', 6, 2]).rank()
            5
            sage: CartanType(['D', 4, 3]).rank()
            3
        """
        return self.n+1

    def index_set(self):
        r"""
        Implements :meth:`CartanType_abstract.index_set`.

        The index set for all standard affine Cartan types is of the form
        `\{0, \ldots, n\}`.

        EXAMPLES::

            sage: CartanType(['A', 5, 1]).index_set()
            (0, 1, 2, 3, 4, 5)
        """
        return tuple(range(self.n+1))

    def special_node(self):
        r"""
        Implement :meth:`CartanType_abstract.special_node`.

        With the standard labelling conventions, `0` is always a
        special node.

        EXAMPLES::

            sage: CartanType(['A', 3, 1]).special_node()
            0
        """
        return 0

    def type(self):
        """
        Return the type of ``self``.

        EXAMPLES::

            sage: CartanType(['A', 4, 1]).type()
            'A'
        """
        return self.letter

##########################################################################
class CartanType_standard_untwisted_affine(CartanType_standard_affine):
    r"""
    A concrete class for the standard untwisted affine Cartan types.
    """
    def classical(self):
        r"""
        Return the classical Cartan type associated with ``self``.

        EXAMPLES::

            sage: CartanType(['A', 3, 1]).classical()
            ['A', 3]
            sage: CartanType(['B', 3, 1]).classical()
            ['B', 3]
            sage: CartanType(['C', 3, 1]).classical()
            ['C', 3]
            sage: CartanType(['D', 4, 1]).classical()
            ['D', 4]
            sage: CartanType(['E', 6, 1]).classical()
            ['E', 6]
            sage: CartanType(['F', 4, 1]).classical()
            ['F', 4]
            sage: CartanType(['G', 2, 1]).classical()
            ['G', 2]
        """
        return CartanType([self.letter,self.n])

    def is_untwisted_affine(self):
        """
        Implement :meth:`CartanType_affine.is_untwisted_affine` by
        returning ``True``.

        EXAMPLES::

            sage: CartanType(['B', 3, 1]).is_untwisted_affine()
            True
        """
        return True

    def _latex_(self):
        r"""
        Return a latex representation of ``self``.

        EXAMPLES::

            sage: latex(CartanType(['B',4,1]))
            B_{4}^{(1)}
            sage: latex(CartanType(['C',4,1]))
            C_{4}^{(1)}
            sage: latex(CartanType(['D',4,1]))
            D_{4}^{(1)}
            sage: latex(CartanType(['F',4,1]))
            F_4^{(1)}
            sage: latex(CartanType(['G',2,1]))
            G_2^{(1)}
        """
        return self.classical()._latex_()+"^{(1)}"

##########################################################################
<<<<<<< HEAD
class CartanType_lorentzian(CartanType_crystallographic):
    """
    A concrete base class for simple Lorentzian Cartan types.
    """
    def __init__(self, affine):
        """
        Initialize ``self``.
        """
        self._affine = CartanType(affine)
        self.n = self._affine.n

    def is_lorentzian(self):
        """
        EXAMPLES::

            sage: CartanType(['E', 10]).is_lorentzian()
            False
        """
        return True

    def is_compact(self):
        """
        EXAMPLES::

            sage: CartanType(['E', 10]).is_compact()
            False
        """
        return False

    def index_set(self):
        r"""
        Implements :meth:`CartanType_abstract.index_set`.

        The index set for all standard affine Cartan types is of the form
        `\{0, \ldots, n\}`.

        EXAMPLES::

            sage: CartanType(['A^', 4, 2]).index_set()
            (-1, 0, 1, 2)
        """
        return tuple(range(-1, self.n+1))

    def _repr_(self, compact=False):
        """
        TESTS::

            sage: ct = CartanType(['A^',3, 1])
            sage: repr(ct)
            "['A^', 3, 1]"
            sage: ct._repr_(compact=True)
            'A3~^'
        """
        ret = self._affine._repr_(compact)
        if not compact:
            pos = 3
            if self._affine.letter == 'BC':
                pos += 1
            ret = ret[:pos] + '^' + ret[pos:]
        else:
            ret += '^'
        return ret

    def _latex_(self):
        r"""
        Return a latex representation of ``self``.

        EXAMPLES::

            sage: CartanType.global_options['notation'] = 'Kac'
            sage: CartanType.global_options.reset()
        """
        ll = self.global_options('lorentzian_latex')
        result = self._affine._latex_()
        import re
        if re.match(".*\^{.*}$", result):
            return "{}{}}}".format(result[:-1], ll)

        return "{{{}}}^{{{}}}".format(result, ll)

    def __reduce__(self):
        """
        TESTS::

            sage: T = CartanType(['D^', 4, 1])
            sage: T.__reduce__()
            (CartanType, ['D', 4, 1])
            sage: T == loads(dumps(T))
            True
        """
        from sage.combinat.root_system.cartan_type import CartanType
        return (CartanType, (self._affine))

    def __len__(self):
        """
        EXAMPLES::

            sage: len(CartanType(['A^',4,1]))
            3
        """
        return 3

    def __getitem__(self, i):
        """
        EXAMPLES::

            sage: t = CartanType(['A^', 3, 1])
            sage: t[0]
            'A^'
            sage: t[1]
            3
            sage: t[2]
            1
            sage: t[3]
            Traceback (most recent call last):
            ...
            IndexError: index out of range
        """
        if i == 0:
            return self._affine.letter + '^'
        elif i==1:
            return self.n
        elif i == 2:
            return self._affine.affine
        raise IndexError("index out of range")

    def rank(self):
        r"""
        Return the rank of ``self`` which for type `X_n^{(1)\wedge}` is `n+2`.

        EXAMPLES::

            sage: CartanType(['A^', 4, 1]).rank()
            6
            sage: CartanType(['B^', 4, 1]).rank()
            6
            sage: CartanType(['C^', 3, 1]).rank()
            5
            sage: CartanType(['D^', 4, 1]).rank()
            7
            sage: CartanType(['E^', 6, 1]).rank()
            8
            sage: CartanType(['E^', 7, 1]).rank()
            9
            sage: CartanType(['F^', 4, 1]).rank()
            6
            sage: CartanType(['G^', 2, 1]).rank()
            4
            sage: CartanType(['A^', 2, 2]).rank()
            3
            sage: CartanType(['A^', 6, 2]).rank()
            5
            sage: CartanType(['A^', 7, 2]).rank()
            6
            sage: CartanType(['D^', 5, 2]).rank()
            6
            sage: CartanType(['E^', 6, 2]).rank()
            6
            sage: CartanType(['D^', 4, 3]).rank()
            4
        """
        return self.n+2

    def index_set(self):
        r"""
        Implements :meth:`CartanType_abstract.index_set`.

        The index set for all standard affine Cartan types is of the form
        `\{0, \ldots, n\}`.

        EXAMPLES::

            sage: CartanType(['A', 5, 1]).index_set()
            (0, 1, 2, 3, 4, 5)
        """
        return tuple(range(self.n+1))

    def special_node(self):
        r"""
        Implement :meth:`CartanType_abstract.special_node`.

        With the standard labelling conventions, `0` is always a
        special node.

        EXAMPLES::

            sage: CartanType(['A^', 3, 1]).special_node()
            0
        """
        return 0

    def overextended_node(self):
        r"""
        Return the overextended node of ``self``.

        With the standard labelling conventions, `-1` is always a
        overextended node.

        EXAMPLES::

            sage: CartanType(['A^', 3, 1]).overextended_node()
            -1
        """
        return -1

    def type(self):
        """
        Return the type of ``self``.

        EXAMPLES::

            sage: CartanType(['A^', 4, 1]).type()
            'A'
        """
        return self._affine.type()

    def classical(self):
        r"""
        Return the classical Cartan type associated with ``self``.

        EXAMPLES::

            sage: CartanType(['A^', 3, 1]).classical()
            ['A', 3]
            sage: CartanType(['B^', 3, 1]).classical()
            ['B', 3]
            sage: CartanType(['C^', 3, 1]).classical()
            ['C', 3]
            sage: CartanType(['D^', 4, 1]).classical()
            ['D', 4]
            sage: CartanType(['E^', 6, 1]).classical()
            ['E', 6]
            sage: CartanType(['F^', 4, 1]).classical()
            ['F', 4]
            sage: CartanType(['G^', 2, 1]).classical()
            ['G', 2]
        """
        return self._affine.classical()

    def affine(self):
        r"""
        Return the affine Cartan type associated with ``self``.

        EXAMPLES::

            sage: CartanType(['A^', 3, 1]).affine()
            ['A', 3, 1]
            sage: CartanType(['B^', 3, 1]).affine()
            ['B', 3, 1]
            sage: CartanType(['C^', 3, 1]).affine()
            ['C', 3], 1
            sage: CartanType(['D^', 4, 1]).affine()
            ['D', 4, 1]
            sage: CartanType(['E^', 6, 1]).affine()
            ['E', 6, 1]
            sage: CartanType(['F^', 4, 1]).affine()
            ['F', 4, 1]
            sage: CartanType(['G^', 2, 1]).affine()
            ['G', 2, 1]
            sage: CartanType(['A^', 7, 2]).affine()
            ['B', 4, 1]^*
        """
        return self._affine

    def dual(self):
        """
        Return the dual of ``self``.
        """
        return self._affine.dual().lorentzian()

    @cached_method
    def dynkin_diagram(self):
        r"""
        Return a Dynkin diagram of ``self``.

        EXAMPLES::
        """
        g = self._affine.dynkin_diagram().copy()
        g.add_edge(-1, 0)
        g._cartan_type = self
        return g.copy(immutable=True)
=======
class CartanType_decorator(UniqueRepresentation, SageObject, CartanType_abstract):
    """
    Concrete base class for Cartan types that decorate another Cartan type.
    """
    def __init__(self, ct):
        """
        Initialize ``self``.

        EXAMPLES::

            sage: ct = CartanType(['G', 2]).relabel({1:2,2:1})
            sage: TestSuite(ct).run()
        """
        self._type = ct

    def is_irreducible(self):
        """
        EXAMPLES::

            sage: ct = CartanType(['G', 2]).relabel({1:2,2:1})
            sage: ct.is_irreducible()
            True
        """
        return self._type.is_irreducible()

    def is_finite(self):
        """
        EXAMPLES::

            sage: ct = CartanType(['G', 2]).relabel({1:2,2:1})
            sage: ct.is_finite()
            True
        """
        return self._type.is_finite()

    def is_crystallographic(self):
        """
        EXAMPLES::

            sage: ct = CartanType(['G', 2]).relabel({1:2,2:1})
            sage: ct.is_crystallographic()
            True
        """
        return self._type.is_crystallographic()

    def is_affine(self):
        """
        EXAMPLES::

            sage: ct = CartanType(['G', 2]).relabel({1:2,2:1})
            sage: ct.is_affine()
            False
        """
        return self._type.is_affine()

    def rank(self):
        """
        EXAMPLES::

            sage: ct = CartanType(['G', 2]).relabel({1:2,2:1})
            sage: ct.rank()
            2
        """
        return self._type.rank()

    def index_set(self):
        """
        EXAMPLES::

           sage: ct = CartanType(['F', 4, 1]).dual()
           sage: ct.index_set()
           (0, 1, 2, 3, 4)
        """
        return self._type.index_set()

    def type(self):
        """
        Return the type of ``self`` or ``None`` if unknown.

        EXAMPLES::

            sage: ct = CartanType(['G', 2]).relabel({1:2,2:1})
            sage: ct.type()
            'G'
        """
        return self._type.type()
>>>>>>> 612db215

##############################################################################
# For backward compatibility
class CartanType_simple_finite(object):
    def __setstate__(self, dict):
        """
        Implements the unpickling of Cartan types pickled by Sage <= 4.0.

        EXAMPLES:

        This is the pickle for CartanType(["A", 4])::

            sage: pg_CartanType_simple_finite = unpickle_global('sage.combinat.root_system.cartan_type', 'CartanType_simple_finite')
            sage: si1 = unpickle_newobj(pg_CartanType_simple_finite, ())
            sage: pg_unpickleModule = unpickle_global('twisted.persisted.styles', 'unpickleModule')
            sage: pg_make_integer = unpickle_global('sage.rings.integer', 'make_integer')
            sage: si2 = pg_make_integer('4')
            sage: unpickle_build(si1, {'tools':pg_unpickleModule('sage.combinat.root_system.type_A'), 't':['A', si2], 'letter':'A', 'n':si2})

            sage: si1
            ['A', 4]
            sage: si1.dynkin_diagram()
            O---O---O---O
            1   2   3   4
            A4

        This is quite hacky; in particular unique representation is not preserved::

            sage: si1 == CartanType(["A", 4]) # todo: not implemented
            True
        """
        T = CartanType([dict['letter'], dict['n']])
        self.__class__ = T.__class__
        self.__dict__ = T.__dict__
<|MERGE_RESOLUTION|>--- conflicted
+++ resolved
@@ -471,7 +471,7 @@
         sage: CartanType.global_options.reset()
     """,
     notation=dict(default="Stembridge",
-                  description='Specifies which notation affine Cartan types should use when printed',
+                  description='Specifies which notation Cartan types should use when printed',
                   values=dict(Stembridge="use Stembridge's notation",
                               Kac="use Kac's notation"),
                   case_sensitive=False,
@@ -1105,6 +1105,8 @@
 
         INPUT:
 
+        - ``type`` -- a Cartan type
+
         - ``relabelling`` -- a function (or a list or dictionary)
 
         OUTPUT:
@@ -2726,7 +2728,94 @@
         return self.classical()._latex_()+"^{(1)}"
 
 ##########################################################################
-<<<<<<< HEAD
+class CartanType_decorator(UniqueRepresentation, SageObject, CartanType_abstract):
+    """
+    Concrete base class for Cartan types that decorate another Cartan type.
+    """
+    def __init__(self, ct):
+        """
+        Initialize ``self``.
+
+        EXAMPLES::
+
+            sage: ct = CartanType(['G', 2]).relabel({1:2,2:1})
+            sage: TestSuite(ct).run()
+        """
+        self._type = ct
+
+    def is_irreducible(self):
+        """
+        EXAMPLES::
+
+            sage: ct = CartanType(['G', 2]).relabel({1:2,2:1})
+            sage: ct.is_irreducible()
+            True
+        """
+        return self._type.is_irreducible()
+
+    def is_finite(self):
+        """
+        EXAMPLES::
+
+            sage: ct = CartanType(['G', 2]).relabel({1:2,2:1})
+            sage: ct.is_finite()
+            True
+        """
+        return self._type.is_finite()
+
+    def is_crystallographic(self):
+        """
+        EXAMPLES::
+
+            sage: ct = CartanType(['G', 2]).relabel({1:2,2:1})
+            sage: ct.is_crystallographic()
+            True
+        """
+        return self._type.is_crystallographic()
+
+    def is_affine(self):
+        """
+        EXAMPLES::
+
+            sage: ct = CartanType(['G', 2]).relabel({1:2,2:1})
+            sage: ct.is_affine()
+            False
+        """
+        return self._type.is_affine()
+
+    def rank(self):
+        """
+        EXAMPLES::
+
+            sage: ct = CartanType(['G', 2]).relabel({1:2,2:1})
+            sage: ct.rank()
+            2
+        """
+        return self._type.rank()
+
+    def index_set(self):
+        """
+        EXAMPLES::
+
+           sage: ct = CartanType(['F', 4, 1]).dual()
+           sage: ct.index_set()
+           (0, 1, 2, 3, 4)
+        """
+        return self._type.index_set()
+
+    def type(self):
+        """
+        Return the type of ``self`` or ``None`` if unknown.
+
+        EXAMPLES::
+
+            sage: ct = CartanType(['G', 2]).relabel({1:2,2:1})
+            sage: ct.type()
+            'G'
+        """
+        return self._type.type()
+
+##########################################################################
 class CartanType_lorentzian(CartanType_crystallographic):
     """
     A concrete base class for simple Lorentzian Cartan types.
@@ -3008,94 +3097,6 @@
         g.add_edge(-1, 0)
         g._cartan_type = self
         return g.copy(immutable=True)
-=======
-class CartanType_decorator(UniqueRepresentation, SageObject, CartanType_abstract):
-    """
-    Concrete base class for Cartan types that decorate another Cartan type.
-    """
-    def __init__(self, ct):
-        """
-        Initialize ``self``.
-
-        EXAMPLES::
-
-            sage: ct = CartanType(['G', 2]).relabel({1:2,2:1})
-            sage: TestSuite(ct).run()
-        """
-        self._type = ct
-
-    def is_irreducible(self):
-        """
-        EXAMPLES::
-
-            sage: ct = CartanType(['G', 2]).relabel({1:2,2:1})
-            sage: ct.is_irreducible()
-            True
-        """
-        return self._type.is_irreducible()
-
-    def is_finite(self):
-        """
-        EXAMPLES::
-
-            sage: ct = CartanType(['G', 2]).relabel({1:2,2:1})
-            sage: ct.is_finite()
-            True
-        """
-        return self._type.is_finite()
-
-    def is_crystallographic(self):
-        """
-        EXAMPLES::
-
-            sage: ct = CartanType(['G', 2]).relabel({1:2,2:1})
-            sage: ct.is_crystallographic()
-            True
-        """
-        return self._type.is_crystallographic()
-
-    def is_affine(self):
-        """
-        EXAMPLES::
-
-            sage: ct = CartanType(['G', 2]).relabel({1:2,2:1})
-            sage: ct.is_affine()
-            False
-        """
-        return self._type.is_affine()
-
-    def rank(self):
-        """
-        EXAMPLES::
-
-            sage: ct = CartanType(['G', 2]).relabel({1:2,2:1})
-            sage: ct.rank()
-            2
-        """
-        return self._type.rank()
-
-    def index_set(self):
-        """
-        EXAMPLES::
-
-           sage: ct = CartanType(['F', 4, 1]).dual()
-           sage: ct.index_set()
-           (0, 1, 2, 3, 4)
-        """
-        return self._type.index_set()
-
-    def type(self):
-        """
-        Return the type of ``self`` or ``None`` if unknown.
-
-        EXAMPLES::
-
-            sage: ct = CartanType(['G', 2]).relabel({1:2,2:1})
-            sage: ct.type()
-            'G'
-        """
-        return self._type.type()
->>>>>>> 612db215
 
 ##############################################################################
 # For backward compatibility
