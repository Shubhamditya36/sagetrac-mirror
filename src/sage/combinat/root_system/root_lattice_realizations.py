--- conflicted
+++ resolved
@@ -484,53 +484,29 @@
                 return self.simple_roots()
 
         @cached_method
-<<<<<<< HEAD
-        def simple_imaginary_roots(self):
-            r"""
-            Return the simple imaginary roots of ``self``.
-
-            The simple imaginary roots `\beta` are the set of imaginary roots
-=======
         def basic_imaginary_roots(self):
             r"""
             Return the basic imaginary roots of ``self``.
 
             The basic imaginary roots `\delta` are the set of imaginary roots
->>>>>>> aefac98a
             in `-C^{\vee}` where `C` is the dominant chamger (i.e.,
             `\langle \beta, \alpha_i^{\vee} \rangle \leq 0` for all `i \in I`).
             All imaginary roots are `W`-conjugate to a simple imaginary root.
 
             EXAMPLES::
 
-<<<<<<< HEAD
-                sage: RootSystem(['A',2]).root_lattice().simple_imaginary_roots()
-                ()
-                sage: Q = RootSystem(['A,2,1]).root_lattice()
-                sage: Q.simple_imaginary_roots()
-                (alpha[0] + alpha[1] + alpha[2],)
-                sage: delta = Q.simple_imaginary_roots()[0]
-=======
                 sage: RootSystem(['A', 2]).root_lattice().basic_imaginary_roots()
                 ()
                 sage: Q = RootSystem(['A', 2, 1]).root_lattice()
                 sage: Q.basic_imaginary_roots()
                 (alpha[0] + alpha[1] + alpha[2],)
                 sage: delta = Q.basic_imaginary_roots()[0]
->>>>>>> aefac98a
                 sage: all(delta.scalar(Q.simple_coroot(i)) <= 0 for i in Q.index_set())
                 True
             """
             if self.cartan_type().is_finite():
                 return ()
             if self.cartan_type().is_affine():
-<<<<<<< HEAD
-                a = self.cartan_type().a()
-                alpha = self.simple_roots()
-                return (sum(a[i] * alpha[i] for i in self.index_set()),)
-            raise ValueError("only implemented for finite and affine types")
-
-=======
                 return (self.null_root(),)
             raise ValueError("only implemented for finite and affine types")
 
@@ -579,7 +555,6 @@
             result[i0] = (self.null_root() - self.linear_combination( (alpha[i], b[i]) for i in I0))/ b[i0]
             return Family(result)
 
->>>>>>> aefac98a
         ##########################################################################
         # roots
         ##########################################################################
@@ -635,15 +610,12 @@
 
                 sage: L = RootSystem(['B',3]).root_lattice()
                 sage: sorted(L.short_roots())
-<<<<<<< HEAD
-=======
                 [-alpha[1] - alpha[2] - alpha[3],
                  alpha[1] + alpha[2] + alpha[3],
                  -alpha[2] - alpha[3],
                  alpha[2] + alpha[3],
                  -alpha[3],
                  alpha[3]]
->>>>>>> aefac98a
             """
             if not self.cartan_type().is_finite():
                 raise NotImplementedError("only implemented for finite Cartan types")
@@ -657,24 +629,18 @@
 
                 sage: L = RootSystem(['B',3]).root_lattice()
                 sage: sorted(L.long_roots())
-<<<<<<< HEAD
-=======
                 [-alpha[1], -alpha[1] - 2*alpha[2] - 2*alpha[3],
                  -alpha[1] - alpha[2], -alpha[1] - alpha[2] - 2*alpha[3],
                  alpha[1], alpha[1] + alpha[2],
                  alpha[1] + alpha[2] + 2*alpha[3],
                  alpha[1] + 2*alpha[2] + 2*alpha[3], -alpha[2],
                  -alpha[2] - 2*alpha[3], alpha[2], alpha[2] + 2*alpha[3]]
->>>>>>> aefac98a
             """
             if not self.cartan_type().is_finite():
                 raise NotImplementedError("only implemented for finite Cartan types")
             return filter(lambda x: x.is_long_root(), self.roots())
 
-<<<<<<< HEAD
-=======
         @cached_method
->>>>>>> aefac98a
         def positive_roots(self, index_set=None):
             r"""
             Return the positive roots of ``self``.
@@ -746,18 +712,8 @@
                 [alpha[1] + alpha[2] + alpha[3], alpha[2] + alpha[3], alpha[3]]
                 sage: sorted(L.nonparabolic_positive_roots(()))
                 [alpha[1], alpha[1] + alpha[2], alpha[1] + alpha[2] + alpha[3], alpha[2], alpha[2] + alpha[3], alpha[3]]
-<<<<<<< HEAD
-                sage: L = RootSystem(['A',3,1]).root_lattice()
-                sage: L.positive_roots()
-=======
-
->>>>>>> aefac98a
-            """
-            if self.cartan_type().is_affine():
-                from sage.sets.disjoint_union_enumerated_sets \
-                                import DisjointUnionEnumeratedSets
-                return DisjointUnionEnumeratedSets([self.positive_real_roots(),
-                                                    self.positive_imaginary_roots()])
+
+            """
             if not self.cartan_type().is_finite():
                 raise NotImplementedError, "Only implemented for finite Cartan type"
             if index_set is None:
@@ -903,86 +859,6 @@
                 raise NotImplementedError("only implemented for finite and affine Cartan types")
             from sage.sets.positive_integers import PositiveIntegers
             delta = self.null_root()
-            F = Family(PositiveIntegers(), lambda x: x*delta)
-            F.rename("Positive imaginary roots of type {}".format(self.cartan_type()))
-            return F
-
-        def positive_real_roots(self):
-            """
-            Return the positive real roots of ``self``.
-
-            EXAMPLES::
-
-                sage: L = RootSystem(['A',3]).root_lattice()
-                sage: sorted(L.positive_real_roots())
-                (alpha[1], alpha[2], alpha[3], alpha[1] + alpha[2],
-                 alpha[2] + alpha[3], alpha[1] + alpha[2] + alpha[3])
-                sage: L = RootSystem(['A',3,1]).root_lattice()
-                sage: L.positive_real_roots()
-                Positive real roots of type ['A', 3, 1]
-            """
-            if self.cartan_type().is_finite():
-                return tuple(TransitiveIdealGraded(attrcall('pred'), self.simple_roots()))
-            if not self.cartan_type().is_affine():
-                raise NotImplementedError("only implemented for finite and affine Cartan types")
-
-            from sage.combinat.cartesian_product import CartesianProduct
-            from sage.combinat.root_system.root_system import RootSystem
-            from sage.sets.positive_integers import PositiveIntegers
-            from sage.sets.disjoint_union_enumerated_sets import DisjointUnionEnumeratedSets
-
-            Q = RootSystem(self.cartan_type().classical()).root_space(self.base_ring())
-
-            # Start with the classical positive roots
-            P = Family(Q.positive_real_roots(), lambda x: self.sum_of_terms(x))
-
-            # Add all of the delta shifts
-            delta = self.simple_imaginary_roots()[0]
-            if self.cartan_type().is_untwisted_affine():
-                C = CartesianProduct(PositiveIntegers(), Q.roots())
-                F = Family(C, lambda x: self.sum_of_terms(x[1]) + x[0]*delta)
-                D = DisjointUnionEnumeratedSets([P, F])
-            elif self.cartan_type().type() == 'BC' or self.cartan_type().type().dual() == 'BC':
-                Cs = CartesianProduct(PositiveIntegers(), Q.short_roots())
-                Cl = CartesianProduct(PositiveIntegers(), Q.long_roots())
-                Fs = Family(Cl, lambda x: (self.sum_of_terms(x[1]) + (2*x[0]-1)*delta) // 2)
-                Fm = Family(Cs, lambda x: self.sum_of_terms(x[1]) + x[0]*delta)
-                Fl = Family(Cl, lambda x: self.sum_of_terms(x[1]) + 2*x[0]*delta)
-                D = DisjointUnionEnumeratedSets([P, Fs, Fm, Fl])
-            else: # Other twisted types
-                Cs = CartesianProduct(PositiveIntegers(), Q.short_roots())
-                Cl = CartesianProduct(PositiveIntegers(), Q.long_roots())
-                Fs = Family(Cs, lambda x: self.sum_of_terms(x[1]) + x[0]*delta)
-                if self.cartan_type().dual() == 'G': # D_4^3
-                    k = 3
-                else:
-                    k = 2
-                Fl = Family(Cl, lambda x: self.sum_of_terms(x[1]) + x[0]*k*delta)
-                D = DisjointUnionEnumeratedSets([P, Fs, Fl])
-
-            # Return the final union
-            D.rename("Positive real roots of type {}".format(self.cartan_type()))
-            return D
-
-        def positive_imaginary_roots(self):
-            """
-            Return the positive imaginary roots of ``self``.
-
-            EXAMPLES::
-
-                sage: L = RootSystem(['A',3]).root_lattice()
-                sage: L.positive_imaginary_roots()
-                ()
-                sage: L = RootSystem(['A',3,1]).root_lattice()
-                sage: L.positive_imaginary_roots()
-                Positive imaginary roots of type ['A', 3, 1]
-            """
-            if self.cartan_type().is_finite():
-                return ()
-            if not self.cartan_type().is_affine():
-                raise NotImplementedError("only implemented for finite and affine Cartan types")
-            from sage.sets.positive_integers import PositiveIntegers
-            delta = self.simple_imaginary_roots()[0]
             F = Family(PositiveIntegers(), lambda x: x*delta)
             F.rename("Positive imaginary roots of type {}".format(self.cartan_type()))
             return F
@@ -3017,24 +2893,15 @@
             r"""
             Return the symmetric form of ``self`` with ``alpha``.
 
-<<<<<<< HEAD
-            Consider the simple roots `\alpha_i` and let `(b_{ij})_{ij}` denote
-            the symmetrized Cartan matrix `(a_{ij})_{ij}`, we have
-=======
             Consider the simple roots `\alpha_i` and let `(b_{ij})_{ij}`
             denote the symmetrized Cartan matrix `(a_{ij})_{ij}`, we have
->>>>>>> aefac98a
 
             .. MATH::
 
                 (\alpha_i | \alpha_j) = b_{ij}
 
-<<<<<<< HEAD
-            and extended bilinearly.
-=======
             and extended bilinearly. See Chapter 6 in Kac, Infinite
             Dimensional Lie Algebras for more details.
->>>>>>> aefac98a
 
             EXAMPLES::
 
@@ -3043,21 +2910,12 @@
                 sage: alpha[1].symmetric_form(alpha[0])
                 0
                 sage: alpha[1].symmetric_form(alpha[1])
-<<<<<<< HEAD
-                2
-                sage: elt = alpha[0] - 3*alpha[1] + alpha[2]
-                sage: elt.symmetric_form(alpha[1])
-                -7
-                sage: elt.symmetric_form(alpha[0]+2*alpha[2])
-                7
-=======
                 4
                 sage: elt = alpha[0] - 3*alpha[1] + alpha[2]
                 sage: elt.symmetric_form(alpha[1])
                 -14
                 sage: elt.symmetric_form(alpha[0]+2*alpha[2])
                 14
->>>>>>> aefac98a
                 sage: Q = RootSystem(CartanType(['A',4,2]).dual()).root_lattice()
                 sage: Qc = RootSystem(['A',4,2]).coroot_lattice()
                 sage: alpha = Q.simple_roots()
@@ -3070,16 +2928,9 @@
                 0
             """
             cm = self.parent().dynkin_diagram().cartan_matrix()
-<<<<<<< HEAD
-            diag = cm.is_symmetrizable(True)
-            sym = matrix.diagonal(diag) * cm
-            iset = self.parent().index_set()
-            return sum(cl*cr*sym[iset.index(ml),iset.index(mr)]
-=======
             sym = cm.symmetrized_matrix()
             iset = self.parent().index_set()
             return sum(cl*sym[iset.index(ml),iset.index(mr)]*cr
->>>>>>> aefac98a
                        for ml,cl in self for mr,cr in alpha)
 
         def norm_squared(self):
@@ -3092,21 +2943,12 @@
                 sage: Q = RootSystem(['B',2,1]).root_lattice()
                 sage: alpha = Q.simple_roots()
                 sage: alpha[1].norm_squared()
-<<<<<<< HEAD
-                2
-                sage: alpha[2].norm_squared()
-                1
-                sage: elt = alpha[0] - 3*alpha[1] + alpha[2]
-                sage: elt.norm_squared()
-                25
-=======
                 4
                 sage: alpha[2].norm_squared()
                 2
                 sage: elt = alpha[0] - 3*alpha[1] + alpha[2]
                 sage: elt.norm_squared()
                 50
->>>>>>> aefac98a
                 sage: elt = alpha[0] + alpha[1] + 2*alpha[2]
                 sage: elt.norm_squared()
                 0
@@ -4060,7 +3902,3 @@
                 False
             """
             return self.norm_squared() > 0
-<<<<<<< HEAD
-
-=======
->>>>>>> aefac98a
