"""
Root system data for (untwisted) type E affine
"""
#*****************************************************************************
#       Copyright (C) 2008-2009 Daniel Bump
#       Copyright (C) 2008-2009 Justin Walker
#       Copyright (C) 2008-2009 Nicolas M. Thiery <nthiery at users.sf.net>,
#
#  Distributed under the terms of the GNU General Public License (GPL)
#                  http://www.gnu.org/licenses/
#*****************************************************************************

from cartan_type import CartanType_standard_untwisted_affine, CartanType_simply_laced
class CartanType(CartanType_standard_untwisted_affine, CartanType_simply_laced):
    def __init__(self, n):
        """
        EXAMPLES::

            sage: ct = CartanType(['E',6,1])
            sage: ct
            ['E', 6, 1]
            sage: ct._repr_(compact = True)
            'E6~'

            sage: ct.is_irreducible()
            True
            sage: ct.is_finite()
            False
            sage: ct.is_affine()
            True
            sage: ct.is_untwisted_affine()
            True
            sage: ct.is_crystallographic()
            True
            sage: ct.is_simply_laced()
            True
            sage: ct.classical()
            ['E', 6]
            sage: ct.dual()
            ['E', 6, 1]

        TESTS::

            sage: TestSuite(ct).run()
        """
        if n < 6 or n > 8:
            raise ValueError("Invalid Cartan Type for Type E")
        CartanType_standard_untwisted_affine.__init__(self, "E", n)

    def _latex_(self):
        """
        Return a latex representation of ``self``.

        EXAMPLES::

            sage: latex(CartanType(['E',7,1]))
            E_7^{(1)}
        """
        return "E_%s^{(1)}"%self.n

    def dynkin_diagram(self):
        """
        Returns the extended Dynkin diagram for affine type E.

        EXAMPLES::

            sage: e = CartanType(['E', 6, 1]).dynkin_diagram()
            sage: e
                    O 0
                    |
                    |
                    O 2
                    |
                    |
            O---O---O---O---O
            1   3   4   5   6
            E6~
            sage: sorted(e.edges())
            [(0, 2, 1),
             (1, 3, 1),
             (2, 0, 1),
             (2, 4, 1),
             (3, 1, 1),
             (3, 4, 1),
             (4, 2, 1),
             (4, 3, 1),
             (4, 5, 1),
             (5, 4, 1),
             (5, 6, 1),
             (6, 5, 1)]

            sage: e = CartanType(['E', 7, 1]).dynkin_diagram()
            sage: e
                        O 2
                        |
                        |
            O---O---O---O---O---O---O
            0   1   3   4   5   6   7
            E7~
            sage: sorted(e.edges())
            [(0, 1, 1), (1, 0, 1), (1, 3, 1), (2, 4, 1), (3, 1, 1), (3, 4, 1),
             (4, 2, 1), (4, 3, 1), (4, 5, 1), (5, 4, 1), (5, 6, 1),
             (6, 5, 1), (6, 7, 1), (7, 6, 1)]
            sage: e = CartanType(['E', 8, 1]).dynkin_diagram()
            sage: e
                    O 2
                    |
                    |
            O---O---O---O---O---O---O---O
            1   3   4   5   6   7   8   0
            E8~
            sage: sorted(e.edges())
            [(0, 8, 1), (1, 3, 1), (2, 4, 1), (3, 1, 1), (3, 4, 1),
             (4, 2, 1), (4, 3, 1), (4, 5, 1), (5, 4, 1), (5, 6, 1),
             (6, 5, 1), (6, 7, 1), (7, 6, 1), (7, 8, 1), (8, 0, 1), (8, 7, 1)]

        """
        from dynkin_diagram import DynkinDiagram_class
        n = self.n
        g = DynkinDiagram_class(self)
        g.add_edge(1,3)
        g.add_edge(2,4)
        for i in range(3,n):
            g.add_edge(i, i+1)
        if n == 6:
            g.add_edge(0, 2)
        elif n == 7:
            g.add_edge(0, 1)
        elif n == 8:
            g.add_edge(0, 8)
        else:
            raise ValueError("Invalid Cartan Type for Type E affine")
        return g

    def _latex_dynkin_diagram(self, label=lambda i: i, node=None, node_dist=2):
        r"""
        Return a latex representation of the Dynkin diagram.

        EXAMPLES::

            sage: print CartanType(['E',7,1])._latex_dynkin_diagram()
            \draw (0 cm,0) -- (12 cm,0);
            \draw (6 cm, 0 cm) -- +(0,2 cm);
            \draw[fill=white] (0 cm, 0 cm) circle (.25cm) node[below=4pt]{$0$};
            \draw[fill=white] (2 cm, 0 cm) circle (.25cm) node[below=4pt]{$1$};
            \draw[fill=white] (4 cm, 0 cm) circle (.25cm) node[below=4pt]{$3$};
            \draw[fill=white] (6 cm, 0 cm) circle (.25cm) node[below=4pt]{$4$};
            \draw[fill=white] (8 cm, 0 cm) circle (.25cm) node[below=4pt]{$5$};
            \draw[fill=white] (10 cm, 0 cm) circle (.25cm) node[below=4pt]{$6$};
            \draw[fill=white] (12 cm, 0 cm) circle (.25cm) node[below=4pt]{$7$};
            \draw[fill=white] (6 cm, 2 cm) circle (.25cm) node[right=3pt]{$2$};
            <BLANKLINE>
        """
        n = self.n
        if node is None:
            node = self._latex_draw_node

        if n == 7:
            ret = "\\draw (0 cm,0) -- (%s cm,0);\n"%((n-1)*node_dist)
            ret += "\\draw (%s cm, 0 cm) -- +(0,%s cm);\n"%(3*node_dist, node_dist)
            ret += node(0, 0, label(0))
            ret += node(node_dist, 0, label(1))
            for i in range(2, n):
                ret += node(i*node_dist, 0, label(i+1))
            ret += node(3*node_dist, node_dist, label(2), "right=3pt")
            return ret

        ret = "\\draw (0 cm,0) -- (%s cm,0);\n"%((n-2)*node_dist)
        ret += "\\draw (%s cm, 0 cm) -- +(0,%s cm);\n"%(2*node_dist, node_dist)

        if n == 6:
            ret += "\\draw (%s cm, %s cm) -- +(0,%s cm);\n"%(2*node_dist, node_dist, node_dist)
            ret += node(2*node_dist, 2*node_dist, label(0), "right=3pt")
        else: # n == 8
            ret += "\\draw (%s cm,0) -- +(%s cm,0);\n"%((n-2)*node_dist, node_dist)
            ret += node((n-1)*node_dist, 0, label(0))

        ret += node(0, 0, label(1))
        for i in range(1, n-1):
            ret += node(i*node_dist, 0, label(i+2))
        ret += node(2*node_dist, node_dist, label(2), "right=3pt")
        return ret

    def ascii_art(self, label=lambda x: x, node=None):
        """
        Return an ascii art representation of the extended Dynkin diagram.

        EXAMPLES::

            sage: print CartanType(['E',6,1]).ascii_art(label = lambda x: x+2)
                    O 2
                    |
                    |
                    O 4
                    |
                    |
            O---O---O---O---O
            3   5   6   7   8
            sage: print CartanType(['E',7,1]).ascii_art(label = lambda x: x+2)
                        O 4
                        |
                        |
            O---O---O---O---O---O---O
            2   3   5   6   7   8   9
            sage: print CartanType(['E',8,1]).ascii_art(label = lambda x: x-3)
                    O -1
                    |
                    |
            O---O---O---O---O---O---O---O
            -2  0   1   2   3   4   5   -3
        """
        n = self.n
        if node is None:
            node = self._ascii_art_node
        if n == 6:
            ret = "        {} {}\n        |\n        |\n".format(node(label(0)), label(0))
            return ret + self.classical().ascii_art(label, node)
        elif n == 7:
            ret = "            {} {}\n            |\n            |\n".format(node(label(2)), label(2))
            labels = map(label, [0,1,3,4,5,6,7])
            nodes = map(node, labels)
            return ret + '---'.join(n for n in nodes) + '\n' + "".join("{!s:4}".format(i) for i in labels)
        elif n == 8:
            ret = "        {} {}\n        |\n        |\n".format(node(label(2)), label(2))
            labels = map(label, [1,3,4,5,6,7,8,0])
            nodes = map(node, labels)
            return ret + '---'.join(n for n in nodes) + '\n' + "".join("{!s:4}".format(i) for i in labels)
<<<<<<< HEAD
=======

    def hyperbolic(self):
        r"""
        Return the hyperbolic type corresponding to ``self``.

        EXAMPLES::

            sage: CartanType(['E',6,1]).hyperbolic()
            sage: CartanType(['E',7,1]).hyperbolic()
            sage: CartanType(['E',8,1]).hyperbolic()
        """
        if self.n == 6:
            from sage.combinat.root_system.type_E_hyperbolic import CartanType_E6hyperbolic
            return CartanType_E6hyperbolic()
        elif self.n == 7:
            from sage.combinat.root_system.type_E_hyperbolic import CartanType_E7hyperbolic
            return CartanType_E7hyperbolic()
        elif self.n == 8:
            from sage.combinat.root_system.type_E_hyperbolic import CartanType_E10
            return CartanType_E10()
>>>>>>> d170a579
<|MERGE_RESOLUTION|>--- conflicted
+++ resolved
@@ -225,8 +225,6 @@
             labels = map(label, [1,3,4,5,6,7,8,0])
             nodes = map(node, labels)
             return ret + '---'.join(n for n in nodes) + '\n' + "".join("{!s:4}".format(i) for i in labels)
-<<<<<<< HEAD
-=======
 
     def hyperbolic(self):
         r"""
@@ -247,4 +245,3 @@
         elif self.n == 8:
             from sage.combinat.root_system.type_E_hyperbolic import CartanType_E10
             return CartanType_E10()
->>>>>>> d170a579
