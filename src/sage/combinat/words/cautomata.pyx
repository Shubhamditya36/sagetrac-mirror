--- conflicted
+++ resolved
@@ -38,11 +38,7 @@
 cimport sage.combinat.words.cautomata
 from cysignals.signals cimport sig_on, sig_off, sig_check
 from cpython cimport bool as c_bool 
-<<<<<<< HEAD
-#ctypedef Automaton Automaton
-=======
-# ctypedef Automate Automaton
->>>>>>> 0cee906c
+#ctypedef Automate Automaton
 
 cdef extern from "Automaton.h":
     
@@ -492,11 +488,8 @@
 #            raise NotImplementedError("Cannot construct directly a NFastAutomaton for the moment, except from a deterministic one.")
 #        return self
 
-<<<<<<< HEAD
+
     def __init__ (self, a, I=None, F=None, A=None, keep_S=True, verb=False):
-=======
-    def __init__(self, a):  # TO DO i=None, final_states=None, A=None
->>>>>>> 0cee906c
         """
         TESTS::
             
@@ -1516,11 +1509,7 @@
         else:
             return (r == 0)
 
-<<<<<<< HEAD
-    #give a Sage Automaton from the FastAutomaton
-=======
     # give a Sage Automon from the FastAutomaton
->>>>>>> 0cee906c
     def get_automaton(self):
         r"""
         Give a Sage Automon from the FastAutomaton
@@ -1533,10 +1522,6 @@
         """
         return AutomatonToSageAutomaton(self.a[0], self.A)
 
-<<<<<<< HEAD
-    #give a DiGraph from the FastAutomaton
-    def get_DiGraph(self):
-=======
     # give a Sage Automon from the FastAutomaton
     def get_DiGraph(self):        
         r"""
@@ -1549,7 +1534,6 @@
             Looped multi-digraph on 4 vertices
 
         """
->>>>>>> 0cee906c
         return AutomatonToDiGraph(self.a[0], self.A)
 
     # give a FastAutomaton recognizing the full language over A.
@@ -2053,21 +2037,10 @@
         EXAMPLES::
 
             sage: a = FastAutomaton([(0, 1, 'a'), (0, 3, 'b')], i=0)
-<<<<<<< HEAD
             sage: a.zero_completeOP()
             sage: a
             FastAutomaton with 3 states and an alphabet of 2 letters
             
-=======
-            sage: a.zero_completeOP(True)
-            l0 = 0
-            state 0 ..
-            state 1 ..
-            state 2 ..
-            sage: b = FastAutomaton([(0, 1, 'a'), (0, 3, 'b')])
-            sage: b.zero_completeOP(True)
-            l0 = 0
->>>>>>> 0cee906c
         """
         sig_on()
         ZeroComplete(self.a, z, verb)
@@ -2550,15 +2523,9 @@
             sage: a = FastAutomaton([(0, 1, 'a'), (2, 3, 'b')], i=0)
             sage: a.complete()
             True
-<<<<<<< HEAD
             sage: a
             FastAutomaton with 5 states and an alphabet of 2 letters
             
-=======
-            sage: a = FastAutomaton([(0, 1, 'a'), (2, 3, 'b')])
-            sage: a.complete()
-            True
->>>>>>> 0cee906c
         """
         sig_on()
         res = CompleteAutomaton(self.a)
@@ -2570,20 +2537,10 @@
                 self.S.append(label_sink)
         return res
 
-<<<<<<< HEAD
     def prefix_closure(self):
         """
         give an automaton recognizing the smallest language stable by prefix containing the language of self
         i.e. every states begin final
-=======
-    # give the smallest language stable by prefix containing the 
-    # language of self
-    # i.e. every states begin finals
-    def prefix_closure(self):
-        """
-        give the smallest language stable by prefix containing the language
-        of ``self``, i.e. every states begin finals
->>>>>>> 0cee906c
 
         OUTPUT:
 
