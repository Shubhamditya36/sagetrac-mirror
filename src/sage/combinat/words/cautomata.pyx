# coding=utf8
"""
Finite state machines using C

AUTHORS:

- Paul Mercat
"""

#*****************************************************************************
#       Copyright (C) 2014 Paul Mercat <mercatp@icloud.com>
#
#  Distributed under the terms of the GNU General Public License (GPL)
#
#    This code is distributed in the hope that it will be useful,
#    but WITHOUT ANY WARRANTY; without even the implied warranty of
#    MERCHANTABILITY or FITNESS FOR A PARTICULAR PURPOSE.  See the GNU
#    General Public License for more details.
#
#  The full text of the GPL is available at:
#
#                  http://www.gnu.org/licenses/
#*****************************************************************************
from __future__ import print_function
from libc.stdlib cimport malloc, free
cimport sage.combinat.words.cautomata
from cysignals.signals cimport sig_on, sig_off

#ctypedef Automate Automaton

cdef extern from "automataC.h":
    ctypedef Automate Automaton
    ctypedef NAutomate NAutomaton
    cdef cppclass Dict:
        int* e
        int n
    cdef cppclass InvertDict:
        Dict* d
        int n

#    Automaton NewAutomaton (int n, int na)
#    void FreeAutomaton (Automaton *a)
    int hashAutomaton(Automaton a)
    void FreeNAutomaton(NAutomaton *a)
    Automaton CopyAutomaton(Automaton a, int nalloc, int naalloc)
    Automaton PieceAutomaton(Automaton a, int *w, int n, int e)
    void init(Automaton *a)
    void printAutomaton(Automaton a)
    void plotTikZ(Automaton a, const char **labels, const char *graph_name, double sx, double sy, const char **vlabels, bool verb)
    void NplotDot (const char *file, NAutomaton a, const char **labels, const char *graph_name, double sx, double sy, bool run_dot)
    Automaton Product(Automaton a1, Automaton a2, Dict d, bool verb)
    Automaton Determinise(Automaton a, Dict d, bool noempty, bool onlyfinals, bool nof, bool verb)
    Automaton DeterminiseN(NAutomaton a, bool puits, int verb)
    NAutomaton Concat(Automaton a, Automaton b, bool verb)
    NAutomaton CopyN(Automaton a, bool verb)
    void AddEdgeN(NAutomaton *a, int e, int f, int l)
    void AddPathN(NAutomaton *a, int e, int f, int *l, int len, bool verb)
    NAutomaton Proj(Automaton a, Dict d, bool verb)
    void ZeroComplete(Automaton *a, int l0, bool verb)
    Automaton ZeroComplete2(Automaton *a, int l0, bool etat_puits, bool verb)
    Automaton ZeroInv(Automaton *a, int l0)
    Automaton emonde_inf(Automaton a, bool verb)
    Automaton emonde(Automaton a, bool verb)
    Automaton emondeI(Automaton a, bool verb)
    void AccCoAcc(Automaton *a, int *coa)
    void CoAcc(Automaton *a, int *coa)
    bool equalsAutomaton(Automaton a1, Automaton a2)
    Dict NewDict(int n)
    void FreeDict(Dict *d)
    void printDict(Dict d)
    InvertDict NewInvertDict(int n)
    void FreeInvertDict(InvertDict id)
    void printInvertDict(InvertDict id)
    Automaton Duplicate(Automaton a, InvertDict id, int na2, bool verb)
    Automaton TransposeDet(Automaton a)
    NAutomaton Transpose(Automaton a)
    int StronglyConnectedComponents(Automaton a, int *res)
    Automaton SubAutomaton(Automaton a, Dict d, bool verb)
    Automaton Permut(Automaton a, int *l, int na, bool verb)
    void PermutOP(Automaton a, int *l, int na, bool verb)
    Automaton Minimise(Automaton a, bool verb)
    void DeleteVertexOP(Automaton* a, int e)
    Automaton DeleteVertex(Automaton a, int e)
    bool equalsLangages(Automaton *a1, Automaton *a2, Dict a1toa2, bool minimized, bool emonded, bool verb)
    bool Intersect(Automaton a1, Automaton a2, bool verb)
    bool Included(Automaton a1, Automaton a2, bool emonded, bool verb)
    # bool intersectLangage (Automaton *a1, Automaton *a2, Dict a1toa2, bool emonded, bool verb)
    bool emptyLangage(Automaton a)
    void AddEtat(Automaton *a, bool final)
    bool IsCompleteAutomaton(Automaton a)
    bool CompleteAutomaton(Automaton *a)
    Automaton BiggerAlphabet(Automaton a, Dict d, int nna) #copy the automaton with a new bigger alphabet
    bool findWord(Automaton a, Dict *w, bool verb)
    bool shortestWord(Automaton a, Dict *w, int i, int f, bool verb)
    bool shortestWords(Automaton a, Dict *w, int i, bool verb)
    bool rec_word(Automaton a, Dict d)
    void Test()

# dictionnaire numérotant l'alphabet projeté
cdef imagDict(dict d, list A, list A2=[]):
    d1 = {}
    i = 0
    for a in A:
        if d.has_key(a):
            if not d1.has_key(d[a]):
                d1[d[a]] = i
                A2.append(d[a])
                i += 1
    return d1

# dictionnaire numérotant le nouvel alphabet
cdef imagDict2(dict d, list A, list A2=[]):
    # print "d=%s, A=%s"%(d,A)
    d1 = {}
    i = 0
    for a in A:
        if d.has_key(a):
            for v in d[a]:
                if not d1.has_key(v):
                    d1[v] = i
                    A2.append(v)
                    i += 1
    return d1

cdef Dict getDict(dict d, list A, dict d1=None):
    A = list(A)
    cdef Dict r
    r = NewDict(len(A))
    cdef int i
    if d1 is None:
        d1 = imagDict(d, A)
    # print d1
    for i in range(r.n):
        if d.has_key(A[i]):
            r.e[i] = d1[d[A[i]]]
        else:
            r.e[i] = -1
    return r

cdef Dict list_to_Dict(list l):
    cdef Dict d = NewDict(len(l))
    cdef int i
    for i in range(len(l)):
        d.e[i] = l[i]
    return d

cdef InvertDict getDict2(dict d, list A, dict d1=None):
    A = list(A)
    cdef InvertDict r
    r = NewInvertDict(len(A))
    cdef int i
    if d1 is None:
        d1 = imagDict2(d, A)
    # print d1
    for i in range(r.n):
        if d.has_key(A[i]):
            r.d[i] = NewDict(len(d[A[i]]))
            for j in range(r.d[i].n):
                r.d[i].e[j] = d1[d[A[i]][j]]
        else:
            r.d[i].n = 0
    return r

# dictionnaire numérotant l'alphabet projeté
cdef imagProductDict(dict d, list A1, list A2, list Av=[]):
    dv = {}
    i = 0
    for a1 in A1:
        for a2 in A2:
            if d.has_key((a1,a2)):
                if not dv.has_key(d[(a1,a2)]):
                    dv[d[(a1, a2)]] = i
                    Av.append(d[(a1, a2)])
                    i += 1
    return dv

cdef Dict getProductDict(dict d, list A1, list A2, dict dv=None, verb=True):
    cdef Dict r
    d1 = {}
    d2 = {}
    cdef int i, n1, n2
    n1 = len(A1)
    for i in range(n1):
        d1[A1[i]] = i
    if verb:
        print(d1)
    n2 = len(A2)
    for i in range(n2):
        d2[A2[i]] = i
    if verb:
        print(d2)
    if dv is None:
        dv = imagProductDict(d, A1, A2)
    r = NewDict(n1*n2)
    Keys = d.keys()
    if verb:
        print("Keys=%s" % Keys)
    for (a1, a2) in Keys:
        if d1.has_key(a1) and d2.has_key(a2):
            r.e[d1[a1]+d2[a2]*n1] = dv[d[(a1, a2)]]
    return r


# def TestAutomaton(a):
#     """
#     Test automaton print vertices and alphabet
# 
#     INPUT:
# 
#     - ``a`` automaton to test
# 
#     EXAMPLES::
# 
#         sage: a = DiGraph({0: [1,2,3], 1: [0,2], 2: [3], 3: [4], 4: [0,5], 5: [1]})
#         sage: fa = FastAutomaton(a)
#         ['(0,3)', '(2,3)', '(0,2)', '(1,2)', '(0,1)', '(4,5)', '(1,0)', '(4,0)', '(3,4)', '(5,1)']
#         sage: TestAutomaton(fa)
# 
#     """
#     cdef Automaton r
#     # d = {}
#     # da = {}
#     r = getAutomaton(a)  # , d, da)
#     printAutomaton(r)
#     # print d, da, a.vertices(),
#     print( a.vertices(), list(a.Alphabet()))


# def TestProduct(a1, a2, di):
#     """
#     Test and print the product of automaton
# 
#     INPUT:
# 
#     - ``a1`` first automaton term of product
# 
#     - ``a2`` second automaton term of product
# 
#     - ``di`` alphabet dictionnary
# 
#     """
#     cdef Automaton a, b, c
#     a = getAutomaton(a1)
#     b = getAutomaton(a2)
#     printAutomaton(a)
#     print(a1.vertices(), a1.Alphabet())
#     printAutomaton(b)
#     print(a2.vertices(), a2.Alphabet())
#     cdef Dict d
#     d = getProductDict(di, list(a1.Alphabet()), list(a2.Alphabet()))
#     print("product dictionnary :")  # "dictionnaire du produit :"
#     printDict(d)
#     c = Product(a, b, d, False)
#     print("result :")  # "résultat :"
#     printAutomaton(c)

#def TestDeterminise (a, d, noempty=True, verb=True):
#    cdef Dict di = getDict(d, a.Alphabet())
#    cdef Automaton au = getAutomaton(a)
#    if verb:
#        printDict(di)
#    if verb:
#        printAutomaton(au)
#    cdef Automaton r = Determinise(au, di, noempty, verb)
#    printAutomaton(r)

#def TestDeterminiseEmonde (a, d, noempty=True, verb=True):
#    cdef Dict di = getDict(d, a.Alphabet())
#    cdef Automaton au = getAutomaton(a)
#    if verb:
#        printDict(di)
#    if verb:
#        printAutomaton(au)
#    cdef Automaton r = Determinise(au, di, noempty, verb)
#    print "Avant émondation :"
#    printAutomaton(r)
#    cdef Automaton r2 = emonde_inf(r)
#    print "Après émondation :"
#    printAutomaton(r2)
#    if equalsAutomaton(r, r2):
#        print "equals !"
#    else:
#        print "differents !"


# def TestEmonde(a, noempty=True, verb=True):
#     cdef Automaton au = getAutomaton(a)
#     if verb:
#         print("bebore mondation :")  # Avant émondation :"
#         printAutomaton(au)
#     cdef Automaton r = emonde_inf(au, verb)
#     if verb:
#         print("After montation  :")
#         printAutomaton(r)
#     if equalsAutomaton(r, au):
#         print("equal !")
#     else:
#         print("different !")
#     return AutomatonGet(r)


cdef Automaton getAutomaton(a, initial=None, F=None, A=None):

    sig_on()
    d = {}
    da = {}
    if F is None:
        if not hasattr(a, 'F'):
            F = a.vertices()
        else:
            F = a.F
    cdef Automaton r

    if A is None:
        A = list(a.Alphabet())
    V = list(a.vertices())
    cdef int n = len(V)
    cdef int na = len(A)
    r = NewAutomaton(n, na)

    init(&r)
    for i in range(na):
        da[A[i]] = i
    for i in range(n):
        r.e[i].final = 0
        d[V[i]] = i
    for v in F:
        if not d.has_key(v):
            FreeAutomaton(&r)
            r = NewAutomaton(0,0)
            print("Error : Incorrect set of final states.")
            return r
        r.e[d[v]].final = 1
 
    if initial is None:
        if not hasattr(a, 'I'):
            I = []
            # raise ValueError("I must be defined !")
        else:
            I = list(a.I)
        if len(I) > 1:
            # L'automate doit être déterministe !
            print("The automata must be determist (I=%s)" % a.I)
        if len(I) >= 1:
            r.i = d[I[0]]
        else:
            r.i = -1
    else:
        r.i = initial

    for e, f, l in a.edges():
        r.e[d[e]].f[da[l]] = d[f]

    sig_off()
    return r

cdef AutomatonGet(Automaton a, A=None):
    from sage.combinat.words.automata import Automaton
    r = Automaton(multiedges=True, loops=True)
    cdef int i, j
    r.F = []
    if A is None:
        A = [i for i in range(a.na)]
    for i in range(a.n):
        for j in range(a.na):
            if a.e[i].f[j] != -1:
                r.add_edge((i, a.e[i].f[j], A[j]))
        if a.e[i].final:
            r.F.append(i)
    r.I = [a.i]
    return r

# cdef initFA (Automaton *a):
#    *a = NewAutomaton(1,1)

cdef Bool(int x):
    if x:
        return True
    return False

cdef class NFastAutomaton:

    #   cdef NAutomaton* a
    #    cdef list A

    def __cinit__(self):
        # print "cinit"
        self.a = <NAutomaton *>malloc(sizeof(NAutomaton))
        # initialise
        self.a.e = NULL
        self.a.n = 0
        self.a.na = 0
        self.A = []

    def __init__(self, a, I=None, F=None, A=None):
        # print "init"
        cdef NAutomaton r
        if a is None:
            return
        else:
            if type(a) == FastAutomaton:
                self = a.copyn()
            else:
                raise ValueError("Cannot construct directly a NFastAutomaton for the moment, except from a deterministic one.")

    def __dealloc__(self):
        # print "free"
        FreeNAutomaton(self.a)
        free(self.a)

    def __repr__(self):
        return "NFastAutomaton with %d states and an alphabet of %d letters"%(self.a.n, self.a.na)
    
    def _latex_(self):
        r"""
        Return a latex representation of the automaton.

        EXAMPLES::

        TESTS:

        """
        sx = 800
        sy = 600
        from sage.misc.latex import LatexExpr
        cdef char *file
        from sage.misc.temporary_file import tmp_filename
        file_name = tmp_filename()+".dot"
        file = file_name
        from dot2tex import dot2tex
        cdef char** ll
        ll = <char **>malloc(sizeof(char*) * self.a.na)
        cdef int i
        strA = []
        for i in range(self.a.na):
            strA.append(str(self.A[i]))
            ll[i] = strA[i]
        sig_on()
        NplotDot(file, self.a[0], ll, "Automaton", sx, sy, False)
        sig_off()
        dotfile = open(file_name)
        return LatexExpr(dot2tex(dotfile.read()))
    
    def n_states(self):
        return self.a.n

    def n_succs(self, int i):
        """
        INPUT:

        -``i`` int successor number
        """
        if i >= self.a.n or i < 0:
            raise ValueError("There is no state %s !"%i)
        return self.a.e[i].n

    # give the state at end of the jth edge of the state i
    def succ(self, int i, int j):
        """
        Give the state at end of the jth edge of the state i

        INPUT:

        -``i`` int state number

        -``j`` int edge number
        """

        if i >= self.a.n or i < 0:
            raise ValueError("There is no state %s !"%i)
        if j >= self.a.e[i].n or j < 0:
            raise ValueError("The state %s has no edge number %s !"%(i,j))
        return self.a.e[i].a[j].e

    # give the label of the jth edge of the state i
    def label(self, int i, int j):
        """
        Give the label of the jth edge of the state i

        INPUT:

        -``i`` int state number

        -``j`` int edge number
        """
        if i >= self.a.n or i < 0:
            raise ValueError("There is no state %s !" % i)
        if j >= self.a.e[i].n or j < 0:
            raise ValueError("The state %s has no edge number %s !" % (i, j))
        return self.a.e[i].a[j].l

    def is_final(self, int i):
        """
        Return True/False if i state  is/or not  final

        INPUT:

        -``i`` int state number
        """
        if i >= self.a.n or i < 0:
            raise ValueError("There is no state %s !" % i)
        return self.a.e[i].final

    def is_initial(self, int i):
        """
        Return True/False if i state  is/or not  initial

        INPUT:

        -``i`` int state number
        """
        if i >= self.a.n or i < 0:
            raise ValueError("There is no state %s !" % i)
        return self.a.e[i].initial

    def initial_states(self):
        l = []
        for i in range(self.a.n):
            if self.a.e[i].initial:
                l.append(i)
        return l

    def final_states(self):
        l = []
        for i in range(self.a.n):
            if self.a.e[i].final:
                l.append(i)
        return l

    def Alphabet(self):
        return self.A

    def set_initial(self, int e, bool initial=True):
        if e < 0 or e >= self.a.n:
            raise ValueError("There is no state %s !" % e)
        self.a.e[e].initial = initial

    def add_edge(self, e, f, l):
        sig_on()
        AddEdgeN(self.a, e, f, l)
        sig_off()

    def add_state(self, bool final):
        raise NotImplemented()

    def add_path(self, int e, int f, list li, verb=False):
        sig_on()
        cdef int *l = <int *>malloc(sizeof(int)*len(li));
        for i in range(len(li)):
            l[i] = li[i]
        AddPathN(self.a, e, f, l, len(li), verb)
        sig_off()

    def determinise(self, puits=False, verb=0):
        cdef Automaton a
        sig_on()
        r = FastAutomaton(None)
        a = DeterminiseN(self.a[0], puits, verb)
        r.a[0] = a
        r.A = self.A
        sig_off()
        return r

    def plot(self, int sx=10, int sy=8, verb=False):
        sig_on()
        cdef char** ll
        ll = <char **>malloc(sizeof(char*) * self.a.na)
        cdef int i
        strA = []
        for i in range(self.a.na):
            strA.append(str(self.A[i]))
            ll[i] = strA[i]
        cdef char *file
        from sage.misc.temporary_file import tmp_filename
        file_name = tmp_filename()
        file = file_name
        if verb:
<<<<<<< HEAD
            print("file=%s"%file_name)
        NplotDot(file, self.a[0], ll, "Automaton", sx, sy, True)
=======
            print("file=%s" % file_name)
        NplotDot(file, self.a[0], ll, "Automaton", sx, sy)
>>>>>>> 98d2f76d
        free(ll)
        sig_off()
        from PIL import Image
        return Image.open(file_name+'.png')

# cdef set_FastAutomaton (FastAutomaton a, Automaton a2):
#    a.a[0] = a2

cdef class FastAutomaton:
    """
    INPUT:

    EXAMPLES:

        sage: a = FastAutomaton([(0,1,'a') ,(2,3,'b')])
        sage: a
        FastAutomaton([(0,1,'a') ,(2,3,'b')])
         age: d = DiGraph( {0: [1,2,3], 1: [0,2]})
        sage: a = FastAutomaton(d)
        FastAutomaton with 4 states and an alphabet of 1 letters
        sage: g = DiGraph({0:{1:'x',2:'z',3:'a'}, 2:{5:'o'}})
        sage: a = FastAutomaton(g)
        sage: a
        FastAutomaton with 5 states and an alphabet of 4 letters
        sage: a = FastAutomaton([(0,1,'a') ,(2, 3,'b')], i = 2)
        sage: a
        FastAutomaton with 4 states and an alphabet of 2 letters
        sage: a = FastAutomaton([(0,1,'a') ,(2,3,'b')], final_states=[0,3])
        sage: a
        FastAutomaton with 4 states and an alphabet of 2 letters   
    """

#    cdef Automaton* a
#    cdef list A

    def __cinit__(self):
        # print "cinit"
        self.a = <Automaton *>malloc(sizeof(Automaton))
        # initialise
        self.a.e = NULL
        self.a.n = 0
        self.a.na = 0
        self.a.i = -1
        self.A = []

    def __init__(self, a, i=None, final_states=None, A=None):
        # print "init"
        if a is None:
            return
        from sage.graphs.digraph import DiGraph
        if isinstance(a, list):
            a = DiGraph(a, multiedges=True, loops=True)
        if isinstance(a, DiGraph):
            if A is None:
#                 if hasattr(a, 'A'):
#                     A = list(a.A)
#                 else:
#                     
                A = list(set(a.edge_labels()))
            self.A = A
            self.a[0] = getAutomaton(a, initial=i, F=final_states, A=self.A)
        else:
            raise ValueError("Cannot convert the input to FastAutomaton.")

    def __dealloc__(self):
        # print "free (%s etats) "%self.a.n
        sig_on()
        FreeAutomaton(self.a)
        # print "free self.a"
        free(self.a)
        sig_off()

    def __repr__ (self):
        return "FastAutomaton with %d states and an alphabet of %d letters"%(self.a.n, self.a.na)

    def __hash__(self):
        h = 3
        for a in self.A:
            h += hash(a)
            h = (h*19) % 1000000007
        h += hashAutomaton(self.a[0])
        # print "hash=%s"%h
        return h

    #######
    #def __richcmp__(left, right, int op):
    #######

    def __cmp__(self, FastAutomaton other):
        # if type(other) != FastAutomaton:
        #    return 1
        cdef int r
        sig_on()
        r = equalsAutomaton(self.a[0], other.a[0]) and self.A == other.A
        sig_off()
        # print "cmp %s"%r
        return (r == 0)

#     def Automaton(self):
#         return AutomatonGet(self.a[0], self.A)

#    cdef set_a(self, Automaton a):
#        self.a[0] = a

    # give a FastAutomaton recognizing the full language over A.
    def full(self, list A):
        """

        EXEMPLES::

            sage: a = FastAutomaton([(0,1,'a') ,(2,3,'b')])
            sage: a
            FastAutomaton with 4 states and an alphabet of 2 letters
            sage: a.full(['a'])
            FastAutomaton with 1 states and an alphabet of 1 letters
            sage: a.full(['a','b'])
            FastAutomaton with 1 states and an alphabet of 2 letters
            sage: a.full(['a','b','c'])
            FastAutomaton with 1 states and an alphabet of 3 letters
         """
        cdef Automaton a
        sig_on()
        r = FastAutomaton(None)
        a = NewAutomaton(1, len(A))
        for i in range(len(A)):
            a.e[0].f[i] = 0
        a.e[0].final = True
        a.i = 0
        r.a[0] = a
        r.A = A
        sig_off()
        return r

    def plot(self, int sx=10, int sy=8, vlabels=None, html=False, verb=False):
        sig_on()
        cdef char** ll #labels of edges
        cdef char** vl #labels of vertices
        cdef int i
        ll = <char **>malloc(sizeof(char*) * self.a.na)
        if vlabels is None:
            vl = NULL
        else:
            if verb:
                print("alloc %s..."%self.a.n)
            vl = <char **>malloc(sizeof(char*) * self.a.n)
            strV = []
            if verb:
                print("len %s %s" % (self.a.n, len(vlabels)))
            for i in range(self.a.n):
                if html:
                    strV.append("<" + vlabels[i] + ">")
                else:
                    strV.append("\"" + vlabels[i] + "\"")
                if verb:
                    print(strV[i])
                vl[i] = strV[i]
                if verb:
                    print("i=%s : %s" % (i, vl[i]))
        strA = []
        for i in range(self.a.na):
            strA.append(str(self.A[i]))
            ll[i] = strA[i]
        if verb:
            for i in range(self.a.n):
                print("i=%s : %s" % (i, vl[i]))
        if verb:
            print("plot...")
        plotTikZ(self.a[0], ll, "Automaton", sx, sy, vl, verb)
        if verb:
            print("free...plot")
        free(ll)
        if vlabels is not None:
            free(vl)
        sig_off()
        # self.Automaton().plot2()

    def Alphabet(self):
        """
        EXAMPLES::

        sage: a = FastAutomaton([(0,1,'a') ,(2,3,'b')])
        sage: a.Alphabet()
        ['a', 'b']

        """
        return self.A

    def setAlphabet(self, list A):
        """
        EXAMPLES::

        sage: a = FastAutomaton([(0,1,'a') ,(2,3,'b')])
        sage: a.setAlphabet(['a', 'b', 'c'])
        sage: a.Alphabet()
        ['a', 'b', 'c']
        sage: a = FastAutomaton([(0,1,'a') ,(2,3,'b')])
        sage: a.setAlphabet(['a','e'])
        sage: a.Alphabet()
        ['a', 'e']

        """
        self.A = A
        self.a[0].na = len(A)

    def initial_state(self):
        """
        EXAMPLES::

        sage: a = FastAutomaton([(0,1,'a') ,(2,3,'b')])
        sage: a.initial_state()
        -1
        sage: a = FastAutomaton([(0,1,'a') ,(2,3,'b')], i=2)
        sage: a.initial_state()
        2
        """
        return self.a.i

    def set_initial_state(self, int i):
        """
        EXAMPLES::

        sage: a = FastAutomaton([(0,1,'a') ,(2,3,'b')])
        sage: a.set_initial_state(2)
        sage: a.initial_state()
        2
        sage: a.set_initial_state(6)
        Traceback (click to the left of this block for traceback)
        ...
        ValueError: initial state must be a current state : 6 not in [-1, 3]
        """
        if i < self.a.n and i >= -1:
            self.a.i = i
        else:
            raise ValueError("initial state must be a current state : %s" % i +
                             " not in [-1, %s]" % self.a.n-1)

    def final_states(self):
        """
        EXAMPLES::

        sage: a = FastAutomaton([(0,1,'a') ,(2,3,'b')])
        sage: a.final_states()
        [0, 1, 2, 3]
        sage: a = FastAutomaton([(0,1,'a') ,(2,3,'b')], )
        sage: a.final_states()
        [0, 1, 2, 3]
        sage: a = FastAutomaton([(0,1,'a') ,(2,3,'b')], final_states=[0,3])
        sage: a.final_states()
        [0, 3]
        """

        l = []
        for i in range(self.a.n):
            if self.a.e[i].final:
                l.append(i)
        return l

    def states(self):
        """
        EXAMPLES::

        sage: a = FastAutomaton([(0,1,'a') ,(2,3,'b')])
        sage: a.states()
        [0, 1, 2, 3]
        """
        return range(self.a.n)

    def set_final_states(self, lf):
        """
        EXAMPLES::

        sage: a = FastAutomaton([(0,1,'a') ,(2,3,'b')])
        sage: a.set_final_states([0,3])
        sage: a.final_states()
        [0, 3]
        sage: a.set_final_states([0,4])
        sage: a.final_states()
        Traceback (click to the left of this block for traceback)
        ...
        ValueError: 4 is not a state !

        """
        cdef int f
        for f in range(self.a.n):
            self.a.e[f].final = 0
        for f in lf:
            if f < 0 or f >= self.a.n:
                raise ValueError("%d is not a state !" % f)
            self.a.e[f].final = 1

    def is_final(self, int e):
        if e >= 0 and e < self.a.n:
            return Bool(self.a.e[e].final)
        else:
            return False

    def set_final_state(self, int e, final=True):
        self.a.e[e].final = final

    def succ(self, int i, int j):
        if i < 0 or i >= self.a.n or j < 0 or j >= self.a.na:
            return -1
        return self.a.e[i].f[j]

    # donne les fils de l'état i
    def succs(self, int i):
#        if i is None:
#            i = self.a.i
#        el
        if i < 0 or i > self.a.n:
            return []
        return [j for j in range(self.a.na) if self.a.e[i].f[j] != -1]

    # suit le chemin étiqueté par l et rend l'état atteint
    def path(self, list l, i=None):
        if i is None:
            i = self.a.i
        for j in l:
            i = self.succ(i, j)
        return i

    def set_succ(self, int i, int j, int k):
        if i < 0 or i >= self.a.n or j < 0 or j >= self.a.na:
            raise ValueError("set_succ(%s, %s) : index out of bounds !" % (i, j))
        self.a.e[i].f[j] = k

    def zero_completeOP(self, verb=False):
        sig_on()
        ZeroComplete(self.a, list(self.A).index(0), verb)
        sig_off()

    def zero_complete2(self, etat_puits=False, verb=False):
        sig_on()
        cdef Automaton a
        r = FastAutomaton(None)
        a = ZeroComplete2(self.a, list(self.A).index(0), etat_puits, verb)
        r.a[0] = a
        r.A = self.A
        sig_off()
        return r.emonde().minimise()

    def zero_inv(self, z=0):
        sig_on()
        cdef Automaton a
        r = FastAutomaton(None)
        a = ZeroInv(self.a, list(self.A).index(z))
        r.a[0] = a
        r.A = self.A
        sig_off()
        return r.emonde().minimise()

    # change the final states of the automaton
    # new final states are the one in a strongly connected component containing a final state, others states are not final
    # this function can be accelerated
    def emonde_inf2OP(self, verb=False):
        cc = self.strongly_connected_components()
        f = []
        for c in cc:
            # test que l'on peut boucler dans cette composante
            ok = False
            for i in range(self.a.na):
                if self.a.e[c[0]].f[i] in c:
                    ok = True
                    break
            if not ok:
                continue
            for i in c:
                if self.a.e[i].final:
                    f += c
                    break
        self.set_final_states(f)

    # new final states are the ones in strongly connected components
    def emonde_inf(self, verb=False):
        sig_on()
        cdef Automaton a
        r = FastAutomaton(None)
        a = emonde_inf(self.a[0], verb)
        r.a[0] = a
        r.A = self.A
        sig_off()
        return r

    def emonde_i(self, verb=False):
        sig_on()
        cdef Automaton a
        r = FastAutomaton(None)
        a = emondeI(self.a[0], verb)
        r.a[0] = a
        r.A = self.A
        sig_off()
        return r

    def emonde(self, verb=False):
        sig_on()
        cdef Automaton a
        r = FastAutomaton(None)
        a = emonde(self.a[0], verb)
        r.a[0] = a
        r.A = self.A
        sig_off()
        return r

#    def equals (self, FastAutomaton b):
#        return Bool(equalsAutomaton(self.a[0], b.a[0]))

    # assume that the dictionnary d is injective !!!
    def product(self, FastAutomaton b, dict d=None, verb=False):
        if d is None:
            d = {}
            for la in self.A:
                for lb in b.A:
                    d[(la, lb)] = (la, lb)
            if verb:
                print(d)
        sig_on()
        cdef Automaton a
        cdef Dict dC
        r = FastAutomaton(None)
        Av = []
        dv = imagProductDict(d, self.A, b.A, Av=Av)
        if verb:
            print("Av=%s" % Av)
            print("dv=%s" % dv)
        dC = getProductDict(d, self.A, b.A, dv=dv, verb=verb)
        if verb:
            print("dC=")
            printDict(dC)
        a = Product(self.a[0], b.a[0], dC, verb)
        FreeDict(&dC)
        r.a[0] = a
        r.A = Av
        sig_off()
        return r

    def intersection(self, FastAutomaton a, verb=False, simplify=True):
        d = {}
        for l in self.A:
            if l in a.A:
                d[(l, l)] = l
        if verb:
            print("d=%s" % d)
        p = self.product(a, d, verb=verb)
        if simplify:
            return p.emonde().minimise()
        else:
            return p

    # determine if the automaton is complete (i.e. with his hole state)
    def is_complete(self):
        sig_on()
        res = IsCompleteAutomaton(self.a[0])
        sig_off()
        return Bool(res)

    # give a complete automaton (i.e. with his hole state)
    def complete(self):
        sig_on()
        res = CompleteAutomaton(self.a)
        sig_off()
        return Bool(res)

    # give the smallest language stable by prefix containing the language of self
    # i.e. every states begin finals
    def prefix_closure(self):
        cdef int i
        cdef Automaton a
        r = FastAutomaton(None)
        sig_on()
        a = emonde(self.a[0], False)
        sig_off()
        r.a[0] = a
        r.A = self.A
        for i in range(a.n):
            a.e[i].final = True
        return r

    # FastAutomaton
    def union(self, FastAutomaton a, simplify=True, verb=False):
        # complete the automata
        sig_on()
        CompleteAutomaton(self.a)
        CompleteAutomaton(a.a)
        sig_off()

        # make the product
        d = {}
        for l in self.A:
            if l in a.A:
                d[(l, l)] = l

        cdef Automaton ap
        cdef Dict dC
        r = FastAutomaton(None)
        Av = []
        sig_on()
        dv = imagProductDict(d, self.A, a.A, Av=Av)
        sig_off()
        if verb:
            print("Av=%s" % Av)
            print("dv=%s" % dv)
        sig_on()
        dC = getProductDict(d, self.A, a.A, dv=dv, verb=verb)
        sig_off()
        if verb:
            print("dC=")
            printDict(dC)
        sig_on()
        ap = Product(self.a[0], a.a[0], dC, verb)
        FreeDict(&dC)
        sig_off()

        # set final states
        cdef int i, j
        cdef n1 = self.a.n
        for i in range(n1):
            for j in range(a.a.n):
                ap.e[i+n1*j].final = self.a.e[i].final or a.a.e[j].final

        r.a[0] = ap
        r.A = Av
        #if verb:
        #    print r
        #r = r.emonde()
        #r = r.minimise()
        if simplify:
            return r.emonde().minimise()
        else:
            return r

    # split the automaton with respect to a  FastAutomaton
    def split(self, FastAutomaton a, verb=False):
        # complete the automaton a
        sig_on()
        CompleteAutomaton(a.a)
        sig_off()

        # make the product
        d = {}
        for l in self.A:
            if l in a.A:
                d[(l, l)] = l

        cdef Automaton ap
        cdef Dict dC
        r = FastAutomaton(None)
        r2 = FastAutomaton(None)
        Av = []
        sig_on()
        dv = imagProductDict(d, self.A, a.A, Av=Av)
        sig_off()
        if verb:
            print("Av=%s" %Av)
            print("dv=%s" %dv)
        sig_on()
        dC = getProductDict(d, self.A, a.A, dv=dv, verb=verb)
        sig_off()
        if verb:
            print("dC=")
            printDict(dC)
        sig_on()
        ap = Product(self.a[0], a.a[0], dC, verb)
        FreeDict(&dC)
        sig_off()

        # set final states for the intersection
        cdef int i, j
        cdef n1 = self.a.n
        for i in range(n1):
            for j in range(a.a.n):
                ap.e[i+n1*j].final = self.a.e[i].final and a.a.e[j].final

        # complementary of a in self
        cdef Automaton ap2
        ap2 = CopyAutomaton(ap, ap.n, ap.na)
        # set final states
        for i in range(n1):
            for j in range(a.a.n):
                ap2.e[i+n1*j].final = self.a.e[i].final and not a.a.e[j].final

        r.a[0] = ap
        r.A = Av
        r2.a[0] = ap2
        r2.A = Av
        return [r.emonde().minimise(), r2.emonde().minimise()]

    # modify the automaton to recognize the langage shifted by a (letter given by its index)
    def shift1OP(self, int a, verb=False):
        if self.a.i != -1:
            self.a.i = self.a.e[self.a.i].f[a]

    # modify the automaton to recognize the langage shifted by a (letter given by its index)
    def shiftOP(self, a, int np, verb=False):
        for i in range(np):
            if self.a.i != -1:
                self.a.i = self.a.e[self.a.i].f[a]

    def unshift1(self, a, final=False):
        r = FastAutomaton(None)
        sig_on()
        cdef Automaton aut
        aut = CopyAutomaton(self.a[0], self.a.n+1, self.a.na)
        cdef int i
        cdef int ne = self.a.n
        for i in range(aut.na):
            aut.e[ne].f[i] = -1
        aut.e[ne].f[a] = self.a.i
        aut.e[ne].final = final
        aut.i = ne
        r.a[0] = aut
        r.A = self.A
        return r

    # this function could be written in a more efficient way
    def unshiftl(self, l):
        a = self
        l.reverse()
        for i in l:
            a = a.unshift1(i)
        l.reverse()
        return a

    def unshift(self, int a, int np, final=None):
        if np == 0:
            return self
        if final is None:
            if self.a.i == -1:
                r = FastAutomaton(None)
                r.A = self.A
                return r
            final = self.a.e[self.a.i].final
        r = FastAutomaton(None)
        sig_on()
        cdef Automaton aut
        aut = CopyAutomaton(self.a[0], self.a.n+np, self.a.na)
        cdef int i
        cdef int ne = self.a.n
        for j in range(np):
            for i in range(aut.na):
                aut.e[ne+j].f[i] = -1
            if j > 0:
                aut.e[ne+j].f[a] = ne+j-1
            else:
                aut.e[ne+j].f[a] = self.a.i
            aut.e[ne+j].final = final
        aut.i = ne+np-1
        r.a[0] = aut
        r.A = self.A
        return r

    def copyn(self, verb=False):
        sig_on()
        cdef NAutomaton a
        r = NFastAutomaton(None)
        a = CopyN(self.a[0], verb)
        r.a[0] = a
        r.A = self.A
        sig_off()
        return r

    def concat(self, FastAutomaton b, det=True, verb=False):
        cdef FastAutomaton a
        if self.A != b.A:
            A = list(set(self.A).union(set(b.A)))
            if verb:
                print("Alphabet Changing (%s, %s -> %s)..." %(self.A, b.A, A))
            a = self.bigger_alphabet(A)
            b = b.bigger_alphabet(A)
            # raise ValueError("Error : concatenation of automaton having differents alphabets.")
        else:
            a = self
            A = self.A
        if verb:
            print("a=%s (A=%s)\nb=%s (A=%s)" %(a, a.A, b, b.A))
        sig_on()
        cdef NAutomaton na
        r = NFastAutomaton(None)
        na = Concat(a.a[0], b.a[0], verb)
        r.a[0] = na
        r.A = A
        sig_off()
        if det:
            if verb:
                print("Determinist and simplified...")  # "Determinise et simplifie...")
            return r.determinise().emonde().minimise()
        else:
            return r

    def proj(self, dict d, det=True, verb=False):
        sig_on()
        cdef NAutomaton a
        cdef Dict dC
        r = NFastAutomaton(None)
        A2 = []
        d1 = imagDict(d, self.A, A2=A2)
        if verb:
            print("d1=%s, A2=%s"%(d1, A2))
        dC = getDict(d, self.A, d1=d1)
        a = Proj(self.a[0], dC, verb)
        FreeDict(&dC)
        r.a[0] = a
        r.A = A2
        sig_off()
        if det:
            return r.determinise().emonde().minimise()
        else:
            return r

    def proji(self, int i, det=True, verb=False):
        d = {}
        for l in self.A:
            d[l] = l[i]
        return self.proj(d, det=det, verb=verb)

    def determinise_proj(self, d, noempty=True,
                         onlyfinals=False, nof=False, verb=False):
        cdef Automaton a
        cdef Dict dC
        if noempty and not onlyfinals and not nof:
            return self.proj(d=d, verb=verb)
        else:
            sig_on()
            r = FastAutomaton(None)
            A2 = []
            d1 = imagDict(d, self.A, A2=A2)
            if verb:
                print("d1=%s, A2=%s" % (d1, A2))
            dC = getDict(d, self.A, d1=d1)
            a = Determinise(self.a[0], dC, noempty, onlyfinals, nof, verb)
            FreeDict(&dC)
            # FreeAutomaton(self.a[0])
            r.a[0] = a
            r.A = A2
            sig_off()
            return r

    # change les lettres selon d, en dupliquant les arêtes si nécessaire
    # the result is assumed deterministic !!!
    def duplicate(self, d, verb=False):
        sig_on()
        cdef Automaton a
        cdef InvertDict dC
        r = FastAutomaton(None)
        A2 = []
        d1 = imagDict2(d, self.A, A2=A2)
        if verb:
            print("d1=%s, A2=%s" %(d1, A2))
        dC = getDict2(d, self.A, d1=d1)
        if verb:
            printInvertDict(dC)
        a = Duplicate(self.a[0], dC, len(A2), verb)
        if verb:
            print("end...")
        FreeInvertDict(dC)
        r.a[0] = a
        r.A = A2
        sig_off()
        return r

    # change les lettres
    # le dictionnaire est supposé bijectif de A dans le nouvel alphabet
    # opération sur place !
    def relabel(self, d):
        self.A = [d[c] for c in self.A] 

    # permute les lettres
    # A = liste des lettres dans le nouvel ordre (il peut y en avoir moins)
    def permut(self, list A, verb=False):
        if verb:
            print("A=%s" % A)
        sig_on()
        cdef Automaton a
        r = FastAutomaton(None)
        cdef int *l = <int*>malloc(sizeof(int) * len(A))
        cdef int i
        for i in range(self.a.na):
            l[i] = -1
        d = {}
        for i, c in enumerate(self.A):
            d[c] = i
        for i, c in enumerate(A):
            if d.has_key(c):
                l[i] = d[c] #l gives the old index from the new one
        if verb:
            str = "l=["
            for i in range(len(A)):
                str += " %s" % l[i]
            str += " ]"
            print(str)
        a = Permut(self.a[0], l, len(A), verb)
        free(l)
        r.a[0] = a
        r.A = A
        sig_off()
        return r

    # permute les lettres SUR PLACE
    # A = liste des lettres dans le nouvel ordre (il peut y en avoir moins)
    def permut_op(self, list A, verb=False):
        if verb:
            print("A=%s" % A)
        sig_on()
        cdef int *l = <int*>malloc(sizeof(int) * len(A))
        cdef int i
        for i in range(self.a.na):
            l[i] = -1
        d = {}
        for i, c in enumerate(self.A):
            d[c] = i
        for i, c in enumerate(A):
            if d.has_key(c):
                l[i] = d[c]  # l gives the old index from the new one
        if verb:
            str = "l=["
            for i in range(len(A)):
                str += " %s" % l[i]
            str += " ]"
            print(str)
        PermutOP(self.a[0], l, len(A), verb)
        free(l)
        self.A = A
        sig_off()

    # Compute the transposition, assuming it is deterministic
    def transpose_det(self):
        sig_on()
        r = FastAutomaton(None)
        r.a[0] = TransposeDet(self.a[0])
        r.A = self.A
        sig_off()
        return r

    def transpose(self):
        sig_on()
        r = NFastAutomaton(None)
        r.a[0] = Transpose(self.a[0])
        r.A = self.A
        sig_off()
        return r

    def strongly_connected_components(self, no_trivials=False):
        sig_on()
        cdef int* l = <int*>malloc(sizeof(int) * self.a.n)
        cdef int ncc = StronglyConnectedComponents(self.a[0], l)
        # inverse la liste
        l2 = {}
        cdef int i
        for i in range(self.a.n):
            if not l2.has_key(l[i]):
                l2[l[i]] = []
            l2[l[i]].append(i)
        if no_trivials:
            for i in l2.keys():
                if len(l2[i]) == 1:
                    trivial = True
                    for j in range(len(self.A)):
                        if self.a.e[l2[i][0]].f[j] == l2[i][0]:
                            trivial = False
                            break
                    if trivial:
                        l2.pop(i) # on retire cette composante qui est triviale
        free(l)
        sig_off()
        return l2.values()

    def acc_and_coacc(self):
        sig_on()
        cdef int* l = <int*>malloc(sizeof(int) * self.a.n)
        AccCoAcc(self.a, l)
        sig_off()
        return [i for i in range(self.a.n) if l[i] == 1]

    def coaccessible_states(self):
        sig_on()
        cdef int* l = <int*>malloc(sizeof(int) * self.a.n)
        CoAcc(self.a, l)
        sig_off()
        return [i for i in range(self.a.n) if l[i] == 1]

    def sub_automaton(self, l, verb=False):
        sig_on()
        r = FastAutomaton(None)
        r.a[0] = SubAutomaton(self.a[0], list_to_Dict(l), verb)
        r.A = self.A
        sig_off()
        return r

    def minimise(self, verb=False):
        sig_on()
        r = FastAutomaton(None)
        r.a[0] = Minimise(self.a[0], verb)
        r.A = self.A
        sig_off()
        return r

    def adjacency_matrix(self, sparse=None):
        if sparse is None:
            if self.a.n <= 128:
                sparse = False
            else:
                sparse = True

        d = {}
        cdef int i, j, f
        for i in range(self.a.n):
            for j in range(self.a.na):
                f = self.a.e[i].f[j]
                if f != -1:
                    if d.has_key((i,f)):
                        d[(i, f)] += 1
                    else:
                        d[(i, f)] = 1
        from sage.matrix.constructor import matrix
        from sage.rings.integer_ring import IntegerRing
        return matrix(IntegerRing(), self.a.n, self.a.n, d, sparse=sparse)

    def delete_vertex(self, int i):
        sig_on()
        r = FastAutomaton(None)
        r.a[0] = DeleteVertex(self.a[0], i)
        r.A = self.A
        sig_off()
        return r

    def delete_vertex_op(self, int i):
        sig_on()
        DeleteVertexOP(self.a, i)
        sig_off()

    def spectral_radius(self, only_non_trivial=False, verb=False):
        sig_on()
        a = self.minimise()
        if verb:
            print("minimal Automata : %s" % a)
        l = a.strongly_connected_components()
        if verb:
            print("%s component strongly connex." % len(l))
        r = 0 # valeur propre maximale trouvée
        for c in l:
            if not only_non_trivial or len(c) > 1:
                if verb:
                    print("component with %s states..."%len(c))
                b = a.sub_automaton(c)
                m = b.adjacency_matrix()
                cp = m.charpoly()
                fs = cp.factor()
                if verb:
                    print(fs)
                for f in fs:
                    if verb:
                        print(f)
                    from sage.functions.other import real_part
                    from sage.rings.qqbar import AlgebraicRealField
                    r = max([ro[0] for ro in f[0].roots(ring=AlgebraicRealField())] + [r])
        sig_off()
        return r

    def test(self):
        Test()

    def copy(self):
        sig_on()
        r = FastAutomaton(None)
        r.a[0] = CopyAutomaton(self.a[0], self.a.n, self.a.na)
        r.A = self.A
        sig_off()
        return r

    def has_empty_langage(self):
        sig_on()
        res = emptyLangage(self.a[0])
        sig_off()
        return Bool(res)

    def equals_langages(self, FastAutomaton a2, minimized=False, emonded=False, verb=False):
        sig_on()
        cdef Dict d = NewDict(self.a.na)
        cdef int i, j
        for i in range(self.a.na):
            for j in range(a2.a.na):
                if self.A[i] == a2.A[j]:
                    d.e[i] = j
                    if verb:
                        print("%d -> %d"%(i, j))
                    break
        if verb:
            printDict(d)
        res = equalsLangages(self.a, a2.a, d, minimized, emonded, verb)
        sig_off()
        return Bool(res)

#    def empty_product (self, FastAutomaton a2, d=None, verb=False):
#        if d is None:
#            return self.has_empty_langage() or a2.has_empty_langage()
#        sig_on()
#        cdef Dict dC
#        Av = []
#        dv = imagProductDict(d, self.A, a2.A, Av=Av)
#        if verb:
#            print "Av=%s"%Av
#            print "dv=%s"%dv
#        dC = getProductDict(d, self.A, a2.A, dv=dv, verb=verb)
#        if verb:
#            print "dC="
#            printDict(dC)
#        res = EmptyProduct(self.a[0], a2.a[0], dC, verb)
#        sig_off()
#        return Bool(res)

    def intersect(self, FastAutomaton a2, bool verb=False):
        """
        Compute if the  ``FastAutomaton`` element  intersert
        ``FastAutomaton``  ``a2``

        INPUT:

        -  ``a2`` Fastautomaton to intersect

        - ``verb`` - boolean (default: ``False``) True to active 
          the verbose mode

        OUTPUT:

        Return ``True`` if the both ``FastAutomaton`` has
        intersection ``False`` if not
        """
        sig_on()
        res = Intersect(self.a[0], a2.a[0], verb)
        sig_off()
        return Bool(res)

#    def intersect (self, FastAutomaton a2, emonded=False, verb=False):
#        sig_on()
#        cdef Dict d = NewDict(self.a.na)
#        cdef int i,j
#        for i in range(self.a.na):
#            for j in range(a2.a.na):
#                if self.A[i] == a2.A[j]:
#                    d.e[i] = j
#                    if verb: print "%d -> %d"%(i, j)
#                    break
#        if verb:
#            printDict(d)
#        res = intersectLangage(self.a, a2.a, d, emonded, verb)
#        sig_off()
#        return Bool(res)

    def find_word(self, bool verb=False):
        sig_on()
        cdef Dict w
        res = findWord(self.a[0], &w, verb)
        sig_off()
        if not res:
            return None
        r = []
        for i in range(w.n):
            r.append(self.A[w.e[i]])
        FreeDict(&w)
        return r

    def shortest_word(self, i=None, f=None, bool verb=False):
        sig_on()
        cdef Dict w
        if i is None:
            i = self.a.i
        if f is None:
            f = -1
        res = shortestWord(self.a[0], &w, i, f, verb)
        sig_off()
        if not res:
            return None
        r = []
        for i in range(w.n):
            r.append(self.A[w.e[i]])
        FreeDict(&w)
        return r

    def shortest_words(self, i=None, verb=False):
        cdef Dict* w = <Dict*>malloc(sizeof(Dict) * self.a.n)
        if i is None:
            i = self.a.i
        sig_on()
        res = shortestWords(self.a[0], w, i, verb)
        sig_off()
        if not res:
            return None
        rt = []
        for j in range(self.a.n):
            r = []
            for i in range(w[j].n):
                r.append(self.A[w[j].e[i]])
            rt.append(r)
            FreeDict(&w[j])
        free(w)
        return rt

    # determine if the word is recognized by the automaton or not
    def rec_word2(self, list w):
        rd = {}
        for i, a in enumerate(self.A):
            rd[a] = i
        sig_on()
        cdef Dict d = NewDict(len(w))
        cdef bool res
        for i, a in enumerate(w):
            d.e[i] = rd[a]
        res = rec_word(self.a[0], d)
        sig_off()
        return res

    # determine if the word is recognized by the automaton or not
    def rec_word(self, list w):
        cdef int e = self.a.i
        if e == -1:
            return False
        d = {}
        for i, a in enumerate(self.A):
            d[a] = i
        for a in w:
            e = self.a.e[e].f[d[a]]
            if e == -1:
                return False
        return Bool(self.a.e[e].final)

    def add_state(self, bool final):
        sig_on()
        AddEtat(self.a, final)
        sig_off()
        return self.a.n-1

    def add_edge(self, int i, l, int j):
        if i >= self.a.n:
            raise ValueError("The state %s doesn't exist."% i)
        if j >= self.a.n:
            raise ValueError("The state  %s doesn't exist."%j)
        try:
            k = self.A.index(l)
        except:
            # La lettre %s n'existe pas.
            raise ValueError("The letter %s doesn't exist." % l) 
        self.a.e[i].f[k] = j

    def n_states(self):
        return self.a.n

    def bigger_alphabet(self, nA):
        cdef Dict d
        d = NewDict(self.a.na)
        for i in range(self.a.na):
            d.e[i] = nA.index(self.A[i])
        r = FastAutomaton(None)
        sig_on()
        r.a[0] = BiggerAlphabet(self.a[0], d, len(nA))
        sig_off()
        r.A = nA
        return r

    def complementaryOP(self):
        self.complete()
        cdef i
        for i in range(self.a.n):
            self.a.e[i].final = not self.a.e[i].final

    def complementary(self):
        a = self.copy()
        a.complementaryOP()
        return a

    def included(self, FastAutomaton a, bool verb=False, emonded=False):
        cdef FastAutomaton b
        if self.A != a.A:
            b = self.bigger_alphabet(a.A)
        else:
            b = self
        sig_on()
        res = Included(b.a[0], a.a[0], emonded, verb)
        sig_off()
        return Bool(res)
#        d = {}
#        for l in self.A:
#            if l in a.A:
#                d[(l,l)] = l
#        if verb:
#            print "d=%s"%d
#        a.complete()
#        cdef FastAutomaton p = self.product(a, d, verb=verb)
#
#        #set final states
#        cdef int i,j
#        cdef n1 = self.a.n
#        for i in range(n1):
#            for j in range(a.a.n):
#                p.a.e[i+n1*j].final = self.a.e[i].final and not a.a.e[j].final
#
#        if step == 1:
#            return p;
#
#        return p.has_empty_langage()

    # donne un automate reconnaissant w(w^(-1)L) où L est le langage
    # de a partant de e
    def piece(self, w, e=None):
        cdef int* l = <int*>malloc(sizeof(int)*self.a.n)
        cdef int i
        if type(w) != list:
            w = [int(w)]
        for i in range(len(w)):
            l[i] = w[i]
        if e is None:
            e = self.a.i
        r = FastAutomaton(None)
        sig_on()
        r.a[0] = PieceAutomaton(self.a[0], l, len(w), e)
        sig_off()
        free(l)
        r.A = self.A
        return r

    # tell if the language of the automaton is empty
    # (this function is not very efficient)
    def is_empty(self, ext=False):
        return (self.find_word() is None)
        #if ext:
        #    return self.emonde().emonde_inf().n_states() == 0
        #else:
        #    return self.emonde().n_states() == 0

    # determine if the languages intersect
    # def intersect (self, FastAutomaton b, ext=False):
    #    return not self.intersection(b).is_empty(ext)

    def random_word(self, nmin=-1, nmax=100):
        cdef int i = self.a.i
        w = []
        na = len(self.A)
        if nmin < 0:
            nmin = 1
        from sage.misc.prandom import random
        for j in range(nmin):
            li = [l for l in range(na) if self.succ(i, l) != -1]
            l = li[(int)(random() * len(li))]
            w.append(self.A[l])
            i = self.succ(i, l)
        # continue the word to get into a final state
        for j in range(nmax-nmin):
            if self.a.e[i].final:
                break
            li = [l for l in range(na) if self.succ(i, l) != -1]
            l = li[(int)(random() * len(li))]
            w.append(self.A[l])
            i = self.succ(i, l)
        if not self.a.e[i].final:
            print("word not found !")  # "Mot non trouvé !"
        return w<|MERGE_RESOLUTION|>--- conflicted
+++ resolved
@@ -575,13 +575,8 @@
         file_name = tmp_filename()
         file = file_name
         if verb:
-<<<<<<< HEAD
             print("file=%s"%file_name)
         NplotDot(file, self.a[0], ll, "Automaton", sx, sy, True)
-=======
-            print("file=%s" % file_name)
-        NplotDot(file, self.a[0], ll, "Automaton", sx, sy)
->>>>>>> 98d2f76d
         free(ll)
         sig_off()
         from PIL import Image
