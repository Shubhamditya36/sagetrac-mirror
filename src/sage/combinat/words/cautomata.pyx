--- conflicted
+++ resolved
@@ -476,13 +476,8 @@
 
         EXAMPLES::
                 sage: a = FastAutomaton([(0,1,'a') ,(2,3,'b')])
-<<<<<<< HEAD
-                sage: #b = NFastAutomaton()
-                sage: #b = b.initialise_automaton(a)
-=======
                 sage: b = NFastAutomaton(a)
                 sage: b
->>>>>>> 1e4dc95f
                 NFastAutomaton with 4 states and an alphabet of 2 letters
         """
         if type(a) == FastAutomaton:
@@ -1294,15 +1289,7 @@
 
             sage: a = FastAutomaton([(0,1,'a') ,(2,3,'b')])
             sage: b = FastAutomaton([(0, 1, 'a'),(1,2,'c')], i=0)
-<<<<<<< HEAD
             sage: a == b
-=======
-            sage: a > b  # indirect doctest
-            True
-            sage: a < b  # indirect doctest
-            False
-            sage: a == b  # indirect doctest
->>>>>>> 1e4dc95f
             False
         """
         from sage.structure.richcmp import (op_EQ, op_NE)
@@ -1374,8 +1361,7 @@
 
     def plot(self, int sx=10, int sy=8, vlabels=None, html=False, verb=False):
         """
-<<<<<<< HEAD
-        Plot the :class:`FastAutomaton`.
+        Plot the :class:`FastAutomaton`. Draw using the dot command, if installed on the platform.
         
         It is recommanded to install the dot command of the Graphviz package in your system in order to get a nice picture. Otherwise it will draw using the function plot of :class:`Automaton` of Sage.
         
@@ -1384,28 +1370,15 @@
         - ``sx`` - int (default: 10) - width of the picture
         - ``sy`` - int (default: 8) - height of the picture
         - ``vlabels`` - (default: None) - labels of the vertices
-        - ``html`` - (default: False) - tell if dot should draw vertices in html mode
-        - ``verb`` - (default: False) - active or not the verbose mode
+        - ``html`` - (default: ``False``) - tell if dot should draw vertices in html mode
+        - ``verb`` - (default: ``False``) - active or not the verbose mode
         
-=======
-        Plot the :class:`FastAutomaton`. realise a a dot plotting if dot is installed on the platform
-
-        INPUT:
-
-        - ``sx`` -- int (default: 10)
-        - ``sy`` -- int (default: 8)
-        - ``vlabels`` -- (default: None)
-        - ``html`` -- (default: ``False``)
-        - ``verb`` -- (default: ``False``) fix
-          to ``True`` for activation the verbose mode
-
         TESTS::
 
             sage: a = FastAutomaton([(0,1,'a') ,(2,3,'b')])
             sage: a.plot()  # random
             <PIL.PngImagePlugin.PngImageFile image mode=RGBA size=189x147 at 0x7FD4B6D94390>
 
->>>>>>> 1e4dc95f
         EXAMPLES::
 
             sage: a = FastAutomaton([(0,1,'a') ,(2,3,'b')])
