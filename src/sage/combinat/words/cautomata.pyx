# coding=utf8
"""
Fast automaton of Finite state machines using C
FastAutomaton for determinist automata and NFastAutomaton for non determinist


AUTHORS:

- Paul Mercat (2013)- I2M AMU Aix-Marseille Universite - initial version
- Dominique Benielli (2018) Labex Archimede - I2M -
  AMU Aix-Marseille Universite - Integration in -SageMath

REFERENCES:

.. [Hopcroft] "Around Hopcroft’s Algorithm"  Manuel of BACLET and
    Claire PAGETTI.

"""

#*****************************************************************************
#       Copyright (C) 2014 Paul Mercat <paul.mercat@univ-amu.fr>
#
#  Distributed under the terms of the GNU General Public License (GPL)
#
#    This code is distributed in the hope that it will be useful,
#    but WITHOUT ANY WARRANTY; without even the implied warranty of
#    MERCHANTABILITY or FITNESS FOR A PARTICULAR PURPOSE.  See the GNU
#    General Public License for more details.
#
#  The full text of the GPL is available at:
#
#                  http://www.gnu.org/licenses/
#*****************************************************************************
from __future__ import print_function
from libc.stdlib cimport malloc, free

cimport sage.combinat.words.cautomata
from cysignals.signals cimport sig_on, sig_off, sig_check
from cpython cimport bool as c_bool 
#ctypedef Automate Automaton

cdef extern from "automataC.h":

    cdef cppclass Dict:
        int* e
        int n
    cdef cppclass InvertDict:
        Dict* d
        int n

    bool DotExists ()
    #    Automaton NewAutomaton (int n, int na)
    #    void FreeAutomaton (Automaton *a)
    int hashAutomaton(Automaton a)
    void FreeNAutomaton(NAutomaton *a)
    Automaton CopyAutomaton(Automaton a, int nalloc, int naalloc)
    Automaton PieceAutomaton(Automaton a, int *w, int n, int e)
    void init(Automaton *a)
    void printAutomaton(Automaton a)
    void plotDot(const char *file, Automaton a, const char **labels, const char *graph_name, double sx, double sy, const char **vlabels, bool html, bool verb, bool run_dot)
    void NplotDot (const char *file, NAutomaton a, const char **labels, const char *graph_name, double sx, double sy, bool run_dot)
    Automaton Product(Automaton a1, Automaton a2, Dict d, bool verb)
    Automaton Determinize(Automaton a, Dict d, bool noempty, bool onlyfinals, bool nof, bool verb)
    Automaton DeterminizeN(NAutomaton a, bool puits, int verb)
    NAutomaton Concat(Automaton a, Automaton b, bool verb)
    NAutomaton CopyN(Automaton a, bool verb)
    void AddTransitionN(NAutomaton *a, int e, int f, int l)
    void AddPathN(NAutomaton *a, int e, int f, int *l, int len, bool verb)
    NAutomaton Proj(Automaton a, Dict d, bool verb)
    void ZeroComplete(Automaton *a, int l0, bool verb)
    Automaton ZeroComplete2(Automaton *a, int l0, bool sink_state, bool verb)
    Automaton ZeroInv(Automaton *a, int l0)
    Automaton prune_inf(Automaton a, bool verb)
    Automaton prune(Automaton a, bool verb)
    Automaton pruneI(Automaton a, bool verb)
    void AccCoAcc(Automaton *a, int *coa)
    void CoAcc(Automaton *a, int *coa)
    bool equalsAutomaton(Automaton a1, Automaton a2)
    Dict NewDict(int n)
    void FreeDict(Dict *d)
    void printDict(Dict d)
    InvertDict NewInvertDict(int n)
    void FreeInvertDict(InvertDict id)
    void printInvertDict(InvertDict id)
    Automaton Duplicate(Automaton a, InvertDict id, int na2, bool verb)
    Automaton MirrorDet(Automaton a)
    NAutomaton Mirror(Automaton a)
    int StronglyConnectedComponents(Automaton a, int *res)
    Automaton SubAutomaton(Automaton a, Dict d, bool verb)
    Automaton Permut(Automaton a, int *l, int na, bool verb)
    void PermutOP(Automaton a, int *l, int na, bool verb)
    Automaton Minimise(Automaton a, bool verb)
    void DeleteVertexOP(Automaton* a, int e)
    Automaton DeleteVertex(Automaton a, int e)
    bool equalsLanguages(Automaton *a1, Automaton *a2, Dict a1toa2, bool minimized, bool pruned, bool verb)
    bool Intersect(Automaton a1, Automaton a2, bool verb)
    bool Included(Automaton a1, Automaton a2, bool pruned, bool verb)
    # bool intersectLanguage (Automaton *a1, Automaton *a2, Dict a1toa2, bool pruned, bool verb)
    bool emptyLanguage(Automaton a)
    void AddState(Automaton *a, bool final)
    bool IsCompleteAutomaton(Automaton a)
    bool CompleteAutomaton(Automaton *a)
    Automaton BiggerAlphabet(Automaton a, Dict d, int nna) #copy the automaton with a new bigger alphabet
    bool findWord(Automaton a, Dict *w, bool verb)
    bool shortestWord(Automaton a, Dict *w, int i, int f, bool verb)
    bool shortestWords(Automaton a, Dict *w, int i, bool verb)
    bool rec_word(Automaton a, Dict d)
    void Test()

cdef imagDict(dict d, list A, list A2=[]):
    """
    Dictionary which is numbering projected alphabet
    """
    d1 = {}
    i = 0
    for a in A:
        if d.has_key(a):
            if not d1.has_key(d[a]):
                d1[d[a]] = i
                A2.append(d[a])
                i += 1
    return d1

cdef imagDict2(dict d, list A, list A2=[]):
    """
    Dictionary which is numbering a new alphabet
    """
    # print("d=%s, A=%s"%(d,A))
    d1 = {}
    i = 0
    for a in A:
        if d.has_key(a):
            for v in d[a]:
                if not d1.has_key(v):
                    d1[v] = i
                    A2.append(v)
                    i += 1
    return d1

cdef Dict getDict(dict d, list A, dict d1=None):
    A = list(A)
    cdef Dict r
    r = NewDict(len(A))
    cdef int i
    if d1 is None:
        d1 = imagDict(d, A)
    # print d1
    for i in range(r.n):
        if d.has_key(A[i]):
            r.e[i] = d1[d[A[i]]]
        else:
            r.e[i] = -1
    return r

cdef Dict list_to_Dict(list l):
    cdef Dict d = NewDict(len(l))
    cdef int i
    for i in range(len(l)):
        d.e[i] = l[i]
    return d

cdef InvertDict getDict2(dict d, list A, dict d1=None):
    A = list(A)
    cdef InvertDict r
    r = NewInvertDict(len(A))
    cdef int i
    if d1 is None:
        d1 = imagDict2(d, A)
    # print(d1)
    for i in range(r.n):
        if d.has_key(A[i]):
            r.d[i] = NewDict(len(d[A[i]]))
            for j in range(r.d[i].n):
                r.d[i].e[j] = d1[d[A[i]][j]]
        else:
            r.d[i].n = 0
    return r

cdef imagProductDict(dict d, list A1, list A2, list Av=[]):
    """
    Dictionary which is numbering the projeted alphabet
    """
    dv = {}
    i = 0
    for a1 in A1:
        for a2 in A2:
            if d.has_key((a1,a2)):
                if not dv.has_key(d[(a1,a2)]):
                    dv[d[(a1, a2)]] = i
                    Av.append(d[(a1, a2)])
                    i += 1
    return dv

cdef Dict getProductDict(dict d, list A1, list A2, dict dv=None, verb=True):
    cdef Dict r
    d1 = {}
    d2 = {}
    cdef int i, n1, n2
    n1 = len(A1)
    for i in range(n1):
        d1[A1[i]] = i
    if verb:
        print(d1)
    n2 = len(A2)
    for i in range(n2):
        d2[A2[i]] = i
    if verb:
        print(d2)
    if dv is None:
        dv = imagProductDict(d, A1, A2)
    r = NewDict(n1*n2)
    Keys = d.keys()
    if verb:
        print("Keys=%s" % Keys)
    for (a1, a2) in Keys:
        if d1.has_key(a1) and d2.has_key(a2):
            r.e[d1[a1]+d2[a2]*n1] = dv[d[(a1, a2)]]
    return r

cdef Automaton getAutomaton(a, initial=None, F=None, A=None):
    d = {}
    da = {}
    if F is None:
        if not hasattr(a, 'F'):
            F = a.vertices()
        else:
            F = a.F
    cdef Automaton r

    if A is None:
        A = list(a.Alphabet)
    
    V = list(a.vertices())
    cdef int n = len(V)
    cdef int na = len(A)

    sig_on()
    r = NewAutomaton(n, na)
    init(&r)
    sig_off()
    for i in range(na):
        da[A[i]] = i
    for i in range(n):
        r.e[i].final = 0
        d[V[i]] = i
    for v in F:
        if not d.has_key(v):
            sig_on()
            FreeAutomaton(& r)
            r = NewAutomaton(0, 0)
            sig_off()
            raise ValueError("Incorrect set of final states.")
        r.e[d[v]].final = 1

    if initial is None:
        if not hasattr(a, 'I'):
            I = []
        else:
            I = list(a.I)
        if len(I) > 1:
            raise ValueError("The automata must be determist (I=%s)" % a.I)
        if len(I) >= 1:
            r.i = d[I[0]]
        else:
            r.i = -1
    else:
        r.i = d[initial]

    for e, f, l in a.edges():
        r.e[d[e]].f[da[l]] = d[f]
    a.dA = da
    a.S = V
    a.dS = d
    return r

cdef AutomatonGet(Automaton a, A):
    """
    Transform an Automaton a with an alphabet A to a DiGraph
    """
    from sage.graphs.digraph import DiGraph
    r = DiGraph(multiedges=True, loops=True)
    cdef int i, j
    r.F = []
    for i in range(a.n):
        for j in range(a.na):
            if a.e[i].f[j] != -1:
                r.add_edge((i, a.e[i].f[j], A[j]))
        if a.e[i].final:
            r.F.append(i)
    r.I = [a.i]
    return r

cdef AutomatonToSageAutomaton(Automaton a, A):
    from sage.combinat.finite_state_machine import Automaton as SageAutomaton
    L = []
    if a.i == -1:
        I = []
    else:
        I = [a.i]
    F = []
    cdef int i, j
    for i in range(a.n):
        for j in range(a.na):
            if a.e[i].f[j] != -1:
                L.append((i, a.e[i].f[j], A[j]))
        if a.e[i].final:
            F.append(i)
    return SageAutomaton(L, initial_states=I, final_states=F)

cdef AutomatonToDiGraph(Automaton a, A):
    from sage.graphs.digraph import DiGraph
    L = []
    cdef int i, j
    for i in range(a.n):
        for j in range(a.na):
            if a.e[i].f[j] != -1:
                L.append((i, a.e[i].f[j], A[j]))
    return DiGraph(L, loops=True, multiedges=True)


# cdef initFA (Automaton *a):
#    *a = NewAutomaton(1,1)

# cdef Bool(int x):
#     if x:
#         return True
#     return False


cdef class NFastAutomaton:
    """
    Class :class:`NFastAutomaton`, this class encapsulates a C structure for Automata and
    implement methods to manipulate non-determinist automata.

    INPUT:

    - ``a`` -- automaton must be a :class:`FastAutomaton`

    OUTPUT:

    Return a instance of :class:`NFastAutomaton`.

    EXAMPLES::

        sage: a = FastAutomaton([(0,1,'a') ,(2,3,'b')])
        sage: b = NFastAutomaton(a)
        sage: b
        NFastAutomaton with 4 states and an alphabet of 2 letters

    """
    def __cinit__(self):
        self.a = <NAutomaton *>malloc(sizeof(NAutomaton))
        self.a.e = NULL
        self.a.n = 0
        self.a.na = 0
        self.A = []

    def _initialise_automaton(self, a):
        """
        Transform a determinist  :class:`FastAutomaton` to a non determinist
        :class:`NFastAutomaton`

        INPUT:

        - ``a`` -- automaton must be a :class:`FastAutomaton`

        OUTPUT:

        Return a instance of :class:`NFastAutomaton` initialized with ``a``

        EXAMPLES::
                sage: a = FastAutomaton([(0,1,'a') ,(2,3,'b')])
                sage: b = NFastAutomaton(a)
                sage: b
                NFastAutomaton with 4 states and an alphabet of 2 letters
        """
        if type(a) == FastAutomaton:
            a.copyn(self)
        else:
            raise NotImplementedError("Cannot construct directly a NFastAutomaton for the moment, except from a deterministic one.")
        return self

    def __init__(self, a): # TO DO i=None, final_states=None, A=None
        """
        TESTS::

            sage: a = FastAutomaton([(0, 1, 'a'), (2, 3, 'b')], i=1)
            sage: NFastAutomaton(a)
            NFastAutomaton with 4 states and an alphabet of 2 letters
        """
        if a is None:
            pass
        else:
            self = self._initialise_automaton(a)

    def __dealloc__(self):
        FreeNAutomaton(self.a)
        free(self.a)

    def __repr__(self):
        return "NFastAutomaton with %d states and an alphabet of %d letters" % (self.a.n, self.a.na)

    def _latex_(self):
        r"""
        Return a latex representation of the automaton.

        TESTS::

            sage: a = FastAutomaton([(0,1,'a') ,(2,3,'b')])
            sage: b = NFastAutomaton(a)
            sage: latex(b)     # optional -  dot2tex
            \documentclass{article}
            \usepackage[x11names, rgb]{xcolor}
            \usepackage[utf8]{inputenc}
            \usepackage{tikz}
            \usetikzlibrary{snakes,arrows,shapes}
            \usepackage{amsmath}
            %
            %
            <BLANKLINE>
            %
            <BLANKLINE>
            %
            <BLANKLINE>
            \begin{document}
            \pagestyle{empty}
            %
            %
            %
            <BLANKLINE>
            \enlargethispage{100cm}
            % Start of code
            % \begin{tikzpicture}[anchor=mid,>=latex',line join=bevel,]
            \begin{tikzpicture}[>=latex',line join=bevel,]
              \pgfsetlinewidth{1bp}
            %%
            \pgfsetcolor{black}
              % Transition: 0 -> 1
              \draw [-stealth'] (44.247bp,22.0bp) .. controls (54.848bp,22.0bp) and (67.736bp,22.0bp)  .. (89.697bp,22.0bp);
              \definecolor{strokecol}{rgb}{0.0,0.0,0.0};
              \pgfsetstrokecolor{strokecol}
              \draw (67.0bp,33.0bp) node {a};
              % Transition: 2 -> 3
              \draw [-stealth'] (44.247bp,80.0bp) .. controls (54.848bp,80.0bp) and (67.736bp,80.0bp)  .. (89.697bp,80.0bp);
              \draw (67.0bp,91.0bp) node {b};
              % Node: 1
            \begin{scope}
              \definecolor{strokecol}{rgb}{0.0,0.0,0.0};
              \pgfsetstrokecolor{strokecol}
              \draw [solid] (112.0bp,22.0bp) ellipse (18.0bp and 18.0bp);
              \draw [solid] (112.0bp,22.0bp) ellipse (22.0bp and 22.0bp);
              \draw (112.0bp,22.0bp) node {1};
            \end{scope}
              % Node: 0
            \begin{scope}
              \definecolor{strokecol}{rgb}{0.0,0.0,0.0};
              \pgfsetstrokecolor{strokecol}
              \draw [solid] (22.0bp,22.0bp) ellipse (18.0bp and 18.0bp);
              \draw [solid] (22.0bp,22.0bp) ellipse (22.0bp and 22.0bp);
              \draw (22.0bp,22.0bp) node {0};
            \end{scope}
              % Node: 3
            \begin{scope}
              \definecolor{strokecol}{rgb}{0.0,0.0,0.0};
              \pgfsetstrokecolor{strokecol}
              \draw [solid] (112.0bp,80.0bp) ellipse (18.0bp and 18.0bp);
              \draw [solid] (112.0bp,80.0bp) ellipse (22.0bp and 22.0bp);
              \draw (112.0bp,80.0bp) node {3};
            \end{scope}
              % Node: 2
            \begin{scope}
              \definecolor{strokecol}{rgb}{0.0,0.0,0.0};
              \pgfsetstrokecolor{strokecol}
              \draw [solid] (22.0bp,80.0bp) ellipse (18.0bp and 18.0bp);
              \draw [solid] (22.0bp,80.0bp) ellipse (22.0bp and 22.0bp);
              \draw (22.0bp,80.0bp) node {2};
            \end{scope}
            %
            \end{tikzpicture}
            % End of code
            <BLANKLINE>
            %
            \end{document}
            %
            <BLANKLINE>
            <BLANKLINE>
            <BLANKLINE>
        """
        sx = 800
        sy = 600
        from sage.misc.latex import LatexExpr
        cdef char *file
        from sage.misc.temporary_file import tmp_filename
        file_name = tmp_filename()+".dot"
        file = file_name
        try:
            from dot2tex import dot2tex
        except ImportError:
            raise ModuleNotFoundError("dot2tex must be installed in order to have the LaTeX representation of the NFastAutomaton.\n\
                You can install it by doing './sage -i dot2tex' in a shell in the sage directory, or by doing 'install_package(package='dot2tex')' in the notebook.")
        cdef char** ll
        ll = <char **> malloc(sizeof(char*) * self.a.na)
        cdef int i
        strA = []
        for i in range(self.a.na):
            strA.append(str(self.A[i]))
            ll[i] = strA[i]
        sig_on()
        NplotDot(file, self.a[0], ll, "Automaton", sx, sy, False)
        sig_off()
        dotfile = open(file_name)
        return LatexExpr(dot2tex(dotfile.read()))

    @property
    def n_states(self):
        """
        return the numbers of states

        OUTPUT:

        return the numbers of states

        EXAMPLES::

            sage: a = FastAutomaton([(0, 1, 'a'), (2, 3, 'b')], i=0)
            sage: b = NFastAutomaton(a)
            sage: b.n_states
            4
        """
        return self.a.n

    def n_succs(self, int i):
        """
        INPUT:

        - ``i`` -- int successor number

        OUTPUT:

        return the numbers of successor of state ``i``

        EXAMPLES::

            sage: a = FastAutomaton([(0, 1, 'a'), (2, 3, 'b')], i=0)
            sage: b = NFastAutomaton(a)
            sage: b.n_succs(0)
            1
        """
        if i >= self.a.n or i < 0:
            raise ValueError("There is no state %s !" % i)
        return self.a.e[i].n

    # give the state at end of the jth edge of the state i
    def succ(self, int i, int j):
        """
        Give the state at end of the ``j`` th edge of the state ``i``

        INPUT:

        - ``i`` int state number
        - ``j`` int edge number

        OUTPUT:

        return the state at end of the ``j``th edge of the state ``i``

        EXAMPLES::

            sage: a = FastAutomaton([(0, 1, 'a'),(1, 2, 'c'), (2, 3, 'b')], i=0)
            sage: b = NFastAutomaton(a)
            sage: b.succ(1, 0)
            2
        """
        if i >= self.a.n or i < 0:
            raise ValueError("There is no state %s !"%i)
        if j >= self.a.e[i].n or j < 0:
            raise ValueError("The state %s has no edge number %s !"%(i,j))
        return self.a.e[i].a[j].e

    # give the label of the jth edge of the state i
    def label(self, int i, int j):
        """
        Give the label of the ``j``th edge of the state ``i``

        INPUT:

        -``i`` -- int state number
        -``j`` -- int edge number

        OUTPUT:

        return the label index of the ``j``th edge of the state ``i``

        EXAMPLES::

            sage: a = FastAutomaton([(0, 1, 'a'),(1, 2, 'c'), (2, 3, 'b')], i=0)
            sage: b = NFastAutomaton(a)
            sage: b.label(1, 0)
            1
        """
        if i >= self.a.n or i < 0:
            raise ValueError("There is no state %s !" % i)
        if j >= self.a.e[i].n or j < 0:
            raise ValueError("The state %s has no edge number %s !" % (i, j))
        return self.a.e[i].a[j].l

    def is_final(self, int i):
        """
        Return ``True`` if the state``i`` is  final, ``False`` otherwise.

        INPUT:

        -``i`` -- int state number

        OUTPUT:

        Return ``True`` if the state``i`` is  final, ``False`` otherwise.

        EXAMPLES::

            sage: a = FastAutomaton([(0, 1, 'a'),(1, 2, 'c'), (2, 3, 'b')], i=0)
            sage: b = NFastAutomaton(a)
            sage: b.is_final(1)
            True
        """
        if i >= self.a.n or i < 0:
            raise ValueError("There is no state %s !" % i)
        return c_bool(self.a.e[i].final)

    def is_initial(self, int i):
        """
        Return `True`` if state ``i`` is initial, ``False`` otherwise.

        INPUT:

        -``i`` -- int state number

        OUTPUT:

        Return `True`` if state ``i`` is initial, ``False`` otherwise.

        EXAMPLES::

            sage: a = FastAutomaton([(0, 1, 'a'),(1, 2, 'c'), (2, 3, 'b')], i=0)
            sage: b = NFastAutomaton(a)
            sage: b.is_initial(1)
            False
        """
        if i >= self.a.n or i < 0:
            raise ValueError("There is no state %s !" % i)
        return c_bool(self.a.e[i].initial)

    @property
    def initial_states(self):
        """
        Get the initial state :class:`NFastAutomaton` attribut

        OUTPUT:

        Return the initial state ``i``  of  :class:`NFastAutomaton`

        EXAMPLES::

            sage: a = FastAutomaton([(0,1,'a') ,(2,3,'b')])
            sage: b = NFastAutomaton(a)
            sage: b.initial_states
            []
            sage: a = FastAutomaton([(0,1,'a') ,(2,3,'b')], i=2)
            sage: b = NFastAutomaton(a)
            sage: b.initial_states
            [2]
        """
        l = []
        for i in range(self.a.n):
            if self.a.e[i].initial:
                l.append(i)
        return l

    def final_states(self):
        """
        Indicate all final states

        OUTPUT:

        Return the list of indices of final states

        EXAMPLES::

            sage: a = FastAutomaton([(0,1,'a') ,(2,3,'b')])
            sage: b = NFastAutomaton(a)
            sage: b.final_states()
            [0, 1, 2, 3]
            sage: a = FastAutomaton([(0,1,'a') ,(2,3,'b')], )
            sage: b = NFastAutomaton(a)
            sage: b.final_states()
            [0, 1, 2, 3]
            sage: a = FastAutomaton([(0,1,'a') ,(2,3,'b')], final_states=[0,3])
            sage: b = NFastAutomaton(a)
            sage: b.final_states()
            [0, 3]
            sage: a = FastAutomaton([(10,10,'x'),(10,20,'y'),(20,20,'z'),\
                (20,10,'y'),(20,30,'x'),(30,30,'y'),(30,10,'z'),(30,20,'x'),\
                (10,30,'z')], i=10)
            sage: a.final_states()
            [0, 1, 2]
        """
        l = []
        for i in range(self.a.n):
            if self.a.e[i].final:
                l.append(i)
        return l

    @property
    def Alphabet(self):
        """
        To get the :class:`NFastAutomaton` attribut Alphabet

        OUTPUT:

        Return a the alphabet ``A`` of  :class:`NFastAutomaton`

        EXAMPLES::

            sage: a = FastAutomaton([(0,1,'a') ,(2,3,'b')])
            sage: b = NFastAutomaton(a)
            sage: b.Alphabet
            ['a', 'b']
            sage: a = FastAutomaton([(10,10,'x'),(10,20,'y'),(20,20,'z'),\
                (20,10,'y'),(20,30,'x'),(30,30,'y'),(30,10,'z'),(30,20,'x'),\
                (10,30,'z')], i=10)
            sage: a.Alphabet
            ['y', 'x', 'z']
        """
        return self.A

    def set_final_state(self, int i, bool final=True):
        """
        Set the state as a final/non-final state.

        INPUT:

        - ``i`` -- int - the index of the state
        - ``final`` -- (default: ``True``) - if True set this state as final set, otherwise set this state as non-final.

        EXAMPLES::

            sage: a = FastAutomaton([(0,1,'a') ,(2,3,'b')])
            sage: b = NFastAutomaton(a)
            sage: b.set_final_state(2)
            sage: b.final_states
            [2]
            sage: b.set_final_state(6)
            Traceback (most recent call last):
            ...
            ValueError: final state must be a current state : 6 not in [-1, 3]

        """
        if i < 0 or i >= self.a.n:
            raise ValueError("final state must be a current state : " +
                             "%d not in [-1, %d]" % (i, self.a.n - 1))
        self.a.e[i].final = final
    
    def set_initial_state(self, int i, bool initial=True):
        """
        Set the state as an initial/non initial state.

        INPUT:

        - ``i`` -- int - the index of the state
        - ``initial`` -- (default: ``True``) - if True set this state as initial set, otherwise set this state as non-initial.

        EXAMPLES::

            sage: a = FastAutomaton([(0,1,'a') ,(2,3,'b')])
            sage: b = NFastAutomaton(a)
            sage: b.set_initial_state(2)
            sage: b.initial_states
            [2]
            sage: b.set_initial_state(6)
            Traceback (most recent call last):
            ...
            ValueError: initial state must be a current state : 6 not in [-1, 3]

        """
        if i < 0 or i >= self.a.n:
            raise ValueError("initial state must be a current state : " +
                             "%d not in [-1, %d]" % (i, self.a.n - 1))
        self.a.e[i].initial = initial

    def add_edge(self, i, l, f):
        """
        Add a edge in the automaton

        INPUT:

        - ``i`` -- the first state
        - ``l`` -- the label of edge
        - ``f`` -- the second state


        EXAMPLES::

            sage: a = FastAutomaton([(0, 1, 'a'), (2, 3, 'b')], i=0)
            sage: b = NFastAutomaton(a)
            sage: b.add_edge(2,'a',1)
            sage: b.add_edge(2,'v',1)
            Traceback (most recent call last):
            ...
            ValueError: The letter v doesn't exist.
            sage: b.add_edge(2,'v',6)
            Traceback (most recent call last):
            ValueError: The state  6 doesn't exist.
            sage: b.add_edge(5,'v',6)
            Traceback (most recent call last):
            ValueError: The state  5 doesn't exist.

        """
        if i >= self.a.n:
            raise ValueError("The state %s doesn't exist." % i)
        if f >= self.a.n:
            raise ValueError("The state  %s doesn't exist." % f)
        try:
            k = self.A.index(l)
        except:
            # La lettre %s n'existe pas.
            raise ValueError("The letter %s doesn't exist." % l)

        sig_on()
        AddTransitionN(self.a, i, f, k)
        sig_off()

    def add_state(self, bool final):
        """
        Add a state in the automaton

        INPUT:

        - ``final`` -- boolean indicate if the added state is final

        OUTPUT:

        return the numbers of states

        EXAMPLES::

            sage: a = FastAutomaton([(0, 1, 'a'), (2, 3, 'b')], i=0)
            sage: b = NFastAutomaton(a)
            sage: b.add_state(True)  # not implemented
            TypeError                                 Traceback (most recent call last)
            ...
            TypeError: 'NotImplementedType' object is not callable
        """
        raise NotImplemented()

    def add_path(self, int e, int f, list li, verb=False):
        """
        Add a path between states ``e`` and ``f``
        of :class:`NFastAutomaton` following ``li``

        INPUT:

        - ``e`` -- int the input state
        - ``f`` -- int the final state 
        - ``li`` -- list of states
        - ``verb`` -- boolean (default: ``False``) if True, print debugging informations


        EXAMPLES::

            sage: a = FastAutomaton([(0,1,'a'), (2,3,'b')], i=2)
            sage: b = NFastAutomaton(a)
            sage: b.add_path(1, 2, [1])

        """
        cdef int *l = <int *>malloc(sizeof(int)*len(li));
        for i in range(len(li)):
            l[i] = li[i]
        sig_on()
        AddPathN(self.a, e, f, l, len(li), verb)
        sig_off()

    def determinize(self, puits=False, verb=0):
        """
        Determines a non determinist automaton with the same alphabet of ``self``

        INPUT:

        - ``puits``  -- (default: ``False``)
        - ``verb`` -- boolean (default: ``False``) if True, print debugging informations

        OUTPUT:

        Return a non determinist automaton  :class:`NFastAutomaton`

        EXAMPLES::

            sage: a = FastAutomaton([(0, 1, 'a'), (2, 3, 'b')], i=0)
            sage: b = NFastAutomaton(a)
            sage: b.determinize()
            FastAutomaton with 2 states and an alphabet of 2 letters
        """
        cdef Automaton a
        sig_on()
        r = FastAutomaton(None)
        a = DeterminizeN(self.a[0], puits, verb)
        sig_off()
        r.a[0] = a
        r.A = self.A
        r.S = None
        return r

    def plot(self, int sx=10, int sy=8, verb=False):
        """
        plot a representation of the :class:`NFastAutomaton`.

        INPUT:

        - ``sx`` -- int (default: 10)
        - ``sy`` -- int (default: 8)
        - ``verb`` -- boolean (default: ``False``) if True, print debugging informations

        EXAMPLES::

            sage: a = FastAutomaton([(0, 1, 'a'), (2, 3, 'b')], i=0)
            sage: b = NFastAutomaton(a)
            sage: #g = b.plot()   # random

        .. PLOT::

            a = FastAutomaton([(0, 1, 'a'), (2, 3, 'b')], i=0)
            b = NFastAutomaton(a)
            sphinx_plot(b)

        """
        cdef char** ll
        cdef int i
        cdef char *file
        if verb:
            print("Test if dot exists...")
        sig_on()
        de = DotExists ()
        sig_off()
        if de:
            if verb:
                print(" -> yes !")
                print("alloc ll (size=%s)..."%self.a.na)
            sig_on()
            ll = <char **>malloc(sizeof(char*) * self.a.na)
            sig_off()
            strA = []
            for i in range(self.a.na):
                strA.append(str(self.A[i]))
                ll[i] = strA[i]
            if file is None:
                from sage.misc.temporary_file import tmp_filename
                file_name = tmp_filename()
                file = file_name
            if verb:
                print("file=%s" % file)
            return
            sig_on()
            NplotDot(file, self.a[0], ll, "Automaton", sx, sy, True)
            free(ll)
            sig_off()
            from PIL import Image
            return Image.open(file+'.png')
        else:
            if verb:
                print(" -> no.")
            raise NotImplementedError("You cannot plot the NFastAutomaton without dot. Install the dot command of the GraphViz package.")

# cdef set_FastAutomaton (FastAutomaton a, Automaton a2):
#    a.a[0] = a2

cdef class FastAutomaton:
    r"""
    Class :class:`FastAutomaton`, this class encapsulates a C structure for Automata and 
    implement methods to manipulate determinist automata.

    EXAMPLES::

        sage: FastAutomaton([(0,1,'a') ,(2,3,'b')])
        FastAutomaton with 4 states and an alphabet of 2 letters
        sage: d = DiGraph({0: [1,2,3], 1: [0,2]})
        sage: FastAutomaton(d)
        FastAutomaton with 4 states and an alphabet of 1 letters
        sage: g = DiGraph({0:{1:'x',2:'z',3:'a'}, 2:{5:'o'}})
        sage: FastAutomaton(g)
        FastAutomaton with 5 states and an alphabet of 4 letters
        sage: a = FastAutomaton([(0, 1,'a') ,(2, 3,'b')], i = 2)
        sage: a
        FastAutomaton with 4 states and an alphabet of 2 letters
        sage: a = FastAutomaton([(0,1,'a') ,(2,3,'b')], final_states=[0,3])
        sage: a
        FastAutomaton with 4 states and an alphabet of 2 letters
    """

#    cdef Automaton* a
#    cdef list A

    def __cinit__(self):
        """

        """
        # print("cinit")
        self.a = <Automaton *>malloc(sizeof(Automaton))
        # initialise
        self.a.e = NULL
        self.a.n = 0
        self.a.na = 0
        self.a.i = -1
        self.A = []
        self.S = None
        self.dA = None
        self.dS = None

    def __init__(self, a, i=None, final_states=None, A=None, keep_S=True):
        r"""
        INPUT:
        
        -``a`` - a list or ``FastAutomaton`` 

        - ``i`` - (default: None) - initial state

        - ``final_states`` - (default: None) - list of final states

        - ``A`` - (default: None) - Alphabet

        - ``keep_S``- (default: `True`) - Keep labels of states or not

        OUTPUT:

        Return a instance of :class:`FastAutomaton`.

        TESTS::

            sage: FastAutomaton([(0,1,'a') ,(2,3,'b')])
            FastAutomaton with 4 states and an alphabet of 2 letters
        """
        # print("init")
        if a is None:
            return
        from sage.graphs.digraph import DiGraph
        if isinstance(a, list):
            a = DiGraph(a, multiedges=True, loops=True)
        if isinstance(a, DiGraph):
            if A is None:
                A = list(set(a.edge_labels()))
            self.A = A
            self.a[0] = getAutomaton(a, initial=i, F=final_states, A=self.A)
            self.dA = a.dA
            if keep_S:
                self.S = a.S
                self.dS = a.dS
        elif isinstance(a, FastAutomaton):
            self = a
        else:
            raise ValueError("Cannot convert the input to FastAutomaton.")

    def __dealloc__(self):
        """
        Desalloc  Automaton  Overwrite built-in function

        TESTS::

        """
        # print("free (%s States) "%self.a.n)
        sig_on()
        FreeAutomaton(self.a)
        # print("free self.a")
        free(self.a)
        sig_off()

    def __repr__(self):
        """
        Return a representation of automaton,  Overwrite built-in function

        OUTPUT:

        Return a representation of automaton

        TESTS:

            sage: a = FastAutomaton([(0,1,'a') ,(2,3,'b')])
            sage: repr(a)
            'FastAutomaton with 4 states and an alphabet of 2 letters'

        """
        return "FastAutomaton with %d states and an alphabet of %d letters" % (self.a.n, self.a.na)

    def _latex_(self):
        r"""
        Return a latex representation of the automaton.

        OUTPUT:

        string - latex representation of the automaton.

        EXAMPLES::

            sage: a = FastAutomaton([(0,1,'a') ,(2,3,'b')])
            sage: latex(a)      # optional -  dot2tex
            \documentclass{article}
            \usepackage[x11names, rgb]{xcolor}
            \usepackage[utf8]{inputenc}
            \usepackage{tikz}
            \usetikzlibrary{snakes,arrows,shapes}
            \usepackage{amsmath}
            %
            %
            <BLANKLINE>
            %
            <BLANKLINE>
            %
            <BLANKLINE>
            \begin{document}
            \pagestyle{empty}
            %
            %
            %
            <BLANKLINE>
            \enlargethispage{100cm}
            % Start of code
            % \begin{tikzpicture}[anchor=mid,>=latex',line join=bevel,]
            \begin{tikzpicture}[>=latex',line join=bevel,]
              \pgfsetlinewidth{1bp}
            %%
            \pgfsetcolor{black}
              % Transition: 0 -> 1
              \draw [-stealth'] (44.247bp,22.0bp) .. controls (54.848bp,22.0bp) and (67.736bp,22.0bp)  .. (89.697bp,22.0bp);
              \definecolor{strokecol}{rgb}{0.0,0.0,0.0};
              \pgfsetstrokecolor{strokecol}
              \draw (67.0bp,33.0bp) node {a};
              % Transition: 2 -> 3
              \draw [-stealth'] (44.247bp,80.0bp) .. controls (54.848bp,80.0bp) and (67.736bp,80.0bp)  .. (89.697bp,80.0bp);
              \draw (67.0bp,91.0bp) node {b};
              % Node: 1
            \begin{scope}
              \definecolor{strokecol}{rgb}{0.0,0.0,0.0};
              \pgfsetstrokecolor{strokecol}
              \draw [solid] (112.0bp,22.0bp) ellipse (18.0bp and 18.0bp);
              \draw [solid] (112.0bp,22.0bp) ellipse (22.0bp and 22.0bp);
              \draw (112.0bp,22.0bp) node {1};
             \end{scope}
              % Node: 0
            \begin{scope}
              \definecolor{strokecol}{rgb}{0.0,0.0,0.0};
              \pgfsetstrokecolor{strokecol}
              \draw [solid] (22.0bp,22.0bp) ellipse (18.0bp and 18.0bp);
              \draw [solid] (22.0bp,22.0bp) ellipse (22.0bp and 22.0bp);
              \draw (22.0bp,22.0bp) node {0};
            \end{scope}
              % Node: 3
            \begin{scope}
              \definecolor{strokecol}{rgb}{0.0,0.0,0.0};
              \pgfsetstrokecolor{strokecol}
              \draw [solid] (112.0bp,80.0bp) ellipse (18.0bp and 18.0bp);
              \draw [solid] (112.0bp,80.0bp) ellipse (22.0bp and 22.0bp);
              \draw (112.0bp,80.0bp) node {3};
            \end{scope}
              % Node: 2
            \begin{scope}
              \definecolor{strokecol}{rgb}{0.0,0.0,0.0};
              \pgfsetstrokecolor{strokecol}
              \draw [solid] (22.0bp,80.0bp) ellipse (18.0bp and 18.0bp);
              \draw [solid] (22.0bp,80.0bp) ellipse (22.0bp and 22.0bp);
              \draw (22.0bp,80.0bp) node {2};
            \end{scope}
            %
            \end{tikzpicture}
            % End of code
            <BLANKLINE>
            %
            \end{document}
            %
            <BLANKLINE>
            <BLANKLINE>
            <BLANKLINE>

        """
        sx = 800
        sy = 600
        vlabels = None
        html = False
        verb = False
        from sage.misc.latex import LatexExpr
        cdef char *file
        from sage.misc.temporary_file import tmp_filename
        file_name = tmp_filename()+".dot"
        file = file_name
        try:
            from dot2tex import dot2tex
        except ImportError:
            print("dot2tex must be installed in order to have the LaTeX representation of the FastAutomaton.")
            print("You can install it by doing './sage -i dot2tex' in a shell in the sage directory, or by doing 'install_package(package='dot2tex')' in the notebook.")
            return None
        cdef char** ll # labels of edges
        cdef char** vl # labels of vertices
        cdef int i
        ll = <char **>malloc(sizeof(char*) * self.a.na)
        if vlabels is None:
            vl = NULL
        else:
            if verb:
                print("alloc %s..."%self.a.n)
            vl = <char **>malloc(sizeof(char*) * self.a.n)
            strV = []
            if verb:
                print("len %s %s" % (self.a.n, len(vlabels)))
            for i in range(self.a.n):
                if html:
                    strV.append("<" + vlabels[i] + ">")
                else:
                    strV.append("\"" + vlabels[i] + "\"")
                if verb:
                    print(strV[i])
                vl[i] = strV[i]
                if verb:
                    print("i=%s : %s" % (i, vl[i]))
        strA = []
        for i in range(self.a.na):
            strA.append(str(self.A[i]))
            ll[i] = strA[i]
        if verb:
            for i in range(self.a.n):
                print("i=%s : %s" % (i, vl[i]))
        if verb:
            print("plot...")
        sig_on()
        plotDot(file, self.a[0], ll, "Automaton", sx, sy, vl, html, verb, False)
        sig_off()
        if verb:
            print("free...plot")
        free(ll)
        if vlabels is not None:
            free(vl)
        dotfile = open(file_name)
        return LatexExpr(dot2tex(dotfile.read()))

    def __hash__(self):
        r"""
        Hash automaton,  Overwrite built-in function

        OUTPUT:

        Return the hash code of the :class:`FastAutomaton`

        TESTS::

            sage: a = FastAutomaton([(0,1,'a') ,(2,3,'b')])
            sage: hash(a)
            -3816799034168020408
        """
        h = hash(tuple(self.A))
        sig_on()
        h += hashAutomaton(self.a[0])
        sig_off()
        return h
    
    def _richcmp_(self, FastAutomaton other, int op):
        r"""
        Compare function, Overwrite built-in function

        INPUT:

        - ``other`` -- other :class:`FastAutomaton` to compare

        OUTPUT:

        Return the result of test (``True`` or ``False``)

        TESTS::

            sage: a = FastAutomaton([(0,1,'a') ,(2,3,'b')])
            sage: b = FastAutomaton([(0, 1, 'a'),(1,2,'c')], i=0)
            sage: a == b
            False
        """
        from sage.structure.richcmp import (op_EQ, op_NE)
        #(rich_to_bool,
        #op_EQ, op_NE, op_LT, op_LE, op_GT, op_GE)
        cdef int r
        if op != op_EQ and op != op_NE:
            raise NotImplementedError("Comparaison <, >, <= or >= not implemented for FastAutomata.")
        sig_on()
        r = equalsAutomaton(self.a[0], other.a[0]) and self.A == other.A
        sig_off()
        if op == op_EQ:
            return (r == 1)
        else:
            return (r == 0)

    #give a Sage Automon from the FastAutomaton
    def get_automaton(self):
        return AutomatonToSageAutomaton(self.a[0], self.A)

    #give a Sage Automon from the FastAutomaton
    def get_DiGraph(self):
        return AutomatonToDiGraph(self.a[0], self.A)

    # give a FastAutomaton recognizing the full language over A.
    def full(self, list A):
        """
        Give a :class:`FastAutomaton` recognizing the full language over A.

        INPUT:

        - ``A`` -- list of letters of alphabet

        OUTPUT:

        Return a :class:`FastAutomaton` recognizing the full language over A.

        EXAMPLES::

            sage: a = FastAutomaton([(0,1,'a') ,(2,3,'b')])
            sage: a
            FastAutomaton with 4 states and an alphabet of 2 letters
            sage: a.full(['a'])
            FastAutomaton with 1 states and an alphabet of 1 letters
            sage: a.full(['a','b'])
            FastAutomaton with 1 states and an alphabet of 2 letters
            sage: a.full(['a','b','c'])
            FastAutomaton with 1 states and an alphabet of 3 letters
        """
        cdef Automaton a
        r = FastAutomaton(None)
        sig_on()
        a = NewAutomaton(1, len(A))
        sig_off()
        for i in range(len(A)):
            a.e[0].f[i] = 0
        a.e[0].final = True
        a.i = 0
        r.a[0] = a
        r.A = A
        r.S = None
        return r

    def plot(self, int sx=10, int sy=8, vlabels=None,
             html=False, file=None, bool draw=True, verb=False):
        """
        Plot the :class:`FastAutomaton`. Draw using the dot command, if installed on the platform.

        It is recommanded to install the dot command of the Graphviz package in your system in order to get a nice picture. Otherwise it will draw using the function plot of :class:`Automaton` of Sage.

        INPUT:

        - ``sx`` - int (default: 10) - width of the picture
        - ``sy`` - int (default: 8) - height of the picture
        - ``vlabels`` - (default: None) - labels of the vertices
        - ``html`` - (default: ``False``) - tell if dot should draw vertices in html mode
        - ``file`` - (default: ``None``) - the adress of the .dot file of the drawing (only if dot is installed)
        - ``draw`` - (default: ``True``) - if False, only generate the .dot file (only if dot is installed)
        - ``verb`` - (default: ``False``) - active or not the verbose mode

        TESTS::

            sage: a = FastAutomaton([(0,1,'a') ,(2,3,'b')])
            sage: a.plot()  # random
            <PIL.PngImagePlugin.PngImageFile image mode=RGBA size=189x147 at 0x7FD4B6D94390>

        EXAMPLES::

            sage: a = FastAutomaton([(0,1,'a') ,(2,3,'b')])
            sage: a.plot()  # random
            <PIL.PngImagePlugin.PngImageFile image mode=RGBA size=189x147 at 0x7F6711E442D0>

        .. PLOT::

            a = FastAutomaton([(0, 1, 'a'), (2, 3, 'b')], i=0)
            sphinx_plot(a)
        """
        cdef char *cfile
        cdef char** ll # labels of edges
        cdef char** vl # labels of vertices
        cdef int i
        sig_on()
        de = DotExists()
        sig_off()
        if de:
            if file is None:
                from sage.misc.temporary_file import tmp_filename
                file = tmp_filename()+".dot"
            if verb:
                print("alloc %s..."%self.a.na)
            sig_on()
            ll = <char **>malloc(sizeof(char*) * self.a.na)
            sig_off()
            if vlabels is None:
                if self.S is not None:
                    if verb:
                        print("alloc %s..." % self.a.n)
                    sig_on()
                    vl = <char **>malloc(sizeof(char*) * self.a.n)
                    sig_off()
                    strV = []
                    if html:
                        from sage.misc.html import html as htm
                    for i in range(self.a.n):
                        if html:
                            strV.append("<" + str(htm(self.S[i])) + ">")
                        else:
                            strV.append("\"" + str(self.S[i]) + "\"")
                        if verb:
                            print(strV[i])
                        vl[i] = strV[i]
                        if verb:
                            print("i=%s : %s" % (i, vl[i]))
                else:
                    if verb:
                        print("vl = NULL")
                    vl = NULL
            else:
                if verb:
                    print("alloc %s..." % self.a.n)
                sig_on()
                vl = <char **>malloc(sizeof(char*) * self.a.n)
                sig_off()
                strV = []
                if verb:
                    print("len %s %s" % (self.a.n, len(vlabels)))
                for i in range(self.a.n):
                    if html:
                        strV.append("<" + vlabels[i] + ">")
                    else:
                        strV.append("\"" + vlabels[i] + "\"")
                    if verb:
                        print(strV[i])
                    vl[i] = strV[i]
                    if verb:
                        print("i=%s : %s" % (i, vl[i]))
            strA = []
            for i in range(self.a.na):
                strA.append(str(self.A[i]))
                ll[i] = strA[i]
            if verb and vl != NULL:
                for i in range(self.a.n):
                    print("i=%s : %s" % (i, vl[i]))
            if verb:
                print("plot...")
            sig_on()
            plotDot(file, self.a[0], ll, "Automaton", sx, sy, vl, html, verb, True)
            sig_off()
            if verb:
                print("free...plot")
            sig_on()
            free(ll)
            sig_off()
            if vlabels is not None and self.S is not None:
                sig_on()
                free(vl)
                sig_off()
            from PIL import Image
            return Image.open(file+'.png')
        else:
            return AutomatonToSageAutomaton(self.a[0], self.A).plot()
            #raise NotImplementedError("You cannot plot the FastAutomaton without dot. Install the dot command of the GraphViz package.")

    @property
    def Alphabet(self):
        """
        To get the :class:`FastAutomaton` attribut Alphabet

        OUTPUT:

        Return a the alphabet ``A`` of  :class:`FastAutomaton`

        EXAMPLES::

            sage: a = FastAutomaton([(0,1,'a') ,(2,3,'b')])
            sage: a.Alphabet
            ['a', 'b']
        """
        return self.A

    def setAlphabet(self, list A):
        """
        Set the alphabet

        INPUT:

        - ``A`` -- list of letters of alphabet

        EXAMPLES::

            sage: a = FastAutomaton([(0,1,'a') ,(2,3,'b')])
            sage: a.setAlphabet(['a', 'b', 'c'])
            sage: a.Alphabet
            ['a', 'b', 'c']
            sage: a = FastAutomaton([(0,1,'a') ,(2,3,'b')])
            sage: a.setAlphabet(['a','e'])
            sage: a.Alphabet
            ['a', 'e']
        """
        self.A = A
        self.a[0].na = len(A)

    @property
    def initial_state(self):
        """
        Get the initial state :class:`FastAutomaton` attribut

        OUTPUT:

        Return the initial state ``i``  of  :class:`FastAutomaton`

        EXAMPLES::

            sage: a = FastAutomaton([(0,1,'a') ,(2,3,'b')])
            sage: a.initial_state
            -1
            sage: a = FastAutomaton([(0,1,'a') ,(2,3,'b')], i=2)
            sage: a.initial_state
            2
        """
        return self.a.i

    def set_initial_state(self, int i):
        """
        Set the initial state.

        INPUT:

        - ``i`` -- int the initial state of the automaton

        EXAMPLES::

            sage: a = FastAutomaton([(0,1,'a') ,(2,3,'b')])
            sage: a.set_initial_state(2)
            sage: a.initial_state
            2
            sage: a.set_initial_state(6)
            Traceback (most recent call last):
            ...
            ValueError: initial state must be a current state : 6 not in [-1, 3]
        """
        if i < self.a.n and i >= -1:
            self.a.i = i
        else:
            raise ValueError("initial state must be a current state : " +
                             "%d not in [-1, %d]" % (i, self.a.n - 1))

    def final_states(self):
        """
        Indicate all final states

        OUTPUT:

        Return the list of final states

        EXAMPLES::

            sage: a = FastAutomaton([(0,1,'a') ,(2,3,'b')])
            sage: a.final_states()
            [0, 1, 2, 3]
            sage: a = FastAutomaton([(0,1,'a') ,(2,3,'b')], )
            sage: a.final_states()
            [0, 1, 2, 3]
            sage: a = FastAutomaton([(0,1,'a') ,(2,3,'b')], final_states=[0,3])
            sage: a.final_states()
            [0, 3]
        """
        l = []
        for i in range(self.a.n):
            if self.a.e[i].final:
                l.append(i)
        return l

    def states(self):
        """
        Indicate all states of the automaton

        OUTPUT:

        Return the list of states

        EXAMPLES::

            sage: a = FastAutomaton([(0,1,'a') ,(2,3,'b')])
            sage: a.states()
            [0, 1, 2, 3]
        """
        if self.S is None:
            return range(self.a.n)
        else:
            return self.S

    def set_final_states(self, lf):
        """
        Set the final states.

         INPUT:

        - ``lf`` -- list of states to set as final

        EXAMPLES::

            sage: a = FastAutomaton([(0,1,'a') ,(2,3,'b')])
            sage: a.set_final_states([0,3])
            sage: a.final_states()
            [0, 3]
            sage: a.set_final_states([0,4])
            Traceback (most recent call last):
            ...
            ValueError: 4 is not a state !

        """
        cdef int f
        for f in range(self.a.n):
            self.a.e[f].final = 0
        for f in lf:
            if f < 0 or f >= self.a.n:
                raise ValueError("%d is not a state !" % f)
            self.a.e[f].final = 1

    def is_final(self, int e):
        """
        Indicate if the state is final

         INPUT:

        - ``e`` -- int input state to examine as final

        OUTPUT:

        ``True`` if the state ``e`` is final (i.e. ``False`` in the other case)

        EXAMPLES::

            sage: a = FastAutomaton([(0,1,'a') ,(2,3,'b')])
            sage: a.is_final(3)
            True
            sage: a.is_final(4)
            False
            sage: a = FastAutomaton([(0,1,'a') ,(2,3,'b')], final_states=[0,3])
            sage: a.is_final(2)
            False
        """
        if e >= 0 and e < self.a.n:
            return c_bool(self.a.e[e].final)
        else:
            return False

    def set_final_state(self, int e, final=True):
        """
        Set the final state.

         INPUT:

        - ``e`` -- int state to set as final
        - ``final`` -- (default: ``True``) in the case is final

        EXAMPLES::

            sage: a = FastAutomaton([(0,1,'a') ,(2,3,'b')])
            sage: a.set_final_state(3)
            sage: a.final_states()
            [0, 1, 2, 3]
            sage: a.set_final_state(4)
            Traceback (most recent call last):
            ...
            ValueError: 4 is not a state !
        """
        if e >= 0 and e < self.a.n:
            self.a.e[e].final = final
        else:
            raise ValueError("%d is not a state !" % e)

    def succ(self, int i, int j):
        """
        Return the state reached by following the edge j from state i.

        INPUT:

        - ``i`` - int - number of the input state
        - ``j`` - int - number of the edge

        OUTPUT:

        return successor of state

        EXAMPLES::

            sage: a = FastAutomaton([(0,1,'a'), (2,3,'b')])
            sage: a.succ(0, 1)
            -1
            sage: a.succ(2,1)
            3
        """
        if i < 0 or i >= self.a.n or j < 0 or j >= self.a.na:
            return -1
        return self.a.e[i].f[j]

    def succs(self, int i):
        """
        return indices of letters of leaving transitions from state ``i``.

        INPUT:

        - ``i`` -- int - the input state

        OUTPUT:

        return a list of int

        EXAMPLES::

            sage: a = FastAutomaton([(0,1,'a'), (2,3,'b')])
            sage: a.succs(2)
            [1]
            sage: a.succs(4)
            []

        """
#        if i is None:
#            i = self.a.i
#        el
        if i < 0 or i >= self.a.n:
            return []
        return [j for j in range(self.a.na) if self.a.e[i].f[j] != -1]

    def path(self, list l, i=None):
        """
        Follows the path labeled by ``l`` and return the reached state

        INPUT:

        - ``l`` -- list indicate the  way label
        - ``i`` -- (default: ``None``) the initial state

        OUTPUT:

        return the state reached after following the way

        EXAMPLES::

            sage: a = FastAutomaton([(0,1,'a'), (2,3,'b')], i=2)
            sage: a.path([1])
            3
            sage: a.path([0, 2])
            -1
        """
        if i is None:
            i = self.a.i
        for j in l:
            i = self.succ(i, j)
        return i

    def set_succ(self, int i, int j, int k):
        """
        Set the successor state

        INPUT:

        - ``i`` -- int the input state
        - ``j`` -- int the output state

        EXAMPLES::

            sage: a = FastAutomaton([(0,1,'a'), (2, 3,'b')], i=2)
            sage: a.set_succ(0, 1, 2)
            sage: a.succs(0)
            [0, 1]
            sage: a.set_succ(0, 4, 2)
            Traceback (most recent call last):
            ...
            ValueError: set_succ(0, 4) : index out of bounds !

        """
        if i < 0 or i >= self.a.n or j < 0 or j >= self.a.na:
            raise ValueError("set_succ(%s, %s) : index out of bounds !" % (i, j))
        self.a.e[i].f[j] = k

    def zero_completeOP(self, z=0, verb=False):
        """
        Compute an automaton recognizing the language L(l*)^(-1), where L is
        the language of self and l is the letter of index z.
        This language L(l*)^(-1) is the set of words u such that there exists
        an integer n such that ul^n is in the language of self.

        INPUT:

        - ``z`` -- (default: ``0``) - index of the letter zero
        - ``verb`` -- (default: ``False``) if True, print debugging informations

        OUTPUT:

        Return a :class:`FastAutomaton`.

        EXAMPLES::

            sage: a = FastAutomaton([(0, 1, 'a'), (0, 3, 'b')], i=0)
            sage: a.zero_completeOP()
            sage: a
            FastAutomaton with 3 states and an alphabet of 2 letters
            
        """
        sig_on()
        ZeroComplete(self.a, z, verb)
        sig_off()

    def zero_complete2(self, z=0, sink_state=False, verb=False):
        """
        Compute an automaton recognizing the language L(l*), where L is
        the language of self and l is the letter of index z.

        INPUT:

        - ``z`` -- (default: ``0``) - index of the letter zero
        - ``sink_state`` --  (default: ``False``) - give a result with or without sink state
        - ``verb`` -- (default: ``False``) if True, print debugging informations

        OUTPUT:

        Return a :class:`FastAutomaton`.

        EXAMPLES::

            sage: a = FastAutomaton([(0, 1, 'a'), (0, 3, 'b')], i=0)
            sage: a.zero_complete2(z=0)
            FastAutomaton with 2 states and an alphabet of 2 letters
            sage: a = FastAutomaton([(0, 1, 'a'), (0, 3, 'b')], i=0)
            sage: a.zero_complete2(z=0, sink_state=True)
            FastAutomaton with 2 states and an alphabet of 2 letters

        """
        cdef Automaton a
        r = FastAutomaton(None)
        sig_on()
        a = ZeroComplete2(self.a, z, sink_state, verb)
        sig_off()
        r.a[0] = a
        r.A = self.A
        r.S = None
        return r.prune().minimize()

    def zero_inv(self, z=0, simplify=True):
        """
        Compute an automaton recognizing the language (l*)L, where L is
        the language of self and l is the letter of index z.

        INPUT:

        - ``z`` - (default: 0) - index of the letter zero
        - ``simplify`` - (default: True) - if true, prune and minimize the result

        OUTPUT:

        Return a :class:`FastAutomaton` whose language is the set of words of
        the language of a with some zeroes on the beggining
        (we call zero the letter of index z).

        EXAMPLES::

            sage: a = FastAutomaton([(0, 1, 'a'), (0, 3, 'b')], i=0)
            sage: a.zero_inv(0)
            FastAutomaton with 2 states and an alphabet of 2 letters
            sage: a.zero_inv(1)
            FastAutomaton with 2 states and an alphabet of 2 letters
        """
        cdef Automaton a
        r = FastAutomaton(None)
        sig_on()
        a = ZeroInv(self.a, z) #list(self.A).index(self.A[z]))
        sig_off()
        r.a[0] = a
        r.A = self.A
        r.S = None
        if simplify:
            return r.prune().minimize()
        else:
            return r

    # change the final states of the automaton
    # new final states are the one in a strongly connected component containing a final state, others states are not final
    # this function could be accelerated
    def prune_inf2OP(self, verb=False):
        """
        Compute the emondation of the automaton
        change the final states of the automaton
        new final states are the one in a strongly
        connected component containing a final state,
        others states are not final
        Warning: this is not a function on regular languages!

        INPUT:

        - ``verb`` -- boolean (default: ``False``) if True, print debugging informations

        OUTPUT:

        Return the pruned :class:`FastAutomaton`.

        EXAMPLES::

            sage: a = FastAutomaton([(0, 1, 'a'), (0, 3, 'b')], i=0)
            sage: a.prune_inf2OP(True)
            sage: a
            FastAutomaton with 3 states and an alphabet of 2 letters
        """
        cc = self.strongly_connected_components()
        f = []
        for c in cc:
            # test que l'on peut boucler dans cette composante
            ok = False
            for i in range(self.a.na):
                if self.a.e[c[0]].f[i] in c:
                    ok = True
                    break
            if not ok:
                continue
            for i in c:
                if self.a.e[i].final:
                    f += c
                    break
        self.set_final_states(f)

    # new final states are the ones in strongly connected components
    def prune_inf(self, verb=False):
        """
        Compute the emondation of the automaton
        remove all states from which there no infinite way.
        Warning: this is not an operation on regular languages!

        INPUT:

        - ``verb`` -- boolean (default: ``False``) if True, print debugging informations

        OUTPUT:

        Return the pruned :class:`FastAutomaton`.

        EXAMPLES::
            
            sage: a = FastAutomaton([(0, 1, 'a'), (0, 3, 'b')], i=0)
            sage: a.prune_inf()
            FastAutomaton with 0 states and an alphabet of 2 letters
            
            sage: a = FastAutomaton([(10,10,'x'),(10,20,'y'),(20,20,'z'),\
                (20,10,'y'),(20,30,'x'),(30,30,'y'),(30,10,'z'),(30,20,'x'),\
                (10,30,'z')], i=10)
            sage: a.prune_inf()
            FastAutomaton with 3 states and an alphabet of 3 letters
            
            sage: a = FastAutomaton([(10,10,'x'),(10,20,'y'),(20,20,'z'),\
                (20,10,'y'),(20,30,'x'),(30,30,'y'),(30,10,'z'),(30,20,'x'),\
                (10,30,'z')], i=10, final_states=[])
            sage: a.prune_inf()
            FastAutomaton with 3 states and an alphabet of 3 letters
            
        TESTS::
        
            sage: a = FastAutomaton([(0, 1, 'a'), (0, 3, 'b')], i=0)
            sage: a.prune_inf(True)
            induction...
            States counter = 0
            count...
            cpt = 0
            final states...
            FastAutomaton with 0 states and an alphabet of 2 letters

        """
        cdef Automaton a
        r = FastAutomaton(None)
        sig_on()
        a = prune_inf(self.a[0], verb)
        sig_off()
        r.a[0] = a
        r.A = self.A
        r.S = None
        return r

    def prune_i(self, verb=False):
        """
        Compute the emondation of the automaton
        remove all not accessible states

        INPUT:

        - ``verb`` -- boolean (default: ``False``) if True, print debugging informations

        OUTPUT:

        Return the pruned :class:`FastAutomaton`.

        EXAMPLES::

            sage: a = FastAutomaton([(0, 1, 'a'), (0, 3, 'b'), (0, 3, 'b')], i=0)
            sage: a.prune_i(True)
            deleted states : [ ]
            FastAutomaton with 3 states and an alphabet of 2 letters
            sage: a = FastAutomaton([(0, 1, 'a'), (0, 3, 'b'), (0, 3, 'b')])
            sage: a.prune_i(True)
            FastAutomaton with 0 states and an alphabet of 2 letters
        """
        if self.initial_state == -1:
            empty = FastAutomaton([])
            empty.setAlphabet(self.Alphabet)
            return empty
        cdef Automaton a
        r = FastAutomaton(None)
        sig_on()
        a = pruneI(self.a[0], verb)
        sig_off()
        r.a[0] = a
        r.A = self.A
        r.S = None
        return r

    def prune(self, verb=False):
        """
        Compute the emondation of the automaton
        remove all not accessible and not co-accessible states

        INPUT:

        - ``verb`` -- boolean (default: ``False``) if True, print debugging informations

        OUTPUT:

        Return the pruned :class:`FastAutomaton`.

        EXAMPLES::

            sage: a = FastAutomaton([(0, 1, 'a'), (2, 3, 'b')], i=0)
            sage: a.prune(True)
            4 components : [ 1 0 3 2 ]
            0 : [ 1 ]
            1 : [ 0 ]
            2 : [ 3 ]
            3 : [ 2 ]
            0 co-acc
            1 co-acc
            2 co-acc
            3 co-acc
            rec...
            l : [ 0(7) 1(7) -1(5) -1(5) ]
            create the new automaton 2 2...
            pass 2
            pass 3
            deleted states : [ 2( non-acc ) 3( non-acc ) ]
            FastAutomaton with 2 states and an alphabet of 2 letters
        """
        cdef Automaton a
        r = FastAutomaton(None)
        sig_on()
        a = prune(self.a[0], verb)
        sig_off()
        r.a[0] = a
        r.A = self.A
        r.S = None
        return r

#    def equals (self, FastAutomaton b):
#        return c_bool(equalsAutomaton(self.a[0], b.a[0]))

    # assume that the dictionnary d is injective !!!
    def product(self, FastAutomaton b, dict d=None, verb=False):
        """
        Give the product of the :class:`FastAutomaton` and ``a`` an other
        ``FastAutomaton``. Assume the dictionnary ``d`` to be injective.

        INPUT:

        - ``a`` -- :class:`FastAutomaton` to multiply
        - ``d`` -- dict (default: ``None``) - dictionary that associates
            a letter of the new alphabet to couples of letters
            of the alphabet of self and a respectively.
            If a couple of letters is not a key of this dictionnary,
            then corresponding edges of the product are avoided.
        - ``verb`` -- boolean (default: ``False``) - if True,
            print debugging informations

        OUTPUT:

        Return the product as a :class:`FastAutomaton`.

        EXAMPLES::

            sage: a = FastAutomaton([(0, 1, 'a'), (2, 3, 'b')], i=0)
            sage: b = FastAutomaton([(3, 2, 'c'), (1, 2, 'd')], i=2)
            sage: a.product(b)
            FastAutomaton with 12 states and an alphabet of 4 letters
            sage: a.product(b, verb =True)
            {('b', 'c'): ('b', 'c'), ('a', 'd'): ('a', 'd'), ('a', 'c'): ('a', 'c'), ('b', 'd'): ('b', 'd')}
            Av=[('a', 'c'), ('a', 'd'), ('b', 'c'), ('b', 'd')]
            dv={('b', 'c'): 2, ('a', 'd'): 1, ('a', 'c'): 0, ('b', 'd'): 3}
            {'a': 0, 'b': 1}
            {'c': 0, 'd': 1}
            Keys=[('b', 'c'), ('a', 'd'), ('a', 'c'), ('b', 'd')]
            dC=
            [ 0 2 1 3 ]
            Automaton with 4 states, 2 letters.
            0 --0--> 1
            2 --1--> 3
            initial state 0.
            Automaton with 3 states, 2 letters.
            0 --1--> 1
            2 --0--> 1
            initial state 1.
            FastAutomaton with 12 states and an alphabet of 4 letters
        """
        if d is None:
            d = {}
            for la in self.A:
                for lb in b.A:
                    d[(la, lb)] = (la, lb)
            if verb:
                print(d)
        cdef Automaton a
        cdef Dict dC
        r = FastAutomaton(None)
        Av = []
        sig_on()
        dv = imagProductDict(d, self.A, b.A, Av=Av)
        sig_off()
        if verb:
            print("Av=%s" % Av)
            print("dv=%s" % dv)
        sig_on()
        dC = getProductDict(d, self.A, b.A, dv=dv, verb=verb)
        sig_off()
        if verb:
            print("dC=")
            printDict(dC)
        sig_on()
        a = Product(self.a[0], b.a[0], dC, verb)
        FreeDict(&dC)
        sig_off()
        r.a[0] = a
        r.A = Av

        return r

    def intersection(self, FastAutomaton a, verb=False, simplify=True):
        """
        Give a automaton recognizing the intersection of the languages of ``self`` and ``a``.

        INPUT:

        - ``a`` -- :class:`FastAutomaton` to intersect
        - ``verb`` -- boolean (default: ``False``) if True,
            print debugging informations
        - ``simplify`` - (default: ``True``) - if True,
            prune and minimize the result

        OUTPUT:

        Return the intersected :class:`FastAutomaton`.

        EXAMPLES::

            sage: a = FastAutomaton([(0, 1, 'a'), (2, 3, 'b')], i=0)
            sage: b = FastAutomaton([(3, 2, 'c'), (1, 2, 'd')], i=2)
            sage: a.intersection(b)
            FastAutomaton with 1 states and an alphabet of 0 letters
            sage: a.intersection(b, simplify=False)
            FastAutomaton with 12 states and an alphabet of 0 letters
        """
        d = {}
        for l in self.A:
            if l in a.A:
                d[(l, l)] = l
        if verb:
            print("d=%s" % d)
        p = self.product(a, d, verb=verb)
        if simplify:
            return p.prune().minimize()
        else:
            return p

    # determine if the automaton is complete (i.e. with his sink state)
    def is_complete(self):
        """
        Determine if the automaton is complete
        (i.e. every state has leaving transitions
        labeled by every letter of the alphabet)

        OUTPUT:

        Return ``True`` if the automaton is complete, ``False`` otherwise.

        EXAMPLES::

            sage: a = FastAutomaton([(0, 1, 'a'), (2, 3, 'b')], i=0)
            sage: a.is_complete()
            False
            sage: a = FastAutomaton([(0, 0, 'a')])
            sage: a.is_complete()
            True
        """
        sig_on()
        res = IsCompleteAutomaton(self.a[0])
        sig_off()
        return c_bool(res)

    # give a complete automaton (i.e. with his sink state)
    def complete(self, label_sink = 's'):
        """
        Complete the automaton ON PLACE, by adding a sink state if necessary.
        
        INPUT:
        
        - ``label_sink`` -- (default: ``None``) - label of the sink state if added
            and if self has labels of states
        
        OUTPUT:

        Return ``True`` if the automaton was not complete (a sink state has been added),
        return ``False``otherwise.

        EXAMPLES::

            sage: a = FastAutomaton([(0, 1, 'a'), (2, 3, 'b')], i=0)
            sage: a.complete()
            True
            sage: a
            FastAutomaton with 5 states and an alphabet of 2 letters
            
        """
        sig_on()
        res = CompleteAutomaton(self.a)
        sig_off()
<<<<<<< HEAD
        res = Bool(res)
        if res:
            if self.S is not None:
                #add a label for the sink state
                self.S.append(label_sink)
        return res
=======
        return c_bool(res)
>>>>>>> 6e29f3f5

    def prefix_closure(self):
        """
        give an automaton recognizing the smallest language stable by prefix containing the language of self
        i.e. every states begin final

        OUTPUT:

        Return a :class:`FastAutomaton`

        EXAMPLES::

            sage: a = FastAutomaton([(0, 1, 'a'), (2, 3, 'b')], i=0)
            sage: a.prefix_closure()
            FastAutomaton with 2 states and an alphabet of 2 letters
        """
        cdef int i
        cdef Automaton a
        r = FastAutomaton(None)
        sig_on()
        a = prune(self.a[0], False)
        sig_off()
        r.a[0] = a
        r.A = self.A
        for i in range(a.n):
            a.e[i].final = True
        return r

    # FastAutomaton
    def union(self, FastAutomaton a, simplify=True, verb=False):
        """
        re-union :class:`FastAutomaton`

        INPUT:

        - ``a`` -- :class:`FastAutomaton` to union
        - ``simplify`` --  (default: ``True``) if simplification
          is required
        - ``verb`` -- boolean (default: ``False``) if True, print debugging informations

        OUTPUT:

        Return the union :class:`FastAutomaton`

        EXAMPLES::

            sage: a = FastAutomaton([(0, 1, 'a'), (2, 3, 'b')], i=0)
            sage: b = FastAutomaton([(3, 2, 'a'), (1, 2, 'd')], i=2)
            sage: a.union(b, verb=True)
            Av=['a']
            dv={'a': 0}
            {'a': 0, 'b': 1}
            {'a': 0, 'd': 1}
            Keys=[('a', 'a')]
            dC=
            [ 0 -1 -1 -1 ]
            Automaton with 5 states, 2 letters.
            0 --0--> 1
            0 --1--> 4
            1 --0--> 4
            1 --1--> 4
            2 --0--> 4
            2 --1--> 3
            3 --0--> 4
            3 --1--> 4
            4 --0--> 4
            4 --1--> 4
            initial state 0.
            Automaton with 4 states, 2 letters.
            0 --0--> 3
            0 --1--> 1
            1 --0--> 3
            1 --1--> 3
            2 --0--> 1
            2 --1--> 3
            3 --0--> 3
            3 --1--> 3
            initial state 1.
            FastAutomaton with 2 states and an alphabet of 1 letters
        """
        # complete the automata
        sig_on()
        CompleteAutomaton(self.a)
        CompleteAutomaton(a.a)
        sig_off()

        # make the product
        d = {}
        for l in self.A:
            if l in a.A:
                d[(l, l)] = l

        cdef Automaton ap
        cdef Dict dC
        r = FastAutomaton(None)
        Av = []
        sig_on()
        dv = imagProductDict(d, self.A, a.A, Av=Av)
        sig_off()
        if verb:
            print("Av=%s" % Av)
            print("dv=%s" % dv)
        sig_on()
        dC = getProductDict(d, self.A, a.A, dv=dv, verb=verb)
        sig_off()
        sig_on()
        if verb:
            print("dC=")
            printDict(dC)
        ap = Product(self.a[0], a.a[0], dC, verb)
        FreeDict(&dC)
        sig_off()
        # set final states
        cdef int i, j
        cdef n1 = self.a.n
        for i in range(n1):
            for j in range(a.a.n):
                ap.e[i + n1 * j].final = self.a.e[i].final or a.a.e[j].final

        r.a[0] = ap
        r.A = Av
        if simplify:
            return r.prune().minimize()
        else:
            return r

    # split the automaton with respect to a FastAutomaton
    def split (self, FastAutomaton a, simplify=True, verb=False):
        """
        Split the automaton with respect to ``a`` a :class:`FastAutomaton`

        INPUT:

        - ``a`` -- :class:`FastAutomaton` in respect to split
        - ``simplify`` - (default: True) - if True, prune and minimize the result
        - ``verb`` - (default: False) - if True, display informations for debugging

        OUTPUT:

        Return tuple of two splited automaton, recognizing respectively
        the language intersection of L and La, and the language
        intersection of L and complementary of La,
        where L is the language of self and La is the language of a.

        EXAMPLES::

            sage: a = FastAutomaton([(0, 1, 'a'), (2, 3, 'b')], i=0)
            sage: b = FastAutomaton([(3, 2, 'a'), (1, 2, 'd')], i=2)
            sage: a.split(b, verb=True)
            Av=['a']
            dv={'a': 0}
            {'a': 0, 'b': 1}
            {'a': 0, 'd': 1}
            Keys=[('a', 'a')]
            dC=
            [ 0 -1 -1 -1 ]
            Automaton with 4 states, 2 letters.
            0 --0--> 1
            2 --1--> 3
            initial state 0.
            Automaton with 4 states, 2 letters.
            0 --0--> 3
            0 --1--> 1
            1 --0--> 3
            1 --1--> 3
            2 --0--> 1
            2 --1--> 3
            3 --0--> 3
            3 --1--> 3
            initial state 1.
            [FastAutomaton with 1 states and an alphabet of 1 letters,
             FastAutomaton with 2 states and an alphabet of 1 letters]
        """
        # complete the automaton a
        sig_on()
        CompleteAutomaton(a.a)
        sig_off()
        # make the product
        d = {}
        for l in self.A:
            if l in a.A:
                d[(l, l)] = l

        cdef Automaton ap
        cdef Dict dC
        r = FastAutomaton(None)
        r2 = FastAutomaton(None)
        Av = []
        sig_on()
        dv = imagProductDict(d, self.A, a.A, Av=Av)
        sig_off()
        if verb:
            print("Av=%s" % Av)
            print("dv=%s" % dv)
        sig_on()
        dC = getProductDict(d, self.A, a.A, dv=dv, verb=verb)

        if verb:
            print("dC=")
            printDict(dC)

        ap = Product(self.a[0], a.a[0], dC, verb)
        FreeDict(&dC)
        sig_off()
        # set final states for the intersection
        cdef int i, j
        cdef n1 = self.a.n
        for i in range(n1):
            for j in range(a.a.n):
                ap.e[i+n1*j].final = self.a.e[i].final and a.a.e[j].final

        # complementary of a in self
        cdef Automaton ap2
        sig_on()
        ap2 = CopyAutomaton(ap, ap.n, ap.na)
        sig_off()
        # set final states
        for i in range(n1):
            for j in range(a.a.n):
                ap2.e[i+n1*j].final = self.a.e[i].final and not a.a.e[j].final

        r.a[0] = ap
        r.A = Av
        r2.a[0] = ap2
        r2.A = Av
        if simplify:
            return [r.prune().minimize(), r2.prune().minimize()]
        else:
            return [r, r2]

    # modify the automaton to recognize the langage shifted by l (letter given by its index)
    def shift1OP (self, int l, verb=False):
        """
        Shift the automaton ON PLACE to recognize the language shifted
        by ``l`` (letter given by its index).
        The new language is the language of words u such that lu was recognized by self.

        INPUT:

        - ``l`` -- int  index of letter to shift
        - ``verb`` - boolean (default: ``False``) - if True, display informations for debugging

        EXAMPLES::

            sage: a = FastAutomaton([(0, 1, 'a'), (2, 3, 'b')], i=0)
            sage: a.initial_state
            0
            sage: a.shift1OP(0, verb=True)
            sage: a.initial_state
            1
        """
        if self.a.i != -1:
            self.a.i = self.a.e[self.a.i].f[l]

    # modify the automaton to recognize the langage shifted by l^np (where l is a letter given by its index)
    def shiftOP(self, l, int np, verb=False):
        """
        Shift the automaton ON PLACE to recognize the language shifted ``np`` times
        by l (letter given by its index).
        The new language is the language of words u such that (l^np)u was recognized by self.

        INPUT:

        - ``l`` -- int  index of letter to shift
        - ``np`` -- int  number of shift
        - ``verb`` -- boolean (default: ``False``) if True, print debugging informations

        EXAMPLES::

            sage: a = FastAutomaton([(0, 1, 'a'), (2, 3, 'b')], i=0)
            sage: a.initial_state
            0
            sage: a.shiftOP(0, 2)
            sage: a.initial_state
            -1
        """
        cdef int i
        for i in range(np):
            if self.a.i != -1:
                self.a.i = self.a.e[self.a.i].f[l]

    def unshift1(self, int l, final=False):
        """
        Unshift the automaton to recognize the language shifted
        by ``l`` (letter given by its index).
        The new language is the languages of words lu, where u is recognized by self.

        INPUT:

        - ``l`` -- int  index of letter to shift
        - ``verb`` -- boolean (default: ``False``) if True, print debugging informations

        OUTPUT:

        Return a :class:`FastAutomaton`

        EXAMPLES::

            sage: a = FastAutomaton([(0, 1, 'a'), (2, 3, 'b')], i=0)
            sage: a.initial_state
            0
            sage: a.unshift1(1)
            FastAutomaton with 5 states and an alphabet of 2 letters
        """
        r = FastAutomaton(None)
        cdef Automaton aut
        sig_on()
        aut = CopyAutomaton(self.a[0], self.a.n+1, self.a.na)
        sig_off()
        cdef int i
        cdef int ne = self.a.n
        for i in range(aut.na):
            aut.e[ne].f[i] = -1
        aut.e[ne].f[l] = self.a.i
        aut.e[ne].final = final
        aut.i = ne
        r.a[0] = aut
        r.A = self.A
        return r

    # this function could be written in a more efficient way
    def unshiftl(self, list l):
        """
        Return a new automaton whose language is the set of words wu,
        where u is recognized by self, and w is the word
        corresponding to the list of indices of letters l.  
        
        INPUT:

        - ``l`` -- list of indices of letters

        OUTPUT:

        Return a unshifted  :class:`FastAutomaton`

        EXAMPLES::

            sage: a = FastAutomaton([(0, 1, 'a'), (2, 3, 'b')], i=0)
            sage: a.initial_state
            0
            sage: a.shiftOP(0, 2)
            sage: a.unshiftl([0, 1])
            FastAutomaton with 6 states and an alphabet of 2 letters
        """
        a = self
        l.reverse()
        for i in l:
            a = a.unshift1(i)
        l.reverse()
        return a

    def unshift(self, int l, int np, final=None):
        """
        Return a new automaton whose language is the set of words wu,
        where u is recognized by self, and w is the word
        corresponding to np times the letter of index l.

        INPUT:

        - ``l`` -- int  
        - ``np``  --  int  
        - ``final`` -- (default: ``None``) if final or not

        OUTPUT:

        Return a :class:`FastAutomaton`

        EXAMPLES::

            sage: a = FastAutomaton([(0, 1, 'a'), (2, 3, 'b')], i=0)
            sage: a.unshift(0, 2)
            FastAutomaton with 6 states and an alphabet of 2 letters
        """
        if np == 0:
            return self
        if final is None:
            if self.a.i == -1:
                r = FastAutomaton(None)
                r.A = self.A
                return r
            final = self.a.e[self.a.i].final
        r = FastAutomaton(None)
        cdef Automaton aut
        sig_on()
        aut = CopyAutomaton(self.a[0], self.a.n+np, self.a.na)
        sig_off()
        cdef int i
        cdef int ne = self.a.n
        for j in range(np):
            for i in range(aut.na):
                aut.e[ne+j].f[i] = -1
            if j > 0:
                aut.e[ne+j].f[l] = ne+j-1
            else:
                aut.e[ne+j].f[l] = self.a.i
            aut.e[ne+j].final = final
        aut.i = ne+np-1
        r.a[0] = aut
        r.A = self.A
        return r

    def copyn(self, NFastAutomaton r, verb=False):
        """
        Convert  a determinist automaton :class:`FastAutomaton` to
        a non determinist automaton :class:`NFastAutomaton`

        INPUT:

        - ``verb`` -- boolean (default: ``False``) if True, print debugging informations
        - ``r`` -- :class:`NFastAutomaton` to replace

        OUTPUT:

        Return the :class:`NFastAutomaton` copy like of the :class:`FastAutomaton`

        EXAMPLES::

            sage: a = FastAutomaton([(0, 1, 'a'), (2, 3, 'b')], i=0)
            sage: b = NFastAutomaton(a)
            sage: a.copyn(b)
            NFastAutomaton with 4 states and an alphabet of 2 letters
        """
        cdef NAutomaton a
        sig_on()
        a = CopyN(self.a[0], verb)
        sig_off()
        r.a[0] = a
        r.A = self.A
        return r

    def concat(self, FastAutomaton b, det=True, simplify=True, verb=False):
        """
        Concatenates :class:`FastAutomaton`, ``b``

        INPUT:

        - ``b`` -- :class:`FastAutomaton`  to concatenate
        - ``det``  -- (default: ``True``) - if True, determinize
        - ``simplify`` -- (default: ``True``) - if True and if det=True, prune and minimize
        - ``verb`` -- boolean (default: ``False``) if True, print debugging informations

        OUTPUT:

        Return a :class:`NFastAutomaton` (if ``det``=``False``)
        or  :class:`FastAutomaton` (if ``det``=``True``)

        EXAMPLES::

            sage: a = FastAutomaton([(0, 1, 'a'), (2, 3, 'b')], i=0)
            sage: b = FastAutomaton([(3, 2, 'a'), (1, 2, 'd')], i=2)
            sage: a.concat(b)
            FastAutomaton with 2 states and an alphabet of 3 letters
            sage: a = FastAutomaton([(0, 1, 'a'), (2, 3, 'b')], i=0)
            sage: a.concat(b, det=False)
            NFastAutomaton with 7 states and an alphabet of 3 letters
        """
        cdef FastAutomaton a
        if self.A != b.A:
            A = list(set(self.A).union(set(b.A)))
            if verb:
                print("Alphabet Changing (%s, %s -> %s)..." %(self.A, b.A, A))
            a = self.bigger_alphabet(A)
            b = b.bigger_alphabet(A)
            # raise ValueError("Error : concatenation of automaton having differents alphabets.")
        else:
            a = self
            A = self.A
        if verb:
            print("a=%s (A=%s)\nb=%s (A=%s)" % (a, a.A, b, b.A))
        cdef NAutomaton na
        r = NFastAutomaton(None)
        sig_on()
        na = Concat(a.a[0], b.a[0], verb)
        sig_off()
        r.a[0] = na
        r.A = A

        if det:
            if verb:
                print("Determinize...")
            r2 = r.determinize()
            if simplify:
                if verb:
                    print("Prune and minimize...")
                return r2.prune().minimize()
            else:
                return r2
        else:
            return r

    def proj(self, dict d, det=True, simplify=True, verb=False):
        """
        Project following the dictionary ``d``.
        Give an automaton where labels are replaced according to ``d``

        INPUT:

        - ``d`` -- dictionary to determine projection
        - ``det``  --  (default: ``true``) - determinize the result or not
        - ``simplify`` -- (default: ``True``) - if True and if det=True, prune and minimize
        - ``verb`` -- boolean (default: ``False``) - activate or desactivate the verbose mode

        OUTPUT:

        Return a new projected :class:`NFastAutomaton` (``det``=``False``)
        or  :class:`FastAutomaton` (``det``=``True``)

        EXAMPLES::

            sage: a = FastAutomaton([(0, 1, 'a'), (2, 3, 'b')], i=0)
            sage: d = { 'a' : 'a', 'b': 'c', 'c':'c', 'd':'b'}
            sage: a.proj(d)
            FastAutomaton with 2 states and an alphabet of 2 letters
        """
        cdef NAutomaton a
        cdef Dict dC
        r = NFastAutomaton(None)
        A2 = []
        sig_on()
        d1 = imagDict(d, self.A, A2=A2)
        sig_off()
        if verb:
            print("d1=%s, A2=%s" % (d1, A2))
        sig_on()
        dC = getDict(d, self.A, d1=d1)
        a = Proj(self.a[0], dC, verb)
        FreeDict(&dC)
        sig_off()
        r.a[0] = a
        r.A = A2
        if det:
            r2 = r.determinize()
            if simplify:
                return r2.prune().minimize()
            else:
                return r2
        else:
            return r

    def proji (self, int i, det=True, simplify=True, verb=False):
        """
        Assuming that the alphabet of the automaton are tuples, project on the ith coordinate.
        Give a new automaton where labels are replaced by the projection on the ith coordinate.

        INPUT:

        - ``i`` -- int - coordinate of projection
        - ``det``  --  (default: ``true``) - determinize or not the result
        - ``simplify`` -- (default: ``True``) - if True and if det=True, prune and minimize
        - ``verb`` -- boolean (default: ``False``) - to activate or desactivate the verbose mode

        OUTPUT:

        Return a new projected :class:`NFastAutomaton` (``det``=``False``)
        or  :class:`FastAutomaton` (``det``=``True``)


        EXAMPLES::

            sage: a = FastAutomaton([(0, 1, 'a'), (2, 3, 'b')], i=0)
            sage: a.proji(0)
            FastAutomaton with 2 states and an alphabet of 2 letters
        """
        d = {}
        for l in self.A:
            if i < len(l):
                d[l] = l[i]
            else:
                raise ValueError("index i %d must be smaller then label size  %d" % (i, len(l)))
        return self.proj(d, det=det, simplify=simplify, verb=verb)

    def determinize_proj(self, d, noempty=True,
                         onlyfinals=False, nof=False, verb=False):
        """
        Project following the dictonary ``d`` and determinize the result.

        INPUT:

        - ``d`` -- dictionary to determine projection
        - ``noempty``  -- (default: ``True``) If ``True`` won't put the empty set state,
            if ``False`` put it and gives a complete automaton.
        - ``onlyfinals``  -- (default: ``False``) 
        - ``nof``  -- (default: ``False``)
        - ``verb`` -- boolean (default: ``False``) activate or desactivate the verbose mode

        OUTPUT:

        Return a new projected  :class:`FastAutomaton`

        EXAMPLES::

            sage: a = FastAutomaton([(0, 1, 'a'), (2, 3, 'b')], i=0)
            sage: d = { 'a' : 'a', 'b': 'c', 'c':'c', 'd':'b'}
            sage: a.determinize_proj(d)
            FastAutomaton with 2 states and an alphabet of 2 letters
        """
        cdef Automaton a
        cdef Dict dC
        if noempty and not onlyfinals and not nof:
            return self.proj(d=d, verb=verb)
        else:
            r = FastAutomaton(None)
            A2 = []
            sig_on()
            d1 = imagDict(d, self.A, A2=A2)
            if verb:
                print("d1=%s, A2=%s" % (d1, A2))
            dC = getDict(d, self.A, d1=d1)
            a = Determinize(self.a[0], dC, noempty, onlyfinals, nof, verb)
            FreeDict(&dC)
            sig_off()
            # FreeAutomaton(self.a[0])
            r.a[0] = a
            r.A = A2
            return r

    # change lettes according to d, duplicating edges if necessary
    # the result is assumed deterministic !!!
    def duplicate(self, d, verb=False):
        """
        Change letters according to dictionnary ``d``, with duplication of edge
        if necessary, the result is assumed deterministic !!!

        INPUT:

        - ``d``  -- dictionary for relabel
        - ``verb`` -- boolean (default: ``False``) fix to ``True`` for activation
          the verbose mode

        OUTPUT:

        Return a new :class:`FastAutomaton` with new letters

        EXAMPLES::

            sage: a = FastAutomaton([(0, 1, 'a'), (2, 3, 'b')], i=0)
            sage: d = { 'a' : 'a', 'b': 'c', 'c':'c', 'd':'b'}
            sage: b = a.duplicate(d)
            sage: b.Alphabet
            ['a', 'c']
        """
        cdef Automaton a
        cdef InvertDict dC
        r = FastAutomaton(None)
        A2 = []
        sig_on()
        d1 = imagDict2(d, self.A, A2=A2)
        if verb:
            print("d1=%s, A2=%s" % (d1, A2))
        dC = getDict2(d, self.A, d1=d1)
        if verb:
            printInvertDict(dC)
        a = Duplicate(self.a[0], dC, len(A2), verb)
        if verb:
            print("end...")
        FreeInvertDict(dC)
        sig_off()
        r.a[0] = a
        r.A = A2
        return r

    def relabel(self, d):
        """
        Change letters of the :class:`FastAutomaton` ON PLACE,
        the dictionary is assumed to be one-to-one.

        INPUT:

         - ``d``  -- dictionary for relabel

        EXAMPLES::

            sage: a = FastAutomaton([(0, 1, 'a'), (2, 3, 'b')], i=0)
            sage: d = { 'a' : 'a', 'b': 'c', 'c':'b', 'd':'b'}
            sage: a.relabel(d)
            sage: a.Alphabet
            ['a', 'c']
        """
        self.A = [d[c] for c in self.A]

    def permut(self, list A, verb=False):
        """
        Permutes (and eventually remove) letters and return permuted new :class:`FastAutomaton`

        INPUT:

         - ``A``  -- list of letters in the new order (number can be less to the Alphabet)
         - ``verb`` -- boolean (default: ``False``) fix to ``True`` to activate the verbose mode

        OUTPUT:

        Return permuted new :class:`FastAutomaton`

        EXAMPLES::

            sage: a = FastAutomaton([(0, 1, 'a'), (2, 3, 'b')], i=0)
            sage: l = [ 'b', 'c', 'a']
            sage: b = a.permut(l, verb=True)
            A=['b', 'c', 'a']
            l=[ 1 -1 0 ]
            l = [ 1 -1 0 ]
            sage: b.Alphabet
            ['b', 'c', 'a']

        """
        if verb:
            print("A=%s" % A)
        cdef Automaton a
        r = FastAutomaton(None)
        cdef int *l = <int*>malloc(sizeof(int) * len(A))
        cdef int i
        for i in range(self.a.na):
            l[i] = -1
        d = {}
        for i, c in enumerate(self.A):
            d[c] = i
        for i, c in enumerate(A):
            if d.has_key(c):
                l[i] = d[c]  # l gives the old index from the new one
        if verb:
            str = "l=["
            for i in range(len(A)):
                str += " %s" % l[i]
            str += " ]"
            print(str)
        sig_on()
        a = Permut(self.a[0], l, len(A), verb)
        sig_off()
        free(l)
        r.a[0] = a
        r.A = A

        return r

    # permute les lettres SUR PLACE
    # A = liste des lettres dans le nouvel ordre (il peut y en avoir moins)
    def permut_op(self, list A, verb=False):
        """
        Permutes (and eventually remove) letters ON PLACE.

        INPUT:

         - ``A``  -- list of letters in the new order (number can be less to the Alphabet)
         - ``verb`` -- boolean (default: ``False``) fix to ``True`` for activation
           the verbose mode

        EXAMPLES::

            sage: a = FastAutomaton([(0, 1, 'a'), (2, 3, 'b')], i=0)
            sage: a.Alphabet
            ['a', 'b']
            sage: l = [ 'b', 'c', 'a']
            sage: a.permut_op(l, verb=True)
            A=['b', 'c', 'a']
            l=[ 1 -1 0 ]
            l = [ 1 -1 0 ]
            sage: a.Alphabet
            ['b', 'c', 'a']

        """
        if verb:
            print("A=%s" % A)
        cdef int *l = <int*>malloc(sizeof(int) * len(A))
        cdef int i
        for i in range(self.a.na):
            l[i] = -1
        d = {}
        for i, c in enumerate(self.A):
            d[c] = i
        for i, c in enumerate(A):
            if d.has_key(c):
                l[i] = d[c]  # l gives the old index from the new one
        if verb:
            str = "l=["
            for i in range(len(A)):
                str += " %s" % l[i]
            str += " ]"
            print(str)
        sig_on()
        PermutOP(self.a[0], l, len(A), verb)
        free(l)
        sig_off()
        self.A = A

    # Compute the mirror, assuming it is deterministic
    def mirror_det(self):
        """
        Return a :class:`FastAutomaton`, whose language is the mirror of the language of self.
        Assume the result to be deterministic !!!

        OUTPUT:

        Return a :class:`FastAutomaton`

        EXAMPLES::

            sage: a = FastAutomaton([(0, 1, 'a'), (2, 3, 'b')], i=0)
            sage: a.mirror_det()
            FastAutomaton with 4 states and an alphabet of 2 letters

        """
        r = FastAutomaton(None)
        sig_on()
        r.a[0] = MirrorDet(self.a[0])
        r.A = self.A
        sig_off()
        return r

    def mirror(self):
        """
        Return a :class:`NFastAutomaton`, whose language is the mirror of the language of self.
        
        OUTPUT:

        Return a :class:`NFastAutomaton`

        EXAMPLES::

            sage: a = FastAutomaton([(0, 1, 'a'), (2, 3, 'b')], i=0)
            sage: a.mirror()
            NFastAutomaton with 4 states and an alphabet of 2 letters
        """
        r = NFastAutomaton(None)
        sig_on()
        r.a[0] = Mirror(self.a[0])
        r.A = self.A
        sig_off()
        return r

    def strongly_connected_components(self, no_trivials=False):
        r"""
        Determine a partition into strongly connected components.
        A strongly connected component is a minimal subset of the set of states such that
        there is no path going outside of the subset, from a state of the subset to a state of the subset.

        INPUT:

        - ``no_trivials`` -- (default: ``False``) If True, do not take into account components
            without any transition from itself to itself (such component contains only one element).

        OUTPUT:

        Return the list of strongly connected components, given as a list of list of states.

        EXAMPLES::

            sage: a = FastAutomaton([(0, 1, 'a'), (2, 3, 'b')], i=0)
            sage: a.strongly_connected_components()
            [[1], [0], [3], [2]]
        """
        cdef int* l = <int*>malloc(sizeof(int) * self.a.n)
        sig_on()
        cdef int ncc = StronglyConnectedComponents(self.a[0], l)
        sig_off()
        # inverse la liste
        l2 = {}
        cdef int i
        for i in range(self.a.n):
            if not l2.has_key(l[i]):
                l2[l[i]] = []
            l2[l[i]].append(i)
        if no_trivials:
            for i in l2.keys():
                if len(l2[i]) == 1:
                    trivial = True
                    for j in range(len(self.A)):
                        if self.a.e[l2[i][0]].f[j] == l2[i][0]:
                            trivial = False
                            break
                    if trivial:
                        # on retire cette composante qui est triviale
                        l2.pop(i)
        free(l)
        return l2.values()

    def acc_and_coacc(self):
        """
        Determine accessible and coaccessible states

        OUTPUT:

        Return the list of accessible and coaccessible states

        EXAMPLES::

            sage: a = FastAutomaton([(0, 1, 'a'), (2, 3, 'b')], i=0)
            sage: a.acc_and_coacc()
            [0, 1]
        """
        sig_on()
        cdef int* l = <int*>malloc(sizeof(int) * self.a.n)
        AccCoAcc(self.a, l)
        sig_off()
        return [i for i in range(self.a.n) if l[i] == 1]

    def coaccessible_states(self):
        """
        Compute the co-accessible states of the :class:`FastAutomaton`

        OUTPUT:

        Return list of  co-accessible states of the :class:`FastAutomaton`

        EXAMPLES::

            sage: a = FastAutomaton([(0, 1, 'a'), (2, 3, 'b')], i=0)
            sage: a.coaccessible_states()
            [0, 1, 2, 3]
        """
        sig_on()
        cdef int* l = <int*>malloc(sizeof(int) * self.a.n)
        CoAcc(self.a, l)
        sig_off()
        return [i for i in range(self.a.n) if l[i] == 1]

    def sub_automaton(self, l, keep_vlabels=True, verb=False):
        """
        Compute the sub automaton whose states are given by the list ``l``.

        INPUT:

         - ``l``  -- list of states to keep
         - ``verb`` -- boolean (default: ``False``) fix to ``True`` to activate
          the verbose mode
         - ``keep_vlabels``  -- boolean (default: ``True``)

        OUTPUT:

        Return a  :class:`FastAutomaton` sub automaton

        EXAMPLES::

            sage: a = FastAutomaton([(0, 1, 'a'), (2, 3, 'b')], i=0)
            sage: l = [0, 1]
            sage: a.sub_automaton(l)
            FastAutomaton with 2 states and an alphabet of 2 letters
            sage: a
            FastAutomaton with 4 states and an alphabet of 2 letters
        """
        sig_on()
        r = FastAutomaton(None)
        r.a[0] = SubAutomaton(self.a[0], list_to_Dict(l), verb)
        r.A = self.A
        if keep_vlabels and self.S is not None:
            r.S = [self.S[i] for i in l]
        sig_off()
        return r

    def minimize (self, verb=False):
        """
        Compute the minimal automaton
        by Hopcroft's algorithm
        see [Hopcroft]

        INPUT:

         - ``verb`` -- boolean (default: ``False``) set to ``True`` to activate the verbose mode


        OUTPUT:

        Return a minimized :class:`FastAutomaton` automaton

        EXAMPLES::

            sage: a = FastAutomaton([(0, 1, 'a'), (2, 3, 'b')], i=0)
            sage: a.minimize()
            FastAutomaton with 3 states and an alphabet of 2 letters
            sage: a = FastAutomaton([(10,10,'x'),(10,20,'y'),(20,20,'z'),\
                    (20,10,'y'),(20,30,'x'),(30,30,'y'),(30,10,'z'),(30,20,'x'),\
                    (10,30,'z')], i=10)
            sage: a.minimize()
            FastAutomaton with 1 states and an alphabet of 3 letters

        TESTS::

            sage: a = FastAutomaton([(0, 1, 'a'), (2, 3, 'b')], i=0)
            sage: a.minimize(True)
            transition i[0][0] = [ ]
            transition i[0][1] = [ ]
            transition i[1][0] = [ 0 ]
            transition i[1][1] = [ ]
            transition i[2][0] = [ ]
            transition i[2][1] = [ ]
            transition i[3][0] = [ ]
            transition i[3][1] = [ 2 ]
            transition i[4][0] = [ 1 2 3 4 ]
            transition i[4][1] = [ 0 1 3 4 ]
            partition = [ 0 1 2 3 4 ]
            partitioni = [ 0 1 2 3 4 ]
            Initial partition :
            class 0 : 0 1 2 3 
            class 1 : 4 
            split 1 0...
            new visited class : 0 (1 parent of 4)
            re-visited class : 0 (2 parent of 4)
            re-visited class : 0 (3 parent of 4)
            new visited class : 1 (4 parent of 4)
            class 0 : 1 2 3 0 
            class 1 : 4 
            2 class encountered
            class 0 : l = 0 3 4 = h
            class 1 : l = 4 5 5 = h
            split 1 1...
            new visited class : 2 (0 parent of 4)
            new visited class : 0 (1 parent of 4)
            re-visited class : 0 (3 parent of 4)
            new visited class : 1 (4 parent of 4)
            class 0 : 1 3 2 
            class 1 : 4 
            class 2 : 0 
            3 class encountered
            class 2 : l = 3 4 4 = h
            class 0 : l = 0 2 3 = h
            class 1 : l = 4 5 5 = h
            split 3 0...
            class 0 : 1 3 
            class 1 : 4 
            class 2 : 0 
            class 3 : 2 
            0 class encountered
            split 3 1...
            class 0 : 1 3 
            class 1 : 4 
            class 2 : 0 
            class 3 : 2 
            0 class encountered
            split 2 0...
            class 0 : 1 3 
            class 1 : 4 
            class 2 : 0 
            class 3 : 2 
            0 class encountered
            split 2 1...
            class 0 : 1 3 
            class 1 : 4 
            class 2 : 0 
            class 3 : 2 
            0 class encountered
            Final partition :
            class 0 : 1 3 
            class 1 : 4 
            class 2 : 0 
            class 3 : 2 
            a.i = 0 class 2
            removes the sink state  1...
            FastAutomaton with 3 states and an alphabet of 2 letters
        """
        sig_on()
        r = FastAutomaton(None)
        r.a[0] = Minimise(self.a[0], verb)
        r.A = self.A
        sig_off()
        return r

    def adjacency_matrix(self, sparse=None):
        """
        Compute the adjacency matrix of the :class:`FastAutomaton`

        INPUT:

        - ``sparse`` -- indicate if the return matrix is sparse or not

        OUTPUT:

        Return the corresponding adjacency matrix

        EXAMPLES::

            sage: a = FastAutomaton([(0, 1, 'a'), (2, 3, 'b')], i=0)
            sage: a.adjacency_matrix()
            [0 1 0 0]
            [0 0 0 0]
            [0 0 0 1]
            [0 0 0 0]
        """
        if sparse is None:
            if self.a.n <= 128:
                sparse = False
            else:
                sparse = True

        d = {}
        cdef int i, j, f
        for i in range(self.a.n):
            for j in range(self.a.na):
                f = self.a.e[i].f[j]
                if f != -1:
                    if d.has_key((i,f)):
                        d[(i, f)] += 1
                    else:
                        d[(i, f)] = 1
        from sage.matrix.constructor import matrix
        from sage.rings.integer_ring import IntegerRing
        return matrix(IntegerRing(), self.a.n, self.a.n, d, sparse=sparse)

    def delete_vertex(self, int i):
        """
        Gives a copy of the :class:`FastAutomaton` but without the vertex ``i``.

        INPUT:

        - ``i``  - int - the vertex to remove

        OUTPUT:

        Return a copy of :class:`FastAutomaton` with deleted vertex

        EXAMPLES::

            sage: a = FastAutomaton([(0, 1, 'a'), (2, 3, 'b')], i=0)
            sage: a.delete_vertex(2)
            FastAutomaton with 3 states and an alphabet of 2 letters

        """
        sig_on()
        r = FastAutomaton(None)
        r.a[0] = DeleteVertex(self.a[0], i)
        r.A = self.A
        sig_off()
        return r

    def delete_vertex_op(self, int i):
        """
        Delete vertex ``i`` on place.

        INPUT:

        - ``i``  -- int number of vertex to remove

        EXAMPLES::

            sage: a = FastAutomaton([(0, 1, 'a'), (2, 3, 'b')], i=0)
            sage: a.delete_vertex_op(2)
            sage: a
            FastAutomaton with 3 states and an alphabet of 2 letters

        """
        sig_on()
        DeleteVertexOP(self.a, i)
        sig_off()

    def spectral_radius(self, only_non_trivial=False, verb=False):
        """
        Return the spectral radius of the underlying graph.

        INPUT:

        - ``only_non_trivial``  - (default: ``False``) - if True, don't take into account strongly connected components of cardinality one.
        - ``verb`` - boolean (default: ``False``) - fix to ``True`` to activate
          the verbose mode

        OUTPUT:

        Return spectral radius of strongly connex component

        EXAMPLES::

            sage: a = FastAutomaton([(0, 1, 'a'), (2, 3, 'b')], i=0)
            sage: a.spectral_radius(only_non_trivial=False, verb=True)
            minimal Automata : FastAutomaton with 3 states and an alphabet of 2 letters
            3 component strongly connex.
            component with 1 states...
            x
            (x, 1)
            component with 1 states...
            x
            (x, 1)
            component with 1 states...
            x
            (x, 1)
            0

        """
        a = self.minimize()
        if verb:
            print("minimal Automata : %s" % a)
        l = a.strongly_connected_components()
        if verb:
            print("%s component strongly connex." % len(l))
        r = 0 # valeur propre maximale trouvée
        for c in l:
            if not only_non_trivial or len(c) > 1:
                if verb:
                    print("component with %s states..." % len(c))
                b = a.sub_automaton(c)
                m = b.adjacency_matrix()
                cp = m.charpoly()
                fs = cp.factor()
                if verb:
                    print(fs)
                for f in fs:
                    if verb:
                        print(f)
                    from sage.functions.other import real_part
                    from sage.rings.qqbar import AlgebraicRealField
                    r = max([ro[0] for ro in f[0].roots(ring=AlgebraicRealField())] + [r])
        return r

    def copy(self):
        """
        Do a copy of the :class:`FastAutomaton`.

        OUTPUT:

        Return a copy of the :class:`FastAutomaton`

        EXAMPLES::

            sage: a = FastAutomaton([(0, 1, 'a'), (2, 3, 'b')], i=0)
            sage: a.copy()
            FastAutomaton with 4 states and an alphabet of 2 letters

        """
        r = FastAutomaton(None)
        sig_on()
        r.a[0] = CopyAutomaton(self.a[0], self.a.n, self.a.na)
        sig_off()
        r.A = self.A
        return r

    def has_empty_langage(self):
        r"""
        Test if the  :class:`FastAutomaton` has an empty language.

        OUTPUT:

        Return ``True`` the :class:`FastAutomaton` has a empty language
        ``False`` if not

        EXAMPLES::

            sage: a = FastAutomaton([(0, 1, 'a'), (2, 3, 'b')], i=0)
            sage: a.has_empty_langage()
            False

        """
        sig_on()
        res = emptyLanguage(self.a[0])
        sig_off()
        return c_bool(res)

    def equals_langages(self, FastAutomaton a2, minimized=False, pruned=False, verb=False):
        """
        Test if the languages of :class:`FastAutomaton` ``self`` and ``a2`` are equal or not.

        INPUT:

        - ``a2``  -- the :class:`FastAutomaton` to compare
        - ``minimized``  -- (default: ``False``) if minimization is
          required or not
        - ``pruned``  -- (default: ``False``) if emondation is required or not
        - ``verb`` -- boolean (default: ``False``) fix to ``True`` to activate
          the verbose mode

        OUTPUT:

        Return ``True`` if the both :class:`FastAutomaton` have
        the same language ``False`` if not

        EXAMPLES::

            sage: a = FastAutomaton([(0, 1, 'a'), (2, 3, 'b')], i=0)
            sage: b = FastAutomaton([(3, 2, 'a'), (1, 2, 'd')], i=3)
            sage: c = FastAutomaton([(3, 2, 'd'), (1, 2, 'c')], i=2)
            sage: a.equals_langages(b)
            True
            sage: a.equals_langages(c)
            False
        """
        sig_on()
        cdef Dict d = NewDict(self.a.na)
        cdef int i, j
        for i in range(self.a.na):
            for j in range(a2.a.na):
                if self.A[i] == a2.A[j]:
                    d.e[i] = j
                    if verb:
                        print("%d -> %d"%(i, j))
                    break
        if verb:
            printDict(d)
        res = equalsLanguages(self.a, a2.a, d, minimized, pruned, verb)
        sig_off()
        return c_bool(res)

#    def empty_product (self, FastAutomaton a2, d=None, verb=False):
#        if d is None:
#            return self.has_empty_langage() or a2.has_empty_langage()
#        sig_on()
#        cdef Dict dC
#        Av = []
#        dv = imagProductDict(d, self.A, a2.A, Av=Av)
#        if verb:
#            print("Av=%s"%Av
#            print("dv=%s"%dv
#        dC = getProductDict(d, self.A, a2.A, dv=dv, verb=verb)
#        if verb:
#            print("dC="
#            printDict(dC)
#        res = EmptyProduct(self.a[0], a2.a[0], dC, verb)
#        sig_off()
#        return c_bool(res)

    def intersect(self, FastAutomaton a2, bool verb=False):
        """
        Determine if the languages of the :class:`FastAutomaton` ``self`` and ``a2`` have a non-empty intersection.

        INPUT:

        -  ``a2``  -- the :class:`Fastautomaton` to intersect
        - ``verb`` -- boolean (default: ``False``) True to active
          the verbose mode

        OUTPUT:

        Return ``True`` if the intersection of the languages is non-empty, return ``False`` otherwise.

        EXAMPLES::

            sage: a = FastAutomaton([(0, 1, 'a'), (2, 3, 'b')], i=0)
            sage: b = FastAutomaton([(3, 2, 'a'), (1, 2, 'd')], i=2)
            sage: a.intersect(b)
            True
        """
        sig_on()
        res = Intersect(self.a[0], a2.a[0], verb)
        sig_off()
        return c_bool(res)

#    def intersect (self, FastAutomaton a2, pruned=False, verb=False):
#        sig_on()
#        cdef Dict d = NewDict(self.a.na)
#        cdef int i,j
#        for i in range(self.a.na):
#            for j in range(a2.a.na):
#                if self.A[i] == a2.A[j]:
#                    d.e[i] = j
#                    if verb: print("%d -> %d"%(i, j))
#                    break
#        if verb:
#            printDict(d)
#        res = intersectLanguage(self.a, a2.a, d, pruned, verb)
#        sig_off()
#        return c_bool(res)

    def find_word(self, bool verb=False):
        """
        Find a word in the language of the automaton

        INPUT:

        - ``verb`` -- (default: ``False``)  the verbose parameter

        OUTPUT:

        return a word of the language of the Automaton as list of letters

        EXAMPLES::

            sage: a = FastAutomaton([(0, 1, 'a'), (2, 3, 'b')], i=0)
            sage: a.find_word()
            []
        """
        sig_on()
        cdef Dict w
        res = findWord(self.a[0], &w, verb)
        sig_off()
        if not res:
            return None
        r = []
        for i in range(w.n):
            r.append(self.A[w.e[i]])
        sig_on()
        FreeDict(&w)
        sig_off()
        return r

    def shortest_word(self, i=None, f=None, bool verb=False):
        """
        Compute a shortest words of the automaton

        INPUT:

        - ``i`` -- (default: None)  the initial state
        - ``f`` -- (default: None)  the final state
        - ``verb`` -- (default: False)  the verbose parameter

        OUTPUT:

        return a word, as list of letters

        EXAMPLES::

            sage: a = FastAutomaton([(0, 1, 'a'), (2, 3, 'b')], i=0)
            sage: a.shortest_word(i=2, f=1)
            []
        """
        cdef Dict w
        if i is None:
            i = self.a.i
        if f is None:
            f = -1
        sig_on()
        res = shortestWord(self.a[0], &w, i, f, verb)
        sig_off()
        if not res:
            return None
        r = []
        for i in range(w.n):
            r.append(self.A[w.e[i]])
        sig_on()
        FreeDict(&w)
        sig_off()
        return r

    def shortest_words(self, i=None, verb=False):
        """
        Compute the shortest words of the automaton

        INPUT:

        - ``i`` -- (default: None)  the initial state
        - ``verb`` -- (default: False)  the verbose parameter

        OUTPUT:

        return a list of words, as a list of list of letters.

        EXAMPLES::

            sage: a = FastAutomaton([(0, 1, 'a'), (2, 3, 'b')], i=0)
            sage: a.shortest_words()
            [[], ['a'], [], []]

        """
        cdef Dict* w = <Dict*>malloc(sizeof(Dict) * self.a.n)
        if i is None:
            i = self.a.i
        sig_on()
        res = shortestWords(self.a[0], w, i, verb)
        sig_off()
        if not res:
            return None
        rt = []
        for j in range(self.a.n):
            r = []
            for i in range(w[j].n):
                r.append(self.A[w[j].e[i]])
            rt.append(r)
            sig_on()
            FreeDict(&w[j])
            sig_off()
        free(w)
        return rt

    # determine if the word is recognized by the automaton or not
    def rec_word2(self, list w):
        """
        Determine if the word ``w`` is recognized or nor not by the automaton

        INPUT:

        - ``w`` -- a list of letters

        OUTPUT:

        return 1 if the word is recognized, otherwise 0

        EXAMPLES::

            sage: a = FastAutomaton([(0, 1, 'a'), (2, 3, 'b')], i=0)
            sage: w = ['a', 'b', 'b']
            sage: a.rec_word2(w)
            0

        """
        rd = {}
        for i, a in enumerate(self.A):
            rd[a] = i
        sig_on()
        cdef Dict d = NewDict(len(w))
        cdef bool res
        for i, a in enumerate(w):
            d.e[i] = rd[a]
        res = rec_word(self.a[0], d)
        sig_off()
        return res

    # determine if the word is recognized by the automaton or not
    def rec_word(self, list w):
        """
        Determine if the word ``w`` is recognized or nor not by the automaton

        INPUT:

        - ``w`` -- a list of letters

        OUTPUT:

        return ``True`` if the word is recognized, otherwise ``False``

        EXAMPLES::

            sage: a = FastAutomaton([(0, 1, 'a'), (2, 3, 'b')], i=0)
            sage: w = ['a', 'b', 'b']
            sage: a.rec_word(w)
            False


        """
        cdef int e = self.a.i
        if e == -1:
            return False
        d = {}
        for i, a in enumerate(self.A):
            d[a] = i
        for a in w:
            e = self.a.e[e].f[d[a]]
            if e == -1:
                return False
        return c_bool(self.a.e[e].final)

    def add_state(self, bool final):
        """
        Add a state in the automaton

        INPUT:

        - ``final`` -- boolean indicate if the added state is final

        OUTPUT:

        return the new state (which is an integer)

        EXAMPLES::

            sage: a = FastAutomaton([(0, 1, 'a'), (2, 3, 'b')], i=0)
            sage: a.add_state(True)
            4
            sage: a.add_state(False)
            5
            sage: a = FastAutomaton([(10,10,'x'),(10,20,'y'),(20,20,'z'),\
                (20,10,'y'),(20,30,'x'),(30,30,'y'),(30,10,'z'),(30,20,'x'),\
                (10,30,'z')], i=10)
            sage: a.add_state(True)
            3
            sage: a
            FastAutomaton with 4 states and an alphabet of 3 letters
        """
        sig_on()
        AddState(self.a, final)
        sig_off()
        return self.a.n-1

    def add_edge(self, int i, l, int j):
        """
        Add an edge in the automaton

        INPUT:

        - ``i`` - int - the first state
        - ``l`` -- the label of edge
        - ``j`` - int - the second state

        EXAMPLES::

            sage: a = FastAutomaton([(0, 1, 'a'), (2, 3, 'b')], i=0)
            sage: a.add_edge(2,'a',1)

            sage: a.add_edge(2,'v',1)
            Traceback (most recent call last):
            ...
            ValueError: The letter v doesn't exist.
            sage: a.add_edge(2,'v',6)
            Traceback (most recent call last):
            ...
            ValueError: The state  6 doesn't exist.
            sage: a.add_edge(5,'v',6)
            Traceback (most recent call last):
            ...
            ValueError: The state  5 doesn't exist.
        """
        if i >= self.a.n:
            raise ValueError("The state %s doesn't exist." % i)
        if j >= self.a.n:
            raise ValueError("The state  %s doesn't exist." %j)
        try:
            k = self.A.index(l)
        except:
            # La lettre %s n'existe pas.
            raise ValueError("The letter %s doesn't exist." % l)
        self.a.e[i].f[k] = j

    @property
    def n_states(self):
        """
        return the numbers of states

        OUTPUT:

        return the numbers of states

        EXAMPLES::

            sage: a = FastAutomaton([(0, 1, 'a'), (2, 3, 'b')], i=0)
            sage: a.n_states
            4
        """
        return self.a.n

    def bigger_alphabet(self, nA):
        """
        Gives a copy of the :class:`FastAutomaton`, but with the bigger alphabet ``nA``

        INPUT:

        - ``nA`` --  Alphabet of the new automaton. We assume that it contains the current alphabet of the automaton.

        OUTPUT:

        return a :class:`FastAutomaton` with a bigger alphabet ``nA``

        EXAMPLES::

            sage: a = FastAutomaton([(0, 1, 'a'), (2, 3, 'b')], i=0)
            sage: a.bigger_alphabet(['a','b','c'])
            FastAutomaton with 4 states and an alphabet of 3 letters
        """
        cdef Dict d
        r = FastAutomaton(None)
        sig_on()
        d = NewDict(self.a.na)
        for i in range(self.a.na):
            if self.A[i] in nA:
                d.e[i] = nA.index(self.A[i])
        r.a[0] = BiggerAlphabet(self.a[0], d, len(nA))
        sig_off()
        r.A = nA
        return r

    def complementary_op(self):
        """
        Change the language of the automaton to the complementary ON PLACE.

        OUTPUT:

        return None
        (the operation is on place)

        EXAMPLES::

            sage: a = FastAutomaton([(0, 1, 'a'), (2, 3, 'b')], i=0)
            sage: a.complementary_op()
            sage: a
            FastAutomaton with 5 states and an alphabet of 2 letters

        """
        self.complete()
        cdef i
        for i in range(self.a.n):
            self.a.e[i].final = not self.a.e[i].final

    def complementary(self):
        """
        Gives an automaton whose language is the complementary.

        OUTPUT:

        return  a new automaton whose language is the complementary of the language of ``self``

        EXAMPLES::

            sage: a = FastAutomaton([(0, 1, 'a'), (2, 3, 'b')], i=0)
            sage: a.complementary()
            FastAutomaton with 5 states and an alphabet of 2 letters
        """
        a = self.copy()
        a.complementary_op()
        return a

    def included(self, FastAutomaton a, bool verb=False, pruned=False):
        r"""
        Test if the language of self is included in the language of ``a``

        INPUT:

        - ``a`` --  a :class:`FastAutomaton`
        - ``verb`` -- (default: False) verbose parameter
        - ``pruned`` -- (default: False) set to True if the automaton is already pruned, in order to avoid unuseful computation.

        OUTPUT:

        return  ``True`` if the language of ``self`` is included in the language of ``a``
        return    ``False`` otherwise

        EXAMPLES::

            sage: a = FastAutomaton([(0, 1, 'a'), (2, 3, 'b')], i=0)
            sage: a.included(a)
            True
            sage: b = FastAutomaton([(0, 1, 'c')], i=0)
            sage: a.included(b)
            False
            sage: b = FastAutomaton([(0, 1, 'a')], i=0)
            sage: b.included(a)
            True
        """
        cdef FastAutomaton b, a2
        if self.A != a.A:
            A = list(set(a.A+self.A))
            b = self.bigger_alphabet(A)
            a2 = a.bigger_alphabet(A)
        else:
            b = self
            a2 = a
        sig_on()
        res = Included(b.a[0], a2.a[0], pruned, verb)
        sig_off()
        return c_bool(res)

#        d = {}
#        for l in self.A:
#            if l in a.A:
#                d[(l,l)] = l
#        if verb:
#            print("d=%s"%d)
#        a.complete()
#        cdef FastAutomaton p = self.product(a, d, verb=verb)
#
#        #set final states
#        cdef int i,j
#        cdef n1 = self.a.n
#        for i in range(n1):
#            for j in range(a.a.n):
#                p.a.e[i+n1*j].final = self.a.e[i].final and not a.a.e[j].final
#
#        if step == 1:
#            return p;
#
#        return p.has_empty_langage()

#    # donne un automate reconnaissant w(w^(-1)L) où L est le langage
#    # de a partant de e
#    def piece(self, w, e=None):
#        """
#        return a automaton recognizing ``w`` as :math:`w (w^{-1}L)` where ``L``
#        is the language of automaton a from e entry state
#
#        INPUT:
#
#        - ``w`` --  word
#        - ``e`` -- (default: None) the entry state
#
#        OUTPUT:
#
#        return  a automaton recognizing ``w``
#
#        EXAMPLES::
#
#            sage: a = FastAutomaton([(0, 1, 'a'), (2, 3, 'b')], i=0)
#            sage: a.piece([1])
#            FastAutomaton with 0 states and an alphabet of 2 letters
#
#        """
#        cdef int* l = <int*>malloc(sizeof(int)*self.a.n)
#        cdef int i
#        if type(w) != list:
#            w = [int(w)]
#        for i in range(len(w)):
#            l[i] = w[i]
#        if e is None:
#            e = self.a.i
#        r = FastAutomaton(None)
#        sig_on()
#        r.a[0] = PieceAutomaton(self.a[0], l, len(w), e)
#        sig_off()
#        free(l)
#        r.A = self.A
#        return r

    # tell if the language of the automaton is empty
    # (this function is not very efficient)
    def is_empty(self):
        """
        Examines if the language of the automaton is empty

        OUTPUT:

        return ``True`` if the language of the automaton is empty, ``False`` otherwise

        EXAMPLES::

            sage: a = FastAutomaton([(0, 1, 'a'), (2, 3, 'b')], i=0)
            sage: a.is_empty()
            False

        """
        return (self.find_word() is None)

    def random_word(self, nmin=-1, nmax=100):
        r"""
        Return a random word recognized by the automaton, by following a random path in the automaton from the initial state. If we don't fall into the set of final states before reaching the maximal length ``nmax``, then return ``word not found !``.

        INPUT:

        - ``nmin`` -- (default: -1) minimal length of the word
        - ``nmax`` -- (default: 100) maximal length of the word

        OUTPUT:

        Return a random word of length between ``nmin``and ``nmax`` if found.
        Otherwise return ``word not found !``.

        EXAMPLES::

            sage: a = FastAutomaton([(0, 1, 'a'), (2, 3, 'b'), (0, 3, 'c')], i=0)
            sage: a.random_word() # random
            ['a']


        """
        cdef int i = self.a.i
        w = []
        na = len(self.A)
        if nmin < 0:
            nmin = 1
        from sage.misc.prandom import random
        for j in range(nmin):
            li = [l for l in range(na) if self.succ(i, l) != -1]
            l = li[(int)(random() * len(li))]
            w.append(self.A[l])
            i = self.succ(i, l)
        # continue the word to get into a final state
        for j in range(nmax-nmin):
            if self.a.e[i].final:
                break
            li = [l for l in range(na) if self.succ(i, l) != -1]
            l = li[(int)(random() * len(li))]
            w.append(self.A[l])
            i = self.succ(i, l)
        if not self.a.e[i].final:
            print("word not found !")  # "Mot non trouvé !"
        return w<|MERGE_RESOLUTION|>--- conflicted
+++ resolved
@@ -2222,16 +2222,12 @@
         sig_on()
         res = CompleteAutomaton(self.a)
         sig_off()
-<<<<<<< HEAD
-        res = Bool(res)
+        res = c_bool(res)
         if res:
             if self.S is not None:
                 #add a label for the sink state
                 self.S.append(label_sink)
         return res
-=======
-        return c_bool(res)
->>>>>>> 6e29f3f5
 
     def prefix_closure(self):
         """
