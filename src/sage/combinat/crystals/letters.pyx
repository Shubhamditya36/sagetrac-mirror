--- conflicted
+++ resolved
@@ -429,11 +429,7 @@
         """
         return self.value
 
-<<<<<<< HEAD
-    cpdef bool _richcmp_(left, Element right, int op):
-=======
     cpdef _richcmp_(left, right, int op):
->>>>>>> 671c3d1a
         """
         Return ``True`` if ``left`` compares with ``right`` based on ``op``.
 
@@ -1328,11 +1324,7 @@
         """
         return hash(self.value)
 
-<<<<<<< HEAD
-    cpdef bool _richcmp_(left, Element right, int op):
-=======
     cpdef _richcmp_(left, right, int op):
->>>>>>> 671c3d1a
         """
         Check comparison between ``left`` and ``right`` based on ``op``
 
