--- conflicted
+++ resolved
@@ -2301,11 +2301,7 @@
             sage: C = crystals.Letters(['E', 8])
             sage: a = C((1,-4,5))
             sage: a.__reduce__()
-<<<<<<< HEAD
-            (The crystal of letters for type ['E', 8], (Y(1,6) Y(4,6)^-1 Y(5,5),))
-=======
             (The crystal of letters for type ['E', 8], (Y(1,6) Y(4,6)^-1 Y(5,5) ,))
->>>>>>> 0c7ffd54
         """
         return (self._parent, (self.value,))
 
