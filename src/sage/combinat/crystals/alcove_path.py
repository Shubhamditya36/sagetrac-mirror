r"""
Alcove paths

AUTHORS:

- Brant Jones (2008): initial version
- Arthur Lubovsky (2013-03-07): rewritten to implement affine type
- Travis Scrimshaw (2016-06-23): implemented `\mathcal{B}(\infty)`

Special thanks to: Nicolas Borie, Anne Schilling, Travis Scrimshaw, and
Nicolas Thiery.
"""

#*****************************************************************************
#       Copyright (C) 2008 Brant Jones <brant at math.ucdavis.edu>
#       Copyright (C) 2013 Arthur Lubovsky <alubovsky at albany.edu>
#
# This program is free software: you can redistribute it and/or modify
# it under the terms of the GNU General Public License as published by
# the Free Software Foundation, either version 2 of the License, or
# (at your option) any later version.
#                  http://www.gnu.org/licenses/
#*****************************************************************************
from __future__ import print_function

from sage.structure.parent import Parent
from sage.structure.element import Element
from sage.structure.element_wrapper import ElementWrapper
from sage.structure.unique_representation import UniqueRepresentation
from sage.categories.finite_crystals import FiniteCrystals
from sage.categories.classical_crystals import ClassicalCrystals
from sage.categories.affine_derived_crystals import AffineDerivedSubalgebraCrystals
from sage.graphs.all import DiGraph
from sage.combinat.root_system.cartan_type import CartanType
from sage.combinat.root_system.root_system import RootSystem
from sage.all import vector
from sage.rings.integer import Integer
from sage.combinat.root_system.weyl_group import WeylGroup
from sage.misc.misc_c import prod
from sage.categories.sets_cat import Sets
from sage.misc.cachefunc import cached_method, cached_in_parent_method
from sage.categories.highest_weight_crystals import HighestWeightCrystals
from copy import copy
from sage.misc.latex import latex

class CrystalOfAlcovePaths(UniqueRepresentation, Parent):
    r"""
    Crystal of alcove paths generated from a "straight-line" path to the
    negative of a given dominant weight.

    INPUT:

    - ``cartan_type`` -- Cartan type of a finite or affine untwisted root
      system.

    - ``weight`` -- Dominant weight as a list of (integral) coefficients of
      the fundamental weights.

    - ``highest_weight_crystal`` -- (Default: ``True``) If ``True``
      returns the highest weight crystal.  If ``False`` returns an
      object which is close to being isomorphic to the tensor product
      of Kirillov-Reshetikhin crystals of column shape in the
      following sense: We get all the vertices, but only some of the
      edges.  We'll call the included edges pseudo-Demazure.  They are
      all non-zero edges and the 0-edges not at the end of a 0-string
      of edges, i.e.  not those with `f_{0}(b) = b'` with
      `\varphi_0(b) =1`.  (Whereas Demazure 0-edges are those that
      are not at the beginning of a zero string.) In this case the
      weight `[c_1, c_2, \ldots, c_k]` represents
      `\sum_{i=1}^k c_i \omega_i`.

      .. NOTE::

          If ``highest_weight_crystal`` = ``False``, since we do not
          get the full crystal, ``TestSuite`` will fail on the
          Stembridge axioms.

    .. SEEALSO::

        - :class:`Crystals`

    EXAMPLES:

    The following example appears in Figure 2 of [LP2008]_::

        sage: C = crystals.AlcovePaths(['G',2],[0,1])
        sage: G = C.digraph()
        sage: GG = DiGraph({
        ....:     ()        : {(0)         : 2 },
        ....:     (0)       : {(0,8)       : 1 },
        ....:     (0,1)     : {(0,1,7)     : 2 },
        ....:     (0,1,2)   : {(0,1,2,9)   : 1 },
        ....:     (0,1,2,3) : {(0,1,2,3,4) : 2 },
        ....:     (0,1,2,6) : {(0,1,2,3)   : 1 },
        ....:     (0,1,2,9) : {(0,1,2,6)   : 1 },
        ....:     (0,1,7)   : {(0,1,2)     : 2 },
        ....:     (0,1,7,9) : {(0,1,2,9)   : 2 },
        ....:     (0,5)     : {(0,1)       : 1, (0,5,7) : 2 },
        ....:     (0,5,7)   : {(0,5,7,9)   : 1 },
        ....:     (0,5,7,9) : {(0,1,7,9)   : 1 },
        ....:     (0,8)     : {(0,5)       : 1 },
        ....:     })
        sage: G.is_isomorphic(GG)
        True
        sage: for (u,v,i) in G.edges():
        ....:     print((u.integer_sequence() , v.integer_sequence(), i))
        ([], [0], 2)
        ([0], [0, 8], 1)
        ([0, 1], [0, 1, 7], 2)
        ([0, 1, 2], [0, 1, 2, 9], 1)
        ([0, 1, 2, 3], [0, 1, 2, 3, 4], 2)
        ([0, 1, 2, 6], [0, 1, 2, 3], 1)
        ([0, 1, 2, 9], [0, 1, 2, 6], 1)
        ([0, 1, 7], [0, 1, 2], 2)
        ([0, 1, 7, 9], [0, 1, 2, 9], 2)
        ([0, 5], [0, 1], 1)
        ([0, 5], [0, 5, 7], 2)
        ([0, 5, 7], [0, 5, 7, 9], 1)
        ([0, 5, 7, 9], [0, 1, 7, 9], 1)
        ([0, 8], [0, 5], 1)

    Alcove path crystals are a discrete version of Littelmann paths.
    We verify that the alcove path crystal is isomorphic to the LS
    path crystal::

        sage: C1 = crystals.AlcovePaths(['C',3],[2,1,0])
        sage: g1 = C1.digraph() #long time
        sage: C2 = crystals.LSPaths(['C',3],[2,1,0])
        sage: g2 = C2.digraph() #long time
        sage: g1.is_isomorphic(g2, edge_labels=True) #long time
        True

    The preferred initialization method is via explicit weights rather than a Cartan type
    and the coefficients of the fundamental weights::

        sage: R = RootSystem(['C',3])
        sage: P = R.weight_lattice()
        sage: La = P.fundamental_weights()
        sage: C = crystals.AlcovePaths(2*La[1]+La[2]); C
        Highest weight crystal of alcove paths of type ['C', 3] and weight 2*Lambda[1] + Lambda[2]
        sage: C1==C
        True

    We now explain the data structure::

        sage: C = crystals.AlcovePaths(['A',2],[2,0]) ; C
        Highest weight crystal of alcove paths of type ['A', 2] and weight 2*Lambda[1]
        sage: C._R.lambda_chain()
        [(alpha[1], 0), (alpha[1] + alpha[2], 0), (alpha[1], 1), (alpha[1] + alpha[2], 1)]

    The previous list gives the initial "straight line" path from the
    fundamental alcove `A_o` to its translation  `A_o - \lambda` where
    `\lambda = 2\omega_1` in this example. The initial path for weight
    `\lambda` is called the `\lambda`-chain. This path is constructed from
    the ordered pairs `(\beta, k)`, by crossing the hyperplane orthogonal to
    `\beta` at height `-k`. We can view a plot of this path as follows::

        sage: x=C( () )
        sage: x.plot() # not tested - outputs a pdf

    An element of the crystal is given by a subset of the `\lambda`-chain.
    This subset indicates the hyperplanes where the initial path should be
    folded. The highest weight element is given by the empty subset. ::

        sage: x
        ()
        sage: x.f(1).f(2)
        ((alpha[1], 1), (alpha[1] + alpha[2], 1))
        sage: x.f(1).f(2).integer_sequence()
        [2, 3]
        sage: C([2,3])
        ((alpha[1], 1), (alpha[1] + alpha[2], 1))
        sage: C([2,3]).is_admissible() #check if a valid vertex
        True
        sage: C([1,3]).is_admissible() #check if a valid vertex
        False

    Alcove path crystals now works in affine type (:trac:`14143`)::

        sage: C = crystals.AlcovePaths(['A',2,1],[1,0,0]) ; C
        Highest weight crystal of alcove paths of type ['A', 2, 1] and weight Lambda[0]
        sage: x=C(  () )
        sage: x.f(0)
        ((alpha[0], 0),)
        sage: C.R
        Root system of type ['A', 2, 1]
        sage: C.weight
        Lambda[0]

    Test that the tensor products of Kirillov-Reshetikhin crystals
    minus non-pseudo-Demazure arrows is in bijection with alcove path
    construction::

        sage: K = crystals.KirillovReshetikhin(['B',3,1],2,1)
        sage: T = crystals.TensorProduct(K,K)
        sage: g = T.digraph() #long time
        sage: for e in g.edges(): #long time
        ....:     if e[0].phi(0) == 1 and e[2] == 0: #long time
        ....:         g.delete_edge(e)  #long time

        sage: C = crystals.AlcovePaths(['B',3,1],[0,2,0], highest_weight_crystal=False)
        sage: g2 = C.digraph_fast() #long time
        sage: g.is_isomorphic(g2, edge_labels = True) #long time
        True

    .. NOTE::

        In type `C_n^{(1)}`, the Kirillov-Reshetikhin crystal is not connected
        when restricted to pseudo-Demazure arrows, hence the previous example will
        fail for type `C_n^{(1)}` crystals.

    ::

        sage: R = RootSystem(['B',3])
        sage: P = R.weight_lattice()
        sage: La = P.fundamental_weights()
        sage: D = crystals.AlcovePaths(2*La[2], highest_weight_crystal=False)
        sage: C == D
        True

    .. WARNING:: Weights from finite root systems index non-highest weight crystals.

    REFERENCES:

    .. [LP2008] \C. Lenart and A. Postnikov. *A combinatorial model for
       crystals of Kac-Moody algebras*. Trans. Amer. Math. Soc. 360 (2008),
       4349-4381.
    """

    @staticmethod
    def __classcall_private__(cls, starting_weight, cartan_type=None,
                              highest_weight_crystal=None):
        """
        Classcall to mend the input.

        Internally, the
        :class:`~sage.combinat.crystals.alcove_path.CrystalOfAlcovePaths`
        code works with a ``starting_weight`` that is in the weight space
        associated to the crystal. The user can, however, also input a
        ``cartan_type`` and the coefficients of the fundamental weights as
        ``starting_weight``. This code transforms the input into the right
        format (also necessary for :class:`UniqueRepresentation`).

        TESTS::

            sage: C = crystals.AlcovePaths(['A',2,1], [1,0,0])
            sage: C2 = crystals.AlcovePaths(CartanType(['A',2,1]), (1,0,0))
            sage: C is C2
            True
            sage: R = RootSystem(['B',2,1])
            sage: La = R.weight_space().basis()
            sage: B1 = crystals.AlcovePaths(['B',2,1],[0,0,1])
            sage: B2 = crystals.AlcovePaths(La[2])
            sage: B1 is B2
            True
        """
        if isinstance(cartan_type, bool): # new style signature, optional arguments leak over
            highest_weight_crystal = cartan_type

        elif isinstance(cartan_type, list) or isinstance(cartan_type, tuple): #old style signature
            #switch positional arguments
            cartan_type, starting_weight = CartanType(starting_weight), cartan_type

            if highest_weight_crystal is False:
                if not cartan_type.is_affine():
                    raise ValueError("non-highest weight crystals only valid for affine types")
                cartan_type = cartan_type.classical()

            if cartan_type.is_affine():
                extended = True
            else:
                extended = False

            R = RootSystem(cartan_type)
            P = R.weight_space(extended=extended)
            Lambda = P.basis()
            offset = R.index_set()[Integer(0)]
            starting_weight = P.sum(starting_weight[j-offset]*Lambda[j] for j in R.index_set())

        #set defaults
        if highest_weight_crystal is None:
            highest_weight_crystal = True

        if not starting_weight.is_dominant():
            raise ValueError("{0} is not a dominant weight".format(starting_weight))


        return super(CrystalOfAlcovePaths, cls).__classcall__(cls,
                starting_weight, highest_weight_crystal)


    def __init__(self, starting_weight, highest_weight_crystal):
        r"""
        Initialize ``self``.

        TESTS::

            sage: C = crystals.AlcovePaths(['G',2],[0,1])
            sage: TestSuite(C).run()

            sage: C = crystals.AlcovePaths(['A',2,1],[1,0,0])
            sage: TestSuite(C).run() #long time

            sage: C = crystals.AlcovePaths(['A',2,1],[1,0],False)
            sage: TestSuite(C).run(skip="_test_stembridge_local_axioms") #long time

        Check that :trac:`20292` is fixed::

            sage: A = crystals.AlcovePaths(['A',2], [1,0])
            sage: A.category()
            Category of classical crystals
        """
        ##########################################################################
        # NOTE:
        # If cartan_type.is_affine() == True and highest weight crystal == False,
        # since we only use the positive roots of the *finite* root system
        # to get the crystal we set self._finite_cartan_type is true
        #
        # We want the indexing set to include 0 so use the affine type notation
        # for the Cartan type.
        ##########################################################################
        cartan_type = starting_weight.parent().cartan_type()

        self.weight = starting_weight
        self.R = RootSystem(cartan_type)
        self._highest_weight_crystal = highest_weight_crystal
        self._cartan_type = cartan_type


        if cartan_type.is_finite() and highest_weight_crystal:
            Parent.__init__(self, category=ClassicalCrystals())
            self._R = RootsWithHeight(starting_weight)
            self._finite_cartan_type = True
        elif cartan_type.is_finite() and not highest_weight_crystal:
            Parent.__init__(self, category=AffineDerivedSubalgebraCrystals().Finite())
            self._R = RootsWithHeight(starting_weight)
            self._finite_cartan_type = True
            self._cartan_type = cartan_type.affine()
        else:
            assert highest_weight_crystal
            Parent.__init__(self, category=HighestWeightCrystals())
            self._R = RootsWithHeight(starting_weight)
            self._finite_cartan_type = False


        self.module_generators = ( self.element_class(self, ()), )

    def _repr_(self):
        """
        Return a string representation of ``self``.

        EXAMPLES::

            sage: C = crystals.AlcovePaths(['A',2,1], [1,0,0])
            sage: C
            Highest weight crystal of alcove paths of type ['A', 2, 1] and weight Lambda[0]
            sage: C = crystals.AlcovePaths(['A',2,1], [1,0], False)
            sage: C
            Crystal of alcove paths of type ['A', 2, 1] and weight Lambda[1]
        """
        if self._highest_weight_crystal:
            return "Highest weight crystal of alcove paths of type %s and weight %s"%(self._cartan_type, self.weight)
        return "Crystal of alcove paths of type %s and weight %s"%(self._cartan_type, self.weight)

    def _element_constructor_(self, data):
        """
        Construct an element of ``self`` from ``data``.

        EXAMPLES::

            sage: C = crystals.AlcovePaths(['A',2],[3,2])
            sage: C([8,9])
            ((alpha[1], 2), (alpha[1] + alpha[2], 4))
        """
        if isinstance(data, tuple):
            return self.element_class(self, data)
        elif isinstance(data, list):
            lambda_chain = self._R.lambda_chain()
            #data starts indexing at 0
            return self.element_class(self, tuple(sorted([lambda_chain[i] for i in data])))

    def vertices(self):
        """
        Return a list of all the vertices of the crystal.

        The vertices are represented as lists of integers recording the folding
        positions.

        One can compute all vertices of the crystal by finding all the
        admissible subsets of the `\lambda`-chain  (see method
        is_admissible, for definition).  We use the breath first
        search algorithm.

        .. WARNING::

            This method is (currently) only useful for the case when
            ``highest_weight_crystal = False``, where you cannot always
            reach all vertices of the crystal using crystal operators,
            starting from the highest weight vertex.  This method is
            typically slower than generating the crystal graph using
            crystal operators.

        EXAMPLES::

            sage: C = crystals.AlcovePaths(['C',2],[1,0])
            sage: C.vertices()
            [[], [0], [0, 1], [0, 1, 2]]
            sage: C = crystals.AlcovePaths(['C',2,1],[2,1],False)
            sage: len(C.vertices())
            80

        The number of elements reachable using the crystal operators from the
        module generator::

            sage: len(list(C))
            55
        """
        lambda_chain = self._R.lambda_chain()
        len_lambda_chain = len(lambda_chain)
        W = WeylGroup(self._R._cartan_type, prefix='s')
        s = W.simple_reflections()
        highest_weight_crystal = self._highest_weight_crystal

        if highest_weight_crystal:
            successors = 'bruhat_upper_covers'
        else:
            successors = 'quantum_bruhat_successors'

        # lst contains ordered pairs (w,l) l= list of positions that get
        # you to the word, it needs to be refreshed

        #initialization
        lst=[]
        for i in range(len_lambda_chain):
            associated_reflection = lambda_chain[i].root.associated_reflection()
            if len(associated_reflection) == 1:
                lst.append( (prod([ s[j] for j in associated_reflection ]), [i]) )

        l=copy(lst)

        while True:
            lst2 = []
            for x in lst:
                suc = getattr(x[0], successors)()
                for j in range(x[1][-1]+1, len_lambda_chain):
                    temp = x[0] * prod(
                            [ s[k] for k in lambda_chain[j].root.associated_reflection() ])
                    if temp in suc:
                        lst2.append((temp,x[1]+[j]))
                        l.append((temp,x[1]+[j]))
            if lst2 == []:
                break
            else :
                lst = lst2

        return [ [] ] + [i[1] for i in l]

    def digraph_fast(self, depth=None):
        r"""
        Return the crystal :class:`graph <DiGraph>` with maximum depth
        ``depth`` deep starting at the module generator. Significant speed up
        for highest_weight_crystals of affine type.

        EXAMPLES::

            sage: crystals.AlcovePaths(['A',2], [1,1]).digraph_fast(depth=3)
            Digraph on 7 vertices

        TESTS:

        The following example demonstrates the speed improvement.
        The speedup in non-affine types is small however::

            sage: cartan_type = ['A',2,1] #long time
            sage: weight = [1,1,0] #long time
            sage: depth = 5 #long time
            sage: C = crystals.AlcovePaths(cartan_type, weight) #long time
            sage: %timeit C.digraph_fast(depth) # not tested
            10 loops, best of 3: 171 ms per loop
            sage: %timeit C.digraph(subset=C.subcrystal(max_depth=depth, direction='lower')) #not tested
            1 loops, best of 3: 19.7 s per loop
            sage: G1 = C.digraph_fast(depth) #long time
            sage: G2 = C.digraph(subset=C.subcrystal(max_depth=depth, direction='lower')) #long time
            sage: G1.is_isomorphic(G2, edge_labels=True) #long time
            True

        """
        if not self._highest_weight_crystal:
            return super(CrystalOfAlcovePaths, self).digraph()

        if self._cartan_type.is_affine() and depth is None:
            depth = 10
        I = self.index_set()

        rank = 0
        G = { self.module_generators[0]: {} }
        visited = { self.module_generators[0] }

        while depth is None or rank < depth:
            recently_visited = set()
            for x in visited:
                G.setdefault(x, {}) # does nothing if there's a default
                for i in I:
                    xfi = x.f(i)
                    if xfi is not None:
                        G[x][xfi] = i
                        recently_visited.add(xfi)
            if len(recently_visited) == 0: # No new nodes, nothing more to do
                break
            rank += 1
            visited = recently_visited

        return DiGraph(G)

class CrystalOfAlcovePathsElement(ElementWrapper):
    """
    Crystal of alcove paths element.

    INPUT:

    - ``data`` -- a list of folding positions in the lambda chain (indexing
      starts at 0) or a tuple of :class:`RootsWithHeight` giving folding
      positions in the lambda chain.

    EXAMPLES::

        sage: C = crystals.AlcovePaths(['A',2],[3,2])
        sage: x = C ( () )
        sage: x.f(1).f(2)
        ((alpha[1], 2), (alpha[1] + alpha[2], 4))
        sage: x.f(1).f(2).integer_sequence()
        [8, 9]
        sage: C([8,9])
        ((alpha[1], 2), (alpha[1] + alpha[2], 4))
    """
    def __iter__(self):
        r"""
        Initialize ``self``.

        EXAMPLES::

            sage: C = crystals.AlcovePaths(['A',2],[1,0])
            sage: lst = list(C)
            sage: for i in lst[2]: i
            (alpha[1], 0)
            (alpha[1] + alpha[2], 0)
        """
        return iter(self.value)

    def is_admissible(self):
        r"""
        Diagnostic test to check if ``self`` is a valid element of the crystal.

        If ``self.value`` is given by

        .. MATH::

            (\beta_1, i_1), (\beta_2, i_2), \ldots, (\beta_k, i_k),

        for highest weight crystals this checks if the sequence

        .. MATH::

            1 \rightarrow s_{\beta_1} \rightarrow
            s_{\beta_1}s_{\beta_2} \rightarrow \cdots \rightarrow
            s_{\beta_1}s_{\beta_2} \ldots s_{\beta_k}

        is a path in the Bruhat graph. If ``highest_weight_crystal=False``,
        then the method checks if the above sequence is a path in the quantum
        Bruhat graph.

        EXAMPLES::

            sage: C = crystals.AlcovePaths(['A',2],[1,1]); C
            Highest weight crystal of alcove paths of type ['A', 2] and weight Lambda[1] + Lambda[2]
            sage: roots = sorted(list(C._R._root_lattice.positive_roots())); roots
            [alpha[1], alpha[1] + alpha[2], alpha[2]]
            sage: r1 = C._R(roots[0],0); r1
            (alpha[1], 0)
            sage: r2 = C._R(roots[2],0); r2
            (alpha[2], 0)
            sage: r3 = C._R(roots[1],1); r3
            (alpha[1] + alpha[2], 1)
            sage: x = C( ( r1,r2) )
            sage: x.is_admissible()
            True
            sage: x = C( (r3,) ); x
            ((alpha[1] + alpha[2], 1),)
            sage: x.is_admissible()
            False
            sage: C = crystals.AlcovePaths(['C',2,1],[2,1],False)
            sage: C([7,8]).is_admissible()
            True
            sage: C = crystals.AlcovePaths(['A',2],[3,2])
            sage: C([2,3]).is_admissible()
            True

        .. TODO:: Better doctest
        """
        W = WeylGroup(self.parent()._R._cartan_type, prefix='s')
        s = W.simple_reflections()
        highest_weight_crystal = self.parent()._highest_weight_crystal

        if highest_weight_crystal:
            successors = 'bruhat_upper_covers'
        else:
            successors = 'quantum_bruhat_successors'

        #start at the identity
        w = W.one()
        for i in self:
            t = prod( [ s[j] for j in  i.root.associated_reflection() ] )
            successor = w * t
            if successor not in getattr(w, successors)():
               return False
            w = successor
        return True

    def _latex_(self):
        r"""
        Return a `\LaTeX` representation of ``self``.

        EXAMPLES::

            sage: C = crystals.AlcovePaths(['A',2],[1,1])
            sage: C([1,2])._latex_()
            [(\alpha_{1} + \alpha_{2}, 0), (\alpha_{1}, 0)]
        """
        return [ (latex(i.root),i.height) for i in self.value ]

    @cached_in_parent_method
    def integer_sequence(self):
        r"""
        Return a list of integers corresponding to positions in
        the `\lambda`-chain where it is folded.

        .. TODO::

            Incorporate this method into the ``_repr_`` for finite Cartan type.

        .. NOTE::

            Only works for finite Cartan types and indexing starts at 0.

        EXAMPLES::

            sage: C = crystals.AlcovePaths(['A',2],[3,2])
            sage: x = C( () )
            sage: x.f(1).f(2).integer_sequence()
            [8, 9]
        """
        lambda_chain = self.parent()._R.lambda_chain()
        return [lambda_chain.index(j) for j in self.value]

    def phi(self, i):
        r"""
        Return the distance to the end of the `i`-string.

        This method overrides the generic implementation in the category of
        crystals since this computation is more efficient.

        EXAMPLES::

            sage: C = crystals.AlcovePaths(['A',2],[1,1])
            sage: [c.phi(1) for c in C]
            [1, 0, 0, 1, 0, 2, 1, 0]
            sage: [c.phi(2) for c in C]
            [1, 2, 1, 0, 0, 0, 0, 1]
        """
        highest_weight_crystal = self.parent()._highest_weight_crystal
        positions, gi = self._gi(i)

        m=max(gi)

        if not highest_weight_crystal and i == 0:
            raise NotImplementedError
            # I think the M below should still work in this case

        M = Integer(m)/2 - Integer(1)/2
        return M

    def epsilon(self, i):
        r"""
        Return the distance to the start of the `i`-string.

        EXAMPLES::

            sage: C = crystals.AlcovePaths(['A',2],[1,1])
            sage: [c.epsilon(1) for c in C]
            [0, 1, 0, 0, 1, 0, 1, 2]
            sage: [c.epsilon(2) for c in C]
            [0, 0, 1, 2, 1, 1, 0, 0]
        """
        #crude but functional
        j = 0
        temp = self
        temp = temp.e(i)
        while temp is not None:
            j+=1
            temp = temp.e(i)

        return j

    def weight(self):
        """
        Return the weight of ``self``.

        EXAMPLES::

            sage: C = crystals.AlcovePaths(['A',2],[2,0])
            sage: for i in C: i.weight()
            (2, 0, 0)
            (1, 1, 0)
            (0, 2, 0)
            (0, -1, 0)
            (-1, 0, 0)
            (-2, -2, 0)
            sage: B = crystals.AlcovePaths(['A',2,1],[1,0,0])
            sage: p = B.module_generators[0].f_string([0,1,2])
            sage: p.weight()
            Lambda[0] - delta

        TESTS:

        Check that crystal morphisms work (:trac:`19481`)::

            sage: C1 = crystals.AlcovePaths(['A',2],[1,0])
            sage: C2 = crystals.AlcovePaths(['A',2],[2,0])
            sage: phi = C1.crystal_morphism(C2.module_generators, scaling_factors={1:2, 2:2})
            sage: [phi(x) for x in C1]
            [(), ((alpha[1], 0),), ((alpha[1], 0), (alpha[1] + alpha[2], 0))]

        Check that all weights are of level 0 in the KR crystal setting
        (:trac:`20292`)::

            sage: A = crystals.AlcovePaths(['A',2,1], [1,0], highest_weight_crystal=False)
            sage: all(x.weight().level() == 0 for x in A)
            True
        """
        root_space = self.parent().R.root_space()
        weight = -self.parent().weight
        for i in self.value[::-1]:
            root = root_space(i.root)
            weight = -i.height*root + weight.reflection(root)

        WLR = self.parent().weight_lattice_realization()
        if self.cartan_type().is_affine() and self.parent()._highest_weight_crystal:
            # We assume that WLR is the (extended) weight lattice
            wt = WLR._from_dict({i: Integer(c) for i,c in -weight},
                                remove_zeros=False)
            return wt
        La = WLR.fundamental_weights()
        wt = WLR.sum(Integer(c) * La[i] for i,c in -weight)
        if self.cartan_type().is_affine():
            assert not self.parent()._highest_weight_crystal
            wt -= La[0] * wt.level()
        return wt

    #def __repr__(self):
        #return str(self.integer_sequence())

    def plot(self):
        r"""
        Return a plot ``self``.

        .. NOTE::

            Currently only implemented for types `A_2`, `B_2`, and `C_2`.

        EXAMPLES::

            sage: C = crystals.AlcovePaths(['A',2],[2,0])
            sage: x = C( () ).f(1).f(2)
            sage: x.plot() # Not tested - creates a pdf
        """
        ct = self.parent()._R._cartan_type.dual()
        word = self.parent()._R.word()
        integer_sequence = self.integer_sequence()
        foldings = [False for i in word]
        for i in integer_sequence:
            foldings[i] = True
        affine_ambient_space = RootSystem(ct.affine()).ambient_space()
        return affine_ambient_space.plot() + affine_ambient_space.plot_alcove_walk( word, foldings=foldings, labels=False)

    def __eq__(self, other):
        r"""
        Test equality of ``self.value`` and ``other.value``.

        EXAMPLES::

            sage: C=crystals.AlcovePaths(['B',2],[1,0])
            sage: lst=list(C)
            sage: lst[2] == lst[2]
            True
            sage: lst[2] == lst[1]
            False
        """
        #note: may want to use _eq_ for coercion
        try:
            return self.value == other.value
        except (NameError, AttributeError):
            return False

    def __lt__(self, other):
        r"""
        Test if ``self.value`` is less than ``other.value`` in dictionary order.

        EXAMPLES::

            sage: C = crystals.AlcovePaths(['A',2],[2,0])
            sage: x = C( () )
            sage: x.__lt__(x.f(1))
            True
            sage: a=x.f(1) ; b = x.f(1).f(1).f(2)
            sage: a.__lt__(b)
            False
        """
        return self.value < other.value

    def __gt__(self, other):
        r"""
        Test if ``self.value`` is greater than ``other.value`` in dictionary
        order.

        EXAMPLES::

            sage: C = crystals.AlcovePaths(['A',2],[2,0])
            sage: x = C( () )
            sage: x.__gt__(x.f(1))
            False
            sage: a=x.f(1) ; b = x.f(1).f(1).f(2)
            sage: a.__gt__(b)
            True
        """
        return self.value > other.value

    def _folding_data(self, i):
        r"""
        Compute information needed to build the graph `g_{\alpha_i}`.
        Results of this method are sent to _gi for further processing.

        INPUT:

        - ``i`` -- element of the index_set of the underlying root_system.

        OUTPUT:

        A dictionary where the keys are of type RootsWithHeight which record
        positions where `\pm \alpha_i` shows up in the folded `\lambda` chain.
        The values are `1` if `\alpha_i` is in the corresponding position in
        the folded `\lambda`-chain, `-1` if `-\alpha_i` is in the corresponding
        position in the folded `\lambda`-chain.

        .. NOTE::

            *infinity* is a special key that records the "sign at infinity".

        ::

            sage: C = crystals.AlcovePaths(['A',2],[1,1])
            sage: x = C( () ).f(1)
            sage: fd = x._folding_data(2);   fd    # # random output
            {(alpha[2], 0): 1, (alpha[1] + alpha[2], 1): 1, 'infinity': 1}
            sage: fd['infinity']
            1
            sage: fd.values()
            [1, 1, 1]
        """
        Parent = self.parent()

        #self.value contains the admissible sequence as a tuple of Element

        finite_cartan_type = Parent._finite_cartan_type  # bool
        J = list(self.value)

        #NOTE: R is a RootsWithHeight object and NOT a RootSystem object
        R = Parent._R
        weight = Parent.weight

        signs = {}

        # 0 arrows in the case of finite Cartan type
        # always allow 0 arrows
        if finite_cartan_type and i == 0:
            Beta = R._root_lattice.highest_root()
        elif i in self.index_set():
            Beta = R._root_lattice.simple_root(i)

        max_height_Beta = weight.scalar(Beta.associated_coroot())

        if len(J) == 0:
            for k in range( max_height_Beta ) :
                x = R(Beta, k)
                signs[x]=self._sign(Beta)
            signs['infinity'] = self._sign(Beta)

        elif len(J) > 0 :
            #NOTE: we assume J is sorted by order on Element of RootsWithHeight

            for k in  range( max_height_Beta ):
                x = R(Beta, k)
                if x <= J[0]:
                    signs[x] = self._sign(Beta)

            for j in range( len(J)  ):

                Beta = Beta.reflection(J[j].root)
                sign_Beta = self._sign(Beta)
                max_height_Beta = weight.scalar(
                    (sign_Beta * Beta).associated_coroot())


                # some optimization so we don't initialize too many objects
                # range(c1,c2) can be replaced by range(max_height_Beta) but it
                # checks unnecessary extra things

                c1 = J[j]._cmp_v[0] * max_height_Beta
                if j == len(J) - 1:
                    c2 = max_height_Beta
                else:
                    c2 = min (max_height_Beta, J[j+1]._cmp_v[0]*max_height_Beta + 1)

                for k in range(c1,c2):

                    x=R( sign_Beta * Beta , k)

                    if (
                        ( j < len(J) - 1 and J[j] < x <= J[j+1] ) or
                        ( j == len(J) - 1 and J[j] < x)
                    ):
                        signs[x] = sign_Beta

            signs['infinity'] = sign_Beta # tail sign tells something about last step
                                          # in g_alpha

        if finite_cartan_type and i==0:
            signs = { x : -signs[x] for x in signs.keys() }

        return signs

    def e(self, i):
        r"""
        Return the `i`-th crystal raising operator on ``self``.

        INPUT:

        - ``i`` -- element of the index set of the underlying root system.

        EXAMPLES::

            sage: C = crystals.AlcovePaths(['A',2],[2,0]); C
            Highest weight crystal of alcove paths of type ['A', 2] and weight 2*Lambda[1]
            sage: x = C( () )
            sage: x.e(1)
            sage: x.f(1) == x.f(1).f(2).e(2)
            True
        """
        Parent = self.parent()
        finite_cartan_type = Parent._finite_cartan_type

        J = list(self.value)
        positions, gi = self._gi(i)

        m=max(gi)
        m_index = len(gi)-1-list(reversed(gi)).index(m) # last max in gi


        if finite_cartan_type and i==0 :
            M = Integer(m)/2 + Integer(1)/2
        else:
            M = Integer(m)/2 - Integer(1)/2


        KR_test = finite_cartan_type and i==0 and m_index < len(gi) - 1
        KR_test = KR_test and M >= 1

        ######################################################################
        # NOTE:
        # In the KR_case we want to insure that positions[m_index] is in J
        # If m_index > 0 then it's always true
        # If m_index == 0 then M >=1 guarantees this
        ######################################################################

        if ( (not finite_cartan_type or i!=0) and m_index < len(gi)-1  # alpha_i is a simple root
            ) or KR_test:


            J.remove(positions[m_index])
            if m_index+1 < len(positions): # if m_index+1 != 'infinity'
                                           # i.e. positions[m_index+1] makes sense
                J.append(positions[m_index+1])
            return_value = Parent ( tuple( sorted(J) ) )

            # we attach to each admissible sequence a list
            # which encodes a path (via root operators) from the () generator
            # to the admissible sequence
            # this is useful for investing the crystal

            try:
                return_value.i_string = self.i_string + [['e',i]]
            except AttributeError:
                return_value.i_string = [['e',i]]

            return return_value
        else:
            return None

    @cached_method
    def _gi(self, i):
        r"""
        Compute information needed to build the graph `g_{\alpha_i}`.
        This graph is used to apply the `i`-th crystal operator.

        INPUT:

        - ``i`` - element of the index_set of the underlying root_system.

        OUTPUT:

        A tuple ``(positions, gi)``:

        - ``positions`` -- is a list of RootsWithHeight. These appear sorted in
          their natural order, and record where  `\pm \alpha_i` shows up in
          the folded `\lambda`-chain.

        - ``gi`` -- is a list of integers recording the height
          (up to affine transformation)  of `\pm \alpha_i`
          in the folded `\lambda`-chain whose location is recorded by
          ``positions``.

        .. NOTE::

            - ``positions`` has length one less than ``gi`` since it does not
              contain the position 'infinity'.

            - To get the real `g_{\alpha_i}` one has to divide by 2 and add 1/2
              or divide by 2 and subtract 1/2 depending on if
              ``self._finite_cartan_type==True and i == 0``
              or not. This is done in crystal operator methods.

        EXAMPLES::

            sage: C=crystals.AlcovePaths(['A',2],[1,1])
            sage: x=C( () ).f(1)
            sage: x._gi(2)
            ([(alpha[2], 0), (alpha[1] + alpha[2], 1)], [1, 3, 5])
        """
        signs = self._folding_data(i)
        positions = sorted( [ x for x in signs.keys() if x != 'infinity' ] )

        if len(positions)==0 :
            return ( positions, [ signs['infinity'] ] )

        gi = [ signs[ positions[0] ] ]
        for j in range(1,len(positions)):
            gi.append(
                    gi[j-1] +
                    signs[positions[j-1]]*self._eps(positions[j-1]) + signs[positions[j]] )
        gi.append(  gi[-1] +
            signs[positions[-1]]*self._eps(positions[-1]) + signs['infinity'] )

        return (positions, gi)

    def f(self, i):
        r"""
        Returns the `i`-th crystal lowering operator on ``self``.

        INPUT:

        - ``i`` -- element of the index_set of the underlying root_system.

        EXAMPLES::

            sage: C=crystals.AlcovePaths(['B',2],[1,1])
            sage: x=C(  () )
            sage: x.f(1)
            ((alpha[1], 0),)
            sage: x.f(1).f(2)
            ((alpha[1], 0), (alpha[1] + alpha[2], 2))

        """
        Parent = self.parent()
        finite_cartan_type = Parent._finite_cartan_type

        # get a copy in a form of a list of self.value
        J = list(self.value)
        positions, gi = self._gi(i)

        m=max(gi)
        m_index=gi.index(m)


        if finite_cartan_type and i==0 :

            # python doesn't handle fractions natively
            M = Integer(m)/2 + Integer(1)/2
        else:
            M = Integer(m)/2 - Integer(1)/2


        # boolian determining when to move a folding in KR case
        KR_test = finite_cartan_type and i==0
        KR_test = KR_test and M > 1

        # In the KR case, we return a value other than None when
        # `\alpha_i` is in position m_index - 1
        # (The following relies on a technical condition (C2) )
        # note insert reference
        #
        # if m_index - 1 == 0 then M > 1 and (C2) forces
        # `\alhpa_i` in positions[m_index - 1]
        #
        # otherwise if m_index - 1 > 0 then (C2) is enough

        if ( (not finite_cartan_type or i!=0) and M > 0  # alpha_i is a simple root
           ) or KR_test :# KR case

            J.append(positions[m_index-1])
            if m_index < len(positions): # if m_index != 'infinity'
                                         # thus positions[m_index] makes sense
                J.remove(positions[m_index])
            return_value = Parent ( tuple( sorted(J) ) )

            # we attach to each admissible sequence a list
            # which encodes a path (via root operators) from the generator ()

            try:
                return_value.i_string = self.i_string + [['f',i]]
            except AttributeError:
                return_value.i_string = [['f',i]]

            return return_value
        else:
            return None

    @staticmethod
    def _sign(root):
        r"""
        Return `1` if root is a positive root, and `-1` if root is a negative
        root.

        EXAMPLES::

            sage: from sage.combinat.crystals.alcove_path import CrystalOfAlcovePathsElement
            sage: rl = RootSystem(['A',2]).root_lattice()
            sage: x = rl.from_vector(vector([0,1]))
            sage: CrystalOfAlcovePathsElement._sign(x)
            1
        """
        if root.is_positive_root():
            return 1
        else:
            return -1

    def _eps(self, root):
        r"""
        Return `-1` if root is in ``self.value``, otherwise return `1`.

        EXAMPLES::

            sage: C = crystals.AlcovePaths(['C',2],[3,2])
            sage: x = C( () ).f(1).f(2); x
            ((alpha[1], 2), (2*alpha[1] + alpha[2], 4))
            sage: x._eps(x.value[0])
            -1
            sage: R = C._R
            sage: y = R ( x.value[0].root, 1 ); y
            (alpha[1], 1)
            sage: x._eps(y)
            1

        """
        if root in self.value:
            return -1
        else:
            return 1

    def path(self):
        """
        Return the path in the (quantum) Bruhat graph corresponding
        to ``self``.

        EXAMPLES::

            sage: C = crystals.AlcovePaths(['B', 3], [3,1,2])
            sage: b = C.highest_weight_vector().f_string([1,3,2,1,3,1])
            sage: b.path()
            [1, s1, s3*s1, s2*s3*s1, s3*s2*s3*s1]
            sage: b = C.highest_weight_vector().f_string([2,3,3,2])
            sage: b.path()
            [1, s2, s3*s2, s2*s3*s2]
            sage: b = C.highest_weight_vector().f_string([2,3,3,2,1])
            sage: b.path()
            [1, s2, s3*s2, s2*s3*s2, s1*s2*s3*s2]
        """
        W = WeylGroup(self.parent()._R._cartan_type, prefix='s')
        s = W.simple_reflections()

        #start at the identity
        w = W.one()
        ret = [w]
        for i in self:
            ret.append(ret[-1] * prod(s[j] for j in i.root.associated_reflection()))
        return ret

CrystalOfAlcovePaths.Element = CrystalOfAlcovePathsElement

class InfinityCrystalOfAlcovePaths(UniqueRepresentation, Parent):
    r"""
    `\mathcal{B}(\infty)` crystal of alcove paths.
    """
    @staticmethod
    def __classcall_private__(cls, cartan_type):
        """
        Normalize input to ensure a unique representation.

        TESTS::

            sage: A1 = crystals.infinity.AlcovePaths(['A',2])
            sage: A2 = crystals.infinity.AlcovePaths(CartanType(['A',2]))
            sage: A3 = crystals.infinity.AlcovePaths('A2')
            sage: A1 is A2 and A2 is A3
            True
        """
        cartan_type = CartanType(cartan_type)
        return super(InfinityCrystalOfAlcovePaths, cls).__classcall__(cls, cartan_type)

    def __init__(self, cartan_type):
        """
        Initialize ``self``.

        TESTS::

            sage: A = crystals.infinity.AlcovePaths(['C',3])
            sage: TestSuite(A).run(max_runs=20)

            sage: A = crystals.infinity.AlcovePaths(['A',2,1])
            sage: TestSuite(A).run() # long time
        """
        self._cartan_type = cartan_type
        Parent.__init__(self, category=HighestWeightCrystals().Infinite())

        self.module_generators = ( self.element_class(self, (), 0), )

    def _repr_(self):
        """
        Return a string representation of ``self``.

        EXAMPLES::

            sage: crystals.infinity.AlcovePaths(['E',6])
            Infinity crystal of alcove paths of type ['E', 6]
        """
        return "Infinity crystal of alcove paths of type {}".format(self._cartan_type)

    class Element(ElementWrapper):
        def __init__(self, parent, elt, shift):
            """
            Initialize ``self``.

            EXAMPLES::

                sage: A = crystals.infinity.AlcovePaths(['F',4])
                sage: mg = A.highest_weight_vector()
                sage: x = mg.f_string([2,3,1,4,4,2,3,1])
                sage: TestSuite(x).run()
            """
<<<<<<< HEAD
            CrystalOfAlcovePathsElement.__init__(self, parent, elt)
=======
            ElementWrapper.__init__(self, parent, elt)
>>>>>>> 0819405d
            self._shift = shift

        def e(self, i):
            """
            Return the action of `e_i` on ``self``.

            INPUT:

            - ``i`` -- an element of the index set

            EXAMPLES::

                sage: A = crystals.infinity.AlcovePaths(['D',5,1])
                sage: mg = A.highest_weight_vector()
                sage: x = mg.f_string([1,3,4,2,5,4,5,5])
                sage: x.f(4).e(5) == x.e(5).f(4)
                True
            """
<<<<<<< HEAD
            n = self.parent()._cartan_type.rank()
            s = lambda rt: int(sum(rt.associated_coroot().coefficients()))

            A = CrystalOfAlcovePaths(self.parent()._cartan_type, [self._shift]*n)
            y = A(tuple([A._R(rt, h + self._shift*s(rt)) for rt,h in self.value])).e(i)
=======
            y = self.projection().e(i)
>>>>>>> 0819405d
            if y is None:
                return None
            if not y.value:
                return self.parent().module_generators[0]

<<<<<<< HEAD
=======
            n = self.parent()._cartan_type.rank()
            s = lambda rt: int(sum(rt.associated_coroot().coefficients()))
>>>>>>> 0819405d
            shift = self._shift
            while y.is_admissible():
                # The only element with a shift of 0 is the highest weight element.
                # So we do not need to check for the shift being 0.
                prev = y
                shift -= 1
                A = CrystalOfAlcovePaths(self.parent()._cartan_type, [shift]*n)
                try:
                    y = A(tuple([A._R(rt.root, rt.height - s(rt.root)) for rt in y.value]))
                except ValueError: # Invalid height (and not admissible)
                    break
            shift += 1
            return type(self)(self.parent(),
                              tuple([(rt.root, rt.height - shift*s(rt.root))
                                     for rt in prev.value]),
                              shift)

        def f(self, i):
            """
            Return the action of `f_i` on ``self``.

            INPUT:

            - ``i`` -- an element of the index set

            EXAMPLES::

                sage: A = crystals.infinity.AlcovePaths(['E',7,1])
                sage: mg = A.highest_weight_vector()
                sage: mg.f_string([1,3,5,6,4,2,0,2,1,0,2,4,7,4,2])
                ((alpha[2], -3), (alpha[5], -1), (alpha[1], -1),
                 (alpha[0] + alpha[1], -2),
                 (alpha[2] + alpha[4] + alpha[5], -2),
                 (alpha[5] + alpha[6], -1), (alpha[1] + alpha[3], -1),
                 (alpha[5] + alpha[6] + alpha[7], -1),
                 (alpha[0] + alpha[1] + alpha[3], -1),
                 (alpha[1] + alpha[3] + alpha[4] + alpha[5], -1))
            """
<<<<<<< HEAD
            n = self.parent()._cartan_type.rank()
            s = lambda rt: int(sum(rt.associated_coroot().coefficients()))

            A = CrystalOfAlcovePaths(self.parent()._cartan_type, [self._shift]*n)
            y = A(tuple([A._R(rt, h + self._shift*s(rt)) for rt,h in self.value])).f(i)

=======
            s = lambda rt: int(sum(rt.associated_coroot().coefficients()))
            y = self.projection().f(i)
>>>>>>> 0819405d
            if y is not None:
                return type(self)(self.parent(),
                                  tuple([(rt.root, rt.height - self._shift*s(rt.root))
                                         for rt in y.value]),
                                  self._shift)

            shift = self._shift + 1
<<<<<<< HEAD
=======
            n = self.parent()._cartan_type.rank()
>>>>>>> 0819405d
            A = CrystalOfAlcovePaths(self.parent()._cartan_type, [shift]*n)
            y = A(tuple([A._R(rt, h + shift*s(rt)) for rt,h in self.value])).f(i)
            return type(self)(self.parent(),
                              tuple([(rt.root, rt.height - shift*s(rt.root))
                                     for rt in y.value]),
                              shift)

        def epsilon(self, i):
            r"""
            Return `\varepsilon_i` of ``self``.

            INPUT:

            - ``i`` -- an element of the index set

            EXAMPLES::

                sage: A = crystals.infinity.AlcovePaths(['A',7,2])
                sage: mg = A.highest_weight_vector()
                sage: x = mg.f_string([1,0,2,3,4,4,4,2,3,3,3])
                sage: [x.epsilon(i) for i in A.index_set()]
                [0, 0, 0, 3, 0]
                sage: x = mg.f_string([2,2,1,1,0,1,0,2,3,3,3,4])
                sage: [x.epsilon(i) for i in A.index_set()]
                [1, 2, 0, 1, 1]
            """
<<<<<<< HEAD
            s = lambda rt: int(sum(rt.associated_coroot().coefficients()))
            n = self.parent()._cartan_type.rank()

            A = CrystalOfAlcovePaths(self.parent()._cartan_type, [self._shift]*n)
            y = A(tuple([A._R(rt, h + self._shift*s(rt)) for rt,h in self.value]))
            return y.epsilon(i)
=======
            return self.projection().epsilon(i)
>>>>>>> 0819405d

        def phi(self, i):
            r"""
            Return `\varphi_i` of ``self``.

            Let `A \in \mathcal{B}(\infty)` Define `\varphi_i(A) :=
            \varepsilon_i(A) + \langle h_i, \mathrm{wt}(A) \rangle`,
            where `h_i` is the `i`-th simple coroot and `\mathrm{wt}(A)`
            is the :meth:`weight` of `A`.

            INPUT:

            - ``i`` -- an element of the index set

            EXAMPLES::

                sage: A = crystals.infinity.AlcovePaths(['A',8,2])
                sage: mg = A.highest_weight_vector()
                sage: x = mg.f_string([1,0,2,3,4,4,4,2,3,3,3])
                sage: [x.phi(i) for i in A.index_set()]
                [1, 1, 1, 3, -2]
                sage: x = mg.f_string([2,2,1,1,0,1,0,2,3,3,3,4])
                sage: [x.phi(i) for i in A.index_set()]
                [4, -1, 0, 0, 2]
            """
            P = self.parent().weight_lattice_realization()
            h = P.simple_coroots()
            return self.epsilon(i) + P(self.weight()).scalar(h[i])

        def weight(self):
            """
            Return the weight of ``self``.

            EXAMPLES::

                sage: A = crystals.infinity.AlcovePaths(['E',6])
                sage: mg = A.highest_weight_vector()
                sage: fstr = [1,3,4,2,1,2,3,6,5,3,2,6,2]
                sage: x = mg.f_string(fstr)
                sage: al = A.weight_lattice_realization().simple_roots()
                sage: x.weight() == -sum(al[i]*fstr.count(i) for i in A.index_set())
                True
            """
<<<<<<< HEAD
            s = lambda rt: int(sum(rt.associated_coroot().coefficients()))
            n = self.parent()._cartan_type.rank()

            A = CrystalOfAlcovePaths(self.parent()._cartan_type, [self._shift]*n)
            P = self.parent().weight_lattice_realization()
            y = A(tuple([A._R(rt, h + self._shift*s(rt)) for rt,h in self.value]))
            return y.weight() - self._shift * P.rho()

=======
            P = self.parent().weight_lattice_realization()
            y = self.projection()
            return y.weight() - self._shift * P.rho()

        def projection(self, k=None):
            r"""
            Return the projection ``self`` onto `B(k \rho)`.

            INPUT:

            - ``k`` -- (optional) if not given, defaults to the smallest
              value such that ``self`` is not ``None`` under the projection

            EXAMPLES::

                sage: A = crystals.infinity.AlcovePaths(['G',2])
                sage: mg = A.highest_weight_vector()
                sage: x = mg.f_string([2,1,1,2,2,2,1,1]); x
                ((alpha[2], -3), (alpha[1] + alpha[2], -3),
                 (3*alpha[1] + 2*alpha[2], -1), (2*alpha[1] + alpha[2], -1))
                sage: x.projection()
                ((alpha[2], 0), (alpha[1] + alpha[2], 9),
                 (3*alpha[1] + 2*alpha[2], 8), (2*alpha[1] + alpha[2], 14))
                sage: x.projection().parent()
                Highest weight crystal of alcove paths of type ['G', 2]
                 and weight 3*Lambda[1] + 3*Lambda[2]

                sage: mg.projection().parent()
                Highest weight crystal of alcove paths of type ['G', 2]
                 and weight 0
                sage: mg.f(1).projection().parent()
                Highest weight crystal of alcove paths of type ['G', 2]
                 and weight Lambda[1] + Lambda[2]
                sage: mg.f(1).f(2).projection().parent()
                Highest weight crystal of alcove paths of type ['G', 2]
                 and weight Lambda[1] + Lambda[2]
                sage: b = mg.f_string([1,2,2,1,2])
                sage: b.projection().parent()
                Highest weight crystal of alcove paths of type ['G', 2]
                 and weight 2*Lambda[1] + 2*Lambda[2]
                sage: b.projection(3).parent()
                Highest weight crystal of alcove paths of type ['G', 2]
                 and weight 3*Lambda[1] + 3*Lambda[2]
                sage: b.projection(1)
            """
            if k is None:
                k = self._shift
            elif k < self._shift:
                return None
            s = lambda rt: int(sum(rt.associated_coroot().coefficients()))
            n = self.parent()._cartan_type.rank()
            A = CrystalOfAlcovePaths(self.parent()._cartan_type, [k]*n)
            return A(tuple([A._R(rt, h + k*s(rt)) for rt,h in self.value]))

>>>>>>> 0819405d
class RootsWithHeight(UniqueRepresentation, Parent):
    r"""
    Data structure of the ordered pairs `(\beta,k)`,
    where `\beta` is a positive root and `k` is a non-negative integer. A total
    order is implemented on this set, and depends on the weight.

    INPUT:

    - ``cartan_type`` -- Cartan type of a finite or affine untwisted root
      system

    - ``weight`` -- dominant weight as a list of (integral) coefficients of
      the fundamental weights

    EXAMPLES::

        sage: from sage.combinat.crystals.alcove_path import RootsWithHeight
        sage: R = RootsWithHeight(['A',2],[1,1]); R
        Roots with height of Cartan type ['A', 2] and dominant weight Lambda[1] + Lambda[2]

        sage: r1 = R._root_lattice.from_vector(vector([1,0])); r1
        alpha[1]
        sage: r2 = R._root_lattice.from_vector(vector([1,1])); r2
        alpha[1] + alpha[2]

        sage: x = R(r1,0); x
        (alpha[1], 0)
        sage: y = R(r2,1); y
        (alpha[1] + alpha[2], 1)
        sage: x < y
        True
    """

    @staticmethod
    def __classcall_private__(cls, starting_weight, cartan_type = None):
        """
        Classcall to mend the input.

        Internally, the RootsWithHeight code works with a ``starting_weight`` that
        is in the ``weight_space`` associated to the crystal. The user can, however,
        also input a ``cartan_type`` and the coefficients of the fundamental weights
        as ``starting_weight``. This code transforms the input into the right
        format (also necessary for UniqueRepresentation).

        TESTS::

            sage: from sage.combinat.crystals.alcove_path import RootsWithHeight
            sage: R = RootsWithHeight(['A',2],[3,2])
            sage: S = RootsWithHeight(CartanType(['A',2]), (3,2))
            sage: R is S
            True

            sage: R = RootSystem(['B',2,1])
            sage: La = R.weight_space().basis()
            sage: C = RootsWithHeight(['B',2,1],[0,0,1])
            sage: B = RootsWithHeight(La[2])
            sage: B is C
            True
        """
        if cartan_type is not None:
            cartan_type, starting_weight = CartanType(starting_weight), cartan_type

            R = RootSystem(cartan_type)
            P = R.weight_space()
            Lambda = P.basis()
            offset = R.index_set()[Integer(0)]
            starting_weight = P.sum(starting_weight[j-offset]*Lambda[j] for j in R.index_set())

        return super(RootsWithHeight, cls).__classcall__(cls, starting_weight)


    def __init__(self, weight):
        r"""
        Initialize ``self``.

        EXAMPLES::

            sage: from sage.combinat.crystals.alcove_path import RootsWithHeight
            sage: R = RootsWithHeight(['A',2],[3,2])
            sage: TestSuite(R).run()
        """
        Parent.__init__(self, category = Sets() )

        cartan_type = weight.parent().cartan_type()
        self._cartan_type = cartan_type
        self._root_system = RootSystem(cartan_type)
        self._root_lattice = self._root_system.root_lattice()
        self._weight_lattice = self._root_system.weight_lattice()
        self.weight = weight

    def _repr_(self):
        """
        Return a string representation of ``self``.

        EXAMPLES::

            sage: from sage.combinat.crystals.alcove_path import RootsWithHeight
            sage: RootsWithHeight(['A',2],[3,2])
            Roots with height of Cartan type ['A', 2] and dominant weight 3*Lambda[1] + 2*Lambda[2]
        """
        return "Roots with height of Cartan type %s and dominant weight %s"%(
            self._root_system.cartan_type(), self.weight)

    def _max_height(self, root):
        r"""
        If root is `\beta`, return `k = \langle \lambda, \beta^{\vee} \rangle`.

        Only ordered pairs of the form `(\beta, l)` for `0 \leq l < k` are
        allowed.

        EXAMPLES::

            sage: from sage.combinat.crystals.alcove_path import RootsWithHeight
            sage: C = RootsWithHeight(['A',3],[3,2,0])
            sage: x = C._root_lattice.from_vector(vector([1,1])); x
            alpha[1] + alpha[2]
            sage: C._max_height(x)
            5
        """
        return self.weight.scalar(root.associated_coroot())

    @cached_method
    def word(self):
        r"""
        Gives the initial alcove path (`\lambda`-chain) in terms of simple
        roots. Used for plotting the path.

        .. NOTE::

            Currently only implemented for finite Cartan types.

        EXAMPLES::

            sage: from sage.combinat.crystals.alcove_path import RootsWithHeight
            sage: R = RootsWithHeight(['A',2],[3,2])
            sage: R.word()
            [2, 1, 2, 0, 1, 2, 1, 0, 1, 2]
        """
        cartan_type = self._root_system.cartan_type()
        if not cartan_type.is_finite():
            raise NotImplementedError
        lambda_chain = [ x.root for x in self.lambda_chain() ]

        coroot_lattice = RootSystem(cartan_type).coroot_lattice()
        cohighest_root = coroot_lattice.highest_root()

        word = []
        for i in range(len(lambda_chain)):
            beta = lambda_chain[i]
            for j in reversed(range(i)):
                beta = beta.reflection(lambda_chain[j])
            #beta is now a simple root or the highest root

            coroot = beta.associated_coroot()
            support = coroot.support() # the path is in dual affine space
            if len(support) == 1: # beta is a simple root
                word.append(support[0])
            elif coroot == -cohighest_root:
                word.append(0)
            else:
                assert False, 'should never get here'

        return word

    @cached_method
    def lambda_chain(self):
        r"""
        Return the unfolded `\lambda`-chain.

        .. NOTE:: Only works in root systems of finite type.

        EXAMPLES::

            sage: from sage.combinat.crystals.alcove_path import RootsWithHeight
            sage: R = RootsWithHeight(['A',2],[1,1]); R
            Roots with height of Cartan type ['A', 2] and dominant weight Lambda[1] + Lambda[2]
            sage: R.lambda_chain()
            [(alpha[2], 0), (alpha[1] + alpha[2], 0), (alpha[1], 0), (alpha[1] + alpha[2], 1)]
        """
        if not self._root_lattice.cartan_type().is_finite():
            raise ValueError("Cartan type {0} is not finite".format(self._root_lattice.cartan_type()))

        l=[]
        for i in self._root_lattice.positive_roots():
            for j in range(self._max_height(i)):
                l.append(self(i,j))

        return sorted(l)

    def _element_constructor_(self, root, height):
        r"""
        Construct a :class:`RootsWithHeightElement` with ``self`` as the parent.

        EXAMPLES::

            sage: from sage.combinat.crystals.alcove_path import RootsWithHeight
            sage: rl = RootSystem(['A',2]).root_lattice()
            sage: x = rl.from_vector(vector([1,1])); x
            alpha[1] + alpha[2]
            sage: R = RootsWithHeight(['A',2],[1,1]); R
            Roots with height of Cartan type ['A', 2] and dominant weight Lambda[1] + Lambda[2]
            sage: y = R(x,1); y
            (alpha[1] + alpha[2], 1)
        """
        root = self._root_lattice.from_vector(vector(root))
        return self.element_class(self, root, height)

    def _an_element_(self):
        r"""

        EXAMPLES::

            sage: from sage.combinat.crystals.alcove_path import RootsWithHeight
            sage: R = RootsWithHeight(['A',2],[3,2])
            sage: R._an_element_()
            (alpha[1], 0)
        """
        return self( self._root_lattice.from_vector(vector([1])), 0 )

class RootsWithHeightElement(Element):
    r"""
    Element of :class:`RootsWithHeight`.

    INPUT:

    - ``root`` -- A positive root `\beta` in our root system
    - ``height`` -- Is an integer, such that
      `0 \leq l \leq \langle \lambda, \beta^{\vee} \rangle`

    EXAMPLES::

        sage: from sage.combinat.crystals.alcove_path import RootsWithHeight
        sage: rl = RootSystem(['A',2]).root_lattice()
        sage: x = rl.from_vector(vector([1,1])); x
        alpha[1] + alpha[2]
        sage: R = RootsWithHeight(['A',2],[1,1]); R
        Roots with height of Cartan type ['A', 2] and dominant weight Lambda[1] + Lambda[2]
        sage: y = R(x, 1); y
        (alpha[1] + alpha[2], 1)
    """
    def __init__(self, parent, root, height):
        r"""
        Initialize ``self``.

        EXAMPLES::

            sage: from sage.combinat.crystals.alcove_path import RootsWithHeight
            sage: rl = RootSystem(['A',2]).root_lattice()
            sage: x = rl.from_vector(vector([1,1]))
            sage: R = RootsWithHeight(['A',2],[3,2])
            sage: y = R(x, 1); y
            (alpha[1] + alpha[2], 1)
            sage: TestSuite(x).run()
        """
        Element.__init__(self, parent)
        max_height = parent._max_height(root)

        # make sure the height is in the right range, this also catches negative
        # roots

        if not 0 <= height < max_height:
            raise ValueError("%d out of allowed range [%d,%d)"%(height, 0, max_height))

        v = [height/max_height]
        v.extend( [ x/max_height for x in root.associated_coroot().to_vector() ] )
        #v.insert(0, height/max_height)

        # the map from (root, height) --> _cmp_v is injective

        self._cmp_v = tuple(v)
        self.root = root
        self.height = height

    def _repr_(self):
        r"""
        Return a string representation of ``self``.

        EXAMPLES::

            sage: from sage.combinat.crystals.alcove_path import RootsWithHeight
            sage: R = RootsWithHeight(['A',2],[3,2])
            sage: rl = RootSystem(['A',2]).root_lattice()
            sage: vec = rl.from_vector(vector([1,1])); vec
            alpha[1] + alpha[2]
            sage: R(vec,1)
            (alpha[1] + alpha[2], 1)
        """
        return "(%s, %s)" % (self.root, self.height)

    def __hash__(self):
        r"""

        EXAMPLES::

            sage: from sage.combinat.crystals.alcove_path import RootsWithHeight
            sage: R = RootsWithHeight(['A',2],[3,2])
            sage: rl = RootSystem(['A',2]).root_lattice()
            sage: root = rl.from_vector(vector([1,1]))
            sage: vec = R(root,0)
            sage: hash(vec) == hash(vec)
            True
        """
        return hash(self._cmp_v)

    def __eq__(self, other):
        r"""

        EXAMPLES::

            sage: from sage.combinat.crystals.alcove_path import RootsWithHeight
            sage: R = RootsWithHeight(['A',2],[3,2])
            sage: rl = RootSystem(['A',2]).root_lattice()
            sage: v1 = rl.from_vector(vector([1,1]))
            sage: v2 = rl.from_vector(vector([1]))
            sage: x1 = R(v1,1) ; x2 = R(v1,0) ; x3 = R(v2,1)
            sage: x1.__eq__(x1)
            True
            sage: x1.__eq__(x2)
            False
            sage: x1.__eq__(x3)
            False
        """
        try:
            return self._cmp_v == other._cmp_v
        except (NameError, AttributeError):
            return False

    def __cmp__(self, other):
        r"""
        Define a total order on :class:`RootsWithHeightElement`. This defines
        the initial `\lambda`-chain.

        EXAMPLES::

            sage: from sage.combinat.crystals.alcove_path import RootsWithHeight
            sage: R = RootsWithHeight(['A',2],[3,2])
            sage: rl = RootSystem(['A',2]).root_lattice()
            sage: v1 = rl.from_vector(vector([1,1]))
            sage: v2 = rl.from_vector(vector([1]))
            sage: x1 = R(v1,1) ; x2 = R(v1,0) ; x3 = R(v2,1)
            sage: x1.__cmp__(x2)
            1
            sage: x1.__cmp__(x3)
            -1

        """
        # I suspect that if you redefine this method to produce a
        # different (valid)  `\lambda`-chain the rest of the
        # code should still work.
        #todo: check if self and other have the same parent ?
        #assert self.parent() is other.parent(), "elements have different parents"
        return cmp(self._cmp_v, other._cmp_v)

RootsWithHeight.Element = RootsWithHeightElement

#####################################################################
# Test code, by comparing with existing crystal implementations.
#####################################################################

def _test_some_specific_examples(clss=CrystalOfAlcovePaths):
    r"""
    Test against some specific (finite type) examples.

    EXAMPLES::

        sage: from sage.combinat.crystals.alcove_path import _test_some_specific_examples
        sage: _test_some_specific_examples(crystals.AlcovePaths)
        G2 example passed.
        C3 example passed.
        B3 example 1 passed.
        B3 example 2 passed.
        True
    """
    # This appears in Lenart.
    C = clss(['G',2],[0,1])
    G = C.digraph()

    GT = DiGraph({
        ()        : {(0)         : 2 },
        (0)       : {(0,8)       : 1 },
        (0,1)     : {(0,1,7)     : 2 },
        (0,1,2)   : {(0,1,2,9)   : 1 },
        (0,1,2,3) : {(0,1,2,3,4) : 2 },
        (0,1,2,6) : {(0,1,2,3)   : 1 },
        (0,1,2,9) : {(0,1,2,6)   : 1 },
        (0,1,7)   : {(0,1,2)     : 2 },
        (0,1,7,9) : {(0,1,2,9)   : 2 },
        (0,5)     : {(0,1)       : 1, (0,5,7) : 2 },
        (0,5,7)   : {(0,5,7,9)   : 1 },
        (0,5,7,9) : {(0,1,7,9)   : 1 },
        (0,8)     : {(0,5)       : 1 }
        })

    if (G.is_isomorphic(GT) != True):
        return False
    else:
        print("G2 example passed.")

    # Some examples from Hong--Kang:

    # type C, ex. 8.3.5, pg. 189
    C = clss(['C',3],[0,0,1])
    G = C.digraph()
    GT = DiGraph({
        ():{ (0): 3},
        (0):{ (0, 6): 2},
        (0, 1):{ (0, 1, 3): 3, (0, 1, 7): 1},
        (0, 1, 2):{ (0, 1, 2, 3): 3},
        (0, 1, 2, 3):{ (0, 1, 2, 3, 8): 2},
        (0, 1, 2, 3, 4):{ (0, 1, 2, 3, 4, 5): 3},
        (0, 1, 2, 3, 8):{ (0, 1, 2, 3, 4): 2},
        (0, 1, 3):{ (0, 1, 3, 7): 1},
        (0, 1, 3, 7):{ (0, 1, 2, 3): 1, (0, 1, 3, 7, 8): 2},
        (0, 1, 3, 7, 8):{ (0, 1, 2, 3, 8): 1},
        (0, 1, 7):{ (0, 1, 2): 1, (0, 1, 3, 7): 3},
        (0, 6):{ (0, 1): 2, (0, 6, 7): 1},
        (0, 6, 7):{ (0, 1, 7): 2}
        })

    if (G.is_isomorphic(GT) != True):
        return False
    else:
        print("C3 example passed.")

    # type B, fig. 8.1 pg. 172
    C = clss(['B',3],[2,0,0])
    G = C.digraph()

    GT = DiGraph({
        ():{ (6): 1},
        (0):{ (0, 7): 2},
        (0, 1):{ (0, 1, 11): 3},
        (0, 1, 2):{ (0, 1, 2, 9): 2},
        (0, 1, 2, 3):{ (0, 1, 2, 3, 10): 1},
        (0, 1, 2, 3, 10):{ (0, 1, 2, 3, 4): 1},
        (0, 1, 2, 9):{ (0, 1, 2, 3): 2, (0, 1, 2, 9, 10): 1},
        (0, 1, 2, 9, 10):{ (0, 1, 2, 3, 10): 2},
        (0, 1, 5):{ (0, 1, 2): 3, (0, 1, 5, 9): 2},
        (0, 1, 5, 9):{ (0, 1, 2, 9): 3, (0, 1, 5, 9, 10): 1},
        (0, 1, 5, 9, 10):{ (0, 1, 2, 9, 10): 3},
        (0, 1, 8):{ (0, 1, 5): 3},
        (0, 1, 8, 9):{ (0, 1, 5, 9): 3, (0, 1, 8, 9, 10): 1},
        (0, 1, 8, 9, 10):{ (0, 1, 5, 9, 10): 3},
        (0, 1, 11):{ (0, 1, 8): 3},
        (0, 7):{ (0, 1): 2, (0, 7, 11): 3},
        (0, 7, 8):{ (0, 7, 8, 9): 2},
        (0, 7, 8, 9):{ (0, 1, 8, 9): 2},
        (0, 7, 8, 9, 10):{ (0, 1, 8, 9, 10): 2},
        (0, 7, 11):{ (0, 1, 11): 2, (0, 7, 8): 3},
        (6):{ (0): 1, (6, 7): 2},
        (6, 7):{ (0, 7): 1, (6, 7, 11): 3},
        (6, 7, 8):{ (0, 7, 8): 1, (6, 7, 8, 9): 2},
        (6, 7, 8, 9):{ (6, 7, 8, 9, 10): 1},
        (6, 7, 8, 9, 10):{ (0, 7, 8, 9, 10): 1},
        (6, 7, 11):{ (0, 7, 11): 1, (6, 7, 8): 3}
        })

    if (G.is_isomorphic(GT) != True):
        return False
    else:
        print("B3 example 1 passed.")

    C = clss(['B',3],[0,1,0])
    G = C.digraph()

    GT = DiGraph({
        ():{ (0): 2},
        (0):{ (0, 1): 1, (0, 7): 3},
        (0, 1):{ (0, 1, 7): 3},
        (0, 1, 2):{ (0, 1, 2, 8): 2},
        (0, 1, 2, 3):{ (0, 1, 2, 3, 5): 1, (0, 1, 2, 3, 9): 3},
        (0, 1, 2, 3, 4):{ (0, 1, 2, 3, 4, 5): 1},
        (0, 1, 2, 3, 4, 5):{ (0, 1, 2, 3, 4, 5, 6): 2},
        (0, 1, 2, 3, 5):{ (0, 1, 2, 3, 5, 9): 3},
        (0, 1, 2, 3, 5, 9):{ (0, 1, 2, 3, 4, 5): 3},
        (0, 1, 2, 3, 9):{ (0, 1, 2, 3, 4): 3, (0, 1, 2, 3, 5, 9): 1},
        (0, 1, 2, 5):{ (0, 1, 2, 3, 5): 2},
        (0, 1, 2, 8):{ (0, 1, 2, 3): 2},
        (0, 1, 2, 8, 9):{ (0, 1, 2, 3, 9): 2},
        (0, 1, 7):{ (0, 1, 2): 3, (0, 1, 7, 8): 2},
        (0, 1, 7, 8):{ (0, 1, 7, 8, 9): 3},
        (0, 1, 7, 8, 9):{ (0, 1, 2, 8, 9): 3},
        (0, 2):{ (0, 1, 2): 1, (0, 2, 5): 2},
        (0, 2, 5):{ (0, 2, 5, 8): 1},
        (0, 2, 5, 8):{ (0, 1, 2, 5): 1},
        (0, 7):{ (0, 1, 7): 1, (0, 2): 3}
        })

    if (G.is_isomorphic(GT) != True):
        return False
    else:
        print("B3 example 2 passed.")

    # type B, fig. 8.3 pg. 174

    return True

def compare_graphs(g1, g2, node1, node2):
    r"""
    Compare two edge-labeled :class:`graphs <DiGraph>` obtained from
    ``Crystal.digraph()``, starting from the root nodes of each graph.

    - ``g1`` -- :class:`graphs <DiGraph>`, first digraph
    - ``g2`` -- :class:`graphs <DiGraph>`, second digraph
    - ``node1`` -- element of ``g1``
    - ``node2`` -- element of ``g2``

    Traverse ``g1`` starting at ``node1`` and compare this graph with
    the one obtained by traversing ``g2`` starting with ``node2``.
    If the graphs match (including labels) then return ``True``.
    Return ``False`` otherwise.

    EXAMPLES::

        sage: from sage.combinat.crystals.alcove_path import compare_graphs
        sage: G1 = crystals.Tableaux(['A',3], shape=[1,1]).digraph()
        sage: C = crystals.AlcovePaths(['A',3],[0,1,0])
        sage: G2 = C.digraph()
        sage: compare_graphs(G1, G2, C( () ), G2.vertices()[0])
        True
    """
    for out_edge in g1.outgoing_edges( node1 ):
        matched = False
        for o2 in g2.outgoing_edges( node2 ):
            if o2[2] == out_edge[2]:
                if matched:
                    print("ERROR:  Two edges with the same label for ", out_edge, " exist.")
                    return False
                matched = True
                result = compare_graphs(g1, g2, out_edge[1], o2[1])
                if not result:
                    return False
        if not matched:
            print("ERROR:  No matching edge for ", out_edge, ".")
            return False
    return True

def _test_against_tableaux(R, N, k, clss=CrystalOfAlcovePaths):
    r"""
    Test :class:`~sage.combinat.crystals.alcove_path.CrystalOfAlcovePaths`
    against all of the tableaux crystals of type `R` in rank `N` with
    highest weight given by a partition of `k`.

    EXAMPLES::

        sage: from sage.combinat.crystals.alcove_path import _test_against_tableaux
        sage: _test_against_tableaux(['A',3], 3, 2)
        ** Shape  [2]
          T has  10  nodes.
          C weight  [2, 0, 0]
          C has  10  nodes.
          Compare graphs:  True
        ** Shape  [1, 1]
          T has  6  nodes.
          C weight  [0, 1, 0]
          C has  6  nodes.
          Compare graphs:  True
    """
    from sage.combinat.partition import Partitions
    from sage.combinat.crystals.tensor_product import CrystalOfTableaux
    shapes = Partitions(k).list()
    for shape in shapes:
        print("** Shape ", shape)
        T = CrystalOfTableaux(R, shape = shape)
        ct = len(T.list())
        print("  T has ", ct, " nodes.")
        #T.digraph().show(edge_labels=True)
        H = T.digraph()
        weight = T.module_generators[0].weight()
        w = [ weight.scalar(RootSystem(R).ambient_space().simple_coroot(i)) for i in range(1,N+1) ]
        print("  C weight ", w)

        C = clss(R , w)

        cc = len(C.list())
        #C.digraph().show(edge_labels=True)
        G = C.digraph()
        print("  C has ", cc, " nodes.")
        if cc != ct:
            print("FAIL: number of nodes differ.", cc, ct)
            return
        print("  Compare graphs: ", compare_graphs(G, H, C(()), H.vertices()[0]))

def _test_with_lspaths_crystal(cartan_type, weight, depth=10):
    r"""
    Test if the digraphs generated are isomorphic to the ones generated by
    LS-path model.

    INPUT:

    - ``cartan_type`` -- Cartan type of a finite or affine untwisted root
      system
    - ``weight`` -- dominant weight as a list of (integral) coefficients of the
      fundamental weights
    - ``depth`` -- starting at the module generator how deep do you want to
      generate the crystal, useful for affine types

    EXAMPLES::

        sage: from sage.combinat.crystals.alcove_path import _test_with_lspaths_crystal
        sage: _test_with_lspaths_crystal(['A',3,1],[1,0,0,0],10) #long time
        True
        sage: _test_with_lspaths_crystal(['G',2,1],[1,0,0,0,0],10) #long time
        True
    """
    from sage.combinat.crystals.littelmann_path import CrystalOfLSPaths
    G1 = CrystalOfAlcovePaths(cartan_type, weight).digraph_fast(depth)
    C = CrystalOfLSPaths(cartan_type, weight)
    G2 = C.digraph(subset=C.subcrystal(max_depth=depth, direction='lower'))

    return G1.is_isomorphic(G2, edge_labels=True)
<|MERGE_RESOLUTION|>--- conflicted
+++ resolved
@@ -1265,11 +1265,7 @@
                 sage: x = mg.f_string([2,3,1,4,4,2,3,1])
                 sage: TestSuite(x).run()
             """
-<<<<<<< HEAD
-            CrystalOfAlcovePathsElement.__init__(self, parent, elt)
-=======
             ElementWrapper.__init__(self, parent, elt)
->>>>>>> 0819405d
             self._shift = shift
 
         def e(self, i):
@@ -1288,25 +1284,14 @@
                 sage: x.f(4).e(5) == x.e(5).f(4)
                 True
             """
-<<<<<<< HEAD
-            n = self.parent()._cartan_type.rank()
-            s = lambda rt: int(sum(rt.associated_coroot().coefficients()))
-
-            A = CrystalOfAlcovePaths(self.parent()._cartan_type, [self._shift]*n)
-            y = A(tuple([A._R(rt, h + self._shift*s(rt)) for rt,h in self.value])).e(i)
-=======
             y = self.projection().e(i)
->>>>>>> 0819405d
             if y is None:
                 return None
             if not y.value:
                 return self.parent().module_generators[0]
 
-<<<<<<< HEAD
-=======
             n = self.parent()._cartan_type.rank()
             s = lambda rt: int(sum(rt.associated_coroot().coefficients()))
->>>>>>> 0819405d
             shift = self._shift
             while y.is_admissible():
                 # The only element with a shift of 0 is the highest weight element.
@@ -1345,17 +1330,8 @@
                  (alpha[0] + alpha[1] + alpha[3], -1),
                  (alpha[1] + alpha[3] + alpha[4] + alpha[5], -1))
             """
-<<<<<<< HEAD
-            n = self.parent()._cartan_type.rank()
-            s = lambda rt: int(sum(rt.associated_coroot().coefficients()))
-
-            A = CrystalOfAlcovePaths(self.parent()._cartan_type, [self._shift]*n)
-            y = A(tuple([A._R(rt, h + self._shift*s(rt)) for rt,h in self.value])).f(i)
-
-=======
             s = lambda rt: int(sum(rt.associated_coroot().coefficients()))
             y = self.projection().f(i)
->>>>>>> 0819405d
             if y is not None:
                 return type(self)(self.parent(),
                                   tuple([(rt.root, rt.height - self._shift*s(rt.root))
@@ -1363,10 +1339,7 @@
                                   self._shift)
 
             shift = self._shift + 1
-<<<<<<< HEAD
-=======
             n = self.parent()._cartan_type.rank()
->>>>>>> 0819405d
             A = CrystalOfAlcovePaths(self.parent()._cartan_type, [shift]*n)
             y = A(tuple([A._R(rt, h + shift*s(rt)) for rt,h in self.value])).f(i)
             return type(self)(self.parent(),
@@ -1393,16 +1366,7 @@
                 sage: [x.epsilon(i) for i in A.index_set()]
                 [1, 2, 0, 1, 1]
             """
-<<<<<<< HEAD
-            s = lambda rt: int(sum(rt.associated_coroot().coefficients()))
-            n = self.parent()._cartan_type.rank()
-
-            A = CrystalOfAlcovePaths(self.parent()._cartan_type, [self._shift]*n)
-            y = A(tuple([A._R(rt, h + self._shift*s(rt)) for rt,h in self.value]))
-            return y.epsilon(i)
-=======
             return self.projection().epsilon(i)
->>>>>>> 0819405d
 
         def phi(self, i):
             r"""
@@ -1446,16 +1410,6 @@
                 sage: x.weight() == -sum(al[i]*fstr.count(i) for i in A.index_set())
                 True
             """
-<<<<<<< HEAD
-            s = lambda rt: int(sum(rt.associated_coroot().coefficients()))
-            n = self.parent()._cartan_type.rank()
-
-            A = CrystalOfAlcovePaths(self.parent()._cartan_type, [self._shift]*n)
-            P = self.parent().weight_lattice_realization()
-            y = A(tuple([A._R(rt, h + self._shift*s(rt)) for rt,h in self.value]))
-            return y.weight() - self._shift * P.rho()
-
-=======
             P = self.parent().weight_lattice_realization()
             y = self.projection()
             return y.weight() - self._shift * P.rho()
@@ -1510,7 +1464,6 @@
             A = CrystalOfAlcovePaths(self.parent()._cartan_type, [k]*n)
             return A(tuple([A._R(rt, h + k*s(rt)) for rt,h in self.value]))
 
->>>>>>> 0819405d
 class RootsWithHeight(UniqueRepresentation, Parent):
     r"""
     Data structure of the ordered pairs `(\beta,k)`,
