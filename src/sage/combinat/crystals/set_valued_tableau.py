from sage.structure.parent import Parent
from sage.structure.element_wrapper import ElementWrapper
from sage.structure.unique_representation import UniqueRepresentation
from sage.categories.classical_crystals import ClassicalCrystals
from sage.graphs.all import DiGraph
from sage.categories.enumerated_sets import EnumeratedSets
from sage.combinat.root_system.cartan_type import CartanType

from sage.misc.lazy_attribute import lazy_attribute

class SemistandardSetValuedTableaux(UniqueRepresentation, Parent):
    r"""
    The crystal on semistandard set-valued tableaux.

    INPUT:

    - ```` -- an element in a symmetric group

    - ``n`` -- the number of factors in the factorization

    EXAMPLES::
        
        sage: W = WeylGroup(['A',3,1], prefix='s')
        sage: w = W.from_reduced_word([2,3,2,1])
        sage: B = crystals.HeckeMonoidFactorizationCrystal(w,3); B
        Crystal on Hecke monoid factorizations associated to s2*s3*s2*s1    
    """
    '''
    ## YET TO BE IMPLEMENTED ##
    @staticmethod
    def __classcall_private__(cls, w, n, x = None, k = None):
        r"""
        Classcall to mend the input.

        TESTS::

            sage: A = crystals.AffineFactorization([[3,1],[1]], 4, k=3); A
            Crystal on affine factorizations of type A3 associated to s3*s2*s1
            sage: AC = crystals.AffineFactorization([Core([4,1],4),Core([1],4)], 4, k=3)
            sage: AC is A
            True
        """ 
        pass
        '''

    def __init__(self, w, n):
        r"""
        EXAMPLES::
            
            sage: W = WeylGroup(['A',3], prefix='s')
            sage: w = W.from_reduced_word([2,3,2,1])
            sage: B = crystals.HeckeMonoidFactorizationCrystal(w,4)
            sage: B.w
            s2*s3*s2*s1
            sage: B.k
            3
            sage: B.n
            4

        TESTS::

            sage: W = WeylGroup(['A',3], prefix='s')
            sage: w = W.from_reduced_word([2,3,2,1])
            sage: B = crystals.HeckeMonoidFactorizationCrystal(w,4)
            sage: TestSuite(B).run()
        """
        Parent.__init__(self, category = ClassicalCrystals())
        # n is the number of parenthesis pairs
        self.n = n
        # k is the highest letter that appears in the factorization
        self.k = w.parent().n-1
        # w is a given word in the symmetric group
        self.w = w
        cartan_type = CartanType(['A',n-1])
        self._cartan_type = cartan_type
        ## YET TO BE IMPLEMENTED ##
        ## self.module_generators (this enumerates all highest weight vectors!)

    def __repr__(self):
        """
        EXAMPLES::

            sage: 
        """
        return "Crystal of 0-Hecke monoid factorizations of type A_{} associated to {}".format(self.n-1, self.w)

    # temporary workaround while an_element is overriden by Parent
    _an_element_ = EnumeratedSets.ParentMethods._an_element_


    class Element(ElementWrapper):
    
        def __init__(self,parent,tab):
            """
            Creates an instance of element t subject to constraints on w and excess.
            The decreasing factorization t should be equivalent to t and
            must have the correct excess as specified by its parent.

            sage: H = HeckeMonoid(SymmetricGroup(3))
            sage: t = H.from_reduced_word([1,2,1])
            sage: B = HeckeMonoidFactorizationCrystal(t,4,2)
            sage: h = HeckeFactorization([[],[1],[2,1],[2,1]],2);h
            ()(1)(2, 1)(2, 1)
            sage: u = B(h);u
            ()(1)(2, 1)(2, 1)
            """
            excess = parent.excess
            if isinstance(hf,HeckeFactorization) == False:
                raise ValueError("A HeckeFactorization is expected")
            if parent.m != hf.m:
                raise ValueError("Number of factors do not match")
            self.m = parent.m
            self.value = hf.value
            self.weight = hf.weight
            self.k = parent.k
            self.hf = hf
            if hf.excess != excess:
                raise ValueError("The HeckeFactorization word must have correct excess")
            ElementWrapper.__init__(self, parent, self.value)

        def _get_signs(self, i):
            """
            auxiliary function for `e_i` and `f_i` methods.
    
            Assign each column of self a +1, -1 or 0 according to
            +1 if there is an unmatched `i+1` aka left paren '('
            -1 if there is an unmatched `i` aka right paren ')'
            0 if all the `i`s and `i+1`s are matched
            
            Return list of +1, -1, 0 with length equal to number of columns of self.
            """
            st = SemistandardSetValuedTableau(self)
            signs = []
            for col in st.conjugate():
                word = sum(col, [])
                if i in word and i+1 in word:
                    signs += [0]
                elif i in word: #i in word, i+1 not in word
                    signs += [-1]
                elif i+1 in word: # i not in word, i+1 is
                    signs += [+1]
                else: # neither i nor i+1 in word
                    signs += [0]
            return signs

        def _bracket(self, i, right=True):
            """
            auxiliary function for `e_i` and `f_i` methods.

            Return index of column in self with rightmost `i` to be changed to `i+1` 
            or leftmost `i+1` to be changed to `i`.

            If right is True (default), then return index of rightmost `i`.
            If right is False, then return index of leftmost `i+1`.

            If no `i` can be changed to `i+1` or vice versa, return -1.
            """
            x = _get_signs(self, i) # x is a list of +1, -1, 0
            if not right:
                x = [-j for j in x][::-1]
            count = 0
            index = -1
            for j in range(len(x)):
                if x[j] == -1:
                    if count == 0:
                        index = j
                    else:
                        count -= 1
                if x[j] == +1:
                    count += 1
            if right:
                return index
            else:
                return -1 if index < 0 else len(x)-1-index

        def e(self, i):
            r"""
            Returns the action of `e_i` on ``self``.

            EXAMPLES::

                sage: 
            """
            if i not in self.index_set():
                raise ValueError("i must be in the index set")
<<<<<<< HEAD
            col = _bracket(self,i,right=False)
            if col == -1:
                return None
            tab = [[[entry] for entry in r] for r in self]
            t = self.conjugate()
            column = t[col]
            row = min([ j for j in range(len(column)) if i+1 in column[j] ])
            # checks that there is a cell to the left and that the cell contains i and i+1
            if col>=1 and all(x in tab[row][col-1] for x in [i,i+1]):
                tab[row][col-1].remove(i+1)
                tab[row][col] = sorted(tab[row][col]+[i])
            else:
                tab[row][col].remove(i+1)
                tab[row][col] = sorted(tab[row][col]+[i])
            return self.parent()(tab)
            
=======
            pass

>>>>>>> 7c51a4b4
        def f(self, i):
            r"""
            Returns the action of `f_i` on ``self``.

            EXAMPLES::

                sage: 
            """
            if i not in self.index_set():
                raise ValueError("i must be in the index set")
<<<<<<< HEAD
            col = _bracket(self,i,right=True)
            if col == -1:
                return None
            tab = [[[entry] for entry in r] for r in self]
            t = self.conjugate()
            column = t[col]
            row = min([ j for j in range(len(column)) if i in column[j] ])
            # checks that there is a cell to the right and that the cell contains i and i+1
            if col<len(self[row])-1 and all(x in tab[row][col+1] for x in [i,i+1]):
                tab[row][col+1].remove(i)
                tab[row][col] = sorted(tab[row][col]+[i+1])
            else:
                tab[row][col].remove(i)
                tab[row][col] = sorted(tab[row][col]+[i+1])
            return self.parent()(tab)
=======
            pass
            
>>>>>>> 7c51a4b4
<|MERGE_RESOLUTION|>--- conflicted
+++ resolved
@@ -183,7 +183,6 @@
             """
             if i not in self.index_set():
                 raise ValueError("i must be in the index set")
-<<<<<<< HEAD
             col = _bracket(self,i,right=False)
             if col == -1:
                 return None
@@ -200,10 +199,6 @@
                 tab[row][col] = sorted(tab[row][col]+[i])
             return self.parent()(tab)
             
-=======
-            pass
-
->>>>>>> 7c51a4b4
         def f(self, i):
             r"""
             Returns the action of `f_i` on ``self``.
@@ -214,7 +209,6 @@
             """
             if i not in self.index_set():
                 raise ValueError("i must be in the index set")
-<<<<<<< HEAD
             col = _bracket(self,i,right=True)
             if col == -1:
                 return None
@@ -230,7 +224,3 @@
                 tab[row][col].remove(i)
                 tab[row][col] = sorted(tab[row][col]+[i+1])
             return self.parent()(tab)
-=======
-            pass
-            
->>>>>>> 7c51a4b4
