r"""
Kirillov-Reshetikhin Crystals
"""

#*****************************************************************************
#       Copyright (C) 2009   Anne Schilling <anne at math.ucdavis.edu>
#
#  Distributed under the terms of the GNU General Public License (GPL)
#
#    This code is distributed in the hope that it will be useful,
#    but WITHOUT ANY WARRANTY; without even the implied warranty of
#    MERCHANTABILITY or FITNESS FOR A PARTICULAR PURPOSE.  See the GNU
#    General Public License for more details.
#
#  The full text of the GPL is available at:
#
#                  http://www.gnu.org/licenses/
#****************************************************************************
# Acknowledgment: most of the design and implementation of this
# library is heavily inspired from MuPAD-Combinat.
#****************************************************************************

from sage.misc.cachefunc import cached_method
from sage.misc.abstract_method import abstract_method
from sage.misc.functional import is_even, is_odd
from sage.functions.other import floor, ceil
from sage.combinat.combinat import CombinatorialObject
from sage.structure.parent import Parent
from sage.categories.regular_crystals import RegularCrystals
from sage.categories.finite_crystals import FiniteCrystals
from sage.rings.integer import Integer
from sage.rings.all import QQ
from sage.combinat.crystals.affine import AffineCrystalFromClassical, \
  AffineCrystalFromClassicalElement, AffineCrystalFromClassicalAndPromotion, \
  AffineCrystalFromClassicalAndPromotionElement
from sage.combinat.crystals.highest_weight_crystals import HighestWeightCrystal
from sage.combinat.crystals.littelmann_path import CrystalOfProjectedLevelZeroLSPaths
from sage.combinat.crystals.direct_sum import DirectSumOfCrystals
from sage.combinat.root_system.cartan_type import CartanType
from sage.combinat.root_system.root_system import RootSystem
from sage.combinat.crystals.tensor_product import CrystalOfTableaux, TensorProductOfCrystals
from sage.combinat.tableau import Tableau
from sage.combinat.partition import Partition, Partitions
from sage.combinat.integer_vector import IntegerVectors


def KirillovReshetikhinCrystalFromLSPaths(cartan_type, r, s=1):
    r"""
    Single column Kirillov-Reshetikhin crystals.

    This yields the single column Kirillov-Reshetikhin crystals
    from the projected level zero LS paths, see :class:`sage.combinat.crystals.littelmann_paths.CrystalOfLSPaths`.
    This works for all types (even exceptional types).
    The weight of the canonical element in this crystal is `\Lambda_r`.
    For other implementation see :meth:`KirillovReshetikhinCrystal`.

    EXAMPLES::

        sage: from sage.combinat.crystals.kirillov_reshetikhin import KirillovReshetikhinCrystalFromLSPaths
        sage: K = KirillovReshetikhinCrystalFromLSPaths(['A',2,1],2)
        sage: KR = KirillovReshetikhinCrystal(['A',2,1],2,1)
        sage: G = K.digraph()
        sage: GR = KR.digraph()
        sage: G.is_isomorphic(GR, edge_labels = True)
        True

        sage: K = KirillovReshetikhinCrystalFromLSPaths(['C',3,1],2)
        sage: KR = KirillovReshetikhinCrystal(['C',3,1],2,1)
        sage: G = K.digraph()
        sage: GR = KR.digraph()
        sage: G.is_isomorphic(GR, edge_labels = True)
        True

        sage: K = KirillovReshetikhinCrystalFromLSPaths(['E',6,1],1)
        sage: KR = KirillovReshetikhinCrystal(['E',6,1],1,1)
        sage: G = K.digraph()
        sage: GR = KR.digraph()
        sage: G.is_isomorphic(GR, edge_labels = True)
        True
        sage: K.cardinality()
        27

        sage: K = KirillovReshetikhinCrystalFromLSPaths(['G',2,1],1)
        sage: K.cardinality()
        7

        sage: K = KirillovReshetikhinCrystalFromLSPaths(['B',3,1],2)
        sage: KR = KirillovReshetikhinCrystal(['B',3,1],2,1)
        sage: KR.cardinality()
        22
        sage: K.cardinality()
        22
        sage: G = K.digraph()
        sage: GR = KR.digraph()
        sage: G.is_isomorphic(GR, edge_labels = True)
        True


    TESTS::

        sage: K = KirillovReshetikhinCrystalFromLSPaths(['G',2,1],2)
        sage: K.cardinality()
        15

    For `s>1` these crystals yield `s`-fold tensor products of Kirillov-Reshetikhin crystals::

        sage: K = KirillovReshetikhinCrystalFromLSPaths(['A',1,1],1,3)
        sage: B = KirillovReshetikhinCrystal(['A',1,1],1,1)
        sage: T = TensorProductOfCrystals(B,B,B)
        sage: G = K.digraph()
        sage: GT = T.digraph()
        sage: G.is_isomorphic(GT, edge_labels = True)
        True

        sage: K = KirillovReshetikhinCrystalFromLSPaths(['B',2,1],1,2)
        sage: B = KirillovReshetikhinCrystal(['B',2,1],1,1)
        sage: T = TensorProductOfCrystals(B,B)
        sage: G = K.digraph()
        sage: GT = T.digraph()
        sage: G.is_isomorphic(GT, edge_labels = True)
        True

        sage: K = KirillovReshetikhinCrystalFromLSPaths(['B',2,1],2,3)
        sage: B = KirillovReshetikhinCrystal(['B',2,1],2,1)
        sage: T = TensorProductOfCrystals(B,B,B)
        sage: GT = T.digraph()
        sage: G = K.digraph()
        sage: G.is_isomorphic(GT, edge_labels = True)
        True
    """
    R = RootSystem(cartan_type)
    La = R.weight_space().basis()
    weight = s*La[r]
    return CrystalOfProjectedLevelZeroLSPaths(weight)


def KirillovReshetikhinCrystal(cartan_type, r, s):
    r"""
    Return the Kirillov-Reshetikhin crystal `B^{r,s}` of the given type.

    For more information about general crystals see :mod:`sage.combinat.crystals`.

    Many Kirillov-Reshetikhin crystals are constructed from a
    classical crystal together with an automorphism `p` on the level of crystals which
    corresponds to a Dynkin diagram automorphism mapping node 0 to some other node `i`.
    The action of `f_0` and `e_0` is then constructed using
    `f_0 = p^{-1} \circ f_i \circ p`.

    For example, for type `A_n^{(1)}` the Kirillov-Reshetikhin crystal `B^{r,s}`
    is obtained from the classical crystal `B(s \omega_r)` using the
    promotion operator. For other types, see [Shimozono02]_, [Schilling08]_,
    and [JS2010]_.

    Other Kirillov-Reshetikhin crystals are constructed using similarity methods.
    See Section 4 of [FOS09]_.

    For an implementation of Kirillov-Reshetikhin crystals for `s = 1` from
    crystals of LS paths, see :meth:`KirillovReshetikhinCrystalFromLSPaths`.

    INPUT:

    - ``cartan_type`` -- Affine type and rank

    - ``r`` -- Label of finite Dynkin diagram

    - ``s`` -- Positive integer

    EXAMPLES::

        sage: K = KirillovReshetikhinCrystal(['A',3,1], 2, 1)
        sage: K.index_set()
        (0, 1, 2, 3)
        sage: K.list()
        [[[1], [2]], [[1], [3]], [[2], [3]], [[1], [4]], [[2], [4]], [[3], [4]]]
        sage: b=K(rows=[[1],[2]])
        sage: b.weight()
        -Lambda[0] + Lambda[2]

        sage: K = KirillovReshetikhinCrystal(['A',3,1], 2,2)
        sage: K.automorphism(K.module_generators[0])
        [[2, 2], [3, 3]]
        sage: K.module_generators[0].e(0)
        [[1, 2], [2, 4]]
        sage: K.module_generators[0].f(2)
        [[1, 1], [2, 3]]
        sage: K.module_generators[0].f(1)
        sage: K.module_generators[0].phi(0)
        0
        sage: K.module_generators[0].phi(1)
        0
        sage: K.module_generators[0].phi(2)
        2
        sage: K.module_generators[0].epsilon(0)
        2
        sage: K.module_generators[0].epsilon(1)
        0
        sage: K.module_generators[0].epsilon(2)
        0
        sage: b = K(rows=[[1,2],[2,3]])
        sage: b
        [[1, 2], [2, 3]]
        sage: b.f(2)
        [[1, 2], [3, 3]]

        sage: K = KirillovReshetikhinCrystal(['D',4,1], 2, 1)
        sage: K.cartan_type()
        ['D', 4, 1]
        sage: type(K.module_generators[0])
        <class 'sage.combinat.crystals.kirillov_reshetikhin.KR_type_vertical_with_category.element_class'>

    The following gives some tests with regards to Lemma 3.11 in [LOS12]_.

    TESTS::

        sage: K = KirillovReshetikhinCrystal(['A',4,2],2,1)
        sage: Lambda = K.weight_lattice_realization().fundamental_weights()
        sage: [b for b in K if b.Epsilon() == Lambda[0]]
        [[]]

        sage: K = KirillovReshetikhinCrystal(['D',4,2],1,2)
        sage: Lambda = K.weight_lattice_realization().fundamental_weights()
        sage: [b for b in K if b.Epsilon() == 2*Lambda[0]]
        [[]]
        sage: [b for b in K if b.Epsilon() == 2*Lambda[3]]
        [[[3, -3]]]
        sage: K = KirillovReshetikhinCrystal(['D',4,2],1,1)
        sage: [b for b in K if b.Epsilon() == Lambda[3]]
        [[[0]]]

        sage: K = KirillovReshetikhinCrystal(['B',3,1],2,1)
        sage: Lambda = K.weight_lattice_realization().fundamental_weights()
        sage: [b for b in K if b.Epsilon() == Lambda[0]]
        [[]]
        sage: [b for b in K if b.Epsilon() == Lambda[1]]
        [[[2], [-2]]]
        sage: K = KirillovReshetikhinCrystal(['B',3,1],2,2)
        sage: [b for b in K if b.Epsilon() == 2*Lambda[0]]
        [[]]
        sage: [b for b in K if b.Epsilon() == 2*Lambda[1]]
        [[[1, 2], [-2, -1]]]
        sage: K = KirillovReshetikhinCrystal(['B',3,1],2,3)
        sage: [b for b in K if b.Epsilon() == 3*Lambda[1]] # long time
        [[[1, 2, 2], [-2, -2, -1]]]

        sage: K = KirillovReshetikhinCrystal(['D',4,1],2,2)
        sage: Lambda = K.weight_lattice_realization().fundamental_weights()
        sage: [b for b in K if b.Epsilon() == 2*Lambda[0]] # long time
        [[]]
        sage: [b for b in K if b.Epsilon() == 2*Lambda[4]] # long time
        [[[3, -4], [4, -3]]]

        sage: K = KirillovReshetikhinCrystal(['B',3,1],3,1)
        sage: Lambda = K.weight_lattice_realization().fundamental_weights()
        sage: [b for b in K if b.Epsilon() == Lambda[0]]
        [[+++, []]]
        sage: [b for b in K if b.Epsilon() == Lambda[1]]
        [[-++, []]]
        sage: K = KirillovReshetikhinCrystal(['B',3,1],3,3)
        sage: [b for b in K if b.Epsilon() == 2*Lambda[0]] # long time
        [[+++, [[1]]]]
        sage: [b for b in K if b.Epsilon() == 2*Lambda[1]] # long time
        [[-++, [[-1]]]]

        sage: K = KirillovReshetikhinCrystal(['B',4,1],4,1)
        sage: Lambda = K.weight_lattice_realization().fundamental_weights()
        sage: [b for b in K if b.Epsilon() == Lambda[0]]
        [[++++, []]]
        sage: [b for b in K if b.Epsilon() == Lambda[1]]
        [[-+++, []]]

        sage: K = KirillovReshetikhinCrystal(['C',3,1],1,1)
        sage: Lambda = K.weight_lattice_realization().fundamental_weights()
        sage: [b for b in K if b.Epsilon() == Lambda[0]]
        [[[1]]]
        sage: [b for b in K if b.Epsilon() == Lambda[3]]
        [[[-3]]]
        sage: K = KirillovReshetikhinCrystal(['C',3,1],1,3)
        sage: [b for b in K if b.Epsilon() == 2*Lambda[3]] # long time
        [[[3, -3, -3]]]
        sage: [b for b in K if b.Epsilon() == 2*Lambda[0]] # long time
        [[[1]]]

    REFERENCES:

    .. [Shimozono02] M. Shimozono
       *Affine type A crystal structure on tensor products of rectangles,
       Demazure characters, and nilpotent varieties*,
       J. Algebraic Combin. **15** (2002). no. 2. 151-187.
       :arxiv:`math.QA/9804039`.

    .. [Schilling08] A. Schilling. "Combinatorial structure of
       Kirillov-Reshetikhin crystals of type `D_n(1)`, `B_n(1)`, `A_{2n-1}(2)`".
       J. Algebra. **319** (2008). 2938-2962. :arxiv:`0704.2046`.

    .. [JS2010] B. Jones, A. Schilling.
       "Affine structures and a tableau model for `E_6` crystals",
       J. Algebra. **324** (2010). 2512-2542.
       :doi:`10.1016/j.bbr.2011.03.031`, :arxiv:`0909.2442`.

    .. [FOS09] G. Fourier, M. Okado, A. Schilling.
       *Kirillov-Reshetikhin crystals for nonexceptional types*.
       Advances in Mathematics. **222** (2009). Issue 3. 1080-1116.
       :arxiv:`0810.5067`.

    .. [LOS12] C. Lecouvey, M. Okado, M. Shimozono.
       "Affine crystals, one-dimensional sums and parabolic Lusztig
       `q`-analogues". Mathematische Zeitschrift. **271** (2012). Issue 3-4.
       819-865. :doi:`10.1007/s00209-011-0892-9`, :arxiv:`1002.3715`.
    """
    ct = CartanType(cartan_type)
    assert ct.is_affine()
    if ct.is_untwisted_affine():
        if ct.type() == 'A':
            return KR_type_A(ct, r, s)
        elif ct.type() == 'D':
            if r<ct.rank()-2:
                return KR_type_vertical(ct, r, s)
            elif r in {ct.rank()-2,ct.rank()-1}:
                return KR_type_spin(ct, r, s)
            else:
                raise ValueError("wrong range of parameters")
        elif ct.type() == 'B':
            if r<ct.rank()-1:
                return KR_type_vertical(ct, r, s)
            elif r == ct.rank()-1:
                return KR_type_Bn(ct, r, s)
            else:
                raise ValueError("wrong range of parameters")
        elif ct.type() == 'C':
            if r<ct.rank()-1:
                return KR_type_C(ct, r, s)
            elif r == ct.rank()-1:
                return KR_type_Cn(ct, r, s)
            else:
                raise ValueError("wrong range of parameters")
        elif ct == CartanType(['E',6,1]) and r in [1,6,2]:
            return KR_type_E6(ct, r, s)
        else:
            raise NotImplementedError
    else:
        if ct.dual().type() == 'B':
            return KR_type_vertical(ct, r, s)
        elif ct.type() == 'BC':
            return KR_type_box(ct, r, s)
        elif ct.dual().type() == 'BC':
            return KR_type_A2(ct, r, s)
        elif ct.dual().type() == 'C':
            if r<ct.rank()-1:
                return KR_type_box(ct, r, s)
            elif r == ct.rank()-1:
                return KR_type_Dn_twisted(ct, r, s)
            else:
                raise ValueError("wrong range of parameters")
        else:
            raise NotImplementedError


class KirillovReshetikhinGenericCrystal(AffineCrystalFromClassical):
    r"""
    Generic class for Kirillov-Reshetikhin crystal `B^{r,s}` of the given type.

    Input is a Dynkin node ``r``, a positive integer ``s``, and a Cartan type
    ``cartan_type``.
    """

    def __init__(self, cartan_type, r, s, dual = None):
        r"""
        Initializes a generic Kirillov-Reshetikhin crystal.

        TESTS::

            sage: K = KirillovReshetikhinCrystal(CartanType(['A',2,1]), 1, 1)
            sage: K
            Kirillov-Reshetikhin crystal of type ['A', 2, 1] with (r,s)=(1,1)
            sage: K.r()
            1
            sage: K.s()
            1
        """
        # We need this here for the classical_decomposition() call
        Parent.__init__(self, category = (RegularCrystals(), FiniteCrystals()))
        if dual is None:
            self._cartan_type = cartan_type
        else:
            self._cartan_type = CartanType(cartan_type).dual()
        self._r = r
        self._s = s
        self._dual = dual
        AffineCrystalFromClassical.__init__(self, cartan_type, self.classical_decomposition())

    def _repr_(self):
        """
        EXAMPLES::

            sage: KirillovReshetikhinCrystal(CartanType(['A',2,1]), 1, 1) # indirect doctest
            Kirillov-Reshetikhin crystal of type ['A', 2, 1] with (r,s)=(1,1)
        """
        return "Kirillov-Reshetikhin crystal of type %s with (r,s)=(%d,%d)" % (self.cartan_type(), self.r(), self.s())

    def _element_constructor_(self, *args, **options):
        """
        Construct an element of ``self`` from the input.

        EXAMPLES::

            sage: K = KirillovReshetikhinCrystal(['A', 4, 1], 2, 1)
            sage: K(columns=[[2,1]]) # indirect doctest
            [[1], [2]]
        """
        from sage.combinat.rigged_configurations.kr_tableaux import KirillovReshetikhinTableauxElement
        if isinstance(args[0], KirillovReshetikhinTableauxElement):
            elt = args[0]
            # Check to make sure it can be converted
            if elt.cartan_type() != self.cartan_type() \
              or elt.parent().r() != self._r or elt.parent().s() != self._s:
                raise ValueError("The Kirillov-Reshetikhin tableau must have the same Cartan type and shape")

            to_hw = elt.to_classical_highest_weight()
            rows = []
            letters = elt.parent().letters
            for val in to_hw[0].classical_weight():
                # val in classical weight is a pair (i, mult)
                rows.append([letters(val[0]+1)]*int(val[1]))
            hw_elt = self(rows=rows)
            f_str = reversed(to_hw[1])
            return hw_elt.f_string(f_str)
        return AffineCrystalFromClassical._element_constructor_(self, *args, **options)

    @abstract_method
    def classical_decomposition(self):
        """
        Return the classical decomposition of ``self``.

        EXAMPLES::

            sage: K = KirillovReshetikhinCrystal(['A',3,1], 2,2)
            sage: K.classical_decomposition()
            The crystal of tableaux of type ['A', 3] and shape(s) [[2, 2]]
        """

    def module_generator(self):
        r"""
        Returns the unique module generator of classical weight `s \Lambda_r` of a Kirillov-Reshetikhin crystal `B^{r,s}`

        EXAMPLES::

            sage: K = KirillovReshetikhinCrystal(['C',2,1],1,2)
            sage: K.module_generator()
            [[1, 1]]
            sage: K = KirillovReshetikhinCrystal(['E',6,1],1,1)
            sage: K.module_generator()
            [(1,)]

            sage: K = KirillovReshetikhinCrystal(['D',4,1],2,1)
            sage: K.module_generator()
            [[1], [2]]
        """
        R = self.weight_lattice_realization()
        Lambda = R.fundamental_weights()
        r = self.r()
        s = self.s()
        weight = s*Lambda[r] - s*Lambda[0] * Lambda[r].level() / Lambda[0].level()
        return [ b for b in self.module_generators if b.weight() == weight][0]

    def r(self):
        """
        Returns r of the underlying Kirillov-Reshetikhin crystal `B^{r,s}`

        EXAMPLES::

            sage: K = KirillovReshetikhinCrystal(['D',4,1], 2, 1)
            sage: K.r()
            2
        """
        return self._r

    def s(self):
        """
        Returns s of the underlying Kirillov-Reshetikhin crystal `B^{r,s}`

        EXAMPLES::

            sage: K = KirillovReshetikhinCrystal(['D',4,1], 2, 1)
            sage: K.s()
            1
        """
        return self._s

    def is_perfect(self):
        r"""
        Returns True or False depending on whether ``self`` is a perfect crystal or not, respectively.

        If ``self`` is the Kirillov-Reshetikhin crystal `B^{r,s}`, then it was proven in [FOS2010]_
        that it is perfect if and only if `s/c_r` is an integer (where `c_r` is a constant related to the
        type of the crystal).

        REFERENCES:

            .. [FOS2010] G. Fourier, M. Okado, A. Schilling.
               Perfectness of Kirillov-Reshetikhin crystals for nonexceptional types
               Contemp. Math. 506 (2010) 127-143 ( arXiv:0811.1604 [math.RT] )

        EXAMPLES::

            sage: K = KirillovReshetikhinCrystal(['A',2,1], 1, 1)
            sage: K.is_perfect()
            True

            sage: K = KirillovReshetikhinCrystal(['C',2,1], 1, 1)
            sage: K.is_perfect()
            False

            sage: K = KirillovReshetikhinCrystal(['C',2,1], 1, 2)
            sage: K.is_perfect()
            True
        """
        x = self.s()/self.cartan_type().c()[self.r()]
        return x - ceil(x) == 0

    def level(self):
        r"""
        Returns the level of ``self`` assuming that it is a perfect crystal.

        If ``self`` is the Kirillov-Reshetikhin crystal `B^{r,s}`, then it was proven in [FOS2010]_
        that its level is `s/c_r` which is an integer if ``self`` is perfect
        (here `c_r` is a constant related to the type of the crystal).

        EXAMPLES::

            sage: K = KirillovReshetikhinCrystal(['A',2,1], 1, 1)
            sage: K.level()
            1
            sage: K = KirillovReshetikhinCrystal(['C',2,1], 1, 2)
            sage: K.level()
            1
            sage: K = KirillovReshetikhinCrystal(['D',4,1], 1, 3)
            sage: K.level()
            3

            sage: K = KirillovReshetikhinCrystal(['C',2,1], 1, 1)
            sage: K.level()
            Traceback (most recent call last):
            ...
            AssertionError: This crystal is not perfect!
        """
        assert self.is_perfect(), "This crystal is not perfect!"
        return self.s()/self.cartan_type().c()[self.r()]

    @cached_method
    def R_matrix(self, K):
        r"""
        INPUT:

        - ``self`` -- a crystal `L`
        - ``K`` -- a Kirillov-Reshetikhin crystal of the same type as `L`.

        Returns the *combinatorial `R`-matrix* from `L \otimes K \to K
        \otimes L`, where the combinatorial `R`-matrix is the affine
        crystal isomorphism which maps `u_{L} \otimes u_K` to `u_K
        \otimes u_{L}`, where `u_K` is the unique element in `K =
        B^{r,s}` of weight `s\Lambda_r - s c \Lambda_0` (see
        module_generator).

        EXAMPLES::

            sage: K = KirillovReshetikhinCrystal(['A',2,1],1,1)
            sage: L = KirillovReshetikhinCrystal(['A',2,1],1,2)
            sage: f = K.R_matrix(L)
            sage: [[b,f(b)] for b in TensorProductOfCrystals(K,L)]
            [[[[[1]], [[1, 1]]], [[[1, 1]], [[1]]]],
            [[[[1]], [[1, 2]]], [[[1, 1]], [[2]]]],
            [[[[1]], [[2, 2]]], [[[1, 2]], [[2]]]],
            [[[[1]], [[1, 3]]], [[[1, 1]], [[3]]]],
            [[[[1]], [[2, 3]]], [[[1, 2]], [[3]]]],
            [[[[1]], [[3, 3]]], [[[1, 3]], [[3]]]],
            [[[[2]], [[1, 1]]], [[[1, 2]], [[1]]]],
            [[[[2]], [[1, 2]]], [[[2, 2]], [[1]]]],
            [[[[2]], [[2, 2]]], [[[2, 2]], [[2]]]],
            [[[[2]], [[1, 3]]], [[[2, 3]], [[1]]]],
            [[[[2]], [[2, 3]]], [[[2, 2]], [[3]]]],
            [[[[2]], [[3, 3]]], [[[2, 3]], [[3]]]],
            [[[[3]], [[1, 1]]], [[[1, 3]], [[1]]]],
            [[[[3]], [[1, 2]]], [[[1, 3]], [[2]]]],
            [[[[3]], [[2, 2]]], [[[2, 3]], [[2]]]],
            [[[[3]], [[1, 3]]], [[[3, 3]], [[1]]]],
            [[[[3]], [[2, 3]]], [[[3, 3]], [[2]]]],
            [[[[3]], [[3, 3]]], [[[3, 3]], [[3]]]]]

            sage: K = KirillovReshetikhinCrystal(['D',4,1],1,1)
            sage: L = KirillovReshetikhinCrystal(['D',4,1],2,1)
            sage: f = K.R_matrix(L)
            sage: T = TensorProductOfCrystals(K,L)
            sage: b = T( K(rows=[[1]]), L(rows=[]) )
            sage: f(b)
            [[[2], [-2]], [[1]]]

        Alternatively, one can compute the combinatorial `R`-matrix using the isomorphism method
        of digraphs::

            sage: K1 = KirillovReshetikhinCrystal(['A',2,1],1,1)
            sage: K2 = KirillovReshetikhinCrystal(['A',2,1],2,1)
            sage: T1 = TensorProductOfCrystals(K1,K2)
            sage: T2 = TensorProductOfCrystals(K2,K1)
            sage: T1.digraph().is_isomorphic(T2.digraph(), edge_labels = True, certify = True) #todo: not implemented (see #10904 and #10549)
            (True, {[[[1]], [[2], [3]]]: [[[1], [3]], [[2]]], [[[3]], [[2], [3]]]: [[[2], [3]], [[3]]],
            [[[3]], [[1], [3]]]: [[[1], [3]], [[3]]], [[[1]], [[1], [3]]]: [[[1], [3]], [[1]]], [[[1]],
            [[1], [2]]]: [[[1], [2]], [[1]]], [[[2]], [[1], [2]]]: [[[1], [2]], [[2]]], [[[3]],
            [[1], [2]]]: [[[2], [3]], [[1]]], [[[2]], [[1], [3]]]: [[[1], [2]], [[3]]], [[[2]], [[2], [3]]]: [[[2], [3]], [[2]]]})
        """
        T1 = TensorProductOfCrystals(self, K)
        T2 = TensorProductOfCrystals(K, self)
        gen1 = T1( self.module_generator(), K.module_generator() )
        gen2 = T2( K.module_generator(), self.module_generator() )
        g = { gen1 : gen2 }
        return T1.crystal_morphism(g, acyclic = False)

    @cached_method
    def kirillov_reshetikhin_tableaux(self):
        """
        Return the corresponding set of :class:`KirillovReshetikhinTableaux`.

        EXAMPLES::

            sage: KRC = KirillovReshetikhinCrystal(['D', 4, 1], 2, 2)
            sage: KRC.kirillov_reshetikhin_tableaux()
            Kirillov-Reshetikhin tableaux of type ['D', 4, 1] and shape (2, 2)
        """
        from sage.combinat.rigged_configurations.kr_tableaux import KirillovReshetikhinTableaux
        return KirillovReshetikhinTableaux(self.cartan_type(), self._r, self._s)

class KirillovReshetikhinGenericCrystalElement(AffineCrystalFromClassicalElement):
    """
    Abstract class for all Kirillov-Reshetikhin crystal elements.
    """
<<<<<<< HEAD
    def _repr_diagram(self):
        """
        Return a string representation of ``self`` as a diagram.

        EXAMPLES::

            sage: C = KirillovReshetikhinCrystal(['D',4,1], 2,1)
            sage: print C(2,1)._repr_diagram()
              1
              2
        """
        return self.to_tableau()._repr_diagram()

    def pp(self):
        """
        Pretty print ``self``.

        EXAMPLES::

            sage: C = KirillovReshetikhinCrystal(['D',4,1], 2,1)
            sage: C(2,1).pp()
              1
              2
        """
        print(self._repr_diagram())

=======
>>>>>>> 1bd33197
    @cached_method
    def to_kirillov_reshetikhin_tableau(self):
        r"""
        Construct the corresponding
        :class:`KirillovReshetikhinTableauxElement` from ``self``.

        We construct the Kirillov-Reshetikhin tableau element as follows:

        1. Let `\lambda` be the shape of ``self``.
        2. Determine a path `e_{i_1} e_{i_2} \cdots e_{i_k}` to the highest
           weight.
        3. Apply `f_{i_k} \cdots f_{i_2} f_{i_1}` to a highest weight KR
           tableau from filling the shape `\lambda`.

        EXAMPLES::

            sage: KRC = KirillovReshetikhinCrystal(['A', 4, 1], 2, 1)
            sage: KRC(columns=[[2,1]]).to_kirillov_reshetikhin_tableau()
            [[1], [2]]
            sage: KRC = KirillovReshetikhinCrystal(['D', 4, 1], 2, 1)
            sage: KRC(rows=[]).to_kirillov_reshetikhin_tableau()
            [[1], [-1]]
        """
        return self.parent().kirillov_reshetikhin_tableaux()(self)
<<<<<<< HEAD

    @cached_method
    def to_tableau(self):
        r"""
        Return the :class:`Tableau` corresponding to ``self``.

        EXAMPLES::

            sage: C = KirillovReshetikhinCrystal(['D',4,1], 2,1)
            sage: t = C(2,1).to_tableau(); t
            [[1], [2]]
            sage: type(t)
            <class 'sage.combinat.tableau.Tableaux_all_with_category.element_class'>
        """
        return self.lift().to_tableau()

    def lusztig_involution(self):
        """
        Return the classical Lusztig involution on ``self``.

        EXAMPLES::

            sage: KRC = KirillovReshetikhinCrystal(['D',4,1], 2,2)
            sage: elt = KRC(-1,2); elt
            [[2], [-1]]
            sage: elt.lusztig_involution()
            [[1], [-2]]
        """
        li = self.lift().lusztig_involution()
        return self.parent().retract(li)

=======
>>>>>>> 1bd33197

KirillovReshetikhinGenericCrystal.Element = KirillovReshetikhinGenericCrystalElement

class KirillovReshetikhinCrystalFromPromotion(KirillovReshetikhinGenericCrystal,
                                              AffineCrystalFromClassicalAndPromotion):
    r"""
    This generic class assumes that the Kirillov-Reshetikhin crystal is constructed
    from a classical crystal 'classical_decomposition' and an automorphism 'promotion' and its inverse
    which corresponds to a Dynkin diagram automorphism 'dynkin_diagram_automorphism'.

    Each instance using this class needs to implement the methods:

    - classical_decomposition
    - promotion
    - promotion_inverse
    - dynkin_diagram_automorphism
    """
    def __init__(self, cartan_type, r, s):
        r"""
        TESTS::

            sage: K = KirillovReshetikhinCrystal(['B',2,1], 1, 1)
            sage: K
            Kirillov-Reshetikhin crystal of type ['B', 2, 1] with (r,s)=(1,1)
            sage: TestSuite(K).run()
        """
        KirillovReshetikhinGenericCrystal.__init__(self, cartan_type, r, s)
        AffineCrystalFromClassicalAndPromotion.__init__(self, cartan_type, self.classical_decomposition(),
                                                        self.promotion(), self.promotion_inverse(),
                                                        self.dynkin_diagram_automorphism(0))

class KirillovReshetikhinCrystalFromPromotionElement(AffineCrystalFromClassicalAndPromotionElement,
                                                     KirillovReshetikhinGenericCrystalElement):
    """
    Element for a Kirillov-Reshetikhin crystal from promotion.
    """
    pass

KirillovReshetikhinCrystalFromPromotion.Element = KirillovReshetikhinCrystalFromPromotionElement

class KR_type_A(KirillovReshetikhinCrystalFromPromotion):
    r"""
    Class of Kirillov-Reshetikhin crystals of type `A_n^{(1)}`.

    EXAMPLES::

        sage: K = KirillovReshetikhinCrystal(['A',3,1], 2,2)
        sage: b = K(rows=[[1,2],[2,4]])
        sage: b.f(0)
        [[1, 1], [2, 2]]
    """

    def classical_decomposition(self):
        """
        Specifies the classical crystal underlying the KR crystal of type A.

        EXAMPLES::

            sage: K = KirillovReshetikhinCrystal(['A',3,1], 2,2)
            sage: K.classical_decomposition()
            The crystal of tableaux of type ['A', 3] and shape(s) [[2, 2]]
        """
        return CrystalOfTableaux(self.cartan_type().classical(), shape = [self.s() for i in range(1,self.r()+1)])

    @cached_method
    def promotion(self):
        """
        Specifies the promotion operator used to construct the affine type A crystal.
        For type A this corresponds to the Dynkin diagram automorphism which maps i to i+1 mod n+1,
        where n is the rank.

        EXAMPLES::

            sage: K = KirillovReshetikhinCrystal(['A',3,1], 2,2)
            sage: b = K.classical_decomposition()(rows=[[1,2],[3,4]])
            sage: K.promotion()(b)
            [[1, 3], [2, 4]]
        """
        return lambda x : self.classical_crystal(x.to_tableau().promotion(self._cartan_type[1]))

    @cached_method
    def promotion_inverse(self):
        """
        Specifies the inverse promotion operator used to construct the affine type A crystal.
        For type A this corresponds to the Dynkin diagram automorphism which maps i to i-1 mod n+1,
        where n is the rank.

        EXAMPLES::

            sage: K = KirillovReshetikhinCrystal(['A',3,1], 2,2)
            sage: b = K.classical_decomposition()(rows=[[1,3],[2,4]])
            sage: K.promotion_inverse()(b)
            [[1, 2], [3, 4]]
            sage: b = K.classical_decomposition()(rows=[[1,2],[3,3]])
            sage: K.promotion_inverse()(K.promotion()(b))
            [[1, 2], [3, 3]]
        """
        return lambda x : self.classical_crystal(x.to_tableau().promotion_inverse(self._cartan_type[1]))

    def dynkin_diagram_automorphism(self, i):
        """
        Specifies the Dynkin diagram automorphism underlying the promotion action on the crystal
        elements. The automorphism needs to map node 0 to some other Dynkin node.

        For type A we use the Dynkin diagram automorphism which maps i to i+1 mod n+1, where n is the rank.

        EXAMPLES::

            sage: K = KirillovReshetikhinCrystal(['A',3,1], 2,2)
            sage: K.dynkin_diagram_automorphism(0)
            1
            sage: K.dynkin_diagram_automorphism(3)
            0
        """
        aut = range(1,self.cartan_type().rank())+[0]
        return aut[i]

class KR_type_vertical(KirillovReshetikhinCrystalFromPromotion):
    r"""
    Class of Kirillov-Reshetikhin crystals `B^{r,s}` of type `D_n^{(1)}` for `r\le n-2`,
    `B_n^{(1)}` for `r<n`, and `A_{2n-1}^{(2)}` for `r\le n`.

    EXAMPLES::

        sage: K = KirillovReshetikhinCrystal(['D',4,1], 2,2)
        sage: b = K(rows=[])
        sage: b.f(0)
        [[1], [2]]
        sage: b.f(0).f(0)
        [[1, 1], [2, 2]]
        sage: b.e(0)
        [[-2], [-1]]
        sage: b.e(0).e(0)
        [[-2, -2], [-1, -1]]

        sage: K = KirillovReshetikhinCrystal(['D',5,1], 3,1)
        sage: b = K(rows=[[1]])
        sage: b.e(0)
        [[3], [-3], [-2]]

        sage: K = KirillovReshetikhinCrystal(['B',3,1], 1,1)
        sage: [[b,b.f(0)] for b in K]
        [[[[1]], None], [[[2]], None], [[[3]], None], [[[0]], None], [[[-3]], None], [[[-2]], [[1]]], [[[-1]], [[2]]]]

        sage: K = KirillovReshetikhinCrystal(['A',5,2], 1,1)
        sage: [[b,b.f(0)] for b in K]
        [[[[1]], None], [[[2]], None], [[[3]], None], [[[-3]], None], [[[-2]], [[1]]], [[[-1]], [[2]]]]
    """

    def classical_decomposition(self):
        r"""
        Specifies the classical crystal underlying the Kirillov-Reshetikhin crystal of type `D_n^{(1)}`,
        `B_n^{(1)}`, and `A_{2n-1}^{(2)}`.

        It is given by `B^{r,s} \cong \bigoplus_\Lambda B(\Lambda)` where `\Lambda` are weights obtained from
        a rectangle of width `s` and height `r` by removing verticle dominoes. Here we identify the fundamental
        weight `\Lambda_i` with a column of height `i`.

        EXAMPLES::

            sage: K = KirillovReshetikhinCrystal(['D',4,1], 2,2)
            sage: K.classical_decomposition()
            The crystal of tableaux of type ['D', 4] and shape(s) [[], [1, 1], [2, 2]]
        """
        return CrystalOfTableaux(self.cartan_type().classical(),
                                 shapes = vertical_dominoes_removed(self.r(),self.s()))

    @cached_method
    def promotion(self):
        """
        Specifies the promotion operator used to construct the affine type `D_n^{(1)}` etc. crystal.
        This corresponds to the Dynkin diagram automorphism which interchanges nodes 0 and 1,
        and leaves all other nodes unchanged. On the level of crystals it is constructed using
        `\pm` diagrams.

        EXAMPLES::

            sage: K = KirillovReshetikhinCrystal(['D',4,1], 2,2)
            sage: promotion = K.promotion()
            sage: b = K.classical_decomposition()(rows=[])
            sage: promotion(b)
            [[1, 2], [-2, -1]]
            sage: b = K.classical_decomposition()(rows=[[1,3],[2,-1]])
            sage: promotion(b)
            [[1, 3], [2, -1]]
            sage: b = K.classical_decomposition()(rows=[[1],[-3]])
            sage: promotion(b)
            [[2, -3], [-2, -1]]
        """
        T = self.classical_decomposition()
        ind = list(T.index_set())
        ind.remove(1)
        return T.crystal_morphism( self.promotion_on_highest_weight_vectors(), index_set = ind)

    def promotion_inverse(self):
        """
        Return inverse of promotion.

        In this case promotion is an involution, so promotion inverse equals promotion.

        EXAMPLES::

            sage: K = KirillovReshetikhinCrystal(['D',4,1], 2,2)
            sage: promotion = K.promotion()
            sage: promotion_inverse = K.promotion_inverse()
            sage: all( promotion_inverse(promotion(b.lift())) == b.lift() for b in K )
            True
        """
        return self.promotion()

    def dynkin_diagram_automorphism(self, i):
        """
        Specifies the Dynkin diagram automorphism underlying the promotion action on the crystal
        elements. The automorphism needs to map node 0 to some other Dynkin node.

        Here we use the Dynkin diagram automorphism which interchanges nodes 0 and 1 and leaves
        all other nodes unchanged.

        EXAMPLES::

            sage: K = KirillovReshetikhinCrystal(['D',4,1],1,1)
            sage: K.dynkin_diagram_automorphism(0)
            1
            sage: K.dynkin_diagram_automorphism(1)
            0
            sage: K.dynkin_diagram_automorphism(4)
            4
        """
        aut = [1,0]+range(2,self.cartan_type().rank())
        return aut[i]

    @cached_method
    def promotion_on_highest_weight_vectors(self):
        """
        Calculates promotion on `{2,3,...,n}` highest weight vectors.

        EXAMPLES::

            sage: K = KirillovReshetikhinCrystal(['D',4,1], 2,2)
            sage: T = K.classical_decomposition()
            sage: hw = [ b for b in T if all(b.epsilon(i)==0 for i in [2,3,4]) ]
            sage: [K.promotion_on_highest_weight_vectors()(b) for b in hw]
            [[[1, 2], [-2, -1]], [[2, 2], [-2, -1]], [[1, 2], [3, -1]], [[2], [-2]],
            [[1, 2], [2, -2]], [[2, 2], [-1, -1]], [[2, 2], [3, -1]], [[2, 2], [3, 3]],
            [], [[1], [2]], [[1, 1], [2, 2]], [[2], [-1]], [[1, 2], [2, -1]], [[2], [3]],
            [[1, 2], [2, 3]]]
        """
        return lambda b: self.from_pm_diagram_to_highest_weight_vector(self.from_highest_weight_vector_to_pm_diagram(b).sigma())

    def from_highest_weight_vector_to_pm_diagram(self, b):
        """
        This gives the bijection between an element b in the classical decomposition
        of the KR crystal that is `{2,3,..,n}`-highest weight and `\pm` diagrams.

        EXAMPLES::

            sage: K = KirillovReshetikhinCrystal(['D',4,1], 2,2)
            sage: T = K.classical_decomposition()
            sage: b = T(rows=[[2],[-2]])
            sage: pm = K.from_highest_weight_vector_to_pm_diagram(b); pm
            [[1, 1], [0, 0], [0]]
            sage: pm.pp()
            +
            -
            sage: b = T(rows=[])
            sage: pm=K.from_highest_weight_vector_to_pm_diagram(b); pm
            [[0, 2], [0, 0], [0]]
            sage: pm.pp()

            sage: hw = [ b for b in T if all(b.epsilon(i)==0 for i in [2,3,4]) ]
            sage: all(K.from_pm_diagram_to_highest_weight_vector(K.from_highest_weight_vector_to_pm_diagram(b)) == b for b in hw)
            True
        """
        n = self.cartan_type().rank()-1
        inner = Partition([Integer(b.weight()[i]) for i in range(1,n+1)])
        inter = Partition([len([i for i in r if i>0]) for r in b.to_tableau()])
        outer = b.to_tableau().shape()
        return PMDiagram([self.r(), self.s(), outer, inter, inner], from_shapes=True)

    def from_pm_diagram_to_highest_weight_vector(self, pm):
        """
        This gives the bijection between a `\pm` diagram and an element b in the classical
        decomposition of the KR crystal that is {2,3,..,n}-highest weight.

        EXAMPLES::

            sage: K = KirillovReshetikhinCrystal(['D',4,1], 2,2)
            sage: pm = sage.combinat.crystals.kirillov_reshetikhin.PMDiagram([[1, 1], [0, 0], [0]])
            sage: K.from_pm_diagram_to_highest_weight_vector(pm)
            [[2], [-2]]
        """
        u = [b for b in self.classical_decomposition().module_generators if b.to_tableau().shape() == pm.outer_shape()][0]
        ct = self.cartan_type()
        rank = ct.rank()-1
        ct_type = ct.classical().type()
        assert ct_type in ['B', 'C', 'D']
        list = []
        for h in pm.heights_of_addable_plus():
            list += range(1,h+1)
        for h in pm.heights_of_minus():
            if ct_type == 'D':
                list += range(1,rank+1)+[rank-2-k for k in range(rank-1-h)]
            elif ct_type == 'B':
                list += range(1,rank+1)+[rank-k for k in range(rank+1-h)]
            else:
                list += range(1,rank+1)+[rank-1-k for k in range(rank-h)]
        for i in reversed(list):
            u = u.f(i)
        return u

class KR_type_E6(KirillovReshetikhinCrystalFromPromotion):
    r"""
    Class of Kirillov-Reshetikhin crystals of type `E_6^{(1)}` for `r=1,2,6`.

    EXAMPLES::

        sage: K = KirillovReshetikhinCrystal(['E',6,1],2,1)
        sage: K.module_generator().e(0)
        []
        sage: K.module_generator().e(0).f(0)
        [[(2, -1), (1,)]]
        sage: K = KirillovReshetikhinCrystal(['E',6,1], 1,1)
        sage: b = K.module_generator()
        sage: b
        [(1,)]
        sage: b.e(0)
        [(-2, 1)]
        sage: b = [t for t in K if t.epsilon(1) == 1 and t.phi(3) == 1 and t.phi(2) == 0 and t.epsilon(2) == 0][0]
        sage: b
        [(-1, 3)]
        sage: b.e(0)
        [(-1, -2, 3)]

    The elements of the Kirillov-Reshetikhin crystals can be constructed from a classical
    crystal element using :meth:`retract`.

    EXAMPLES::

        sage: K = KirillovReshetikhinCrystal(['E',6,1],2,1)
        sage: La = K.cartan_type().classical().root_system().weight_lattice().fundamental_weights()
        sage: H = HighestWeightCrystal(La[2])
        sage: t = H.module_generator()
        sage: t
        [[(2, -1), (1,)]]
        sage: type(K.retract(t))
        <class 'sage.combinat.crystals.kirillov_reshetikhin.KR_type_E6_with_category.element_class'>
        sage: K.retract(t).e(0)
        []

    TESTS::

        sage: K = KirillovReshetikhinCrystal(['E',6,1], 2,1)
        sage: La = K.weight_lattice_realization().fundamental_weights()
        sage: all(b.weight() == sum( (K.affine_weight(b.lift())[i] * La[i] for i in K.index_set()), 0*La[0]) for b in K)  # long time (26s on sage.math, 2011)
        True
    """

    def classical_decomposition(self):
        """
        Specifies the classical crystal underlying the KR crystal of type `E_6^{(1)}`.

        EXAMPLES::

            sage: K = KirillovReshetikhinCrystal(['E',6,1], 2,2)
            sage: K.classical_decomposition()
            Direct sum of the crystals Family (Finite dimensional highest weight crystal of type ['E', 6] and highest weight 0, Finite dimensional highest weight crystal of type ['E', 6] and highest weight Lambda[2], Finite dimensional highest weight crystal of type ['E', 6] and highest weight 2*Lambda[2])
            sage: K = KirillovReshetikhinCrystal(['E',6,1], 1,2)
            sage: K.classical_decomposition()
            Direct sum of the crystals Family (Finite dimensional highest weight crystal of type ['E', 6] and highest weight 2*Lambda[1],)
        """
        La = self.cartan_type().classical().root_system().weight_lattice().fundamental_weights()
        if self.r() in [1,6]:
            dw = [self.s()*La[self.r()]]
        elif self.r() == 2:
            dw = sum( ([k*La[2]] for k in range(self.s()+1)), [])
        else:
            raise ValueError
        return DirectSumOfCrystals([HighestWeightCrystal(dominant_weight) for dominant_weight in dw], keepkey = False)

    def dynkin_diagram_automorphism(self, i):
        r"""
        Specifies the Dynkin diagram automorphism underlying the promotion action on the crystal
        elements. The automorphism needs to map node 0 to some other Dynkin node.

        Here we use the Dynkin diagram automorphism of order 3 which maps node 0 to node 1.

        EXAMPLES::

            sage: K = KirillovReshetikhinCrystal(['E',6,1],2,1)
            sage: [K.dynkin_diagram_automorphism(i) for i in K.index_set()]
            [1, 6, 3, 5, 4, 2, 0]
        """
        aut = [1,6,3,5,4,2,0]
        return aut[i]

    def affine_weight(self, b):
        r"""
        Returns the affine level zero weight corresponding to the element b of the classical
        crystal underlying self. For the coefficients to calculate the level, see Kac pg. 48.

        EXAMPLES::

            sage: K = KirillovReshetikhinCrystal(['E',6,1],2,1)
            sage: [K.affine_weight(x.lift()) for x in K if all(x.epsilon(i) == 0 for i in [2,3,4,5])]
            [(0, 0, 0, 0, 0, 0, 0),
            (-2, 0, 1, 0, 0, 0, 0),
            (-1, -1, 0, 0, 0, 1, 0),
            (0, 0, 0, 0, 0, 0, 0),
            (0, 0, 0, 0, 0, 1, -2),
            (0, -1, 1, 0, 0, 0, -1),
            (-1, 0, 0, 1, 0, 0, -1),
            (-1, -1, 0, 0, 1, 0, -1),
            (0, 0, 0, 0, 0, 0, 0),
            (0, -2, 0, 1, 0, 0, 0)]
        """
        simple_roots = self.cartan_type().classical().root_system().ambient_space().simple_roots()
        index_set = b.parent().index_set()
        weight = [ Integer(b.weight().scalar( simple_roots[i] )) for i in index_set ]
        E6_coeffs = [ 1, 2, 2, 3, 2, 1 ]
        return tuple( [-sum([ weight[i-1] * E6_coeffs[i-1] for i in index_set ])] + weight )


    @cached_method
    def hw_auxiliary(self):
        r"""
        Returns the `{2,3,4,5}` highest weight elements of self.

        EXAMPLES::

            sage: K = KirillovReshetikhinCrystal(['E',6,1],2,1)
            sage: K.hw_auxiliary()
            [[], [[(2, -1), (1,)]],
             [[(5, -3), (-1, 3)]],
             [[(6, -2), (-6, 2)]],
             [[(5, -2, -6), (-6, 2)]],
             [[(-1,), (-6, 2)]],
             [[(3, -1, -6), (1,)]],
             [[(4, -3, -6), (-1, 3)]],
             [[(1, -3), (-1, 3)]],
             [[(-1,), (-1, 3)]]]
        """
        return [x for x in self.classical_decomposition() if all(x.epsilon(i) == 0 for i in [2,3,4,5])]

    @cached_method
    def highest_weight_dict(self):
        r"""
        Returns a dictionary between `{1,2,3,4,5}` highest weight elements, and a tuple of affine weights and its classical component.

        EXAMPLES::

            sage: K = KirillovReshetikhinCrystal(['E',6,1],2,1)
            sage: K.highest_weight_dict()
            {[[(5, -2, -6), (-6, 2)]]: ((0, 0, 0, 0, 0, 1, -2), 1),
             [[(3, -1, -6), (1,)]]: ((-1, 0, 0, 1, 0, 0, -1), 1),
             [[(6, -2), (-6, 2)]]: ((0, 0, 0, 0, 0, 0, 0), 1),
             [[(2, -1), (1,)]]: ((-2, 0, 1, 0, 0, 0, 0), 1),
             []: ((0, 0, 0, 0, 0, 0, 0), 0)}
        """
        hw = [x for x in self.hw_auxiliary() if x.epsilon(1) == 0]
        dic = dict( ( x, tuple( [self.affine_weight(x), len(x)] ) ) for x in hw )
        assert len(hw) == len(dic)
        return dic

    @cached_method
    def highest_weight_dict_inv(self):
        r"""
        Returns a dictionary between a tuple of affine weights and a classical component, and
        `{2,3,4,5,6}` highest weight elements.

        EXAMPLES::

            sage: K = KirillovReshetikhinCrystal(['E',6,1],2,1)
            sage: K.highest_weight_dict_inv()
            {((0, 0, 0, 0, 0, 0, 0), 0): [],
             ((-1, -1, 0, 0, 0, 1, 0), 1): [[(5, -3), (-1, 3)]],
             ((0, 0, 0, 0, 0, 0, 0), 1): [[(1, -3), (-1, 3)]],
             ((0, -2, 0, 1, 0, 0, 0), 1): [[(-1,), (-1, 3)]],
             ((-2, 0, 1, 0, 0, 0, 0), 1): [[(2, -1), (1,)]]}
        """
        hw = [x for x in self.hw_auxiliary() if x.epsilon(6) == 0]
        dic = dict( ( tuple( [self.affine_weight(x), len(x)] ), x ) for x in hw )
        assert len(hw) == len(dic)
        return dic

    def automorphism_on_affine_weight(self, weight):
        r"""
        Acts with the Dynkin diagram automorphism on affine weights as outputted by the affine_weight method.

        EXAMPLES::

            sage: K = KirillovReshetikhinCrystal(['E',6,1],2,1)
            sage: [[x[0], K.automorphism_on_affine_weight(x[0])] for x in K.highest_weight_dict().values()]
            [[(0, 0, 0, 0, 0, 1, -2), (-2, 0, 1, 0, 0, 0, 0)],
             [(-1, 0, 0, 1, 0, 0, -1), (-1, -1, 0, 0, 0, 1, 0)],
             [(0, 0, 0, 0, 0, 0, 0), (0, 0, 0, 0, 0, 0, 0)],
             [(-2, 0, 1, 0, 0, 0, 0), (0, -2, 0, 1, 0, 0, 0)],
             [(0, 0, 0, 0, 0, 0, 0), (0, 0, 0, 0, 0, 0, 0)]]
        """
        f = self.dynkin_diagram_automorphism
        return tuple( [weight[f(f(i))] for i in self.index_set()] )

    @cached_method
    def promotion_on_highest_weight_vectors(self):
        r"""
        Gives a dictionary of the promotion map on `{1,2,3,4,5}` highest weight elements to
        `{2,3,4,5,6}` elements in self.

        EXAMPLES::

            sage: K = KirillovReshetikhinCrystal(['E',6,1],2,1)
            sage: dic = K.promotion_on_highest_weight_vectors()
            sage: dic
            {[[(5, -2, -6), (-6, 2)]]: [[(2, -1), (1,)]],
             [[(3, -1, -6), (1,)]]: [[(5, -3), (-1, 3)]],
             [[(6, -2), (-6, 2)]]: [],
             [[(2, -1), (1,)]]: [[(-1,), (-1, 3)]],
             []: [[(1, -3), (-1, 3)]]}
        """
        dic = self.highest_weight_dict()
        dic_inv = self.highest_weight_dict_inv()
        dic_weight = {}
        for (weight, i) in dic.values():
            dic_weight[weight] = dic_weight.get(weight, []) + [i]
        map_index = lambda (i, list) : max(list)+min(list)-i
        map_element = lambda x : tuple([self.automorphism_on_affine_weight(dic[x][0]), map_index((dic[x][1],dic_weight[dic[x][0]]))])
        return dict( (x, dic_inv[map_element(x)]) for x in dic.keys() )

    @cached_method
    def promotion_on_highest_weight_vectors_function(self):
        """
        Return a lambda function on ``x`` defined by
        ``self.promotion_on_highest_weight_vectors()[x]``.

        EXAMPLES::

            sage: K = KirillovReshetikhinCrystal(['E',6,1], 2,1)
            sage: f = K.promotion_on_highest_weight_vectors_function()
            sage: f(K.module_generator().lift())
            [[(-1,), (-1, 3)]]
        """
        return lambda x : self.promotion_on_highest_weight_vectors()[x]

    @cached_method
    def promotion(self):
        """
        Specifies the promotion operator used to construct the affine type `E_6^{(1)}` crystal.

        EXAMPLES::

            sage: K = KirillovReshetikhinCrystal(['E',6,1], 2,1)
            sage: promotion = K.promotion()
            sage: all(promotion(promotion(promotion(b))) == b for b in K.classical_decomposition())
            True
            sage: K = KirillovReshetikhinCrystal(['E',6,1],1,1)
            sage: promotion = K.promotion()
            sage: all(promotion(promotion(promotion(b))) == b for b in K.classical_decomposition())
            True
        """
        T = self.classical_decomposition()
        ind = [1,2,3,4,5]
        return T.crystal_morphism( self.promotion_on_highest_weight_vectors_function(), automorphism = lambda i : self.dynkin_diagram_automorphism(i), index_set = ind)

    @cached_method
    def promotion_inverse(self):
        r"""
        Returns the inverse promotion. Since promotion is of order 3, the inverse promotion is the same
        as promotion applied twice.

        EXAMPLES::

            sage: K = KirillovReshetikhinCrystal(['E',6,1], 2,1)
            sage: p = K.promotion()
            sage: p_inv = K.promotion_inverse()
            sage: all(p_inv(p(b)) == b for b in K.classical_decomposition())
            True
        """
        p = self.promotion()
        return lambda x : p(p(x))


class KR_type_C(KirillovReshetikhinGenericCrystal):
    r"""
    Class of Kirillov-Reshetikhin crystals `B^{r,s}` of type `C_n^{(1)}` for `r<n`.

    EXAMPLES::

        sage: K = KirillovReshetikhinCrystal(['C',2,1], 1,2)
        sage: K
        Kirillov-Reshetikhin crystal of type ['C', 2, 1] with (r,s)=(1,2)
        sage: b = K(rows=[])
        sage: b.f(0)
        [[1, 1]]
        sage: b.e(0)
        [[-1, -1]]
    """

    def classical_decomposition(self):
        r"""
        Specifies the classical crystal underlying the Kirillov-Reshetikhin crystal of type `C_n^{(1)}`.

        It is given by `B^{r,s} \cong \bigoplus_\Lambda B(\Lambda)` where `\Lambda` are weights obtained from
        a rectangle of width `s` and height `r` by removing horizontal dominoes. Here we identify the fundamental
        weight `\Lambda_i` with a column of height `i`.

        EXAMPLES::

            sage: K = KirillovReshetikhinCrystal(['C',3,1], 2,2)
            sage: K.classical_decomposition()
            The crystal of tableaux of type ['C', 3] and shape(s) [[], [2], [2, 2]]
        """
        return CrystalOfTableaux(self.cartan_type().classical(),
                                 shapes = horizontal_dominoes_removed(self.r(),self.s()))

    def ambient_crystal(self):
        r"""
        Returns the ambient crystal `B^{r,s}` of type `A_{2n+1}^{(2)}` associated to the Kirillov-Reshetikhin
        crystal of type `C_n^{(1)}`. This ambient crystal is used to construct the zero arrows.

        EXAMPLES::

            sage: K = KirillovReshetikhinCrystal(['C',3,1], 2,3)
            sage: K.ambient_crystal()
            Kirillov-Reshetikhin crystal of type ['B', 4, 1]^* with (r,s)=(2,3)
        """
        return KirillovReshetikhinCrystal(['A',2*self.cartan_type().classical().rank()+1,2], self.r(), self.s())

    @cached_method
    def ambient_dict_pm_diagrams(self):
        r"""
        Gives a dictionary of all self-dual `\pm` diagrams for the ambient crystal.
        Their key is their inner shape.

        EXAMPLES::

            sage: K = KirillovReshetikhinCrystal(['C',2,1], 1,2)
            sage: K.ambient_dict_pm_diagrams()
            {[]: [[1, 1], [0]], [2]: [[0, 0], [2]]}
            sage: K = KirillovReshetikhinCrystal(['C',3,1], 2,2)
            sage: K.ambient_dict_pm_diagrams()
            {[2, 2]: [[0, 0], [0, 0], [2]], []: [[1, 1], [0, 0], [0]], [2]: [[0, 0], [1, 1], [0]]}
            sage: K = KirillovReshetikhinCrystal(['C',3,1], 2,3)
            sage: K.ambient_dict_pm_diagrams()
            {[3, 3]: [[0, 0], [0, 0], [3]], [3, 1]: [[0, 0], [1, 1], [1]], [1, 1]: [[1, 1], [0, 0], [1]]}
        """
        list = []
        s = self.s()
        r = self.r()
        m = int(s/2)
        for i in range(m+1):
            for la in IntegerVectors(m-i, min_length=r, max_length=r):
                list.append(PMDiagram([[j,j] for j in la]+[[s-2*m+2*i]]))
        return dict( (x.inner_shape(), x) for x in list )

    @cached_method
    def ambient_highest_weight_dict(self):
        r"""
        Gives a dictionary of all `{2,...,n+1}`-highest weight vectors in the ambient crystal.
        Their key is the inner shape of their corresponding `\pm` diagram, or equivalently, their
        `{2,...,n+1}` weight.

        EXAMPLES::

            sage: K = KirillovReshetikhinCrystal(['C',3,1], 2,2)
            sage: K.ambient_highest_weight_dict()
            {[]: [[2], [-2]], [2, 2]: [[2, 2], [3, 3]], [2]: [[1, 2], [2, -1]]}
        """
        A = self.ambient_dict_pm_diagrams()
        ambient = self.ambient_crystal()
        return dict( (key, ambient.retract(ambient.from_pm_diagram_to_highest_weight_vector(A[key]))) for key in A )

    @cached_method
    def highest_weight_dict(self):
        r"""
        Gives a dictionary of the classical highest weight vectors of self.
        Their key is their shape.

        EXAMPLES::

            sage: K = KirillovReshetikhinCrystal(['C',3,1], 2,2)
            sage: K.highest_weight_dict()
            {[2, 2]: [[1, 1], [2, 2]], []: [], [2]: [[1, 1]]}
        """
        return dict( (x.lift().to_tableau().shape(),x) for x in self.module_generators )

    @cached_method
    def to_ambient_crystal(self):
        r"""
        Provides a map from the Kirillov-Reshetikhin crystal of type `C_n^{(1)}` to the
        ambient crystal of type `A_{2n+1}^{(2)}`.

        EXAMPLES::

            sage: K = KirillovReshetikhinCrystal(['C',3,1], 2,2)
            sage: b=K(rows=[[1,1]])
            sage: K.to_ambient_crystal()(b)
            [[1, 2], [2, -1]]
            sage: b=K(rows=[])
            sage: K.to_ambient_crystal()(b)
            [[2], [-2]]
            sage: K.to_ambient_crystal()(b).parent()
            Kirillov-Reshetikhin crystal of type ['B', 4, 1]^* with (r,s)=(2,2)
        """
        keys = self.highest_weight_dict().keys()
        pdict = dict( (self.highest_weight_dict()[key], self.ambient_highest_weight_dict()[key]) for key in keys )
        return self.crystal_morphism( pdict, index_set = self.cartan_type().classical().index_set(),
                                      automorphism = lambda i : i+1 )

    @cached_method
    def from_ambient_crystal(self):
        r"""
        Provides a map from the ambient crystal of type `A_{2n+1}^{(2)}` to
        the Kirillov-Reshetikhin crystal of type `C_n^{(1)}`.

        Note that this map is only well-defined on type `C_n^{(1)}` elements
        that are in the image under :meth:`to_ambient_crystal`.

        EXAMPLES::

            sage: K = KirillovReshetikhinCrystal(['C',3,1], 2,2)
            sage: b=K.ambient_crystal()(rows=[[2,2],[3,3]])
            sage: K.from_ambient_crystal()(b)
            [[1, 1], [2, 2]]
        """
        keys = self.highest_weight_dict().keys()
        pdict_inv = dict( (self.ambient_highest_weight_dict()[key], self.highest_weight_dict()[key]) for key in keys )
        return self.crystal_morphism( pdict_inv, index_set = [j+1 for j in self.cartan_type().classical().index_set()],
                                      automorphism = lambda i : i-1 )

class KR_type_CElement(KirillovReshetikhinGenericCrystalElement):
    r"""
    Class for the elements in the Kirillov-Reshetikhin crystals `B^{r,s}` of type `C_n^{(1)}` for `r<n`.

    EXAMPLES::

        sage: K=KirillovReshetikhinCrystal(['C',3,1],1,2)
        sage: type(K.module_generators[0])
        <class 'sage.combinat.crystals.kirillov_reshetikhin.KR_type_C_with_category.element_class'>
    """

    def e0(self):
        r"""
        Gives `e_0` on self by mapping self to the ambient crystal, calculating `e_1 e_0` there and
        pulling the element back.

        EXAMPLES::

            sage: K=KirillovReshetikhinCrystal(['C',3,1],1,2)
            sage: b = K(rows=[])
            sage: b.e(0) # indirect doctest
            [[-1, -1]]
        """
        b = self.parent().to_ambient_crystal()(self).e(1)
        if b is None:
            return None
        b = b.e(0)
        return self.parent().from_ambient_crystal()(b)

    def f0(self):
        r"""
        Gives `f_0` on self by mapping self to the ambient crystal, calculating `f_1 f_0` there and
        pulling the element back.

        EXAMPLES::

            sage: K=KirillovReshetikhinCrystal(['C',3,1],1,2)
            sage: b = K(rows=[])
            sage: b.f(0) # indirect doctest
            [[1, 1]]
        """
        b = self.parent().to_ambient_crystal()(self).f(1)
        if b is None:
            return None
        b = b.f(0)
        return self.parent().from_ambient_crystal()(b)

    def epsilon0(self):
        r"""
        Calculates `\epsilon_0` of self by mapping the element to the ambient crystal
        and calculating `\epsilon_1` there.

        EXAMPLES::

            sage: K = KirillovReshetikhinCrystal(['C',2,1], 1,2)
            sage: b=K(rows=[[1,1]])
            sage: b.epsilon(0) # indirect doctest
            2
        """
        b = self.parent().to_ambient_crystal()(self)
        return b.epsilon(1)

    def phi0(self):
        r"""
        Calculates `\phi_0` of self by mapping the element to the ambient crystal
        and calculating `\phi_1` there.

        EXAMPLES::

            sage: K = KirillovReshetikhinCrystal(['C',2,1], 1,2)
            sage: b=K(rows=[[-1,-1]])
            sage: b.phi(0) # indirect doctest
            2
        """
        b = self.parent().to_ambient_crystal()(self)
        return b.phi(1)

KR_type_C.Element = KR_type_CElement


class KR_type_A2(KirillovReshetikhinGenericCrystal):
    r"""
    Class of Kirillov-Reshetikhin crystals `B^{r,s}` of type `A_{2n}^{(2)}` for `1\le r \le n`
    in the realization with classical subalgebra `B_n`. The cartan type in this case is inputted as
    the dual of `A_{2n}^{(2)}`.

    This is an alternative implementation to :class:`KR_type_box` which uses
    the classical decomposition into type `C_n` crystals.

    EXAMPLES::

        sage: C = CartanType(['A',4,2]).dual()
        sage: K = sage.combinat.crystals.kirillov_reshetikhin.KR_type_A2(C, 1, 1)
        sage: K
        Kirillov-Reshetikhin crystal of type ['BC', 2, 2]^* with (r,s)=(1,1)
        sage: b = K(rows=[[-1]])
        sage: b.f(0)
        [[1]]
        sage: b.e(0)

    We can now check whether the two KR crystals of type `A_4^{(2)}` (namely the KR crystal and its dual
    construction) are isomorphic up to relabelling of the edges::

        sage: C = CartanType(['A',4,2])
        sage: K = KirillovReshetikhinCrystal(C,1,1)
        sage: Kdual = KirillovReshetikhinCrystal(C.dual(),1,1)
        sage: G = K.digraph()
        sage: Gdual = Kdual.digraph()
        sage: f = {0:2, 1:1, 2:0}
        sage: Gnew = DiGraph(); Gnew.add_vertices(Gdual.vertices()); Gnew.add_edges([(u,v,f[i]) for (u,v,i) in Gdual.edges()])
        sage: G.is_isomorphic(Gnew, edge_labels = True)
        True
    """

    def classical_decomposition(self):
        r"""
        Specifies the classical crystal underlying the Kirillov-Reshetikhin crystal of type `A_{2n}^{(2)}`
        with `B_n` as classical subdiagram.

        It is given by `B^{r,s} \cong \bigoplus_\Lambda B(\Lambda)` where `B(\Lambda)` is a highest weight crystal of type
        `B_n` of highest weight `\Lambda`. The sum is over all weights `\Lambda` obtained from
        a rectangle of width `s` and height `r` by removing horizontal dominoes. Here we identify the fundamental
        weight `\Lambda_i` with a column of height `i`.

        EXAMPLES::

            sage: C = CartanType(['A',4,2]).dual()
            sage: K = sage.combinat.crystals.kirillov_reshetikhin.KR_type_A2(C, 2, 2)
            sage: K.classical_decomposition()
            The crystal of tableaux of type ['B', 2] and shape(s) [[], [2], [2, 2]]
        """
        return CrystalOfTableaux(['B', self.cartan_type().rank()-1],
                                 shapes = horizontal_dominoes_removed(self.r(),self.s()))

    def ambient_crystal(self):
        r"""
        Returns the ambient crystal `B^{r,s}` of type `B_{n+1}^{(1)}` associated to the Kirillov-Reshetikhin
        crystal of type `A_{2n}^{(2)}` dual. This ambient crystal is used to construct the zero arrows.

        EXAMPLES::

            sage: C = CartanType(['A',4,2]).dual()
            sage: K = sage.combinat.crystals.kirillov_reshetikhin.KR_type_A2(C, 2, 3)
            sage: K.ambient_crystal()
            Kirillov-Reshetikhin crystal of type ['B', 3, 1] with (r,s)=(2,3)
        """
        return KR_type_vertical(['B', self.cartan_type().rank(), 1], self.r(), self.s())

    @cached_method
    def ambient_dict_pm_diagrams(self):
        r"""
        Gives a dictionary of all self-dual `\pm` diagrams for the ambient crystal.
        Their key is their inner shape.

        EXAMPLES::

            sage: C = CartanType(['A',4,2]).dual()
            sage: K = sage.combinat.crystals.kirillov_reshetikhin.KR_type_A2(C, 1, 1)
            sage: K.ambient_dict_pm_diagrams()
            {[1]: [[0, 0], [1]]}
            sage: K = sage.combinat.crystals.kirillov_reshetikhin.KR_type_A2(C, 1, 2)
            sage: K.ambient_dict_pm_diagrams()
            {[]: [[1, 1], [0]], [2]: [[0, 0], [2]]}
            sage: K = sage.combinat.crystals.kirillov_reshetikhin.KR_type_A2(C, 2, 2)
            sage: K.ambient_dict_pm_diagrams()
            {[2, 2]: [[0, 0], [0, 0], [2]], []: [[1, 1], [0, 0], [0]], [2]: [[0, 0], [1, 1], [0]]}
        """
        list = []
        s = self.s()
        r = self.r()
        m = int(s/2)
        for i in range(m+1):
            for la in IntegerVectors(m-i, min_length=r, max_length=r):
                list.append(PMDiagram([[j,j] for j in la]+[[s-2*m+2*i]]))
        return dict( (x.inner_shape(), x) for x in list )

    @cached_method
    def ambient_highest_weight_dict(self):
        r"""
        Gives a dictionary of all `{2,...,n+1}`-highest weight vectors in the ambient crystal.
        Their key is the inner shape of their corresponding `\pm` diagram, or equivalently, their
        `{2,...,n+1}` weight.

        EXAMPLES::

            sage: C = CartanType(['A',4,2]).dual()
            sage: K = sage.combinat.crystals.kirillov_reshetikhin.KR_type_A2(C, 1, 2)
            sage: K.ambient_highest_weight_dict()
            {[]: [[1, -1]], [2]: [[2, 2]]}
        """
        A = self.ambient_dict_pm_diagrams()
        ambient = self.ambient_crystal()
        return dict( (key, ambient.retract(ambient.from_pm_diagram_to_highest_weight_vector(A[key]))) for key in A )

    @cached_method
    def highest_weight_dict(self):
        r"""
        Gives a dictionary of the classical highest weight vectors of self.
        Their key is their shape.

        EXAMPLES::

            sage: C = CartanType(['A',4,2]).dual()
            sage: K = sage.combinat.crystals.kirillov_reshetikhin.KR_type_A2(C, 1, 2)
            sage: K.highest_weight_dict()
            {[]: [], [2]: [[1, 1]]}
        """
        return dict( (x.lift().to_tableau().shape(),x) for x in self.module_generators )

    @cached_method
    def to_ambient_crystal(self):
        r"""
        Provides a map from the Kirillov-Reshetikhin crystal of type `A_{2n}^{(2)}` to the
        ambient crystal of type `B_{n+1}^{(1)}`.

        EXAMPLES::

            sage: C = CartanType(['A',4,2]).dual()
            sage: K = sage.combinat.crystals.kirillov_reshetikhin.KR_type_A2(C, 1, 2)
            sage: b=K(rows=[[1,1]])
            sage: K.to_ambient_crystal()(b)
            [[2, 2]]
            sage: K = sage.combinat.crystals.kirillov_reshetikhin.KR_type_A2(C, 2, 2)
            sage: b=K(rows=[[1,1]])
            sage: K.to_ambient_crystal()(b)
            [[1, 2], [2, -1]]
            sage: K.to_ambient_crystal()(b).parent()
            Kirillov-Reshetikhin crystal of type ['B', 3, 1] with (r,s)=(2,2)
        """
        keys = self.highest_weight_dict().keys()
        pdict = dict( (self.highest_weight_dict()[key], self.ambient_highest_weight_dict()[key]) for key in keys )
        return self.crystal_morphism( pdict, index_set = self.cartan_type().classical().index_set(),
                                      automorphism = lambda i : i+1 )

    @cached_method
    def from_ambient_crystal(self):
        r"""
        Provides a map from the ambient crystal of type `B_{n+1}^{(1)}` to
        the Kirillov-Reshetikhin crystal of type `A_{2n}^{(2)}`.

        Note that this map is only well-defined on type `A_{2n}^{(2)}`
        elements that are in the image under :meth:`to_ambient_crystal`.

        EXAMPLES::

            sage: C = CartanType(['A',4,2]).dual()
            sage: K = sage.combinat.crystals.kirillov_reshetikhin.KR_type_A2(C, 1, 2)
            sage: b = K.ambient_crystal()(rows=[[2,2]])
            sage: K.from_ambient_crystal()(b)
            [[1, 1]]
        """
        keys = self.highest_weight_dict().keys()
        pdict_inv = dict( (self.ambient_highest_weight_dict()[key], self.highest_weight_dict()[key]) for key in keys )
        return self.crystal_morphism( pdict_inv, index_set = [j+1 for j in self.cartan_type().classical().index_set()],
                                      automorphism = lambda i : i-1 )

class KR_type_A2Element(KirillovReshetikhinGenericCrystalElement):
    r"""
    Class for the elements in the Kirillov-Reshetikhin crystals `B^{r,s}` of type `A_{2n}^{(2)}` for `r<n`
    with underlying classcial algebra `B_n`.

    EXAMPLES::

        sage: C = CartanType(['A',4,2]).dual()
        sage: K = sage.combinat.crystals.kirillov_reshetikhin.KR_type_A2(C, 1, 2)
        sage: type(K.module_generators[0])
        <class 'sage.combinat.crystals.kirillov_reshetikhin.KR_type_A2_with_category.element_class'>
    """

    def e0(self):
        r"""
        Gives `e_0` on self by mapping self to the ambient crystal, calculating `e_1 e_0` there and
        pulling the element back.

        EXAMPLES::

            sage: C = CartanType(['A',4,2]).dual()
            sage: K = sage.combinat.crystals.kirillov_reshetikhin.KR_type_A2(C, 1, 1)
            sage: b = K(rows=[[1]])
            sage: b.e(0) # indirect doctest
            [[-1]]
        """
        b = self.parent().to_ambient_crystal()(self).e(1)
        if b is None:
            return None
        b = b.e(0)
        return self.parent().from_ambient_crystal()(b)

    def f0(self):
        r"""
        Gives `f_0` on self by mapping self to the ambient crystal, calculating `f_1 f_0` there and
        pulling the element back.

        EXAMPLES::

            sage: C = CartanType(['A',4,2]).dual()
            sage: K = sage.combinat.crystals.kirillov_reshetikhin.KR_type_A2(C, 1, 1)
            sage: b = K(rows=[[-1]])
            sage: b.f(0) # indirect doctest
            [[1]]
        """
        b = self.parent().to_ambient_crystal()(self).f(1)
        if b is None:
            return None
        b = b.f(0)
        return self.parent().from_ambient_crystal()(b)

    def epsilon0(self):
        r"""
        Calculates `\epsilon_0` of self by mapping the element to the ambient crystal
        and calculating `\epsilon_1` there.

        EXAMPLES::

            sage: C = CartanType(['A',4,2]).dual()
            sage: K = sage.combinat.crystals.kirillov_reshetikhin.KR_type_A2(C, 1, 1)
            sage: b=K(rows=[[1]])
            sage: b.epsilon(0) # indirect doctest
            1
        """
        b = self.parent().to_ambient_crystal()(self)
        return b.epsilon(1)

    def phi0(self):
        r"""
        Calculates `\phi_0` of self by mapping the element to the ambient crystal
        and calculating `\phi_1` there.

        EXAMPLES::

            sage: C = CartanType(['A',4,2]).dual()
            sage: K = sage.combinat.crystals.kirillov_reshetikhin.KR_type_A2(C, 1, 1)
            sage: b=K(rows=[[-1]])
            sage: b.phi(0) # indirect doctest
            1
        """
        b = self.parent().to_ambient_crystal()(self)
        return b.phi(1)

KR_type_A2.Element = KR_type_A2Element


class KR_type_box(KirillovReshetikhinGenericCrystal, AffineCrystalFromClassical):
    r"""
    Class of Kirillov-Reshetikhin crystals `B^{r,s}` of type `A_{2n}^{(2)}` for `r\le n`
    and type `D_{n+1}^{(2)}` for `r<n`.

    EXAMPLES::

        sage: K = KirillovReshetikhinCrystal(['A',4,2], 1,1)
        sage: K
        Kirillov-Reshetikhin crystal of type ['BC', 2, 2] with (r,s)=(1,1)
        sage: b = K(rows=[])
        sage: b.f(0)
        [[1]]
        sage: b.e(0)
        [[-1]]
    """
    def __init__(self, cartan_type, r, s):
        r"""
        Initializes a Kirillov-Reshetikhin crystal ``self``.

        TESTS::

            sage: K = sage.combinat.crystals.kirillov_reshetikhin.KR_type_box(['A',4,2], 1, 1)
            sage: K
            Kirillov-Reshetikhin crystal of type ['BC', 2, 2] with (r,s)=(1,1)
            sage: K = sage.combinat.crystals.kirillov_reshetikhin.KR_type_box(['D',4,2], 1, 1)
            sage: K
            Kirillov-Reshetikhin crystal of type ['C', 3, 1]^* with (r,s)=(1,1)
            sage: TestSuite(K).run()
        """
        KirillovReshetikhinGenericCrystal.__init__(self, cartan_type, r ,s)
        AffineCrystalFromClassical.__init__(self, cartan_type, self.classical_decomposition())

    def classical_decomposition(self):
        r"""
        Specifies the classical crystal underlying the Kirillov-Reshetikhin crystal of type `A_{2n}^{(2)}`
        and `D_{n+1}^{(2)}`.

        It is given by `B^{r,s} \cong \bigoplus_\Lambda B(\Lambda)` where `\Lambda` are weights obtained from
        a rectangle of width `s` and height `r` by removing boxes. Here we identify the fundamental
        weight `\Lambda_i` with a column of height `i`.

        EXAMPLES::

            sage: K = KirillovReshetikhinCrystal(['A',4,2], 2,2)
            sage: K.classical_decomposition()
            The crystal of tableaux of type ['C', 2] and shape(s) [[], [1], [2], [1, 1], [2, 1], [2, 2]]
            sage: K = KirillovReshetikhinCrystal(['D',4,2], 2,3)
            sage: K.classical_decomposition()
            The crystal of tableaux of type ['B', 3] and shape(s) [[], [1], [2], [1, 1], [3], [2, 1], [3, 1], [2, 2], [3, 2], [3, 3]]
        """
        return CrystalOfTableaux(self.cartan_type().classical(),
                                 shapes = partitions_in_box(self.r(),self.s()))

    def ambient_crystal(self):
        r"""
        Returns the ambient crystal `B^{r,2s}` of type `C_n^{(1)}` associated to the Kirillov-Reshetikhin crystal.
        This ambient crystal is used to construct the zero arrows.

        EXAMPLES::

            sage: K = KirillovReshetikhinCrystal(['A',4,2], 2,2)
            sage: K.ambient_crystal()
            Kirillov-Reshetikhin crystal of type ['C', 2, 1] with (r,s)=(2,4)
        """
        # calling KR_type_C instead of KirillovReshetikhin(['C',n,1],r,s) has the advantage that
        # that this also works for r=n for A_{2n}^{(2)}.
        return KR_type_C(['C', self.cartan_type().classical().rank(),1], self.r(), 2*self.s())

    @cached_method
    def highest_weight_dict(self):
        r"""
        Gives a dictionary of the classical highest weight vectors of self.
        Their key is 2 times their shape.

        EXAMPLES::

            sage: K = KirillovReshetikhinCrystal(['A',6,2], 2,2)
            sage: K.highest_weight_dict()
            {[4, 2]: [[1, 1], [2]], [2, 2]: [[1], [2]], []: [], [4]: [[1, 1]], [4, 4]: [[1, 1], [2, 2]], [2]: [[1]]}
        """
        return dict( (Partition([2*i for i in x.lift().to_tableau().shape()]),x) for x in self.module_generators )

    @cached_method
    def ambient_highest_weight_dict(self):
        r"""
        Gives a dictionary of the classical highest weight vectors of the ambient crystal of self.
        Their key is their shape.

        EXAMPLES::

            sage: K = KirillovReshetikhinCrystal(['A',6,2], 2,2)
            sage: K.ambient_highest_weight_dict()
            {[4, 2]: [[1, 1, 1, 1], [2, 2]], [2, 2]: [[1, 1], [2, 2]], []: [], [4]: [[1, 1, 1, 1]], [4, 4]: [[1, 1, 1, 1], [2, 2, 2, 2]],
            [2]: [[1, 1]]}
        """
        return dict( (x.lift().to_tableau().shape(),x) for x in self.ambient_crystal().module_generators )

    def similarity_factor(self):
        r"""
        Sets the similarity factor used to map to the ambient crystal.

        EXAMPLES::

            sage: K = KirillovReshetikhinCrystal(['A',6,2], 2,2)
            sage: K.similarity_factor()
            {1: 2, 2: 2, 3: 2}
            sage: K = KirillovReshetikhinCrystal(['D',5,2], 1,1)
            sage: K.similarity_factor()
            {1: 2, 2: 2, 3: 2, 4: 1}
        """
        C = self.cartan_type().classical()
        p = dict( (i,2) for i in C.index_set() )
        if C.type() == 'B':
            p[C.rank()] = 1
        return p

    @cached_method
    def to_ambient_crystal(self):
        r"""
        Provides a map from self to the ambient crystal of type `C_n^{(1)}`.

        EXAMPLES::

            sage: K = KirillovReshetikhinCrystal(['D',4,2], 1,1)
            sage: [K.to_ambient_crystal()(b) for b in K]
            [[], [[1, 1]], [[2, 2]], [[3, 3]], [[3, -3]], [[-3, -3]], [[-2, -2]], [[-1, -1]]]
            sage: K = KirillovReshetikhinCrystal(['A',4,2], 1,1)
            sage: [K.to_ambient_crystal()(b) for b in K]
            [[], [[1, 1]], [[2, 2]], [[-2, -2]], [[-1, -1]]]
        """
        keys = self.highest_weight_dict().keys()
        pdict = dict( (self.highest_weight_dict()[key], self.ambient_highest_weight_dict()[key]) for key in keys )
        return self.crystal_morphism( pdict, index_set = self.cartan_type().classical().index_set(),
                                      similarity_factor = self.similarity_factor() )

    @cached_method
    def from_ambient_crystal(self):
        r"""
        Provides a map from the ambient crystal of type `C_n^{(1)}` to the
        Kirillov-Reshetikhin crystal ``self``.

        Note that this map is only well-defined on elements that are in the
        image under :meth:`to_ambient_crystal`.

        EXAMPLES::

            sage: K = KirillovReshetikhinCrystal(['D',4,2], 1,1)
            sage: b = K.ambient_crystal()(rows=[[3,-3]])
            sage: K.from_ambient_crystal()(b)
            [[0]]
            sage: K = KirillovReshetikhinCrystal(['A',4,2], 1,1)
            sage: b = K.ambient_crystal()(rows=[])
            sage: K.from_ambient_crystal()(b)
            []
        """
        keys = self.highest_weight_dict().keys()
        pdict_inv = dict( (self.ambient_highest_weight_dict()[key], self.highest_weight_dict()[key]) for key in keys )
        return self.crystal_morphism( pdict_inv, index_set = self.cartan_type().classical().index_set(),
                                      similarity_factor_domain = self.similarity_factor() )


class KR_type_boxElement(KirillovReshetikhinGenericCrystalElement):
    r"""
    Class for the elements in the Kirillov-Reshetikhin crystals `B^{r,s}` of type `A_{2n}^{(2)}` for `r\le n`
    and type `D_{n+1}^{(2)}` for `r<n`.

    EXAMPLES::

        sage: K=KirillovReshetikhinCrystal(['A',4,2],1,2)
        sage: type(K.module_generators[0])
        <class 'sage.combinat.crystals.kirillov_reshetikhin.KR_type_box_with_category.element_class'>
    """

    def e0(self):
        r"""
        Gives `e_0` on self by mapping self to the ambient crystal, calculating `e_0` there and
        pulling the element back.

        EXAMPLES::

            sage: K=KirillovReshetikhinCrystal(['A',4,2],1,1)
            sage: b = K(rows=[])
            sage: b.e(0) # indirect doctest
            [[-1]]
        """
        b = self.parent().to_ambient_crystal()(self).e(0)
        if b is None:
            return None
        return self.parent().from_ambient_crystal()(b)

    def f0(self):
        r"""
        Gives `f_0` on self by mapping self to the ambient crystal, calculating `f_0` there and
        pulling the element back.

        EXAMPLES::

            sage: K=KirillovReshetikhinCrystal(['A',4,2],1,1)
            sage: b = K(rows=[])
            sage: b.f(0) # indirect doctest
            [[1]]
        """
        b = self.parent().to_ambient_crystal()(self).f(0)
        if b is None:
            return None
        return self.parent().from_ambient_crystal()(b)

    def epsilon0(self):
        r"""
        Calculates `\epsilon_0` of self by mapping the element to the ambient crystal
        and calculating `\epsilon_0` there.

        EXAMPLES::

            sage: K = KirillovReshetikhinCrystal(['A',4,2], 1,1)
            sage: b=K(rows=[[1]])
            sage: b.epsilon(0) # indirect doctest
            2
        """
        b = self.parent().to_ambient_crystal()(self)
        return b.epsilon(0)

    def phi0(self):
        r"""
        Calculates `\phi_0` of self by mapping the element to the ambient crystal
        and calculating `\phi_0` there.

        EXAMPLES::

            sage: K = KirillovReshetikhinCrystal(['D',3,2], 1,1)
            sage: b=K(rows=[[-1]])
            sage: b.phi(0) # indirect doctest
            2
        """
        b = self.parent().to_ambient_crystal()(self)
        return b.phi(0)

KR_type_box.Element = KR_type_boxElement


class KR_type_Bn(KirillovReshetikhinGenericCrystal):
    r"""
    Class of Kirillov-Reshetikhin crystals `B^{n,s}` of type `B_{n}^{(1)}`.

    EXAMPLES::

        sage: K = KirillovReshetikhinCrystal(['B',3,1],3,2)
        sage: K
        Kirillov-Reshetikhin crystal of type ['B', 3, 1] with (r,s)=(3,2)
        sage: b = K(rows=[[1],[2],[3]])
        sage: b.f(0)
        sage: b.e(0)
        [[3]]

        sage: K = KirillovReshetikhinCrystal(['B',3,1],3,2)
        sage: [b.weight() for b in K if b.is_highest_weight([1,2,3])]
        [-Lambda[0] + Lambda[1], -2*Lambda[0] + 2*Lambda[3]]
        sage: [b.weight() for b in K if b.is_highest_weight([0,2,3])]
        [Lambda[0] - Lambda[1], -2*Lambda[1] + 2*Lambda[3]]
    """
    def _element_constructor_(self, *args, **options):
        """
        Construct an element of ``self``.

        TESTS::

            sage: KRC = KirillovReshetikhinCrystal(['B',3,1], 3, 3)
            sage: KRT = KirillovReshetikhinTableaux(['B',3,1], 3, 3)
            sage: elt = KRC.module_generators[1].f_string([3,2,3,1,3,3]); elt
            [++-, [[2], [0], [-3]]]
            sage: ret = KRT(elt); ret
            [[1, 1, 2], [2, 2, -3], [-3, -3, -1]]
            sage: test = KRC(ret); test
            [++-, [[2], [0], [-3]]]
            sage: test == elt
            True
        """
        from sage.combinat.rigged_configurations.kr_tableaux import KirillovReshetikhinTableauxElement
        if isinstance(args[0], KirillovReshetikhinTableauxElement):
            elt = args[0]
            # Check to make sure it can be converted
            if elt.cartan_type() != self.cartan_type() \
              or elt.parent().r() != self._r or elt.parent().s() != self._s:
                raise ValueError("The Kirillov-Reshetikhin tableau must have the same Cartan type and shape")

            to_hw = elt.to_classical_highest_weight()
            wt = to_hw[0].classical_weight() / 2
            f_str = reversed(to_hw[1])
            for x in self.module_generators:
                if x.classical_weight() == wt:
                    return x.f_string(f_str)
            raise ValueError("No matching highest weight element found")
        return KirillovReshetikhinGenericCrystal._element_constructor_(self, *args, **options)

    def classical_decomposition(self):
        r"""
        Specifies the classical crystal underlying the Kirillov-Reshetikhin crystal `B^{n,s}` of type `B_n^{(1)}`.

        It is the same as for `r<n`, given by `B^{n,s} \cong \bigoplus_\Lambda B(\Lambda)` where `\Lambda` are
        weights obtained from a rectangle of width `s/2` and height `n` by removing horizontal dominoes.
        Here we identify the fundamental weight `\Lambda_i` with a column of height `i` for `i<n` and
        a column of width `1/2` for `i=n`.

        EXAMPLES::

            sage: K = KirillovReshetikhinCrystal(['B',3,1], 3, 2)
            sage: K.classical_decomposition()
            The crystal of tableaux of type ['B', 3] and shape(s) [[1], [1, 1, 1]]
            sage: K = KirillovReshetikhinCrystal(['B',3,1], 3, 3)
            sage: K.classical_decomposition()
            The crystal of tableaux of type ['B', 3] and shape(s) [[3/2, 1/2, 1/2], [3/2, 3/2, 3/2]]
        """
        s = self.s()
        r = self.r()
        shapes = vertical_dominoes_removed(r,floor(s/2))
        if is_odd(s):
            shapes = [ [i+QQ(1)/QQ(2) for i in sh]+[QQ(1)/QQ(2)]*(r-len(sh)) for sh in shapes ]
        return CrystalOfTableaux(self.cartan_type().classical(), shapes = shapes)

    def ambient_crystal(self):
        r"""
        Returns the ambient crystal `B^{n,s}` of type `A_{2n-1}^{(2)}` associated to the Kirillov-Reshetikhin crystal;
        see Lemma 4.2 of reference [4].
        This ambient crystal is used to construct the zero arrows.

        EXAMPLES::

            sage: K = KirillovReshetikhinCrystal(['B',3,1],3,2)
            sage: K.ambient_crystal()
            Kirillov-Reshetikhin crystal of type ['B', 3, 1]^* with (r,s)=(3,2)
        """
        return KirillovReshetikhinCrystal(['A', 2*self.cartan_type().classical().rank()-1,2], self.r(), self.s())

    @cached_method
    def highest_weight_dict(self):
        r"""
        Gives a dictionary of the classical highest weight vectors of self.
        Their key is 2 times their shape.

        EXAMPLES::

            sage: K = KirillovReshetikhinCrystal(['B',3,1],3,2)
            sage: K.highest_weight_dict()
            {(2,): [[1]], (2, 2, 2): [[1], [2], [3]]}
            sage: K = KirillovReshetikhinCrystal(['B',3,1],3,3)
            sage: K.highest_weight_dict()
            {(3, 3, 3): [+++, [[1], [2], [3]]], (3, 1, 1): [+++, [[1]]]}
        """
        return dict( (tuple([2*i[1] for i in x.classical_weight()]),x) for x in self.module_generators )

    @cached_method
    def ambient_highest_weight_dict(self):
        r"""
        Gives a dictionary of the classical highest weight vectors of the ambient crystal of self.
        Their key is their shape.

        EXAMPLES::

            sage: K = KirillovReshetikhinCrystal(['B',3,1],3,2)
            sage: K.ambient_highest_weight_dict()
            {(2,): [[1, 1]], (2, 1, 1): [[1, 1], [2], [3]], (2, 2, 2): [[1, 1], [2, 2], [3, 3]]}

            sage: K = KirillovReshetikhinCrystal(['B',3,1],3,3)
            sage: K.ambient_highest_weight_dict()
            {(3, 3, 3): [[1, 1, 1], [2, 2, 2], [3, 3, 3]], (3, 1, 1): [[1, 1, 1], [2], [3]],
            (3, 2, 2): [[1, 1, 1], [2, 2], [3, 3]], (3,): [[1, 1, 1]]}
        """
        return dict( (tuple([i[1] for i in x.classical_weight()]),x) for x in self.ambient_crystal().module_generators )

    def similarity_factor(self):
        r"""
        Sets the similarity factor used to map to the ambient crystal.

        EXAMPLES::

            sage: K = KirillovReshetikhinCrystal(['B',3,1],3,2)
            sage: K.similarity_factor()
            {1: 2, 2: 2, 3: 1}
        """
        C = self.cartan_type().classical()
        p = dict( (i,2) for i in C.index_set() )
        p[C.rank()] = 1
        return p

    @cached_method
    def to_ambient_crystal(self):
        r"""
        Provides a map from self to the ambient crystal of type `A_{2n-1}^{(2)}`.

        EXAMPLES::

            sage: K = KirillovReshetikhinCrystal(['B',3,1],3,1)
            sage: [K.to_ambient_crystal()(b) for b in K]
            [[[1], [2], [3]], [[1], [2], [-3]], [[1], [3], [-2]], [[2], [3], [-1]], [[1], [-3], [-2]],
            [[2], [-3], [-1]], [[3], [-2], [-1]], [[-3], [-2], [-1]]]
        """
        keys = self.highest_weight_dict().keys()
        pdict = dict( (self.highest_weight_dict()[key], self.ambient_highest_weight_dict()[key]) for key in keys )
        return self.crystal_morphism( pdict, index_set = self.cartan_type().classical().index_set(),
                                      similarity_factor = self.similarity_factor() )

    @cached_method
    def from_ambient_crystal(self):
        r"""
        Provides a map from the ambient crystal of type `A_{2n-1}^{(2)}` to
        the Kirillov-Reshetikhin crystal ``self``.

        Note that this map is only well-defined on elements that are in the
        image under :meth:`to_ambient_crystal`.

        EXAMPLES::

            sage: K = KirillovReshetikhinCrystal(['B',3,1],3,1)
            sage: [b == K.from_ambient_crystal()(K.to_ambient_crystal()(b)) for b in K]
            [True, True, True, True, True, True, True, True]
            sage: b = K.ambient_crystal()(rows=[[1],[2],[-3]])
            sage: K.from_ambient_crystal()(b)
            [++-, []]
        """
        keys = self.highest_weight_dict().keys()
        pdict_inv = dict( (self.ambient_highest_weight_dict()[key], self.highest_weight_dict()[key]) for key in keys )
        return self.crystal_morphism( pdict_inv, index_set = self.cartan_type().classical().index_set(),
                                      similarity_factor_domain = self.similarity_factor() )


class KR_type_BnElement(KirillovReshetikhinGenericCrystalElement):
    r"""
    Class for the elements in the Kirillov-Reshetikhin crystals `B^{n,s}` of type `B_n^{(1)}`.

    EXAMPLES::

        sage: K=KirillovReshetikhinCrystal(['B',3,1],3,2)
        sage: type(K.module_generators[0])
        <class 'sage.combinat.crystals.kirillov_reshetikhin.KR_type_Bn_with_category.element_class'>
    """
    def e0(self):
        r"""
        Gives `e_0` on self by mapping self to the ambient crystal, calculating `e_0` there and
        pulling the element back.

        EXAMPLES::

            sage: K=KirillovReshetikhinCrystal(['B',3,1],3,1)
            sage: b = K.module_generators[0]
            sage: b.e(0) # indirect doctest
            [--+, []]
        """
        b = self.parent().to_ambient_crystal()(self).e_string([0,0])
        if b is None:
            return None
        return self.parent().from_ambient_crystal()(b)

    def f0(self):
        r"""
        Gives `f_0` on self by mapping self to the ambient crystal, calculating `f_0` there and
        pulling the element back.

        EXAMPLES::

            sage: K=KirillovReshetikhinCrystal(['B',3,1],3,1)
            sage: b = K.module_generators[0]
            sage: b.f(0) # indirect doctest

        """
        b = self.parent().to_ambient_crystal()(self).f_string([0,0])
        if b is None:
            return None
        return self.parent().from_ambient_crystal()(b)

    def epsilon0(self):
        r"""
        Calculates `\epsilon_0` of self by mapping the element to the ambient crystal
        and calculating `\epsilon_0` there.

        EXAMPLES::

            sage: K=KirillovReshetikhinCrystal(['B',3,1],3,1)
            sage: b = K.module_generators[0]
            sage: b.epsilon(0) # indirect doctest
            1
        """
        b = self.parent().to_ambient_crystal()(self)
        return b.epsilon(0)/2

    def phi0(self):
        r"""
        Calculates `\phi_0` of self by mapping the element to the ambient crystal
        and calculating `\phi_0` there.

        EXAMPLES::

            sage: K=KirillovReshetikhinCrystal(['B',3,1],3,1)
            sage: b = K.module_generators[0]
            sage: b.phi(0) # indirect doctest
            0
        """
        b = self.parent().to_ambient_crystal()(self)
        return b.phi(0)/2

KR_type_Bn.Element = KR_type_BnElement


class KR_type_Cn(KirillovReshetikhinGenericCrystal):
    r"""
    Class of Kirillov-Reshetikhin crystals `B^{n,s}` of type `C_n^{(1)}`.

    EXAMPLES::

        sage: K = KirillovReshetikhinCrystal(['C',3,1],3,1)
        sage: [[b,b.f(0)] for b in K]
        [[[[1], [2], [3]], None], [[[1], [2], [-3]], None], [[[1], [3], [-3]], None],
        [[[2], [3], [-3]], None], [[[1], [3], [-2]], None], [[[2], [3], [-2]], None],
        [[[2], [3], [-1]], [[1], [2], [3]]], [[[1], [-3], [-2]], None], [[[2], [-3], [-2]], None],
        [[[2], [-3], [-1]], [[1], [2], [-3]]], [[[3], [-3], [-2]], None], [[[3], [-3], [-1]],
        [[1], [3], [-3]]], [[[3], [-2], [-1]], [[1], [3], [-2]]], [[[-3], [-2], [-1]], [[1], [-3], [-2]]]]
    """

    def classical_decomposition(self):
        r"""
        Specifies the classical crystal underlying the Kirillov-Reshetikhin crystal `B^{n,s}`
        of type `C_n^{(1)}`. It is given by `B^{n,s} \cong B(s \Lambda_n)`.

        EXAMPLES::

            sage: K = KirillovReshetikhinCrystal(['C',3,1],3,2)
            sage: K.classical_decomposition()
            The crystal of tableaux of type ['C', 3] and shape(s) [[2, 2, 2]]
        """
        return CrystalOfTableaux(self.cartan_type().classical(), shape = [self.s()]*self.r() )

    def from_highest_weight_vector_to_pm_diagram(self, b):
        """
        This gives the bijection between an element b in the classical decomposition
        of the KR crystal that is `{2,3,..,n}`-highest weight and `\pm` diagrams.

        EXAMPLES::

            sage: K = KirillovReshetikhinCrystal(['C',3,1],3,2)
            sage: T = K.classical_decomposition()
            sage: b = T(rows=[[2, 2], [3, 3], [-3, -1]])
            sage: pm = K.from_highest_weight_vector_to_pm_diagram(b); pm
            [[0, 0], [1, 0], [0, 1], [0]]
            sage: pm.pp()
            .  .
            .  +
            -  -

            sage: hw = [ b for b in T if all(b.epsilon(i)==0 for i in [2,3]) ]
            sage: all(K.from_pm_diagram_to_highest_weight_vector(K.from_highest_weight_vector_to_pm_diagram(b)) == b for b in hw)
            True
        """
        n = self.cartan_type().rank()-1
        inner = Partition([Integer(b.weight()[i]) for i in range(1,n+1)])
        inter = Partition([len([i for i in r if i>0]) for r in b.to_tableau()])
        outer = b.to_tableau().shape()
        return PMDiagram([self.r(), self.s(), outer, inter, inner], from_shapes=True)

    def from_pm_diagram_to_highest_weight_vector(self, pm):
        """
        This gives the bijection between a `\pm` diagram and an element b in the classical
        decomposition of the KR crystal that is {2,3,..,n}-highest weight.

        EXAMPLES::

            sage: K = KirillovReshetikhinCrystal(['C',3,1],3,2)
            sage: pm = sage.combinat.crystals.kirillov_reshetikhin.PMDiagram([[0, 0], [1, 0], [0, 1], [0]])
            sage: K.from_pm_diagram_to_highest_weight_vector(pm)
            [[2, 2], [3, 3], [-3, -1]]
        """
        u = [b for b in self.classical_decomposition().module_generators if b.to_tableau().shape() == pm.outer_shape()][0]
        ct = self.cartan_type()
        rank = ct.rank()-1
        ct_type = ct.classical().type()
        assert ct_type in ['C']
        list = []
        for h in pm.heights_of_addable_plus():
            list += range(1,h+1)
        for h in pm.heights_of_minus():
            list += range(1,rank+1)+[rank-1-k for k in range(rank-h)]
        for i in reversed(list):
            u = u.f(i)
        return u

class KR_type_CnElement(KirillovReshetikhinGenericCrystalElement):
    r"""
    Class for the elements in the Kirillov-Reshetikhin crystals `B^{n,s}` of type `C_n^{(1)}`.

    EXAMPLES::

        sage: K=KirillovReshetikhinCrystal(['C',3,1],3,2)
        sage: type(K.module_generators[0])
        <class 'sage.combinat.crystals.kirillov_reshetikhin.KR_type_Cn_with_category.element_class'>
    """

    def e0(self):
        r"""
        Gives `e_0` on self by going to the `\pm`-diagram corresponding to the `{2,...,n}`-highest weight
        vector in the component of `self`, then applying [Definition 6.1, 4], and pulling back from
        `\pm`-diagrams.

        EXAMPLES::

            sage: K=KirillovReshetikhinCrystal(['C',3,1],3,2)
            sage: b = K.module_generators[0]
            sage: b.e(0) # indirect doctest
            [[1, 2], [2, 3], [3, -1]]
            sage: b = K(rows=[[1,2],[2,3],[3,-1]])
            sage: b.e(0)
            [[2, 2], [3, 3], [-1, -1]]
            sage: b=K(rows=[[1, -3], [3, -2], [-3, -1]])
            sage: b.e(0)
            [[3, -3], [-3, -2], [-1, -1]]
        """
        n = self.parent().cartan_type().n
        [b,l] = self.lift().to_highest_weight(index_set=range(2,n+1))
        pm = self.parent().from_highest_weight_vector_to_pm_diagram(b)
        [l1,l2] = pm.pm_diagram[n-1]
        if l1 == 0:
            return None
        pm.pm_diagram[n-1] = [l1-1,l2+1]
        pm = PMDiagram(pm.pm_diagram)
        b = self.parent().from_pm_diagram_to_highest_weight_vector(pm)
        b = b.f_string(reversed(l))
        return self.parent().retract(b)

    def f0(self):
        r"""
        Gives `e_0` on self by going to the `\pm`-diagram corresponding to the `{2,...,n}`-highest weight
        vector in the component of `self`, then applying [Definition 6.1, 4], and pulling back from
        `\pm`-diagrams.

        EXAMPLES::

            sage: K=KirillovReshetikhinCrystal(['C',3,1],3,1)
            sage: b = K.module_generators[0]
            sage: b.f(0) # indirect doctest
        """
        n = self.parent().cartan_type().n
        [b,l] = self.lift().to_highest_weight(index_set=range(2,n+1))
        pm = self.parent().from_highest_weight_vector_to_pm_diagram(b)
        [l1,l2] = pm.pm_diagram[n-1]
        if l2 == 0:
            return None
        pm.pm_diagram[n-1] = [l1+1,l2-1]
        pm = PMDiagram(pm.pm_diagram)
        b = self.parent().from_pm_diagram_to_highest_weight_vector(pm)
        b = b.f_string(reversed(l))
        return self.parent().retract(b)

    def epsilon0(self):
        r"""
        Calculates `\epsilon_0` of self using Lemma 6.1 of [4].

        EXAMPLES::

            sage: K=KirillovReshetikhinCrystal(['C',3,1],3,1)
            sage: b = K.module_generators[0]
            sage: b.epsilon(0) # indirect doctest
            1
        """
        n = self.parent().cartan_type().n
        b = self.lift().to_highest_weight(index_set=range(2,n+1))[0]
        pm = self.parent().from_highest_weight_vector_to_pm_diagram(b)
        [l1,l2] = pm.pm_diagram[n-1]
        return l1

    def phi0(self):
        r"""
        Calculates `\phi_0` of self.

        EXAMPLES::

            sage: K=KirillovReshetikhinCrystal(['C',3,1],3,1)
            sage: b = K.module_generators[0]
            sage: b.phi(0) # indirect doctest
            0
        """
        n = self.parent().cartan_type().n
        b = self.lift().to_highest_weight(index_set=range(2,n+1))[0]
        pm = self.parent().from_highest_weight_vector_to_pm_diagram(b)
        [l1,l2] = pm.pm_diagram[n-1]
        return l2

KR_type_Cn.Element = KR_type_CnElement


class KR_type_Dn_twisted(KirillovReshetikhinGenericCrystal):
    r"""
    Class of Kirillov-Reshetikhin crystals `B^{n,s}` of type `D_{n+1}^{(2)}`.

    EXAMPLES::

        sage: K = KirillovReshetikhinCrystal(['D',4,2],3,1)
        sage: [[b,b.f(0)] for b in K]
        [[[+++, []], None], [[++-, []], None], [[+-+, []], None], [[-++, []],
        [+++, []]], [[+--, []], None], [[-+-, []], [++-, []]], [[--+, []], [+-+, []]],
        [[---, []], [+--, []]]]
    """

    def classical_decomposition(self):
        r"""
        Specifies the classical crystal underlying the Kirillov-Reshetikhin crystal `B^{n,s}`
        of type `D_{n+1}^{(2)}`. It is given by `B^{n,s} \cong B(s \Lambda_n)`.

        EXAMPLES::

            sage: K = KirillovReshetikhinCrystal(['D',4,2],3,1)
            sage: K.classical_decomposition()
            The crystal of tableaux of type ['B', 3] and shape(s) [[1/2, 1/2, 1/2]]
            sage: K = KirillovReshetikhinCrystal(['D',4,2],3,2)
            sage: K.classical_decomposition()
            The crystal of tableaux of type ['B', 3] and shape(s) [[1, 1, 1]]
        """
        s = self.s()
        if is_even(s):
            s = int(s/2)
        else:
            s = s/2
        return CrystalOfTableaux(self.cartan_type().classical(), shape = [s]*self.r() )

    def from_highest_weight_vector_to_pm_diagram(self, b):
        """
        This gives the bijection between an element b in the classical decomposition
        of the KR crystal that is `{2,3,..,n}`-highest weight and `\pm` diagrams.

        EXAMPLES::

            sage: K = KirillovReshetikhinCrystal(['D',4,2],3,1)
            sage: T = K.classical_decomposition()
            sage: hw = [ b for b in T if all(b.epsilon(i)==0 for i in [2,3]) ]
            sage: [K.from_highest_weight_vector_to_pm_diagram(b) for b in hw]
            [[[0, 0], [0, 0], [1, 0], [0]], [[0, 0], [0, 0], [0, 1], [0]]]

            sage: K = KirillovReshetikhinCrystal(['D',4,2],3,2)
            sage: T = K.classical_decomposition()
            sage: hw = [ b for b in T if all(b.epsilon(i)==0 for i in [2,3]) ]
            sage: [K.from_highest_weight_vector_to_pm_diagram(b) for b in hw]
            [[[0, 0], [0, 0], [2, 0], [0]], [[0, 0], [0, 0], [0, 0], [2]], [[0, 0], [2, 0], [0, 0], [0]],
            [[0, 0], [0, 0], [0, 2], [0]]]

        Note that, since the classical decomposition of this crystal is of type `B_n`, there can
        be (at most one) entry `0` in the `{2,3,...,n}`-highest weight elements at height `n`.
        In the following implementation this is realized as an empty column of height `n` since
        this uniquely specifies the existence of the `0`:

        EXAMPLES::

            sage: b = hw[1]
            sage: pm = K.from_highest_weight_vector_to_pm_diagram(b)
            sage: pm.pp()
            .  .
            .  .
            .  .

        TESTS::

            sage: all(K.from_pm_diagram_to_highest_weight_vector(K.from_highest_weight_vector_to_pm_diagram(b)) == b for b in hw)
            True
            sage: K = KirillovReshetikhinCrystal(['D',4,2],3,2)
            sage: T = K.classical_decomposition()
            sage: hw = [ b for b in T if all(b.epsilon(i)==0 for i in [2,3]) ]
            sage: all(K.from_pm_diagram_to_highest_weight_vector(K.from_highest_weight_vector_to_pm_diagram(b)) == b for b in hw)
            True
            sage: K = KirillovReshetikhinCrystal(['D',4,2],3,3)
            sage: T = K.classical_decomposition()
            sage: hw = [ b for b in T if all(b.epsilon(i)==0 for i in [2,3]) ]
            sage: all(K.from_pm_diagram_to_highest_weight_vector(K.from_highest_weight_vector_to_pm_diagram(b)) == b for b in hw)
            True

        """
        n = self.cartan_type().rank()-1
        s = self.s()
        if is_odd(s):
            t = b[0]
            b = b[1]
        else:
            t = b.parent()(rows=[])
        inner = [Integer(2*b.weight()[i]+2*t.weight()[i]) for i in range(1,n+1)]
        inter1 = Partition([len([i for i in r if i>0]) for r in b.to_tableau()])
        inter = Partition([len([i for i in r if i>=0]) for r in b.to_tableau()])
        if inter != inter1:
            inner[n-1] += 2
        inner = Partition(inner)
        inter = [2*i for i in inter]+[0]*(n-len(inter))
        w = t.weight()
        if w[0]==0 and w[n-1]==0:
            v = [0]*n
        else:
            v = [1]*n
            if w[0]<0 and w[n-1]>0:
                v[n-1]=0
            elif w[0]>0 and w[n-1]<0:
                v[n-1]=0
                v[n-2]=-1
        inter = Partition([inter[i] + v[i] for i in range(n)])
        outer = Partition([s]*n)
        return PMDiagram([n, s, outer, inter, inner], from_shapes=True)

    def from_pm_diagram_to_highest_weight_vector(self, pm):
        """
        This gives the bijection between a `\pm` diagram and an element b in the classical
        decomposition of the KR crystal that is {2,3,..,n}-highest weight.

        EXAMPLES::

            sage: K = KirillovReshetikhinCrystal(['D',4,2],3,2)
            sage: pm = sage.combinat.crystals.kirillov_reshetikhin.PMDiagram([[0, 0], [0, 0], [0, 0], [2]])
            sage: K.from_pm_diagram_to_highest_weight_vector(pm)
            [[2], [3], [0]]
        """
        u = self.classical_decomposition().module_generators[0]
        ct = self.cartan_type()
        rank = ct.rank()-1
        assert ct.classical().type() in ['B']
        list = []
        plus = pm.heights_of_addable_plus()
        minus = pm.heights_of_minus()
        l = len([i for i in plus if i==rank-1])
        a = (len(plus) + l)/2
        list += sum(([i]*a for i in range(1,rank+1)),[])
        a = (len(minus)-l)/2
        list += (range(1,rank+1)+[rank])*a
        for i in reversed(list):
            u = u.f(i)
        return u

class KR_type_Dn_twistedElement(KirillovReshetikhinGenericCrystalElement):
    r"""
    Class for the elements in the Kirillov-Reshetikhin crystals `B^{n,s}` of type `D_{n+1}^{(2)}`.

    EXAMPLES::

        sage: K=KirillovReshetikhinCrystal(['D',4,2],3,2)
        sage: type(K.module_generators[0])
        <class 'sage.combinat.crystals.kirillov_reshetikhin.KR_type_Dn_twisted_with_category.element_class'>
    """

    def e0(self):
        r"""
        Gives `e_0` on self by going to the `\pm`-diagram corresponding to the `{2,...,n}`-highest weight
        vector in the component of `self`, then applying [Definition 6.2, 4], and pulling back from
        `\pm`-diagrams.

        EXAMPLES::

            sage: K=KirillovReshetikhinCrystal(['D',4,2],3,3)
            sage: b = K.module_generators[0]
            sage: b.e(0) # indirect doctest
            [+++, [[2], [3], [0]]]
        """
        n = self.parent().cartan_type().rank()-1
        s = self.parent().s()
        [b,l] = self.lift().to_highest_weight(index_set=range(2,n+1))
        pm = self.parent().from_highest_weight_vector_to_pm_diagram(b)
        [l1,l2] = pm.pm_diagram[n-1]
        l3 = pm.pm_diagram[n-2][0]
        if l1+l2+l3==s and l1==0:
            return None
        if l1+l2+l3<s:
            pm.pm_diagram[n-1][1] = l2+2
            pm.pm_diagram[n][0] -= 2
        elif l1>1:
            pm.pm_diagram[n-1][0] = l1-2
            pm.pm_diagram[n][0] += 2
        elif l1 ==1:
            pm.pm_diagram[n-1][0] = 0
            pm.pm_diagram[n-1][1] = l2+1
        pm = PMDiagram(pm.pm_diagram)
        b = self.parent().from_pm_diagram_to_highest_weight_vector(pm)
        b = b.f_string(reversed(l))
        return self.parent().retract(b)

    def f0(self):
        r"""
        Gives `e_0` on self by going to the `\pm`-diagram corresponding to the `{2,...,n}`-highest weight
        vector in the component of `self`, then applying [Definition 6.2, 4], and pulling back from
        `\pm`-diagrams.

        EXAMPLES::

            sage: K=KirillovReshetikhinCrystal(['D',4,2],3,2)
            sage: b = K.module_generators[0]
            sage: b.f(0) # indirect doctest
        """
        n = self.parent().cartan_type().rank()-1
        s = self.parent().s()
        [b,l] = self.lift().to_highest_weight(index_set=range(2,n+1))
        pm = self.parent().from_highest_weight_vector_to_pm_diagram(b)
        [l1,l2] = pm.pm_diagram[n-1]
        l3 = pm.pm_diagram[n-2][0]
        if l1+l2+l3==s and l2==0:
            return None
        if l1+l2+l3<s:
            pm.pm_diagram[n-1][0] = l1+2
            pm.pm_diagram[n][0] -= 2
        elif l2>1:
            pm.pm_diagram[n-1][1] = l2-2
            pm.pm_diagram[n][0] += 2
        elif l2 ==1:
            pm.pm_diagram[n-1][1] = 0
            pm.pm_diagram[n-1][0] = l1+1
        pm = PMDiagram(pm.pm_diagram)
        b = self.parent().from_pm_diagram_to_highest_weight_vector(pm)
        b = b.f_string(reversed(l))
        return self.parent().retract(b)

    def epsilon0(self):
        r"""
        Calculates `\epsilon_0` of self using Lemma 6.2 of [4].

        EXAMPLES::

            sage: K=KirillovReshetikhinCrystal(['D',4,2],3,1)
            sage: b = K.module_generators[0]
            sage: b.epsilon(0) # indirect doctest
            1
        """
        n = self.parent().cartan_type().rank()-1 
        [b,l] = self.lift().to_highest_weight(index_set=range(2,n+1))
        pm = self.parent().from_highest_weight_vector_to_pm_diagram(b)
        l1 = pm.pm_diagram[n-1][0]
        l4 = pm.pm_diagram[n][0]
        return l1+l4

    def phi0(self):
        r"""
        Calculates `\phi_0` of self.

        EXAMPLES::

            sage: K=KirillovReshetikhinCrystal(['D',4,2],3,1)
            sage: b = K.module_generators[0]
            sage: b.phi(0) # indirect doctest
            0
        """
        n = self.parent().cartan_type().rank()-1
        [b,l] = self.lift().to_highest_weight(index_set=range(2,n+1))
        pm = self.parent().from_highest_weight_vector_to_pm_diagram(b)
        l2 = pm.pm_diagram[n-1][1]
        l4 = pm.pm_diagram[n][0]
        return l2+l4

KR_type_Dn_twisted.Element = KR_type_Dn_twistedElement

class KR_type_spin(KirillovReshetikhinCrystalFromPromotion):
    r"""
    Class of Kirillov-Reshetikhin crystals `B^{n,s}` of type `D_n^{(1)}`.

    EXAMPLES::

        sage: K = KirillovReshetikhinCrystal(['D',4,1],4,1); K
        Kirillov-Reshetikhin crystal of type ['D', 4, 1] with (r,s)=(4,1)
        sage: [[b,b.f(0)] for b in K]
        [[[++++, []], None], [[++--, []], None], [[+-+-, []], None], [[-++-, []], None],
        [[+--+, []], None], [[-+-+, []], None], [[--++, []], [++++, []]], [[----, []], [++--, []]]]

        sage: K = KirillovReshetikhinCrystal(['D',4,1],4,2); K
        Kirillov-Reshetikhin crystal of type ['D', 4, 1] with (r,s)=(4,2)
        sage: [[b,b.f(0)] for b in K]
        [[[[1], [2], [3], [4]], None], [[[1], [2], [-4], [4]], None], [[[1], [3], [-4], [4]], None],
        [[[2], [3], [-4], [4]], None], [[[1], [4], [-4], [4]], None], [[[2], [4], [-4], [4]], None],
        [[[3], [4], [-4], [4]], [[1], [2], [3], [4]]], [[[-4], [4], [-4], [4]], [[1], [2], [-4], [4]]],
        [[[-4], [4], [-4], [-3]], [[1], [2], [-4], [-3]]], [[[-4], [4], [-4], [-2]], [[1], [3], [-4], [-3]]],
        [[[-4], [4], [-4], [-1]], [[2], [3], [-4], [-3]]], [[[-4], [4], [-3], [-2]], [[1], [4], [-4], [-3]]],
        [[[-4], [4], [-3], [-1]], [[2], [4], [-4], [-3]]], [[[-4], [4], [-2], [-1]], [[-4], [4], [-4], [4]]],
        [[[-4], [-3], [-2], [-1]], [[-4], [4], [-4], [-3]]], [[[1], [2], [-4], [-3]], None], [[[1], [3], [-4], [-3]], None],
        [[[2], [3], [-4], [-3]], None], [[[1], [3], [-4], [-2]], None], [[[2], [3], [-4], [-2]], None],
        [[[2], [3], [-4], [-1]], None], [[[1], [4], [-4], [-3]], None], [[[2], [4], [-4], [-3]], None],
        [[[3], [4], [-4], [-3]], None], [[[3], [4], [-4], [-2]], [[1], [3], [-4], [4]]],
        [[[3], [4], [-4], [-1]], [[2], [3], [-4], [4]]], [[[1], [4], [-4], [-2]], None], [[[2], [4], [-4], [-2]], None],
        [[[2], [4], [-4], [-1]], None], [[[1], [4], [-3], [-2]], None], [[[2], [4], [-3], [-2]], None],
        [[[2], [4], [-3], [-1]], None], [[[3], [4], [-3], [-2]], [[1], [4], [-4], [4]]],
        [[[3], [4], [-3], [-1]], [[2], [4], [-4], [4]]], [[[3], [4], [-2], [-1]], [[3], [4], [-4], [4]]]]

    TESTS::

        sage: K = KirillovReshetikhinCrystal(['D',4,1],3,1)
        sage: all(b.e(0).f(0) == b for b in K if b.epsilon(0)>0)
        True

        sage: K = KirillovReshetikhinCrystal(['D',5,1],5,2)
        sage: all(b.f(0).e(0) == b for b in K if b.phi(0)>0)
        True
    """
    def _element_constructor_(self, *args, **options):
        """
        Construct an element of ``self`` from the input.

        EXAMPLES::

            sage: KRT = KirillovReshetikhinTableaux(['D',4,1], 4, 3)
            sage: KRC = KirillovReshetikhinCrystal(['D',4,1], 4, 3)
            sage: elt = KRT(-3,-4,2,1,-3,-4,2,1,-2,-4,3,1); elt
            [[1, 1, 1], [2, 2, 3], [-4, -4, -4], [-3, -3, -2]]
            sage: KRC(elt) # indirect doctest
            [++--, [[1], [3], [-4], [-3]]]

        TESTS:

        Spinor test::

            sage: KRC = KirillovReshetikhinCrystal(['D',4,1], 4, 3)
            sage: KRT = KirillovReshetikhinTableaux(['D',4,1], 4, 3)
            sage: elt = KRC.module_generator().f_string([4,2,4,3,4,1]); elt
            [++--, [[2], [4], [-4], [-3]]]
            sage: ret = KRT(elt); ret
            [[1, 1, 2], [2, 2, 4], [-4, -4, -3], [-3, -3, -1]]
            sage: test = KRC(ret); test
            [++--, [[2], [4], [-4], [-3]]]
            sage: test == elt
            True
        """
        from sage.combinat.rigged_configurations.kr_tableaux import KirillovReshetikhinTableauxElement
        if isinstance(args[0], KirillovReshetikhinTableauxElement):
            elt = args[0]
            # Check to make sure it can be converted
            if elt.cartan_type() != self.cartan_type() \
              or elt.parent().r() != self._r or elt.parent().s() != self._s:
                raise ValueError("The Kirillov-Reshetikhin tableau must have the same Cartan type and shape")

            to_hw = elt.to_classical_highest_weight()
            f_str = reversed(to_hw[1])
            return self.module_generator().f_string(f_str)
        return KirillovReshetikhinCrystalFromPromotion._element_constructor_(self, *args, **options)

    def classical_decomposition(self):
        r"""
        Returns the classical crystal underlying the Kirillov-Reshetikhin crystal `B^{r,s}`
        of type `D_n^{(1)}` for `r=n-1,n`. It is given by `B^{n,s} \cong B(s \Lambda_r)`.

        EXAMPLES::

            sage: K = KirillovReshetikhinCrystal(['D',4,1],4,1)
            sage: K.classical_decomposition()
            The crystal of tableaux of type ['D', 4] and shape(s) [[1/2, 1/2, 1/2, 1/2]]
            sage: K = KirillovReshetikhinCrystal(['D',4,1],3,1)
            sage: K.classical_decomposition()
            The crystal of tableaux of type ['D', 4] and shape(s) [[1/2, 1/2, 1/2, -1/2]]
            sage: K = KirillovReshetikhinCrystal(['D',4,1],3,2)
            sage: K.classical_decomposition()
            The crystal of tableaux of type ['D', 4] and shape(s) [[1, 1, 1, -1]]
        """
        C = self.cartan_type().classical()
        s = self.s()
        if self.r() == C.n:
            c = [s/2]*C.n
        else:
            c = [s/2]*(C.n-1)+[-s/2]
        return CrystalOfTableaux(C, shape = c)

    def dynkin_diagram_automorphism(self, i):
        """
        Specifies the Dynkin diagram automorphism underlying the promotion action on the crystal
        elements. The automorphism needs to map node 0 to some other Dynkin node.

        Here we use the Dynkin diagram automorphism which interchanges nodes 0 and 1 and leaves
        all other nodes unchanged.

        EXAMPLES::

            sage: K = KirillovReshetikhinCrystal(['D',4,1],4,1)
            sage: K.dynkin_diagram_automorphism(0)
            1
            sage: K.dynkin_diagram_automorphism(1)
            0
            sage: K.dynkin_diagram_automorphism(4)
            4
        """
        aut = [1,0]+range(2,self.cartan_type().rank())
        return aut[i]

    @cached_method
    def promotion_on_highest_weight_vectors(self):
        r"""
        Returns the promotion operator on `\{2,3,\ldots,n\}`-highest weight vectors.

        A `\{2,3,\ldots,n\}`-highest weight vector in `B(s\Lambda_n)` of weight
        `w=(w_1,\ldots,w_n)` is mapped to a `\{2,3,\ldots,n\}`-highest weight vector in `B(s\Lambda_{n-1})`
        of weight `(-w_1,w_2,\ldots,w_n)` and vice versa.

        See also :meth:`promotion_on_highest_weight_vectors_inverse` and :meth:`promotion`.

        EXAMPLES::

            sage: KR = KirillovReshetikhinCrystal(['D',4,1],4,2)
            sage: prom = KR.promotion_on_highest_weight_vectors()
            sage: T = KR.classical_decomposition()
            sage: HW = [t for t in T if t.is_highest_weight([2,3,4])]
            sage: for t in HW:
            ....:   print t, prom[t]
            ...
            [4, 3, 2, 1] [-1, 4, 3, 2]
            [4, -4, 3, 2] [-4, 4, 3, 2]
            [-1, -4, 3, 2] [-4, 3, 2, 1]

            sage: KR = KirillovReshetikhinCrystal(['D',4,1],4,1)
            sage: prom = KR.promotion_on_highest_weight_vectors()
            sage: T = KR.classical_decomposition()
            sage: HW = [t for t in T if t.is_highest_weight([2,3,4])]
            sage: for t in HW:
            ....:   print t, prom[t]
            ...
            [++++, []] [-+++, []]
            [-++-, []] [+++-, []]
        """
        T = self.classical_decomposition()
        ind = list(T.index_set())
        ind.remove(1)
        C = T.cartan_type()
        n = C.n
        sh = [ i for i in T.shapes[0] ]
        sh[n-1] = -sh[n-1]
        T_dual = CrystalOfTableaux(C, shape = sh)
        hw = [ t for t in T if t.is_highest_weight(index_set = ind) ]
        hw_dual = [ t for t in T_dual if t.is_highest_weight(index_set = ind) ]
        dic_weight = {tuple(t.weight().to_vector()) : t for t in hw}
        dic_weight_dual = {tuple(t.weight().to_vector()) : t for t in hw_dual}
        def neg(x):
            y = [i for i in x]
            y[0] = -y[0]
            return tuple(y)
        return dict( (dic_weight[w], dic_weight_dual[neg(w)]) for w in dic_weight.keys() )

    @cached_method
    def promotion_on_highest_weight_vectors_inverse(self):
        r"""
        Returns the inverse promotion operator on `\{2,3,\ldots,n\}`-highest weight vectors.

        See also :meth:`promotion_on_highest_weight_vectors` and :meth:`promotion_inverse`.

        EXAMPLES::

            sage: KR = KirillovReshetikhinCrystal(['D',4,1],3,2)
            sage: prom = KR.promotion_on_highest_weight_vectors()
            sage: prom_inv = KR.promotion_on_highest_weight_vectors_inverse()
            sage: T = KR.classical_decomposition()
            sage: HW = [t for t in T if t.is_highest_weight([2,3,4])]
            sage: all(prom_inv[prom[t]] == t for t in HW)
            True
        """
        D = self.promotion_on_highest_weight_vectors()
        return dict( (D[t],t) for t in D.keys())

    @cached_method
    def promotion(self):
        """
        Returns the promotion operator on `B^{r,s}` of type `D_n^{(1)}` for `r=n-1,n`.

        EXAMPLES::

            sage: K = KirillovReshetikhinCrystal(['D',4,1],3,1)
            sage: T = K.classical_decomposition()
            sage: promotion = K.promotion()
            sage: for t in T:
            ....:   print t, promotion(t)
            ...
            [+++-, []] [-++-, []]
            [++-+, []] [-+-+, []]
            [+-++, []] [--++, []]
            [-+++, []] [++++, []]
            [+---, []] [----, []]
            [-+--, []] [++--, []]
            [--+-, []] [+-+-, []]
            [---+, []] [+--+, []]
        """
        T = self.classical_decomposition()
        ind = list(T.index_set())
        ind.remove(1)
        C = T.cartan_type()
        n = C.n
        def aut(i):
            if i==n:
                return n-1
            elif i==n-1:
                return n
            return i
        return T.crystal_morphism( self.promotion_on_highest_weight_vectors(), index_set = ind)

    @cached_method
    def promotion_inverse(self):
        r"""
        Returns the inverse promotion operator on `B^{r,s}` of type `D_n^{(1)}` for `r=n-1,n`.

        EXAMPLES::

            sage: K = KirillovReshetikhinCrystal(['D',4,1],3,1)
            sage: T = K.classical_decomposition()
            sage: promotion = K.promotion()
            sage: promotion_inverse = K.promotion_inverse()
            sage: all(promotion_inverse(promotion(t)) == t for t in T)
            True
        """
        D = self.promotion_on_highest_weight_vectors_inverse()
        T = D.keys()[0].parent()
        ind = list(T.index_set())
        ind.remove(1)
        C = T.cartan_type()
        n = C.n
        def aut(i):
            if i==n:
                return n-1
            elif i==n-1:
                return n
            return i
        return T.crystal_morphism( self.promotion_on_highest_weight_vectors_inverse(), index_set = ind)

#####################################################################

class PMDiagram(CombinatorialObject):
    """
    Class of `\pm` diagrams. These diagrams are in one-to-one bijection with `X_{n-1}` highest weight vectors
    in an `X_n` highest weight crystal `X=B,C,D`. See Section 4.1 of A. Schilling, "Combinatorial structure of
    Kirillov-Reshetikhin crystals of type `D_n(1)`, `B_n(1)`, `A_{2n-1}(2)`", J. Algebra 319 (2008) 2938-2962
    (arXiv:0704.2046[math.QA]).

    The input is a list `pm = [[a_0,b_0],[a_1,b_1],...,[a_{n-1},b_{n-1}],[b_n]]` of 2-tuples and a last 1-tuple.
    The tuple `[a_i,b_i]` specifies the number of `a_i` + and `b_i` - in the i-th row of the pm diagram
    if `n-i` is odd and the number of `a_i` +- pairs above row `i` and `b_i` columns of height `i` not containing
    any + or - if `n-i` is even.

    Setting the option ``from_shapes = True`` one can also input a `\pm` diagram in terms of its
    outer, intermediate and inner shape by specifying a tuple ``[n, s, outer, intermediate, inner]``
    where ``s`` is the width of the `\pm` diagram, and ``outer``, ``intermediate``,
    and ``inner`` are the outer, intermediate and inner shape, respectively.

    EXAMPLES::

        sage: pm = sage.combinat.crystals.kirillov_reshetikhin.PMDiagram([[0,1],[1,2],[1]])
        sage: pm.pm_diagram
        [[0, 1], [1, 2], [1]]
        sage: pm._list
        [1, 1, 2, 0, 1]
        sage: pm.n
        2
        sage: pm.width
        5
        sage: pm.pp()
        .  .  .  .
        .  +  -  -
        sage: sage.combinat.crystals.kirillov_reshetikhin.PMDiagram([2,5,[4,4],[4,2],[4,1]], from_shapes=True)
        [[0, 1], [1, 2], [1]]

    TESTS::

        sage: pm=sage.combinat.crystals.kirillov_reshetikhin.PMDiagram([[1,2],[1,1],[1,1],[1,1],[1]])
        sage: sage.combinat.crystals.kirillov_reshetikhin.PMDiagram([pm.n, pm.width, pm.outer_shape(), pm.intermediate_shape(), pm.inner_shape()], from_shapes=True) == pm
        True
        sage: pm=sage.combinat.crystals.kirillov_reshetikhin.PMDiagram([[1,2],[1,2],[1,1],[1,1],[1,1],[1]])
        sage: sage.combinat.crystals.kirillov_reshetikhin.PMDiagram([pm.n, pm.width, pm.outer_shape(), pm.intermediate_shape(), pm.inner_shape()], from_shapes=True) == pm
        True
    """

    def __init__(self, pm_diagram, from_shapes = None):
        r"""
        Initialize ``self``.

        TESTS::

           sage: sage.combinat.crystals.kirillov_reshetikhin.PMDiagram([[0,1],[1,2],[1]])
           [[0, 1], [1, 2], [1]]
           sage: sage.combinat.crystals.kirillov_reshetikhin.PMDiagram([2,5,[4,4],[4,2],[4,1]], from_shapes=True)
           [[0, 1], [1, 2], [1]]
        """
        if from_shapes:
            n = pm_diagram[0]
            s = pm_diagram[1]
            outer = [s]+list(pm_diagram[2])+[0 for i in range(n)]
            intermediate = [s]+list(pm_diagram[3])+[0 for i in range(n)]
            inner = [s]+list(pm_diagram[4])+[0 for i in range(n)]
            pm = [[inner[n]]]
            for i in range(int((n+1)/2)):
                pm.append([intermediate[n-2*i]-inner[n-2*i], inner[n-2*i-1]-intermediate[n-2*i]])
                pm.append([outer[n-2*i]-inner[n-2*i-1], inner[n-2*i-2]-outer[n-2*i]])
            if is_odd(n):
                pm.pop(n+1)
            pm_diagram = list(reversed(pm))
        self.pm_diagram = pm_diagram
        self.n = len(pm_diagram)-1
        self._list = [i for a in reversed(pm_diagram) for i in a]
        self.width = sum(i for i in self._list)

    def _repr_(self, pretty_printing = None):
        """
        Turning on pretty printing allows to display the `\pm` diagram as a
        tableau with the `+` and `-` displayed.

        EXAMPLES::

            sage: sage.combinat.crystals.kirillov_reshetikhin.PMDiagram([[1,0],[0,1],[2,0],[0,0],[0]])
            [[1, 0], [0, 1], [2, 0], [0, 0], [0]]
        """
        if pretty_printing is None:
            return repr(self.pm_diagram)
        from sage.misc.superseded import deprecation
        deprecation(13872, 'pretty_printing is deprecated. Use instead pp()')
        self.pp()

    __repr__ = _repr_ # For the deprecation warning

    def _repr_diagram(self):
        """
        Return a string representation of ``self`` as a diagram.

        EXAMPLES::

            sage: from sage.combinat.crystals.kirillov_reshetikhin import PMDiagram
            sage: pm = PMDiagram([[1,0],[0,1],[2,0],[0,0],[0]])
            sage: print pm._repr_diagram()
            .  .  .  +
            .  .  -  -
            +  +
            -  -
            sage: pm = PMDiagram([[0,2], [0,0], [0]])
            sage: print pm._repr_diagram()
        """
        t = []
        ish = self.inner_shape() + [0]*self.n
        msh = self.intermediate_shape() + [0]*self.n
        osh = self.outer_shape() + [0]*self.n
        for i in range(self.n):
            t.append(['.']*ish[i]+['+']*(msh[i]-ish[i])+['-']*(osh[i]-msh[i]))
        t=[i for i in t if i!= []]
        return Tableau(t)._repr_diagram()

    def pp(self):
        """
        Pretty print ``self``.

        EXAMPLES::

            sage: from sage.combinat.crystals.kirillov_reshetikhin import PMDiagram
            sage: pm = PMDiagram([[1,0],[0,1],[2,0],[0,0],[0]])
            sage: pm.pp()
            .  .  .  +
            .  .  -  -
            +  +
            -  -
            sage: pm = PMDiagram([[0,2], [0,0], [0]])
            sage: pm.pp()
        """
        print self._repr_diagram()

    def inner_shape(self):
        """
        Return the inner shape of the pm diagram

        EXAMPLES::

            sage: from sage.combinat.crystals.kirillov_reshetikhin import PMDiagram
            sage: pm = PMDiagram([[0,1],[1,2],[1]])
            sage: pm.inner_shape()
            [4, 1]
            sage: pm = PMDiagram([[1,2],[1,1],[1,1],[1,1],[1]])
            sage: pm.inner_shape()
            [7, 5, 3, 1]
            sage: pm = PMDiagram([[1,2],[1,2],[1,1],[1,1],[1,1],[1]])
            sage: pm.inner_shape()
            [10, 7, 5, 3, 1]
        """
        t = []
        ll = self._list
        for i in range(self.n):
            t.append(sum(ll[0:2*i+1]))
        return Partition(list(reversed(t)))

    def outer_shape(self):
        """
        Return the outer shape of the `\pm` diagram

        EXAMPLES::

            sage: from sage.combinat.crystals.kirillov_reshetikhin import PMDiagram
            sage: pm = PMDiagram([[0,1],[1,2],[1]])
            sage: pm.outer_shape()
            [4, 4]
            sage: pm = PMDiagram([[1,2],[1,1],[1,1],[1,1],[1]])
            sage: pm.outer_shape()
            [8, 8, 4, 4]
            sage: pm = PMDiagram([[1,2],[1,2],[1,1],[1,1],[1,1],[1]])
            sage: pm.outer_shape()
            [13, 8, 8, 4, 4]
        """
        t = []
        ll = self._list
        for i in range((self.n)/2):
            t.append(sum(ll[0:4*i+4]))
            t.append(sum(ll[0:4*i+4]))
        if is_even(self.n+1):
            t.append(sum(ll[0:2*self.n+2]))
        return Partition(list(reversed(t)))

    def intermediate_shape(self):
        """
        Return the intermediate shape of the pm diagram (inner shape plus positions of plusses)

        EXAMPLES::

            sage: from sage.combinat.crystals.kirillov_reshetikhin import PMDiagram
            sage: pm = PMDiagram([[0,1],[1,2],[1]])
            sage: pm.intermediate_shape()
            [4, 2]
            sage: pm = PMDiagram([[1,2],[1,1],[1,1],[1,1],[1]])
            sage: pm.intermediate_shape()
            [8, 6, 4, 2]
            sage: pm = PMDiagram([[1,2],[1,2],[1,1],[1,1],[1,1],[1]])
            sage: pm.intermediate_shape()
            [11, 8, 6, 4, 2]
            sage: pm = PMDiagram([[1,0],[0,1],[2,0],[0,0],[0]])
            sage: pm.intermediate_shape()
            [4, 2, 2]
            sage: pm = PMDiagram([[1, 0], [0, 0], [0, 0], [0, 0], [0]])
            sage: pm.intermediate_shape()
            [1]
        """
        p = self.inner_shape()
        p = p + [0 for i in range(self.n)]
        ll = list(reversed(self._list))
        p = [ p[i]+ll[2*i+1] for i in range(self.n) ]
        return Partition(p)

    def heights_of_minus(self):
        """
        Return a list with the heights of all minus in the `\pm` diagram.

        EXAMPLES::

            sage: from sage.combinat.crystals.kirillov_reshetikhin import PMDiagram
            sage: pm = PMDiagram([[1,2],[1,2],[1,1],[1,1],[1,1],[1]])
            sage: pm.heights_of_minus()
            [5, 5, 3, 3, 1, 1]
            sage: pm = PMDiagram([[1,2],[1,1],[1,1],[1,1],[1]])
            sage: pm.heights_of_minus()
            [4, 4, 2, 2]
        """
        n = self.n
        heights = []
        for i in range(int((n+1)/2)):
            heights += [n-2*i]*((self.outer_shape()+[0]*n)[n-2*i-1]-(self.intermediate_shape()+[0]*n)[n-2*i-1])
        return heights

    def heights_of_addable_plus(self):
        """
        Return a list with the heights of all addable plus in the `\pm` diagram.

        EXAMPLES::

            sage: from sage.combinat.crystals.kirillov_reshetikhin import PMDiagram
            sage: pm = PMDiagram([[1,2],[1,2],[1,1],[1,1],[1,1],[1]])
            sage: pm.heights_of_addable_plus()
            [1, 1, 2, 3, 4, 5]
            sage: pm = PMDiagram([[1,2],[1,1],[1,1],[1,1],[1]])
            sage: pm.heights_of_addable_plus()
            [1, 2, 3, 4]
        """
        heights = []
        for i in range(1,self.n+1):
            heights += [i]*self.sigma().pm_diagram[i][0]
        return heights

    def sigma(self):
        """
        Return sigma on pm diagrams as needed for the analogue of the Dynkin diagram automorphism
        that interchanges nodes `0` and `1` for type `D_n(1)`, `B_n(1)`, `A_{2n-1}(2)` for
        Kirillov-Reshetikhin crystals.

        EXAMPLES::

            sage: pm = sage.combinat.crystals.kirillov_reshetikhin.PMDiagram([[0,1],[1,2],[1]])
            sage: pm.sigma()
            [[1, 0], [2, 1], [1]]
        """
        pm = self.pm_diagram
        return PMDiagram([list(reversed(a)) for a in pm])


#####################################################################################

def partitions_in_box(r, s):
    """
    Returns all partitions in a box of width s and height r.

    EXAMPLES::

        sage: sage.combinat.crystals.kirillov_reshetikhin.partitions_in_box(3,2)
        [[], [1], [2], [1, 1], [2, 1], [1, 1, 1], [2, 2], [2, 1, 1],
        [2, 2, 1], [2, 2, 2]]
    """
    return [x for n in range(r*s+1) for x in Partitions(n,max_part=s,max_length=r)]

def vertical_dominoes_removed(r, s):
    """
    Returns all partitions obtained from a rectangle of width s and height r by removing
    vertical dominoes.

    EXAMPLES::

        sage: sage.combinat.crystals.kirillov_reshetikhin.vertical_dominoes_removed(2,2)
        [[], [1, 1], [2, 2]]
        sage: sage.combinat.crystals.kirillov_reshetikhin.vertical_dominoes_removed(3,2)
        [[2], [2, 1, 1], [2, 2, 2]]
        sage: sage.combinat.crystals.kirillov_reshetikhin.vertical_dominoes_removed(4,2)
        [[], [1, 1], [1, 1, 1, 1], [2, 2], [2, 2, 1, 1], [2, 2, 2, 2]]
    """
    return [x.conjugate() for x in horizontal_dominoes_removed(s,r)]

def horizontal_dominoes_removed(r, s):
    """
    Returns all partitions obtained from a rectangle of width s and height r by removing
    horizontal dominoes.

    EXAMPLES::

        sage: sage.combinat.crystals.kirillov_reshetikhin.horizontal_dominoes_removed(2,2)
        [[], [2], [2, 2]]
        sage: sage.combinat.crystals.kirillov_reshetikhin.horizontal_dominoes_removed(3,2)
        [[], [2], [2, 2], [2, 2, 2]]
    """
    list = [ [y for y in x] + [0 for i in range(r-x.length())] for x in partitions_in_box(r, int(s/2)) ]
    two = lambda x : 2*(x-int(s/2)) + s
    return [Partition([two(y) for y in x]) for x in list]<|MERGE_RESOLUTION|>--- conflicted
+++ resolved
@@ -632,7 +632,6 @@
     """
     Abstract class for all Kirillov-Reshetikhin crystal elements.
     """
-<<<<<<< HEAD
     def _repr_diagram(self):
         """
         Return a string representation of ``self`` as a diagram.
@@ -659,8 +658,6 @@
         """
         print(self._repr_diagram())
 
-=======
->>>>>>> 1bd33197
     @cached_method
     def to_kirillov_reshetikhin_tableau(self):
         r"""
@@ -685,7 +682,6 @@
             [[1], [-1]]
         """
         return self.parent().kirillov_reshetikhin_tableaux()(self)
-<<<<<<< HEAD
 
     @cached_method
     def to_tableau(self):
@@ -717,8 +713,6 @@
         li = self.lift().lusztig_involution()
         return self.parent().retract(li)
 
-=======
->>>>>>> 1bd33197
 
 KirillovReshetikhinGenericCrystal.Element = KirillovReshetikhinGenericCrystalElement
 
@@ -2891,7 +2885,6 @@
             sage: HW = [t for t in T if t.is_highest_weight([2,3,4])]
             sage: for t in HW:
             ....:   print t, prom[t]
-            ...
             [++++, []] [-+++, []]
             [-++-, []] [+++-, []]
         """
