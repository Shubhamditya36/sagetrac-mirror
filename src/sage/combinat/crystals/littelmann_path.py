r"""
Littelmann paths

AUTHORS:

- Mark Shimozono, Anne Schilling (2012): Initial version
- Anne Schilling (2013): Implemented :class:`CrystalOfProjectedLevelZeroLSPaths`
"""
#****************************************************************************
#       Copyright (C) 2012 Mark Shimozono
#                          Anne Schilling
#
#  Distributed under the terms of the GNU General Public License (GPL)
#
#    This code is distributed in the hope that it will be useful,
#    but WITHOUT ANY WARRANTY; without even the implied warranty of
#    MERCHANTABILITY or FITNESS FOR A PARTICULAR PURPOSE.  See the GNU
#    General Public License for more details.
#
#  The full text of the GPL is available at:
#
#                  http://www.gnu.org/licenses/
#****************************************************************************

from sage.misc.cachefunc import cached_in_parent_method
from sage.structure.unique_representation import UniqueRepresentation
from sage.structure.element_wrapper import ElementWrapper
from sage.structure.parent import Parent
from sage.categories.crystals import Crystals
from sage.categories.highest_weight_crystals import HighestWeightCrystals
from sage.categories.regular_crystals import RegularCrystals
from sage.categories.finite_crystals import FiniteCrystals
from sage.categories.classical_crystals import ClassicalCrystals
from sage.categories.infinite_enumerated_sets import InfiniteEnumeratedSets
from sage.combinat.root_system.cartan_type import CartanType
from sage.combinat.root_system.weyl_group import WeylGroup
from sage.rings.integer import Integer
from sage.rings.rational_field import QQ
from sage.combinat.root_system.root_system import RootSystem
from sage.functions.other import floor
from sage.misc.latex import latex


class CrystalOfLSPaths(UniqueRepresentation, Parent):
    r"""
    Crystal graph of LS paths generated from the straight-line path to a given weight.

    INPUT:

    - ``cartan_type`` -- (optional) the Cartan type of a finite or affine root system
    - ``starting_weight`` -- a weight; if ``cartan_type`` is given, then the weight should
      be given as a list of coefficients of the fundamental weights, otherwise it should
      be given in the ``weight_space`` basis; for affine highest weight crystals, one needs
      to use the extended weight space.

    The crystal class of piecewise linear paths in the weight space,
    generated from a straight-line path from the origin to a given
    element of the weight lattice.

    OUTPUT:

    - a tuple of weights defining the directions of the piecewise linear segments

    EXAMPLES::

        sage: R = RootSystem(['A',2,1])
        sage: La = R.weight_space(extended = True).basis()
        sage: B = CrystalOfLSPaths(La[2]-La[0]); B
        The crystal of LS paths of type ['A', 2, 1] and weight -Lambda[0] + Lambda[2]

        sage: C = CrystalOfLSPaths(['A',2,1],[-1,0,1]); C
        The crystal of LS paths of type ['A', 2, 1] and weight -Lambda[0] + Lambda[2]
        sage: B == C
        True
        sage: c = C.module_generators[0]; c
        (-Lambda[0] + Lambda[2],)
        sage: [c.f(i) for i in C.index_set()]
        [None, None, (Lambda[1] - Lambda[2],)]

        sage: R = C.R; R
        Root system of type ['A', 2, 1]
        sage: Lambda = R.weight_space().basis(); Lambda
        Finite family {0: Lambda[0], 1: Lambda[1], 2: Lambda[2]}
        sage: b=C(tuple([-Lambda[0]+Lambda[2]]))
        sage: b==c
        True
        sage: b.f(2)
        (Lambda[1] - Lambda[2],)

    For classical highest weight crystals we can also compare the results with the tableaux implementation::

        sage: C = CrystalOfLSPaths(['A',2],[1,1])
        sage: list(set(C.list()))
        [(-Lambda[1] - Lambda[2],), (-Lambda[1] + 1/2*Lambda[2], Lambda[1] - 1/2*Lambda[2]), (-Lambda[1] + 2*Lambda[2],),
        (1/2*Lambda[1] - Lambda[2], -1/2*Lambda[1] + Lambda[2]), (Lambda[1] - 2*Lambda[2],), (-2*Lambda[1] + Lambda[2],),
        (2*Lambda[1] - Lambda[2],), (Lambda[1] + Lambda[2],)]
        sage: C.cardinality()
        8
        sage: B = CrystalOfTableaux(['A',2],shape=[2,1])
        sage: B.cardinality()
        8
        sage: B.digraph().is_isomorphic(C.digraph())
        True

    Make sure you use the weight space and not the weight lattice for your weights::

        sage: R = RootSystem(['A',2,1])
        sage: La = R.weight_lattice(extended = True).basis()
        sage: B = CrystalOfLSPaths(La[2]); B
        Traceback (most recent call last):
        ...
        ValueError: Please use the weight space, rather than weight lattice for your weights

    REFERENCES:

    .. [Littelmann95] P. Littelmann, Paths and root operators in representation
       theory. Ann. of Math. (2) 142 (1995), no. 3, 499-525.
    """

    @staticmethod
    def __classcall_private__(cls, starting_weight, cartan_type = None):
        """
        Classcall to mend the input.

        Internally, the CrystalOfLSPaths code works with a ``starting_weight`` that
        is in the ``weight_space`` associated to the crystal. The user can, however,
        also input a ``cartan_type`` and the coefficients of the fundamental weights
        as ``starting_weight``. This code transforms the input into the right
        format (also necessary for UniqueRepresentation).

        TESTS::

            sage: CrystalOfLSPaths(['A',2,1],[-1,0,1])
            The crystal of LS paths of type ['A', 2, 1] and weight -Lambda[0] + Lambda[2]

            sage: R = RootSystem(['B',2,1])
            sage: La = R.weight_space().basis()
            sage: C = CrystalOfLSPaths(['B',2,1],[0,0,1])
            sage: B = CrystalOfLSPaths(La[2])
            sage: B is C
            True
        """
        if cartan_type is not None:
            cartan_type, starting_weight = CartanType(starting_weight), cartan_type
            if cartan_type.is_affine():
                extended = True
            else:
                extended = False

            R = RootSystem(cartan_type)
            P = R.weight_space(extended = extended)
            Lambda = P.basis()
            offset = R.index_set()[Integer(0)]
            starting_weight = P.sum(starting_weight[j-offset]*Lambda[j] for j in R.index_set())

        return super(CrystalOfLSPaths, cls).__classcall__(cls, starting_weight)

    def __init__(self, starting_weight):
        """
        EXAMPLES::

            sage: C = CrystalOfLSPaths(['A',2,1],[-1,0,1]); C
            The crystal of LS paths of type ['A', 2, 1] and weight -Lambda[0] + Lambda[2]
            sage: C.R
            Root system of type ['A', 2, 1]
            sage: C.weight
            -Lambda[0] + Lambda[2]
            sage: C.weight.parent()
            Extended weight space over the Rational Field of the Root system of type ['A', 2, 1]
            sage: C.module_generators
            [(-Lambda[0] + Lambda[2],)]

        TESTS::

            sage: C = CrystalOfLSPaths(['A',2,1], [-1,0,1])
            sage: TestSuite(C).run() # long time
            sage: C = CrystalOfLSPaths(['E',6], [1,0,0,0,0,0])
            sage: TestSuite(C).run()
        """
        cartan_type = starting_weight.parent().cartan_type()
        self.R = RootSystem(cartan_type)
        self.weight = starting_weight
        if not self.weight.parent().base_ring().has_coerce_map_from(QQ):
             raise ValueError, "Please use the weight space, rather than weight lattice for your weights"
        self._cartan_type = cartan_type
        self._name = "The crystal of LS paths of type %s and weight %s"%(cartan_type,starting_weight)
        if cartan_type.is_affine():
            if all(i>=0 for i in starting_weight.coefficients()):
                Parent.__init__( self, category = (RegularCrystals(),
                                                   HighestWeightCrystals(),
                                                   InfiniteEnumeratedSets()) )
            elif starting_weight.parent().is_extended():
                Parent.__init__(self, category = (RegularCrystals(), InfiniteEnumeratedSets()))
            else:
                Parent.__init__(self, category = (RegularCrystals(), FiniteCrystals()))
        else:
            Parent.__init__(self, category = ClassicalCrystals())

        if starting_weight == starting_weight.parent().zero():
            initial_element = self(tuple([]))
        else:
            initial_element = self(tuple([starting_weight]))
        self.module_generators = [initial_element]

    def _repr_(self):
        """
        EXAMPLES::

            sage: CrystalOfLSPaths(['B',3],[1,1,0]) # indirect doctest
            The crystal of LS paths of type ['B', 3] and weight Lambda[1] + Lambda[2]
        """
        return self._name

    class Element(ElementWrapper):
        """
        TESTS::

            sage: C = CrystalOfLSPaths(['E',6],[1,0,0,0,0,0])
            sage: c=C.an_element()
            sage: TestSuite(c).run()
        """

        def endpoint(self):
            r"""
            Computes the endpoint of the path.

            EXAMPLES::

                sage: C = CrystalOfLSPaths(['A',2],[1,1])
                sage: b = C.module_generators[0]
                sage: b.endpoint()
                Lambda[1] + Lambda[2]
                sage: b.f_string([1,2,2,1])
                (-Lambda[1] - Lambda[2],)
                sage: b.f_string([1,2,2,1]).endpoint()
                -Lambda[1] - Lambda[2]
                sage: b.f_string([1,2])
                (1/2*Lambda[1] - Lambda[2], -1/2*Lambda[1] + Lambda[2])
                sage: b.f_string([1,2]).endpoint()
                0
                sage: b = C([])
                sage: b.endpoint()
                0
            """
            if len(self.value) > 0:
                return sum(self.value)
            return self.parent().weight.parent().zero()
            #return self.parent().R.weight_space(extended = self.parent().extended).zero()

        def compress(self):
            r"""
            Merges consecutive positively parallel steps present in the path.

            EXAMPLES::

                sage: C = CrystalOfLSPaths(['A',2],[1,1])
                sage: Lambda = C.R.weight_space().fundamental_weights(); Lambda
                Finite family {1: Lambda[1], 2: Lambda[2]}
                sage: c = C(tuple([1/2*Lambda[1]+1/2*Lambda[2], 1/2*Lambda[1]+1/2*Lambda[2]]))
                sage: c.compress()
                (Lambda[1] + Lambda[2],)
            """
            def positively_parallel_weights(v, w):
                """
                Checks whether the vectors ``v`` and ``w`` are positive scalar multiples of each other.
                """
                supp = v.support()
                if len(supp) > 0:
                    i = supp[0]
                    if v[i]*w[i] > 0 and v[i]*w == w[i]*v:
                        return True
                return False

            if len(self.value) == 0:
                return self
            q = []
            curr = self.value[0]
            for i in range(1,len(self.value)):
                if positively_parallel_weights(curr,self.value[i]):
                    curr = curr + self.value[i]
                else:
                    q.append(curr)
                    curr = self.value[i]
            q.append(curr)
            return self.parent()(tuple(q))

        def split_step(self, which_step, r):
            r"""
            Splits indicated step into two parallel steps of relative lengths `r` and `1-r`.

            INPUT:

            - ``which_step`` -- a position in the tuple ``self``
            - ``r`` -- a rational number between 0 and 1

            EXAMPLES::

                sage: C = CrystalOfLSPaths(['A',2],[1,1])
                sage: b = C.module_generators[0]
                sage: b.split_step(0,1/3)
                (1/3*Lambda[1] + 1/3*Lambda[2], 2/3*Lambda[1] + 2/3*Lambda[2])
            """
            assert which_step in range(len(self.value))
            v = self.value[which_step]
            return self.parent()(self.value[:which_step]+tuple([r*v,(1-r)*v])+self.value[which_step+1:])

        def reflect_step(self, which_step, i):
            r"""
            Apply the `i`-th simple reflection to the indicated step in ``self``.

            EXAMPLES::

                sage: C = CrystalOfLSPaths(['A',2],[1,1])
                sage: b = C.module_generators[0]
                sage: b.reflect_step(0,1)
                (-Lambda[1] + 2*Lambda[2],)
                sage: b.reflect_step(0,2)
                (2*Lambda[1] - Lambda[2],)
            """
            assert i in self.index_set()
            assert which_step in range(len(self.value))
            return self.parent()(self.value[:which_step]+tuple([self.value[which_step].simple_reflection(i)])+self.value[which_step+1:])

        def _string_data(self, i):
            r"""
            Computes the `i`-string data of ``self``.

            TESTS::

                sage: C = CrystalOfLSPaths(['A',2],[1,1])
                sage: b = C.module_generators[0]
                sage: b._string_data(1)
                ()
                sage: b._string_data(2)
                ()
                sage: b.f(1)._string_data(1)
                ((0, -1, -1),)
                sage: b.f(1).f(2)._string_data(2)
                ((0, -1, -1),)
            """
            if len(self.value) == 0:
                return ()
            # get the i-th simple coroot
            alv = self.value[0].parent().alphacheck()[i]
            # Compute the i-heights of the steps of vs
            steps = [v.scalar(alv) for v in self.value]
            # Get the wet step data
            minima_pos = []
            ps = 0
            psmin = 0
            for ix in range(len(steps)):
                ps = ps + steps[ix]
                if ps < psmin:
                    minima_pos.append((ix,ps,steps[ix]))
                    psmin = ps
            return tuple(minima_pos)

        def epsilon(self, i):
            r"""
            Returns the distance to the beginning of the `i`-string.

            This method overrides the generic implementation in the category of crystals
            since this computation is more efficient.

            EXAMPLES::

                sage: C = CrystalOfLSPaths(['A',2],[1,1])
                sage: [c.epsilon(1) for c in C]
                [0, 1, 0, 0, 1, 0, 1, 2]
                sage: [c.epsilon(2) for c in C]
                [0, 0, 1, 2, 1, 1, 0, 0]
            """
            return self.e(i,length_only=True)

        def phi(self, i):
            r"""
            Returns the distance to the end of the `i`-string.

            This method overrides the generic implementation in the category of crystals
            since this computation is more efficient.

            EXAMPLES::

                sage: C = CrystalOfLSPaths(['A',2],[1,1])
                sage: [c.phi(1) for c in C]
                [1, 0, 0, 1, 0, 2, 1, 0]
                sage: [c.phi(2) for c in C]
                [1, 2, 1, 0, 0, 0, 0, 1]
            """
            return self.f(i,length_only=True)

        def e(self, i, power=1, to_string_end=False, length_only=False):
            r"""
            Returns the `i`-th crystal raising operator on ``self``.

            INPUT:

            - ``i`` -- element of the index set of the underlying root system
            - ``power`` -- positive integer; specifies the power of the raising operator
              to be applied (default: 1)
            - ``to_string_end`` -- boolean; if set to True, returns the dominant end of the
              `i`-string of ``self``. (default: False)
            - ``length_only`` -- boolean; if set to True, returns the distance to the dominant
              end of the `i`-string of ``self``.

            EXAMPLES::

                sage: C = CrystalOfLSPaths(['A',2],[1,1])
                sage: c = C[2]; c
                (1/2*Lambda[1] - Lambda[2], -1/2*Lambda[1] + Lambda[2])
                sage: c.e(1)
                sage: c.e(2)
                (-Lambda[1] + 2*Lambda[2],)
                sage: c.e(2,to_string_end=True)
                (-Lambda[1] + 2*Lambda[2],)
                sage: c.e(1,to_string_end=True)
                (1/2*Lambda[1] - Lambda[2], -1/2*Lambda[1] + Lambda[2])
                sage: c.e(1,length_only=True)
                0
            """
            assert i in self.index_set()
            data = self._string_data(i)
            # compute the minimum i-height M on the path
            if len(data) == 0:
                M = 0
            else:
                M = data[-1][1]
            max_raisings = floor(-M)
            if length_only:
                return max_raisings
            # set the power of e_i to apply
            if to_string_end:
                p = max_raisings
            else:
                p = power
            if p > max_raisings:
                return None

            # copy the vector sequence into a working vector sequence ws
            #!!! ws only needs to be the actual vector sequence, not some
            #!!! fancy crystal graph element
            ws = self.parent()(self.value)

            ix = len(data)-1
            while ix >= 0 and data[ix][1] < M + p:
            # get the index of the current step to be processed
                j = data[ix][0]
                # find the i-height where the current step might need to be split
                if ix == 0:
                    prev_ht = M + p
                else:
                    prev_ht = min(data[ix-1][1],M+p)
                # if necessary split the step. Then reflect the wet part.
                if data[ix][1] - data[ix][2] > prev_ht:
                    ws = ws.split_step(j,1-(prev_ht-data[ix][1])/(-data[ix][2]))
                    ws = ws.reflect_step(j+1,i)
                else:
                    ws = ws.reflect_step(j,i)
                ix = ix - 1
            #!!! at this point we should return the fancy crystal graph element
            #!!! corresponding to the humble vector sequence ws
            return self.parent()(ws.compress())

        def dualize(self):
            r"""
            Returns dualized path.

            EXAMPLES::

                sage: C = CrystalOfLSPaths(['A',2],[1,1])
                sage: for c in C:
                ...     print c, c.dualize()
                ...
                (Lambda[1] + Lambda[2],) (-Lambda[1] - Lambda[2],)
                (-Lambda[1] + 2*Lambda[2],) (Lambda[1] - 2*Lambda[2],)
                (1/2*Lambda[1] - Lambda[2], -1/2*Lambda[1] + Lambda[2]) (1/2*Lambda[1] - Lambda[2], -1/2*Lambda[1] + Lambda[2])
                (Lambda[1] - 2*Lambda[2],) (-Lambda[1] + 2*Lambda[2],)
                (-Lambda[1] - Lambda[2],) (Lambda[1] + Lambda[2],)
                (2*Lambda[1] - Lambda[2],) (-2*Lambda[1] + Lambda[2],)
                (-Lambda[1] + 1/2*Lambda[2], Lambda[1] - 1/2*Lambda[2]) (-Lambda[1] + 1/2*Lambda[2], Lambda[1] - 1/2*Lambda[2])
                (-2*Lambda[1] + Lambda[2],) (2*Lambda[1] - Lambda[2],)
            """
            if len(self.value) == 0:
                return self
            dual_path = [-v for v in self.value]
            dual_path.reverse()
            return self.parent()(tuple(dual_path))

        def f(self, i, power=1, to_string_end=False, length_only=False):
            r"""
            Returns the `i`-th crystal lowering operator on ``self``.

            INPUT:

            - ``i`` -- element of the index set of the underlying root system
            - ``power`` -- positive integer; specifies the power of the lowering operator
              to be applied (default: 1)
            - ``to_string_end`` -- boolean; if set to True, returns the anti-dominant end of the
              `i`-string of ``self``. (default: False)
            - ``length_only`` -- boolean; if set to True, returns the distance to the anti-dominant
              end of the `i`-string of ``self``.

            EXAMPLES::

                sage: C = CrystalOfLSPaths(['A',2],[1,1])
                sage: c = C.module_generators[0]
                sage: c.f(1)
                (-Lambda[1] + 2*Lambda[2],)
                sage: c.f(1,power=2)
                sage: c.f(2)
                (2*Lambda[1] - Lambda[2],)
                sage: c.f(2,to_string_end=True)
                (2*Lambda[1] - Lambda[2],)
                sage: c.f(2,length_only=True)
                1

                sage: C = CrystalOfLSPaths(['A',2,1],[-1,-1,2])
                sage: c = C.module_generators[0]
                sage: c.f(2,power=2)
                (Lambda[0] + Lambda[1] - 2*Lambda[2],)
            """
            dual_path = self.dualize()
            dual_path = dual_path.e(i, power, to_string_end, length_only)
            if length_only:
                return dual_path
            if dual_path == None:
                return None
            return dual_path.dualize()

        def s(self, i):
            r"""
            Computes the reflection of ``self`` along the `i`-string.

            This method is more efficient than the generic implementation since it uses
            powers of `e` and `f` in the Littelmann model directly.

            EXAMPLES::

                sage: C = CrystalOfLSPaths(['A',2],[1,1])
                sage: c = C.module_generators[0]
                sage: c.s(1)
                (-Lambda[1] + 2*Lambda[2],)
                sage: c.s(2)
                (2*Lambda[1] - Lambda[2],)

                sage: C = CrystalOfLSPaths(['A',2,1],[-1,0,1])
                sage: c = C.module_generators[0]; c
                (-Lambda[0] + Lambda[2],)
                sage: c.s(2)
                (Lambda[1] - Lambda[2],)
                sage: c.s(1)
                (-Lambda[0] + Lambda[2],)
                sage: c.f(2).s(1)
                (Lambda[0] - Lambda[1],)
            """
            ph = self.phi(i)
            ep = self.epsilon(i)
            diff = ph - ep
            if diff >= 0:
                return self.f(i, power=diff)
            else:
                return self.e(i, power=-diff)

        def _latex_(self):
            r"""
            Latex method for ``self``.

            EXAMPLES::

                sage: C = CrystalOfLSPaths(['A',2],[1,1])
                sage: c = C.module_generators[0]
                sage: c._latex_()
                [\Lambda_{1} + \Lambda_{2}]
            """
            return [latex(p) for p in self.value]


class CrystalOfProjectedLevelZeroLSPaths(CrystalOfLSPaths):
    r"""
    Crystal of projected level zero LS paths.

    INPUT:

    - ``weight`` -- a dominant weight of the weight space of an affine Kac-Moody root system

    When ``weight`` is just a single fundamental weight `\Lambda_r`, this crystal is
    isomorphic to a Kirillov-Reshetikhin (KR) crystal, see also
    :meth:`sage.combinat.crystals.kirillov_reshetikhin.KirillovReshetikhinCrystalFromLSPaths`.
    For general weights, it is isomorphic to a tensor product of single-column KR crystals.

    EXAMPLES::

        sage: R = RootSystem(['C',3,1])
        sage: La = R.weight_space().basis()
        sage: LS = CrystalOfProjectedLevelZeroLSPaths(La[1]+La[3])
        sage: LS.cardinality()
        84
        sage: GLS = LS.digraph()

        sage: K1 = KirillovReshetikhinCrystal(['C',3,1],1,1)
        sage: K3 = KirillovReshetikhinCrystal(['C',3,1],3,1)
        sage: T = TensorProductOfCrystals(K3,K1)
        sage: T.cardinality()
        84
        sage: GT = T.digraph() # long time
        sage: GLS.is_isomorphic(GT, edge_labels = True) # long time
        True

    TESTS::

        sage: ct = CartanType(['A',4,2]).dual()
        sage: P = RootSystem(ct).weight_space()
        sage: La = P.fundamental_weights()
        sage: C = CrystalOfProjectedLevelZeroLSPaths(La[1])
        sage: C.list()
        [(-Lambda[0] + Lambda[1],),
        (Lambda[0] - Lambda[1],),
        (Lambda[1] - 2*Lambda[2],),
        (-Lambda[1] + 2*Lambda[2],),
        (1/2*Lambda[1] - Lambda[2], -1/2*Lambda[1] + Lambda[2])]
    """

    @staticmethod
    def __classcall_private__(cls, weight):
        """
        Classcall to mend the input.

        Internally, the CrystalOfProjectedLevelZeroLSPaths uses a level zero weight,
        which is passed on to CrystalOfLSPaths. ``weight`` is first coerced to
        a level zero weight.

        TESTS::

            sage: R = RootSystem(['C',3,1])
            sage: La = R.weight_space().basis()
            sage: C = CrystalOfProjectedLevelZeroLSPaths(La[1] + La[2])
            sage: C2 = CrystalOfProjectedLevelZeroLSPaths(La[1] + La[2])
            sage: C is C2
            True
        """
        La = weight.parent().basis()
        weight = weight - (weight.level())*La[0]/(La[0].level())
        return super(CrystalOfLSPaths, cls).__classcall__(cls, weight)

    def one_dimensional_configuration_sum(self, q = None, group_components = True):
        r"""
        Compute the one-dimensional configuration sum.

        INPUT:

        - ``q`` -- (default: ``None``) a variable or ``None``; if ``None``,
          a variable ``q`` is set in the code
        - ``group_components`` -- (default: ``True``) boolean; if ``True``,
          then the terms are grouped by classical component

        The one-dimensional configuration sum is the sum of the weights of all elements in the crystal
        weighted by the energy function. For untwisted types it uses the parabolic quantum Bruhat graph, see [LNSSS2013]_.
        In the dual-of-untwisted case, the parabolic quantum Bruhat graph is defined by
        exchanging the roles of roots and coroots (which is still conjectural at this point).

        EXAMPLES::

            sage: R = RootSystem(['A',2,1])
            sage: La = R.weight_space().basis()
            sage: LS = CrystalOfProjectedLevelZeroLSPaths(2*La[1])
            sage: LS.one_dimensional_configuration_sum() # long time
            B[-2*Lambda[1] + 2*Lambda[2]] + (q+1)*B[-Lambda[1]]
            + (q+1)*B[Lambda[1] - Lambda[2]] + B[2*Lambda[1]] + B[-2*Lambda[2]] + (q+1)*B[Lambda[2]]
            sage: R.<t> = ZZ[]
            sage: LS.one_dimensional_configuration_sum(t, False) # long time
            B[-2*Lambda[1] + 2*Lambda[2]] + (t+1)*B[-Lambda[1]] + (t+1)*B[Lambda[1] - Lambda[2]]
            + B[2*Lambda[1]] + B[-2*Lambda[2]] + (t+1)*B[Lambda[2]]

        TESTS::

            sage: R = RootSystem(['B',3,1])
            sage: La = R.weight_space().basis()
            sage: LS = CrystalOfProjectedLevelZeroLSPaths(La[1]+La[2])
            sage: LS.one_dimensional_configuration_sum() == LS.one_dimensional_configuration_sum(group_components=False) # long time
            True
            sage: K1 = KirillovReshetikhinCrystal(['B',3,1],1,1)
            sage: K2 = KirillovReshetikhinCrystal(['B',3,1],2,1)
            sage: T = TensorProductOfCrystals(K2,K1)
            sage: T.one_dimensional_configuration_sum() == LS.one_dimensional_configuration_sum() # long time
            True

            sage: R = RootSystem(['D',4,2])
            sage: La = R.weight_space().basis()
            sage: LS = CrystalOfProjectedLevelZeroLSPaths(La[1]+La[2])
            sage: K1 = KirillovReshetikhinCrystal(['D',4,2],1,1)
            sage: K2 = KirillovReshetikhinCrystal(['D',4,2],2,1)
            sage: T = TensorProductOfCrystals(K2,K1)
            sage: T.one_dimensional_configuration_sum() == LS.one_dimensional_configuration_sum() # long time
            True

            sage: R = RootSystem(['A',5,2])
            sage: La = R.weight_space().basis()
            sage: LS = CrystalOfProjectedLevelZeroLSPaths(3*La[1])
            sage: K1 = KirillovReshetikhinCrystal(['A',5,2],1,1)
            sage: T = TensorProductOfCrystals(K1,K1,K1)
            sage: T.one_dimensional_configuration_sum() == LS.one_dimensional_configuration_sum() # long time
            True
        """
        if q is None:
            from sage.rings.all import QQ
            q = QQ['q'].gens()[0]
        P0 = self.weight_lattice_realization().classical()
        B = P0.algebra(q.parent())
        if group_components:
            G = self.digraph(index_set = self.cartan_type().classical().index_set())
            C = G.connected_components()
            return sum(q**(c[0].energy_function())*B.sum(B(P0(b.weight())) for b in c) for c in C)
        return B.sum(q**(b.energy_function())*B(P0(b.weight())) for b in self)

    def is_perfect(self, level=1):
        r"""
        Check whether the crystal ``self`` is perfect (of level ``level``).

        A crystal `\mathcal{B}` is perfect of level `\ell` if:

        #. `\mathcal{B}` is isomorphic to the crystal graph of a
           finite-dimensional `U_q^{\prime}(\mathfrak{g})`-module.
        #. `\mathcal{B} \otimes \mathcal{B}` is connected.
        #. There exists a `\lambda \in \overline{P}`, such that
           `\mathrm{wt}(\mathcal{B}) \subset \lambda + \sum_{i \in I \setminus
           \{0\}} \ZZ_{\leq 0} \alpha_i`, and there is a unique element in
           `\mathcal{B}` of classical weight `\lambda`.
        #. For all `b \in \mathcal{B}`, we have `\mathrm{lev}(\varepsilon(b))
           \geq \ell`.
        #. For all `\Lambda \in P_{\ell}^+`, there exist unique
           elements `b_{\Lambda}, b^{\Lambda} \in \mathcal{B}`,
           such that `\varepsilon(b_{\Lambda}) = \Lambda =
           \varphi(b^{\Lambda})`.

        Points (1)-(3) are known to hold. This method checks points
        (4) and (5).

<<<<<<< HEAD
        INPUT:

        - ``level`` -- (default: 1) the positive integer `\ell`
=======
        A crystal `\mathcal{B}` is perfect of level `\ell` if:

        - `\mathcal{B}` is isomorphic to the crystal graph of a finite-dimensional `U_q^{'}(\mathfrak{g})`-module.
        - `\mathcal{B}\otimes \mathcal{B}` is connected.
        - There exists a `\lambda\in X`, such that `\mathrm{wt}(\mathcal{B}) \subset \lambda
          + \sum_{i\in I} \mathbb{Z}_{\le 0} \alpha_i` and there is a unique element in `\mathcal{B}` of classical
          weight `\lambda`.
        - `\forall b \in \mathcal{B}, \mathrm{level}(\varepsilon (b)) \geq \ell`.
        - `\forall \Lambda` dominant weights of level `\ell`, there exist unique elements
          `b_{\Lambda}, b^{\Lambda} \in \mathcal{B}`,
          such that `\varepsilon ( b_{\Lambda}) = \Lambda = \varphi( b^{\Lambda})`.

        Points (1)-(3) are known to hold. This method checks points (4) and (5).
>>>>>>> 7274e319

        EXAMPLES::

            sage: C = CartanType(['C',2,1])
            sage: R = RootSystem(C)
            sage: La = R.weight_space().basis()
            sage: LS = CrystalOfProjectedLevelZeroLSPaths(La[1])
            sage: LS.is_perfect()
            False
            sage: LS = CrystalOfProjectedLevelZeroLSPaths(La[2])
            sage: LS.is_perfect()
            True

            sage: C = CartanType(['E',6,1])
            sage: R = RootSystem(C)
            sage: La = R.weight_space().basis()
            sage: LS = CrystalOfProjectedLevelZeroLSPaths(La[1])
            sage: LS.is_perfect()
            True
            sage: LS.is_perfect(2)
            False

            sage: C = CartanType(['D',4,1])
            sage: R = RootSystem(C)
            sage: La = R.weight_space().basis()
            sage: all(CrystalOfProjectedLevelZeroLSPaths(La[i]).is_perfect() for i in [1,2,3,4])
            True

            sage: C = CartanType(['A',6,2])
            sage: R = RootSystem(C)
            sage: La = R.weight_space().basis()
            sage: LS = CrystalOfProjectedLevelZeroLSPaths(La[1]+La[2])
            sage: LS.is_perfect()
            True
            sage: LS.is_perfect(2)
            False
        """
        MPhi = []
        for b in self:
            p = b.Phi().level()
            assert p == b.Epsilon().level()
            if p < level:
                return False
            if p == level:
                MPhi += [b]
        weights = []
        rank = len(self.index_set())
        WLR = self.weight_lattice_realization()
        La = WLR.basis()
        from sage.combinat.integer_vector import IntegerVectors
        for n in range(1, level+1):
            for c in IntegerVectors(n, rank):
                w = WLR.sum_of_terms([(i, coeff) for i,coeff in enumerate(c)], distinct=True)
                if w.level() == level:
                    weights += [w]
        return sorted([b.Phi() for b in MPhi]) == sorted(weights)

    class Element(CrystalOfLSPaths.Element):
        """
        Element of a crystal of projected level zero LS paths.
        """

        @cached_in_parent_method
        def scalar_factors(self):
            r"""
            Obtain the scalar factors for ``self``.

            Each LS path (or ``self``) can be written as a piecewise linear map

            .. MATH::

                \pi(t) = \sum_{u'=1}^{u-1} (\sigma_{u'} - \sigma_{u'-1}) \nu_{u'} + (t-\sigma_{u-1}) \nu_{u}

            for `0<\sigma_1<\sigma_2<\cdots<\sigma_s=1` and `\sigma_{u-1} \le t \le \sigma_{u}` and `1 \le u \le s`.
            This method returns the tuple of `(\sigma_1,\ldots,\sigma_s)`.

            EXAMPLES::

                sage: R = RootSystem(['C',3,1])
                sage: La = R.weight_space().basis()
                sage: LS = CrystalOfProjectedLevelZeroLSPaths(La[1]+La[3])
                sage: b = LS.module_generators[0]
                sage: b.scalar_factors()
                [1]
                sage: c = b.f(1).f(3).f(2)
                sage: c.scalar_factors()
                [1/3, 1]
            """
            weight = self.parent().weight
            l = []
            s = 0
            for c in self.value:
                supp = c.support()
                if len(supp) > 0:
                    for w in weight.orbit():
                        i = supp[0]
                        # Check whether the vectors c and w are positive scalar multiples of each other
                        if i in w.support() and c[i]*w[i] > 0 and c[i]*w == w[i]*c:
                            s += c[i] / w[i]
                            l += [s]
                            break
            return l

        @cached_in_parent_method
        def weyl_group_representation(self):
            r"""
            Transforms the weights in the LS path ``self`` to elements in the Weyl group.

            Each LS path can be written as the piecewise linear map:

            .. MATH::

                \pi(t) = \sum_{u'=1}^{u-1} (\sigma_{u'} - \sigma_{u'-1}) \nu_{u'} + (t-\sigma_{u-1}) \nu_{u}

            for `0<\sigma_1<\sigma_2<\cdots<\sigma_s=1` and `\sigma_{u-1} \le t \le \sigma_{u}` and `1 \le u \le s`.
            Each weight `\nu_u` is also associated to a Weyl group element. This method returns the list
            of Weyl group elements associated to the `\nu_u` for `1\le u\le s`.

            EXAMPLES::

                sage: R = RootSystem(['C',3,1])
                sage: La = R.weight_space().basis()
                sage: LS = CrystalOfProjectedLevelZeroLSPaths(La[1]+La[3])
                sage: b = LS.module_generators[0]
                sage: c = b.f(1).f(3).f(2)
                sage: c.weyl_group_representation()
                [s2*s3*s1, s3*s1]
            """
            cartan = self.parent().weight.parent().cartan_type().classical()
            I = cartan.index_set()
            W = WeylGroup(cartan,prefix='s')
            return [W.from_reduced_word(x.to_dominant_chamber(index_set=I, reduced_word=True)[1]) for x in self.value]

        @cached_in_parent_method
        def energy_function(self):
            r"""
            Return the energy function of ``self``.

            The energy function `D(\pi)` of the level zero LS path `\pi \in \mathbb{B}_\mathrm{cl}(\lambda)`
            requires a series of definitions; for simplicity the root system is assumed to be untwisted affine.

            The LS path `\pi` is a piecewise linear map from the unit interval `[0,1]` to the weight lattice.
            It is specified by "times" `0=\sigma_0<\sigma_1<\dotsm<\sigma_s=1` and "direction vectors"
            `x_u \lambda` where `x_u \in W/W_J` for `1\le u\le s`, and `W_J` is the
            stabilizer of `\lambda` in the finite Weyl group `W`. Precisely,

            .. MATH::

                \pi(t)=\sum_{u'=1}^{u-1} (\sigma_{u'}-\sigma_{u'-1})x_{u'}\lambda+(t-\sigma_{u-1})x_{u}\lambda

            for `1\le u\le s` and `\sigma_{u-1} \le t \le \sigma_{u}`.

            For any `x,y\in W/W_J` let

            .. MATH::

                d: x= w_{0} \stackrel{\beta_{1}}{\leftarrow}
                w_{1} \stackrel{\beta_{2}}{\leftarrow} \cdots
                \stackrel{\beta_{n}}{\leftarrow} w_{n}=y

            be a shortest directed path in the parabolic quantum Bruhat graph. Define

            .. MATH::

                \mathrm{wt}(d):=\sum_{\substack{1\le k\le n \\  \ell(w_{k-1})<\ell(w_k)}}
                \beta_{k}^{\vee}

            It can be shown that `\mathrm{wt}(d)` depends only on `x,y`;
            call its value `\mathrm{wt}(x,y)`. The energy function `D(\pi)` is defined by

            .. MATH::

                D(\pi)=-\sum_{u=1}^{s-1} (1-\sigma_{u}) \langle \lambda,\mathrm{wt}(x_u,x_{u+1}) \rangle

            For more information, see [LNSSS2013]_.

            REFERENCES:

            .. [LNSSS2013] C. Lenart, S. Naito, D. Sagaki, A. Schilling, M. Shimozono,
               A uniform model for Kirillov-Reshetikhin crystals. Extended abstract.
               DMTCS proc, to appear ( {{{:arXiv:`1211.6019`}}} )

            .. NOTE::

                In the dual-of-untwisted case the parabolic quantum Bruhat graph that is used is obtained by
                exchanging the roles of roots and coroots. Moreover, in the computation of the
                pairing the short roots must be doubled (or tripled for type `G`). This factor
                is determined by the translation factor of the corresponding root.
                Type `BC` is viewed as untwisted type, whereas the dual of `BC` is viewed as twisted.
                Except for the untwisted cases, these formulas are currently still conjectural.

            EXAMPLES::

                sage: R = RootSystem(['C',3,1])
                sage: La = R.weight_space().basis()
                sage: LS = CrystalOfProjectedLevelZeroLSPaths(La[1]+La[3])
                sage: b = LS.module_generators[0]
                sage: c = b.f(1).f(3).f(2)
                sage: c.energy_function()
                0
                sage: c=b.e(0)
                sage: c.energy_function()
                1

                sage: R = RootSystem(['A',2,1])
                sage: La = R.weight_space().basis()
                sage: LS = CrystalOfProjectedLevelZeroLSPaths(2*La[1])
                sage: b = LS.module_generators[0]
                sage: c = b.e(0)
                sage: c.energy_function()
                1
                sage: [c.energy_function() for c in sorted(LS.list())]
                [0, 1, 0, 0, 0, 1, 0, 1, 0]

            The next test checks that the energy function is constant on classically connected components::

                sage: R = RootSystem(['A',2,1])
                sage: La = R.weight_space().basis()
                sage: LS = CrystalOfProjectedLevelZeroLSPaths(2*La[1]+La[2])
                sage: G = LS.digraph(index_set=[1,2])
                sage: C = G.connected_components()
                sage: [all(c[0].energy_function()==a.energy_function() for a in c) for c in C]
                [True, True, True, True]

                sage: R = RootSystem(['D',4,2])
                sage: La = R.weight_space().basis()
                sage: LS = CrystalOfProjectedLevelZeroLSPaths(La[2])
                sage: J = R.cartan_type().classical().index_set()
                sage: hw = [x for x in LS if x.is_highest_weight(J)]
                sage: [(x.weight(), x.energy_function()) for x in hw]
                [(-2*Lambda[0] + Lambda[2], 0), (-2*Lambda[0] + Lambda[1], 1), (0, 2)]
                sage: G = LS.digraph(index_set=J)
                sage: C = G.connected_components()
                sage: [all(c[0].energy_function()==a.energy_function() for a in c) for c in C]
                [True, True, True]

                sage: R = RootSystem(CartanType(['G',2,1]).dual())
                sage: La = R.weight_space().basis()
                sage: LS = CrystalOfProjectedLevelZeroLSPaths(La[1]+La[2])
                sage: G = LS.digraph(index_set=[1,2])
                sage: C = G.connected_components()
                sage: [all(c[0].energy_function()==a.energy_function() for a in c) for c in C] # long time
                [True, True, True, True, True, True, True, True, True, True, True, True, True, True, True, True]

                sage: ct = CartanType(['BC',2,2]).dual()
                sage: R = RootSystem(ct)
                sage: La = R.weight_space().basis()
                sage: LS = CrystalOfProjectedLevelZeroLSPaths(2*La[1]+La[2])
                sage: G = LS.digraph(index_set=R.cartan_type().classical().index_set())
                sage: C = G.connected_components()
                sage: [all(c[0].energy_function()==a.energy_function() for a in c) for c in C] # long time
                [True, True, True, True, True, True, True, True, True, True, True]

                sage: R = RootSystem(['BC',2,2])
                sage: La = R.weight_space().basis()
                sage: LS = CrystalOfProjectedLevelZeroLSPaths(2*La[1]+La[2])
                sage: G = LS.digraph(index_set=R.cartan_type().classical().index_set())
                sage: C = G.connected_components()
                sage: [all(c[0].energy_function()==a.energy_function() for a in c) for c in C] # long time
                [True, True, True, True, True, True, True, True, True, True, True, True, True, True, True,
                True, True, True, True, True, True, True, True, True, True, True, True, True, True, True, True]
            """
            weight = self.parent().weight
            P = weight.parent()
            c_weight = P.classical()(weight)
            ct = P.cartan_type()
            cartan = ct.classical()
            Qv = RootSystem(cartan).coroot_lattice()
            W = WeylGroup(cartan,prefix='s')
            J = tuple(weight.weyl_stabilizer())
            L = self.weyl_group_representation()
            if ct.is_untwisted_affine() or ct.type() == 'BC':
                untwisted = True
                G = W.quantum_bruhat_graph(J)
            else:
                untwisted = False
                cartan_dual = cartan.dual()
                Wd = WeylGroup(cartan_dual, prefix='s')
                G = Wd.quantum_bruhat_graph(J)
                Qd = RootSystem(cartan_dual).root_lattice()
                dualize = lambda x: Qv.from_vector(x.to_vector())
                L = [Wd.from_reduced_word(x.reduced_word()) for x in L]
                def stretch_short_root(a):
                    # stretches roots by translation factor
                    if ct.dual().type() == 'BC':
                        return ct.c()[a.to_simple_root()]*a
                    return ct.dual().c()[a.to_simple_root()]*a
                    #if a.is_short_root():
                    #    if cartan_dual.type() == 'G':
                    #        return 3*a
                    #    else:
                    #        return 2*a
                    #return a
            paths = [G.shortest_path(L[i+1],L[i]) for i in range(len(L)-1)]
            paths_labels = [[G.edge_label(p[i],p[i+1]) for i in range(len(p)-1) if p[i].length()+1 != p[i+1].length()] for p in paths]
            scalars = self.scalar_factors()
            if untwisted:
                s = sum((1-scalars[i])*c_weight.scalar( Qv.sum(root.associated_coroot()
                       for root in paths_labels[i]) ) for i in range(len(paths_labels)))
                if ct.type() == 'BC':
                    return 2*s
                else:
                    return s
            else:
                s = sum((1-scalars[i])*c_weight.scalar( dualize (Qd.sum(stretch_short_root(root) for root in paths_labels[i])) ) for i in range(len(paths_labels)))
                if ct.dual().type() == 'BC':
                    return s/2
                else:
                    return s<|MERGE_RESOLUTION|>--- conflicted
+++ resolved
@@ -727,33 +727,17 @@
            `\mathcal{B}` of classical weight `\lambda`.
         #. For all `b \in \mathcal{B}`, we have `\mathrm{lev}(\varepsilon(b))
            \geq \ell`.
-        #. For all `\Lambda \in P_{\ell}^+`, there exist unique
-           elements `b_{\Lambda}, b^{\Lambda} \in \mathcal{B}`,
+        #. For all `\Lambda` dominant weights of level `\ell`, there exist
+           unique elements `b_{\Lambda}, b^{\Lambda} \in \mathcal{B}`,
            such that `\varepsilon(b_{\Lambda}) = \Lambda =
            \varphi(b^{\Lambda})`.
 
         Points (1)-(3) are known to hold. This method checks points
         (4) and (5).
 
-<<<<<<< HEAD
         INPUT:
 
         - ``level`` -- (default: 1) the positive integer `\ell`
-=======
-        A crystal `\mathcal{B}` is perfect of level `\ell` if:
-
-        - `\mathcal{B}` is isomorphic to the crystal graph of a finite-dimensional `U_q^{'}(\mathfrak{g})`-module.
-        - `\mathcal{B}\otimes \mathcal{B}` is connected.
-        - There exists a `\lambda\in X`, such that `\mathrm{wt}(\mathcal{B}) \subset \lambda
-          + \sum_{i\in I} \mathbb{Z}_{\le 0} \alpha_i` and there is a unique element in `\mathcal{B}` of classical
-          weight `\lambda`.
-        - `\forall b \in \mathcal{B}, \mathrm{level}(\varepsilon (b)) \geq \ell`.
-        - `\forall \Lambda` dominant weights of level `\ell`, there exist unique elements
-          `b_{\Lambda}, b^{\Lambda} \in \mathcal{B}`,
-          such that `\varepsilon ( b_{\Lambda}) = \Lambda = \varphi( b^{\Lambda})`.
-
-        Points (1)-(3) are known to hold. This method checks points (4) and (5).
->>>>>>> 7274e319
 
         EXAMPLES::
 
@@ -995,7 +979,7 @@
                 sage: LS = CrystalOfProjectedLevelZeroLSPaths(La[1]+La[2])
                 sage: G = LS.digraph(index_set=[1,2])
                 sage: C = G.connected_components()
-                sage: [all(c[0].energy_function()==a.energy_function() for a in c) for c in C] # long time
+                sage: [all(c[0].energy_function()==a.energy_function() for a in c) for c in C]
                 [True, True, True, True, True, True, True, True, True, True, True, True, True, True, True, True]
 
                 sage: ct = CartanType(['BC',2,2]).dual()
@@ -1004,7 +988,7 @@
                 sage: LS = CrystalOfProjectedLevelZeroLSPaths(2*La[1]+La[2])
                 sage: G = LS.digraph(index_set=R.cartan_type().classical().index_set())
                 sage: C = G.connected_components()
-                sage: [all(c[0].energy_function()==a.energy_function() for a in c) for c in C] # long time
+                sage: [all(c[0].energy_function()==a.energy_function() for a in c) for c in C]
                 [True, True, True, True, True, True, True, True, True, True, True]
 
                 sage: R = RootSystem(['BC',2,2])
@@ -1012,7 +996,7 @@
                 sage: LS = CrystalOfProjectedLevelZeroLSPaths(2*La[1]+La[2])
                 sage: G = LS.digraph(index_set=R.cartan_type().classical().index_set())
                 sage: C = G.connected_components()
-                sage: [all(c[0].energy_function()==a.energy_function() for a in c) for c in C] # long time
+                sage: [all(c[0].energy_function()==a.energy_function() for a in c) for c in C]
                 [True, True, True, True, True, True, True, True, True, True, True, True, True, True, True,
                 True, True, True, True, True, True, True, True, True, True, True, True, True, True, True, True]
             """
