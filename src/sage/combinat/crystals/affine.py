--- conflicted
+++ resolved
@@ -13,11 +13,7 @@
 #****************************************************************************
 
 from sage.misc.abstract_method import abstract_method
-<<<<<<< HEAD
-from sage.categories.affine_derived_crystals import AffineDerivedSubalgebraCrystals
-=======
 from sage.categories.affine_derived_crystals import RegularAffineDerivedSubalgebraCrystals
->>>>>>> ff5e7994
 from sage.structure.parent import Parent
 from sage.structure.unique_representation import UniqueRepresentation
 from sage.structure.element_wrapper import ElementWrapper
@@ -113,11 +109,7 @@
             sage: TestSuite(A).run()
         """
         if category is None:
-<<<<<<< HEAD
-            category = AffineDerivedSubalgebraCrystals()
-=======
             category = RegularAffineDerivedSubalgebraCrystals()
->>>>>>> ff5e7994
         self._cartan_type = cartan_type
         Parent.__init__(self, category = category)
         self.classical_crystal = classical_crystal;
