--- conflicted
+++ resolved
@@ -9,10 +9,7 @@
 * Travis Scrimshaw (2012-05-12) - Updated doc-strings to tell the user of
   that the class's name is a misnomer (that they only contains non-negative
   entries).
-<<<<<<< HEAD
-=======
 *  Federico Poloni (2013) - specialized rank()
->>>>>>> b9f278e0
 * Travis Scrimshaw (2013-02-04) - Refactored to use ``ClonableIntArray``
 """
 #*****************************************************************************
@@ -139,12 +136,7 @@
     INPUT:
 
     - ``A`` -- an `m \times n` `(0,1)`-matrix
-<<<<<<< HEAD
-
-=======
->>>>>>> b9f278e0
     - ``t``, ``k`` -- integers satisfying `0 < t < m`, `0 < k < n`
-
     - ``fixedcols`` -- those columns (if any) whose entries
       aren't permitted to slide
 
@@ -240,11 +232,7 @@
     sums can be defined as the solution of the following 
     Linear Program, which Sage knows how to solve.
 
-<<<<<<< HEAD
-    .. MATH:: 
-=======
     .. MATH::
->>>>>>> b9f278e0
 
         \forall i&\sum_{j=1}^{k_2} b_{i,j}=p_{1,j}\\
         \forall i&\sum_{j=1}^{k_1} b_{j,i}=p_{2,j}\\
@@ -526,15 +514,9 @@
     return lambda x: i
 
 class IntegerVector(ClonableIntArray):
-<<<<<<< HEAD
     """
     An integer vector.
     """
-=======
-    """
-    An integer vector.
-    """
->>>>>>> b9f278e0
     def check(self):
         """
         Check to make sure this is a valid integer vector by making sure
@@ -784,16 +766,6 @@
         EXAMPLES::
 
             sage: [0] in IntegerVectors(0)
-<<<<<<< HEAD
-            True
-            sage: [3] in IntegerVectors(3)
-            True
-            sage: [3] in IntegerVectors(2)
-            False
-            sage: [3,2,2,1] in IntegerVectors(9)
-            False            
-            sage: [3,2,2,1] in IntegerVectors(8)
-=======
             True
             sage: [3] in IntegerVectors(3)
             True
@@ -870,76 +842,6 @@
             sage: [3,2,2,1] in IntegerVectors(k=3)
             False            
             sage: [3,2,2,1] in IntegerVectors(k=4)
->>>>>>> b9f278e0
-            True
-        """
-        if not IntegerVectors.__contains__(self, x):
-            return False
-<<<<<<< HEAD
-        return sum(x) == self.n
-
-class IntegerVectors_k(IntegerVectors, UniqueRepresentation):
-    """
-    Integer vectors of length `k`.
-    """
-    def __init__(self, k):
-        """
-        TESTS::
-
-            sage: IV = IntegerVectors(k=2)
-            sage: TestSuite(IV).run()
-        """        
-        self.k = k
-        IntegerVectors.__init__(self, category=InfiniteEnumeratedSets())
-
-    def _repr_(self):
-        """
-        TESTS::
-
-            sage: IV = IntegerVectors(k=2)
-            sage: IV
-            Integer vectors of length 2
-        """
-        return "Integer vectors of length %s"%self.k
-
-    def __iter__(self):
-        """
-        Iterate over ``self``.
-
-        EXAMPLES::
-
-            sage: it = IntegerVectors(k=2).__iter__()
-            sage: [it.next() for x in range(10)]
-            [[0, 0],
-             [1, 0],
-             [0, 1],
-             [2, 0],
-             [1, 1],
-             [0, 2],
-             [3, 0],
-             [2, 1],
-             [1, 2],
-             [0, 3]]
-        """
-        n = 0
-        while True:
-            for iv in IntegerVectors_nk(n, self.k):
-                yield self.element_class(self, list(iv))
-            n += 1
-
-    def __contains__(self, x):
-        """
-        EXAMPLES::
-
-            sage: [] in IntegerVectors(k=0)
-            True
-            sage: [3] in IntegerVectors(k=1)
-            True
-            sage: [3] in IntegerVectors(k=2)
-            False
-            sage: [3,2,2,1] in IntegerVectors(k=3)
-            False            
-            sage: [3,2,2,1] in IntegerVectors(k=4)
             True
         """
         if not IntegerVectors.__contains__(self, x):
@@ -959,23 +861,6 @@
         """
         TESTS::
 
-=======
-        return len(x) == self.k
-
-class IntegerVectors_nk(IntegerVectors, UniqueRepresentation):
-    """
-    Integer vectors of length `k` that sum to `n`.
-
-    AUTHORS:
-
-    - Martin Albrecht
-    - Mike Hansen
-    """
-    def __init__(self, n, k):
-        """
-        TESTS::
-
->>>>>>> b9f278e0
             sage: IV = IntegerVectors(2, 3)
             sage: TestSuite(IV).run()
         """
@@ -1123,8 +1008,6 @@
 
         return True
 
-<<<<<<< HEAD
-=======
     def rank(self, x):
         """
         Return the rank of a given element.
@@ -1153,7 +1036,6 @@
 
         return r
 
->>>>>>> b9f278e0
 class IntegerVectors_nnondescents(IntegerVectors, UniqueRepresentation):
     r"""
     Integer vectors `v` graded by two parameters:
@@ -1329,19 +1211,11 @@
         EXAMPLES::
 
             sage: IntegerVectors(min_slope=0) == IntegerVectors(min_slope=0)
-<<<<<<< HEAD
             True
             sage: IntegerVectors(2, min_slope=0) == IntegerVectors(2, min_slope=0)
             True
             sage: IntegerVectors(2, 3, min_slope=0) == IntegerVectors(2, 3, min_slope=0)
             True
-=======
-            True
-            sage: IntegerVectors(2, min_slope=0) == IntegerVectors(2, min_slope=0)
-            True
-            sage: IntegerVectors(2, 3, min_slope=0) == IntegerVectors(2, 3, min_slope=0)
-            True
->>>>>>> b9f278e0
         """
         if isinstance(rhs, IntegerVectorsConstraints):
             return self.n == rhs.n and self.k == rhs.k and self.constraints == rhs.constraints
