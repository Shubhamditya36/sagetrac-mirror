--- conflicted
+++ resolved
@@ -3,28 +3,6 @@
 
 REFERENCES:
 
-<<<<<<< HEAD
-.. [Ges] I. Gessel, Multipartite P-partitions and inner products of skew Schur
-   functions, Contemp. Math. 34 (1984), 289-301.
-   http://people.brandeis.edu/~gessel/homepage/papers/multipartite.pdf
-
-.. [MR] C. Malvenuto and C. Reutenauer, Duality between quasi-symmetric
-   functions and the Solomon descent algebra, J. Algebra 177 (1995), no. 3, 967-982.
-   http://www.mat.uniroma1.it/people/malvenuto/Duality.pdf
-
-.. [Reiner2013] Victor Reiner, Hopf algebras in combinatorics,
-   17 January 2013.
-   http://www.math.umn.edu/~reiner/Classes/HopfComb.pdf
-
-.. [Mal1993] Claudia Malvenuto, Produits et coproduits des fonctions
-   quasi-symetriques et de l'algebre des descentes,
-   thesis, November 1993.
-   http://www1.mat.uniroma1.it/people/malvenuto/Thesis.pdf
-
-.. [Haz2004] Michiel Hazewinkel, Explicit polynomial generators for the
-   ring of quasisymmetric functions over the integers.
-   :arXiv:`math/0410366v1`
-=======
 .. [Ges] I. Gessel, *Multipartite P-partitions and inner products of skew Schur
    functions*, Contemp. Math. **34** (1984), 289-301.
    http://people.brandeis.edu/~gessel/homepage/papers/multipartite.pdf
@@ -63,7 +41,6 @@
    quasisymmetric functions, and Young composition tableaux*,
    May 23, 2013, Springer.
    http://www.math.ubc.ca/%7Esteph/papers/QuasiSchurBook.pdf
->>>>>>> 12622621
 
 AUTHOR:
 
@@ -97,10 +74,7 @@
 from sage.combinat.ncsf_qsym.generic_basis_code import BasesOfQSymOrNCSF
 from sage.combinat.ncsf_qsym.combinatorics import number_of_fCT, compositions_order
 from sage.combinat.ncsf_qsym.ncsf import NonCommutativeSymmetricFunctions
-<<<<<<< HEAD
-=======
 from sage.combinat.words.word import Word
->>>>>>> 12622621
 from sage.misc.cachefunc import cached_method
 
 class QuasiSymmetricFunctions(UniqueRepresentation, Parent):
@@ -840,7 +814,6 @@
             """
 
             def internal_coproduct(self):
-<<<<<<< HEAD
                 r"""
                 Return the inner coproduct of ``self`` in the basis of ``self``.
 
@@ -995,328 +968,6 @@
                     sage: def int_copr_on_F_via_M(I):
                     ....:     result = tensor([F.zero(), F.zero()])
                     ....:     w = M(F(I)).internal_coproduct()
-                    ....:     for lam, a in w.monomial_coefficients().items():
-                    ....:         (U, V) = lam
-                    ....:         result += a * tensor([F(M(U)), F(M(V))])
-                    ....:     return result
-                    sage: all( int_copr_on_F_via_M(I) == F(I).internal_coproduct()
-                    ....:      for I in Compositions(3) )
-                    True
-                    sage: all( int_copr_on_F_via_M(I) == F(I).internal_coproduct()
-                    ....:      for I in Compositions(4) )
-                    True
-
-                Restricting to the subring of symmetric functions gives the
-                standard internal coproduct on the latter::
-
-                    sage: M = QuasiSymmetricFunctions(ZZ).M()
-                    sage: e = SymmetricFunctions(ZZ).e()
-                    sage: def int_copr_of_e_in_M(mu):
-                    ....:     result = tensor([M.zero(), M.zero()])
-                    ....:     w = e(mu).internal_coproduct()
-                    ....:     for lam, a in w.monomial_coefficients().items():
-                    ....:         (nu, kappa) = lam
-                    ....:         result += a * tensor([M(e(nu)), M(e(kappa))])
-                    ....:     return result
-                    sage: all( int_copr_of_e_in_M(mu) == M(e(mu)).internal_coproduct()
-                    ....:      for mu in Partitions(3) )
-                    True
-                    sage: all( int_copr_of_e_in_M(mu) == M(e(mu)).internal_coproduct()
-                    ....:      for mu in Partitions(4) )
-                    True
-
-                .. TODO::
-
-                    Implement this directly on the monomial basis maybe?
-                    The `(0, I)`-matrices are a pain to generate from their
-                    definition, but maybe there is a good algorithm.
-                    If so, the above "further examples" should be moved
-                    to the M-method.
-                """
-                # Coerce to F basis and back, doing the actual computation in that basis.
-                parent = self.parent()
-                F = parent.realization_of().F()
-                from sage.categories.tensor import tensor
-                result = tensor([parent.zero(), parent.zero()])
-                for lam, a in F(self).internal_coproduct().monomial_coefficients().items():
-                    (I, J) = lam
-                    result += a * tensor([parent(F(I)), parent(F(J))])
-                return result
-
-            kronecker_coproduct = internal_coproduct
-
-            def frobenius(self, n):
-                r"""
-                Return the image of the quasi-symmetric function ``self``
-                under the `n`-th Frobenius operator.
-
-                The `n`-th Frobenius operator `\mathbf{f}_n` is defined to be
-                the map from the `R`-algebra of quasi-symmetric functions
-                to itself that sends every symmetric function
-                `P(x_1, x_2, x_3, \ldots)` to
-                `P(x_1^n, x_2^n, x_3^n, \ldots)`. This operator `\mathbf{f}_n`
-                is a Hopf algebra endomorphism, and satisfies
-
-                .. MATH::
-
-                    f_n M_{(i_1, i_2, i_3, \ldots)} =
-                    M_{(ni_1, ni_2, ni_3, \ldots)}
-
-                for every composition `(i_1, i_2, i_3, \ldots)`
-                (where `M` means the monomial basis).
-
-                The `n`-th Frobenius operator is also called the `n`-th
-                Frobenius endomorphism. It is not related to the Frobenius map
-                which connects the ring of symmetric functions with the
-                representation theory of the symmetric group.
-
-                The `n`-th Frobenius operator is also the `n`-th Adams operator
-                of the `\Lambda`-ring of quasi-symmetric functions over the
-                integers.
-
-                The restriction of the `n`-th Frobenius operator to the
-                subring formed by all symmetric functions is, not
-                unexpectedly, the `n`-th Frobenius operator of the ring of
-                symmetric functions.
-
-                :meth:`adams_operation` serves as alias for :meth:`frobenius`,
-                since the Frobenius operators are the Adams operations of
-                the `\Lambda`-ring of quasi-symmetric functions.
-
-                .. SEEALSO::
-
-                    :meth:`Symmetric functions plethsym
-                    <sage.combinat.sf.sfa.SymmetricFunctionAlgebra_generic_Element.plethysm>`
-
-                INPUT:
-
-                - ``n`` -- a positive integer
-
-                OUTPUT:
-
-                The result of applying the `n`-th Frobenius operator (on the
-                ring of quasi-symmetric functions) to ``self``.
-
-                EXAMPLES::
-
-                    sage: QSym = QuasiSymmetricFunctions(ZZ)
-                    sage: M = QSym.M()
-                    sage: F = QSym.F()
-                    sage: M[3,2].frobenius(2)
-                    M[6, 4]
-                    sage: (M[2,1] - 2*M[3]).frobenius(4)
-                    M[8, 4] - 2*M[12]
-                    sage: M([]).frobenius(3)
-                    M[]
-                    sage: F[1,1].frobenius(2)
-                    F[1, 1, 1, 1] - F[1, 1, 2] - F[2, 1, 1] + F[2, 2]
-
-                The Frobenius endomorphisms are multiplicative::
-
-                    sage: all( all( M(I).frobenius(3) * M(J).frobenius(3)
-                    ....:           == (M(I) * M(J)).frobenius(3)
-                    ....:           for I in Compositions(3) )
-                    ....:      for J in Compositions(2) )
-                    True
-
-                Being Hopf algebra endomorphisms, the Frobenius operators
-                commute with the antipode::
-
-                    sage: all( M(I).frobenius(4).antipode()
-                    ....:      == M(I).antipode().frobenius(4)
-                    ....:      for I in Compositions(3) )
-                    True
-
-                The restriction of the Frobenius operators to the subring
-                of symmetric functions are the Frobenius operators of
-                the latter::
-
-                    sage: e = SymmetricFunctions(ZZ).e()
-                    sage: all( M(e(lam)).frobenius(3)
-                    ....:      == M(e(lam).frobenius(3))
-                    ....:      for lam in Partitions(3) )
-                    True
-                """
-                # Convert to the monomial basis, there apply Frobenius componentwise,
-                # then convert back.
-                parent = self.parent()
-                M = parent.realization_of().M()
-                dct = {Composition(map(lambda i: n * i, I)): coeff
-                       for (I, coeff) in M(self).monomial_coefficients().items()}
-                result_in_M_basis = M._from_dict(dct)
-                return parent(result_in_M_basis)
-
-            adams_operation = frobenius
-
-            def expand(self, n, alphabet='x'):
-                r"""
-                Expand the quasi-symmetric function into ``n`` variables in
-                an alphabet, which by default is ``'x'``.
-
-                INPUT:
-
-                - ``n`` -- A nonnegative integer; the number of variables
-                  in the expansion
-                - ``alphabet`` -- (default: ``'x'``); the alphabet in
-                  which ``self`` is to be expanded
-
-                OUTPUT:
-
-=======
-                r"""
-                Return the inner coproduct of ``self`` in the basis of ``self``.
-
-                The inner coproduct (also known as the Kronecker coproduct,
-                or as the second comultiplication on the `R`-algebra of
-                quasi-symmetric functions) is an `R`-algebra homomorphism
-                `\Delta^{\times}` from the `R`-algebra of quasi-symmetric
-                functions to the tensor square (over `R`) of quasi-symmetric
-                functions. It can be defined in the following two ways:
-
-                #. If `I` is a composition, then a `(0, I)`-matrix will mean a
-                   matrix whose entries are nonnegative integers such that no
-                   row and no column of this matrix is zero, and such that if
-                   all the non-zero entries of the matrix are read (row by row,
-                   starting at the topmost row, reading every row from left to
-                   right), then the reading word obtained is `I`. If `A` is
-                   a `(0, I)`-matrix, then `\mathrm{row}(A)` will denote the
-                   vector of row sums of `A` (regarded as a composition), and
-                   `\mathrm{column}(A)` will denote the vector of column sums
-                   of `A` (regarded as a composition).
-
-                   For every composition `I`, the internal coproduct
-                   `\Delta^{\times}(M_I)` of the `I`-th monomial quasisymmetric
-                   function `M_I` is the sum
-
-                   .. MATH::
-
-                       \sum_{A \hbox{ is a } (0, I) \text{-matrix}}
-                       M_{\mathrm{row}(A)} \otimes M_{\mathrm{column}(A)}.
-
-                   See Section 11.39 of [HazWitt1]_.
-
-                #. For every permutation `w`, let `C(w)` denote the descent
-                   composition of `w`. Then, for any composition `I` of size
-                   `n`, the internal coproduct `\Delta^{\times}(F_I)` of the
-                   `I`-th fundamental quasisymmetric function `F_I` is the sum
-
-                   .. MATH::
-
-                       \sum_{\substack{\sigma \in S_n,\\ \tau \in S_n,\\
-                       \tau \sigma = \pi}} F_{C(\sigma)} \otimes F_{C(\tau)},
-
-                   where `\pi` is any permutation in `S_n` having descent
-                   composition `I` and where permutations act from the left and
-                   multiply accordingly, so `\tau \sigma` means first applying
-                   `\sigma` and then `\tau`. See Theorem 4.23 in [Mal1993]_,
-                   but beware of the notations which are apparently different
-                   from those in [HazWitt1]_.
-
-                The restriction of the internal coproduct to the
-                `R`-algebra of symmetric functions is the well-known
-                internal coproduct on the symmetric functions.
-
-                The method :meth:`kronecker_coproduct` is a synonym of this one.
-
-                EXAMPLES:
-
-                Let us compute the internal coproduct of `M_{21}` (which is
-                short for `M_{[2, 1]}`). The `(0, [2,1])`-matrices are
-
-                .. MATH::
-
-                    \begin{bmatrix} 2 & 1 \end{bmatrix},
-                    \begin{bmatrix} 2 \\ 1 \end{bmatrix},
-                    \begin{bmatrix} 2 & 0 \\ 0 & 1 \end{bmatrix}, \hbox{ and }
-                    \begin{bmatrix} 0 & 2 \\ 1 & 0 \end{bmatrix}
-
-                so
-
-                .. MATH::
-
-                    \Delta^\times(M_{21}) = M_{3} \otimes M_{21} +
-                    M_{21} \otimes M_3 + M_{21} \otimes M_{21} +
-                    M_{21} \otimes M_{12}.
-
-                This is confirmed by the following Sage computation
-                (incidentally demonstrating the non-cocommutativity of
-                the internal coproduct)::
-
-                    sage: M = QuasiSymmetricFunctions(ZZ).M()
-                    sage: a = M([2,1])
-                    sage: a.internal_coproduct()
-                    M[2, 1] # M[1, 2] + M[2, 1] # M[2, 1] + M[2, 1] # M[3] + M[3] # M[2, 1]
-
-                Further examples::
-
-                    sage: all( M([i]).internal_coproduct() == tensor([M([i]), M([i])])
-                    ....:      for i in range(1, 4) )
-                    True
-
-                    sage: M([1, 2]).internal_coproduct()
-                    M[1, 2] # M[1, 2] + M[1, 2] # M[2, 1] + M[1, 2] # M[3] + M[3] # M[1, 2]
-
-                The definition of `\Delta^{\times}(M_I)` in terms of
-                `(0, I)`-matrices is not suitable for computation in
-                cases where the length of `I` is large, but we can use
-                it as a doctest. Here is a naive implementation::
-
-                    sage: def naive_internal_coproduct_on_M(I):
-                    ....:     # INPUT: composition I
-                    ....:     #        (not quasi-symmetric function)
-                    ....:     # OUTPUT: interior coproduct of M_I
-                    ....:     M = QuasiSymmetricFunctions(ZZ).M()
-                    ....:     M2 = M.tensor(M)
-                    ....:     res = M2.zero()
-                    ....:     l = len(I)
-                    ....:     n = I.size()
-                    ....:     for S in Subsets(range(l**2), l):
-                    ....:         M_list = sorted(S)
-                    ....:         row_M = [sum([I[M_list.index(l * i + j)]
-                    ....:                       for j in range(l) if
-                    ....:                       l * i + j in S])
-                    ....:                  for i in range(l)]
-                    ....:         col_M = [sum([I[M_list.index(l * i + j)]
-                    ....:                       for i in range(l) if
-                    ....:                       l * i + j in S])
-                    ....:                  for j in range(l)]
-                    ....:         if 0 in row_M:
-                    ....:             first_zero = row_M.index(0)
-                    ....:             row_M = row_M[:first_zero]
-                    ....:             if sum(row_M) != n:
-                    ....:                 continue
-                    ....:         if 0 in col_M:
-                    ....:             first_zero = col_M.index(0)
-                    ....:             col_M = col_M[:first_zero]
-                    ....:             if sum(col_M) != n:
-                    ....:                 continue
-                    ....:         res += tensor([M(Compositions(n)(row_M)),
-                    ....:                        M(Compositions(n)(col_M))])
-                    ....:     return res
-                    sage: all( naive_internal_coproduct_on_M(I)
-                    ....:      == M(I).internal_coproduct()
-                    ....:      for I in Compositions(3) )
-                    True
-
-                TESTS:
-
-                Border cases::
-
-                    sage: M = QuasiSymmetricFunctions(ZZ).M()
-                    sage: F = QuasiSymmetricFunctions(ZZ).F()
-                    sage: M([]).internal_coproduct()
-                    M[] # M[]
-                    sage: F([]).internal_coproduct()
-                    F[] # F[]
-
-                The implementations on the ``F`` and ``M`` bases play nicely
-                with each other::
-
-                    sage: M = QuasiSymmetricFunctions(ZZ).M()
-                    sage: F = QuasiSymmetricFunctions(ZZ).F()
-                    sage: def int_copr_on_F_via_M(I):
-                    ....:     result = tensor([F.zero(), F.zero()])
-                    ....:     w = M(F(I)).internal_coproduct()
                     ....:     for lam, a in w:
                     ....:         (U, V) = lam
                     ....:         result += a * tensor([F(M(U)), F(M(V))])
@@ -1713,7 +1364,6 @@
 
                 OUTPUT:
 
->>>>>>> 12622621
                 - An expansion of ``self`` into the ``n`` variables specified
                   by ``alphabet``.
 
@@ -2051,20 +1701,11 @@
             QQ_result = QQM.zero()
             for lam in Partitions(n):
                 coeff = QQ((-1) ** len(lam)) / lam.centralizer_size()
-<<<<<<< HEAD
-                QQ_result += coeff * QQM.prod([QQM(Composition([k * i for i in I]))
-                                               for k in lam])
-            QQ_result *= (-1) ** n
-            # QQ_result is now \lambda^n(M_I) over QQ.
-            result = self.sum_of_terms([(J, ZZ(coeff)) for (J, coeff) in
-                                        QQ_result.monomial_coefficients().items()],
-=======
                 QQ_result += coeff * QQM.prod([QQM(self._basis_keys([k * i for i in I]))
                                                for k in lam])
             QQ_result *= (-1) ** n
             # QQ_result is now \lambda^n(M_I) over QQ.
             result = self.sum_of_terms([(J, ZZ(coeff)) for (J, coeff) in QQ_result],
->>>>>>> 12622621
                                         distinct = True)
             return result
 
@@ -2072,8 +1713,6 @@
             r"""
             Element methods of the ``Monomial`` basis of ``QuasiSymmetricFunctions``.
             """
-<<<<<<< HEAD
-=======
 
             def psi_involution(self):
                 r"""
@@ -2140,7 +1779,6 @@
                                    * parent.sum_of_fatter_compositions(I)
                                    for I, coeff in
                                    self._monomial_coefficients.items() )
->>>>>>> 12622621
 
             def expand(self, n, alphabet='x'):
                 r"""
@@ -2409,9 +2047,6 @@
                                        for i in range(len(compo))
                                        for j in range(1, compo[i]) )
 
-<<<<<<< HEAD
-        class Element(CombinatorialFreeModule.Element):
-=======
         @cached_method
         def Eulerian(self, n, j, k=None):
             r"""
@@ -2551,7 +2186,6 @@
 
         class Element(CombinatorialFreeModule.Element):
 
->>>>>>> 12622621
             def internal_coproduct(self):
                 r"""
                 Return the inner coproduct of ``self`` in the Fundamental basis.
@@ -2656,11 +2290,7 @@
                 result = F2.zero()
                 from sage.categories.tensor import tensor
                 from sage.combinat.permutation import Permutation
-<<<<<<< HEAD
-                for I, a in self.monomial_coefficients().items():
-=======
                 for I, a in self:
->>>>>>> 12622621
                     # We must add a * \Delta^\times(F_I) to result.
                     from sage.combinat.permutation import descents_composition_last
                     pi = descents_composition_last(I)
@@ -2677,8 +2307,6 @@
 
             kronecker_coproduct = internal_coproduct
 
-<<<<<<< HEAD
-=======
             def star_involution(self):
                 r"""
                 Return the image of the quasisymmetric function ``self`` under
@@ -2736,7 +2364,6 @@
                 dct = {I.reversed(): coeff for (I, coeff) in self}
                 return parent._from_dict(dct)
 
->>>>>>> 12622621
     F = Fundamental
 
     class Quasisymmetric_Schur(CombinatorialFreeModule, BindableClass):
@@ -2940,19 +2567,11 @@
         def __init__(self, QSym):
             r"""
             The dual immaculate basis of the quasi-symmetric functions.
-<<<<<<< HEAD
 
             This basis first appears in [BBSSZ2012]_.
 
             REFERENCES:
 
-=======
-
-            This basis first appears in [BBSSZ2012]_.
-
-            REFERENCES:
-
->>>>>>> 12622621
             .. [BBSSZ2012] Chris Berg, Nantel Bergeron, Franco Saliola,
                Luis Serrano, Mike Zabrocki,
                *A lift of the Schur and Hall-Littlewood bases to
@@ -3075,10 +2694,6 @@
             C_n = Compositions(n)
             mat = self._matrix_monomial_to_dual_immaculate(n)
             column = C_n.list().index(J)
-<<<<<<< HEAD
-            return self.sum_of_terms( (C(I), mat[C_n.list().index(I)][column])
-                                      for I in C_n )
-=======
             return self.sum_of_terms( ( (C(I), mat[C_n.list().index(I)][column])
                                         for I in C_n ),
                                       distinct=True )
@@ -3174,7 +2789,6 @@
             ....:      for I in LyndonWords(e=3, k=2) )
             True
         """
->>>>>>> 12622621
 
         def __init__(self, QSym):
             r"""
