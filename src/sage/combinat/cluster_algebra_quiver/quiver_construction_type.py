--- conflicted
+++ resolved
@@ -137,7 +137,7 @@
                 
                 # Modifies the original construction so that the digraph has skew-symmetric edges
                 newEdges = []
-                for edge in self._construction_if isinstance(data,ClusterSeed):
+                for edge in self._construction_digraph.edges():
                     if edge[0] in self._frozen or edge[1] in self._frozen:
                         newEdges.append((edge[0],edge[1],(1,-1)))
                     else:
@@ -148,18 +148,8 @@
                 u = u.reduced_word()
                 v = v.reduced_word()
                 
-<<<<<<< HEAD
-                self._CartanType = CartanType        if self._description == "Seed":
-            return "a cluster seed"
-        elif self._description == "Quiver":
-            return "a quiver"
-        elif self._description == "Digraph":
-            return "a digraph"
-        elif self._description == "Matrix":
-            return "a matrix"
-=======
-                self._CartanType = CartanType        
->>>>>>> e6e7cf7b
+
+                self._cartan_type = CartanType        
                 self._details = " using the reduced words " + str(u) + " and " +  str(v)
                 
                 
@@ -179,12 +169,19 @@
         elif self._description == "Matrix":
             return "a matrix"
         elif self._description == "DB":
-            return "a double Bruhat cell in a group of type " + str(self._CartanType)     
+            return "a double Bruhat cell in a group of type " + str(self._cartan_type)     
 
 
     
     def full_description(self):
-        
+        """
+        Prints a string with detailed information about the construction_type.
+
+        EXAMPLES::
+
+        sage: ClusterQuiver(['DB',[['D',4],[1,2,3,4],[4,3,2,1]]])._construction_type.full_description()
+        Quiver constructed from a double Bruhat cell in a group of type ['D', 4] using the reduced words [1, 2, 4, 3] and [4, 3, 2, 1].
+        """
         print "Quiver constructed from " + str(self) + self._details  + "." 
     
 def _construction_type_error(data):
