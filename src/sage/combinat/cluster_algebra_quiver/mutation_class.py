--- conflicted
+++ resolved
@@ -134,8 +134,6 @@
     dg._backend.relabel(iso, True)
     return iso, orbits
 
-<<<<<<< HEAD
-=======
 def _mutation_class_iter( dg, n, m, depth=infinity, return_dig6=False, show_depth=False, up_to_equivalence=True, sink_source=False ):
     """
     Returns an iterator for mutation class of dg with respect to several parameters.
@@ -234,8 +232,7 @@
             nr += ' ' * (10-len(nr))
             print("Depth: %s found: %s Time: %.2f s" % (dc, nr, timer2 - timer))
 
->>>>>>> 9bf9f05f
-def _digraph_to_dig6( dg, hashable=False ):
+#def _digraph_to_dig6( dg, hashable=False ):
     """
     Returns the dig6 and edge data of the digraph dg.
 
