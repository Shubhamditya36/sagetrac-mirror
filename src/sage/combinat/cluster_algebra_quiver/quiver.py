--- conflicted
+++ resolved
@@ -1012,12 +1012,8 @@
         """
         return self._m
 
-<<<<<<< HEAD
     @rename_keyword(deprecation=21111, certify='certificate')
     def canonical_label( self, certificate=False ):
-=======
-    def canonical_label(self, certify=False):
->>>>>>> d89f4a46
         """
         Returns the canonical labelling of ``self``, see
         :meth:`sage.graphs.graph.GenericGraph.canonical_label`.
@@ -1072,17 +1068,10 @@
                                       for L in coc], range(len(coc))))
                 comp_iso = [L[1] for L in coc_new]
                 Q._mutation_type = []
-<<<<<<< HEAD
                 for i in range( len( CC_new ) ):
                     Q._mutation_type.append( copy( self._mutation_type.irreducible_components()[ comp_iso[i] ] ) )
                 Q._mutation_type = QuiverMutationType( Q._mutation_type )
         if certificate:
-=======
-                for i in range(len(coc_new)):
-                    Q._mutation_type.append(copy(self._mutation_type.irreducible_components()[comp_iso[i]]))
-                Q._mutation_type = QuiverMutationType(Q._mutation_type)
-        if certify:
->>>>>>> d89f4a46
             return Q, iso
         else:
             return Q
