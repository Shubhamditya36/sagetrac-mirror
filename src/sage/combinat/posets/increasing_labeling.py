--- conflicted
+++ resolved
@@ -115,7 +115,6 @@
     def _repr_(self):
         return "The set of all increasing labelings of %s with parts restricted by %s"%(self._poset, self._restrict)
 
-<<<<<<< HEAD
     def _element_constructor_(self, label, check=True):
         if isinstance(label, IncreasingLabeling):
             label = Family(label)
@@ -126,11 +125,10 @@
             if label2[p] not in restrict[p]:
                 raise ValueError("%s is not a valid label for %s"%(label2[p],p))
         return self.element_class(self, label2,)
-=======
+
     def __iter__(self):
         for il in inc_labels_iter(self._poset, self._restrict):
             yield self.element_class(self, il)
->>>>>>> fec4e6d6
  
 def inc_labels_iter(poset,restrict,f=None,labels=None):
     if labels is None:
