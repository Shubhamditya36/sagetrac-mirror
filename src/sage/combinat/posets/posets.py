# -*- coding: utf-8 -*-
r"""
Finite posets

This module implements finite partially ordered sets. It defines:

.. csv-table::
    :class: contentstable
    :widths: 30, 70
    :delim: |

    :class:`FinitePoset` | A class for finite posets
    :class:`FinitePosets_n` | A class for finite posets up to isomorphism (i.e. unlabeled posets)
    :meth:`Poset` | Construct a finite poset from various forms of input data.
    :meth:`is_poset` | Tests whether a directed graph is acyclic and transitively reduced.

**List of Poset methods**

.. csv-table::
    :class: contentstable
    :widths: 30, 70
    :delim: |

    :meth:`~FinitePoset.antichains_iterator` | Returns an iterator over the antichains of the poset.
    :meth:`~FinitePoset.antichains` | Returns the antichains of the poset.
    :meth:`~FinitePoset.bottom` | Returns the bottom element of the poset, if it exists.
    :meth:`~FinitePoset.cardinality` | Returns the number of elements in the poset.
    :meth:`~FinitePoset.chains` | Returns all the chains of ``self``
    :meth:`~FinitePoset.chain_polytope` | Returns the chain polytope of the poset.
    :meth:`~FinitePoset.chain_polynomial` | Returns the chain polynomial of the poset.
    :meth:`~FinitePoset.closed_interval` | Returns a list of the elements `z` such that `x \le z \le y`.
    :meth:`~FinitePoset.compare_elements` | Compares `x` and `y` in the poset.
    :meth:`~FinitePoset.comparability_graph` | Returns the comparability graph of the poset.
    :meth:`~FinitePoset.completion_by_cuts` | Returns the Dedekind-MacNeille completion of the poset.
    :meth:`~FinitePoset.cover_relations_iterator` | Returns an iterator for the cover relations of the poset.
    :meth:`~FinitePoset.cover_relations` | Returns the list of pairs `[u,v]` which are cover relations
    :meth:`~FinitePoset.cover_relations_graph` | Return the graph of cover relations
    :meth:`~FinitePoset.covers` | Returns True if y covers x and False otherwise.
    :meth:`~FinitePoset.coxeter_transformation` | Returns the matrix of the Auslander-Reiten translation acting on the Grothendieck group of the derived category of modules.
    :meth:`~FinitePoset.cuts` | Returns the cuts of the given poset.
    :meth:`~FinitePoset.dilworth_decomposition` | Returns a partition of the points into the minimal number of chains.
    :meth:`~FinitePoset.disjoint_union` | Return the disjoint union of the poset with ``other``.
    :meth:`~FinitePoset.dual` | Returns the dual poset of the given poset.
    :meth:`~FinitePoset.evacuation` | Computes evacuation on the linear extension associated to the poset ``self``.
    :meth:`~FinitePoset.f_polynomial` | Returns the f-polynomial of a bounded poset.
    :meth:`~FinitePoset.flag_f_polynomial` | Returns the flag f-polynomial of a bounded and ranked poset.
    :meth:`~FinitePoset.flag_h_polynomial` | Returns the flag h-polynomial of a bounded and ranked poset.
    :meth:`~FinitePoset.frank_network` | Returns Frank's network (a DiGraph along with a cost function on its edges) associated to ``self``.
    :meth:`~FinitePoset.graphviz_string` | Returns a representation in the DOT language, ready to render in graphviz.
    :meth:`~FinitePoset.greene_shape` | Computes the Greene-Kleitman partition aka Greene shape of the poset ``self``.
    :meth:`~FinitePoset.h_polynomial` | Returns the h-polynomial of a bounded poset.
    :meth:`~FinitePoset.has_bottom` | Returns True if the poset has a unique minimal element.
    :meth:`~FinitePoset.hasse_diagram` | Returns the Hasse diagram of ``self`` as a Sage :class:`DiGraph`.
    :meth:`~FinitePoset.has_isomorphic_subposet` | Return ``True`` if the poset contains a subposet isomorphic to another poset, and ``False`` otherwise.
    :meth:`~FinitePoset.has_top` | Returns True if the poset contains a unique maximal element, and False otherwise.
    :meth:`~FinitePoset.height` | Return the height (number of elements in the longest chain) of the poset.
    :meth:`~FinitePoset.incomparability_graph` | Returns the incomparability graph of the poset.
    :meth:`~FinitePoset.interval` | Returns a list of the elements `z` such that `x \le z \le y`.
    :meth:`~FinitePoset.intervals` | Returns a list of all intervals of the poset.
    :meth:`~FinitePoset.intervals_iterator` | Returns an iterator for all the intervals of the poset.
    :meth:`~FinitePoset.intervals_number` | Returns the number of intervals in the poset.
    :meth:`~FinitePoset.is_bounded` | Returns True if the poset contains a unique maximal element and a unique minimal element, and False otherwise.
    :meth:`~FinitePoset.is_chain` | Returns True if the poset is totally ordered, and False otherwise.
    :meth:`~FinitePoset.is_connected` | Return ``True`` if the poset is connected, and ``False`` otherwise.
    :meth:`~FinitePoset.is_EL_labelling` | Returns whether ``f`` is an EL labelling of ``self``
    :meth:`~FinitePoset.is_gequal` | Returns ``True`` if `x` is greater than or equal to `y` in the poset, and ``False`` otherwise.
    :meth:`~FinitePoset.is_graded` | Returns whether this poset is graded.
    :meth:`~FinitePoset.is_greater_than` | Returns ``True`` if `x` is greater than but not equal to `y` in the poset, and ``False`` otherwise.
    :meth:`~FinitePoset.is_isomorphic` | Returns True if both posets are isomorphic.
    :meth:`~FinitePoset.is_join_semilattice` | Returns True is the poset has a join operation, and False otherwise.
    :meth:`~FinitePoset.is_lequal` | Returns ``True`` if `x` is less than or equal to `y` in the poset, and ``False`` otherwise.
    :meth:`~FinitePoset.is_less_than` | Returns ``True`` if `x` is less than but not equal to `y` in the poset, and ``False`` otherwise.
    :meth:`~FinitePoset.is_linear_extension` | Returns whether ``l`` is a linear extension of ``self``
    :meth:`~FinitePoset.is_meet_semilattice` | Returns True if self has a meet operation, and False otherwise.
    :meth:`~FinitePoset.isomorphic_subposets_iterator` | Return an iterator over the subposets isomorphic to another poset.
    :meth:`~FinitePoset.isomorphic_subposets` | Return all subposets isomorphic to another poset.
    :meth:`~FinitePoset.is_incomparable_chain_free` | Returns whether the poset is `(m+n)`-free.
    :meth:`~FinitePoset.is_ranked` | Returns whether this poset is ranked.
    :meth:`~FinitePoset.is_slender` | Returns whether the poset ``self`` is slender or not.
    :meth:`~FinitePoset.lequal_matrix` | Computes the matrix whose ``(i,j)`` entry is 1 if ``self.linear_extension()[i] < self.linear_extension()[j]`` and 0 otherwise
    :meth:`~FinitePoset.level_sets` | Returns a list l such that l[i+1] is the set of minimal elements of the poset obtained by removing the elements in l[0], l[1], ..., l[i].
    :meth:`~FinitePoset.linear_extension` | Returns a linear extension of this poset.
    :meth:`~FinitePoset.linear_extensions` | Returns the enumerated set of all the linear extensions of this poset
    :meth:`~FinitePoset.list` | List the elements of the poset. This just returns the result of :meth:`linear_extension`.
    :meth:`~FinitePoset.lower_covers_iterator` | Returns an iterator for the lower covers of the element y. An lower cover of y is an element x such that y x is a cover relation.
    :meth:`~FinitePoset.lower_covers` | Returns a list of lower covers of the element y. An lower cover of y is an element x such that y x is a cover relation.
    :meth:`~FinitePoset.maximal_antichains` | Return all maximal antichains of the poset.
    :meth:`~FinitePoset.maximal_chains` | Returns all maximal chains of this poset.  Each chain is listed in increasing order.
    :meth:`~FinitePoset.maximal_elements` | Returns a list of the maximal elements of the poset.
    :meth:`~FinitePoset.minimal_elements` | Returns a list of the minimal elements of the poset.
    :meth:`~FinitePoset.mobius_function_matrix` | Returns a matrix whose ``(i,j)`` entry is the value of the Mobius function evaluated at ``self.linear_extension()[i]`` and ``self.linear_extension()[j]``.
    :meth:`~FinitePoset.mobius_function` | Returns the value of the Mobius function of the poset on the elements x and y.
    :meth:`~FinitePoset.open_interval` | Returns a list of the elements `z` such that `x < z < y`. The order is that induced by the ordering in
    :meth:`~FinitePoset.order_complex` | Returns the order complex associated to this poset.
    :meth:`~FinitePoset.order_filter` | Returns the order filter generated by a list of elements.
    :meth:`~FinitePoset.order_ideal` | Returns the order ideal generated by a list of elements.
    :meth:`~FinitePoset.order_polynomial` | Returns the order polynomial of the poset.
    :meth:`~FinitePoset.order_polytope` | Returns the order polytope of the poset.
    :meth:`~FinitePoset.ordinal_product` | Return the ordinal product of the poset with ``other``.
    :meth:`~FinitePoset.ordinal_sum` | Return the ordinal sum of the poset with ``other``.
    :meth:`~FinitePoset.p_partition_enumerator` | Returns a `P`-partition enumerator of the poset.
    :meth:`~FinitePoset.plot` | Returns a Graphic object corresponding the Hasse diagram of the poset.
    :meth:`~FinitePoset.product` | Returns the cartesian product of ``self`` and ``other``.
    :meth:`~FinitePoset.promotion` | Computes the (extended) promotion on the linear extension of the poset ``self``
    :meth:`~FinitePoset.random_subposet` | Return a random subposet that contains each element with probability ``p``.
    :meth:`~FinitePoset.rank_function` | Returns a rank function of the poset, if it exists.
    :meth:`~FinitePoset.rank` | Returns the rank of an element, or the rank of the poset if element is None.
    :meth:`~FinitePoset.relabel` | Returns a copy of this poset with its elements relabelled
    :meth:`~FinitePoset.relations` | Returns a list of all relations of the poset.
    :meth:`~FinitePoset.relations_iterator` | Returns an iterator for all the relations of the poset.
    :meth:`~FinitePoset.relations_number` | Returns the number of relations in the poset.
    :meth:`~FinitePoset.show` | Displays the Hasse diagram of the poset.
    :meth:`~FinitePoset.subposet` | Returns the poset containing elements with partial order induced by that of self.
    :meth:`~FinitePoset.top` | Returns the top element of the poset, if it exists.
    :meth:`~FinitePoset.unwrap` | Unwraps an element of this poset
    :meth:`~FinitePoset.upper_covers_iterator` | Returns an iterator for the upper covers of the element y. An upper cover of y is an element x such that y x is a cover relation.
    :meth:`~FinitePoset.upper_covers` | Returns a list of upper covers of the element y. An upper cover of y is an element x such that y x is a cover relation.
    :meth:`~FinitePoset.width` | Returns the width of the poset (the size of its longest antichain).
    :meth:`~FinitePoset.with_linear_extension` | Returns a copy of ``self`` with a different default linear extension.
    :meth:`~FinitePoset.zeta_polynomial` | Returns the zeta polynomial of the poset.

Classes and functions
---------------------
"""
#*****************************************************************************
#       Copyright (C) 2008 Peter Jipsen <jipsen@chapman.edu>,
#                          Franco Saliola <saliola@gmail.com>
#
#  Distributed under the terms of the GNU General Public License (GPL)
#
#    This code is distributed in the hope that it will be useful,
#    but WITHOUT ANY WARRANTY; without even the implied warranty of
#    MERCHANTABILITY or FITNESS FOR A PARTICULAR PURPOSE.  See the GNU
#    General Public License for more details.
#
#  The full text of the GPL is available at:
#
#                  http://www.gnu.org/licenses/
#*****************************************************************************

import copy
from sage.misc.cachefunc import cached_method
from sage.misc.lazy_attribute import lazy_attribute
from sage.misc.misc_c import prod
from sage.categories.category import Category
from sage.categories.sets_cat import Sets
from sage.categories.finite_enumerated_sets import FiniteEnumeratedSets
from sage.categories.posets import Posets
from sage.categories.finite_posets import FinitePosets
from sage.structure.unique_representation import UniqueRepresentation
from sage.structure.parent import Parent
from sage.rings.integer import Integer
from sage.rings.integer_ring import ZZ
from sage.rings.rational_field import QQ
from sage.rings.polynomial.polynomial_ring import polygen
from sage.graphs.digraph import DiGraph
from sage.graphs.digraph_generators import digraphs
from sage.combinat.posets.hasse_diagram import HasseDiagram
from sage.combinat.posets.elements import PosetElement
from sage.combinat.combinatorial_map import combinatorial_map
from sage.misc.superseded import deprecated_function_alias



def Poset(data=None, element_labels=None, cover_relations=False, linear_extension=False, category=None, facade=None, key=None):
    r"""
    Construct a finite poset from various forms of input data.

    INPUT:

    - ``data`` -- different input are accepted by this constructor:

      1. A two-element list or tuple ``(E, R)``, where ``E`` is a
         collection of elements of the poset and ``R`` is a collection
         of relations ``x <= y``, each represented as a two-element
         lists/tuples/iterables such as ``[x, y]``. The poset is then
         the transitive closure of the provided relations. If
         ``cover_relations=True``, then ``R`` is assumed to contain
         exactly the cover relations of the poset. If ``E`` is empty,
         then ``E`` is taken to be the set of elements appearing in
         the relations ``R``.

      2. A two-element list or tuple ``(E, f)``, where ``E`` is the set
         of elements of the poset and ``f`` is a function such that,
         for any pair ``x, y`` of elements of ``E``, ``f(x, y)``
         returns whether ``x <= y``. If ``cover_relations=True``, then
         ``f(x,y)`` should return whether ``x`` is covered by ``y``.

      3. A dictionary, list or tuple of upper covers: ``data[x]`` is
         a list of the elements that cover the element `x` in the poset.

         .. WARNING::

             If data is a list or tuple of length `2`, then it is
             handled by the above case..

      4. An acyclic, loop-free and multi-edge free ``DiGraph``. If
         ``cover_relations`` is ``True``, then the edges of the
         digraph are assumed to correspond to the cover relations of
         the poset. Otherwise, the cover relations are computed.

      5. A previously constructed poset (the poset itself is returned).

    - ``element_labels`` -- (default: ``None``); an optional list or
      dictionary of objects that label the poset elements.

    - ``cover_relations`` -- a boolean (default: ``False``); whether the
      data can be assumed to describe a directed acyclic graph whose
      arrows are cover relations; otherwise, the cover relations are
      first computed.

    - ``linear_extension`` -- a boolean (default: ``False``); whether to
      use the provided list of elements as default linear extension
      for the poset; otherwise a linear extension is computed. If the data
      is given as the pair ``(E, f)``, then ``E`` is taken to be the linear
      extension.

    - ``facade`` -- a boolean or ``None`` (default); whether the
      :meth:`Poset`'s elements should be wrapped to make them aware of the
      Poset they belong to.

      * If ``facade = True``, the :meth:`Poset`'s elements are exactly those
        given as input.

      * If ``facade = False``, the :meth:`Poset`'s elements will become
        :class:`~sage.combinat.posets.posets.PosetElement` objects.

      * If ``facade = None`` (default) the expected behaviour is the behaviour
        of ``facade = True``, unless the opposite can be deduced from the
        context (i.e. for instance if a :meth:`Poset` is built from another
        :meth:`Poset`, itself built with ``facade = False``)

    OUTPUT:

    ``FinitePoset`` -- an instance of the :class:`FinitePoset` class.

    If ``category`` is specified, then the poset is created in this
    category instead of :class:`FinitePosets`.

    .. SEEALSO::

        :class:`Posets`, :class:`~sage.categories.posets.Posets`,
        :class:`FinitePosets`

    EXAMPLES:

    1. Elements and cover relations::

          sage: elms = [1,2,3,4,5,6,7]
          sage: rels = [[1,2],[3,4],[4,5],[2,5]]
          sage: Poset((elms, rels), cover_relations = True, facade = False)
          Finite poset containing 7 elements

       Elements and non-cover relations::

          sage: elms = [1,2,3,4]
          sage: rels = [[1,2],[1,3],[1,4],[2,3],[2,4],[3,4]]
          sage: P = Poset( [elms,rels] ,cover_relations=False); P
          Finite poset containing 4 elements
          sage: P.cover_relations()
          [[1, 2], [2, 3], [3, 4]]

    2. Elements and function: the standard permutations of [1, 2, 3, 4]
       with the Bruhat order::

          sage: elms = Permutations(4)
          sage: fcn = lambda p,q : p.bruhat_lequal(q)
          sage: Poset((elms, fcn))
          Finite poset containing 24 elements

       With a function that identifies the cover relations: the set
       partitions of `\{1, 2, 3\}` ordered by refinement::

          sage: elms = SetPartitions(3)
          sage: def fcn(A, B):
          ....:     if len(A) != len(B)+1:
          ....:         return False
          ....:     for a in A:
          ....:         if not any(set(a).issubset(b) for b in B):
          ....:             return False
          ....:     return True
          sage: Poset((elms, fcn), cover_relations=True)
          Finite poset containing 5 elements

    3. A dictionary of upper covers::

          sage: Poset({'a':['b','c'], 'b':['d'], 'c':['d'], 'd':[]})
          Finite poset containing 4 elements

       A list of upper covers::

          sage: Poset([[1,2],[4],[3],[4],[]])
          Finite poset containing 5 elements

       A list of upper covers and a dictionary of labels::

          sage: elm_labs = {0:"a",1:"b",2:"c",3:"d",4:"e"}
          sage: P = Poset([[1,2],[4],[3],[4],[]], elm_labs, facade = False)
          sage: P.list()
          [a, b, c, d, e]

       .. WARNING::

         The special case where the argument data is a list or tuple of
         length 2 is handled by the above cases. So you cannot use this
         method to input a 2-element poset.

    4. An acyclic DiGraph.

       ::

          sage: dag = DiGraph({0:[2,3], 1:[3,4], 2:[5], 3:[5], 4:[5]})
          sage: Poset(dag)
          Finite poset containing 6 elements

       Any directed acyclic graph without loops or multiple edges, as long
       as ``cover_relations=False``::

          sage: dig = DiGraph({0:[2,3], 1:[3,4,5], 2:[5], 3:[5], 4:[5]})
          sage: dig.allows_multiple_edges()
          False
          sage: dig.allows_loops()
          False
          sage: dig.transitive_reduction() == dig
          False
          sage: Poset(dig, cover_relations=False)
          Finite poset containing 6 elements
          sage: Poset(dig, cover_relations=True)
          Traceback (most recent call last):
          ...
          ValueError: Hasse diagram is not transitively reduced.

    .. rubric:: Default Linear extension

    Every poset `P` obtained with ``Poset`` comes equipped with a
    default linear extension, which is also used for enumerating
    its elements. By default, this linear extension is computed,
    and has no particular significance::

        sage: P = Poset((divisors(12), attrcall("divides")))
        sage: P.list()
        [1, 2, 4, 3, 6, 12]
        sage: P.linear_extension()
        [1, 2, 4, 3, 6, 12]

    You may enforce a specific linear extension using the
    ``linear_extension`` option::

        sage: P = Poset((divisors(12), attrcall("divides")), linear_extension=True)
        sage: P.list()
        [1, 2, 3, 4, 6, 12]
        sage: P.linear_extension()
        [1, 2, 3, 4, 6, 12]

    Depending on popular request, ``Poset`` might eventually get
    modified to always use the provided list of elements as
    default linear extension, when it is one.

    .. SEEALSO:: :meth:`FinitePoset.linear_extensions`

    .. rubric:: Facade posets

    When ``facade = False``, the elements of a poset are wrapped so as to make
    them aware that they belong to that poset::

        sage: P = Poset(DiGraph({'d':['c','b'],'c':['a'],'b':['a']}), facade = False)
        sage: d,c,b,a = list(P)
        sage: a.parent() is P
        True

    This allows for comparing elements according to `P`::

        sage: c < a
        True

    However, this may have surprising effects::

        sage: my_elements = ['a','b','c','d']
        sage: any(x in my_elements for x in P)
        False

    and can be annoying when one wants to manipulate the elements of
    the poset::

        sage: a + b
        Traceback (most recent call last):
        ...
        TypeError: unsupported operand type(s) for +: 'FinitePoset_with_category.element_class' and 'FinitePoset_with_category.element_class'
        sage: a.element + b.element
        'ab'

    By default, facade posets are constructed instead::

        sage: P = Poset(DiGraph({'d':['c','b'],'c':['a'],'b':['a']}))

    In this example, the elements of the poset remain plain strings::

        sage: d,c,b,a = list(P)
        sage: type(a)
        <type 'str'>

    Of course, those strings are not aware of `P`. So to compare two
    such strings, one needs to query `P`::

        sage: a < b
        True
        sage: P.lt(a,b)
        False

    which models the usual mathematical notation `a <_P b`.

    Most operations seem to still work, but at this point there is no
    guarantee whatsoever::

        sage: P.list()
        ['d', 'c', 'b', 'a']
        sage: P.principal_order_ideal('a')
        ['d', 'c', 'b', 'a']
        sage: P.principal_order_ideal('b')
        ['d', 'b']
        sage: P.principal_order_ideal('d')
        ['d']
        sage: TestSuite(P).run()

    .. WARNING::

        :class:`DiGraph` is used to construct the poset, and the
        vertices of a :class:`DiGraph` are converted to plain Python
        :class:`int`'s if they are :class:`Integer`'s::

            sage: G = DiGraph({0:[2,3], 1:[3,4], 2:[5], 3:[5], 4:[5]})
            sage: type(G.vertices()[0])
            <type 'int'>

        This is worked around by systematically converting back the
        vertices of a poset to :class:`Integer`'s if they are
        :class:`int`'s::

            sage: P = Poset((divisors(15), attrcall("divides")), facade = False)
            sage: type(P.an_element().element)
            <type 'sage.rings.integer.Integer'>

            sage: P = Poset((divisors(15), attrcall("divides")), facade=True)
            sage: type(P.an_element())
            <type 'sage.rings.integer.Integer'>

        This may be abusive::

            sage: P = Poset((range(5), operator.le), facade = True)
            sage: P.an_element().parent()
            Integer Ring

    .. rubric:: Unique representation

    As most parents, :class:`Poset` have unique representation (see
    :class:`UniqueRepresentation`). Namely if two posets are created
    from two equal data, then they are not only equal but actually
    identical::

        sage: data1 = [[1,2],[3],[3]]
        sage: data2 = [[1,2],[3],[3]]
        sage: P1 = Poset(data1)
        sage: P2 = Poset(data2)
        sage: P1 == P2
        True
        sage: P1 is P2
        True

    In situations where this behaviour is not desired, one can use the
    ``key`` option::

        sage: P1 = Poset(data1, key = "foo")
        sage: P2 = Poset(data2, key = "bar")
        sage: P1 is P2
        False
        sage: P1 == P2
        False

    ``key`` can be any hashable value and is passed down to
    :class:`UniqueRepresentation`. It is otherwise ignored by the
    poset constructor.

    TESTS::

        sage: P = Poset([[1,2],[3],[3]])
        sage: type(hash(P))
        <type 'int'>

    Bad input::

        sage: Poset([1,2,3], lambda x,y : x<y)
        Traceback (most recent call last):
        ...
        ValueError: element_labels should be a dict or a list if different from None. (Did you intend data to be equal to a pair ?)

    Another kind of bad input, digraphs with oriented cycles::

        sage: Poset(DiGraph([[1,2],[2,3],[3,4],[4,1]]))
        Traceback (most recent call last):
        ...
        ValueError: The graph is not directed acyclic
    """
    # Avoiding some errors from the user when data should be a pair
    if (element_labels is not None and
        not isinstance(element_labels, dict) and
        not isinstance(element_labels, list)):
        raise ValueError("element_labels should be a dict or a list if "+
                         "different from None. (Did you intend data to be "+
                         "equal to a pair ?)")

    #Convert data to a DiGraph
    elements = None
    D = {}
    if isinstance(data, FinitePoset):
        if element_labels is None and category is None and facade is None and linear_extension == data._with_linear_extension:
            return data
        if not linear_extension:
            P = FinitePoset(data, elements=None, category=category, facade=facade)
            if element_labels is not None:
                P = P.relabel(element_labels)
            return P
        else:
            if element_labels is None:
                return FinitePoset(data, elements=data._elements, category=category, facade=facade)
            else:
                return FinitePoset(data, elements=element_labels, category=category, facade=facade)
    elif data is None: # type 0
        D = DiGraph()
    elif isinstance(data, DiGraph): # type 4
        D = copy.deepcopy(data)
    elif isinstance(data, dict): # type 3: dictionary of upper covers
        D = DiGraph(data)
    elif isinstance(data,(list,tuple)): # types 1, 2, 3 (list/tuple)
        if len(data) == 2: # types 1 or 2
            if callable(data[1]): # type 2
                elements, function = data
                relations = []
                for x in elements:
                    for y in elements:
                        if function(x,y) is True:
                            relations.append([x,y])
            else: # type 1
                elements, relations = data
                # check that relations are relations
                for r in relations:
                    try:
                        u, v = r
                    except ValueError:
                        raise TypeError("not a list of relations")
            D = DiGraph()
            D.add_vertices(elements)
            D.add_edges(relations)
        elif len(data) > 2:
            # type 3, list/tuple of upper covers
            D = DiGraph(dict([[Integer(i),data[i]] for i in range(len(data))]))
        else:
            raise ValueError("not valid poset data.")

    # DEBUG: At this point D should be a DiGraph.
    assert isinstance(D, DiGraph), "BUG: D should be a digraph."

    # Determine cover relations, if necessary.
    if cover_relations is False:
        from sage.graphs.generic_graph_pyx import transitive_reduction_acyclic
        D = transitive_reduction_acyclic(D)

    # Check that the digraph does not contain loops, multiple edges
    # and is transitively reduced.
    if D.has_loops():
        raise ValueError("Hasse diagram contains loops.")
    elif D.has_multiple_edges():
        raise ValueError("Hasse diagram contains multiple edges.")
    elif cover_relations is True and not D.is_transitively_reduced():
        raise ValueError("Hasse diagram is not transitively reduced.")

    if element_labels is not None:
        D = D.relabel(element_labels, inplace=False)

    if linear_extension:
        if element_labels is not None:
            elements = element_labels
        elif elements is None:
            # Compute a linear extension of the poset (a topological sort).
            try:
                elements = D.topological_sort()
            except Exception:
                raise ValueError("Hasse diagram contains cycles.")
    else:
        elements = None
    return FinitePoset(D, elements=elements, category=category, facade=facade, key=key)


class FinitePoset(UniqueRepresentation, Parent):
    r"""
    A (finite) `n`-element poset constructed from a directed acyclic graph.

    INPUT:

    - ``hasse_diagram`` -- an instance of
      :class:`~sage.combinat.posets.posets.FinitePoset`, or a
      :class:`DiGraph` that is transitively-reduced, acyclic,
      loop-free, and multiedge-free.

    - ``elements`` -- an optional list of elements, with ``element[i]``
      corresponding to vertex ``i``. If ``elements`` is ``None``, then it is
      set to be the vertex set of the digraph. Note that if this option is set,
      then ``elements`` is considered as a specified linear extension of the poset
      and the `linear_extension` attribute is set.

    - ``category`` -- :class:`FinitePosets`, or a subcategory thereof.

    - ``facade`` -- a boolean or ``None`` (default); whether the
      :class:`~sage.combinat.posets.posets.FinitePoset`'s elements should be
      wrapped to make them aware of the Poset they belong to.

      * If ``facade = True``, the
        :class:`~sage.combinat.posets.posets.FinitePoset`'s elements are exactly
        those given as input.

      * If ``facade = False``, the
        :class:`~sage.combinat.posets.posets.FinitePoset`'s elements will become
        :class:`~sage.combinat.posets.posets.PosetElement` objects.

      * If ``facade = None`` (default) the expected behaviour is the behaviour
        of ``facade = True``, unless the opposite can be deduced from the
        context (i.e. for instance if a
        :class:`~sage.combinat.posets.posets.FinitePoset` is built from another
        :class:`~sage.combinat.posets.posets.FinitePoset`, itself built with
        ``facade = False``)

    - ``key`` -- any hashable value (default: ``None``).

    EXAMPLES::

        sage: uc = [[2,3], [], [1], [1], [1], [3,4]]
        sage: from sage.combinat.posets.posets import FinitePoset
        sage: P = FinitePoset(DiGraph(dict([[i,uc[i]] for i in range(len(uc))])), facade=False); P
        Finite poset containing 6 elements
        sage: P.cover_relations()
        [[5, 4], [5, 3], [4, 1], [0, 2], [0, 3], [2, 1], [3, 1]]
        sage: TestSuite(P).run()
        sage: P.category()
        Join of Category of finite posets and Category of finite enumerated sets
        sage: P.__class__
        <class 'sage.combinat.posets.posets.FinitePoset_with_category'>

        sage: Q = sage.combinat.posets.posets.FinitePoset(P, facade = False); Q
        Finite poset containing 6 elements

        sage: Q is P
        True

    We keep the same underlying Hasse diagram, but change the elements::

        sage: Q = sage.combinat.posets.posets.FinitePoset(P, elements=[1,2,3,4,5,6], facade=False); Q
        Finite poset containing 6 elements with distinguished linear extension
        sage: Q.cover_relations()
        [[1, 2], [1, 5], [2, 6], [3, 4], [3, 5], [4, 6], [5, 6]]

    We test the facade argument::

        sage: P = Poset(DiGraph({'a':['b'],'b':['c'],'c':['d']}), facade=False)
        sage: P.category()
        Join of Category of finite posets and Category of finite enumerated sets
        sage: parent(P[0]) is P
        True

        sage: Q = Poset(DiGraph({'a':['b'],'b':['c'],'c':['d']}), facade=True)
        sage: Q.category()
        Join of Category of finite posets
            and Category of finite enumerated sets
            and Category of facade sets
        sage: parent(Q[0]) is str
        True
        sage: TestSuite(Q).run(skip = ['_test_an_element']) # is_parent_of is not yet implemented

    Changing a non facade poset to a facade poset::

        sage: PQ = Poset(P, facade=True)
        sage: PQ.category()
        Join of Category of finite posets
            and Category of finite enumerated sets
            and Category of facade sets
        sage: parent(PQ[0]) is str
        True
        sage: PQ is Q
        True

    Changing a facade poset to a non facade poset::

        sage: QP = Poset(Q, facade = False)
        sage: QP.category()
        Join of Category of finite posets
            and Category of finite enumerated sets
        sage: parent(QP[0]) is QP
        True

    .. NOTE::

       A class that inherits from this class needs to define
       ``Element``. This is the class of the elements that the inheriting
       class contains. For example, for this class, ``FinitePoset``,
       ``Element`` is ``PosetElement``.  It can also define ``_dual_class`` which
       is the class of dual posets of this
       class. E.g. ``FiniteMeetSemilattice._dual_class`` is
       ``FiniteJoinSemilattice``.

    TESTS:

    Equality is derived from :class:`UniqueRepresentation`. We check that this
    gives consistent results::

        sage: P = Poset([[1,2],[3],[3]])
        sage: P == P
        True
        sage: Q = Poset([[1,2],[],[1]])
        sage: Q == P
        False
        sage: p1, p2 = Posets(2).list()
        sage: p2 == p1, p1 != p2
        (False, True)
        sage: [[p1.__eq__(p2) for p1 in Posets(2)] for p2 in Posets(2)]
        [[True, False], [False, True]]
        sage: [[p2.__eq__(p1) for p1 in Posets(2)] for p2 in Posets(2)]
        [[True, False], [False, True]]
        sage: [[p2 == p1 for p1 in Posets(3)] for p2 in Posets(3)]
        [[True, False, False, False, False],
         [False, True, False, False, False],
         [False, False, True, False, False],
         [False, False, False, True, False],
         [False, False, False, False, True]]

        sage: [[p1.__ne__(p2) for p1 in Posets(2)] for p2 in Posets(2)]
        [[False, True], [True, False]]
        sage: P = Poset([[1,2,4],[3],[3]])
        sage: Q = Poset([[1,2],[],[1],[4]])
        sage: P != Q
        True
        sage: P != P
        False
        sage: Q != Q
        False
        sage: [[p1.__ne__(p2) for p1 in Posets(2)] for p2 in Posets(2)]
        [[False, True], [True, False]]

        sage: P = Poset((divisors(12), attrcall("divides")), linear_extension=True)
        sage: Q = Poset(P)
        sage: Q == P
        False
        sage: Q = Poset(P, linear_extension=True)
        sage: Q == P
        True
    """

    # The parsing of the construction data (like a list of cover relations)
    #   into a :class:`DiGraph` is done in :func:`Poset`.
    @staticmethod
    def __classcall__(cls, hasse_diagram, elements=None, category=None, facade=None, key=None):
        """
        Normalizes the arguments passed to the constructor.

        INPUT:

        - ``hasse_diagram`` -- a :class:`DiGraph` or a :class:`FinitePoset`
          that is labeled by the elements of the poset
        - ``elements`` -- (default: ``None``) the default linear extension
          or ``None`` if no such default linear extension is wanted
        - ``category`` -- (optional) a subcategory of :class:`FinitePosets`
        - ``facade`` -- (optional) boolean if this is a facade parent or not
        - ``key`` -- (optional) a key value

        TESTS::

            sage: P = sage.combinat.posets.posets.FinitePoset(DiGraph())
            sage: type(P)
            <class 'sage.combinat.posets.posets.FinitePoset_with_category'>
            sage: TestSuite(P).run()

        See also the extensive tests in the class documentation.

        We check that :trac:`17059` is fixed::

            sage: p = Poset()
            sage: p is Poset(p, category=p.category())
            True
        """
        assert isinstance(hasse_diagram, (FinitePoset, DiGraph))
        if isinstance(hasse_diagram, FinitePoset):
            if category is None:
                category = hasse_diagram.category()
            if facade is None:
                facade = hasse_diagram in Sets().Facade()
            if elements is None:
                relabel = {i:x for i,x in enumerate(hasse_diagram._elements)}
            else:
                elements = tuple(elements)
                relabel = {i:x for i,x in enumerate(elements)}
            hasse_diagram = hasse_diagram._hasse_diagram.relabel(relabel, inplace=False)
            hasse_diagram = hasse_diagram.copy(immutable=True)
        else:
            hasse_diagram = HasseDiagram(hasse_diagram, data_structure="static_sparse")
            if facade is None:
                facade = True
<<<<<<< HEAD
        elements = tuple(elements)
=======
            if elements is not None:
                elements = tuple(elements)
>>>>>>> b22c33b8
        # Standardize the category by letting the Facade axiom be carried
        #   by the facade variable
        if category is not None and category.is_subcategory(Sets().Facade()):
            category = category._without_axiom("Facade")
        category = Category.join([FinitePosets().or_subcategory(category), FiniteEnumeratedSets()])
        return super(FinitePoset, cls).__classcall__(cls, hasse_diagram=hasse_diagram,
                                                     elements=elements,
                                                     category=category, facade=facade,
                                                     key=key)

    def __init__(self, hasse_diagram, elements, category, facade, key):
        """
        EXAMPLES::

            sage: P = Poset(DiGraph({'a':['b'],'b':['c'],'c':['d']}), facade = False)
            sage: type(P)
            <class 'sage.combinat.posets.posets.FinitePoset_with_category'>

        The internal data structure currently consists of:

        - the Hasse diagram of the poset, represented by a DiGraph
          with vertices labelled 0,...,n-1 according to a linear
          extension of the poset (that is if `i \mapsto j` is an edge
          then `i<j`), together with some extra methods (see
          :class:`sage.combinat.posets.hasse_diagram.HasseDiagram`)::

            sage: P._hasse_diagram
            Hasse diagram of a poset containing 4 elements
            sage: P._hasse_diagram.cover_relations()
            [(0, 1), (1, 2), (2, 3)]

        - a tuple of the original elements, not wrapped as elements of
          ``self`` (but see also ``P._list``)::

            sage: P._elements
            ('a', 'b', 'c', 'd')

          ``P._elements[i]`` gives the element of ``P`` corresponding
          to the vertex ``i``

        - a dictionary mapping back elements to vertices::

            sage: P._element_to_vertex_dict
            {'a': 0, 'b': 1, 'c': 2, 'd': 3}

        - and a boolean stating whether the poset is a facade poset::

            sage: P._is_facade
            False

        This internal data structure is subject to change at any
        point. Do not break encapsulation!

        TESTS::

            sage: TestSuite(P).run()

        See also the extensive tests in the class documentation.
        """
        Parent.__init__(self, category=category, facade=facade)
        if elements is None:
            self._with_linear_extension = False
            # Compute a linear extension of the poset (a topological sort).
            try:
                elements = tuple(hasse_diagram.topological_sort())
            except Exception:
                raise ValueError("Hasse diagram contains cycles")
        else:
            self._with_linear_extension = True
        # Work around the fact that, currently, when a DiGraph is
        # created with Integer's as vertices, those vertices are
        # converted to plain int's. This is a bit abusive.
        self._elements = tuple(Integer(i) if isinstance(i,int) else i for i in elements)
        # Relabel using the linear_extension.
        # So range(len(D)) becomes a linear extension of the poset.
        rdict = {self._elements[i]: i for i in range(len(self._elements))}
        self._hasse_diagram = HasseDiagram(hasse_diagram.relabel(rdict, inplace=False), data_structure="static_sparse")
        self._element_to_vertex_dict = dict( (self._elements[i], i)
                                             for i in range(len(self._elements)) )
        self._is_facade = facade

    @lazy_attribute
    def _list(self):
        """
        The list of the elements of ``self``, each wrapped to have
        ``self`` as parent

        EXAMPLES::

            sage: P = Poset(DiGraph({'a':['b'],'b':['c'],'c':['d']}), facade = False)
            sage: L = P._list; L
            (a, b, c, d)
            sage: type(L[0])
            <class 'sage.combinat.posets.elements.FinitePoset_with_category.element_class'>
            sage: L[0].parent() is P
            True

        Constructing them once for all makes future conversions
        between the vertex id and the element faster. This also
        ensures unique representation of the elements of this poset,
        which could be used to later speed up certain operations
        (equality test, ...)
        """
        if self._is_facade:
            return self._elements
        else:
            return tuple(self.element_class(self, self._elements[vertex], vertex)
                         for vertex in range(len(self._elements)))

    # This defines the type (class) of elements of poset.
    Element = PosetElement

    def _element_to_vertex(self, element):
        """
        Given an element of the poset (wrapped or not), returns the
        corresponding vertex of the Hasse diagram.

        EXAMPLES::

            sage: P = Poset((divisors(15), attrcall("divides")))
            sage: list(P)
            [1, 3, 5, 15]
            sage: x = P(5)
            sage: P._element_to_vertex(x)
            2

        The same with a non-wrapped element of `P`::

            sage: P._element_to_vertex(5)
            2

        TESTS::

            sage: P = Poset((divisors(15), attrcall("divides")), facade = False)

        Testing for wrapped elements::

            sage: all(P._vertex_to_element(P._element_to_vertex(x)) is x for x in P)
            True

        Testing for non-wrapped elements::

            sage: all(P._vertex_to_element(P._element_to_vertex(x)) is P(x) for x in divisors(15))
            True

        Testing for non-wrapped elements for a facade poset::

            sage: P = Poset((divisors(15), attrcall("divides")), facade = True)
            sage: all(P._vertex_to_element(P._element_to_vertex(x)) is x for x in P)
            True
        """
        if isinstance(element, self.element_class) and element.parent() is self:
            return element.vertex
        else:
            try:
                return self._element_to_vertex_dict[element]
            except KeyError:
                raise ValueError("element (=%s) not in poset" % element)

    def _vertex_to_element(self, vertex):
        """
        Return the element of ``self`` corresponding to the vertex
        ``vertex`` of the Hasse diagram.

        It is wrapped if ``self`` is not a facade poset.

        EXAMPLES::

            sage: P = Poset((divisors(15), attrcall("divides")), facade = False)
            sage: x = P._vertex_to_element(2)
            sage: x
            5
            sage: x.parent() is P
            True

            sage: P = Poset((divisors(15), attrcall("divides")), facade = True)
            sage: x = P._vertex_to_element(2)
            sage: x
            5
            sage: x.parent() is ZZ
            True
        """
        return self._list[vertex]

    def unwrap(self, element):
        """
        Return the element ``element`` of the poset ``self`` in
        unwrapped form.

        INPUT:

        - ``element`` -- an element of ``self``

        EXAMPLES::

            sage: P = Poset((divisors(15), attrcall("divides")), facade = False)
            sage: x = P.an_element(); x
            1
            sage: x.parent()
            Finite poset containing 4 elements
            sage: P.unwrap(x)
            1
            sage: P.unwrap(x).parent()
            Integer Ring

        For a non facade poset, this is equivalent to using the
        ``.element`` attribute::

            sage: P.unwrap(x) is x.element
            True

        For a facade poset, this does nothing::

            sage: P = Poset((divisors(15), attrcall("divides")), facade=True)
            sage: x = P.an_element()
            sage: P.unwrap(x) is x
            True

        This method is useful in code where we don't know if ``P`` is
        a facade poset or not.
        """
        if self._is_facade:
            return element
        else:
            return element.element

    def __contains__(self, x):
        r"""
        Returns True if x is an element of the poset.

        TESTS::

            sage: from sage.combinat.posets.posets import FinitePoset
            sage: P5 = FinitePoset(DiGraph({(5,):[(4,1),(3,2)], \
                    (4,1):[(3,1,1),(2,2,1)], \
                    (3,2):[(3,1,1),(2,2,1)], \
                    (3,1,1):[(2,1,1,1)], \
                    (2,2,1):[(2,1,1,1)], \
                    (2,1,1,1):[(1,1,1,1,1)], \
                    (1,1,1,1,1):[]}))
            sage: x = P5.list()[3]
            sage: x in P5
            True

        For the sake of speed, an element with the right class and
        parent is assumed to be in this parent. This can possibly be
        counterfeited by feeding garbage to the constructor::

            sage: x = P5.element_class(P5, "a", 5)
            sage: x in P5
            True
        """
        if isinstance(x, self.element_class):
            return x.parent() is self
        return x in self._element_to_vertex_dict

    is_parent_of = __contains__

    def _element_constructor_(self, element):
        """
        Constructs an element of ``self``

        EXAMPLES::

            sage: from sage.combinat.posets.posets import FinitePoset
            sage: P = FinitePoset(DiGraph({0:[2,3], 1:[3,4], 2:[5], 3:[5], 4:[5]}), facade = False)
            sage: P(5)
            5
            sage: Q = FinitePoset(DiGraph({5:[2,3], 1:[3,4], 2:[0], 3:[0], 4:[0]}), facade = False)
            sage: Q(5)
            5

        Accessing the ``i``-th element of ``self`` as ``P[i]``::

            sage: P = FinitePoset(DiGraph({'a':['b','c'], 'b':['d'], 'c':['d'], 'd':[]}), facade = False)
            sage: P('a') == P[0]
            True
            sage: P('d') == P[-1]
            True

        TESTS::

            sage: P = Poset(DiGraph({0:[2,3], 1:[3,4], 2:[5], 3:[5], 4:[5]}), facade = False)
            sage: all(P(x) is x for x in P)
            True
            sage: P = Poset((divisors(15), attrcall("divides")), facade = True)
            sage: all(P(x) is x for x in P)
            True
        """
        try:
            return self._list[self._element_to_vertex_dict[element]]
        except KeyError:
            raise ValueError("%s is not an element of this poset"
                             % type(element))

    def __call__(self, element):
        """
        Creates elements of this poset

        This overrides the generic call method for all parents
        :meth:`Parent.__call__`, as a work around to allow for facade
        posets over plain Python objects (e.g. Python's
        int's). Indeed, the default __call__ method expects the result
        of :meth:`_element_constructor_` to be a Sage element (see
        :meth:`sage.structure.coerce_maps.DefaultConvertMap_unique._call_`)::

            sage: P = Poset(DiGraph({'d':['c','b'],'c':['a'],'b':['a']}),
            ....:           facade = True)
            sage: P('a')              # indirect doctest
            'a'
            sage: TestSuite(P).run()
            sage: P = Poset(((False, True), operator.eq), facade = True)
            sage: P(True)
            1
        """
        if self._is_facade and element in self._element_to_vertex_dict:
            return element
        return super(FinitePoset, self).__call__(element)

    # TODO: wrapped is not used
    def hasse_diagram(self, wrapped = True):
        r"""
        Return the Hasse diagram of ``self`` as a Sage :class:`DiGraph`. If
        ``dot2tex`` is installed, then this sets the Hasse diagram's latex
        options to use the ``dot2tex`` formatting.

        .. TODO::

            Should the vertices of the diagram have the poset as parent?

        EXAMPLES::

            sage: Q = Poset({5:[2,3], 1:[3,4], 2:[0], 3:[0], 4:[0]}, facade = False)
            sage: Q.hasse_diagram()
            Digraph on 6 vertices

            sage: P = Poset({'a':['b'],'b':['d'],'c':['d'],'d':['f'],'e':['f'],'f':[]}, facade = False)
            sage: H = P.hasse_diagram()
            sage: P.cover_relations()
            [[e, f], [c, d], [a, b], [b, d], [d, f]]
            sage: H.edges()
            [(a, b, None), (c, d, None), (b, d, None), (e, f, None), (d, f, None)]

            sage: P = Poset((divisors(15), attrcall("divides")), facade = False)
            sage: H = P.hasse_diagram()
            sage: H.vertices()
            [1, 5, 3, 15]
            sage: H.edges()
            [(1, 3, None), (1, 5, None), (5, 15, None), (3, 15, None)]
            sage: H.set_latex_options(format = "dot2tex")   # optional - dot2tex
            sage: view(H, tight_page=True) # optional - dot2tex
        """
        G = DiGraph(self._hasse_diagram).relabel(self._list, inplace=False)
        from sage.graphs.dot2tex_utils import have_dot2tex
        if have_dot2tex():
            G.set_latex_options(format='dot2tex',
                                prog='dot',
                                layout='acyclic',
                                edge_options=lambda x: {'backward':True})
        return G

    def _latex_(self):
        r"""
        Returns a latex method for the poset.

        EXAMPLES::

            sage: P = Poset(([1,2], [[1,2]]), cover_relations = True)
            sage: print P._latex_() #optional - dot2tex graphviz
            \begin{tikzpicture}[>=latex,line join=bevel,]
            %%
            \node (node_1) at (6.0...bp,57.0...bp) [draw,draw=none] {$2$};
              \node (node_0) at (6.0...bp,7.0...bp) [draw,draw=none] {$1$};
              \draw [black,<-] (node_1) ..controls (6.0...bp,31.269...bp) and (6.0...bp,20.287...bp)  .. (node_0);
            %
            \end{tikzpicture}
        """
        return self.hasse_diagram()._latex_()

    def _repr_(self):
        r"""
        Returns a string representation of the poset.

        TESTS::

            sage: partitions_of_five = {(5,):[(4,1),(3,2)], \
                    (4,1):[(3,1,1),(2,2,1)], \
                    (3,2):[(3,1,1),(2,2,1)], \
                    (3,1,1):[(2,1,1,1)], \
                    (2,2,1):[(2,1,1,1)], \
                    (2,1,1,1):[(1,1,1,1,1)], \
                    (1,1,1,1,1):[]}
            sage: P5 = Poset(partitions_of_five)
            sage: P5._repr_()
            'Finite poset containing 7 elements'
        """
        s = "Finite poset containing %s elements" % self._hasse_diagram.order()
        if self._with_linear_extension:
            s += " with distinguished linear extension"
        return s

    def __iter__(self):
        """
        Iterates through the elements of a linear extension of the poset.

        EXAMPLES::

            sage: D = Poset({ 0:[1,2], 1:[3], 2:[3,4] })
            sage: sorted(D.__iter__())
            [0, 1, 2, 3, 4]
        """
        return iter(self._list)

    def linear_extension(self, linear_extension=None, check=True):
        """
        Return a linear extension of this poset.

        A linear extension of a finite poset `P` of size `n` is a total
        ordering `\pi := \pi_0 \pi_1 \ldots \pi_{n-1}` of its elements
        such that `i<j` whenever `\pi_i < \pi_j` in the poset `P`.

        INPUT:

        - ``linear_extension`` -- (default: ``None``) a list of the
          elements of ``self``
        - ``check`` -- a boolean (default: True);
          whether to check that ``linear_extension`` is indeed a
          linear extension of ``self``.

        .. SEEALSO:: :meth:`is_linear_extension`, :meth:`linear_extensions`

        EXAMPLES::

            sage: P = Poset((divisors(15), attrcall("divides")), facade=True)

        Without optional argument, the default linear extension of the
        poset is returned, as a plain list::

            sage: P.linear_extension()
            [1, 3, 5, 15]

        Otherwise, a full-featured linear extension is constructed
        as an element of ``P.linear_extensions()``::

            sage: l = P.linear_extension([1,5,3,15]); l
            [1, 5, 3, 15]
            sage: type(l)
            <class 'sage.combinat.posets.linear_extensions.LinearExtensionsOfPoset_with_category.element_class'>
            sage: l.parent()
            The set of all linear extensions of Finite poset containing 4 elements

        By default, the linear extension is checked for correctness::

            sage: l = P.linear_extension([1,3,15,5])
            Traceback (most recent call last):
            ...
            ValueError: [1, 3, 15, 5] is not a linear extension of Finite poset containing 4 elements

        This can be disabled (at your own risks!) with::

            sage: P.linear_extension([1,3,15,5], check=False)
            [1, 3, 15, 5]

        .. TODO::

            - Is it acceptable to have those two features for a single method?

            - In particular, we miss a short idiom to get the default
              linear extension
        """
        L = self.linear_extensions()
        if linear_extension is not None:
            return L(linear_extension, check=check)
        return L(self._list, check=check)

    @cached_method
    def linear_extensions(self, facade=False):
        """
        Returns the enumerated set of all the linear extensions of this poset

        INPUT:

        - ``facade`` -- a boolean (default: ``False``);
          whether to return the linear extensions as plain lists

          .. warning::

            The ``facade`` option is not yet fully functional::

                sage: P = Poset((divisors(12), attrcall("divides")), linear_extension=True)
                sage: L = P.linear_extensions(facade=True); L
                The set of all linear extensions of Finite poset containing 6 elements with distinguished linear extension
                sage: L([1, 2, 3, 4, 6, 12])
                Traceback (most recent call last):
                ...
                TypeError: Cannot convert list to sage.structure.element.Element

        .. SEEALSO:: :meth:`linear_extension`, :meth:`is_linear_extension`

        EXAMPLES::

            sage: P = Poset((divisors(12), attrcall("divides")), linear_extension=True)
            sage: P.list()
            [1, 2, 3, 4, 6, 12]
            sage: L = P.linear_extensions(); L
            The set of all linear extensions of Finite poset containing 6 elements with distinguished linear extension
            sage: l = L.an_element(); l
            [1, 2, 3, 4, 6, 12]
            sage: L.cardinality()
            5
            sage: L.list()
            [[1, 2, 3, 4, 6, 12],
             [1, 2, 3, 6, 4, 12],
             [1, 2, 4, 3, 6, 12],
             [1, 3, 2, 4, 6, 12],
             [1, 3, 2, 6, 4, 12]]

        Each element is aware that it is a linear extension of `P`::

            sage: type(l.parent())
            <class 'sage.combinat.posets.linear_extensions.LinearExtensionsOfPoset_with_category'>

        With ``facade=True``, the elements of ``L`` are plain lists instead::

            sage: L = P.linear_extensions(facade=True)
            sage: l = L.an_element()
            sage: type(l)
            <type 'list'>

        .. WARNING::

            In Sage <= 4.8, this function used to return a plain list
            of lists. To recover the previous functionality, please use::

                sage: L = list(P.linear_extensions(facade=True)); L
                [[1, 2, 3, 4, 6, 12],
                 [1, 2, 3, 6, 4, 12],
                 [1, 2, 4, 3, 6, 12],
                 [1, 3, 2, 4, 6, 12],
                 [1, 3, 2, 6, 4, 12]]
                sage: type(L[0])
                <type 'list'>

        TESTS::

            sage: D = Poset({ 0:[1,2], 1:[3], 2:[3,4] })
            sage: list(D.linear_extensions())
            [[0, 1, 2, 3, 4], [0, 1, 2, 4, 3], [0, 2, 1, 3, 4], [0, 2, 1, 4, 3], [0, 2, 4, 1, 3]]

        """
        from linear_extensions import LinearExtensionsOfPoset
        return LinearExtensionsOfPoset(self, facade = facade)

    def is_linear_extension(self, l):
        """
        Returns whether ``l`` is a linear extension of ``self``

        INPUT:

        - ``l`` -- a list (or iterable) containing all of the elements of ``self`` exactly once

        .. SEEALSO:: :meth:`linear_extension`, :meth:`linear_extensions`

        EXAMPLES::

            sage: P = Poset((divisors(12), attrcall("divides")), facade=True, linear_extension=True)
            sage: P.list()
            [1, 2, 3, 4, 6, 12]
            sage: P.is_linear_extension([1, 2, 4, 3, 6, 12])
            True
            sage: P.is_linear_extension([1, 2, 4, 6, 3, 12])
            False

            sage: [p for p in Permutations(list(P)) if P.is_linear_extension(p)]
            [[1, 2, 3, 4, 6, 12],
             [1, 2, 3, 6, 4, 12],
             [1, 2, 4, 3, 6, 12],
             [1, 3, 2, 4, 6, 12],
             [1, 3, 2, 6, 4, 12]]
            sage: list(P.linear_extensions())
            [[1, 2, 3, 4, 6, 12],
             [1, 2, 3, 6, 4, 12],
             [1, 2, 4, 3, 6, 12],
             [1, 3, 2, 4, 6, 12],
             [1, 3, 2, 6, 4, 12]]

        .. NOTE::

            This is used and systematically tested in
            :class:`~sage.combinat.posets.linear_extensions.LinearExtensionsOfPosets`

        TESTS:

        Check that :trac:`15313` is fixed::

            sage: P = Poset((divisors(12), attrcall("divides")), facade=True, linear_extension=True)
            sage: P.is_linear_extension([1,2,4,3,6,12,1337])
            False
            sage: P.is_linear_extension([1,2,4,3,6,666,12,1337])
            False
            sage: P = Poset(DiGraph(5))
            sage: P.is_linear_extension(['David', 'McNeil', 'La', 'Lamentable', 'Aventure', 'de', 'Simon', 'Wiesenthal'])
            False
        """
        index = { x:i for (i,x) in enumerate(l) }
        return (len(l) == self.cardinality() and
                all(x in index for x in self) and
                all(index[i] < index[j] for (i,j) in self.cover_relations()))

    def list(self):
        """
        List the elements of the poset. This just returns the result
        of :meth:`linear_extension`.

        EXAMPLES::

            sage: D = Poset({ 0:[1,2], 1:[3], 2:[3,4] }, facade = False)
            sage: D.list()
            [0, 1, 2, 3, 4]
            sage: type(D.list()[0])
            <class 'sage.combinat.posets.elements.FinitePoset_with_category.element_class'>
        """
        return list(self._list)

    def plot(self, label_elements=True, element_labels=None,
             layout='acyclic', cover_labels=None,
             **kwds):
        """
        Return a Graphic object for the Hasse diagram of the poset.

        If the poset is ranked, the plot uses the rank function for
        the heights of the vertices.

        INPUT:

        - ``label_elements`` (default: ``True``) - whether to display
          element labels

        - ``element_labels`` (default: ``None``) - a dictionary of
          element labels

        - ``cover_labels`` - a dictionary, list or function representing labels
          of the covers of ``self``. When set to ``None`` (default) no label is
          displayed on the edges of the Hasse Diagram.

        - ``layout`` -- the type of layout used to display the Diagram. Set to
          ``'acyclic'`` by default (see :meth:`GenericGraph.plot
          <sage.graphs.generic_graph.GenericGraph.plot>` for more information).

        .. NOTE::

            All options of :meth:`GenericGraph.plot
            <sage.graphs.generic_graph.GenericGraph.plot>` are also available
            through this function.

        EXAMPLES::

            sage: D = Poset({ 1:[2,3], 2:[4], 3:[4,5] })
            sage: D.plot(label_elements=False)
            Graphics object consisting of 6 graphics primitives
            sage: D.plot()
            Graphics object consisting of 11 graphics primitives
            sage: type(D.plot())
            <class 'sage.plot.graphics.Graphics'>
            sage: elm_labs = {1:'a', 2:'b', 3:'c', 4:'d', 5:'e'}
            sage: D.plot(element_labels=elm_labs)
            Graphics object consisting of 11 graphics primitives

        Plot of a ranked poset::

            sage: P = Poset(DiGraph('E@ACA@?'))
            sage: P.is_ranked()
            True
            sage: P.plot()
            Graphics object consisting of 12 graphics primitives

        The keyword ``cover_labels`` can be used to decorate edges::

            sage: P = posets.ChainPoset(3)
            sage: P.plot(cover_labels=lambda a, b: a + b)
            Graphics object consisting of 8 graphics primitives
            sage: P = Poset({0: [1,2]})
            sage: P.plot(cover_labels={(0,1): 'here', (0,2): 'there'})
            Graphics object consisting of 8 graphics primitives
            sage: P = Poset({2: [1], 0: [1]})
            sage: P.plot(cover_labels=[(2,1,'da'), (0,1,'niet')])
            Graphics object consisting of 8 graphics primitives

        TESTS:

        We check that ``label_elements`` and ``element_labels`` are honored::

            sage: def get_plot_labels(P): return sorted(t.string for t in P if isinstance(t, sage.plot.text.Text))
            sage: P1 = Poset({ 0:[1,2], 1:[3], 2:[3,4] })
            sage: P2 = Poset({ 0:[1,2], 1:[3], 2:[3,4] }, facade=True)
            sage: get_plot_labels(P1.plot(label_elements=False))
            []
            sage: get_plot_labels(P1.plot(label_elements=True))
            ['0', '1', '2', '3', '4']
            sage: element_labels = {0:'a', 1:'b', 2:'c', 3:'d', 4:'e'}
            sage: get_plot_labels(P1.plot(element_labels=element_labels))
            ['a', 'b', 'c', 'd', 'e']
            sage: get_plot_labels(P2.plot(element_labels=element_labels))
            ['a', 'b', 'c', 'd', 'e']

        Plot of the empy poset::

            sage: P = Poset({})
            sage: P.plot()
            Graphics object consisting of 0 graphics primitives

        """
        from collections import defaultdict
        graph = self.hasse_diagram()
        rank_function = self.rank_function()
        if rank_function:
            heights = defaultdict(list)
        else:
            heights = None
        # if relabeling is needed
        if label_elements and element_labels is not None:
            relabeling = dict((self(element), label)
                               for (element, label) in element_labels.items())
            graph = graph.relabel(relabeling, inplace = False)
            if rank_function: # use the rank function to set the heights
                for i in self:
                    heights[rank_function(i)].append(relabeling[i])
        else: # otherwise
            if rank_function: # use the rank function to set the heights
                for i in self:
                    heights[rank_function(i)].append(i)

        if cover_labels is not None:
            if callable(cover_labels):
                for (v, w) in graph.edges(labels=False):
                    graph.set_edge_label(v, w, cover_labels(v, w))
            elif isinstance(cover_labels, dict):
                for (v, w) in cover_labels:
                    graph.set_edge_label(self(v), self(w),
                                         cover_labels[(v, w)])
            else:
                for (v, w, l) in cover_labels:
                    graph.set_edge_label(self(v), self(w), l)
            cover_labels = True
        else:
            cover_labels = False

        return graph.plot(vertex_labels=label_elements,
                          edge_labels=cover_labels,
                          layout=layout,
                          heights=heights,
                          **kwds)

    def show(self, label_elements=True, element_labels=None,
             cover_labels=None, **kwds):
        """
        Displays the Hasse diagram of the poset.

        INPUT:

        - ``label_elements`` (default: ``True``) - whether to display
          element labels

        - ``element_labels`` (default: ``None``) - a dictionary of
          element labels

        - ``cover_labels`` - a dictionary, list or function representing labels
          of the covers of ``self``. When set to ``None`` (default) no label is
          displayed on the edges of the Hasse Diagram.

        .. NOTE::

            This method also accepts:

             - All options of :meth:`GenericGraph.plot
               <sage.graphs.generic_graph.GenericGraph.plot>`

             - All options of :meth:`Graphics.show
               <sage.plot.graphics.Graphics.show>`

        EXAMPLES::

            sage: D = Poset({ 0:[1,2], 1:[3], 2:[3,4] })
            sage: D.plot(label_elements=False)
            Graphics object consisting of 6 graphics primitives
            sage: D.show()
            sage: elm_labs = {0:'a', 1:'b', 2:'c', 3:'d', 4:'e'}
            sage: D.show(element_labels=elm_labs)

        One more example with cover labels::

            sage: P = posets.PentagonPoset()
            sage: P.show(cover_labels=lambda a, b: a - b)

        """
        # We split the arguments into those meant for plot() and those meant for show()
        #
        # The plot_kwds dictionary only contains the options that graphplot
        # understands. These options are removed from kwds at the same time.
        from sage.graphs.graph_plot import graphplot_options
        plot_kwds = {k:kwds.pop(k) for k in graphplot_options if k in kwds}

        self.plot(label_elements=label_elements,
                  element_labels=element_labels,
                  cover_labels=cover_labels,
                  **plot_kwds).show(**kwds)

    def level_sets(self):
        """
        Return a list ``l`` such that ``l[i]`` is the set of minimal
        elements of the poset obtained from ``self`` by removing the
        elements in ``l[0], l[1], ..., l[i-1]``. (In particular,
        ``l[0]`` is the set of minimal elements of ``self``.)

        EXAMPLES::

            sage: P = Poset({0:[1,2],1:[3],2:[3],3:[]})
            sage: [len(x) for x in P.level_sets()]
            [1, 2, 1]

        ::

            sage: Q = Poset({0:[1,2], 1:[3], 2:[4], 3:[4]})
            sage: [len(x) for x in Q.level_sets()]
            [1, 2, 1, 1]
        """
        return [map(self._vertex_to_element, level) for level in
                self._hasse_diagram.level_sets()]

    def cover_relations(self):
        """
        Returns the list of pairs [u,v] of elements of the poset such that
        u v is a cover relation (that is, u v and there does not exist z
        such that u z v).

        EXAMPLES::

            sage: Q = Poset({0:[2], 1:[2], 2:[3], 3:[4], 4:[]})
            sage: Q.cover_relations()
            [[1, 2], [0, 2], [2, 3], [3, 4]]
        """
        return [c for c in self.cover_relations_iterator()]

    @combinatorial_map(name="cover_relations_graph")
    def cover_relations_graph(self):
        """
        Return the graph of cover relations.

        EXAMPLES::

            sage: P = Poset({0:[1,2],1:[3],2:[3],3:[]})
            sage: G = P.cover_relations_graph(); G
            Graph on 4 vertices
            sage: S = Poset()
            sage: H = S.cover_relations_graph(); H
            Graph on 0 vertices

        Check that it is hashable and coincides with the Hasse diagram as a
        graph::

            sage: hash(G) == hash(G)
            True
            sage: G == Graph(P.hasse_diagram())
            True
        """
        from sage.graphs.graph import Graph
        return Graph(self.hasse_diagram(), immutable=True)

    to_graph = deprecated_function_alias(17449, cover_relations_graph)

    def cover_relations_iterator(self):
        """
        Returns an iterator for the cover relations of the poset.

        EXAMPLES::

            sage: Q = Poset({0:[2], 1:[2], 2:[3], 3:[4], 4:[]})
            sage: type(Q.cover_relations_iterator())
            <type 'generator'>
            sage: [z for z in Q.cover_relations_iterator()]
            [[1, 2], [0, 2], [2, 3], [3, 4]]
        """
        for u,v,l in self._hasse_diagram.edge_iterator():
            yield map(self._vertex_to_element,(u,v))

    def relations(self):
        r"""
        Returns a list of all relations of the poset.

        A relation is a pair of elements `x` and `y` such that `x\leq y`
        in ``self``.

        Relations are also often called intervals. The number of
        intervals is the dimension of the incidence algebra.

        OUTPUT:

        A list of pairs (each pair is a list), where the first element
        of the pair is less than or equal to the second element.

        Pairs are produced in a rough sort of lexicographic order,
        where earlier elements are from lower levels of the poset.

        .. SEEALSO::

            :meth:`relations_number`, :meth:`relations_iterator`

        EXAMPLES::

            sage: Q = Poset({0:[2], 1:[2], 2:[3], 3:[4], 4:[]})
            sage: Q.relations()
            [[1, 1], [1, 2], [1, 3], [1, 4], [0, 0], [0, 2], [0, 3],
            [0, 4], [2, 2], [2, 3], [2, 4], [3, 3], [3, 4], [4, 4]]

        AUTHOR:

        - Rob Beezer (2011-05-04)
        """
        return list(self.relations_iterator())

    def relations_iterator(self, strict=False):
        r"""
        Returns an iterator for all the relations of the poset.

        A relation is a pair of elements `x` and `y` such that `x\leq y`
        in ``self``.

        Relations are also often called intervals. The number of
        intervals is the dimension of the incidence algebra.

        INPUT:

        - ``strict`` -- boolean (default ``False``) if ``True``, returns
          an iterator over relations `x < y`, excluding all
          relations `x \leq x`.

        OUTPUT:

        A generator that produces pairs (each pair is a list), where the
        first element of the pair is less than or equal to the second element.

        .. SEEALSO::

            :meth:`relations_number`, :meth:`relations`,
            :meth:`maximal_chains`, :meth:`chains`

        EXAMPLES::

            sage: Q = Poset({0:[2], 1:[2], 2:[3], 3:[4], 4:[]})
            sage: type(Q.relations_iterator())
            <type 'generator'>
            sage: [z for z in Q.relations_iterator()]
            [[1, 1], [1, 2], [1, 3], [1, 4], [0, 0], [0, 2], [0, 3],
            [0, 4], [2, 2], [2, 3], [2, 4], [3, 3], [3, 4], [4, 4]]

            sage: P = posets.PentagonPoset()
            sage: list(P.relations_iterator(strict=True))
            [[0, 1], [0, 2], [0, 4], [0, 3], [1, 4], [2, 3], [2, 4], [3, 4]]

            sage: len(list(P.relations_iterator()))
            13

        AUTHOR:

        - Rob Beezer (2011-05-04)
        """
        elements = self._elements
        hd = self._hasse_diagram
        if strict:
            for i in hd:
                for j in hd.breadth_first_search(i):
                    if i != j:
                        yield [elements[i], elements[j]]
        else:
            for i in hd:
                for j in hd.breadth_first_search(i):
                    yield [elements[i], elements[j]]

    def relations_number(self):
        """
        Return the number of relations in the poset.

        A relation is a pair of elements `x` and `y` such that `x\leq y`
        in ``self``.

        Relations are also often called intervals. The number of
        intervals is the dimension of the incidence algebra.

        .. SEEALSO::

            :meth:`relations_iterator`, :meth:`relations`

        EXAMPLES::

            sage: from sage.combinat.tamari_lattices import TamariLattice
            sage: TamariLattice(4).relations_number()
            68

            sage: P = posets.BooleanLattice(3)
            sage: P.relations_number()
            27
        """
        return sum(1 for x in self.relations_iterator())

    # three useful aliases
    intervals = relations
    intervals_number = relations_number
    intervals_iterator = relations_iterator

    def is_incomparable_chain_free(self, m, n = None):
        r"""
        Returns ``True`` if the poset is `(m+n)`-free (that is, there is no pair
        of incomparable chains of lengths `m` and `n`), and ``False`` if not.

        If ``m`` is a tuple of pairs of chain lengths, returns ``True`` if the poset
        does not contain a pair of incomparable chains whose lengths comprise
        one of the chain pairs, and ``False`` if not.
        A poset is `(m+n)`-free if it contains no induced subposet that is
        isomorphic to the poset consisting of two disjoint chains of lengths
        `m` and `n`.  See, for example, Exercise 15 in Chapter 3 of
        [EnumComb1]_.

        INPUT:

        - ``m`` - tuple of pairs of nonnegative integers
        - ``m``, ``n`` - nonnegative integers

        EXAMPLES::

            sage: P = Poset({0:[2], 1:[2], 2:[3], 3:[4], 4:[]})
            sage: P.is_incomparable_chain_free(1, 1)
            False
            sage: P.is_incomparable_chain_free(2, 1)
            True

        ::

            sage: P = Poset(((0, 1, 2, 3, 4), ((0, 1), (1, 2), (0, 3), (4, 2))))
            sage: P.is_incomparable_chain_free(((3, 1), (2, 2)))
            True

        ::

            sage: P = Poset((("a", "b", "c", "d", "e", "f", "g", "h", "i", "j"), (("d", "a"), ("e", "a"), ("f", "a"), ("g", "a"), ("h", "b"), ("f", "b"), ("h", "c"), ("g", "c"), ("h", "d"), ("i", "d"), ("h", "e"), ("i", "e"), ("j", "f"), ("i", "f"), ("j", "g"), ("i", "g"), ("j", "h"))))
            sage: P.is_incomparable_chain_free(3, 1)
            True
            sage: P.is_incomparable_chain_free(2, 2)
            False

        ::

            sage: [len([p for p in Posets(n) if p.is_incomparable_chain_free(((3, 1), (2, 2)))]) for n in range(6)] # long time
            [1, 1, 2, 5, 14, 42]

        TESTS::

            sage: Q = Poset({0:[2], 1:[2], 2:[3], 3:[4], 4:[]})
            sage: Q.is_incomparable_chain_free(2, 20/10)
            True
            sage: Q.is_incomparable_chain_free(2, pi)
            Traceback (most recent call last):
            ...
            TypeError: 2 and pi must be integers.
            sage: Q.is_incomparable_chain_free(2, -1)
            Traceback (most recent call last):
            ...
            ValueError: 2 and -1 must be nonnegative integers.
            sage: P = Poset(((0, 1, 2, 3, 4), ((0, 1), (1, 2), (0, 3), (4, 2))))
            sage: P.is_incomparable_chain_free((3, 1))
            Traceback (most recent call last):
            ...
            TypeError: (3, 1) is not a tuple of tuples.
            sage: P.is_incomparable_chain_free([3, 1], [2, 2])
            Traceback (most recent call last):
            ...
            TypeError: [3, 1] and [2, 2] must be integers.
            sage: P.is_incomparable_chain_free([[3, 1], [2, 2]])
            True
            sage: P.is_incomparable_chain_free(([3, 1], [2, 2]))
            True
            sage: P.is_incomparable_chain_free([3, 1], 2)
            Traceback (most recent call last):
            ...
            TypeError: [3, 1] and 2 must be integers.
            sage: P.is_incomparable_chain_free(([3, 1], [2, 2, 2]))
            Traceback (most recent call last):
            ...
            ValueError: '([3, 1], [2, 2, 2])' is not a tuple of length-2 tuples.

        AUTHOR:

        - Eric Rowland (2013-05-28)

        REFERENCES:

        .. [EnumComb1] Richard P. Stanley,
           *Enumerative Combinatorics, volume 1*,
           Second Edition,
           Cambridge University Press (2011).
           http://math.mit.edu/~rstan/ec/ec1/
        """
        if n is None:
            try:
                chain_pairs = [tuple(chain_pair) for chain_pair in m]
            except TypeError:
                raise TypeError('%s is not a tuple of tuples.' % str(tuple(m)))
            if not all(len(chain_pair) is 2 for chain_pair in chain_pairs):
                raise ValueError('%r is not a tuple of length-2 tuples.' % str(tuple(m)))
            return all(self.is_incomparable_chain_free(*chain_pair) for chain_pair in chain_pairs)
        try:
            m, n = Integer(m), Integer(n)
        except TypeError:
            raise TypeError('%s and %s must be integers.' % (m, n))
        if m < 0 or n < 0:
            raise ValueError("%s and %s must be nonnegative integers." % (m, n))
        twochains = digraphs.TransitiveTournament(m) + digraphs.TransitiveTournament(n)
        return self.hasse_diagram().transitive_closure().subgraph_search(twochains, induced = True) is None

    def is_lequal(self, x, y):
        """
        Returns ``True`` if `x` is less than or equal to `y` in the poset, and
        ``False`` otherwise.

        EXAMPLES::

            sage: Q = Poset({0:[2], 1:[2], 2:[3], 3:[4], 4:[]})
            sage: x,y,z = Q(0),Q(1),Q(4)
            sage: Q.is_lequal(x,y)
            False
            sage: Q.is_lequal(y,x)
            False
            sage: Q.is_lequal(x,z)
            True
            sage: Q.is_lequal(y,z)
            True
            sage: Q.is_lequal(z,z)
            True
        """
        i = self._element_to_vertex(x)
        j = self._element_to_vertex(y)
        return (i == j or self._hasse_diagram.is_lequal(i, j))

    le = is_lequal

    def is_less_than(self, x, y):
        """
        Returns ``True`` if `x` is less than but not equal to `y` in the poset,
        and ``False`` otherwise.

        EXAMPLES::

            sage: Q = Poset({0:[2], 1:[2], 2:[3], 3:[4], 4:[]})
            sage: x,y,z = Q(0),Q(1),Q(4)
            sage: Q.is_less_than(x,y)
            False
            sage: Q.is_less_than(y,x)
            False
            sage: Q.is_less_than(x,z)
            True
            sage: Q.is_less_than(y,z)
            True
            sage: Q.is_less_than(z,z)
            False
        """
        i = self._element_to_vertex(x)
        j = self._element_to_vertex(y)
        return self._hasse_diagram.is_less_than(i, j)

    lt = is_less_than

    def is_gequal(self, x, y):
        """
        Returns ``True`` if `x` is greater than or equal to `y` in the poset,
        and ``False`` otherwise.

        EXAMPLES::

            sage: Q = Poset({0:[2], 1:[2], 2:[3], 3:[4], 4:[]})
            sage: x,y,z = Q(0),Q(1),Q(4)
            sage: Q.is_gequal(x,y)
            False
            sage: Q.is_gequal(y,x)
            False
            sage: Q.is_gequal(x,z)
            False
            sage: Q.is_gequal(z,x)
            True
            sage: Q.is_gequal(z,y)
            True
            sage: Q.is_gequal(z,z)
            True
        """
        i = self._element_to_vertex(x)
        j = self._element_to_vertex(y)
        return (i == j or self._hasse_diagram.is_lequal(j, i))

    ge = is_gequal

    def is_greater_than(self, x, y):
        """
        Returns ``True`` if `x` is greater than but not equal to `y` in the
        poset, and ``False`` otherwise.

        EXAMPLES::

            sage: Q = Poset({0:[2], 1:[2], 2:[3], 3:[4], 4:[]})
            sage: x,y,z = Q(0),Q(1),Q(4)
            sage: Q.is_greater_than(x,y)
            False
            sage: Q.is_greater_than(y,x)
            False
            sage: Q.is_greater_than(x,z)
            False
            sage: Q.is_greater_than(z,x)
            True
            sage: Q.is_greater_than(z,y)
            True
            sage: Q.is_greater_than(z,z)
            False
        """
        i = self._element_to_vertex(x)
        j = self._element_to_vertex(y)
        return self._hasse_diagram.is_less_than(j, i)

    gt = is_greater_than

    def compare_elements(self, x, y):
        r"""
        Compare `x` and `y` in the poset.

        If ``x`` = ``y``, then ``0`` is returned;
        if ``x`` < ``y``, then ``-1`` is returned;
        if ``x`` > ``y``, then ``1`` is returned;
        and if ``x`` and ``y`` are not comparable,
        then ``None`` is returned.

        EXAMPLES::

            sage: P = Poset([[1,2],[4],[3],[4],[]])
            sage: P.compare_elements(0,0)
            0
            sage: P.compare_elements(0,4)
            -1
            sage: P.compare_elements(4,0)
            1
            sage: P.compare_elements(1,2)

        """
        i, j = map(self._element_to_vertex, (x, y))
        if i == j:
            return 0
        elif self._hasse_diagram.is_less_than(i, j):
            return -1
        elif self._hasse_diagram.is_less_than(j, i):
            return 1
        else:
            return None

    def minimal_elements(self):
        """
        Returns a list of the minimal elements of the poset.

        EXAMPLES::

            sage: P = Poset({0:[3],1:[3],2:[3],3:[4],4:[]})
            sage: P(0) in P.minimal_elements()
            True
            sage: P(1) in P.minimal_elements()
            True
            sage: P(2) in P.minimal_elements()
            True
        """
        return map(self._vertex_to_element, self._hasse_diagram.minimal_elements())

    def maximal_elements(self):
        """
        Returns a list of the maximal elements of the poset.

        EXAMPLES::

            sage: P = Poset({0:[3],1:[3],2:[3],3:[4],4:[]})
            sage: P.maximal_elements()
            [4]
        """
        return map(self._vertex_to_element, self._hasse_diagram.maximal_elements())

    def bottom(self):
        """
        Returns the bottom element of the poset, if it exists.

        EXAMPLES::

            sage: P = Poset({0:[3],1:[3],2:[3],3:[4],4:[]})
            sage: P.bottom() is None
            True
            sage: Q = Poset({0:[1],1:[]})
            sage: Q.bottom()
            0
        """
        hasse_bot = self._hasse_diagram.bottom()
        if hasse_bot is None:
            return None
        else:
            return self._vertex_to_element(hasse_bot)

    def has_bottom(self):
        """
        Returns True if the poset has a unique minimal element.

        EXAMPLES::

            sage: P = Poset({0:[3],1:[3],2:[3],3:[4],4:[]})
            sage: P.has_bottom()
            False
            sage: Q = Poset({0:[1],1:[]})
            sage: Q.has_bottom()
            True
        """
        return self._hasse_diagram.has_bottom()

    def top(self):
        """
        Returns the top element of the poset, if it exists.

        EXAMPLES::

            sage: P = Poset({0:[3],1:[3],2:[3],3:[4,5],4:[],5:[]})
            sage: P.top() is None
            True
            sage: Q = Poset({0:[1],1:[]})
            sage: Q.top()
            1

        TESTS::

            sage: R = Poset([[0],[]])
            sage: R.list()
            [0]
            sage: R.top() #Trac #10776
            0

        """
        hasse_top = self._hasse_diagram.top()
        if hasse_top is None:
            return None
        else:
            return self._vertex_to_element(hasse_top)

    def has_top(self):
        """
        Returns True if the poset contains a unique maximal element, and
        False otherwise.

        EXAMPLES::

            sage: P = Poset({0:[3],1:[3],2:[3],3:[4,5],4:[],5:[]})
            sage: P.has_top()
            False
            sage: Q = Poset({0:[1],1:[]})
            sage: Q.has_top()
            True
        """
        return self._hasse_diagram.has_top()

    def height(self):
        """
        Return the height (number of elements in the longest chain) of the poset.

        EXAMPLES::

            sage: P = Poset({0:[1],2:[3,4],4:[5,6]})
            sage: P.height()
            3
            sage: Posets.PentagonPoset().height()
            4
            sage: Poset({}).height()
            0
        """
        return self.rank()+1

    def has_isomorphic_subposet(self, other):
        """
        Return ``True`` if the poset contains a subposet isomorphic to
        ``other``.

        By subposet we mean that there exist a set ``X`` of elements such
        that ``self.subposet(X)`` is isomorphic to ``other``.

        INPUT:

        - ``other`` -- a finite poset

        EXAMPLES::

            sage: D = Poset({1:[2,3], 2:[4], 3:[4]})
            sage: T = Poset({1:[2,3], 2:[4,5], 3:[6,7]})
            sage: N5 = Posets.PentagonPoset()

            sage: N5.has_isomorphic_subposet(T)
            False
            sage: N5.has_isomorphic_subposet(D)
            True

            sage: len([P for P in Posets(5) if P.has_isomorphic_subposet(D)])
            11

        """
        if not hasattr(other, 'hasse_diagram'):
            raise ValueError('The input is not a finite poset.')
        if self._hasse_diagram.transitive_closure().subgraph_search(other._hasse_diagram.transitive_closure(), induced=True) is None:
            return False
        return True

    def is_bounded(self):
        """
        Return ``True`` if the poset ``self`` is bounded, and ``False``
        otherwise.

        We call a poset bounded if it contains a unique maximal element
        and a unique minimal element.

        EXAMPLES::

            sage: P = Poset({0:[3],1:[3],2:[3],3:[4,5],4:[],5:[]})
            sage: P.is_bounded()
            False
            sage: Q = Poset({0:[1],1:[]})
            sage: Q.is_bounded()
            True
        """
        return self._hasse_diagram.is_bounded()

    def is_chain(self):
        """
        Returns True if the poset is totally ordered, and False otherwise.

        EXAMPLES::

            sage: L = Poset({0:[1],1:[2],2:[3],3:[4]})
            sage: L.is_chain()
            True
            sage: V = Poset({0:[1,2]})
            sage: V.is_chain()
            False
        """
        return self._hasse_diagram.is_chain()

    def is_chain_of_poset(self, o, ordered=False):
        """
        Return whether an iterable ``o`` is a chain of ``self``,
        including a check for ``o`` being ordered from smallest
        to largest element if the keyword ``ordered`` is set to
        ``True``.

        INPUT:

        - ``o`` -- an iterable (e. g., list, set, or tuple)
          containing some elements of ``self``

        - ``ordered`` -- a Boolean (default: ``False``) which
          decides whether the notion of a chain includes being
          ordered

        OUTPUT:

        If ``ordered`` is set to ``False``, the truth value of
        the following assertion is returned: The subset of ``self``
        formed by the elements of ``o`` is a chain in ``self``.

        If ``ordered`` is set to ``True``, the truth value of
        the following assertion is returned: Every element of the
        list ``o`` is (strictly!) smaller than its successor in
        ``self``. (This makes no sense if ``ordered`` is a set.)

        EXAMPLES::

            sage: P = Poset((divisors(12), attrcall("divides")))
            sage: sorted(P.list())
            [1, 2, 3, 4, 6, 12]
            sage: P.is_chain_of_poset([2, 4])
            True
            sage: P.is_chain_of_poset([12, 6])
            True
            sage: P.is_chain_of_poset([12, 6], ordered=True)
            False
            sage: P.is_chain_of_poset([6, 12], ordered=True)
            True
            sage: P.is_chain_of_poset(())
            True
            sage: P.is_chain_of_poset((), ordered=True)
            True
            sage: P.is_chain_of_poset((3, 4, 12))
            False
            sage: P.is_chain_of_poset((3, 6, 12, 1))
            True
            sage: P.is_chain_of_poset((3, 6, 12, 1), ordered=True)
            False
            sage: P.is_chain_of_poset((3, 6, 12), ordered=True)
            True
            sage: P.is_chain_of_poset((1, 1, 3))
            True
            sage: P.is_chain_of_poset((1, 1, 3), ordered=True)
            False
            sage: P.is_chain_of_poset((1, 3), ordered=True)
            True
            sage: P.is_chain_of_poset((6, 1, 1, 3))
            True
            sage: P.is_chain_of_poset((2, 1, 1, 3))
            False
        """
        if ordered:
            sorted_o = o
            return all(self.lt(a, b) for a, b in zip(sorted_o, sorted_o[1:]))
        else:
            # _element_to_vertex can be assumed to be a linear extension
            # of the poset according to the documentation of class
            # HasseDiagram.
            sorted_o = sorted(o, key=self._element_to_vertex)
            return all(self.le(a, b) for a, b in zip(sorted_o, sorted_o[1:]))

    def is_connected(self):
        """
        Return ``True`` if the poset is connected, and ``False`` otherwise.

        Poset is not connected if it can be divided to disjoint parts
        `S_1` and `S_2` so that every element of `S_1` is incomparable to
        every element of `S_2`.

        EXAMPLES::

            sage: P=Poset({1:[2,3], 3:[4,5]})
            sage: P.is_connected()
            True
            sage: P=Poset({1:[2,3], 3:[4,5], 6:[7,8]})
            sage: P.is_connected()
            False
        """
        return self._hasse_diagram.is_connected()

    def is_EL_labelling(self, f, return_raising_chains=False):
        r"""
        Returns ``True`` if ``f`` is an EL labelling of ``self``.

        A labelling `f` of the edges of the Hasse diagram of a poset
        is called an EL labelling (edge lexicographic labelling) if
        for any two elements `u` and `v` with `u \leq v`,

            - there is a unique `f`-raising chain from `u` to `v` in
              the Hasse diagram, and this chain is lexicographically
              first among all chains from `u` to `v`.

        For more details, see [Bj1980]_.

        INPUT:

        - ``f`` -- a function taking two elements ``a`` and ``b`` in
          ``self`` such that ``b`` covers ``a`` and returning elements
          in a totally ordered set.

        - ``return_raising_chains`` (optional; default:``False``) if
          ``True``, returns the set of all raising chains in ``self``,
          if possible.

        EXAMPLES:

        Let us consider a Boolean poset::

            sage: P = Poset([[(0,0),(0,1),(1,0),(1,1)],[[(0,0),(0,1)],[(0,0),(1,0)],[(0,1),(1,1)],[(1,0),(1,1)]]],facade=True)
            sage: label = lambda a,b: min( i for i in [0,1] if a[i] != b[i] )
            sage: P.is_EL_labelling(label)
            True
            sage: P.is_EL_labelling(label,return_raising_chains=True)
            {((0, 0), (0, 1)): [1],
             ((0, 0), (1, 0)): [0],
             ((0, 0), (1, 1)): [0, 1],
             ((0, 1), (1, 1)): [0],
             ((1, 0), (1, 1)): [1]}

        REFERENCES:

        .. [Bj1980] Anders Björner,
           *Shellable and Cohen-Macaulay partially ordered sets*,
           Trans. Amer. Math. Soc. 260 (1980), 159-183,
           :doi:`10.1090/S0002-9947-1980-0570784-2`
        """
        label_dict = { (a,b):f(a,b) for a,b in self.cover_relations_iterator() }
        if return_raising_chains:
            raising_chains = {}
        for a, b in self.relations_iterator(strict=True):
            P = self.subposet(self.interval(a,b))
            max_chains = sorted( [ [ label_dict[(chain[i],chain[i+1])] for i in range(len(chain)-1) ] for chain in P.maximal_chains() ] )
            if max_chains[0] != sorted(max_chains[0]) or any( max_chains[i] == sorted(max_chains[i]) for i in range(1,len(max_chains)) ):
                return False
            elif return_raising_chains:
                raising_chains[(a,b)] = max_chains[0]
        if return_raising_chains:
            return raising_chains
        else:
            return True

    def rank_function(self):
        r"""
        Return the (normalized) rank function of the poset,
        if it exists.

        A *rank function* of a poset `P` is a function `r`
        that maps elements of `P` to integers and satisfies:
        `r(x) = r(y) + 1` if `x` covers `y`. The function `r`
        is normalized such that its minimum value on every
        connected component of the Hasse diagram of `P` is
        `0`. This determines the function `r` uniquely (when
        it exists).

        OUTPUT:

        - a lambda function, if the poset admits a rank function
        - ``None``, if the poset does not admit a rank function

        EXAMPLES::

            sage: P = Poset(([1,2,3,4],[[1,4],[2,3],[3,4]]), facade=True)
            sage: P.rank_function() is not None
            True
            sage: P = Poset(([1,2,3,4,5],[[1,2],[2,3],[3,4],[1,5],[5,4]]), facade=True)
            sage: P.rank_function() is not None
            False
            sage: P = Poset(([1,2,3,4,5,6,7,8],[[1,4],[2,3],[3,4],[5,7],[6,7]]), facade=True)
            sage: f = P.rank_function(); f is not None
            True
            sage: f(5)
            0
            sage: f(2)
            0

        TESTS::

            sage: P = Poset([[1,3,2],[4],[4,5,6],[6],[7],[7],[7],[]])
            sage: r = P.rank_function()
            sage: for u,v in P.cover_relations_iterator():
            ....:     if r(v) != r(u) + 1:
            ....:         print "Bug in rank_function!"

        ::

            sage: Q = Poset([[1,2],[4],[3],[4],[]])
            sage: Q.rank_function() is None
            True
        """
        hasse_rf = self._hasse_diagram.rank_function()
        if hasse_rf is None:
            return None
        else:
            return lambda z: hasse_rf(self._element_to_vertex(z))

    def rank(self, element=None):
        r"""
        Return the rank of an element ``element`` in the poset ``self``,
        or the rank of the poset if ``element`` is ``None``.

        (The rank of a poset is the length of the longest chain of
        elements of the poset.)

        EXAMPLES::

            sage: P = Poset([[1,3,2],[4],[4,5,6],[6],[7],[7],[7],[]], facade = False)
            sage: P.rank(5)
            2
            sage: P.rank()
            3
            sage: Q = Poset([[1,2],[3],[],[]])

            sage: P = Posets.SymmetricGroupBruhatOrderPoset(4)
            sage: [(v,P.rank(v)) for v in P]
            [('1234', 0),
             ('1243', 1),
            ...
             ('4312', 5),
             ('4321', 6)]
        """
        if element is None:
            return len(self.level_sets())-1
        elif self.is_ranked():
            return self.rank_function()(element)
        else:
            raise ValueError("Poset is not ranked.")

    def is_ranked(self):
        r"""
        Returns whether this poset is ranked.

        A poset is *ranked* if it admits a rank function. For more information
        about the rank function, see :meth:`~sage.combinat.posets.hasse_diagram.HasseDiagram.rank_function`.

        .. SEEALSO:: :meth:`is_graded`.

        EXAMPLES::

            sage: P = Poset([[1],[2],[3],[4],[]])
            sage: P.is_ranked()
            True
            sage: Q = Poset([[1,5],[2,6],[3],[4],[],[6,3],[4]])
            sage: Q.is_ranked()
            False
            sage: P = Poset( ([1,2,3,4],[[1,2],[2,4],[3,4]] ))
            sage: P.is_ranked()
            True
        """
        return bool(self.rank_function())

    def is_graded(self):
        r"""
        Returns whether this poset is graded.

        A poset is *graded* if all its maximal chains have the same length.
        There are various competing definitions for graded posets (see
        :wikipedia:`Graded_poset`). This definition is from section 3.1 of
        Richard Stanley's *Enumerative Combinatorics, Vol. 1* [EnumComb1]_.

        Note that every graded poset is ranked, but the converse is not
        true.

        .. SEEALSO:: :meth:`is_ranked`

        EXAMPLES::

            sage: P = Poset([[1],[2],[3],[4],[]])
            sage: P.is_graded()
            True
            sage: Q = Poset([[1,5],[2,6],[3],[4],[],[6,3],[4]])
            sage: Q.is_graded()
            False
            sage: P = Poset( ([1,2,3,4],[[1,2],[2,4],[3,4]] ))
            sage: P.is_graded()
            False
            sage: P = Poset({1: [2, 3], 4: [5]})
            sage: P.is_graded()
            True
            sage: P = Poset({1: [2, 3], 3: [4]})
            sage: P.is_graded()
            False
            sage: P = Poset({1: [2, 3], 4: []})
            sage: P.is_graded()
            False
            sage: P = Posets.BooleanLattice(4)
            sage: P.is_graded()
            True
            sage: P = RootSystem(['D',4]).root_poset()
            sage: P.is_graded()
            True
            sage: P = Poset({})
            sage: P.is_graded()
            True

        TESTS:

        Here we test that the empty poset is graded::

            sage: Poset([[],[]]).is_graded()
            True
        """
        # The code below is not really optimized, but beats looking at
        # every maximal chain...
        if len(self) <= 2:
            return True
        # Let's work with the Hasse diagram in order to avoid some
        # indirection (the output doesn't depend on the vertex labels).
        hasse = self._hasse_diagram
        rf = hasse.rank_function()
        if rf is None:
            return False    # because every graded poset is ranked.
        if not all(rf(i) == 0 for i in hasse.minimal_elements()):
            return False
        maxes = hasse.maximal_elements()
        rank = rf(maxes[0])
        return all(rf(i) == rank for i in maxes)

    def covers(self,x,y):
        """
        Returns True if y covers x and False otherwise.

        EXAMPLES::

            sage: Q = Poset([[1,5],[2,6],[3],[4],[],[6,3],[4]])
            sage: Q.covers(Q(1),Q(6))
            True
            sage: Q.covers(Q(1),Q(4))
            False
        """
        return self._hasse_diagram.has_edge(*map(self._element_to_vertex,(x,y)))

    def upper_covers_iterator(self,y):
        """
        Returns an iterator for the upper covers of the element y. An upper
        cover of y is an element x such that y x is a cover relation.

        EXAMPLES::

            sage: Q = Poset({0:[2], 1:[2], 2:[3], 3:[4], 4:[]})
            sage: type(Q.upper_covers_iterator(0))
            <type 'generator'>
        """
        for x in self._hasse_diagram.neighbor_out_iterator(self._element_to_vertex(y)):
            yield self._vertex_to_element(x)

    def upper_covers(self,y):
        """
        Returns a list of upper covers of the element y. An upper cover of
        y is an element x such that y x is a cover relation.

        EXAMPLES::

            sage: Q = Poset({0:[2], 1:[2], 2:[3], 3:[4], 4:[]})
            sage: map(Q.upper_covers,Q.list())
            [[2], [2], [3], [4], []]
        """
        return [x for x in self.upper_covers_iterator(y)]

    def lower_covers_iterator(self,y):
        """
        Returns an iterator for the lower covers of the element y. An lower
        cover of y is an element x such that y x is a cover relation.

        EXAMPLES::

            sage: Q = Poset({0:[2], 1:[2], 2:[3], 3:[4], 4:[]})
            sage: type(Q.lower_covers_iterator(0))
            <type 'generator'>
        """
        for x in self._hasse_diagram.neighbor_in_iterator(self._element_to_vertex(y)):
            yield self._vertex_to_element(x)

    def lower_covers(self,y):
        """
        Returns a list of lower covers of the element y. An lower cover of
        y is an element x such that y x is a cover relation.

        EXAMPLES::

            sage: Q = Poset({0:[2], 1:[2], 2:[3], 3:[4], 4:[]})
            sage: map(Q.lower_covers,Q.list())
            [[], [], [1, 0], [2], [3]]
        """
        return [x for x in self.lower_covers_iterator(y)]

    def cardinality(self):
        """
        Returns the number of elements in the poset.

        EXAMPLES::

            sage: Poset([[1,2,3],[4],[4],[4],[]]).cardinality()
            5
        """
        return Integer(self._hasse_diagram.order())

    def mobius_function(self,x,y):
        r"""
        Returns the value of the Mobius function of the poset on the
        elements x and y.

        EXAMPLES::

            sage: P = Poset([[1,2,3],[4],[4],[4],[]])
            sage: P.mobius_function(P(0),P(4))
            2
            sage: sum([P.mobius_function(P(0),v) for v in P])
            0
            sage: sum([abs(P.mobius_function(P(0),v)) \
            ....:      for v in P])
            6
            sage: for u,v in P.cover_relations_iterator():
            ....:     if P.mobius_function(u,v) != -1:
            ....:         print "Bug in mobius_function!"

        ::

            sage: Q = Poset([[1,3,2],[4],[4,5,6],[6],[7],[7],[7],[]])
            sage: Q.mobius_function(Q(0),Q(7))
            0
            sage: Q.mobius_function(Q(0),Q(5))
            0
            sage: Q.mobius_function(Q(2),Q(7))
            2
            sage: Q.mobius_function(Q(3),Q(3))
            1
            sage: sum([Q.mobius_function(Q(0),v) for v in Q])
            0
        """
        i,j = map(self._element_to_vertex,(x,y))
        return self._hasse_diagram.mobius_function(i,j)

    def mobius_function_matrix(self, ring = ZZ, sparse = False):
        r"""
        Returns a matrix whose ``(i,j)`` entry is the value of the Mobius
        function evaluated at ``self.linear_extension()[i]`` and
        ``self.linear_extension()[j]``.

        INPUT:

        - ``ring`` -- the ring of coefficients (default: ``ZZ``)
        - ``sparse`` -- whether the returned matrix is sparse or not
          (default: ``True``)

        EXAMPLES::

            sage: P = Poset([[4,2,3],[],[1],[1],[1]])
            sage: x,y = (P.linear_extension()[0],P.linear_extension()[1])
            sage: P.mobius_function(x,y)
            -1
            sage: M = P.mobius_function_matrix(); M
            [ 1 -1 -1 -1  2]
            [ 0  1  0  0 -1]
            [ 0  0  1  0 -1]
            [ 0  0  0  1 -1]
            [ 0  0  0  0  1]
            sage: M[0,4]
            2
            sage: M[0,1]
            -1

        We now demonstrate the usage of the optional parameters::

            sage: P.mobius_function_matrix(ring=QQ, sparse=False).parent()
            Full MatrixSpace of 5 by 5 dense matrices over Rational Field
        """
        M = self._hasse_diagram.mobius_function_matrix()
        if ring is not ZZ:
            M = M.change_ring(ring)
        if not sparse:
            M = M.dense_matrix()
        return M

    def lequal_matrix(self, ring = ZZ, sparse = False):
        """
        Computes the matrix whose ``(i,j)`` entry is 1 if
        ``self.linear_extension()[i] < self.linear_extension()[j]`` and 0
        otherwise.

        INPUT:

        - ``ring`` -- the ring of coefficients (default: ``ZZ``)
        - ``sparse`` -- whether the returned matrix is sparse or not
          (default: ``True``)

        EXAMPLES::

            sage: P = Poset([[1,3,2],[4],[4,5,6],[6],[7],[7],[7],[]], facade = False)
            sage: LEQM = P.lequal_matrix(); LEQM
            [1 1 1 1 1 1 1 1]
            [0 1 0 1 0 0 0 1]
            [0 0 1 1 1 0 1 1]
            [0 0 0 1 0 0 0 1]
            [0 0 0 0 1 0 0 1]
            [0 0 0 0 0 1 1 1]
            [0 0 0 0 0 0 1 1]
            [0 0 0 0 0 0 0 1]
            sage: LEQM[1,3]
            1
            sage: P.linear_extension()[1] < P.linear_extension()[3]
            True
            sage: LEQM[2,5]
            0
            sage: P.linear_extension()[2] < P.linear_extension()[5]
            False

        We now demonstrate the usage of the optional parameters::

            sage: P.lequal_matrix(ring=QQ, sparse=False).parent()
            Full MatrixSpace of 8 by 8 dense matrices over Rational Field
        """
        M = self._hasse_diagram.lequal_matrix()
        if ring is not ZZ:
            M = M.change_ring(ring)
        if not sparse:
            M = M.dense_matrix()
        return M

    def coxeter_transformation(self):
        r"""
        Returns the matrix of the Auslander-Reiten translation acting
        on the Grothendieck group of the derived category of modules
        on the poset ``self``, in the basis of simple modules. This matrix is
        usually called the Coxeter transformation.

        EXAMPLES::

            sage: Posets.PentagonPoset().coxeter_transformation()
            [ 0  0  0  0 -1]
            [ 0  0  0  1 -1]
            [ 0  1  0  0 -1]
            [-1  1  1  0 -1]
            [-1  1  0  1 -1]

        TESTS::

            sage: M = Posets.PentagonPoset().coxeter_transformation()
            sage: M**8 == 1
            True
        """
        return self._hasse_diagram.coxeter_transformation()

    def meet_matrix(self):
        """
        Deprecated as a function of posets, moved to lattices.

        Convert a poset `P` to meet-semilattice and use it like
        ``MeetSemilattice(P).join_matrix()``.
        """
        from sage.misc.superseded import deprecation
        deprecation(17216, "Function moved from posets to lattices.")
        return self._hasse_diagram.meet_matrix()

    def is_meet_semilattice(self):
        r"""
        Returns True if self has a meet operation, and False otherwise.

        EXAMPLES::

            sage: P = Poset([[1,3,2],[4],[4,5,6],[6],[7],[7],[7],[]], facade = False)
            sage: P.is_meet_semilattice()
            True

            sage: P = Poset([[1,2],[3],[3],[]])
            sage: P.is_meet_semilattice()
            True

            sage: P = Poset({0:[2,3],1:[2,3]})
            sage: P.is_meet_semilattice()
            False
        """
        return self._hasse_diagram.is_meet_semilattice()

    def join_matrix(self):
        """
        Deprecated as a function of posets, moved to lattices.

        Convert a poset `P` to join-semilattice and use it like
        ``JoinSemilattice(P).join_matrix()``.
        """
        from sage.misc.superseded import deprecation
        deprecation(17216, "Function moved from posets to lattices.")
        return self._hasse_diagram.join_matrix()

    def is_join_semilattice(self):
        """
        Returns True is the poset has a join operation, and False
        otherwise.

        EXAMPLES::

            sage: P = Poset([[1,3,2],[4],[4,5,6],[6],[7],[7],[7],[]])
            sage: P.is_join_semilattice()
            True

            sage: P = Poset([[1,2],[3],[3],[]])
            sage: P.is_join_semilattice()
            True

            sage: P = Poset({0:[2,3],1:[2,3]})
            sage: P.is_join_semilattice()
            False
        """
        return self._hasse_diagram.is_join_semilattice()

    def is_isomorphic(self,other):
        """
        Returns True if both posets are isomorphic.

        EXAMPLES::

            sage: P = Poset(([1,2,3],[[1,3],[2,3]]))
            sage: Q = Poset(([4,5,6],[[4,6],[5,6]]))
            sage: P.is_isomorphic( Q )
            True
        """
        if hasattr(other,'hasse_diagram'):
            return self.hasse_diagram().is_isomorphic( other.hasse_diagram() )
        else:
            raise ValueError('The input is not a finite poset.')

    def isomorphic_subposets_iterator(self, other):
        """
        Return an iterator over the subposets of `self` isomorphic to
        `other`.

        By subposet we mean ``self.subposet(X)`` which is isomorphic
        to ``other`` and where ``X`` is a subset of elements of
        ``self``.

        INPUT:

        - ``other`` -- a finite poset

        EXAMPLES::

            sage: D = Poset({1:[2,3], 2:[4], 3:[4]})
            sage: N5 = Posets.PentagonPoset()
            sage: for P in N5.isomorphic_subposets_iterator(D):
            ....:     print P.cover_relations()
            [[0, 1], [0, 2], [1, 4], [2, 4]]
            [[0, 1], [0, 3], [1, 4], [3, 4]]
            [[0, 1], [0, 2], [1, 4], [2, 4]]
            [[0, 1], [0, 3], [1, 4], [3, 4]]

        .. WARNING::

            This function will return same subposet as many times as
            there are automorphism on it. This is due to
            :meth:`~sage.graphs.generic_graph.GenericGraph.subgraph_search_iterator`
            returning labelled subgraphs. On the other hand, this
            function does not eat memory like
            :meth:`isomorphic_subposets` does.

        """
        if not hasattr(other, 'hasse_diagram'):
            raise ValueError('The input is not a finite poset.')
        return (self.subposet([self._list[i] for i in x]) for x in self._hasse_diagram.transitive_closure().subgraph_search_iterator(other.hasse_diagram().transitive_closure(), induced=True))

    def isomorphic_subposets(self, other):
        """
        Return a list of subposets of `self` isomorphic to `other`.

        By subposet we mean ``self.subposet(X)`` which is isomorphic to
        ``other`` and where ``X`` is a subset of elements of ``self``.

        INPUT:

        - ``other`` -- a finite poset

        EXAMPLES::

            sage: C2=Poset({0:[1]})
            sage: C3=Poset({'a':['b'], 'b':['c']})
            sage: for x in C3.isomorphic_subposets(C2): print x.cover_relations()
            [['b', 'c']]
            [['a', 'c']]
            [['a', 'b']]
            sage: D = Poset({1:[2,3], 2:[4], 3:[4]})
            sage: N5 = Posets.PentagonPoset()
            sage: len(N5.isomorphic_subposets(D))
            2

        .. NOTE::

            If this function takes too much time, try using
            :meth:`isomorphic_subposets_iterator`.
        """
        from sage.misc.misc import uniq

        if not hasattr(other, 'hasse_diagram'):
            raise ValueError('The input is not a finite poset.')
        L = self._hasse_diagram.transitive_closure().subgraph_search_iterator(other._hasse_diagram.transitive_closure(), induced=True)
        # Since subgraph_search_iterator returns labelled copies, we
        # remove duplicates.
        return [self.subposet([self._list[i] for i in x]) for x in uniq([frozenset(y) for y in L])]

    import __builtin__ # Caveat: list is overridden by the method list above!!!

    def antichains(self, element_constructor = __builtin__.list):
        """
        Returns the antichains of the poset.

        INPUT:

         - ``element_constructor`` -- a function taking an iterable as
           argument (default: list)

        OUTPUT: an enumerated set

        An *antichain* of a poset is a collection of elements of the
        poset that are pairwise incomparable.

        EXAMPLES::

            sage: A = Posets.PentagonPoset().antichains(); A
            Set of antichains of Finite lattice containing 5 elements
            sage: list(A)
            [[], [0], [1], [1, 2], [1, 3], [2], [3], [4]]
            sage: A.cardinality()
            8
            sage: A[3]
            [1, 2]
            sage: list(Posets.AntichainPoset(3).antichains())
            [[], [2], [2, 1], [2, 1, 0], [2, 0], [1], [1, 0], [0]]
            sage: list(Posets.ChainPoset(3).antichains())
            [[], [0], [1], [2]]

        To get the antichains of a given size one can currently use::

            sage: list(A.elements_of_depth_iterator(2))
            [[1, 2], [1, 3]]

        Eventually the following syntax will be accepted::

            sage: A.subset(size = 2) # todo: not implemented

        To get the antichains as, say, sets, one may use the
        ``element_constructor`` option::

            sage: list(Posets.ChainPoset(3).antichains(element_constructor = set))
            [set(), {0}, {1}, {2}]

        .. NOTE::

            Internally, this uses
            :class:`sage.combinat.subsets_pairwise.PairwiseCompatibleSubsets`
            and :class:`SearchForest`. At this point, iterating
            through this set is about twice slower than using
            :meth:`antichains_iterator` (tested on
            ``posets.AntichainPoset(15)``). The algorithm is the same
            (depth first search through the tree), but
            :meth:`antichains_iterator` manually inlines things which
            apparently avoids some infrastructure overhead.

            On the other hand, this returns a full featured enumerated
            set, with containment testing, etc.

        .. seealso:: :meth:`maximal_antichains`
        """
        vertex_to_element = self._vertex_to_element

        def f(antichain):
            return element_constructor(vertex_to_element(x) for x in antichain)
        result = self._hasse_diagram.antichains(element_class = f)
        result.rename("Set of antichains of %s" % self)
        return result

    def antichains_iterator(self):
        """
        Returns an iterator over the antichains of the poset.

        EXAMPLES::

            sage: Posets.PentagonPoset().antichains_iterator()
            <generator object antichains_iterator at ...>

        .. SEEALSO:: :meth:`antichains`
        """
        vertex_to_element = self._vertex_to_element
        for antichain in self._hasse_diagram.antichains_iterator():
            yield map(vertex_to_element, antichain)

    def width(self):
        r"""
        Return the width of the poset (the size of its longest antichain).

        It is computed through a matching in a bipartite graph. See
        :wikipedia:`Dilworth's_theorem` for more information.

        .. SEEALSO::

            :meth:`dilworth_decomposition` -- return a partition of the poset
            into the smallest number of chains.

        EXAMPLE::

            sage: p = posets.BooleanLattice(4)
            sage: p.width()
            6
        """
        # See the doc of dilworth_decomposition for an explanation of what is
        # going on.
        from sage.graphs.graph import Graph
        n = self.cardinality()
        g = Graph()
        for v, u in self._hasse_diagram.transitive_closure().edge_iterator(labels=False):
            g.add_edge(u + n, v)
        return n - len(g.matching())

    def dilworth_decomposition(self):
        r"""
        Return a partition of the points into the minimal number of chains.

        According to Dilworth's theorem, the points of a poset can be
        partitioned into `\alpha` chains, where `\alpha` is the cardinality of
        its largest antichain. This method returns such a partition.

        See :wikipedia:`Dilworth's_theorem`.

        .. SEEALSO::

            :meth:`width` -- return the width of the poset.

        ALGORITHM:

        We build a bipartite graph in which a vertex `v` of the poset is
        represented by two vertices `v^-,v^+`. For any two `u,v` such that
        `u<v` in the poset we add an edge `v^+u^-`.

        A matching in this graph is equivalent to a partition of the poset
        into chains: indeed, a chain `v_1...v_k` gives rise to the matching
        `v_1^+v_2^-,v_2^+v_3^-,...`, and from a matching one can build the
        union of chains.

        According to Dilworth's theorem, the number of chains is equal to
            `\alpha` (the posets' width).

        EXAMPLE::

            sage: p = posets.BooleanLattice(4)
            sage: p.width()
            6
            sage: p.dilworth_decomposition()  # random
            [[7, 6, 4], [11, 3], [12, 8, 0], [13, 9, 1], [14, 10, 2], [15, 5]]

        TESTS::

            sage: p = posets.IntegerCompositions(5)
            sage: d = p.dilworth_decomposition()
            sage: for chain in d:
            ....:    for i in range(len(chain)-1):
            ....:        assert p.is_greater_than(chain[i],chain[i+1])
            sage: set(p) == set().union(*d)
            True
        """
        from sage.graphs.graph import Graph
        n = self.cardinality()
        g = Graph()
        for v, u in self._hasse_diagram.transitive_closure().edge_iterator(labels=False):
            g.add_edge(u + n,v)
        matching = {}
        for u, v, _ in g.matching():
            matching[u] = v
            matching[v] = u
        chains = []
        for v in range(n):
            if v in matching:
                continue
            # v is the top element of its chain
            chain = []
            while True:
                chain.append(self._list[v])
                v = matching.get(v + n, None)
                if v is None:
                    break
            chains.append(chain)
        return chains

    def chains(self, element_constructor=__builtin__.list, exclude=None):
        """
        Return all the chains of ``self``.

        INPUT:

        - ``element_constructor`` -- a function taking an iterable as
           argument (default: ``list``)

        - ``exclude`` -- elements of the poset to be excluded
          (default: ``None``)

        OUTPUT:

        The enumerated set of all chains of ``self``, each of which
        is given as an ``element_constructor``.

        A *chain* of a poset is a set of elements of the poset
        that are pairwise comparable.

        EXAMPLES::

            sage: A = Posets.PentagonPoset().chains(); A
            Set of chains of Finite lattice containing 5 elements
            sage: list(A)
            [[], [0], [0, 1], [0, 1, 4], [0, 2], [0, 2, 3], [0, 2, 3, 4], [0, 2, 4], [0, 3], [0, 3, 4], [0, 4], [1], [1, 4], [2], [2, 3], [2, 3, 4], [2, 4], [3], [3, 4], [4]]

        To get the chains of a given size one can currently use::

            sage: list(A.elements_of_depth_iterator(2))
            [[0, 1], [0, 2], [0, 3], [0, 4], [1, 4], [2, 3], [2, 4], [3, 4]]

        For bounded posets, one can exclude the bounds as follows::

            sage: P = Posets.DiamondPoset(5)
            sage: list(P.chains(exclude=[0, 4]))
            [[], [1], [2], [3]]

        Another example of exclusion of vertices::

            sage: P = Poset({1: [2, 3], 2: [4], 3: [4, 5]})
            sage: list(P.chains(element_constructor=tuple, exclude=[3]))
            [(), (1,), (1, 2), (1, 2, 4), (1, 4), (1, 5), (2,), (2, 4), (4,), (5,)]

        Eventually the following syntax will be accepted::

            sage: A.subset(size = 2) # todo: not implemented

        .. SEEALSO:: :meth:`maximal_chains`, :meth:`antichains`
        """
        vertex_to_element = self._vertex_to_element

        def f(chain):
            return element_constructor(vertex_to_element(x) for x in chain)
        if not(exclude is None):
            exclude = [self._element_to_vertex(x) for x in exclude]
        result = self._hasse_diagram.chains(element_class = f,
                                            exclude=exclude)
        result.rename("Set of chains of %s" % self)
        return result

    def product(self,other):
        """
        Return the cartesian product of ``self`` and ``other``.

        EXAMPLES::

            sage: P = Posets.ChainPoset(3)
            sage: Q = Posets.ChainPoset(4)
            sage: PQ = P.product(Q) ; PQ
            Finite lattice containing 12 elements
            sage: len(PQ.hasse_diagram().edges())
            17
            sage: Q.product(P).is_isomorphic(PQ)
            True

            sage: P = Posets.BooleanLattice(2)
            sage: Q = P.product(P)
            sage: Q.is_isomorphic(Posets.BooleanLattice(4))
            True
        """
<<<<<<< HEAD
        return Poset(self.hasse_diagram().cartesian_product(other.hasse_diagram()),cover_relations=True)
=======
        from sage.combinat.posets.lattices import LatticePoset, \
             JoinSemilattice, MeetSemilattice, FiniteLatticePoset, \
             FiniteMeetSemilattice, FiniteJoinSemilattice
        if ( isinstance(self, FiniteLatticePoset) and
             isinstance(other, FiniteLatticePoset) ):
            constructor = FiniteLatticePoset
        elif ( isinstance(self, FiniteMeetSemilattice) and
               isinstance(other, FiniteMeetSemilattice) ):
            constructor = FiniteMeetSemilattice
        elif ( isinstance(self, FiniteJoinSemilattice) and
               isinstance(other, FiniteJoinSemilattice) ):
            constructor = FiniteJoinSemilattice
        else:
            constructor = FinitePoset
        return constructor(self.hasse_diagram().cartesian_product(other.hasse_diagram()))
>>>>>>> b22c33b8

    def disjoint_union(self, other, labels='pairs'):
        """
        Return a poset isomorphic to disjoint union (also called direct
        sum) of the poset with ``other``.

        The disjoint union of `P` and `Q` is a poset that contains
        every element and relation from both `P` and `Q`, and where
        every element of `P` is incomparable to every element of `Q`.

        Mathematically, it is only defined when `P` and `Q` have no
        common element; here we force that by giving them different
        names in the resulting poset.

        INPUT:

        - ``other``, a poset.

        - ``labels`` - (defaults to 'pairs') If set to 'pairs', each
          element ``v`` in this poset will be named ``(0,v)`` and each
          element ``u`` in ``other`` will be named ``(1,u)`` in the
          result. If set to 'integers', the elements of the result
          will be relabeled with consecutive integers.

        EXAMPLES::

            sage: P1 = Poset( (['a', 'b'], [['a', 'b']]) )
            sage: P2 = Poset( (['c', 'd'], [['c', 'd']]) )
            sage: P = P1.disjoint_union(P2); P
            Finite poset containing 4 elements
            sage: sorted(P.cover_relations())
            [[(0, 'a'), (0, 'b')], [(1, 'c'), (1, 'd')]]
            sage: P = P1.disjoint_union(P2, labels='integers');
            sage: P.cover_relations()
            [[2, 3], [0, 1]]

            sage: N5 = Posets.PentagonPoset(); N5
            Finite lattice containing 5 elements
            sage: N5.disjoint_union(N5)  # Union of lattices is not a lattice
            Finite poset containing 10 elements

        We show how to get literally direct sum with elements untouched::

            sage: P = P1.disjoint_union(P2).relabel(lambda x: x[1])
            sage: sorted(P.cover_relations())
            [['a', 'b'], ['c', 'd']]

        """
        if not hasattr(other, 'hasse_diagram'):
            raise ValueError('The input is not a finite poset.')
        return Poset(self.hasse_diagram().disjoint_union(other.hasse_diagram(),
                                                         labels=labels))

    def ordinal_product(self, other, labels='pairs'):
        """
        Return the ordinal product of ``self`` and ``other``.

        The ordinal product of two posets `P` and `Q` is a partial
        order on the cartesian product of the underlying sets of `P`
        and `Q`, defined as follows (see [EnumComb1]_, p. 284).

        In the ordinal product, `(p,q) \leq (p',q')` if either `p \leq
        p'` or `p = p'` and `q \leq q'`.

        This construction is not symmetric in `P` and `Q`.

        INPUT:

        - ``other`` -- a poset

        - ``labels`` -- either ``'integers'`` or ``'pairs'`` (default); how
          the resulting poset will be labeled

        .. SEEALSO::

            :meth:`product`, :meth:`ordinal_sum`

        EXAMPLES::

            sage: P1 = Poset((['a', 'b'], [['a', 'b']]))
            sage: P2 = Poset((['c', 'd'], [['c', 'd']]))
            sage: P = P1.ordinal_product(P2); P
            Finite poset containing 4 elements
            sage: sorted(P.cover_relations())
            [[('a', 'c'), ('a', 'd')], [('a', 'd'), ('b', 'c')],
            [('b', 'c'), ('b', 'd')]]

        TESTS::

            sage: P1.ordinal_product(24)
            Traceback (most recent call last):
            ...
            ValueError: the input is not a finite poset
            sage: P1.ordinal_product(P2, labels='camembert')
            Traceback (most recent call last):
            ...
            ValueError: labels must be either 'pairs' or 'integers'
        """
        from sage.combinat.posets.lattices import LatticePoset, \
             FiniteLatticePoset

        if not hasattr(other, 'hasse_diagram'):
            raise ValueError('the input is not a finite poset')
        othermax = other.maximal_elements()
        othermin = other.minimal_elements()

        dg = DiGraph()
        dg.add_vertices([(s, t) for s in self for t in other])
        dg.add_edges([((s, t), (s2, t2))
                      for s, s2 in self.cover_relations_iterator()
                      for t in othermax for t2 in othermin])
        dg.add_edges([((s, t), (s, t2))
                      for s in self
                      for t, t2 in other.cover_relations_iterator()])
        if labels == 'integers':
            dg.relabel()
        elif labels != 'pairs':
            raise ValueError("labels must be either 'pairs' or 'integers'")

        if (isinstance(self, FiniteLatticePoset) and
            isinstance(other, FiniteLatticePoset)):
            return LatticePoset(dg)
        return Poset(dg)

    def ordinal_sum(self, other, labels='pairs'):
        """
        Return a poset or (semi)lattice isomorphic to ordinal sum of the
        poset with ``other``.

        The ordinal sum of `P` and `Q` is a poset that contains every
        element and relation from both `P` and `Q`, and where every
        element of `P` is smaller than every element of `Q`.

        Mathematically, it is only defined when `P` and `Q` have no
        common element; here we force that by giving them different
        names in the resulting poset.

        The ordinal sum on lattices is lattice; resp. for meet- and
        join-semilattices. Hence we check if we can return
        (semi)lattice instead of plain poset.

        INPUT:

        - ``other``, a poset.

        - ``labels`` - (defaults to 'pairs') If set to 'pairs', each
          element ``v`` in this poset will be named ``(0,v)`` and each
          element ``u`` in ``other`` will be named ``(1,u)`` in the
          result. If set to 'integers', the elements of the result
          will be relabeled with consecutive integers.

        EXAMPLES::

            sage: P1 = Poset( ([1, 2, 3, 4], [[1, 2], [1, 3], [1, 4]]) )
            sage: P2 = Poset( ([1, 2, 3,], [[2,1], [3,1]]) )
            sage: P3 = P1.ordinal_sum(P2); P3
            Finite poset containing 7 elements
            sage: len(P1.maximal_elements())*len(P2.minimal_elements())
            6
            sage: len(P1.cover_relations()+P2.cover_relations())
            5
            sage: len(P3.cover_relations()) # Every element of P2 is greater than elements of P1.
            11
            sage: P3.list()  # random
            [(0, 1), (0, 2), (0, 4), (0, 3), (1, 2), (1, 3), (1, 1)]
            sage: P4 = P1.ordinal_sum(P2, labels='integers')
            sage: P4.list()  # random
            [0, 1, 2, 3, 5, 6, 4]

        Return type depends on input types::

            sage: P = Poset({1:[2]}); P
            Finite poset containing 2 elements
            sage: JL = JoinSemilattice({1:[2]}); JL
            Finite join-semilattice containing 2 elements
            sage: L = LatticePoset({1:[2]}); L
            Finite lattice containing 2 elements
            sage: P.ordinal_sum(L)
            Finite poset containing 4 elements
            sage: L.ordinal_sum(JL)
            Finite join-semilattice containing 4 elements
            sage: L.ordinal_sum(L)
            Finite lattice containing 4 elements

        .. SEEALSO::

            :meth:`disjoint_union`, :meth:`ordinal_product`
        """
        from sage.combinat.posets.lattices import LatticePoset, \
             JoinSemilattice, MeetSemilattice, FiniteLatticePoset, \
             FiniteMeetSemilattice, FiniteJoinSemilattice

        if not hasattr(other, 'hasse_diagram'):
            raise ValueError('The input is not a finite poset.')
        G = self.hasse_diagram().disjoint_union(other.hasse_diagram())
        selfmax = self.maximal_elements()
        othermin = other.minimal_elements()
        for u in selfmax:
            for v in othermin:
                G.add_edge((0, u), (1, v))
        if labels == 'integers':
            G.relabel()
        elif labels != 'pairs':
            raise ValueError("Labels must be either 'pairs' or 'integers'.")

        if (isinstance(self, FiniteLatticePoset) and
            isinstance(other, FiniteLatticePoset)):
            return LatticePoset(G)
        if (isinstance(self, FiniteMeetSemilattice) and
            isinstance(other, FiniteMeetSemilattice)):
            return MeetSemilattice(G)
        if (isinstance(self, FiniteJoinSemilattice) and
            isinstance(other, FiniteJoinSemilattice)):
            return JoinSemilattice(G)
        return Poset(G)

    def dual(self):
        """
        Return the dual poset of the given poset.

        EXAMPLES::

            sage: P = Poset(([1,2,3],[[1,2],[1,3]]))
            sage: P.cover_relations()
            [[1, 2], [1, 3]]
            sage: Q = P.dual()
            sage: Q.cover_relations()
            [[3, 1], [2, 1]]

            sage: P = LatticePoset([[1,2],[3],[3]], facade = True)
            sage: P.cover_relations()
            [[0, 1], [0, 2], [1, 3], [2, 3]]
            sage: Q = P.dual()
            sage: Q.cover_relations()
            [[3, 2], [3, 1], [2, 0], [1, 0]]
            sage: Q.category()
            Join of Category of finite lattice posets
                and Category of finite enumerated sets
                and Category of facade sets
            sage: Q.__class__
            <class 'sage.combinat.posets.lattices.FiniteLatticePoset_with_category'>

            sage: P = MeetSemilattice([[1,2],[3],[3]])
            sage: P.dual().__class__
            <class 'sage.combinat.posets.lattices.FiniteJoinSemilattice_with_category'>
            sage: P = JoinSemilattice([[1,2],[3],[3]])
            sage: P.dual().__class__
            <class 'sage.combinat.posets.lattices.FiniteMeetSemilattice_with_category'>
        """
        if self._with_linear_extension:
            elements = reversed(self._elements)
        else:
            elements = None
        H = self._hasse_diagram.relabel({i:x for i,x in enumerate(self._elements)},
                                         inplace=False)
        return self._dual_class(H.reverse(),
                                elements=elements,
                                category=self.category(),
                                facade=self._is_facade)

    def relabel(self, relabeling):
        r"""
        Return a copy of this poset with its elements relabelled.

        INPUT:

        - ``relabeling`` -- a function or dictionnary

          This function should map each (non-wrapped) element of
          ``self`` to some distinct object.

        EXAMPLES::

            sage: P = Poset((divisors(12), attrcall("divides")), linear_extension=True, facade = False)
            sage: P.list()
            [1, 2, 3, 4, 6, 12]
            sage: P.cover_relations()
            [[1, 2], [1, 3], [2, 4], [2, 6], [3, 6], [4, 12], [6, 12]]
            sage: Q = P.relabel(lambda x: 12/x)
            sage: Q.list()
            [12, 6, 4, 3, 2, 1]
            sage: Q.cover_relations()
            [[12, 6], [12, 4], [6, 3], [6, 2], [4, 2], [3, 1], [2, 1]]

        Here we relabel the elements of a poset by `\{0,1,2, ...\}`, using
        a dictionary::

            sage: P = Poset((divisors(12), attrcall("divides")), linear_extension=True, facade=False)
            sage: relabeling = {c.element:i for (i,c) in enumerate(P)}; relabeling
            {1: 0, 2: 1, 3: 2, 4: 3, 6: 4, 12: 5}
            sage: Q = P.relabel(relabeling)
            sage: Q.list()
            [0, 1, 2, 3, 4, 5]
            sage: Q.cover_relations()
            [[0, 1], [0, 2], [1, 3], [1, 4], [2, 4], [3, 5], [4, 5]]

        Mind the ``c.element``; this is because the relabeling is
        applied to the elements of the poset without the wrapping.
        Thanks to this convention, the same relabeling function can
        be used both for facade or non facade posets::

            sage: P = Poset((divisors(12), attrcall("divides")), facade = True, linear_extension=True)
            sage: P.list()
            [1, 2, 3, 4, 6, 12]
            sage: Q = P.relabel(lambda x: 12/x)
            sage: Q.list()
            [12, 6, 4, 3, 2, 1]
            sage: Q.cover_relations()
            [[12, 6], [12, 4], [6, 3], [6, 2], [4, 2], [3, 1], [2, 1]]

        Relabeling a (semi)lattice gives a (semi)lattice:

            sage: P=JoinSemilattice({0:[1]})
            sage: type(P.relabel(lambda n: n+1))
            <class 'sage.combinat.posets.lattices.FiniteJoinSemilattice_with_category'>

        .. NOTE::

            As can be seen in the above examples, the default linear
            extension of ``Q`` is that of ``P`` after relabeling. In
            particular, ``P`` and ``Q`` share the same internal Hasse
            diagram.

        TESTS:

        The following checks that :trac:`14019` has been fixed::

            sage: d = DiGraph({2:[1],3:[1]})
            sage: p1 = Poset(d)
            sage: p2 = p1.relabel({1:1,2:3,3:2})
            sage: p1.hasse_diagram() == p2.hasse_diagram()
            True
            sage: p1 == p2
            True

            sage: d = DiGraph({2:[1],3:[1]})
            sage: p1 = Poset(d)
            sage: p2 = p1.relabel({1:2,2:3,3:1})
            sage: p3 = p2.relabel({2:1,1:2,3:3})
            sage: p1.hasse_diagram() == p3.hasse_diagram()
            True
            sage: p1 == p3
            True
        """
        from sage.combinat.posets.lattices import LatticePoset, \
             JoinSemilattice, MeetSemilattice, FiniteLatticePoset, \
             FiniteMeetSemilattice, FiniteJoinSemilattice
        if isinstance(relabeling, (list, tuple)):
            relabeling = {i:relabeling[i] for i in range(len(self._elements))}
        else:
            if isinstance(relabeling, dict):
                relabeling = relabeling.__getitem__
            relabeling = {i: relabeling(x) for i,x in enumerate(self._elements)}
        if not self._with_linear_extension:
            elements = None
        else:
            elements = tuple(relabeling[self._element_to_vertex(x)]
                             for x in self._elements)

        if isinstance(self, FiniteLatticePoset):
            constructor = FiniteLatticePoset
        elif isinstance(self, FiniteMeetSemilattice):
            constructor = FiniteMeetSemilattice
        elif isinstance(self, FiniteJoinSemilattice):
            constructor = FiniteJoinSemilattice
        else:
            constructor = FinitePoset
        return constructor(self._hasse_diagram.relabel(relabeling,
                                                       inplace=False),
                           elements=elements, category=self.category(),
                           facade=self._is_facade)

    def canonical_label(self):
        """
        Return the unique poset on the labels `\{0, \ldots, n-1\}` (where `n`
        is the number of elements in ``self``) that is isomorphic to ``self``
        and invariant in the isomorphism class.

        .. SEEALSO::

            - :meth:`~sage.graphs.generic_graph.GenericGraph.canonical_label()`

        EXAMPLES::

            sage: P = Poset((divisors(12), attrcall("divides")), linear_extension=True, facade=False)
            sage: P.list()
            [1, 2, 3, 4, 6, 12]
            sage: P.cover_relations()
            [[1, 2], [1, 3], [2, 4], [2, 6], [3, 6], [4, 12], [6, 12]]
            sage: Q = P.canonical_label()
            sage: Q.list()
            [0, 1, 2, 3, 4, 5]
            sage: Q.cover_relations()
            [[0, 1], [0, 2], [1, 4], [2, 3], [2, 4], [3, 5], [4, 5]]

        As a facade::

            sage: P = Poset((divisors(12), attrcall("divides")), facade=True, linear_extension=True)
            sage: P.list()
            [1, 2, 3, 4, 6, 12]
            sage: P.cover_relations()
            [[1, 2], [1, 3], [2, 4], [2, 6], [3, 6], [4, 12], [6, 12]]
            sage: Q = P.canonical_label()
            sage: Q.list()
            [0, 1, 2, 3, 4, 5]
            sage: Q.cover_relations()
            [[0, 1], [0, 2], [1, 4], [2, 3], [2, 4], [3, 5], [4, 5]]

        TESTS::

            sage: P = Poset(digraphs.Path(10), linear_extension = True)
            sage: Q = P.canonical_label()
            sage: Q.linear_extension()
            [0, 1, 2, 3, 4, 5, 6, 7, 8, 9]
            sage: Q.cover_relations()
            [[0, 1], [1, 2], [2, 3], [3, 4], [4, 5], [5, 6], [6, 7], [7, 8], [8, 9]]
            sage: P = Poset(digraphs.Path(10))
            sage: Q = P.canonical_label()
            sage: Q.linear_extension()
            [0, 1, 2, 3, 4, 5, 6, 7, 8, 9]
            sage: Q.cover_relations()
            [[0, 1], [1, 2], [2, 3], [3, 4], [4, 5], [5, 6], [6, 7], [7, 8], [8, 9]]
        """
        P = Poset(DiGraph(self._hasse_diagram).canonical_label(), linear_extension=self._with_linear_extension,
                  category=self.category(), facade=self._is_facade)
        return P.relabel(range(len(self._elements)))

    def with_linear_extension(self, linear_extension):
        """
        Return a copy of ``self`` with a different default linear extension.

        EXAMPLES::

            sage: P = Poset((divisors(12), attrcall("divides")), linear_extension=True)
            sage: P.cover_relations()
            [[1, 2], [1, 3], [2, 4], [2, 6], [3, 6], [4, 12], [6, 12]]
            sage: list(P)
            [1, 2, 3, 4, 6, 12]
            sage: Q = P.with_linear_extension([1,3,2,6,4,12])
            sage: list(Q)
            [1, 3, 2, 6, 4, 12]
            sage: Q.cover_relations()
            [[1, 3], [1, 2], [3, 6], [2, 6], [2, 4], [6, 12], [4, 12]]

        TESTS:

        We check that we can pass in a list of elements of ``P`` instead::

            sage: Q = P.with_linear_extension(map(P, [1,3,2,6,4,12]))
            sage: list(Q)
            [1, 3, 2, 6, 4, 12]
            sage: Q.cover_relations()
            [[1, 3], [1, 2], [3, 6], [2, 6], [2, 4], [6, 12], [4, 12]]

        We check that this works for facade posets too::

            sage: P = Poset((divisors(12), attrcall("divides")), facade=True)
            sage: Q = P.with_linear_extension([1,3,2,6,4,12])
            sage: list(Q)
            [1, 3, 2, 6, 4, 12]
            sage: Q.cover_relations()
            [[1, 3], [1, 2], [3, 6], [2, 6], [2, 4], [6, 12], [4, 12]]
            sage: sorted(Q.cover_relations()) == sorted(P.cover_relations())
            True

        .. NOTE::

            With the current implementation, this requires relabeling
            the internal :class:`DiGraph` which is `O(n+m)`, where `n`
            is the number of elements and `m` the number of cover relations.
        """
        new_vertices = [self._element_to_vertex(element) for element in linear_extension]
        vertex_relabeling = dict(zip(new_vertices, linear_extension))
        return FinitePoset(self._hasse_diagram.relabel(vertex_relabeling, inplace=False),
                           elements=linear_extension,
                           category=self.category(),
                           facade=self._is_facade)

    def graphviz_string(self,graph_string="graph",edge_string="--"):
        r"""
        Returns a representation in the DOT language, ready to render in
        graphviz.

        REFERENCES:

        - http://www.graphviz.org/doc/info/lang.html

        EXAMPLES::

            sage: P = Poset({'a':['b'],'b':['d'],'c':['d'],'d':['f'],'e':['f'],'f':[]})
            sage: print P.graphviz_string()
            graph {
            "f";"d";"b";"a";"c";"e";
            "f"--"e";"d"--"c";"b"--"a";"d"--"b";"f"--"d";
            }
        """
        s = '%s {\n' % graph_string
        for v in reversed(self.list()):
            s+= '"%s";' % v
        s+= '\n'
        for u, v in self.cover_relations_iterator():
            s+= '"%s"%s"%s";' % (v, edge_string, u)
        s+= "\n}"
        return s

    def subposet(self, elements):
        """
        Return the poset containing elements with partial order induced by
        that of ``self``.

        EXAMPLES::

            sage: P = Poset({"a":["c","d"], "b":["d","e"], "c":["f"], "d":["f"], "e":["f"]}, facade = False)
            sage: Q = P.subposet(["a","b","f"]); Q
            Finite poset containing 3 elements
            sage: Q.cover_relations()
            [[b, f], [a, f]]

        A subposet of a facade poset is again a facade poset::

            sage: P = Poset({"a":["c","d"], "b":["d","e"], "c":["f"], "d":["f"], "e":["f"]}, facade=True)
            sage: Q = P.subposet(["a","b","f"]); Q
            Finite poset containing 3 elements
            sage: Q.cover_relations()
            [['b', 'f'], ['a', 'f']]

        One may specified wrapped elements or not::

            sage: P = Poset({"a":["c","d"], "b":["d","e"], "c":["f"], "d":["f"], "e":["f"]}, facade = False)
            sage: Q = P.subposet([P("a"),P("b"),P("f")]); Q
            Finite poset containing 3 elements
            sage: Q.cover_relations()
            [[b, f], [a, f]]

            sage: B = posets.BooleanLattice(2)
            sage: above = B.principal_order_filter(0)
            sage: Q = B.subposet(above)
            sage: above_new = Q.principal_order_filter(Q.list()[0])
            sage: Q.subposet(above_new)
            Finite poset containing 4 elements

        TESTS::

            sage: P.subposet(("a","b","f"))
            Finite poset containing 3 elements
            sage: P.subposet(["a","b","x"])
            Traceback (most recent call last):
            ...
            ValueError: <type 'str'> is not an element of this poset
            sage: P.subposet(3)
            Traceback (most recent call last):
            ...
            TypeError: 'sage.rings.integer.Integer' object is not iterable
        """
        # Type checking is performed by the following line:
        elements = [self(e) for e in elements]
        relations = []
        for u in elements:
            for v in elements:
                if self.is_less_than(u,v):
                    relations.append([u,v])
        if not self._is_facade:
            elements = [e.element for e in elements]
            relations = [[u.element,v.element] for u,v in relations]
        return Poset((elements, relations), cover_relations=False, facade=self._is_facade)

    def random_subposet(self, p):
        """
        Return a random subposet that contains each element with
        probability ``p``.

        EXAMPLES::

            sage: P = Posets.BooleanLattice(3)
            sage: set_random_seed(0)
            sage: Q = P.random_subposet(0.5)
            sage: Q.cover_relations()
            [[0, 2], [0, 5], [2, 3], [3, 7], [5, 7]]
        """
        from sage.misc.randstate import current_randstate
        random = current_randstate().python_random().random
        elements = []
        p = float(p)
        if p<0 or p>1:
            raise ValueError("The probability p must be in [0..1].")
        for v in self:
            if random() <= p:
                elements.append(v)
        return self.subposet(elements)

    def order_filter(self,elements):
        """
        Returns the order filter generated by the elements of an
        iterable ``elements``.

        `I` is an order filter if, for any `x` in `I` and `y` such that
        `y \ge x`, then `y` is in `I`.

        EXAMPLES::

            sage: B = Posets.BooleanLattice(4)
            sage: B.order_filter([3,8])
            [3, 7, 8, 9, 10, 11, 12, 13, 14, 15]
        """
        vertices = sorted(map(self._element_to_vertex,elements))
        of = self._hasse_diagram.order_filter(vertices)
        return map(self._vertex_to_element,of)

    def order_ideal(self,elements):
        """
        Returns the order ideal generated by the elements of an
        iterable ``elements``.

        `I` is an order ideal if, for any `x` in `I` and `y` such that
        `y \le x`, then `y` is in `I`.

        EXAMPLES::

            sage: B = Posets.BooleanLattice(4)
            sage: B.order_ideal([7,10])
            [0, 1, 2, 3, 4, 5, 6, 7, 8, 10]
            sage: B.order_ideal(iter(range(4, 9)))
            [0, 1, 2, 3, 4, 5, 6, 7, 8]
        """
        vertices = map(self._element_to_vertex,elements)
        oi = self._hasse_diagram.order_ideal(vertices)
        return map(self._vertex_to_element,oi)

    def interval(self, x, y):
        """
        Return a list of the elements `z` such that `x \le z \le y`.

        INPUT:

        - ``x`` -- any element of the poset

        - ``y`` -- any element of the poset

        EXAMPLES::

            sage: uc = [[1,3,2],[4],[4,5,6],[6],[7],[7],[7],[]]
            sage: dag = DiGraph(dict(zip(range(len(uc)),uc)))
            sage: P = Poset(dag)
            sage: I = set(map(P,[2,5,6,4,7]))
            sage: I == set(P.interval(2,7))
            True

        ::

            sage: dg = DiGraph({"a":["b","c"], "b":["d"], "c":["d"]})
            sage: P = Poset(dg, facade = False)
            sage: P.interval("a","d")
            [a, b, c, d]
        """
        return map(self._vertex_to_element,self._hasse_diagram.interval(
                self._element_to_vertex(x),self._element_to_vertex(y)))

    def closed_interval(self, x, y):
        """
        Return a list of the elements `z` such that `x \le z \le y`.

        EXAMPLES::

            sage: uc = [[1,3,2],[4],[4,5,6],[6],[7],[7],[7],[]]
            sage: dag = DiGraph(dict(zip(range(len(uc)),uc)))
            sage: P = Poset(dag)
            sage: I = set(map(P,[2,5,6,4,7]))
            sage: I == set(P.closed_interval(2,7))
            True
        """
        return self.interval(x,y)

    def open_interval(self, x, y):
        """
        Return a list of the elements `z` such that `x < z < y`.

        EXAMPLES::

            sage: uc = [[1,3,2],[4],[4,5,6],[6],[7],[7],[7],[]]
            sage: dag = DiGraph(dict(zip(range(len(uc)),uc)))
            sage: P = Poset(dag)
            sage: I = set(map(P,[5,6,4]))
            sage: I == set(P.open_interval(2,7))
            True

        ::

            sage: dg = DiGraph({"a":["b","c"], "b":["d"], "c":["d"]})
            sage: P = Poset(dg, facade = False)
            sage: P.open_interval("a","d")
            [b, c]
        """
        return map(self._vertex_to_element,self._hasse_diagram.open_interval(
                self._element_to_vertex(x),self._element_to_vertex(y)))

    def comparability_graph(self):
        r"""
        Returns the comparability graph of ``self``.

        See :wikipedia:`Comparability_graph`

        .. SEEALSO:: :meth:`incomparability_graph`, :mod:`sage.graphs.comparability`

        EXAMPLES::

            sage: p = posets.ChainPoset(4)
            sage: p.comparability_graph().is_isomorphic(graphs.CompleteGraph(4))
            True

            sage: p = posets.DiamondPoset(5)
            sage: g = p.comparability_graph(); g
            Comparability graph on 5 vertices
            sage: g.size()
            7
        """
        G = self.hasse_diagram().transitive_closure().to_undirected()
        G.rename('Comparability graph on %s vertices' % self.cardinality())
        return G

    def incomparability_graph(self):
        r"""
        Returns the incomparability graph of ``self``.

        This is the complement of the comparability graph.

        .. SEEALSO:: :meth:`comparability_graph`, :mod:`sage.graphs.comparability`

        EXAMPLES::

            sage: p = posets.ChainPoset(4)
            sage: p.incomparability_graph().size()
            0

            sage: p = posets.DiamondPoset(5)
            sage: g = p.incomparability_graph(); g
            Incomparability graph on 5 vertices
            sage: g.size()
            3
        """
        G = self.comparability_graph().complement()
        G.rename('Incomparability graph on %s vertices' % self.cardinality())
        return G

    def maximal_antichains(self):
        """
        Return all maximal antichains of the poset.

        EXAMPLES::
<<<<<<< HEAD
        
=======

>>>>>>> b22c33b8
            sage: P=Poset({'a':['b', 'c'], 'b':['d','e']})
            sage: P.maximal_antichains()
            [['a'], ['b', 'c'], ['c', 'd', 'e']]

            sage: Posets.PentagonPoset().maximal_antichains()
            [[0], [1, 2], [1, 3], [4]]

        .. seealso:: :meth:`maximal_chains`, :meth:`antichains`
        """
        # Maximal antichains are maximum cliques on incomparability graph.
        return self.incomparability_graph().cliques_maximal()

    def maximal_chains(self, partial=None):
        """
        Return all maximal chains of this poset.

        Each chain is listed in increasing order.

        INPUT:

        - ``partial`` -- list (optional); if present, find all maximal
          chains starting with the elements in partial

        Returns list of the maximal chains of this poset.

        This is used in constructing the order complex for the poset.

        EXAMPLES::

            sage: P = Posets.BooleanLattice(3)
            sage: P.maximal_chains()
            [[0, 1, 3, 7], [0, 1, 5, 7], [0, 2, 3, 7], [0, 2, 6, 7], [0, 4, 5, 7], [0, 4, 6, 7]]
            sage: P.maximal_chains(partial=[0,2])
            [[0, 2, 3, 7], [0, 2, 6, 7]]
            sage: Q = Posets.ChainPoset(6)
            sage: Q.maximal_chains()
            [[0, 1, 2, 3, 4, 5]]

        .. seealso:: :meth:`maximal_antichains`, :meth:`chains`
        """
        if partial is None or len(partial) == 0:
            start = self.minimal_elements()
            partial = []
        else:
            start = self.upper_covers(partial[-1])
        if len(start) == 0:
            return [partial]
        if len(start) == 1:
            return self.maximal_chains(partial=partial + start)
        parts = [partial + [x] for x in start]
        answer = []
        for new in parts:
            answer += self.maximal_chains(partial=new)
        return answer

    def order_complex(self, on_ints=False):
        """
        Return the order complex associated to this poset.

        The order complex is the simplicial complex with vertices equal
        to the elements of the poset, and faces given by the chains.

        INPUT:

        - ``on_ints`` -- a boolean (default: False)

        EXAMPLES::

            sage: P = Posets.BooleanLattice(3)
            sage: S = P.order_complex(); S
            Simplicial complex with vertex set (0, 1, 2, 3, 4, 5, 6, 7) and 6 facets
            sage: S.f_vector()
            [1, 8, 19, 18, 6]
            sage: S.homology()      # S is contractible
            {0: 0, 1: 0, 2: 0, 3: 0}
            sage: Q = P.subposet([1,2,3,4,5,6])
            sage: Q.order_complex().homology()    # a circle
            {0: 0, 1: Z}

            sage: P = Poset((divisors(15), attrcall("divides")), facade = True)
            sage: P.order_complex()
            Simplicial complex with vertex set (1, 3, 5, 15) and facets {(1, 3, 15), (1, 5, 15)}

        If ``on_ints``, then the elements of the poset are labelled
        `0,1,\dots` in the chain complex::

            sage: P.order_complex(on_ints=True)
            Simplicial complex with vertex set (0, 1, 2, 3) and facets {(0, 2, 3), (0, 1, 3)}
        """
        from sage.homology.simplicial_complex import SimplicialComplex
        L = self.list()
        if on_ints:
            iso = dict([(L[i], i) for i in range(len(L))])

        facets = []
        for f in self.maximal_chains():
            # TODO: factor out the logic for on_ints / facade / ...
            # We will want to do similar things elsewhere
            if on_ints:
                facets.append([iso[a] for a in f])
            elif self._is_facade:
                facets.append([a for a in f])
            else:
                facets.append([a.element for a in f])

        return SimplicialComplex(facets)

    def order_polytope(self):
        r"""
        Return the order polytope of the poset ``self``.

        The order polytope of a finite poset `P` is defined as the subset
        of `\RR^P` consisting of all maps `x : P \to \RR` satisfying

        .. MATH::

            0 \leq x(p) \leq 1 \mbox{ for all } p \in P,

        and

        .. MATH::

            x(p) \leq x(q) \mbox{ for all } p, q \in P
            \mbox{ satisfying } p < q.

        This polytope was defined and studied in [St1986]_.

        EXAMPLES::

            sage: P = posets.AntichainPoset(3)
            sage: Q = P.order_polytope();Q
            A 3-dimensional polyhedron in QQ^3 defined as the convex hull of 8 vertices
            sage: P = posets.PentagonPoset()
            sage: Q = P.order_polytope();Q
            A 5-dimensional polyhedron in QQ^5 defined as the convex hull of 8 vertices

            sage: P = Poset([[1,2,3],[[1,2],[1,3]]])
            sage: Q = P.order_polytope()
            sage: Q.contains((1,0,0))
            False
            sage: Q.contains((0,1,1))
            True

        REFERENCES:

        .. [St1986] Richard Stanley. *Two poset polytopes*,
           Discrete Comput. Geom. (1986), :doi:`10.1007/BF02187680`
        """
        from sage.geometry.polyhedron.constructor import Polyhedron
        ineqs = [[0] + [ZZ(j==v)-ZZ(j==u) for j in self]
                 for u,v,w in self.hasse_diagram().edges()]
        for i in self.maximal_elements():
            ineqs += [[1] + [-ZZ(j==i) for j in self]]
        for i in self.minimal_elements():
            ineqs += [[0] + [ZZ(j==i) for j in self]]
        return Polyhedron(ieqs=ineqs)

    def chain_polytope(self):
        r"""
        Return the chain polytope of the poset ``self``.

        The chain polytope of a finite poset `P` is defined as the subset
        of `\RR^P` consisting of all maps `x : P \to \RR` satisfying

        .. MATH::

            x(p) \geq 0 \mbox{ for all } p \in P,

        and

        .. MATH::

            x(p_1) + x(p_2) + \ldots + x(p_k) \leq 1
            \mbox{ for all chains } p_1 < p_2 < \ldots < p_k
            \mbox{ in } P.

        This polytope was defined and studied in [St1986]_.

        EXAMPLES::

            sage: P = posets.AntichainPoset(3)
            sage: Q = P.chain_polytope();Q
            A 3-dimensional polyhedron in QQ^3 defined as the convex hull of 8 vertices
            sage: P = posets.PentagonPoset()
            sage: Q = P.chain_polytope();Q
            A 5-dimensional polyhedron in QQ^5 defined as the convex hull of 8 vertices
        """
        from sage.geometry.polyhedron.constructor import Polyhedron
        ineqs=[[1]+[-ZZ(j in chain) for j in self] for chain in self.maximal_chains()]
        for i in self:
            ineqs+=[[0]+[ZZ(j==i) for j in self]]
        return Polyhedron(ieqs=ineqs)

    def zeta_polynomial(self):
        r"""
        Return the zeta polynomial of the poset ``self``.

        The zeta polynomial of a poset is the unique polynomial `Z(q)`
        such that for every integer `m > 1`, `Z(m)` is the number of
        weakly increasing sequences `x_1 \leq x_2 \leq \dots \leq x_{m-1}`
        of elements of the poset.

        The polynomial `Z(q)` is integral-valued, but generally doesn't
        have integer coefficients. It can be computed as

        .. MATH::

            Z(q) = \sum_{k \geq 1} \dbinom{q-2}{k-1} c_k,

        where `c_k` is the number of all chains of length `k` in the
        poset.

        For more information, see section 3.12 of [EnumComb1]_.

        In particular, `Z(2)` is the number of vertices and `Z(3)` is
        the number of intervals.

        EXAMPLES::

            sage: Posets.ChainPoset(2).zeta_polynomial()
            q
            sage: Posets.ChainPoset(3).zeta_polynomial()
            1/2*q^2 + 1/2*q
            sage: P = posets.PentagonPoset()
            sage: P.zeta_polynomial()
            1/6*q^3 + q^2 - 1/6*q
            sage: P = Posets.DiamondPoset(5)
            sage: P.zeta_polynomial()
            3/2*q^2 - 1/2*q

        TESTS:

        Checking the simplest cases::

            sage: Poset({}).zeta_polynomial()
            0
            sage: Poset({1: []}).zeta_polynomial()
            1
            sage: Poset({1: [], 2: []}).zeta_polynomial()
            2
        """
        q = polygen(QQ, 'q')
        g = sum(q**len(ch) for ch in self._hasse_diagram.chains())
        n = g.degree()
        f = g[max(n, 1)]
        while n > 1:
            f = (q - n)*f
            n = n - 1
            f = g[n] + f/n
        return f

    def f_polynomial(self):
        r"""
        Return the `f`-polynomial of a bounded poset ``self``.

        This is the `f`-polynomial of the order complex of the poset
        minus its bounds.

        The coefficient of `q^i` is the number of chains of
        `i+1` elements containing both bounds of the poset.

        .. SEEALSO::

            :meth:`is_bounded`, :meth:`h_polynomial`, :meth:`order_complex`,
            :meth:`sage.homology.cell_complex.GenericCellComplex.f_vector`

        .. WARNING::

            This is slightly different from the ``fPolynomial``
            method in Macaulay2.

        EXAMPLES::

            sage: P = Posets.DiamondPoset(5)
            sage: P.f_polynomial()
            3*q^2 + q
            sage: P = Poset({1:[2,3],2:[4],3:[5],4:[6],5:[7],6:[7]})
            sage: P.f_polynomial()
            q^4 + 4*q^3 + 5*q^2 + q

            sage: P = Poset({2: []})
            sage: P.f_polynomial()
            1
        """
        q = polygen(ZZ, 'q')
        hasse = self._hasse_diagram
        if len(hasse) == 1:
            return q.parent().one()
        maxi = hasse.top()
        mini = hasse.bottom()
        if (mini is None) or (maxi is None):
            raise TypeError('the poset is not bounded')
        return sum(q**(len(ch)+1) for ch in hasse.chains(exclude=[mini, maxi]))

    def h_polynomial(self):
        r"""
        Return the `h`-polynomial of a bounded poset ``self``.

        This is the `h`-polynomial of the order complex of the poset
        minus its bounds.

        This is related to the `f`-polynomial by a simple change
        of variables:

        .. MATH::

            h(q) = (1-q)^{\deg f} f \left( \frac{q}{1-q} \right),

        where `f` and `h` denote the `f`-polynomial and the
        `h`-polynomial, respectively.

        See :wikipedia:`h-vector`.

        .. SEEALSO::

            :meth:`is_bounded`, :meth:`f_polynomial`, :meth:`order_complex`,
            :meth:`sage.homology.simplicial_complex.SimplicialComplex.h_vector`

        .. WARNING::

            This is slightly different from the ``hPolynomial``
            method in Macaulay2.

        EXAMPLES::

            sage: P = Posets.AntichainPoset(3).order_ideals_lattice()
            sage: P.h_polynomial()
            q^3 + 4*q^2 + q
            sage: P = Posets.DiamondPoset(5)
            sage: P.h_polynomial()
            2*q^2 + q
            sage: P = Poset({1: []})
            sage: P.h_polynomial()
            1
        """
        q = polygen(ZZ, 'q')
        hasse = self._hasse_diagram
        if len(hasse) == 1:
            return q.parent().one()
        maxi = hasse.top()
        mini = hasse.bottom()
        if (mini is None) or (maxi is None):
            raise TypeError('the poset is not bounded')
        f = sum(q**(len(ch)) for ch in hasse.chains(exclude=[mini, maxi]))
        d = f.degree()
        f = (1-q)**d * q * f(q=q/(1-q))
        return q.parent(f)

    def flag_f_polynomial(self):
        r"""
        Return the flag `f`-polynomial of a bounded and ranked poset
        ``self``.

        This is the sum, over all chains containing both bounds,
        of a monomial encoding the ranks of the elements of the chain.

        More precisely, if `P` is a bounded ranked poset, then the
        flag `f`-polynomial of `P` is defined as the polynomial

        .. MATH::

            \sum_{\substack{p_0 < p_1 < \ldots < p_k, \\
                            p_0 = \min P, \ p_k = \max P}}
            x_{\rho(p_1)} x_{\rho(p_2)} \cdots x_{\rho(p_k)}
            \in \ZZ[x_1, x_2, \cdots, x_n]

        where `\min P` and `\max P` are (respectively) the minimum and
        the maximum of `P`, where `\rho` is the rank function of `P`
        (normalized to satisfy `\rho(\min P) = 0`), and where
        `n` is the rank of `\max P`. (Note that the indeterminate
        `x_0` doesn't actually appear in the polynomial.)

        For technical reasons, the polynomial is returned in the
        slightly larger ring `\ZZ[x_0, x_1, x_2, \cdots, x_{n+1}]` by
        this method.

        See :wikipedia:`h-vector`.

        .. SEEALSO:: :meth:`is_bounded`, :meth:`flag_h_polynomial`

        EXAMPLES::

            sage: P = Posets.DiamondPoset(5)
            sage: P.flag_f_polynomial()
            3*x1*x2 + x2

            sage: P = Poset({1:[2,3],2:[4],3:[5],4:[6],5:[6]})
            sage: fl = P.flag_f_polynomial(); fl
            2*x1*x2*x3 + 2*x1*x3 + 2*x2*x3 + x3
            sage: q = polygen(ZZ,'q')
            sage: fl(q,q,q,q) == P.f_polynomial()
            True

            sage: P = Poset({1:[2,3,4],2:[5],3:[5],4:[5],5:[6]})
            sage: P.flag_f_polynomial()
            3*x1*x2*x3 + 3*x1*x3 + x2*x3 + x3

            sage: P = Poset({2: [3]})
            sage: P.flag_f_polynomial()
            x1

            sage: P = Poset({2: []})
            sage: P.flag_f_polynomial()
            1
        """
        hasse = self._hasse_diagram
        maxi = hasse.top()
        mini = hasse.bottom()
        if (mini is None) or (maxi is None):
            raise TypeError('the poset is not bounded')
        rk = hasse.rank_function()
        if rk is None:
            raise TypeError('the poset should be ranked')
        n = rk(maxi)
        from sage.rings.polynomial.polynomial_ring_constructor import PolynomialRing
        if n == 0:
            return PolynomialRing(ZZ, 'x', 1).one()
        anneau = PolynomialRing(ZZ, 'x', n+1)
        x = anneau.gens()
        return x[n] * sum(prod(x[rk(i)] for i in ch) for ch in hasse.chains(exclude=[mini, maxi]))

    def flag_h_polynomial(self):
        r"""
        Return the flag `h`-polynomial of a bounded and ranked poset
        ``self``.

        If `P` is a bounded ranked poset whose maximal element has
        rank `n` (where the minimal element is set to have rank `0`),
        then the flag `h`-polynomial of `P` is defined as the
        polynomial

        .. MATH::

            \prod_{k=1}^n (1-x_k) \cdot f \left(\frac{x_1}{1-x_1},
            \frac{x_2}{1-x_2}, \cdots, \frac{x_n}{1-x_n}\right)
            \in \ZZ[x_1, x_2, \cdots, x_n],

        where `f` is the flag `f`-polynomial of `P` (see
        :meth:`flag_f_polynomial`).

        For technical reasons, the polynomial is returned in the
        slightly larger ring `\QQ[x_0, x_1, x_2, \cdots, x_{n+1}]` by
        this method.

        See :wikipedia:`h-vector`.

        .. SEEALSO:: :meth:`is_bounded`, :meth:`flag_f_polynomial`

        EXAMPLES::

            sage: P = Posets.DiamondPoset(5)
            sage: P.flag_h_polynomial()
            2*x1*x2 + x2

            sage: P = Poset({1:[2,3],2:[4],3:[5],4:[6],5:[6]})
            sage: fl = P.flag_h_polynomial(); fl
            -x1*x2*x3 + x1*x3 + x2*x3 + x3
            sage: q = polygen(ZZ,'q')
            sage: fl(q,q,q,q) == P.h_polynomial()
            True

            sage: P = Poset({1:[2,3,4],2:[5],3:[5],4:[5],5:[6]})
            sage: P.flag_h_polynomial()
            2*x1*x3 + x3

            sage: P = posets.ChainPoset(4)
            sage: P.flag_h_polynomial()
            x3

            sage: P = Poset({2: [3]})
            sage: P.flag_h_polynomial()
            x1

            sage: P = Poset({2: []})
            sage: P.flag_h_polynomial()
            1
        """
        hasse = self._hasse_diagram
        maxi = hasse.top()
        mini = hasse.bottom()
        if (mini is None) or (maxi is None):
            raise TypeError('the poset is not bounded')
        rk = hasse.rank_function()
        if rk is None:
            raise TypeError('the poset should be ranked')
        n = rk(maxi)
        from sage.rings.polynomial.polynomial_ring_constructor import PolynomialRing
        if n == 0:
            return PolynomialRing(QQ, 'x', 1).one()
        anneau = PolynomialRing(QQ, 'x', n+1)
        x = anneau.gens()
        return prod(1-x[k] for k in range(1, n)) * x[n] \
               * sum(prod(x[rk(i)]/(1-x[rk(i)]) for i in ch)
                     for ch in hasse.chains(exclude=[mini, maxi]))

    def characteristic_polynomial(self):
        r"""
        Return the characteristic polynomial of a graded poset ``self``.

        If `P` is a graded poset with rank `n` and a unique minimal
        element `\hat{0}`, then the characteristic polynomial of
        `P` is defined to be

        .. MATH::

            \sum_{x \in P} \mu(\hat{0}, x) q^{n-\rho(x)} \in \ZZ[q],

        where `\rho` is the rank function, and `\mu` is the Moebius
        function of `P`.

        See section 3.10 of [EnumComb1]_.

        EXAMPLES::

            sage: P = Posets.DiamondPoset(5)
            sage: P.characteristic_polynomial()
            q^2 - 3*q + 2
            sage: P = Poset({1:[2,3],2:[4],3:[5],4:[6],5:[6],6:[7]})
            sage: P.characteristic_polynomial()
            q^4 - 2*q^3 + q
            sage: P = Poset({1: []})
            sage: P.characteristic_polynomial()
            1
        """
        hasse = self._hasse_diagram
        rk = hasse.rank_function()
        if rk is None:
            raise TypeError('the poset should be ranked')
        n = rk(hasse.maximal_elements()[0])
        x0 = hasse.minimal_elements()[0]
        q = polygen(ZZ, 'q')
        return sum(hasse.mobius_function(x0, x) * q**(n - rk(x)) for x in hasse)

    def chain_polynomial(self):
        """
        Return the chain polynomial of ``self``.

        The coefficient of `q^k` is the number of chains of length `k`
        in ``self``. The length of a chain is the number of elements.

        .. WARNING::

            This is not what has been called the chain polynomial
            in [St1986]_. The latter is identical with the order
            polynomial (:meth:`order_polynomial`).

        EXAMPLES::

            sage: P = Posets.ChainPoset(3)
            sage: t = P.chain_polynomial(); t
            q^3 + 3*q^2 + 3*q + 1
            sage: t(1) == len(list(P.chains()))
            True

            sage: P = Posets.BooleanLattice(3)
            sage: P.chain_polynomial()
            6*q^4 + 18*q^3 + 19*q^2 + 8*q + 1

            sage: P = Posets.AntichainPoset(5)
            sage: P.chain_polynomial()
            5*q + 1

            sage: P = Poset({})
            sage: P.chain_polynomial()
            1
            sage: parent(P.chain_polynomial())
            Univariate Polynomial Ring in q over Integer Ring

            sage: R = Poset({1: []})
            sage: R.chain_polynomial()
            q + 1
        """
        hasse = self._hasse_diagram
        q = polygen(ZZ, 'q')
        one = q.parent().one()
        hasse_size = hasse.cardinality()
        chain_polys = [0]*hasse_size
        # chain_polys[i] will be the generating function for the
        # chains with topmost vertex i (in the labelling of the
        # Hasse diagram).
        for i in range(hasse_size):
            chain_polys[i] = q + sum(q*chain_polys[j]
                                     for j in hasse.principal_order_ideal(i))
        return one + sum(chain_polys)

    def order_polynomial(self):
        """
        Return the order polynomial of ``self``.

        The order polynomial `\Omega_P(q)` of a poset `P` is defined
        as the unique polynomial `S` such that for each integer
        `m \geq 1`, `S(m)` is the number of order-preserving maps
        from `P` to `\{1,\ldots,m\}`.

        See sections 3.12 and 3.15 of [EnumComb1]_, and also
        [St1986]_.

        .. SEEALSO:: :meth:`order_polytope`

        EXAMPLES::

            sage: P = Posets.AntichainPoset(3)
            sage: P.order_polynomial()
            q^3

            sage: P = Posets.ChainPoset(3)
            sage: f = P.order_polynomial(); f
            1/6*q^3 + 1/2*q^2 + 1/3*q
            sage: [f(i) for i in range(4)]
            [0, 1, 4, 10]
        """
        return self.order_ideals_lattice().zeta_polynomial()

    def promotion(self, i=1):
        r"""
        Compute the (extended) promotion on the linear extension
        of the poset ``self``.

        INPUT:

        - ``i`` -- an integer between `1` and `n` (default: `1`)

        OUTPUT:

        - an isomorphic poset, with the same default linear extension

        The extended promotion is defined on a poset ``self`` of size
        `n` by applying the promotion operator `\tau_i \tau_{i+1}
        \cdots \tau_{n-1}` to the default linear extension `\pi` of ``self``
        (see :meth:`~sage.combinat.posets.linear_extensions.LinearExtensionOfPoset.promotion`),
        and relabeling ``self`` accordingly. For more details see [Stan2009]_.

        When the vertices of the poset ``self`` are labelled by
        `\{1,2,\ldots,n\}`, the linear extension is the identity, and
        `i=1`, the above algorithm corresponds to the promotion
        operator on posets defined by Schützenberger as
        follows. Remove `1` from ``self`` and replace it by the
        minimum `j` of all labels covering `1` in the poset. Then,
        remove `j` and replace it by the minimum of all labels
        covering `j`, and so on.  This process ends when a label is a
        local maximum. Place the label `n+1` at this vertex.  Finally,
        decrease all labels by `1`.

        EXAMPLES::

            sage: P = Poset(([1,2], [[1,2]]), linear_extension=True, facade=False)
            sage: P.promotion()
            Finite poset containing 2 elements with distinguished linear extension
            sage: P == P.promotion()
            True

            sage: P = Poset(([1,2,3,4,5,6,7], [[1,2],[1,4],[2,3],[2,5],[3,6],[4,7],[5,6]]))
            sage: P.list()
            [1, 2, 3, 5, 6, 4, 7]
            sage: Q = P.promotion(4); Q
            Finite poset containing 7 elements with distinguished linear extension
            sage: Q.cover_relations()
            [[1, 2], [1, 6], [2, 3], [2, 5], [3, 7], [5, 7], [6, 4]]

        Note that if one wants to obtain the promotion defined by
        Schützenberger's algorithm directly on the poset, one needs
        to make sure the linear extension is the identity::

            sage: P = P.with_linear_extension([1,2,3,4,5,6,7])
            sage: P.list()
            [1, 2, 3, 4, 5, 6, 7]
            sage: Q = P.promotion(4); Q
            Finite poset containing 7 elements with distinguished linear extension
            sage: Q.cover_relations()
            [[1, 2], [1, 6], [2, 3], [2, 4], [3, 5], [4, 5], [6, 7]]
            sage: Q = P.promotion()
            sage: Q.cover_relations()
            [[1, 2], [1, 3], [2, 4], [2, 5], [3, 6], [4, 7], [5, 7]]

        Here is an example for a poset not labelled by `\{1, 2, \ldots, n\}`::

            sage: P = Poset((divisors(30), attrcall("divides")), linear_extension=True)
            sage: P.list()
            [1, 2, 3, 5, 6, 10, 15, 30]
            sage: P.cover_relations()
            [[1, 2], [1, 3], [1, 5], [2, 6], [2, 10], [3, 6], [3, 15],
             [5, 10], [5, 15], [6, 30], [10, 30], [15, 30]]
            sage: Q = P.promotion(4); Q
            Finite poset containing 8 elements with distinguished linear extension
            sage: Q.cover_relations()
            [[1, 2], [1, 3], [1, 6], [2, 5], [2, 15], [3, 5], [3, 10],
             [5, 30], [6, 10], [6, 15], [10, 30], [15, 30]]

        .. SEEALSO::

            - :meth:`linear_extension`
            - :meth:`with_linear_extension` and the ``linear_extension`` option of :func:`Poset`
            - :meth:`~sage.combinat.posets.linear_extensions.LinearExtensionOfPoset.promotion`
            - :meth:`evacuation`

        AUTHOR:

        - Anne Schilling (2012-02-18)
        """
        return self.linear_extension().promotion(i).to_poset()

    def evacuation(self):
        r"""
        Compute evacuation on the linear extension associated
        to the poset ``self``.

        OUTPUT:

        - an isomorphic poset, with the same default linear extension

        Evacuation is defined on a poset ``self`` of size `n` by
        applying the evacuation operator
        `(\tau_1 \cdots \tau_{n-1}) (\tau_1 \cdots \tau_{n-2}) \cdots (\tau_1)`,
        to the default linear extension `\pi` of ``self``
        (see :meth:`~sage.combinat.posets.linear_extensions.LinearExtensionOfPoset.evacuation`),
        and relabeling ``self`` accordingly. For more details see [Stan2009]_.

        .. SEEALSO::

            - :meth:`linear_extension`
            - :meth:`with_linear_extension` and the ``linear_extension`` option of :func:`Poset`
            - :meth:`~sage.combinat.posets.linear_extensions.LinearExtensionOfPoset.evacuation`
            - :meth:`promotion`

        REFERENCES:

        .. [Stan2009] Richard Stanley,
           *Promotion and evacuation*,
           Electron. J. Combin. 16 (2009), no. 2, Special volume in honor of
           Anders Björner,
           Research Paper 9, 24 pp.

        EXAMPLES::

            sage: P = Poset(([1,2], [[1,2]]), linear_extension=True, facade=False)
            sage: P.evacuation()
            Finite poset containing 2 elements with distinguished linear extension
            sage: P.evacuation() == P
            True

            sage: P = Poset(([1,2,3,4,5,6,7], [[1,2],[1,4],[2,3],[2,5],[3,6],[4,7],[5,6]]), linear_extension=True, facade=False)
            sage: P.list()
            [1, 2, 3, 4, 5, 6, 7]
            sage: Q = P.evacuation(); Q
            Finite poset containing 7 elements with distinguished linear extension
            sage: Q.cover_relations()
            [[1, 2], [1, 3], [2, 5], [3, 4], [3, 6], [4, 7], [6, 7]]

        Note that the results depend on the linear extension associated
        to the poset::

            sage: P = Poset(([1,2,3,4,5,6,7], [[1,2],[1,4],[2,3],[2,5],[3,6],[4,7],[5,6]]))
            sage: P.list()
            [1, 2, 3, 5, 6, 4, 7]
            sage: Q = P.evacuation(); Q
            Finite poset containing 7 elements with distinguished linear extension
            sage: Q.cover_relations()
            [[1, 2], [1, 5], [2, 3], [5, 6], [5, 4], [6, 7], [4, 7]]

        Here is an example of a poset where the vertices are not labelled
        by `\{1,2,\ldots,n\}`::

            sage: P = Poset((divisors(15), attrcall("divides")), linear_extension = True)
            sage: P.list()
            [1, 3, 5, 15]
            sage: Q = P.evacuation(); Q
            Finite poset containing 4 elements with distinguished linear extension
            sage: Q.cover_relations()
            [[1, 3], [1, 5], [3, 15], [5, 15]]

        AUTHOR:

        - Anne Schilling (2012-02-18)
        """
        return self.linear_extension().evacuation().to_poset()

    def is_slender(self):
        r"""
        Return whether the poset ``self`` is slender or not.

        It is assumed for this method that ``self`` is a finite graded poset.
        A finite poset `P` is called slender if every rank 2 interval contains
        three or four elements. See [Stan2009]_.

        EXAMPLES::

            sage: P = Poset(([1,2,3,4],[[1,2],[1,3],[2,4],[3,4]]), facade = True)
            sage: P.is_slender()
            True
            sage: P = Poset(([1,2,3,4,5],[[1,2],[1,3],[1,4],[2,5],[3,5],[4,5]]), facade = True)
            sage: P.is_slender()
            False

            sage: W = WeylGroup(['A',2])
            sage: G = W.bruhat_poset()
            sage: G.is_slender()
            True
            sage: W = WeylGroup(['A',3])
            sage: G = W.bruhat_poset()
            sage: G.is_slender()
            True
        """
        for x in self:
            d = {}
            S = self.upper_covers(x)
            Y = [ c for y in S for c in self.upper_covers(y) ]
            for y in Y:
                d[y] = d.get(y,0) + 1
            if not all( d[y]<3 for y in d.keys() ):
                return False
        return True

    def frank_network(self):
        r"""
        Computes Frank's network of the poset ``self``. This is defined in
        Section 8 of [BF1999]_.

        OUTPUT:

        A pair `(G, e)`, where `G` is Frank's network of `P` encoded as a
        :class:`DiGraph`, and `e` is the cost function on its edges encoded
        as a dictionary (indexed by these edges, which in turn are encoded
        as tuples of 2 vertices).

        .. NOTE::

            Frank's network of `P` is a certain directed graph with `2|P| + 2`
            vertices, defined in Section 8 of [BF1999]_. Its set of vertices
            consists of two vertices `(0, p)` and `(1, p)` for each element
            `p` of `P`, as well as two vertices `(-1, 0)` and `(2, 0)`.
            (These notations are not the ones used in [BF1999]_; see the table
            below for their relation.) The edges are:

            - for each `p` in `P`, an edge from `(-1, 0)` to `(0, p)`;

            - for each `p` in `P`, an edge from `(1, p)` to `(2, 0)`;

            - for each `p` and `q` in `P` such that `x \geq y`, an edge from
              `(0, p)` to `(1, q)`.

            We make this digraph into a network in the sense of flow theory as
            follows: The vertex `(-1, 0)` is considered as the source of this
            network, and the vertex `(2, 0)` as the sink. The cost function is
            defined to be `1` on the edge from `(0, p)` to `(1, p)` for each
            `p \in P`, and to be `0` on every other edge. The capacity is `1`
            on each edge. Here is how to translate this notations into that
            used in [BF1999]_::

              our notations                    [BF1999]
                 (-1, 0)                          s
                 (0, p)                          x_p
                 (1, p)                          y_p
                 (2, 0)                           t
                  a[e]                           a(e)

        REFERENCES:

        .. [BF1999] Thomas Britz, Sergey Fomin,
           *Finite posets and Ferrers shapes*,
           Advances in Mathematics 158, pp. 86-127 (2001),
           :arxiv:`math/9912126` (the arXiv version has less errors).

        EXAMPLES::

            sage: ps = [[16,12,14,-13],[[12,14],[14,-13],[12,16],[16,-13]]]
            sage: G, e = Poset(ps).frank_network()
            sage: G.edges()
            [((-1, 0), (0, -13), None), ((-1, 0), (0, 12), None), ((-1, 0), (0, 14), None), ((-1, 0), (0, 16), None), ((0, -13), (1, -13), None), ((0, -13), (1, 12), None), ((0, -13), (1, 14), None), ((0, -13), (1, 16), None), ((0, 12), (1, 12), None), ((0, 14), (1, 12), None), ((0, 14), (1, 14), None), ((0, 16), (1, 12), None), ((0, 16), (1, 16), None), ((1, -13), (2, 0), None), ((1, 12), (2, 0), None), ((1, 14), (2, 0), None), ((1, 16), (2, 0), None)]
            sage: e
            {((-1, 0), (0, -13)): 0,
             ((-1, 0), (0, 12)): 0,
             ((-1, 0), (0, 14)): 0,
             ((-1, 0), (0, 16)): 0,
             ((0, -13), (1, -13)): 1,
             ((0, -13), (1, 12)): 0,
             ((0, -13), (1, 14)): 0,
             ((0, -13), (1, 16)): 0,
             ((0, 12), (1, 12)): 1,
             ((0, 14), (1, 12)): 0,
             ((0, 14), (1, 14)): 1,
             ((0, 16), (1, 12)): 0,
             ((0, 16), (1, 16)): 1,
             ((1, -13), (2, 0)): 0,
             ((1, 12), (2, 0)): 0,
             ((1, 14), (2, 0)): 0,
             ((1, 16), (2, 0)): 0}
            sage: qs = [[1,2,3,4,5,6,7,8,9],[[1,3],[3,4],[5,7],[1,9],[2,3]]]
            sage: Poset(qs).frank_network()
            (Digraph on 20 vertices,
             {((-1, 0), (0, 1)): 0,
              ((-1, 0), (0, 2)): 0,
              ((-1, 0), (0, 3)): 0,
              ((-1, 0), (0, 4)): 0,
              ((-1, 0), (0, 5)): 0,
              ((-1, 0), (0, 6)): 0,
              ((-1, 0), (0, 7)): 0,
              ((-1, 0), (0, 8)): 0,
              ((-1, 0), (0, 9)): 0,
              ((0, 1), (1, 1)): 1,
              ((0, 2), (1, 2)): 1,
              ((0, 3), (1, 1)): 0,
              ((0, 3), (1, 2)): 0,
              ((0, 3), (1, 3)): 1,
              ((0, 4), (1, 1)): 0,
              ((0, 4), (1, 2)): 0,
              ((0, 4), (1, 3)): 0,
              ((0, 4), (1, 4)): 1,
              ((0, 5), (1, 5)): 1,
              ((0, 6), (1, 6)): 1,
              ((0, 7), (1, 5)): 0,
              ((0, 7), (1, 7)): 1,
              ((0, 8), (1, 8)): 1,
              ((0, 9), (1, 1)): 0,
              ((0, 9), (1, 9)): 1,
              ((1, 1), (2, 0)): 0,
              ((1, 2), (2, 0)): 0,
              ((1, 3), (2, 0)): 0,
              ((1, 4), (2, 0)): 0,
              ((1, 5), (2, 0)): 0,
              ((1, 6), (2, 0)): 0,
              ((1, 7), (2, 0)): 0,
              ((1, 8), (2, 0)): 0,
              ((1, 9), (2, 0)): 0})

        AUTHOR:

        - Darij Grinberg (2013-05-09)
        """
        from sage.graphs.digraph import DiGraph
        P0 = [(0, i) for i in self]
        pdict = { (-1, 0): P0, (2, 0): [] }
        for i in self:
            pdict[(0, i)] = [(1, j) for j in self if self.ge(i, j)]
            pdict[(1, i)] = [(2, 0)]
        G = DiGraph(pdict)
        a = { (u, v): 0 for (u, v, l) in G.edge_iterator() }
        for i in self:
            a[((0, i), (1, i))] = 1
        return (G, a)

    @combinatorial_map(name="Greene-Kleitman partition")
    def greene_shape(self):
        r"""
        Return the Greene-Kleitman partition of ``self``.

        The Greene-Kleitman partition of a finite poset `P` is the partition
        `(c_1 - c_0, c_2 - c_1, c_3 - c_2, \ldots)`, where `c_k` is the
        maximum cardinality of a union of `k` chains of `P`. Equivalently,
        this is the conjugate of the partition `(a_1 - a_0, a_2 - a_1, a_3 -
        a_2, \ldots)`, where `a_k` is the maximum cardinality of a union of
        `k` antichains of `P`.

        See many sources, e. g., [BF1999]_, for proofs of this equivalence.

        EXAMPLES::

            sage: P = Poset([[3,2,1],[[3,1],[2,1]]])
            sage: P.greene_shape()
            [2, 1]
            sage: P = Poset([[1,2,3,4],[[1,4],[2,4],[4,3]]])
            sage: P.greene_shape()
            [3, 1]
            sage: P = Poset([[1,2,3,4,5,6,7,8,9,10,11,12,13,14,15,16,17,18,19,20,21,22],[[1,4],[2,4],[4,3]]])
            sage: P.greene_shape()
            [3, 1, 1, 1, 1, 1, 1, 1, 1, 1, 1, 1, 1, 1, 1, 1, 1, 1, 1, 1]
            sage: P = Poset([[],[]])
            sage: P.greene_shape()
            []

        AUTHOR:

        - Darij Grinberg (2013-05-09)
        """
        from sage.combinat.partition import Partition
        (G, a) = self.frank_network()
        n = len(self)
        chron = _ford_fulkerson_chronicle(G, (-1, 0), (2, 0), a)
        size = 0
        ps = []
        part = 0
        (pold, vold) = (0, 0)
        while size != n:
            (p, v) = next(chron)
            if v > vold:
                size += p
                if part > 0:
                    ps.append(part)
            elif p > pold:
                part += 1
            (pold, vold) = (p, v)
        ps.reverse()
        return Partition(ps)

    def p_partition_enumerator(self, tup, R, check=False):
        r"""
        Return a `P`-partition enumerator of ``self``.

        Given a total order `\prec` on the elements of a finite poset `P`
        (the order of `P` and the total order `\prec` can be unrelated; in
        particular, the latter does not have to extend the former), a
        `P`-partition enumerator is the quasisymmetric function
        `\sum_f \prod_{p \in P} x_{f(p)}`, where the first sum is taken over
        all `P`-partitions `f`.

        A `P`-partition is a function `f : P \to \{1,2,3,...\}` satisfying
        the following properties for any two elements `i` and `j` of `P`
        satisfying `i <_P j`:

        - if `i \prec j` then `f(i) \leq f(j)`,

        - if `j \prec i` then `f(i) < f(j)`.

        INPUT:

        - ``tup`` -- the tuple containing all elements of `P` (each of
          them exactly once), in the order dictated by the total order
          `\prec`

        - ``R`` -- a commutative ring

        OUTPUT:

        The `P`-partition enumerator of ``self`` according to ``tup`` in the
        algebra `QSym` of quasisymmetric functions over the base ring `R`.

        EXAMPLES::

            sage: P = Poset([[1,2,3,4],[[1,4],[2,4],[4,3]]])
            sage: FP = P.p_partition_enumerator((3,1,2,4), QQ, check=True); FP
            2*M[1, 1, 1, 1] + 2*M[1, 2, 1] + M[2, 1, 1] + M[3, 1]

            sage: expansion = FP.expand(5)
            sage: xs = expansion.parent().gens()
            sage: expansion == sum([xs[a]*xs[b]*xs[c]*xs[d] for a in range(5) for b in range(5) for c in range(5) for d in range(5) if a <= b and c <= b and b < d])
            True

            sage: P = Poset([[],[]])
            sage: FP = P.p_partition_enumerator((), QQ, check=True); FP
            M[]
        """
        if check:
            if sorted(self.list()) != sorted(tup):
                raise ValueError("the elements of tup are not those of P")
        from sage.combinat.composition import Composition
        from sage.combinat.ncsf_qsym.qsym import QuasiSymmetricFunctions
        QR = QuasiSymmetricFunctions(R)
        n = len(tup)
        res = QR.zero()
        tupdict = dict(zip(tup, range(n)))
        for lin in self.linear_extensions(facade=True):
            descents = [i + 1 for i in xrange(n-1) if tupdict[lin[i]] > tupdict[lin[i+1]]]
            res += QR.Fundamental()(Composition(from_subset=(descents, n)))
        return res

    def cuts(self):
        r"""
        Return the list of cuts of the poset ``self``.

        A cut is a subset `A` of ``self`` such that the set of lower
        bounds of the set of upper bounds of `A` is exactly `A`.

        The cuts are computed here using the maximal independent sets in the
        auxiliary graph defined as `P \times [0,1]` with an edge
        from `(x, 0)` to `(y, 1)` if
        and only if `x \not\geq_P y`. See the end of section 4 in [JRJ94]_.

        EXAMPLES::

            sage: P = posets.AntichainPoset(3)
            sage: Pc = P.cuts()
            sage: [list(c) for c in Pc]
            [[0], [0, 1, 2], [], [1], [2]]
            sage: Pc[0]
            frozenset({0})

        .. SEEALSO::

            :meth:`completion_by_cuts`

        REFERENCES:

        .. [JRJ94] Jourdan, Guy-Vincent; Rampon, Jean-Xavier; Jard, Claude
           (1994), "Computing on-line the lattice of maximal antichains
           of posets", Order 11 (3) p. 197-210, :doi:`10.1007/BF02115811`
        """
        from sage.graphs.graph import Graph
        from sage.graphs.independent_sets import IndependentSets
        auxg = Graph({(u, 0): [(v, 1) for v in self if not self.ge(u, v)]
                      for u in self})
        auxg.add_vertices([(v, 1) for v in self])
        return [frozenset([xa for xa, xb in c if xb == 0])
                for c in IndependentSets(auxg, maximal=True)]

    def completion_by_cuts(self):
        """
        Return the completion by cuts of ``self``.

        This is a lattice, also called the Dedekind-MacNeille completion.

        See the :wikipedia:`Dedekind-MacNeille completion`.

        OUTPUT:

        - a finite lattice

        EXAMPLES::

            sage: P = posets.PentagonPoset()
            sage: P.completion_by_cuts().is_isomorphic(P)
            True

            sage: P = posets.AntichainPoset(3)
            sage: Q = P.completion_by_cuts()
            sage: Q.is_isomorphic(posets.DiamondPoset(5))
            True

            sage: P = posets.SymmetricGroupBruhatOrderPoset(3)
            sage: Q = P.completion_by_cuts(); Q
            Finite lattice containing 7 elements

        .. SEEALSO::

            :meth:`cuts`
        """
        from sage.combinat.posets.lattices import LatticePoset
        from sage.misc.misc import attrcall
        return LatticePoset((self.cuts(), attrcall("issubset")))

FinitePoset._dual_class = FinitePoset

##### Posets #####


class FinitePosets_n(UniqueRepresentation, Parent):
    r"""
    The finite enumerated set of all posets on `n` vertices, up to an isomorphism.

    EXAMPLES::

        sage: P = Posets(3)
        sage: P.cardinality()
        5
        sage: for p in P: print p.cover_relations()
        []
        [[1, 2]]
        [[0, 1], [0, 2]]
        [[0, 1], [1, 2]]
        [[1, 2], [0, 2]]
    """

    def __init__(self, n):
        r"""
        EXAMPLES::

            sage: P = Posets(3); P
            Posets containing 3 vertices
            sage: P.category()
            Category of finite enumerated sets
            sage: P.__class__
            <class 'sage.combinat.posets.posets.FinitePosets_n_with_category'>
            sage: TestSuite(P).run()
        """
        Parent.__init__(self, category = FiniteEnumeratedSets())
        self._n = n

    def _repr_(self):
        r"""
        EXAMPLES::

            sage: P = Posets(3)
            sage: P._repr_()
            'Posets containing 3 vertices'
        """
        return "Posets containing %s vertices" % self._n

    def __contains__(self, P):
        """
        EXAMPLES::

            sage: posets.PentagonPoset() in Posets(5)
            True
            sage: posets.PentagonPoset() in Posets(3)
            False
            sage: 1 in Posets(3)
            False
        """
        return P in FinitePosets() and P.cardinality() == self._n

    def __iter__(self):
        """
        Returns an iterator of representatives of the isomorphism classes
        of finite posets of a given size.

        .. note::

           This uses the DiGraph iterator as a backend to construct
           transitively-reduced, acyclic digraphs.

        EXAMPLES::
            sage: P = Posets(2)
            sage: list(P)
            [Finite poset containing 2 elements, Finite poset containing 2 elements]
        """
        from sage.graphs.digraph_generators import DiGraphGenerators
        for dig in DiGraphGenerators()(self._n, is_poset):
            # We need to relabel the digraph since range(self._n) must be a linear
            # extension. Too bad we need to compute this again. TODO: Fix this.
            label_dict = dict(zip(dig.topological_sort(),range(dig.order())))
            yield FinitePoset(dig.relabel(label_dict,inplace=False))

    def cardinality(self, from_iterator=False):
        r"""
        Return the cardinality of this object.

        .. note::

            By default, this returns pre-computed values obtained from
            the On-Line Encyclopedia of Integer Sequences (:oeis:`A000112`).
            To override this, pass the argument ``from_iterator=True``.

        EXAMPLES::

            sage: P = Posets(3)
            sage: P.cardinality()
            5
            sage: P.cardinality(from_iterator=True)
            5
        """
        # Obtained from The On-Line Encyclopedia of Integer Sequences;
        # this is sequence number A000112.
        known_values = [1, 1, 2, 5, 16, 63, 318, 2045, 16999, 183231,
                2567284, 46749427, 1104891746, 33823827452, 1338193159771,
                68275077901156, 4483130665195087]
        if not from_iterator and self._n < len(known_values):
            return Integer(known_values[self._n])
        else:
            return super(FinitePosets_n, self).cardinality()

# For backward compatibility of pickles of the former Posets()
Posets_all = Posets

##### Miscellaneous functions #####


def is_poset(dig):
    r"""
    Tests whether a directed graph is acyclic and transitively
    reduced.

    EXAMPLES::

        sage: from sage.combinat.posets.posets import is_poset
        sage: dig = DiGraph({0:[2,3], 1:[3,4,5], 2:[5], 3:[5], 4:[5]})
        sage: is_poset(dig)
        False
        sage: is_poset(dig.transitive_reduction())
        True
    """
    return dig.is_directed_acyclic() and dig.is_transitively_reduced()


def _ford_fulkerson_chronicle(G, s, t, a):
    r"""
    Iterate through the Ford-Fulkerson algorithm for an acyclic directed
    graph with all edge capacities equal to `1`. This is an auxiliary algorithm
    for use by the :meth:`FinitePoset.greene_shape` method of finite posets,
    and is lacking some of the functionality that a general Ford-Fulkerson
    algorithm implementation should have.

    INPUT:

    - ``G`` -- an acyclic directed graph

    - ``s`` -- a vertex of `G` as the source

    - ``t`` -- a vertex of `G` as the sink

    - ``a`` -- a cost function (on the set of edges of ``G``) encoded as
      a dictionary. The keys of this dictionary are encoded as pairs
      of vertices.

    OUTPUT:

    An iterator which iterates through the values `(p, v)` during the
    application of the Ford-Fulkerson algorithm applied to the graph
    `G` with source `s`, sink `t`, cost function `a` and capacity `1`
    on each edge. Here, `p` denotes the value of the potential, and `v`
    denotes the value of the flow at every moment during the execution
    of the algorithm. The algorithm starts at `(p, v) = (0, 0)`.
    Every time ``next()`` is called, the iterator performs one step of
    the algorithm (incrementing either `p` or `v`) and yields the
    resulting pair `(p, v)`. Note that `(0, 0)` is never yielded.
    The iterator goes on for eternity, since the stopping condition
    is not implemented. This is OK for use in the ``greene_partition``
    function, since that one knows when to stop.

    The notation used here is that of Section 7 of [BF1999]_.

    .. WARNING::

        This method is tailor-made for its use in the
        :meth:`FinitePoset.greene_shape()` method of a finite poset. It's not
        very useful in general. First of all, as said above, the iterator
        does not know when to halt. Second, `G` needs to be acyclic for it
        to correctly work. This must be amended if this method is ever to be
        used outside the Greene-Kleitman partition construction. For the
        Greene-Kleitman partition, this is a non-issue since Frank's network
        is always acyclic.

    EXAMPLES::

        sage: from sage.combinat.posets.posets import _ford_fulkerson_chronicle
        sage: G = DiGraph({1: [3,6,7], 2: [4], 3: [7], 4: [], 6: [7,8], 7: [9], 8: [9,12], 9: [], 10: [], 12: []})
        sage: s = 1
        sage: t = 9
        sage: (1, 6, None) in G.edges()
        True
        sage: (1, 6) in G.edges()
        False
        sage: a = {(1, 6): 4, (2, 4): 0, (1, 3): 4, (1, 7): 1, (3, 7): 6, (7, 9): 1, (6, 7): 3, (6, 8): 1, (8, 9): 0, (8, 12): 2}
        sage: ffc = _ford_fulkerson_chronicle(G, s, t, a)
        sage: next(ffc)
        (1, 0)
        sage: next(ffc)
        (2, 0)
        sage: next(ffc)
        (2, 1)
        sage: next(ffc)
        (3, 1)
        sage: next(ffc)
        (4, 1)
        sage: next(ffc)
        (5, 1)
        sage: next(ffc)
        (5, 2)
        sage: next(ffc)
        (6, 2)
        sage: next(ffc)
        (7, 2)
        sage: next(ffc)
        (8, 2)
        sage: next(ffc)
        (9, 2)
        sage: next(ffc)
        (10, 2)
        sage: next(ffc)
        (11, 2)
    """
    from sage.graphs.digraph import DiGraph

    # pi: potential function as a dictionary.
    pi = { v: 0 for v in G.vertex_iterator() }
    # p: value of the potential pi.
    p = 0

    # f: flow function as a dictionary.
    f = { (u, v): 0 for (u, v, l) in G.edge_iterator() }
    # val: value of the flow f. (Can't call it v due to Python's asinine
    # handling of for loops.)
    val = 0

    # capacity: capacity function as a dictionary. Here, just the
    # indicator function of the set of arcs of G.
    capacity = { (u, v): 1 for (u, v, l) in G.edge_iterator() }

    while True:

        # Step MC1 in Britz-Fomin, Algorithm 7.2.

        # Gprime: directed graph G' from Britz-Fomin, Section 7.
        Gprime = DiGraph()
        Gprime.add_vertices(G.vertices())
        for (u,v,l) in G.edge_iterator():
            if pi[v] - pi[u] == a[(u, v)]:
                if f[(u, v)] < capacity[(u, v)]:
                    Gprime.add_edge(u, v)
                elif f[(u, v)] > 0:
                    Gprime.add_edge(v, u)

        # X: list of vertices of G' reachable from s, along with
        # the shortest paths from s to them.
        X = Gprime.shortest_paths(s)
        if t in X.keys():
            # Step MC2a in Britz-Fomin, Algorithm 7.2.
            shortest_path = X[t]
            shortest_path_in_edges = zip(shortest_path[:-1],shortest_path[1:])
            for (u, v) in shortest_path_in_edges:
                if v in G.neighbors_out(u):
                    f[(u, v)] += 1
                else:
                    f[(v, u)] -= 1
            val += 1
        else:
            # Step MC2b in Britz-Fomin, Algorithm 7.2.
            for v in G.vertex_iterator():
                if v not in X:
                    pi[v] += 1
            p += 1

        yield (p, val)<|MERGE_RESOLUTION|>--- conflicted
+++ resolved
@@ -801,12 +801,8 @@
             hasse_diagram = HasseDiagram(hasse_diagram, data_structure="static_sparse")
             if facade is None:
                 facade = True
-<<<<<<< HEAD
-        elements = tuple(elements)
-=======
             if elements is not None:
                 elements = tuple(elements)
->>>>>>> b22c33b8
         # Standardize the category by letting the Facade axiom be carried
         #   by the facade variable
         if category is not None and category.is_subcategory(Sets().Facade()):
@@ -3226,9 +3222,6 @@
             sage: Q.is_isomorphic(Posets.BooleanLattice(4))
             True
         """
-<<<<<<< HEAD
-        return Poset(self.hasse_diagram().cartesian_product(other.hasse_diagram()),cover_relations=True)
-=======
         from sage.combinat.posets.lattices import LatticePoset, \
              JoinSemilattice, MeetSemilattice, FiniteLatticePoset, \
              FiniteMeetSemilattice, FiniteJoinSemilattice
@@ -3244,7 +3237,6 @@
         else:
             constructor = FinitePoset
         return constructor(self.hasse_diagram().cartesian_product(other.hasse_diagram()))
->>>>>>> b22c33b8
 
     def disjoint_union(self, other, labels='pairs'):
         """
@@ -3993,11 +3985,7 @@
         Return all maximal antichains of the poset.
 
         EXAMPLES::
-<<<<<<< HEAD
-        
-=======
-
->>>>>>> b22c33b8
+
             sage: P=Poset({'a':['b', 'c'], 'b':['d','e']})
             sage: P.maximal_antichains()
             [['a'], ['b', 'c'], ['c', 'd', 'e']]
