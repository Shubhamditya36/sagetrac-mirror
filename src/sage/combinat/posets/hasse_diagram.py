--- conflicted
+++ resolved
@@ -3285,7 +3285,6 @@
 
         return True
 
-<<<<<<< HEAD
     @staticmethod
     def _glue_spectra(a_spec, b_spec, orientation):
         r"""
@@ -3444,7 +3443,6 @@
         b_spec = Q._spectrum_of_tree(b)
         return HasseDiagram._glue_spectra(a_spec, b_spec, orientation)
 
-=======
     def a_PL_ordering(self):
         r"""
         Return a PL-ordering of the maximal chains of ``self``.
@@ -3501,7 +3499,6 @@
             We assume ``L`` is a PL ordering.
 
         INPUT:
->>>>>>> 004f4728
 
         - ``L`` -- (optional) a list of lists of the maximal chains
           of ``self``; if not given, then uses :meth:`a_PL_ordering`
