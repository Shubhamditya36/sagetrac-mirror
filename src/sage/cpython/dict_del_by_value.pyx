"""
Delete item from PyDict by exact value and hash

Beware that the implementation of the routine here relies on implementation
details of CPython's dict that go beyond the published API.

AUTHORS:

- Nils Bruin (2017-05)
"""

# ****************************************************************************
#       Copyright (C) 2017 Nils Bruin <nbruin@sfu.ca>
#
# This program is free software: you can redistribute it and/or modify
# it under the terms of the GNU General Public License as published by
# the Free Software Foundation, either version 2 of the License, or
# (at your option) any later version.
#                  https://www.gnu.org/licenses/
# ****************************************************************************

import weakref
from weakref import KeyedRef

from cpython.list cimport PyList_New
from cpython cimport Py_XINCREF, Py_XDECREF
from cpython.object cimport PyObject

from libc.stdint cimport int8_t,int16_t,int32_t,int64_t
cdef extern from "Python.h":
    ctypedef struct PyDictKeysObject

    ctypedef struct PyDictObject:
        Py_ssize_t ma_used
        PyDictKeysObject * ma_keys
        PyObject ** ma_values

    #we need this redefinition because we want to be able to call
    #PyWeakref_GetObject with borrowed references. This is the recommended
    #strategy according to Cython/Includes/cpython/__init__.pxd
    PyObject* PyWeakref_GetObject(PyObject * wr)
    int PyList_SetItem(object list, Py_ssize_t index, PyObject * item) except -1
    int PyWeakref_Check(PyObject * ob)
####
#definitions replicated from CPython's Objects/dict-common.h
#(this file is not exported from CPython, so we need to be
#careful the definitions are in step with what happens there.

ctypedef void* dict_lookup_func  # Precise definition not needed

ctypedef union IndexBlock:
    int8_t as_1[8]
    int16_t as_2[4]
    int32_t as_4[2]
    int64_t as_8[1]

ctypedef struct MyPyDictKeysObject:
    Py_ssize_t dk_refcnt
    Py_ssize_t dk_size
    dict_lookup_func dk_lookup
    Py_ssize_t dk_usable
    Py_ssize_t dk_nentries
    IndexBlock dk_indices

ctypedef struct PyDictKeyEntry:
    Py_hash_t me_hash
    PyObject * me_key
    PyObject * me_value

cdef Py_ssize_t DKIX_EMPTY = -1
cdef Py_ssize_t DKIX_DUMMY = -2
cdef Py_ssize_t DKIX_ERROR = -3

#####
#These routines are copied from CPython's Object/dictobject.c
#in order to access PyDictKeysObject fields

cdef inline int DK_IXSIZE(MyPyDictKeysObject *keys):
    cdef Py_ssize_t s = keys.dk_size
    if s <= 0xff:
        return 1
    elif s <= 0xffff:
        return 2
    elif s <= 0xffffffff:
        return 4
    else:
        return 8

cdef inline PyDictKeyEntry * DK_ENTRIES(MyPyDictKeysObject *keys):
    return <PyDictKeyEntry*> &(keys.dk_indices.as_1[keys.dk_size * DK_IXSIZE(keys)])

cdef inline Py_ssize_t dk_get_index(MyPyDictKeysObject *keys, Py_ssize_t i):
    cdef Py_ssize_t s = keys.dk_size
    if s <= 0xff:
        return keys.dk_indices.as_1[i]
    elif s <= 0xffff:
        return keys.dk_indices.as_2[i]
    elif s <= 0xffffffff:
        return keys.dk_indices.as_4[i]
    else:
        return keys.dk_indices.as_8[i]

cdef inline void dk_set_index(MyPyDictKeysObject *keys, Py_ssize_t i, Py_ssize_t ix):
    cdef Py_ssize_t s = keys.dk_size
    if s <= 0xff:
        keys.dk_indices.as_1[i] = ix
    elif s <= 0xffff:
        keys.dk_indices.as_2[i] = ix
    elif s <= 0xffffffff:
        keys.dk_indices.as_4[i] = ix
    else:
        keys.dk_indices.as_8[i] = ix

#End of replication of Object/dictobject.c
######

cdef dict_lookup_func lookdict

cdef dict_lookup_func DK_LOOKUP(PyDictObject *mp):
    return (<MyPyDictKeysObject *>(mp.ma_keys)).dk_lookup

def init_lookdict():
    global lookdict
    # A dict which a non-string key uses the generic "lookdict"
    # as lookup function
    cdef object D = {}
    D[0] = 0
    lookdict = DK_LOOKUP(<PyDictObject *>D)

init_lookdict()

cdef int del_dictitem_by_exact_value(PyDictObject *mp, PyObject *value, Py_hash_t hash) except -1:
    """
    This is used in callbacks for the weak values of :class:`WeakValueDictionary`.

<<<<<<< HEAD
    INPUT:

=======
from libc.stdint cimport int8_t,int16_t,int32_t,int64_t
cdef extern from "Python.h":
    ctypedef struct PyDictKeysObject

    ctypedef struct PyDictObject:
        Py_ssize_t ma_used
        PyDictKeysObject * ma_keys
        PyObject ** ma_values

    #we need this redefinition because we want to be able to call
    #PyWeakref_GetObject with borrowed references. This is the recommended
    #strategy according to Cython/Includes/cpython/__init__.pxd
    PyObject* PyWeakref_GetObject(PyObject * wr)
    int PyList_SetItem(object list, Py_ssize_t index, PyObject * item) except -1
    int PyWeakref_Check(PyObject * ob)
####
#definitions replicated from CPython's Objects/dict-common.h
#(this file is not exported from CPython, so we need to be
#careful the definitions are in step with what happens there.

ctypedef void* dict_lookup_func  # Precise definition not needed

ctypedef union IndexBlock:
    int8_t as_1[8]
    int16_t as_2[4]
    int32_t as_4[2]
    int64_t as_8[1]

ctypedef struct MyPyDictKeysObject:
    Py_ssize_t dk_refcnt
    Py_ssize_t dk_size
    dict_lookup_func dk_lookup
    Py_ssize_t dk_usable
    Py_ssize_t dk_nentries
    IndexBlock dk_indices

ctypedef struct PyDictKeyEntry:
    Py_hash_t me_hash
    PyObject * me_key
    PyObject * me_value

cdef Py_ssize_t DKIX_EMPTY = -1
cdef Py_ssize_t DKIX_DUMMY = -2
cdef Py_ssize_t DKIX_ERROR = -3

#####
#These routines are copied from CPython's Object/dictobject.c
#in order to access PyDictKeysObject fields

cdef inline int DK_IXSIZE(MyPyDictKeysObject *keys):
    cdef Py_ssize_t s = keys.dk_size
    if s <= 0xff:
        return 1
    elif s <= 0xffff:
        return 2
    elif s <= 0xffffffff:
        return 4
    else:
        return 8

cdef inline PyDictKeyEntry * DK_ENTRIES(MyPyDictKeysObject *keys):
    return <PyDictKeyEntry*> &(keys.dk_indices.as_1[keys.dk_size * DK_IXSIZE(keys)])

cdef inline Py_ssize_t dk_get_index(MyPyDictKeysObject *keys, Py_ssize_t i):
    cdef Py_ssize_t s = keys.dk_size
    if s <= 0xff:
        return keys.dk_indices.as_1[i]
    elif s <= 0xffff:
        return keys.dk_indices.as_2[i]
    elif s <= 0xffffffff:
        return keys.dk_indices.as_4[i]
    else:
        return keys.dk_indices.as_8[i]

cdef inline void dk_set_index(MyPyDictKeysObject *keys, Py_ssize_t i, Py_ssize_t ix):
    cdef Py_ssize_t s = keys.dk_size
    if s <= 0xff:
        keys.dk_indices.as_1[i] = ix
    elif s <= 0xffff:
        keys.dk_indices.as_2[i] = ix
    elif s <= 0xffffffff:
        keys.dk_indices.as_4[i] = ix
    else:
        keys.dk_indices.as_8[i] = ix

#End of replication of Object/dictobject.c
######

cdef dict_lookup_func lookdict

cdef dict_lookup_func DK_LOOKUP(PyDictObject *mp):
    return (<MyPyDictKeysObject *>(mp.ma_keys)).dk_lookup

def init_lookdict():
    global lookdict
    # A dict which a non-string key uses the generic "lookdict"
    # as lookup function
    cdef object D = {}
    D[0] = 0
    lookdict = DK_LOOKUP(<PyDictObject *>D)

init_lookdict()

cdef int del_dictitem_by_exact_value(PyDictObject *mp, PyObject *value, Py_hash_t hash) except -1:
    """
    This is used in callbacks for the weak values of :class:`WeakValueDictionary`.

    INPUT:

>>>>>>> 811b78c1
    - ``PyDictObject *mp`` -- pointer to a dict
    - ``PyObject *value``  -- pointer to a value of the dictionary
    - ``Py_hash_t hash``        -- hash of the key by which the value is stored in the dict

    The hash bucket determined by the given hash is searched for the item
    containing the given value. If this item cannot be found, the function is
    silently returning. Otherwise, the item is removed from the dict.

    TESTS:
<<<<<<< HEAD

    The following is an indirect doctest, as discussed on :trac:`13394`.
    ::

        sage: from sage.misc.weak_dict import WeakValueDictionary
        sage: V = [set(range(n)) for n in range(5)]
        sage: D = WeakValueDictionary(enumerate(V))

    The line ``V[k] = None`` triggers execution of the callback functions of
    the dict values. However, the actual deletion is postponed till after the
    iteration over the dictionary has finished. Hence, when the callbacks are
    executed, the values which the callback belongs to has already been
    overridded by a new value. Therefore, the callback does not delete the
    item::

        sage: for k in D:    # indirect doctest
        ....:     V[k] = None
        ....:     D[k] = ZZ
        sage: len(D)
        5
        sage: D[1]
        Integer Ring

    TESTS:

    The following shows that the deletion of deeply nested structures does not
    result in an error, by :trac:`15506`::

=======

    The following is an indirect doctest, as discussed on :trac:`13394`.
    ::

        sage: from sage.misc.weak_dict import WeakValueDictionary
        sage: V = [set(range(n)) for n in range(5)]
        sage: D = WeakValueDictionary(enumerate(V))

    The line ``V[k] = None`` triggers execution of the callback functions of
    the dict values. However, the actual deletion is postponed till after the
    iteration over the dictionary has finished. Hence, when the callbacks are
    executed, the values which the callback belongs to has already been
    overridded by a new value. Therefore, the callback does not delete the
    item::

        sage: for k in D:    # indirect doctest
        ....:     V[k] = None
        ....:     D[k] = ZZ
        sage: len(D)
        5
        sage: D[1]
        Integer Ring

    TESTS:

    The following shows that the deletion of deeply nested structures does not
    result in an error, by :trac:`15506`::

>>>>>>> 811b78c1
        sage: class A: pass
        sage: a = A(); prev = a
        sage: M = WeakValueDictionary()
        sage: for i in range(10^3+10): newA = A(); M[newA] = prev; prev = newA
        sage: del a
    """
    keys = <MyPyDictKeysObject *>(mp.ma_keys)
    cdef size_t perturb
    cdef size_t mask = <size_t> keys.dk_size-1
    cdef PyDictKeyEntry *entries = DK_ENTRIES(keys)
    cdef PyDictKeyEntry *ep

    if mp.ma_values is not NULL:
        raise TypeError("del_dictitem_by_exact_value cannot be applied to a shared key dict")

    cdef size_t i = <size_t>hash & mask
    ix = dk_get_index(keys, i)

    if ix == DKIX_EMPTY:
        # key not found
        return 0

    ep = &(entries[ix])
    perturb = hash
    while (ep.me_value != value or ep.me_hash != hash):
        perturb = perturb >> 5 #this is the value of PERTURB_SHIFT
        i = mask & (i * 5 + perturb + 1)
        ix = dk_get_index(keys, i)
        if ix == DKIX_EMPTY:
            # key not found
            return 0
        ep = &(entries[ix])

    # We need the lookup function to be the generic lookdict, otherwise
    # deletions may not work correctly
    keys.dk_lookup = lookdict

    T = PyList_New(2)
    PyList_SetItem(T, 0, ep.me_key)
    PyList_SetItem(T, 1, ep.me_value)
    ep.me_key = NULL
    ep.me_value = NULL
    mp.ma_used -= 1
    dk_set_index(keys, i, DKIX_DUMMY)
    #We have transferred the to-be-deleted references to the list T
    #we now delete the list so that the actual decref happens through a
    #deallocation routine that uses the Python Trashcan macros to
    #avoid stack overflow in deleting deep structures.
    del T

def test_del_dictitem_by_exact_value(D, value, h):
    """
    This function helps testing some cdef function used to delete dictionary items.

    INPUT:

    - ``D`` -- a Python ``<dict>``.
    - ``value`` -- an object that is value ``D``.
    - ``h`` -- the hash of the key under which to find ``value`` in ``D``.

    The underlying cdef function deletes an item from ``D`` that is in the
    hash bucket determined by ``h`` and whose value is identic with
    ``value``. Of course, this only makes sense if the pairs ``(h, value)``
    corresponding to items in ``D`` are pair-wise distinct.

    If a matching item can not be found, the function does nothing and
    silently returns.

    TESTS:

    See :trac:`13394` for a discussion.
    ::

        sage: from sage.cpython.dict_del_by_value import test_del_dictitem_by_exact_value
        sage: B=1000
        sage: L=list(range(B))
        sage: D1=dict()
        sage: D2=dict()
        sage: for i in range(100000):        # long time
        ....:     ki=L[floor(random()*B)]
        ....:     vi=L[floor(random()*B)]
        ....:     D1[ki]=vi
        ....:     D2[ki]=vi
        ....:     ko=L[floor(random()*B)]
        ....:     if ko in D1:
        ....:         vo=D1[ko]
        ....:         del D1[ko]
        ....:         test_del_dictitem_by_exact_value(D2,vo,hash(ko))
        ....:     assert D1 == D2

    No action is taken if the item prescribed by key hash and value does not
    exist in the dictionary::

        sage: D = {1: ZZ}
        sage: test_del_dictitem_by_exact_value(D, ZZ, 2)
        sage: D
        {1: Integer Ring}
        sage: test_del_dictitem_by_exact_value(D, QQ, 1)
        sage: D
        {1: Integer Ring}
    """
    del_dictitem_by_exact_value(<PyDictObject *>D, <PyObject *>value, h)<|MERGE_RESOLUTION|>--- conflicted
+++ resolved
@@ -133,10 +133,6 @@
     """
     This is used in callbacks for the weak values of :class:`WeakValueDictionary`.
 
-<<<<<<< HEAD
-    INPUT:
-
-=======
 from libc.stdint cimport int8_t,int16_t,int32_t,int64_t
 cdef extern from "Python.h":
     ctypedef struct PyDictKeysObject
@@ -246,7 +242,6 @@
 
     INPUT:
 
->>>>>>> 811b78c1
     - ``PyDictObject *mp`` -- pointer to a dict
     - ``PyObject *value``  -- pointer to a value of the dictionary
     - ``Py_hash_t hash``        -- hash of the key by which the value is stored in the dict
@@ -256,7 +251,6 @@
     silently returning. Otherwise, the item is removed from the dict.
 
     TESTS:
-<<<<<<< HEAD
 
     The following is an indirect doctest, as discussed on :trac:`13394`.
     ::
@@ -285,36 +279,6 @@
     The following shows that the deletion of deeply nested structures does not
     result in an error, by :trac:`15506`::
 
-=======
-
-    The following is an indirect doctest, as discussed on :trac:`13394`.
-    ::
-
-        sage: from sage.misc.weak_dict import WeakValueDictionary
-        sage: V = [set(range(n)) for n in range(5)]
-        sage: D = WeakValueDictionary(enumerate(V))
-
-    The line ``V[k] = None`` triggers execution of the callback functions of
-    the dict values. However, the actual deletion is postponed till after the
-    iteration over the dictionary has finished. Hence, when the callbacks are
-    executed, the values which the callback belongs to has already been
-    overridded by a new value. Therefore, the callback does not delete the
-    item::
-
-        sage: for k in D:    # indirect doctest
-        ....:     V[k] = None
-        ....:     D[k] = ZZ
-        sage: len(D)
-        5
-        sage: D[1]
-        Integer Ring
-
-    TESTS:
-
-    The following shows that the deletion of deeply nested structures does not
-    result in an error, by :trac:`15506`::
-
->>>>>>> 811b78c1
         sage: class A: pass
         sage: a = A(); prev = a
         sage: M = WeakValueDictionary()
