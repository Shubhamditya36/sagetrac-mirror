--- conflicted
+++ resolved
@@ -448,38 +448,16 @@
     # Download to a temporary file (such that we don't end up with a
     # corrupted .spkg file).
     PKG_TMP="${PKG_URL##*/}.tmp"
-<<<<<<< HEAD
-    if [ "$USE_LOCAL_SCRIPTS" = yes ]; then
-        EXT_LIST=".tar.bz2 .tar.gz .tar"
-    else
-        EXT_LIST=".spkg"
-    fi
-    for EXT in $EXT_LIST; do
-        REAL_PKG_URL="$PKG_URL${EXT#.spkg}"
-        echo ">>> Trying to download $REAL_PKG_URL"
-        sage-download-file "$REAL_PKG_URL" >"$PKG_TMP"
-        if [ $? -eq 0 ]; then
-            DOWNLOAD_SUCCESS=yes
-            break
-        fi
-    done
-    if [ -z "$DOWNLOAD_SUCCESS" ]; then
-=======
     echo ">>> Trying to download $PKG_URL"
     sage-download-file "$PKG_URL" >"$PKG_TMP"
     if [ $? -ne 0 ]; then
->>>>>>> bf8eae14
         # Delete failed download
         rm -f "$PKG_TMP"
         echo >&2 "Error: failed to download package $PKG_NAME"
         exit 1
     fi
 
-<<<<<<< HEAD
-    PKG_SRC="`pwd`/${PKG_URL##*/}${EXT#.spkg}"
-=======
     PKG_SRC="`pwd`/${PKG_URL##*/}"
->>>>>>> bf8eae14
     if [ "$USE_LOCAL_SCRIPTS" = yes ]; then
         verify_checksum "$PKG_TMP" "$PKG_SCRIPTS/checksums.ini"
     fi
@@ -608,12 +586,7 @@
 fi
 
 if [ "$USE_LOCAL_SCRIPTS" = yes ]; then
-<<<<<<< HEAD
-    mv "$PKG_NAME_UPSTREAM" src
-    cd ..
-=======
     mv 2>/dev/null "${PKG_NAME_UPSTREAM%.tar*}" src
->>>>>>> bf8eae14
     echo "Finished set up"
 else
     echo "Finished extraction"
