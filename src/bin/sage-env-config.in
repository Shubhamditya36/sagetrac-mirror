# -*- shell-script -*-

###########################################################################
#
#  Set some environment variables for Sage.
#  This file is generated from sage-env-config.in by configure.
#
#  NOTES:
#  - You must *source* this script instead of executing.
#  - Use "return" instead of "exit" to signal a failure.  Since this
#    file is sourced, an "exit" here will actually exit src/bin/sage,
#    which is probably not intended.
#  - All environment variables set here should be *exported*, otherwise
#    they won't be available in child programs.
#
##########################################################################

# SAGE_LOCAL is the installation prefix and can be customized by using
# ./configure --prefix
export SAGE_LOCAL="@prefix@"

#######################################
# Compilers set at configuration time
#######################################
export CONFIGURED_CC="@CC@"
export CONFIGURED_CXX="@CXX@"
export CONFIGURED_FC="@FC@"
export CONFIGURED_OBJC="@OBJC@"
export CONFIGURED_OBJCXX="@OBJCXX@"

#######################################
# Other configuration
#######################################
export SAGE_PYTHON_VERSION=@SAGE_PYTHON_VERSION@
if [ "$SAGE_PYTHON_VERSION" = 3 ]; then
    export SAGE_PYTHON3=yes
fi

# This is usually blank if the system GMP is used, or $SAGE_LOCAL otherwise
export SAGE_GMP_PREFIX="@SAGE_GMP_PREFIX@"
export SAGE_GMP_INCLUDE="@SAGE_GMP_INCLUDE@"
if [ -n "$SAGE_GMP_PREFIX" ]; then
    # Many packages that depend on GMP accept a --with-gmp=<prefix> flag to
    # their ./configure scripts.  When using the system's GMP this is not
    # generally necessary, but when using the GMP package installed in
    # SAGE_LOCAL it is useful to pass it.  We define this variable to
    # pass to these packages' ./configure scripts.  When using the system
    # GMP its value is just blank (for many of these packages passing
    # --with-gmp without an argument is actually a bug)
    export SAGE_CONFIGURE_GMP="--with-gmp=$SAGE_GMP_PREFIX"
fi

<<<<<<< HEAD
# This is usually blank if the system NTL is used, or $SAGE_LOCAL otherwise
export SAGE_NTL_PREFIX="@SAGE_NTL_PREFIX@"
if [ -n "$SAGE_NTL_PREFIX" ]; then
    # Many packages that depend on NTL accept a --with-ntl=<prefix> flag to
    # their ./configure scripts.  When using the system's NTL this is not
    # generally necessary, but when using the NTL package installed in
    # SAGE_LOCAL it is useful to pass it.
    export SAGE_CONFIGURE_NTL="--with-ntl=$SAGE_NTL_PREFIX"
=======
# The MPFR case is very close to the GMP case above
# This is usually blank if the system MPFR is used, or $SAGE_LOCAL otherwise
export SAGE_MPFR_PREFIX="@SAGE_MPFR_PREFIX@"
if [ -n "$SAGE_MPFR_PREFIX" ]; then
    # Some packages that depend on MPFR accept a --with-mpfr=<prefix> flag to
    # their ./configure scripts. Thus we deal with this just as with GMP above. 
    export SAGE_CONFIGURE_MPFR="--with-mpfr=$SAGE_MPFR_PREFIX"
fi

# The MPC case is very close to the MPFR case above
# This is usually blank if the system MPC is used, or $SAGE_LOCAL otherwise
export SAGE_MPC_PREFIX="@SAGE_MPC_PREFIX@"
if [ -n "$SAGE_MPC_PREFIX" ]; then
    # Some packages that depend on MPC accept a --with-mpc=<prefix> flag to
    # their ./configure scripts. Thus we deal with this just as with GMP above. 
    export SAGE_CONFIGURE_MPC="--with-mpc=$SAGE_MPC_PREFIX"
>>>>>>> 953ba029
fi<|MERGE_RESOLUTION|>--- conflicted
+++ resolved
@@ -50,7 +50,6 @@
     export SAGE_CONFIGURE_GMP="--with-gmp=$SAGE_GMP_PREFIX"
 fi
 
-<<<<<<< HEAD
 # This is usually blank if the system NTL is used, or $SAGE_LOCAL otherwise
 export SAGE_NTL_PREFIX="@SAGE_NTL_PREFIX@"
 if [ -n "$SAGE_NTL_PREFIX" ]; then
@@ -59,7 +58,7 @@
     # generally necessary, but when using the NTL package installed in
     # SAGE_LOCAL it is useful to pass it.
     export SAGE_CONFIGURE_NTL="--with-ntl=$SAGE_NTL_PREFIX"
-=======
+fi
 # The MPFR case is very close to the GMP case above
 # This is usually blank if the system MPFR is used, or $SAGE_LOCAL otherwise
 export SAGE_MPFR_PREFIX="@SAGE_MPFR_PREFIX@"
@@ -76,5 +75,4 @@
     # Some packages that depend on MPC accept a --with-mpc=<prefix> flag to
     # their ./configure scripts. Thus we deal with this just as with GMP above. 
     export SAGE_CONFIGURE_MPC="--with-mpc=$SAGE_MPC_PREFIX"
->>>>>>> 953ba029
 fi