--- conflicted
+++ resolved
@@ -3499,15 +3499,13 @@
               *Polynomial realizations of some trialgebras*, FPSAC 2006.
               :arxiv:`math/0605061v1`.
 
-<<<<<<< HEAD
+.. [NR2016] Tomoki Nakanishi and Dylan Rupel. Companion cluster algebras
+            to a generalized cluster algebra. Travaux Mathématiques Vol XXIV,
+            Fac. Sci. Technol. Commun. Univ. Luxemb., Luxembourg, (2016), 129-149.
+
 .. [NX2019] \E. M. d. Nascimento, J. A. M. Xexeo
             "Name of Submission:FlexAEAD -A Lightweight Cipher withIntegrated Authentication"
             https://csrc.nist.gov/CSRC/media/Projects/Lightweight-Cryptography/documents/round-1/spec-doc/FlexAEAD-spec.pdf
-=======
-.. [NR2016] Tomoki Nakanishi and Dylan Rupel. Companion cluster algebras
-            to a generalized cluster algebra. Travaux Mathématiques Vol XXIV,
-            Fac. Sci. Technol. Commun. Univ. Luxemb., Luxembourg, (2016), 129-149.
->>>>>>> 10d4bca9
 
 .. [NZ1997] \T. Nakashima and A. Zelevinsky.
             Polyhedral Realizations of Crystal Bases for Quantized Kac-Moody Algebras.
