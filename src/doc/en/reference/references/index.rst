--- conflicted
+++ resolved
@@ -3748,7 +3748,6 @@
               *Polynomial realizations of some trialgebras*, FPSAC 2006.
               :arxiv:`math/0605061v1`.
 
-<<<<<<< HEAD
 .. [NP2007] Nikolopoulos, S.D. and Palios, L.,
             *Detecting holes and antiholes in graphs*,
             Algorithmica, 2007,
@@ -3756,14 +3755,13 @@
             :doi:`10.1007/s00453-006-1225-y`,
             http://www.cs.uoi.gr/~stavros/C-Papers/C-2004-SODA.pdf
 
+.. [NR2016] Tomoki Nakanishi and Dylan Rupel. Companion cluster algebras
+            to a generalized cluster algebra. Travaux Mathématiques Vol XXIV,
+            Fac. Sci. Technol. Commun. Univ. Luxemb., Luxembourg, (2016), 129-149.
+
 .. [NWS2002] Newman, M.E.J., Watts, D.J. and Strogatz, S.H.  *Random
              graph models of social networks*. Proc. Nat. Acad. Sci. USA
              99:1 (2002), 2566-2572. :doi:`10.1073/pnas.012582999`
-=======
-.. [NR2016] Tomoki Nakanishi and Dylan Rupel. Companion cluster algebras
-            to a generalized cluster algebra. Travaux Mathématiques Vol XXIV,
-            Fac. Sci. Technol. Commun. Univ. Luxemb., Luxembourg, (2016), 129-149.
->>>>>>> 3ffc9e6c
 
 .. [NX2019] \E. M. d. Nascimento, J. A. M. Xexeo
             "Name of Submission:FlexAEAD -A Lightweight Cipher withIntegrated Authentication"
