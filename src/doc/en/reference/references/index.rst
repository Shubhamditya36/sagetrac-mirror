The references for Sage, sorted alphabetically by citation key.

REFERENCES:

:ref:`A <ref-A>`
:ref:`B <ref-B>`
:ref:`C <ref-C>`
:ref:`D <ref-D>`
:ref:`E <ref-E>`
:ref:`F <ref-F>`
:ref:`G <ref-G>`
:ref:`H <ref-H>`
:ref:`I <ref-I>`
:ref:`J <ref-J>`
:ref:`K <ref-K>`
:ref:`L <ref-L>`
:ref:`M <ref-M>`
:ref:`N <ref-N>`
:ref:`O <ref-O>`
:ref:`P <ref-P>`
:ref:`Q <ref-Q>`
:ref:`R <ref-R>`
:ref:`S <ref-S>`
:ref:`T <ref-T>`
:ref:`U <ref-U>`
:ref:`V <ref-V>`
:ref:`W <ref-W>`
:ref:`X <ref-X>`
:ref:`Y <ref-Y>`
:ref:`Z <ref-Z>`

.. _ref-A:

**A**

.. [ABBR2012] \A. Abad, R. Barrio, F. Blesa, M. Rodriguez. Algorithm 924.
              *ACM Transactions on Mathematical Software*, *39* no. 1 (2012), 1-28.

.. [ACFLSS04] \F. N. Abu-Khzam, R. L. Collins, M. R. Fellows, M. A.  Langston,
              W. H. Suters, and C. T. Symons: Kernelization Algorithm for the
              Vertex Cover Problem: Theory and Experiments. *SIAM
              ALENEX/ANALCO* 2004: 62-69.

.. [ADKF1970] \V. Arlazarov, E. Dinic, M. Kronrod,
              and I. Faradzev. 'On Economical Construction of the
              Transitive Closure of a Directed Graph.'
              Dokl. Akad. Nauk. SSSR No. 194 (in Russian), English
              Translation in Soviet Math Dokl. No. 11, 1970.

.. [ADKLPY2014] \M. R. Albrecht, B. Driessen, E. B. Kavun, G. Leander, C. Paar,
                and T. Yalcin, *Block ciphers - focus on the linear layer
                (feat. PRIDE)*; in CRYPTO, (2014), pp. 57-76.

.. [AH2002] \R. J. Aumann and S. Hart, Elsevier, eds. *Computing
            equilibria for two-person
            games*. http://www.maths.lse.ac.uk/personal/stengel/TEXTE/nashsurvey.pdf (2002)

.. [AHK2015] Karim Adiprasito, June Huh, and Eric Katz. *Hodge theory
             for combinatorial geometries*. :arxiv:`1511.02888`.

.. [AHMP2008] \J.-P. Aumasson, L. Henzen, W. Meier, and R. C-W Phan,
              *Sha-3 proposal blake*; in Submission to NIST, (2008).

.. [AHU1974] \A. Aho, J. Hopcroft, and J. Ullman. 'Chapter 6: Matrix
             Multiplication and Related Operations.' The Design and
             Analysis of Computer Algorithms. Addison-Wesley, 1974.

.. [AIKMMNT2001] \K. Aoki, T. Ichikawa, M. Kanda, M. Matsui, S. Moriai,
                 \J. Nakajima, and T. Tokita,
                 *Camellia: A 128-bit block cipher suitable for multiple
                 platforms - Design and analysis*; in SAC, (2000), pp. 39-56.

.. [Aj1996] \M. Ajtai. Generating hard instances of lattice problems
            (extended abstract). STOC, pp. 99--108, ACM, 1996.


.. [AJL2011] Susumu Ariki, Nicolas Jacon, and Cedric Lecouvey.
             *The modular branching rule for affine Hecke algebras of type A*.
             Adv. Math. 228:481-526 (2011).

.. [Al1947] \A. A. Albert, *A Structure Theory for Jordan
            Algebras*. Annals of Mathematics, Second Series, Vol. 48,
            No. 3 (Jul., 1947), pp. 546--567.

.. [AL1978] \A. O. L. Atkin and Wen-Ch'ing Winnie Li, Twists of
            newforms and pseudo-eigenvalues of `W`-operators.
            Inventiones math. 48 (1978), 221-243.

.. [AL2015] \M. Aguiar and A. Lauve, *The characteristic polynomial of
            the Adams operators on graded connected Hopf
            algebras*. Algebra Number Theory, v.9, 2015, n.3, 2015.

.. [AM1974] \J. F. Adams and H. R. Margolis, "Sub-Hopf-algebras of the
            Steenrod algebra," Proc. Cambridge Philos. Soc. 76 (1974),
            45-52.

.. [Ap1997] \T. Apostol, Modular functions and Dirichlet series in
            number theory, Springer, 1997 (2nd ed), section 3.7--3.9.

.. [APR2001] George E. Andrews, Peter Paule, Axel Riese,
             *MacMahon's partition analysis: the Omega package*,
             European J. Combin. 22 (2001), no. 7, 887--904.

.. [Ar2006] \D. Armstrong. *Generalized noncrossing partitions and
            combinatorics of Coxeter groups*. Mem. Amer. Math. Soc., 2006.

.. [AR2012] \D. Armstrong and B. Rhoades. "The Shi arrangement and the
            Ish arrangement". Transactions of the American
            Mathematical Society 364 (2012),
            1509-1528. :arxiv:`1009.1655`

.. [AS-Bessel] \F. W. J. Olver: 9. Bessel Functions of Integer Order,
               in Abramowitz and Stegun: Handbook of Mathematical
               Functions. http://people.math.sfu.ca/~cbm/aands/page_355.htm

.. [AS-Spherical] \H. A. Antosiewicz: 10. Bessel Functions of
                  Fractional Order, in Abramowitz and Stegun: Handbook
                  of Mathematical Functions. http://people.math.sfu.ca/~cbm/aands/page_435.htm

.. [AS-Struve] \M. Abramowitz: 12. Struve Functions and Related
               Functions, in Abramowitz and Stegun: Handbook of
               Mathematical Functions. http://people.math.sfu.ca/~cbm/aands/page_495.htm

.. [AS1964] \M. Abramowitz and I. A. Stegun, *Handbook of Mathematical
            Functions*, National Bureau of Standards Applied
            Mathematics Series, 55. 1964. See also
            http://www.math.sfu.ca/~cbm/aands/.

.. [As2008] Sami Assaf. *A combinatorial realization of Schur-Weyl
            duality via crystal graphs and dual equivalence
            graphs*. FPSAC 2008, 141-152, Discrete
            Math. Theor. Comput. Sci. Proc., AJ, Assoc. Discrete
            Math. Theor. Comput. Sci., (2008). :arxiv:`0804.1587v1`

.. [AS2011] \R.B.J.T Allenby and A. Slomson, "How to count", CRC Press (2011)

.. [ASD1971] \A. O. L. Atkin and H. P. F. Swinnerton-Dyer, "Modular
             forms on noncongruence subgroups", Proc. Symp. Pure
             Math., Combinatorics (T. S. Motzkin, ed.), vol. 19, AMS,
             Providence 1971

.. [Av2000] \D. Avis, *A revised implementation of the reverse search
            vertex enumeration algorithm.* Polytopes-combinatorics and
            computation. Birkhauser Basel, 2000.

.. [Ava2017] \R. Avanzi,
             *The QARMA block cipher family*; in ToSC, (2017.1), pp. 4-44.

.. _ref-B:

**B**

.. [Ba1994] Kaushik Basu. *The Traveler's Dilemma: Paradoxes of
            Rationality in Game Theory*. The American Economic Review
            (1994): 391-395.

.. [BAK1998] \E. Biham, R. J. Anderson, and L. R. Knudsen,
             *Serpent: A new block cipher proposal*; in FSE, (1998), pp. 222-238.

.. [Bar1970] Barnette, "Diagrams and Schlegel diagrams", in
             Combinatorial Structures and Their Applications,
             Proc. Calgary Internat. Conference 1969, New York, 1970,
             Gordon and Breach.

.. [Bar2006] \G. Bard. 'Accelerating Cryptanalysis with the Method of
             Four Russians'. Cryptography E-Print Archive
             (http://eprint.iacr.org/2006/251.pdf), 2006.

.. [BB1997] Mladen Bestvina and Noel Brady. *Morse theory and
            finiteness properties of groups*. Invent. Math. **129**
            (1997). No. 3,
            445-470. www.math.ou.edu/~nbrady/papers/morse.ps.

.. [BB2009] Tomas J. Boothby and Robert W. Bradshaw. *Bitslicing and
            the Method of Four Russians Over Larger Finite
            Fields*. arXiv:0901.1413v1, 2009. :arxiv:`0901.1413`

.. [BBISHAR2015] \S. Banik, A. Bogdanov, T. Isobe, K. Shibutani, H. Hiwatari,
                 \T. Akishita, and F. Regazzoni,
                 *Midori: A block cipher for low energy*; in ASIACRYPT, (2015), pp. 411-436.

.. [BBKMW2013] \B. Bilgin, A. Bogdanov, M, Knezevic, F. Mendel, and Q. Wang,
               *Fides: Lightweight authenticated cipher with side-channel resistance
               for constrained hardware*; in CHES, (2013), pp. 142-158.

.. [BBLSW1999] Babson, Bjorner, Linusson, Shareshian, and Welker,
               "Complexes of not i-connected graphs," Topology 38
               (1999), 271-299

.. [BPPSST2017] Banik, Pandey, Peyrin, Sasaki, Sim, and Todo,
                GIFT : A Small Present Towards Reaching the Limit of Lightweight
                Encryption. *Cryptographic Hardware and Embedded Systems - CHES 2017*,
                2017.

.. [BBS1982] \L. Blum, M. Blum, and M. Shub. Comparison of Two
             Pseudo-Random Number Generators. *Advances in Cryptology:
             Proceedings of Crypto '82*, pp.61--78, 1982.

.. [BBS1986] \L. Blum, M. Blum, and M. Shub. A Simple Unpredictable
             Pseudo-Random Number Generator. *SIAM Journal on
             Computing*, 15(2):364--383, 1986.

.. [BIANCO] \L. Bianco, P. Dell‘Olmo, S. Giordani
            An Optimal Algorithm to Find the Jump Number of Partially Ordered Sets
            Computational Optimization and Applications,
            1997, Volume 8, Issue 2, pp 197--210,
            :doi:`10.1023/A:1008625405476`

.. [BC1977] \R. E. Bixby, W. H. Cunningham, Matroids, Graphs, and
            3-Connectivity. In Graph theory and related topics
            (Proc. Conf., Univ. Waterloo, Waterloo, ON, 1977), 91-103

.. [BC2003] \A. Biryukov and C. D. Canniere *Block Ciphers and Systems
            of Quadratic Equations*; in Proceedings of Fast Software
            Encryption 2003; LNCS 2887; pp. 274-289,
            Springer-Verlag 2003.

.. [BC2012] Mohamed Barakat and Michael Cuntz. "Coxeter and
            crystallographic arrangements are inductively free."
            Adv. in Math. **229** Issue 1
            (2012). pp. 691-709. :doi:`10.1016/j.aim.2011.09.011`,
            :arxiv:`1011.4228`.

.. [BCCCNSY2010] Charles Bouillaguet, Hsieh-Chung Chen, Chen-Mou
                 Cheng, Tung Chou, Ruben Niederhagen, Adi Shamir, and
                 Bo-Yin Yang.    *Fast exhaustive search for
                 polynomial systems in GF(2)*. In Stefan Mangard and
                 François-Xavier Standaert, editors, CHES, volume 6225
                 of Lecture Notes in Computer Science, pages
                 203–218. Springer, 2010. pre-print available at
                 http://eprint.iacr.org/2010/313.pdf

.. [BCGKKKLNPRRTY2012] \J. Borghoff, A. Canteaut, T. Güneysu, E. B. Kavun, M. Knezevic,
                       \L. R. Knudsen, G. Leander, V. Nikov, C. Paar, C. Rechberger,
                       \P. Rombouts, S. S. Thomsen, and T. Yalcin,
                       *PRINCE - A low-latency block cipher for pervasive computing
                       applications*; in ASIACRYPT, (2012), pp. 208-225.

.. [BdJ2008] Besser, Amnon, and Rob de Jeu. "Li^(p)-Service? An Algorithm
             for Computing p-Adic Polylogarithms." Mathematics of Computation
             (2008): 1105-1134.

.. [BD2004] \M. Becker and A. Desoky.
            *A study of the DVD content scrambling system (CSS) algorithm*; in
            Proceedings of ISSPIT, (2004), pp. 353-356.

.. [BDP2013] Thomas Brüstle, Grégoire Dupont, Matthieu Pérotin
   *On Maximal Green Sequences*
   :arxiv:`1205.2050`

.. [BDMW2010] \K. A. Browning, J. F. Dillon, M. T. McQuistan, and A. J. Wolfe,
              *An APN permutation in dimension six*; in Finite Fields: Theory
              and Applications - FQ9, volume 518 of Contemporary Mathematics,
              pages 33–42. AMS, 2010.

.. [BeCoMe] Frits Beukers, Henri Cohen, Anton Mellit,
   *Finite hypergeometric functions*,
   :arxiv:`1505.02900`

.. [Bee] Robert A. Beezer, *A First Course in Linear Algebra*,
         http://linear.ups.edu/. Accessed 15 July 2010.

.. [Bel2011] Belarusian State University,
             *Information technologies. Data protection. Cryptograpic algorithms for
             encryption and integrity control*; in STB 34.101.31-2011, (2011).

.. [Benasque2009] Fernando Rodriguez Villegas, *The L-function of the quintic*,
   http://users.ictp.it/~villegas/hgm/benasque-2009-report.pdf

.. [Ber2008] \W. Bertram : *Differential Geometry, Lie Groups and
             Symmetric Spaces over General Base Fields and Rings*,
             Memoirs of the American Mathematical Society, vol. 192
             (2008); :doi:`10.1090/memo/0900`; :arxiv:`math/0502168`

.. [Ber1991] \C. Berger, "Une version effective du théorème de
             Hurewicz", https://tel.archives-ouvertes.fr/tel-00339314/en/.

.. [BeukersHeckman] \F. Beukers and \G. Heckman,
   *Monodromy for the hypergeometric function `{}_n F_{n-1}`*,
   Invent. Math. 95 (1989)

.. [BF1999] Thomas Britz, Sergey Fomin,
            *Finite posets and Ferrers shapes*,
            Advances in Mathematics 158, pp. 86-127 (2001),
            :arxiv:`math/9912126` (the arXiv version has fewer errors).

.. [BFZ2005] \A. Berenstein, \S. Fomin, and \A. Zelevinsky, *Cluster
             algebras. III. Upper bounds and double Bruhat cells*,
             Duke Math. J. 126 (2005), no. 1, 1–52.

.. [BG1980] \R. L. Bishop and S. L. Goldberg, *Tensor analysis on
            Manifolds*, Dover (New York) (1980)

.. [BG1985] \M. Blum and S. Goldwasser. An Efficient Probabilistic
            Public-Key Encryption Scheme Which Hides All Partial
            Information. In *Proceedings of CRYPTO 84 on Advances in
            Cryptology*, pp. 289--299, Springer, 1985.

.. [BG1988] \M. Berger & B. Gostiaux : *Differential Geometry:
            Manifolds, Curves and Surfaces*, Springer (New York)
            (1988); :doi:`10.1007/978-1-4612-1033-7`

.. [BH1994] \S. Billey, M. Haiman. *Schubert polynomials for the
            classical groups*. J. Amer. Math. Soc., 1994.

.. [BHS2008] Robert Bradshaw, David Harvey and William
             Stein. strassen_window_multiply_c. strassen.pyx, Sage
             3.0, 2008. http://www.sagemath.org

.. [Big1999] Stephen J. Bigelow. The Burau representation is not
             faithful for `n = 5`. Geom. Topol., 3:397--404, 1999.

.. [Big2003] Stephen J. Bigelow, The Lawrence-Krammer representation,
             Geometric Topology, 2001 Georgia International Topology
             Conference, AMS/IP Studies in Advanced Mathematics 35
             (2003). :arxiv:`math/0204057v1`

.. [Bir1975] \J. Birman. *Braids, Links, and Mapping Class Groups*,
             Princeton University Press, 1975

.. [Bj1980] Anders Björner,
            *Shellable and Cohen-Macaulay partially ordered sets*,
            Trans. Amer. Math. Soc. 260 (1980), 159-183,
            :doi:`10.1090/S0002-9947-1980-0570784-2`

.. [BJKLMPSSS2016] \C. Beierle, J. Jean, S. Kölbl, G. Leander, A. Moradi,
                   \T. Peyrin, Y. Sasaki, P. Sasdrich, and S. M. Sim,
                   *The SKINNY family of block ciphers and its low-latency
                   variant MANTIS*; in CRYPTO, (2016), pp. 123-153.

.. [BK1992] \U. Brehm and W. Kuhnel, "15-vertex triangulations of an
            8-manifold", Math. Annalen 294 (1992), no. 1, 167-193.

.. [BK2001] \W. Bruns and R. Koch, Computing the integral closure of an
            affine semigroup. Uni. Iaggelonicae Acta Math. 39, (2001),
            59-70

.. [BKK2000]  Georgia Benkart, Seok-Jin Kang, Masaki Kashiwara.
              *Crystal bases for the quantum superalgebra* `U_q(\mathfrak{gl}(m,n))`,
              J. Amer. Math. Soc. **13** (2000), no. 2, 295-331.

.. [BKLPPRSV2007]
            \A. Bogdanov, L. Knudsen, G. Leander, C. Paar, A. Poschmann,
            M. Robshaw, Y. Seurin, C. Vikkelsoe. *PRESENT: An Ultra-Lightweight
            Block Cipher*; in Proceedings of CHES 2007; LNCS 7427; pp. 450-466;
            Springer Verlag 2007; available at
            http://www.crypto.rub.de/imperia/md/content/texte/publications/conferences/present_ches2007.pdf

.. [BL2000] Anders Björner and Frank H. Lutz, "Simplicial manifolds,
            bistellar flips and a 16-vertex triangulation of the
            Poincaré homology 3-sphere", Experiment. Math. 9 (2000),
            no. 2, 275-289.

.. [BL2008] Corentin Boissy and Erwan Lanneau, "Dynamics and geometry
            of the Rauzy-Veech induction for quadratic differentials"
            (arxiv:0710.5614) to appear in Ergodic Theory and
            Dynamical Systems.

.. [BM1940] Becker, M. F., and Saunders MacLane. The minimum number of
            generators for inseparable algebraic extensions. Bulletin of the
            American Mathematical Society 46, no. 2 (1940): 182-186.

.. [BM2008] John Adrian Bondy and U.S.R. Murty, "Graph theory", Volume
            244 of Graduate Texts in Mathematics, 2nd edition, Springer, 2008.

.. [BM2003] Bazzi and Mitter, {\it Some constructions of codes from
            group actions}, (preprint March 2003, available on
            Mitter's MIT website).

.. [BM2012] \N. Bruin and A. Molnar, *Minimal models for rational
            functions in a dynamical setting*,
            LMS Journal of Computation and Mathematics, Volume 15
            (2012), pp 400-417.

.. [BN2008] Victor V. Batyrev and Benjamin Nill. Combinatorial aspects
            of mirror symmetry. In *Integer points in polyhedra ---
            geometry, number theory, representation theory, algebra,
            optimization, statistics*, volume 452 of *Contemp. Math.*,
            pages 35--66. Amer. Math. Soc., Providence,
            RI, 2008. arXiv:math/0703456v2 [math.CO].

.. [Bob2013] \J.W. Bober. Conditionally bounding analytic ranks of
             elliptic curves. ANTS
             10, 2013. http://msp.org/obs/2013/1-1/obs-v1-n1-p07-s.pdf

.. [Bo2009] Bosch, S., Algebra, Springer 2009

.. [BP1982] \H. Beker and F. Piper. *Cipher Systems: The Protection of
            Communications*. John Wiley and Sons, 1982.

.. [BP2000] \V. M. Bukhshtaber and T. E. Panov, "Moment-angle
            complexes and combinatorics of simplicial manifolds,"
            *Uspekhi Mat. Nauk* 55 (2000), 171--172.

.. [BP2015] \P. Butera and M. Pernici "Sums of permanental minors
            using Grassmann algebra", International Journal of Graph
            Theory and its Applications, 1 (2015),
            83–96. :arxiv:`1406.5337`

.. [BPRS2009] \J. Bastian, \T. Prellberg, \M. Rubey, \C. Stump, *Counting the
            number of elements in the mutation classes of `\tilde{A}_n`-quivers*;
            :arxiv:`0906.0487`

.. [BPU2016] Alex Biryukov, Léo Perrin, Aleksei Udovenko,
             *Reverse-Engineering the S-Box of Streebog, Kuznyechik and STRIBOBr1*; in
             EuroCrypt'16, pp. 372-402.

.. [Bre2008] \A. Bretscher and D. G. Corneil and M. Habib and C. Paul (2008), "A
             simple Linear Time LexBFS Cograph Recognition Algorithm", SIAM
             Journal on Discrete Mathematics, 22 (4): 1277–1296,
             :doi:`10.1137/060664690`.

.. [Br1910] Bruckner, "Uber die Ableitung der allgemeinen Polytope und
            die nach Isomorphismus verschiedenen Typen der allgemeinen
            Achtzelle (Oktatope)", Verhand. Konik. Akad. Wetenschap,
            Erste Sectie, 10 (1910)

.. [Br2000] Kenneth S. Brown, *Semigroups, rings, and Markov chains*,
            :arxiv:`math/0006145v1`.


.. [BR2000a] \P. Barreto and V. Rijmen,
             *The ANUBIS Block Cipher*; in
             First Open NESSIE Workshop, (2000).

.. [BR2000b] \P. Barreto and V. Rijmen,
             *The Khazad legacy-level Block Cipher*; in
             First Open NESSIE Workshop, (2000).

.. [BR2000c] \P. Barreto and V. Rijmen,
             *The Whirlpool hashing function*; in
             First Open NESSIE Workshop, (2000).

.. [Br2016] *Bresenham's Line Algorithm*, Python, 26 December 2016.
            http://www.roguebasin.com/index.php?title=Bresenham%27s_Line_Algorithm

.. [Bru1994] Richard A. Brualdi, Hyung Chan Jung, William T.Trotter Jr
             *On the poset of all posets on `n` elements*
             Volume 50, Issue 2, 6 May 1994, Pages 111-123
             Discrete Applied Mathematics
             http://www.sciencedirect.com/science/article/pii/0166218X9200169M

.. [Bruin-Molnar] \N. Bruin and A. Molnar, *Minimal models for rational
            functions in a dynamical setting*,
            LMS Journal of Computation and Mathematics, Volume 15 (2012),
            pp 400-417.

.. [BS1996] Eric Bach, Jeffrey Shallit. *Algorithmic Number Theory,
            Vol. 1: Efficient Algorithms*. MIT Press, 1996. ISBN
            978-0262024051.

.. [BS2003] \I. Bouyukliev and J. Simonis, Some new results on optimal
            codes over `F_5`, Designs, Codes and Cryptography 30,
            no. 1 (2003): 97-111,
            http://www.moi.math.bas.bg/moiuser/~iliya/pdf_site/gf5srev.pdf.

.. [BS2011] \E. Byrne and A. Sneyd, On the Parameters of Codes with
            Two Homogeneous Weights. WCC 2011-Workshop on coding and
            cryptography,
            pp. 81-90. 2011. https://hal.inria.fr/inria-00607341/document

.. [BS2012] Jonathan Bloom and Dan Saracino, *Modified growth
            diagrams, permutation pivots, and the BWX map `Phi^*`*,
            Journal of Combinatorial Theory, Series A Volume 119,
            Number 6 (2012), pp. 1280-1298.

.. [BSS2009] David Bremner, Mathieu Dutour Sikiric, Achill Schuermann:
             Polyhedral representation conversion up to symmetries,
             Proceedings of the 2006 CRM workshop on polyhedral
             computation, AMS/CRM Lecture Notes, 48 (2009),
             45-71. http://arxiv.org/abs/math/0702239

.. [BSV2010] \M. Bolt, S. Snoeyink, E. Van Andel. "Visual
             representation of the Riemann map and Ahlfors map via the
             Kerzman-Stein equation". Involve 3-4 (2010), 405-420.

.. [BW1996] Anders Bjorner and Michelle L. Wachs. *Shellable nonpure
            complexes and posets. I*. Trans. of
            Amer. Math. Soc. **348** No. 4. (1996)

.. [BZ01] \A. Berenstein, A. Zelevinsky
          *Tensor product multiplicities, canonical bases
          and totally positive varieties*
          Invent. Math. **143** No. 1. (2002), 77-128.

.. _ref-C:

**C**

.. [Car1972] \R. W. Carter. *Simple groups of Lie type*, volume 28 of
             Pure and Applied Mathematics. John Wiley and Sons, 1972.

.. [CS1996] \G. Call and J. Silverman. Computing the Canonical Height on
            K3 Surfaces. Mathematics of Comp. , 65 (1996), 259-290.

.. [CB2007] Nicolas Courtois, Gregory V. Bard: Algebraic Cryptanalysis
            of the Data Encryption Standard, In 11-th IMA Conference,
            Cirencester, UK, 18-20 December 2007, Springer
            LNCS 4887. See also http://eprint.iacr.org/2006/402/.

.. [CC1982] Chottin and R. Cori, *Une preuve combinatoire de la
            rationalité d'une série génératrice associée
            aux arbres*, RAIRO, Inf. Théor. 16, 113--128 (1982)

.. [CDL2015] \A. Canteaut, Sebastien Duval, Gaetan Leurent
             *Construction of Lightweight S-Boxes using Feistel and
             MISTY Structures*; in Proceedings of SAC 2015; LNCS 9566;
             pp. 373-393; Springer-Verlag 2015; available at
             http://eprint.iacr.org/2015/711.pdf

.. [CE2001] Raul Cordovil and Gwihen Etienne. *A note on the
            Orlik-Solomon algebra*. Europ. J. Combinatorics. **22**
            (2001). pp. 165-170. http://www.math.ist.utl.pt/~rcordov/Ce.pdf

.. [Cer1994] \D. P. Cervone, "Vertex-minimal simplicial immersions of
             the Klein bottle in three-space", Geom. Ded. 50 (1994)
             117-141,
             http://www.math.union.edu/~dpvc/papers/1993-03.kb/vmkb.pdf.

.. [CEW2011] Georgios Chalkiadakis, Edith Elkind, and Michael
             Wooldridge. *Computational Aspects of Cooperative Game
             Theory*. Morgan & Claypool Publishers, (2011). ISBN
             9781608456529, :doi:`10.2200/S00355ED1V01Y201107AIM016`.

.. [CGW2013] Daniel Cabarcas, Florian Göpfert, and Patrick
             Weiden. Provably Secure LWE-Encryption with Uniform
             Secret. Cryptology ePrint Archive, Report 2013/164. 2013.
             2013/164. http://eprint.iacr.org/2013/164

.. [CGMRV16] \A. Conte, R. Grossi, A. Marino, R. Rizzi, L. Versari,
             "Directing Road Networks by Listing Strong Orientations.",
             Combinatorial Algorithms, Proceedings of 27th International Workshop,
             IWOCA 2016, August 17-19, 2016, pages 83--95.

.. [Ch2012] Cho-Ho Chu. *Jordan Structures in Geometry and
            Analysis*. Cambridge University Press, New
            York. 2012. IBSN 978-1-107-01617-0.

.. [Cha92] Chameni-Nembua C. and Monjardet B.
           *Les Treillis Pseudocomplémentés Finis*
           Europ. J. Combinatorics (1992) 13, 89-107.

.. [ChLi] \F. Chapoton and M. Livernet, *Pre-Lie algebras and the rooted trees
          operad*, International Math. Research Notices (2001) no 8, pages 395-408.
          Preprint: :arxiv:`math/0002069v2`.

.. [Cha2006] Ruth Charney. *An introduction to right-angled Artin
             groups*. http://people.brandeis.edu/~charney/papers/RAAGfinal.pdf,
             :arxiv:`math/0610668`.

.. [ChenDB] Eric Chen, Online database of two-weight codes,
            http://moodle.tec.hkr.se/~chen/research/2-weight-codes/search.php

.. [CHK2001] Keith D. Cooper, Timothy J. Harvey and Ken Kennedy. *A
             Simple, Fast Dominance Algorithm*, Software practice and
             Experience, 4:1-10 (2001).
             http://www.hipersoft.rice.edu/grads/publications/dom14.pdf

.. [CHPSS18] C. Cid, T. Huang, T. Peyrin, Y. Sasaki, L. Song.
             *Boomerang Connectivity Table: A New Cryptanalysis Tool* (2018)
             IACR Transactions on Symmetric Cryptology. Vol 2017, Issue 4.
             pre-print available at https://eprint.iacr.org/2018/161.pdf

.. [CK1999] David A. Cox and Sheldon Katz. *Mirror symmetry and
            algebraic geometry*, volume 68 of *Mathematical Surveys
            and Monographs*. American Mathematical Society,
            Providence, RI, 1999.

.. [CK2001] \M. Casella and W. Kühnel, "A triangulated K3 surface with
            the minimum number of vertices", Topology 40 (2001),
            753--772.

.. [CKS1999] Felipe Cucker, Pascal Koiran, and Stephen Smale. *A polynomial-time
             algorithm for diophantine equations in one variable*, J. Symbolic
             Computation 27 (1), 21-29, 1999.

.. [CK2015] \J. Campbell and V. Knight. *On testing degeneracy of
            bi-matrix
            games*. http://vknight.org/unpeudemath/code/2015/06/25/on_testing_degeneracy_of_games/ (2015)

.. [CL2013] Maria Chlouveraki and Sofia Lambropoulou. *The
            Yokonuma-Hecke algebras and the HOMFLYPT
            polynomial*. (2015) :arxiv:`1204.1871v4`.

.. [CLRS2001] Thomas H. Cormen, Charles E. Leiserson, Ronald L. Rivest
              and Clifford Stein, *Section 22.4: Topological sort*,
              Introduction to Algorithms (2nd ed.), MIT Press and
              McGraw-Hill, 2001, 549-552, ISBN 0-262-03293-7.

.. [CLS2014] \C. Ceballos, J.-P. Labbé, C. Stump, *Subword complexes,
             cluster complexes, and generalized multi-associahedra*,
             \J. Algebr. Comb. **39** (2014) pp. 17-51.
             :doi:`10.1007/s10801-013-0437-x`, :arxiv:`1108.1776`.

.. [CLS2011] David A. Cox, John Little, and Hal Schenck. *Toric
             Varieties*. Volume 124 of *Graduate Studies in
             Mathematics*. American Mathematical Society, Providence,
             RI, 2011.

.. [CMO2011] \C. Chun, D. Mayhew, J. Oxley, A chain theorem for
             internally 4-connected binary matroids. J. Combin. Theory
             Ser. B 101 (2011), 141-189.

.. [CMO2012] \C. Chun, D. Mayhew, J. Oxley,  Towards a splitter
             theorem for internally 4-connected binary
             matroids. J. Combin. Theory Ser. B 102 (2012), 688-700.

.. [CMR2005] C\. Cid, S\. Murphy, M\. Robshaw *Small Scale Variants of
             the AES*\; in Proceedings of Fast Software Encryption
             2005\; LNCS 3557\; Springer Verlag 2005\; available at
             http://www.isg.rhul.ac.uk/~sean/smallAES-fse05.pdf

.. [CMR2006] C\. Cid, S\. Murphy, and M\. Robshaw *Algebraic Aspects
             of the Advanced Encryption Standard*\; Springer Verlag
             2006

.. [CMT2003] \A. M. Cohen, S. H. Murray, D. E. Talyor.
             *Computing in groups of Lie type*.
             Mathematics of Computation. **73** (2003), no 247. pp. 1477--1498.
             http://www.win.tue.nl/~amc/pub/papers/cmt.pdf

.. [Co1984] \J. Conway, Hexacode and tetracode - MINIMOG and
            MOG. *Computational group theory*, ed. M. Atkinson,
            Academic Press, 1984.

.. [Co1999] John Conway, Neil Sloan. *Sphere Packings, Lattices and Groups*,
            Springer Verlag 1999.

.. [Coh1993] Henri Cohen. A Course in Computational Number
             Theory. Graduate Texts in Mathematics 138. Springer, 1993.

.. [Coh2007I] Henri Cohen, *Number Theory, Vol. I: Tools and
              Diophantine Equations.*  GTM 239, Springer, 2007.

.. [Coh2007] Henri Cohen, Number Theory,
             Volume II.  Graduate Texts in Mathematics 240. Springer, 2007.

.. [Col2013] Julia Collins. *An algorithm for computing the Seifert
             matrix of a link from a braid
             representation*. (2013). http://www.maths.ed.ac.uk/~jcollins/SeifertMatrix/SeifertMatrix.pdf

.. [Con] Keith Conrad, *Groups of order 12*,
         http://www.math.uconn.edu/~kconrad/blurbs/grouptheory/group12.pdf,
         accessed 21 October 2009.

.. [Con2013] Keith Conrad: *Exterior powers*,
             `http://www.math.uconn.edu/~kconrad/blurbs/ <http://www.math.uconn.edu/~kconrad/blurbs/>`_

.. [Con2015] Keith Conrad: *Tensor products*,
             `http://www.math.uconn.edu/~kconrad/blurbs/ <http://www.math.uconn.edu/~kconrad/blurbs/>`_

.. [CP2001] John Crisp and Luis Paris. *The solution to a conjecture
            of Tits on the subgroup generated by the squares of the
            generators of an Artin group*. Invent. Math. **145**
            (2001). No 1, 19-36. :arxiv:`math/0003133`.

.. [CPdA2014] Maria Chlouveraki and Loic Poulain
              d'Andecy. *Representation theory of the Yokonuma-Hecke
              algebra*. (2014) :arxiv:`1302.6225v2`.

.. [CR1962] Curtis, Charles W.; Reiner, Irving "Representation theory
            of finite groups and associative algebras." Pure and
            Applied Mathematics, Vol. XI Interscience Publishers, a
            division of John Wiley & Sons, New York-London 1962, pp
            545--547

.. [Cre1997] \J. E. Cremona, *Algorithms for Modular Elliptic
             Curves*. Cambridge University Press, 1997.

.. [Cre2003] Cressman, Ross. *Evolutionary dynamics and extensive form
            games*. MIT Press, 2003.

.. [Crossproduct] Algebraic Properties of the Cross Product
                  :wikipedia:`Cross_product`

.. [CRV2018] Xavier Caruso, David Roe and Tristan Vaccon.
            *ZpL: a p-adic precision package*, (2018) :arxiv:`1802.08532`.

.. [CRV2014] Xavier Caruso, David Roe and Tristan Vaccon.
            *Tracking p-adic precision*,
            LMS J. Comput. Math. **17** (2014), 274-294.

.. [CS1986] \J. Conway and N. Sloane. *Lexicographic codes:
            error-correcting codes from game theory*, IEEE
            Trans. Infor. Theory **32** (1986) 337-348.

.. [Cu1984] \R. Curtis, The Steiner system `S(5,6,12)`, the Mathieu
            group `M_{12}`, and the kitten. *Computational group
            theory*, ed. M. Atkinson, Academic Press, 1984.

.. [Cun1986] \W. H. Cunningham, Improved Bounds for Matroid Partition
             and Intersection Algorithms. SIAM Journal on Computing
             1986 15:4, 948-957

.. _ref-D:

**D**

.. [Dat2007] Basudeb Datta, "Minimal triangulations of
             manifolds", J. Indian Inst. Sci. 87 (2007), no. 4,
             429-449.

.. [Dav1997] B.A. Davey, H.A. Priestley,
             *Introduction to Lattices and Order*,
             Cambridge University Press, 1997.

.. [DCSW2008] \C. De Canniere, H. Sato, D. Watanabe,
              *Hash Function Luffa: Specification*; submitted to
              NIST SHA-3 Competition, 2008. Available at
              http://www.sdl.hitachi.co.jp/crypto/luffa/

.. [DCW2016] Dan-Cohen, Ishai, and Stefan Wewers. "Mixed Tate motives and the
             unit equation." International Mathematics Research Notices
             2016.17 (2016): 5291-5354.

.. [DD2010] Tim Dokchitser and Vladimir Dokchitser,
            *On the Birch-Swinnerton-Dyer quotients modulo squares*,
            Ann. Math. (2) 172 (2010), 567-596.

.. [DDLL2013] Léo Ducas, Alain Durmus, Tancrède Lepoint and Vadim
              Lyubashevsky. *Lattice Signatures and Bimodal
              Gaussians*; in Advances in Cryptology – CRYPTO 2013;
              Lecture Notes in Computer Science Volume 8042, 2013, pp
              40-56 http://www.di.ens.fr/~lyubash/papers/bimodal.pdf

.. [Dec1998] \W. Decker and T. de Jong. Groebner Bases and Invariant
             Theory in Groebner Bases and Applications. London
             Mathematical Society Lecture Note Series No. 251. (1998)
             61--89.

.. [DEMS2016] \C. Dobraunig, M. Eichlseder, F. Mendel, and M. Schläffer,
              *Ascon v1.2*; in CAESAR Competition, (2016).

.. [De1973] \P. Delsarte, An algebraic approach to the association
            schemes of coding theory, Philips Res. Rep., Suppl.,
            vol. 10, 1973.

.. [De1974] \M. Demazure, Desingularisation des varietes de Schubert,
            Ann. E. N. S., Vol. 6, (1974), p. 163-172

.. [Deh2011] \P. Dehornoy, Le probleme d'isotopie des tresses, in
             Leçons mathématiques de Bordeaux, vol. 4, pages 259-300,
             Cassini (2011).

.. [deG2000] Willem A. de Graaf. *Lie Algebras: Theory and Algorithms*.
             North-Holland Mathematical Library. (2000).
             Elsevier Science B.V.

.. [Deo1987a] \V. Deodhar, A splitting criterion for the Bruhat
              orderings on Coxeter groups. Comm. Algebra,
              15:1889-1894, 1987.

.. [Deo1987b] \V.V. Deodhar, On some geometric aspects of Bruhat
              orderings II. The parabolic analogue of Kazhdan-Lusztig
              polynomials, J. Alg. 111 (1987) 483-506.

.. [Dev2005] Devaney, Robert L. *An Introduction to Chaotic Dynamical Systems.*
             Boulder: Westview, 2005, 331.

.. [DGRB2010] David Avis, Gabriel D. Rosenberg, Rahul Savani, Bernhard
              von Stengel. *Enumeration of Nash equilibria for
              two-player games.*
              http://www.maths.lse.ac.uk/personal/stengel/ETissue/ARSvS.pdf (2010)

.. [DHSW2003] Dumas, Heckenbach, Saunders, Welker, "Computing
              simplicial homology based on efficient Smith normal form
              algorithms," in "Algebra, geometry, and software
              systems" (2003), 177-206.

.. [DI1989]  Dan Gusfield and Robert W. Irving. *The stable marriage
             problem: structure and algorithms*. Vol. 54. Cambridge:
             MIT press, 1989.

.. [DI1995] \F. Diamond and J. Im, Modular forms and modular curves.
            In: V. Kumar Murty (ed.), Seminar on Fermat's Last Theorem
            (Toronto, 1993-1994), 39-133.  CMS Conference
            Proceedings 17.  American Mathematical Society, 1995.

.. [Dil1940] Lattice with Unique Irreducible Decompositions
             \R. P. Dilworth, 1940 (Annals of Mathematics 41, 771-777)
             With comments by B. Monjardet
             http://cams.ehess.fr/docannexe.php?id=1145

.. [Di2000] \L. Dissett, Combinatorial and computational aspects of
            finite geometries, 2000,
            https://tspace.library.utoronto.ca/bitstream/1807/14575/1/NQ49844.pdf

.. [DLHK2007] \J. A. De Loera, D. C. Haws, M. Köppe, Ehrhart
              polynomials of matroid polytopes and
              polymatroids. Discrete & Computational Geometry, Volume
              42, Issue 4. :arxiv:`0710.4346`,
              :doi:`10.1007/s00454-008-9120-8`

.. [DLMF-Bessel] \F. W. J. Olver and L. C. Maximon: 10. Bessel
                 Functions, in NIST Digital Library of Mathematical
                 Functions. http://dlmf.nist.gov/10

.. [DLMF-Error] \N. M. Temme: 7. Error Functions, Dawson’s and Fresnel
                 Integrals, in NIST Digital Library of Mathematical
                 Functions. http://dlmf.nist.gov/7

.. [DLMF-Struve] \R. B. Paris: 11. Struve and Related Functions, in
                 NIST Digital Library of Mathematical
                 Functions. http://dlmf.nist.gov/11

.. [DLRS2010] De Loera, Rambau and Santos, "Triangulations: Structures
              for Algorithms and Applications", Algorithms and
              Computation in Mathematics, Volume 25, Springer, 2011.

.. [DN1990] Claude Danthony and Arnaldo Nogueira "Measured foliations
            on nonorientable surfaces", Annales scientifiques de
            l'Ecole Normale Superieure, Ser. 4, 23, no. 3 (1990) p
            469-494

.. [Do2009] \P. Dobcsanyi et
            al. DesignTheory.org. http://designtheory.org/database/

.. [DPV2001] \J. Daemen, M. Peeters, and G. Van Assche,
             *Bitslice ciphers and power analysis attacks*; in FSE, (2000), pp. 134-149.

.. [DP2008] Jean-Guillaume Dumas and Clement Pernet. Memory efficient
            scheduling of Strassen-Winograd's matrix multiplication
            algorithm. arXiv:0707.2347v1, 2008.

.. [DPVAR2000] \J. Daemen, M. Peeters, G. Van Assche, and V. Rijmen,
               *Nessie proposal: NOEKEON*; in First Open NESSIE Workshop, (2000).

.. [DR2002] Joan Daemen, Vincent Rijmen. *The Design of
            Rijndael*. Springer-Verlag Berlin Heidelberg, 2002.

.. [Dro1987] Carl Droms. *Isomorphisms of graph groups*. Proc. of the
             Amer. Math. Soc. **100**
             (1987). No 3. http://educ.jmu.edu/~dromscg/vita/preprints/Isomorphisms.pdf

.. [Du2003] \I. Duursma, "Extremal weight enumerators and
            ultraspherical polynomials", Discrete Mathematics 268
            (2003), 103–127.

.. [Du2009] Du Ye. *On the Complexity of Deciding Degeneracy in
            Games*. http://arxiv.org/pdf/0905.3012v1.pdf (2009)

.. [DW1995] Andreas W.M. Dress and Walter Wenzel, *A Simple Proof of
            an Identity Concerning Pfaffians of Skew Symmetric
            Matrices*, Advances in Mathematics, volume 112, Issue 1,
            April 1995,
            pp. 120-134. http://www.sciencedirect.com/science/article/pii/S0001870885710298

.. [DW2007] \I. Dynnikov and B. Wiest, On the complexity of
            braids, J. Europ. Math. Soc. 9 (2007)

.. _ref-E:

**E**

.. [Eb1989] \W. Eberly, "Computations for algebras and group
            representations". Ph.D. Thesis, University of
            Toronto, 1989. http://www.cpsc.ucalgary.ca/~eberly/Research/Papers/phdthesis.pdf

.. [Ed1974] \A. R. Edmonds, 'Angular Momentum in Quantum Mechanics',
            Princeton University Press (1974)

.. [Eh2013] Ehrhardt, Wolfgang. "The AMath and DAMath Special
            Functions: Reference Manual and Implementation Notes,
            Version
            1.3". 2013. http://www.wolfgang-ehrhardt.de/specialfunctions.pdf.

.. [EM2001] Pavel Etingof and Xiaoguang Ma.
            *Lecture notes on Cherednik algebras*.
            http://www-math.mit.edu/~etingof/73509.pdf :arXiv:`1001.0432`.

.. [EP2013] David Einstein, James Propp. *Combinatorial,
            piecewise-linear, and birational homomesy for products of
            two chains*. :arxiv:`1310.5294v1`.

.. [EP2013b] David Einstein, James Propp. *Piecewise-linear and
             birational toggling*. Extended abstract for
             FPSAC 2014. http://faculty.uml.edu/jpropp/fpsac14.pdf

.. [ERH2015] Jorge Espanoza and Steen Ryom-Hansen. *Cell structures
             for the Yokonuma-Hecke algebra and the algebra of braids
             and ties*. (2015) :arxiv:`1506.00715`.

.. [ESSS2012] \D. Engels, M.-J. O. Saarinen, P. Schweitzer, and E. M. Smith,
              *The Hummingbird-2 lightweight authenticated encryption algorithm*; in
              RFIDSec, (2011), pp. 19-31.

.. [ETS2006a] ETSI/Sage,
              *Specification of the 3GPP Confidentiality and Integrity Algorithms
              UEA2 & UIA2*; in Document 5: Design and Evaluation Report, (2006).

.. [ETS2011] ETSI/Sage,
             *Specification of the 3GPP Confidentiality and Integrity Algorithms
             128-EEA3 & 128-EIA3*; in Document 4: Design and Evaluation Report, (2011).

.. [Ewa1996] Ewald, "Combinatorial Convexity and Algebraic Geometry",
             vol. 168 of Graduate Texts in Mathematics, Springer, 1996

.. [EZ1950] \S. Eilenberg and J. Zilber, "Semi-Simplicial Complexes
            and Singular Homology", Ann. Math. (2) 51 (1950), 499-513.

.. [EPW14] Ben Elias, Nicholas Proudfoot, and Max Wakefield.
           *The Kazhdan-Lusztig polynomial of a matroid*. 2014.
           :arxiv:`1412.7408`.

.. _ref-F:

**F**

.. [Fedorov2015] Roman Fedorov, *Variations of Hodge structures for hypergeometric
   differential operators and parabolic Higgs bundles*,
   :arxiv:`1505.01704`

.. [Fe1997] Stefan Felsner, "On the Number of Arrangements of
            Pseudolines", Proceedings SoCG 96, 30-37. Discrete &
            Computational Geometry 18 (1997),
            257-267. http://page.math.tu-berlin.de/~felsner/Paper/numarr.pdf

.. [FT00] Stefan Felsner, William T. Trotter,
          Dimension, Graph and Hypergraph Coloring,
          Order,
          2000, Volume 17, Issue 2, pp 167-177,
          http://link.springer.com/article/10.1023%2FA%3A1006429830221

.. [Fe2012] Hans L. Fetter, "A Polyhedron Full of Surprises",
            Mathematics Magazine 85 (2012), no. 5, 334-342.

.. [Fed2015] Federal Agency on Technical Regulation and Metrology (GOST),
             GOST R 34.12-2015, (2015)

.. [Feu2009] \T. Feulner. The Automorphism Groups of Linear Codes and
             Canonical Representatives of Their Semilinear Isometry
             Classes. Advances in Mathematics of Communications 3 (4),
             pp. 363-383, Nov 2009

.. [Feu2013] Feulner, Thomas, "Eine kanonische Form zur Darstellung
             aequivalenter Codes -- Computergestuetzte Berechnung und
             ihre Anwendung in der Codierungstheorie, Kryptographie
             und Geometrie", Dissertation, University of
             Bayreuth, 2013.

.. [FH2015] \J. A. de Faria, B. Hutz. Combinatorics of Cycle Lengths on
            Wehler K3 Surfaces over finite fields. New Zealand Journal
            of Mathematics 45 (2015), 19–31.

.. [FM2014] Cameron Franc and Marc Masdeu, "Computing fundamental
            domains for the Bruhat-Tits tree for GL_2(Qp), p-adic
            automorphic forms, and the canonical embedding of Shimura
            curves". LMS Journal of Computation and Mathematics
            (2014), volume 17, issue 01, pp. 1-23.

.. [FMV2014] Xander Faber, Michelle Manes, and Bianca Viray. Computing
             Conjugating Sets and Automorphism Groups of Rational Functions.
             Journal of Algebra, 423 (2014), 1161-1190.

.. [Fom1994] Sergey V. Fomin, "Duality of graded graphs". Journal of
             Algebraic Combinatorics Volume 3, Number 4 (1994),
             pp. 357-404.

.. [Fom1995] Sergey V. Fomin, "Schensted algorithms for dual graded
             graphs". Journal of Algebraic Combinatorics Volume 4,
             Number 1 (1995), pp. 5-45.

.. [FOS2010] \G. Fourier, M. Okado, A. Schilling. *Perfectness of
             Kirillov-Reshetikhin crystals for nonexceptional types*.
             Contemp. Math. 506 (2010) 127-143 ( :arxiv:`0811.1604` )

.. [FP1996] Komei Fukuda, Alain Prodon: Double Description Method
            Revisited, Combinatorics and Computer Science, volume 1120
            of Lecture Notes in Computer Science, page
            91-111. Springer (1996)

.. [FR1985] Friedl, Katalin, and Lajos Rónyai. "Polynomial time
            solutions of some problems of computational
            algebra". Proceedings of the seventeenth annual ACM
            symposium on Theory of computing. ACM, 1985.

.. [FRT1990] Faddeev, Reshetikhin and Takhtajan.
             *Quantization of Lie Groups and Lie Algebras*.
             Leningrad Math. J. vol. **1** (1990), no. 1.

.. [FS2009] Philippe Flajolet and Robert Sedgewick,
            `Analytic combinatorics <http://algo.inria.fr/flajolet/Publications/AnaCombi/book.pdf>`_.
            Cambridge University Press, Cambridge, 2009.
            See also the `Errata list <http://ac.cs.princeton.edu/errata/>`_.

.. [FST2012] \A. Felikson, \M. Shapiro, and \P. Tumarkin, *Cluster Algebras of
            Finite Mutation Type Via Unfoldings*, Int Math Res Notices (2012)
            2012 (8): 1768-1804.

.. [Fu1993] Wiliam Fulton, *Introduction to Toric Varieties*,
            Princeton University Press, 1993.

.. [FY2004] Eva Maria Feichtner and Sergey Yuzvinsky. *Chow rings of
            toric varieties defined by atomic lattices*. Inventiones
            Mathematicae. **155** (2004), no. 3, pp. 515-536.

.. [FZ2007] \S. Fomin and \A. Zelevinsky, *Cluster algebras IV. Coefficients*,
            Compos. Math. 143 (2007), no. 1, 112-164.

.. _ref-G:

**G**

.. [Ga02] Shuhong Gao, A new algorithm for decoding Reed-Solomon
          Codes, January 31, 2002

.. [Gambit] Richard D. McKelvey, Andrew M. McLennan, and
            Theodore L. Turocy, *Gambit: Software Tools for Game
            Theory, Version 13.1.2.*. http://www.gambit-project.org
            (2014).

.. [Gar2015] \V. Garg *Introduction to Lattice Theory with Computer
             Science Applications* (2015), Wiley.

.. [GDR1999] \R. González-Díaz and P. Réal, *A combinatorial method
             for computing Steenrod squares* in J. Pure Appl. Algebra
             139 (1999), 89-108.

.. [GDR2003] \R. González-Díaz and P. Réal, *Computation of cohomology
             operations on finite simplicial complexes* in Homology,
             Homotopy and Applications 5 (2003), 83-93.

.. [Ge2005] Loukas Georgiadis, *Linear-Time Algorithms for Dominators
            and Related Problems*, PhD thesis, Princetown University,
            TR-737-05, (2005).
            ftp://ftp.cs.princeton.edu/reports/2005/737.pdf

.. [GG2012] Jim Geelen and Bert Gerards, Characterizing graphic
            matroids by a system of linear equations,
            submitted, 2012. Preprint:
            http://www.gerardsbase.nl/papers/geelen_gerards=testing-graphicness%5B2013%5D.pdf

.. [GGD2011] \E. Girondo, \G. Gonzalez-Diez, *Introduction to Compact
             Riemann surfaces and Dessins d'enfant*, (2011)
             London Mathematical Society, Student Text 79.

.. [GGNS2013] \B. Gerard, V. Grosso, M. Naya-Plasencia, and F.-X. Standaert,
              *Block ciphers that are easier to mask: How far can we go?*; in
              CHES, (2013), pp. 383-399.

.. [GGOR2003] \V. Ginzberg, N. Guay, E. Opdam, R. Rouquier.
              *On the category `\mathcal{O}` for rational Cherednik algebras*.
              Invent. Math. **154** (2003). :arxiv:`math/0212036`.

.. [GHJV1994] \E. Gamma, R. Helm, R. Johnson, J. Vlissides, *Design
              Patterns: Elements of Reusable Object-Oriented
              Software*. Addison-Wesley (1994). ISBN 0-201-63361-2.

.. [GK2013] Roland Grinis and Alexander Kasprzyk, Normal forms of
            convex lattice polytopes, arXiv:1301.6641

.. [GKZ1994] Gelfand, I. M.; Kapranov, M. M.; and
             Zelevinsky, A. V. "Discriminants, Resultants and
             Multidimensional Determinants" Birkhauser 1994

.. [GL1996] \G. Golub and C. van Loan. *Matrix Computations*. 3rd
            edition, Johns Hopkins Univ. Press, 1996.

.. [GLSVJGK2014] \V. Grosso, G. Leurent, F.-X. Standaert, K. Varici,
                 \F. D. A. Journault, L. Gaspar, and S. Kerckhof,
                 *SCREAM & iSCREAM Side-Channel Resistant Authenticated Encryption
                 with Masking*; in CAESAR Competition, (2014).

.. [GM2002] Daniel Goldstein and Andrew Mayer. On the equidistribution
            of Hecke points. Forum Mathematicum, 15:2, pp. 165--189,
            De Gruyter, 2003.

.. [GMN2008] Jordi Guardia, Jesus Montes, Enric Nart. *Newton polygons of higher
             order in algebraic number theory* (2008). arXiv:0807.2620 [math.NT]

.. [GNL2011] \Z. Gong, S. Nikova, and Y. W. Law,
             *KLEIN: A new family of lightweight block ciphers*; in
             RFIDSec, (2011), p. 1-18.

.. [Go1967] Solomon Golomb, Shift register sequences, Aegean Park
            Press, Laguna Hills, Ca, 1967

.. [God1968] \R. Godement: *Algebra*, Hermann (Paris) / Houghton Mifflin
             (Boston) (1968)

.. [Gor1980] Daniel Gorenstein, Finite Groups (New York: Chelsea
             Publishing, 1980)

.. [Gor2009] Alexey G. Gorinov, "Combinatorics of double cosets and
             fundamental domains for the subgroups of the modular
             group", preprint :arxiv:`0901.1340`

.. [GP2012] Eddy Godelle and Luis Paris.
            *Basic questions on Artin-Tits groups*. A. Bjorner et al. (eds)
            Configuration spaces, CRM series. (2012) pp. 299--311.
            Edizioni della Normale, Pisa.
            :doi:`10.1007/978-88-7642-431-1_13`

.. [GPV2008] Craig Gentry, Chris Peikert, Vinod Vaikuntanathan. *How
             to Use a Short Basis: Trapdoors for Hard Lattices and New
             Cryptographic
             Constructions*. STOC 2008. http://www.cc.gatech.edu/~cpeikert/pubs/trap_lattice.pdf

.. [GR2001] \C.Godsil and G.Royle, *Algebraic Graph Theory*. Graduate
            Texts in Mathematics, Springer, 2001.

.. [Gr2007] \J. Green, Polynomial representations of `GL_n`, Springer
            Verlag, 2007.

.. [GriRei16] Darij Grinberg, Victor Reiner,
              *Hopf Algebras in Combinatorics*,
              :arxiv:`1409.8356v4`.

.. [GR2013] Darij Grinberg, Tom Roby. *Iterative properties of
            birational rowmotion*.
            http://www.cip.ifi.lmu.de/~grinberg/algebra/skeletal.pdf

.. [GroLar1] \R. Grossman and R. G. Larson, *Hopf-algebraic structure of
             families of trees*, J. Algebra 126 (1) (1989), 184-210.
             Preprint: :arxiv:`0711.3877v1`

.. [Grinb2016a] Darij Grinberg,
                *Double posets and the antipode of QSym*,
                :arxiv:`1509.08355v3`.

.. [GrS1967] Grunbaum and Sreedharan, "An enumeration of simplicial
             4-polytopes with 8 vertices", J. Comb. Th. 2,
             437-465 (1967)

.. [GS1999] Venkatesan Guruswami and Madhu Sudan, Improved Decoding of
            Reed-Solomon Codes and Algebraic-Geometric Codes, 1999

.. [GT1996] \P. Gianni and B. Trager. "Square-free algorithms in
            positive characteristic". Applicable Algebra in Engineering,
            Communication and Computing, 7(1), 1-14 (1996)

.. [GT2014] \M.S. Gowda and J. Tao. On the bilinearity rank of a
            proper cone and Lyapunov-like
            transformations. Mathematical Programming, 147 (2014)
            155-170.

.. [Gu] GUAVA manual, http://www.gap-system.org/Packages/guava.html

.. [GW2014] \G. Gratzer and F. Wehrung,
            Lattice Theory: Special Topics and Applications Vol. 1,
            Springer, 2014.

.. [GZ1983] Greene; Zaslavsky, "On the Interpretation of Whitney
            Numbers Through Arrangements of Hyperplanes, Zonotopes,
            Non-Radon Partitions, and Orientations of
            Graphs". Transactions of the American Mathematical
            Society, Vol. 280, No. 1. (Nov., 1983), pp. 97-126.

.. _ref-H:

**H**

.. [Ha2005] Gerhard Haring. [Online] Available:
            http://osdir.com/ml/python.db.pysqlite.user/2005-11/msg00047.html

.. [Hac2016] \M. Hachimori. http://infoshako.sk.tsukuba.ac.jp/~hachi/math/library/dunce_hat_eng.html

.. [Hai1989] M.D. Haiman, *On mixed insertion, symmetry, and shifted
             Young tableaux*. Journal of Combinatorial Theory, Series
             A Volume 50, Number 2 (1989), pp. 196-225.

.. [Hat2002] Allen Hatcher, "Algebraic Topology", Cambridge University
             Press (2002).

.. [He2002] \H. Heys *A Tutorial on Linear and Differential
            Cryptanalysis* ; 2002' available at
            http://www.engr.mun.ca/~howard/PAPERS/ldc_tutorial.pdf

.. [Hes2002] \F. Hess, "Computing Riemann-Roch spaces in algebraic
             function fields and related topics," J. Symbolic
             Comput. 33 (2002), no. 4, 425--445.

.. [HH92] \P. N. Hoffman and J. F. Humphreys,
          *Projective Representations of the Symmetric Groups*,
          Oxford Science Publications.
          The Clarendon Press, Oxford University Press, New York, 1992.

.. [Hig2008] \N. J. Higham, "Functions of matrices: theory and computation",
             Society for Industrial and Applied Mathematics (2008).

.. [HJ2004] Tom Hoeholdt and Joern Justesen, A Course In
            Error-Correcting Codes, EMS, 2004

.. [HKOTY1999] \G. Hatayama, A. Kuniba, M. Okado, T. Tagaki, and Y. Yamada,
               *Remarks on fermionic formula*. Contemp. Math., **248** (1999).

.. [HKP2010] \T. J. Haines, R. E. Kottwitz, A. Prasad, Iwahori-Hecke
             Algebras, J. Ramanujan Math. Soc., 25 (2010),
             113--145. :arxiv:`0309168v3` :mathscinet:`MR2642451`

.. [HL2014] Thomas Hamilton and David Loeffler, "Congruence testing
            for odd modular subgroups", LMS J. Comput. Math. 17
            (2014), no. 1, 206-208, :doi:`10.1112/S1461157013000338`.

.. [Hli2006] Petr Hlineny, "Equivalence-free exhaustive generation of
             matroid representations", Discrete Applied Mathematics
             154 (2006), pp. 1210-1222.

.. [HLY2002] Yi Hu, Chien-Hao Liu, and Shing-Tung Yau. Toric morphisms
             and fibrations of toric Calabi-Yau
             hypersurfaces. *Adv. Theor. Math. Phys.*,
             6(3):457-506, 2002. arXiv:math/0010082v2 [math.AG].

.. [Hoc] Winfried Hochstaettler, "About the Tic-Tac-Toe Matroid",
         preprint.

.. [HN2006] Florent Hivert and Janvier Nzeutchap. *Dual Graded Graphs
            in Combinatorial Hopf Algebras*.
            https://www.lri.fr/~hivert/PAPER/commCombHopfAlg.pdf

.. [HP2003] \W. C. Huffman, V. Pless, Fundamentals of Error-Correcting
            Codes, Cambridge Univ. Press, 2003.

.. [HP2016] \S. Hopkins, D. Perkinson. "Bigraphical
            Arrangements". Transactions of the American Mathematical
            Society 368 (2016), 709-725. :arxiv:`1212.4398`

.. [HPS2008] \J. Hoffstein, J. Pipher, and J.H. Silverman. *An
             Introduction to Mathematical
             Cryptography*. Springer, 2008.

.. [HPS2017] Graham Hawkes, Kirill Paramonov, and Anne Schilling.
             *Crystal analysis of type* `C` *Stanley symmetric functions*.
             Electronic J. Comb. 24(3) (2017) #P3.51. :arxiv:`1704.00889`.

.. [HOLM2016] Tristan Holmes and \J. \B. Nation,
              *Inflation of finite lattices along all-or-nothing sets*.
              http://www.math.hawaii.edu/~jb/inflation.pdf

.. [HR2016]  Clemens Heuberger and Roswitha Rissner, "Computing
             `J`-Ideals of a Matrix Over a Principal Ideal Domain",
             :arxiv:`1611.10308`, 2016.

.. [HRS1993] \C. D. Hodgson, I. Rivin and W. D. Smith.
             *A characterization of convex hyperbolic polyhedra
             and of convex polyhedra inscribed in the sphere.*
             Bulletin of the American Mathematical Society
             27.2 (1992): 246-251.

.. [HRT2000] \R.B. Howlett, L.J. Rylands, and D.E. Taylor.
             *Matrix generators for exceptional groups of Lie type*.
             J. Symbolic Computation. **11** (2000).
             http://www.maths.usyd.edu.au/u/bobh/hrt.pdf

.. [Hsu1996] Tim Hsu, "Identifying congruence subgroups of the modular
             group", Proc. AMS 124, no. 5, 1351-1359 (1996)

.. [Hsu1997] Tim Hsu, "Permutation techniques for coset
             representations of modular subgroups", in L. Schneps
             (ed.), Geometric Galois Actions II: Dessins d'Enfants,
             Mapping Class Groups and Moduli, volume 243 of LMS
             Lect. Notes, 67-77, Cambridge Univ. Press (1997)

.. [Hutz2007] \B. Hutz. Arithmetic Dynamics on Varieties of dimension greater
              than one. PhD Thesis, Brown University 2007

.. [Hutz2009] \B. Hutz. Good reduction of periodic points, Illinois Journal of
              Mathematics 53 (Winter 2009), no. 4, 1109-1126.

.. [Hutz2015] \B. Hutz. Determination of all rational preperiodic points
              for morphisms of PN. Mathematics of Computation, 84:291 (2015), 289-308.

.. [Huy2005] \D. Huybrechts : *Complex Geometry*, Springer (Berlin)
             (2005).

.. _ref-I:

**I**

.. [IK2010] Kenji Iohara and Yoshiyuki Koga.
            *Representation Theory of the Virasoro Algebra*.
            Springer, (2010).

.. [ILS2012] Giuseppe F. Italiano, Luigi Laura, and Federico
             Santaroni. *Finding strong bridges and strong
             articulation points in linear time*. Theoretical Computer
             Science, 447, 74–84 (2012).
             :doi:`10.1016/j.tcs.2011.11.011`

.. [IR1990] \K. Ireland and M. Rosen, *A Classical Introduction to
            Modern Number Theory*, Springer-Verlag, GTM volume
            84, 1990.

.. [ISSK2009] \M. Izadi, B. Sadeghiyan, S. S. Sadeghian, H. A. Khanooki,
              *MIBS: A new lightweight block cipher*; in
              CANS, (2009), pp. 334-348.

.. [Iwa1964] \N. Iwahori, On the structure of a Hecke ring of a
             Chevalley group over a finite
             field,  J. Fac. Sci. Univ. Tokyo Sect. I, 10 (1964),
             215--236 (1964). :mathscinet:`MR0165016`

.. [Iwa1972] \K. Iwasawa, *Lectures on p-adic L-functions*, Princeton
             University Press, 1972.

.. _ref-J:

**J**

.. [Ja1971] \N. Jacobson. *Exceptional Lie Algebras*. Marcel Dekker,
            Inc. New York. 1971. IBSN No. 0-8247-1326-5.

.. [JL2009] Nicolas Jacon and Cedric Lecouvey.
            *Kashiwara and Zelevinsky involutions in affine type A*.
            Pac. J. Math. 243(2):287-311 (2009).

.. [Joh1990] \D.L. Johnson. *Presentations of Groups*. Cambridge
             University Press. (1990).

.. [Jon1987] \V. Jones, Hecke algebra representations of braid groups
             and link polynomials.  Ann. of Math. (2) 126 (1987),
             no. 2, 335--388. :doi:`10.2307/1971403`
             :mathscinet:`MR0908150`

.. [Jon2005] \V. Jones, The Jones
             Polynomial, 2005. https://math.berkeley.edu/~vfr/jones.pdf

.. [JRJ94] Jourdan, Guy-Vincent; Rampon, Jean-Xavier; Jard, Claude
           (1994), "Computing on-line the lattice of maximal antichains
           of posets", Order 11 (3) p. 197-210, :doi:`10.1007/BF02115811`

.. [Joy2004] \D. Joyner, Toric codes over finite fields, Applicable
             Algebra in Engineering, Communication and Computing, 15,
             (2004), p. 63-79.

.. [Joy2006] \D. Joyner, *On quadratic residue codes and hyperelliptic
             curves*, (preprint 2006)

.. [JPdA15] \N. Jacon and L. Poulain d'Andecy. *An isomorphism theorem
            for Yokonuma-Hecke algebras and applications to link
            invariants*. (2015) :arxiv:`1501.06389v3`.

.. _ref-K:

**K**

.. [Ka1990] Victor G. Kac. *Infinite-dimensional Lie Algebras*. Third
            edition. Cambridge University Press, Cambridge, 1990.

.. [Kal1992] \B. Kaliski,
             *The MD2 message-digest algorithm*; in
             RFS 1319, (1992).

.. [Ka1993] Masaki Kashiwara, The crystal base and Littelmann's
            refined Demazure character formula, Duke Math. J. 71
            (1993), no. 3, 839--858.

.. [Kal1980] \T. Kaliath, "Linear Systems", Prentice-Hall, 1980,
             383--386.

.. [Kam2007] Joel Kamnitzer,
             *The crystal structure on the set of Mirković-Vilonen polytopes*,
             Adv. Math. **215** (2007), 66-93.

.. [Kam2010] Joel Kamnitzer, *Mirković-Vilonen cycles and polytopes*,
             Ann. Math. (2) **171** (2010), 731-777.

.. [Kan1958] \D. M. Kan, *A combinatorial definition of homotopy
             groups*, Ann. Math. (2) 67 (1958), 282-312.

.. [Kat1991] Nicholas M. Katz, *Exponential sums and differential equations*,
             Princeton University Press, Princeton NJ, 1991.

.. [Kaw2009] Kawahira, Tomoki. *An algorithm to draw external rays of the
             Mandelbrot set*, Nagoya University, 23 Apr. 2009.
             math.titech.ac.jp/~kawahira/programs/mandel-exray.pdf

.. [KB1983] \W. Kühnel and T. F. Banchoff, "The 9-vertex complex
            projective plane", Math. Intelligencer 5 (1983), no. 3,
            11-22.

.. [Ke1991] \A. Kerber. Algebraic combinatorics via finite group
            actions, 2.2 p. 70. BI-Wissenschaftsverlag,
            Mannheim, 1991.

.. [Ke2008] \B. Keller, *Cluster algebras, quiver representations
            and triangulated categories*, :arXiv:`0807.1960`.

.. [KK1995] Victor Klee and Peter Kleinschmidt,
            *Convex polytopes and related complexes.*, in \R. L. Graham,
            \M. Grötschel, \L Lovász, *Handbook of combinatorics*,
            Vol. 1, Chapter 18, 1995

.. [KKMMNN1992] S-J. Kang, M. Kashiwara, K. C. Misra, T. Miwa, T. Nakashima,
                and A. Nakayashiki. *Affine crystals and vertex models*.
                Int. J. Mod. Phys. A, **7** (suppl. 1A), (1992) pp. 449-484.

.. [KKPSSSYYLLCHH2004] \D. Kwon, J. Kim, S. Park, S. H. Sung, Y. Sohn,
                       \J. H. Song, Y. Yeom, E-J. Yoon, S. Lee, J. Lee,
                       \S. Chee, D. Han, and J. Hong,
                       *New block cipher: ARIA*; in ICISC, (2004), pp. 432-445.

.. [KL1990] \P. Kleidman and M. Liebeck. *The subgroup structure of
            the finite classical groups*. Cambridge University Press, 1990.

.. [KL2008] Chris Kurth and Ling Long, "Computations with finite index
            subgroups of `{\rm PSL}_2(\ZZ)` using Farey symbols",
            Advances in algebra and combinatorics, 225--242, World
            Sci. Publ., Hackensack, NJ, 2008. Preprint version:
            :arxiv:`0710.1835`

.. [KLLRSY2014] \E. B. Kavun, M. M. Lauridsen, G. Leander, C. Rechberger,
                \P. Schwabe, and T. Yalcin, *Prost v1*; CAESAR Competition, (2014).

.. [KLPR2010] \L. R. Knudsen, G. Leander, A. Poschmann, and M. J. B. Robshaw,
              *PRINTcipher: A block cipher for IC-printing*; in
              CHES, (2010), pp. 16-32.

.. [KLS2013] Allen Knutson, Thomas Lam, and David Speyer.
             *Positroid Varieties: Juggling and Geometry*
             Compositio Mathematica, **149** (2013), no. 10.
             :arXiv:`1111.3660`.

.. [KMAUTOM2000] Masayuki Kanda, Shiho Moriai, Kazumaro Aoki, Hiroki Ueda,
                 Youichi Takashima, Kazuo Ohta, and Tsutomu Matsumoto,
                 *E2 - a new 128-bit block cipher*; in IEICE Transactions on
                 Fundamentals of Electronics, Communications and Computer Sciences,
                 E83-A(1):48–59, 12 2000.

.. [KMM2004] Tomasz Kaczynski, Konstantin Mischaikow, and Marian
             Mrozek, "Computational Homology", Springer-Verlag (2004).

.. [KMN2012] On the trace of the antipode and higher
             indicators. Yevgenia Kashina and Susan Montgomery and
             Richard Ng. Israel J. Math., v.188, 2012.

.. [KN1963] \S. Kobayashi & K. Nomizu : *Foundations of Differential
            Geometry*, vol. 1, Interscience Publishers (New York)
            (1963).

.. [KNS2011] Atsuo Kuniba and Tomoki Nakanishi and Junji Suzuki,
             `T`-*systems and* `Y`-*systems in integrable systems*.
             \J. Phys. A, **44** (2011), no. 10.

.. [KnotAtlas] The Knot atlas. http://katlas.org/wiki/Main_Page

.. [Knu1995] Donald E. Knuth, *Overlapping Pfaffians*,
             :arxiv:`math/9503234v1`.

.. [Knu2005] Lars R. Knudsen, *SMASH - A Cryptographic Hash Function*; in
             FSE'05, (2005), pp. 228-242.

.. [Kob1993] Neal Koblitz, *Introduction to Elliptic Curves and
             Modular Forms*.  Springer GTM 97, 1993.

.. [Koe1999] Wolfram Koepf: Effcient Computation of Chebyshev
             Polynomials in Computer Algebra Systems: A Practical
             Guide. John Wiley, Chichester (1999): 79-99.

.. [Koh2000] David Kohel, *Hecke Module Structure of Quaternions*, in
             Class Field Theory — Its Centenary and Prospect (Tokyo,
             1998), Advanced Studies in Pure Mathematics, 30,
             177-196, 2000.

.. [Koh2007] \A. Kohnert, *Constructing two-weight codes with prescribed
             groups of automorphisms*, Discrete applied mathematics 155,
             no. 11 (2007):
             1451-1457. http://linearcodes.uni-bayreuth.de/twoweight/

.. [Kos1985] \J.-L. Koszul, *Crochet de Schouten-Nijenhuis et
             cohomologie*, in *Élie Cartan et les mathématiques
             d'aujourd'hui*, Astérisque hors série (1985), p. 257

.. [KP2002] Volker Kaibel and Marc E. Pfetsch, "Computing the Face
            Lattice of a Polytope from its Vertex-Facet Incidences",
            Computational Geometry: Theory and Applications, Volume
            23, Issue 3 (November 2002), 281-290.  Available at
            http://portal.acm.org/citation.cfm?id=763203 and free of
            charge at http://arxiv.org/abs/math/0106043

.. [Kra2006] Christian Krattenthaler.  *Growth diagrams, and
             increasing and decreasing chains in fillings of Ferrers
             shapes*.  Advances in Applied Mathematics Volume 37,
             Number 3 (2006), pp. 404-431.

.. [Kr1971] \D. Kraines, "On excess in the Milnor basis," Bull. London
            Math. Soc. 3 (1971), 363-365.

.. [Kr2016] Stefan Kranich, An epsilon-delta bound for plane algebraic curves
            and its use for certified homotopy continuation of systems of plane
            algebraic curves, arXiv:1505.03432

.. [KR2001] \J. Kahane and A. Ryba. *The hexad game*, Electronic
            Journal of Combinatorics, **8**
            (2001). http://www.combinatorics.org/Volume_8/Abstracts/v8i2r11.html

.. [KS1998] Maximilian Kreuzer and Harald Skarke, Classification of
            Reflexive Polyhedra in Three Dimensions,
            arXiv:hep-th/9805190

.. [KS2002] \A. Khare and U. Sukhatme. "Cyclic Identities Involving
            Jacobi Elliptic Functions",
            preprint 2002. :arxiv:`math-ph/0201004`

.. [KSV2011] Ian Kiming, Matthias Schuett and Helena Verrill, "Lifts
             of projective congruence groups", J. London
             Math. Soc. (2011) 83 (1): 96-120,
             :doi:`10.1112/jlms/jdq062`. Arxiv version:
             :arxiv:`0905.4798`.

.. [KT1986] \N. Kerzman and M. R. Trummer. "Numerical Conformal
            Mapping via the Szego kernel". Journal of Computational
            and Applied Mathematics, 14(1-2): 111--123, 1986.

.. [Kuh1987] \W. Kühnel, "Minimal triangulations of Kummer varieties",
             Abh. Math. Sem. Univ. Hamburg 57 (1987), 7-20.

.. [Kuh1995] Kuhnel, "Tight Polyhedral Submanifolds and Tight
             Triangulations" Lecture Notes in Mathematics Volume 1612,
             1995

.. [Kul1991] Ravi Kulkarni, "An arithmetic geometric method in the
             study of the subgroups of the modular group", American
             Journal of Mathematics 113 (1991), no 6, 1053-1133

.. [Kur2008] Chris Kurth, "K Farey package for Sage",
             http://wayback.archive-it.org/855/20100510123900/http://www.public.iastate.edu/~kurthc/research/index.html

.. [Kwon2012] Jae-Hoon Kwon. *Crystal bases of* `q`-*deformed Kac Modules
              over the Quantum Superalgebra* `U_q(\mathfrak{gl}(m|n))`.
              International Mathematics Research Notices. Vol. 2014, No. 2,
              pp. 512-550 (2012)

.. [KZ2003] \M. Kontsevich, A. Zorich "Connected components of the
            moduli space of Abelian differentials with prescripebd
            singularities" Invent. math. 153, 631-678 (2003)

.. _ref-L:

**L**

.. [Lam2004] Thomas Lam, *Growth diagrams, domino insertion and
             sign-imbalance*.  Journal of Combinatorial Theory,
             Series A Volume 107, Number 1 (2004), pp. 87-115.

.. [Lam2005] \T. Lam, Affine Stanley symmetric functions,
             Amer. J. Math.  128 (2006), no. 6, 1553--1586.

.. [Lam2008] \T. Lam. *Schubert polynomials for the affine
             Grassmannian*. J. Amer. Math. Soc., 2008.

.. [Lan2002] \S. Lang : *Algebra*, 3rd ed., Springer (New York) (2002);
             :doi:`10.1007/978-1-4613-0041-0`

.. [Lan2008] \E. Lanneau "Connected components of the strata of the
             moduli spaces of quadratic differentials", Annales
             sci. de l'ENS, serie 4, fascicule 1, 41, 1-56 (2008)

.. [Lau2011] Alan G.B. Lauder, "Computations with classical and p-adic
             modular forms", LMS J. of Comput. Math. 14 (2011),
             214-231.

.. [LB1988] Lee, P.J., Brickell, E.F. An observation on the security of
            McEliece's public-key cryptosystem. EuroCrypt 1988. LNCS, vol. 330, pp.
            275–280.

.. [LdB1982] \A. Liberato de Brito, 'FORTRAN program for the integral
             of three spherical harmonics', Comput. Phys. Commun.,
             Volume 25, pp. 81-85 (1982)

.. [Lee1996] Marc van Leeuwen.  *The Robinson-Schensted and
             Sch\"utzenberger algorithms, an elementary approach*.
             Electronic Journal of Combinatorics 3, no. 2 (1996):
             Research Paper 15, approx. 32 pp. (electronic)

.. [Lee1997] \J. M. Lee, *Riemannian Manifolds*, Springer (New York) (1997);
             :doi:`10.1007/b98852`

.. [Lee2011] \J. M. Lee, *Introduction to Topological Manifolds*, 2nd ed.,
             Springer (New York) (2011); :doi:`10.1007/978-1-4419-7940-7`

.. [Lee2013] \J. M. Lee, *Introduction to Smooth Manifolds*, 2nd ed.,
             Springer (New York) (2013); :doi:`10.1007/978-1-4419-9982-5`

.. [Lev2014] Lionel Levine. Threshold state and a conjecture of
             Poghosyan, Poghosyan, Priezzhev and Ruelle,
             Communications in Mathematical Physics.

.. [Lew2000] Robert Edward Lewand. *Cryptological Mathematics*. The
             Mathematical Association of America, 2000.

.. [Li1995] Peter Littelmann, Crystal graphs and Young
            tableaux, J. Algebra 175 (1995), no. 1, 65--87.

.. [Lic1977] \A. Lichnerowicz, *Les variétés de Poisson et leurs
             algèbres de Lie associées*, Journal of Differential
             Geometry **12**, 253 (1977); :doi:`10.4310/jdg/1214433987`

.. [Lic1997] William B. Raymond Lickorish. An Introduction to Knot
             Theory, volume 175 of Graduate Texts in
             Mathematics. Springer-Verlag, New York, 1997. ISBN
             0-387-98254-X

.. [Lim] \C. H. Lim,
         *CRYPTON: A New 128-bit Block Cipher*; available at
         http://next.sejong.ac.kr/~chlim/pub/cryptonv05.ps

.. [Lim2001] \C. H. Lim,
             *A Revised Version of CRYPTON: CRYPTON V1.0*; in FSE'01, pp. 31--45.

.. [Lin1999] \J. van Lint, Introduction to coding theory, 3rd ed.,
             Springer-Verlag GTM, 86, 1999.

.. [Liv2006] \M. Livernet, *A rigidity theorem for pre-Lie algebras*, J. Pure Appl.
             Algebra 207 (2006), no 1, pages 1-18.
             Preprint: :arxiv:`math/0504296v2`.

.. [LLYCL2005] \H. J. Lee, S. J. Lee, J. H. Yoon, D. H. Cheon, and J. I. Lee,
               *The SEED Encryption Algorithm*; in
               RFC 4269, (2005).

.. [LLZ2014] \K. Lee, \L. Li, and \A. Zelevinsky, *Greedy elements in rank 2
             cluster algebras*, Selecta Math. 20 (2014), 57-82.

.. [LLMSSZ2013] Thomas Lam, Luc Lapointe, Jennifer Morse, Anne
                Schilling, Mark Shimozono and Mike Zabrocki.
                *k-Schur functions and affine Schubert calculus*.
                https://arxiv.org/pdf/1301.3569.pdf

.. [LM2006] Vadim Lyubashevsky and Daniele Micciancio. Generalized
            compact knapsacks are collision resistant. ICALP,
            pp. 144--155, Springer, 2006.

.. [LMR2010] \N. Linial, R. Meshulam and M. Rosenthal, "Sum complexes
             -- a new family of hypertrees", Discrete & Computational
             Geometry, 2010, Volume 44, Number 3, Pages 622-636

.. [Lod1995] Jean-Louis Loday. *Cup-product for Leibniz cohomology and
             dual Leibniz algebras*. Math. Scand., pp. 189--196
             (1995). http://www.math.uiuc.edu/K-theory/0015/cup_product.pdf

.. [Loe2007] David Loeffler, *Spectral expansions of overconvergent
             modular functions*, Int. Math. Res. Not 2007 (050).
             `Arxiv preprint <http://uk.arxiv.org/abs/math/0701168>`_.

.. [Lot2005] \M. Lothaire, *Applied combinatorics on
             words*. Cambridge University Press (2005).

.. [LP2007] \G. Leander and A. Poschmann,
            *On the Classification of 4 Bit S-boxes*; in WAIFI, (2007), pp. 159-176.

.. [LP2011] Richard Lindner and Chris Peikert. Better key sizes (and
            attacks) for LWE-based encryption. in Proceeding of the
            11th international conference on Topics in cryptology:
            CT-RSA 2011. Springer 2011,
            :doi:`10.1007/978-3-642-19074-2_21`

.. [LPR2010] Vadim Lyubashevsky, Chris Peikert, and Oded Regev. On
             Ideal Lattices and Learning with Errors over Rings. in
             Advances in Cryptology --
             EUROCRYPT 2010. Springer 2010. :doi:`10.1007/978-3-642-13190-5_1`

.. [LS2007] Thomas Lam and Mark Shimozono.  *Dual graded graphs for
            Kac-Moody algebras*.  Algebra & Number Theory 1.4 (2007)
            pp. 451-488.

.. [LSS2009] \T. Lam, A. Schilling, M. Shimozono. *Schubert
             polynomials for the affine Grassmannian of the symplectic
             group*. Mathematische Zeitschrift 264(4) (2010) 765-811
             (:arxiv:`0710.2720`)

.. [LS2017] Xuan Liu and Travis Scrimshaw. *A uniform approach to soliton
            cellular automata using rigged configurations*.
            Preprint (2017) :arxiv:`1706.02443`

.. [LT1998] \B. Leclerc, J.-Y. Thibon, Littlewood-Richardson
            coefficients and Kazhdan-Lusztig polynomials,
            http://front.math.ucdavis.edu/9809.5122

.. [LT2009] \G. I. Lehrer and D. E. Taylor. *Unitary reflection
            groups*. Australian Mathematical Society Lecture
            Series, 2009.

.. [Lut2002] Frank H. Lutz, Császár's Torus, Electronic Geometry Model
             No. 2001.02.069
             (2002). http://www.eg-models.de/models/Classical_Models/2001.02.069/_direct_link.html

.. [Lut2005] Frank H. Lutz, "Triangulated Manifolds with Few Vertices:
             Combinatorial Manifolds", preprint (2005),
             :arXiv:`math/0506372`

.. [LV2012] Jean-Louis Loday and Bruno Vallette. *Algebraic
            Operads*. Springer-Verlag Berlin Heidelberg
            (2012). :doi:`10.1007/978-3-642-30362-3`.

.. [Ltd06] Beijing Data Security Technology Co. Ltd,
           *Specification of SMS4, Block Cipher for WLAN Products - SMS4* (in Chinese);
           Available at http://www.oscca.gov.cn/UpFile/200621016423197990.pdf, (2006).

.. [LTV1999] Bernard Leclerc, Jean-Yves Thibon, and Eric Vasserot.
             *Zelevinsky's involution at roots of unity*.
             J. Reine Angew. Math. 513:33-51 (1999).

.. [LW2012] David Loeffler and Jared Weinstein, *On the computation of
            local components of a newform*, Mathematics of Computation
            **81** (2012) 1179-1200. :doi:`10.1090/S0025-5718-2011-02530-5`

.. [Lyo2003] \R. Lyons, Determinantal probability
             measures. Publications Mathematiques de l'Institut des
             Hautes Etudes Scientifiques 98(1)  (2003), pp. 167-212.

.. _ref-M:

**M**

.. [Mac1987] Maciej M. SysŁo,
             *Minimizing the jump number for partially-ordered sets: a
             graph-theoretic approach, II*.
             Discrete Mathematics,
             Volume 63, Issues 2-3, 1987, Pages 279-295.

.. [MagmaHGM] *Hypergeometric motives* in Magma,
   http://magma.maths.usyd.edu.au/~watkins/papers/HGM-chapter.pdf

.. [Mas94] James L. Massey,
           *SAFER K-64: A byte-oriented block-ciphering algorithm*; in
           FSE’93, Volume 809 of LNCS, pages 1-17.
           Springer, Heidelberg, December 1994.

.. [Mat1992] \O. Mathieu. *Classification of Harish-Chandra
             modules over the Virasoro Lie algebra*.
             Invent. Math. **107(2)** (1992), pp. 225-234.

.. [Mat2002] Jiří Matousek, "Lectures on Discrete Geometry", Springer,
             2002

.. [Ma2009] Sarah Mason, An Explicit Construction of Type A Demazure
            Atoms, Journal of Algebraic Combinatorics, Vol. 29,
            (2009), No. 3, p.295-313. :arXiv:`0707.4267`

.. [Mac1936I] Saunders MacLane, *A construction for prime ideals as absolute
             values of an algebraic field*. Duke Mathematical Journal, 2(3)
             (1936), 492-510.

.. [Mac1936II] Saunders MacLane, *A construction for absolute values in
              polynomial rings*. Transactions of the American Mathematical
              Society, 40(3)(1936), 363-395.

.. [Mac1915] Percy A. MacMahon, *Combinatory Analysis*,
             Cambridge University Press (1915--1916).
             (Reprinted: Chelsea, New York, 1960).

.. [MAR2009] \H. Molina-Abril and P. Réal, *Homology computation using
             spanning trees* in Progress in Pattern Recognition, Image
             Analysis, Computer Vision, and Applications, Lecture
             Notes in Computer Science, volume 5856, pp 272-278,
             Springer, Berlin (2009).

.. [Mar1997] \C.-M. Marle, *The Schouten-Nijenhuis bracket and interior
             products*, Journal of Geometry and Physics **23**, 350
             (1997); :doi:`10.1016/S0393-0440(97)80009-5`

.. [Mas1969] James L. Massey, "Shift-Register Synthesis and BCH
             Decoding." IEEE Trans. on Information Theory, vol. 15(1),
             pp. 122-127, Jan 1969.

.. [MatroidDatabase] `Database of Matroids <http://www-imai.is.s.u-tokyo.ac.jp/~ymatsu/matroid/index.html>`_

.. [May1964] \J. P. May, "The cohomology of restricted Lie algebras
             and of Hopf algebras; application to the Steenrod
             algebra." Thesis, Princeton Univ., 1964.

.. [May1967] \J. P. May, Simplicial Objects in Algebraic Topology,
             University of Chicago Press (1967)

.. [McC1978] \K. McCrimmon. *Jordan algebras and their
             applications*. Bull. Amer. Math. Soc. **84** 1978.

.. [McM1992] John McMillan. *Games, strategies, and managers*. Oxford
             University Press.

.. [Mil1958] \J. W. Milnor, "The Steenrod algebra and its dual,"
             Ann. of Math. (2) 67 (1958), 150-171.

.. [MirMor2009] \R. Miranda, D.R. Morrison, "Embeddings of Integral Quadratic Forms"
                http://www.math.ucsb.edu/~drm/manuscripts/eiqf.pdf .

.. [MMIB2012] \Y. Matsumoto, S. Moriyama, H. Imai, D. Bremner:
              Matroid Enumeration for Incidence Geometry,
              Discrete and Computational Geometry,
              vol. 47, issue 1, pp. 17-43, 2012.

.. [MMY2003] Jean-Christophe Yoccoz, Stefano Marmi and Pierre Moussa
             "On the cohomological equation for interval exchange
             maps", C. R. Acad. Sci. Paris, projet de Note, 2003
             Systèmes dynamiques/Dynamical
             Systems. :arxiv:`math/0304469v1`

.. [MM2015] \J. Matherne and \G. Muller, *Computing upper cluster algebras*,
            Int. Math. Res. Not. IMRN, 2015, 3121-3149.

.. [MNO1994] Alexander Molev, Maxim Nazarov, and Grigori Olshanski.
             *Yangians and classical Lie algebras*. (1994)
             :arxiv:`hep-th/9409025`

.. [Mol2007] Alexander Ivanovich Molev.
             *Yangians and Classical Lie Algebras*.
             Mathematical Surveys and Monographs.
             Providence, RI: American Mathematical Society. (2007)

.. [Mol2015] \A. Molnar, Fractional Linear Minimal Models of Rational Functions,
             M.Sc. Thesis.

.. [Mon1998] \K. G. Monks, "Change of basis, monomial relations, and
             `P^s_t` bases for the Steenrod algebra," J. Pure
             Appl. Algebra 125 (1998), no. 1-3, 235-260.

.. [MoPa1994] \P. Morton and P. Patel. The Galois theory of periodic points
              of polynomial maps. Proc. London Math. Soc., 68 (1994), 225-263.

.. [MR1989] \G. Melançon and C. Reutenauer.
            *Lyndon words, free algebras and shuffles*,
            Can. J. Math., Vol. XLI, No. 4, 1989, pp. 577-591.

.. [MR2002] \S. Murphy, M. Robshaw *Essential Algebraic Structure
            Within the AES*\; in Advances in Cryptology \- CRYPTO
            2002\; LNCS 2442\; Springer Verlag 2002

.. [MS2003] \T. Mulders, A. Storjohann, "On lattice reduction for
            polynomial matrices", J. Symbolic Comput. 35 (2003),
            no. 4, 377--401

.. [MS2011] \G. Musiker and \C. Stump, *A compendium on the cluster algebra
            and quiver package in sage*, :arxiv:`1102.4844`.

.. [MSZ2013] Michael Maschler, Solan Eilon, and Zamir Shmuel. *Game
             Theory*. Cambridge: Cambridge University Press,
             (2013). ISBN 9781107005488.

.. [Mu1997] Murty, M. Ram. *Congruences between modular forms*. In "Analytic
            Number Theory" (ed. Y. Motohashi), London Math. Soc. Lecture Notes
            247 (1997), 313-320, Cambridge Univ. Press.

.. [MV2010] \D. Micciancio, P. Voulgaris. *A Deterministic Single
            Exponential Time Algorithm for Most Lattice Problems based
            on Voronoi Cell Computations*. Proceedings of the 42nd ACM
            Symposium Theory of Computation, 2010.

.. [MvOV1996] \A. J. Menezes, P. C. van Oorschot,
              and S. A. Vanstone. *Handbook of Applied
              Cryptography*. CRC Press, 1996.

.. [MW2009] Meshulam and Wallach, "Homological connectivity of random
            `k`-dimensional complexes", preprint, math.CO/0609773.

.. _ref-N:

**N**

.. [Nas1950] John Nash. *Equilibrium points in n-person games.*
             Proceedings of the National Academy of Sciences 36.1
             (1950): 48-49.

.. [Nie2013] Johan S. R. Nielsen, List Decoding of Algebraic Codes,
             Ph.D. Thesis, Technical University of Denmark, 2013

.. [Nie] Johan S. R. Nielsen, Codinglib,
         https://bitbucket.org/jsrn/codinglib/.

.. [Nij1955] \A. Nijenhuis, *Jacobi-type identities for bilinear
             differential concomitants of certain tensor fields. I*,
             Indagationes Mathematicae (Proceedings) **58**, 390 (1955).

.. [NN2007] Nisan, Noam, et al., eds. *Algorithmic game theory.*
            Cambridge University Press, 2007.

.. [Nog1985] Arnaldo Nogueira, "Almost all Interval Exchange
             Transformations with Flips are Nonergodic" (Ergod. Th. &
             Dyn. Systems, Vol 5., (1985), 257-271

.. [Normaliz] Winfried Bruns, Bogdan Ichim, and Christof Soeger,
              Normaliz,
              http://www.mathematik.uni-osnabrueck.de/normaliz/

.. [NZ2012] \T. Nakanishi and \A. Zelevinsky, *On tropical dualities in
            cluster algebras*, Algebraic groups and quantum groups,
            Contemp. Math., vol. 565, Amer. Math. Soc.,
            Providence, RI, 2012, pp.  217-226.

.. [Nze2007] Janvier Nzeutchap.  *Binary Search Tree insertion, the
             Hypoplactic insertion, and Dual Graded Graphs*.
             :arXiv:`0705.2689` (2007).

.. _ref-O:

**O**

.. [OGKRKGBDDP2015] \R. Oliynykov, I. Gorbenko, O. Kazymyrov, V. Ruzhentsev,
                    \O. Kuznetsov, Y. Gorbenko, A. Boiko, O. Dyrda, V. Dolgov,
                    and A. Pushkaryov,
                    *A new standard of ukraine: The kupyna hash function*; in
                    Cryptology ePrint Archive, (2015), 885.

.. [Oha2011] \R.A. Ohana. On Prime Counting in Abelian Number
             Fields. http://wstein.org/home/ohanar/papers/abelian_prime_counting/main.pdf.

.. [ONe1983] \B. O'Neill : *Semi-Riemannian Geometry*, Academic Press
             (San Diego) (1983)

.. [Or2016] \M. Orlitzky. The Lyapunov rank of an improper
            cone. Citation: Optimization Methods and Software
            (accepted
            2016-06-12). http://www.optimization-online.org/DB_HTML/2015/10/5135.html. :doi:`10.1080/10556788.2016.1202246`

.. [Oxl1992] James Oxley, *Matroid theory*, Oxford University
             Press, 1992.

.. [Oxl2011] James Oxley, *Matroid Theory, Second Edition*. Oxford
             University Press, 2011.

.. _ref-P:

**P**

.. [PALP] Maximilian Kreuzer, Harald Skarke: "PALP: A Package for
          Analyzing Lattice Polytopes with Applications to Toric
          Geometry" omput.Phys.Commun. 157 (2004) 87-106
          :arxiv:`math/0204356`

.. [Pana2002] \F. Panaite, *Relating the Connes-Kreimer and
              Grossman-Larson Hopf algebras built on rooted trees*,
              Lett. Math. Phys. 51 (2000), no. 3, pages 211-219.
              Preprint: :arxiv:`math/0003074v1`

.. [PearsonTest] :wikipedia:`Goodness_of_fit`, accessed 13th
                 October 2009.

.. [Pen2012] \R. Pendavingh, On the evaluation at `(-i, i)` of the
             Tutte polynomial of a binary matroid. Preprint:
             :arxiv:`1203.0910`

.. [Pet2010] Christiane Peters, Information-set decoding for linear codes over
             `GF(q)`, Proc. of PQCrypto 2010, pp. 81-94.

.. [Pha2002] \R. C.-W. Phan. Mini advanced encryption standard
             (mini-AES): a testbed for cryptanalysis
             students. Cryptologia, 26(4):283--306, 2002.

.. [Piz1980] \A. Pizer. An Algorithm for Computing Modular Forms on
             `\Gamma_0(N)`, J. Algebra 64 (1980), 340-390.

.. [Platt1976] \C. R. Platt,
               Planar lattices and planar graphs,
               Journal of Combinatorial Theory Series B,
               Vol 21, no. 1 (1976): 30-39.

.. [Pon2010] \S. Pon. *Types B and D affine Stanley symmetric
             functions*, unpublished PhD Thesis, UC Davis, 2010.

.. [Pos2005] \A. Postnikov, Affine approach to quantum Schubert
             calculus, Duke Math. J. 128 (2005) 473-509

.. [PPW2013] \D. Perkinson, J. Perlman, and J. Wilmes.
             *Primer for the algebraic geometry of sandpiles*.
             Tropical and Non-Archimedean
             Geometry, Contemp. Math., 605, Amer. Math. Soc.,
             Providence, RI, 2013.
             :arxiv:`1112.6163`

.. [PR2015] \P. Pilarczyk and P. Réal, *Computation of cubical
            homology, cohomology, and (co)homological operations via
            chain contraction*, Adv. Comput. Math. 41 (2015), pp
            253--275.

.. [PRC2012] \G. Piret, T. Roche, and C. Carlet,
             *PICARO - a block cipher allowing efficient higher-order side-channel
             resistance*; in ACNS, (2012), pp. 311-328.

.. [Prototype_pattern] Prototype pattern,
                       :wikipedia:`Prototype_pattern`

.. [PS2011] \R. Pollack, and G. Stevens.  *Overconvergent modular
            symbols and p-adic L-functions.* Annales scientifiques de
            l'Ecole normale superieure.
            Vol. 44. No. 1. Elsevier, 2011.

.. [PUNTOS] Jesus A. De Loera
            http://www.math.ucdavis.edu/~deloera/RECENT_WORK/puntos2000

.. [PvZ2010] \R. A. Pendavingh, S. H. M. van Zwam, Lifts of matroid
             representations over partial fields, Journal of
             Combinatorial Theory, Series B, Volume 100, Issue 1,
             January 2010, Pages 36-67

.. [PZ2008] \J. H. Palmieri and J. J. Zhang, "Commutators in the
            Steenrod algebra," New York J. Math. 19 (2013), 23-37.

.. [Propp1997] James Propp,
               *Generating Random Elements of Finite Distributive Lattices*,
               Electron. J. Combin. 4 (1997), no. 2, The Wilf Festschrift volume,
               Research Paper 15.
               http://www.combinatorics.org/ojs/index.php/eljc/article/view/v4i2r15

.. _ref-Q:
.. _ref-R:

**R**

.. [Raj1987] \A. Rajan, Algorithmic applications of connectivity and
             related topics in matroid theory. Ph.D. Thesis,
             Northwestern university, 1987.

.. [Rau1979] Gerard Rauzy, "Echanges d'intervalles et transformations
             induites", Acta Arith. 34, no. 3, 203-212, 1980

.. [Red2001] Maria Julia Redondo. *Hochschild cohomology: some methods
             for computations*. Resenhas IME-USP 5 (2), 113-137
             (2001). http://inmabb.criba.edu.ar/gente/mredondo/crasp.pdfc

.. [Reg09] Oded Regev. On Lattices, Learning with Errors, Random
           Linear Codes, and Cryptography. in Journal of the ACM
           56(6). ACM 2009, :doi:`10.1145/1060590.1060603`

.. [Reg1958] \T. Regge, 'Symmetry Properties of Clebsch-Gordan
             Coefficients', Nuovo Cimento, Volume 10, pp. 544 (1958)

.. [Reg1959] \T. Regge, 'Symmetry Properties of Racah Coefficients',
             Nuovo Cimento, Volume 11, pp. 116 (1959)

.. [Reg2005] Oded Regev. On lattices, learning with errors, random
             linear codes, and cryptography. STOC, pp. 84--93,
             ACM, 2005.

.. [Reu1993] \C. Reutenauer. *Free Lie Algebras*. Number 7 in London
             Math. Soc. Monogr. (N.S.). Oxford University
             Press. (1993).

.. [Rho69] John Rhodes, *Characters and complexity of finite semigroups*
           \J. Combinatorial Theory, vol 6, 1969

.. [RH2003] \J. Rasch and A. C. H. Yu, 'Efficient Storage Scheme for
            Pre-calculated Wigner 3j, 6j and Gaunt Coefficients',
            SIAM J. Sci. Comput. Volume 25, Issue 4,
            pp. 1416-1428 (2003)

.. [RH2003b] \G. G. Rose and P. Hawkes,
            *Turing: A fast stream cipher*; in FSE, (2003), pp. 290-306.

.. [Rio1958] \J. Riordan, "An Introduction to Combinatorial Analysis",
             Dover Publ. (1958)

.. [Ris2016] Roswitha Rissner, "Null ideals of matrices over residue
             class rings of principal ideal domains". Linear Algebra
             Appl., **494** (2016) 44–69. :doi:`10.1016/j.laa.2016.01.004`.

.. [RMA2009] \P. Réal and H. Molina-Abril, *Cell AT-models for digital
             volumes* in Torsello, Escolano, Brun (eds.), Graph-Based
             Representations in Pattern Recognition, Lecture Notes in
             Computer Science, volume 5534, pp. 314-3232, Springer,
             Berlin (2009).

.. [RNPA2011] \G. Rudolf, N. Noyan, D. Papp, and F. Alizadeh. Bilinear
              optimality constraints for the cone of positive
              polynomials. Mathematical Programming, Series B,
              129 (2011) 5-31.

.. [Rob1991] Tom Roby, "Applications and extensions of Fomin's
             generalization of the Robinson-Schensted correspondence
             to differential posets".  Ph.D. Thesis, M.I.T.,
             Cambridge, Massachusetts, 1991.

.. [Roberts2015] David P. Roberts, *Hypergeometric Motives I*, https://icerm.brown.edu/materials/Slides/sp-f15-offweeks/Hypergeomteric_Motives,_I_]_David_Roberts,_University_of_Minnesota_-_Morris.pdf

.. [Roberts2017] David P. Roberts, *Hypergeometric motives and an unusual
   application of the Guinand-Weil-Mestre explicit formula*,
   https://www.matrix-inst.org.au/wp_Matrix2016/wp-content/uploads/2016/04/Roberts-2.pdf

.. [Roc1970] \R.T. Rockafellar, *Convex Analysis*. Princeton
             University Press, Princeton, 1970.

.. [Ros1999] \K. Rosen *Handbook of Discrete and Combinatorial
             Mathematics* (1999), Chapman and Hall.

.. [Rot2001] Gunter Rote, *Division-Free Algorithms for the
             Determinant and the Pfaffian: Algebraic and Combinatorial
             Approaches*, H. Alt (Ed.): Computational Discrete
             Mathematics, LNCS 2122,
             pp. 119–135, 2001. http://page.mi.fu-berlin.de/rote/Papers/pdf/Division-free+algorithms.pdf

.. [Rot2006] Ron Roth, Introduction to Coding Theory, Cambridge
             University Press, 2006

.. [RSS] :wikipedia:`Residual_sum_of_squares`, accessed 13th
         October 2009.

.. [Rud1958] \M. E. Rudin. *An unshellable triangulation of a
             tetrahedron*. Bull. Amer. Math. Soc. 64 (1958), 90-91.

.. [Rüt2014] Julian Rüth, *Models of Curves and Valuations*. Open Access
             Repositorium der Universität Ulm. Dissertation (2014).
             :doi:`10.18725/OPARU-3275`

.. _ref-S:

**S**

<<<<<<< HEAD
.. [Saa2011] \M-J. O. Saarinen,
             *Cryptographic Analysis of All 4 x 4-Bit S-Boxes*; in
             SAC, (2011), pp. 118-133.

.. [Sag1987] Bruce E. Sagan.  *Shifted tableaux, Schur Q-functions,
             and a conjecture of R. Stanley*.  Journal of
             Combinatorial Theory, Series A Volume 45 (1987),
             pp. 62-103.
=======

.. [Sag1980] Bruce Sagan.
             *On selecting a random shifted Young tableau*.
             \J. Algorithms **1** (1980), 213-234.
>>>>>>> bfcb1ca0

.. [Sch1996] \E. Schaefer. A simplified data encryption
             algorithm. Cryptologia, 20(1):77--84, 1996.

.. [Sch2006] Oliver Schiffmann. *Lectures on Hall algebras*,
             preprint, 2006. :arxiv:`0611617v2`.

.. [Sch2015] George Schaeffer. *Hecke stability and weight 1 modular forms*.
             Math. Z. 281:159–191, 2015. :doi:`10.1007/s00209-015-1477-9`

.. [Sco1985] \R. Scott,
             *Wide-open encryption design offers flexible implementations*; in
             Cryptologia, (1985), pp. 75-91.

.. [SE1962] \N. E. Steenrod and D. B. A. Epstein, Cohomology
            operations, Ann. of Math. Stud. 50 (Princeton University
            Press, 1962).

.. [Ser1992] \J.-P. Serre : *Lie Algebras and Lie Groups*, 2nd ed.,
             Springer (Berlin) (1992);
             :doi:`10.1007/978-3-540-70634-2`

.. [Ser2010] \F. Sergeraert, *Triangulations of complex projective
             spaces* in Scientific contributions in honor of Mirian
             Andrés Gómez, pp 507-519, Univ. La Rioja Serv. Publ., Logroño (2010).

.. [Sey1981] \P. D. Seymour, Nowhere-zero 6-flows, J. Comb. Theory Ser B,
             30 (1981), 130-135. :doi: `10.1016/0095-8956(81)90058-7`

.. [SH1995] \C. P. Schnorr and H. H. Hörner. *Attacking the
            Chor-Rivest Cryptosystem by Improved Lattice
            Reduction*. Advances in Cryptology - EUROCRYPT '95. LNCS
            Volume 921, 1995, pp 1-12.

.. [Shi1971] Goro Shimura, *Introduction to the arithmetic theory of
             automorphic functions*. Publications of the Mathematical
             Society of Japan and Princeton University Press, 1971.

.. [Shr2004] \S. Shreve, *Stochastic Calculus for Finance II:
             Continuous-Time Models*.  New York: Springer, 2004

.. [SIHMAS2011] \K. Shibutani, T. Isobe, H. Hiwatari, A. Mitsuda, T. Akishita,
                and T. Shirai, *Piccolo: An ultra-lightweight block-cipher*; in
                CHES, (2011), pp. 342-457.

.. [Sil1994] Joseph H. Silverman, Advanced topics in the arithmetic of
             elliptic curves. GTM 151, Springer-Verlag, New York, 1994.

.. [Sil2007] Joseph H. Silverman. The Arithmetic of Dynamics Systems.
             GTM 241, Springer-Verlag, New York, 2007.

.. [SK2011] \J. Spreer and W. Kühnel, "Combinatorial properties of the
            K3 surface: Simplicial blowups and slicings", Experimental
            Mathematics, Volume 20, Issue 2, 2011.

.. [SKWWHF1998] \B. Schneier, J. Kelsey, D. Whiting, D. Wagner, C. Hall,
                and N. Ferguson, *Twofish: A 128-bit block cipher*; in
                AES Submission, (1998).

.. [Sky2003] Brian Skyrms. *The stag hunt and the evolution of social
             structure*. Cambridge University Press, 2003.

.. [SLB2008] Shoham, Yoav, and Kevin Leyton-Brown. *Multiagent
             systems: Algorithmic, game-theoretic, and logical
             foundations.* Cambridge University Press, 2008.

.. [SMMK2013] \T. Suzaki, K. Minematsu, S. Morioka, and E. Kobayashi,
              *TWINE: A lightweight block cipher for multiple platforms*; in
              SAC, (2012), pp. 338-354.

.. [Sor1984] \A. Sorkin, *LUCIFER: a cryptographic algorithm*;
             in Cryptologia, 8(1), pp. 22–35, 1984.

.. [Spa1966] Edwin H. Spanier, *Algebraic Topology*,
             Springer-Verlag New York, 1966.
             :doi:`10.1007/978-1-4684-9322-1`,
             ISBN 978-1-4684-9322-1.

.. [Spe2013] \D. Speyer, *An infinitely generated upper cluster algebra*,
             :arxiv:`1305.6867`.

.. [SPGQ2006] \F.-X. Standaert, G. Piret, N. Gershenfeld, and J.-J. Quisquater,
              *Sea: A scalable encryption algorithm for small embedded applications*; in
              CARDIS, (2006), pp. 222-236.

.. [SPRQL2004] \F.-X. Standaert, G. Piret, G. Rouvroy, J.-J. Quisquarter,
               and J.-D. Legat, *ICEBERG: An involutional cipher efficient for block
               encryption in reconfigurable hardware*; in FSE, (2004), pp. 279-299.

.. [SS1990] Bruce E. Sagan and Richard P. Stanley.
            *Robinson-Schensted algorithms for skew tableaux*.
            Journal of Combinatorial Theory, Series A 55.2 (1990) pp. 161-193.

.. [SS1992] \M. A. Shtan'ko and M. I. Shtogrin, "Embedding cubic
            manifolds and complexes into a cubic lattice", *Uspekhi
            Mat. Nauk* 47 (1992), 219-220.

.. [SS2015] Anne Schilling and Travis Scrimshaw.
            *Crystal structure on rigged configurations and the filling map*.
            Electron. J. Combin., **22(1)** (2015) #P1.73. :arxiv:`1409.2920`.

.. [SS2015II] Ben Salisbury and Travis Scrimshaw.
              *A rigged configuration model for* `B(\infty)`.
              J. Combin. Theory Ser. A, **133** (2015) pp. 29-75.
              :arxiv:`1404.6539`.

.. [SS2017] Ben Salisbury and Travis Scrimshaw.
            *Rigged configurations for all symmetrizable types*.
            Electron. J. Combin., **24(1)** (2017) #P1.30. :arxiv:`1509.07833`.

.. [SSAMI2007] \T. Shirai, K. Shibutani, T. Akishita, S. Moriai, and T. Iwata,
               *The 128-bit blockcipher CLEFIA (extended abstract)*; in
               FSE, (2007), pp. 181-195.

.. [ST2011] \A. Schilling, P. Tingley. *Demazure crystals,
            Kirillov-Reshetikhin crystals, and the energy function*.
            Electronic Journal of Combinatorics. **19(2)**. 2012.
            :arXiv:`1104.2359`

.. [St1986] Richard Stanley. *Two poset polytopes*,
            Discrete Comput. Geom. (1986), :doi:`10.1007/BF02187680`

.. [Sta2007] Stanley, Richard: *Hyperplane Arrangements*, Geometric
             Combinatorics (E. Miller, V. Reiner, and B. Sturmfels,
             eds.), IAS/Park City Mathematics Series, vol. 13,
             American Mathematical Society, Providence, RI, 2007,
             pp. 389-496.

.. [EnumComb1] Stanley, Richard P.
               *Enumerative Combinatorics, volume 1*,
               Second Edition,
               Cambridge University Press (2011).
               http://math.mit.edu/~rstan/ec/ec1/

.. [Stan2009] Richard Stanley,
              *Promotion and evacuation*,
              Electron. J. Combin. 16 (2009), no. 2, Special volume in honor of
              Anders Björner,
              Research Paper 9, 24 pp.

.. [Ste2003] John R. Stembridge, A local characterization of
             simply-laced crystals, Transactions of the American
             Mathematical Society, Vol. 355, No. 12 (Dec., 2003),
             pp. 4807--4823

.. [Sti2006] Douglas R. Stinson. *Cryptography: Theory and
             Practice*. 3rd edition, Chapman \& Hall/CRC, 2006.

.. [Sto1998] \A. Storjohann, An O(n^3) algorithm for Frobenius normal
             form. Proceedings of the International Symposium on
             Symbolic and Algebraic Computation (ISSAC'98), ACM Press,
             1998, pp. 101-104.

.. [Sto2000] \A. Storjohann, Algorithms for Matrix Canonical
             Forms. PhD Thesis. Department of Computer Science, Swiss
             Federal Institute of Technology -- ETH, 2000.

.. [Sto2011] \A. Storjohann, Email Communication. 30 May 2011.

.. [Str1969] Volker Strassen. Gaussian elimination is not
             optimal. Numerische Mathematik, 13:354-356, 1969.

.. [Striker2011] \J. Striker. *A unifying poset perspective on
                 alternating sign matrices, plane partitions, Catalan objects,
                 tournaments, and tableaux*, Advances in Applied Mathematics 46
                 (2011), no. 4, 583-609. :arXiv:`1408.5391`

.. [Stu1987] \J. Sturm, On the congruence of modular forms, Number
             theory (New York, 1984-1985), Springer, Berlin, 1987,
             pp. 275-280.

.. [Stu1993] \B. Sturmfels, Algorithms in invariant theory, Springer-Verlag,
             1993.

.. [STW2013] \J. Schejbal, E. Tews, and J. Wälde,
             *Reverse engineering of chiasmus from gstool*; in
             30c3, (2013).

.. [STW2016] \C. Stump, H. Thomas, N. Williams. *Cataland II*, in
             preparation, 2016.

.. [sudoku:escargot]  "Al Escargot", due to Arto Inkala,
                      http://timemaker.blogspot.com/2006/12/ai-escargot-vwv.html

.. [sudoku:norvig] Perter Norvig, "Solving Every Sudoku Puzzle",
                   http://norvig.com/sudoku.html

.. [sudoku:royle]  Gordon Royle, "Minimum Sudoku",
                   http://people.csse.uwa.edu.au/gordon/sudokumin.php

.. [sudoku:top95]  "95 Hard Puzzles", http://magictour.free.fr/top95,
                   or http://norvig.com/top95.txt

.. [sudoku:wikipedia]  "Near worst case",
                       :wikipedia:`Algorithmics_of_sudoku`

.. [SV2000] \J. Stern and S. Vaudenay,
            *CS-Cipher*; in
            First Open NESSIE Workshop, (2000).

.. [SW2002] William Stein and Mark Watkins, *A database of elliptic
            curves---first report*. In *Algorithmic number theory
            (ANTS V), Sydney, 2002*, Lecture Notes in Computer Science
            2369, Springer, 2002,
            p267--275. http://modular.math.washington.edu/papers/stein-watkins/

.. [St1922] Ernst Steinitz, *Polyeder und Raumeinteilungen*.
            In *Encyclopädie der Mathematischen Wissenschaften*, Franz Meyer
            and Hand Mohrmann, eds., volume 3, *Geometrie, erster Teil, zweite Hälfte*,
            pp. 1--139, Teubner, Leipzig, 1922

.. [Swe1969] Moss Sweedler. Hopf algebras. W.A. Benjamin, Math Lec
             Note Ser., 1969.

.. [SWJ2008] Fatima Shaheen, Michael Wooldridge, and Nicholas
             Jennings. *A linear approximation method for the Shapley
             value.* Artificial Intelligence 172.14 (2008): 1673-1699.

.. [SYYTIYTT2002] \T. Shimoyama, H. Yanami, K. Yokoyama, M. Takenaka, K. Itoh,
                  \J. Yajima, N. Torii, and H. Tanaka, *The block cipher SC2000*; in
                  FSE, (2001), pp. 312-327.

.. _ref-T:

**T**

.. [Tar1976] Robert E. Tarjan, *Edge-disjoint spanning trees and
             depth-first search*, Acta Informatica 6 (2), 1976,
             171-185, :doi:`10.1007/BF00268499`.

.. [Tate1975] John Tate, *Algorithm for determining the type of a
              singular fiber in an elliptic pencil.
              Modular functions of one variable*, IV, pp. 33--52.
              Lecture Notes in Math., Vol. 476, Springer, Berlin, 1975.

.. [Tate1966] John Tate, *On the conjectures of Birch and Swinnerton-Dyer and
              a geometric analog*. Seminaire Bourbaki, Vol. 9,
              Exp. No. 306, 1966.

.. [TB1997] Lloyd N. Trefethen and David Bau III, *Numerical Linear
            Algebra*, SIAM, Philadelphia, 1997.

.. [Tee1997] Tee, Garry J. "Continuous branches of inverses of the 12
             Jacobi elliptic functions for real
             argument". 1997. https://researchspace.auckland.ac.nz/bitstream/handle/2292/5042/390.pdf.

.. [TIDES] \A. Abad, R. Barrio, F. Blesa, M. Rodriguez. TIDES tutorial:
           Integrating ODEs by using the Taylor Series Method
           (http://www.unizar.es/acz/05Publicaciones/Monografias/MonografiasPublicadas/Monografia36/IndMonogr36.htm)

.. [TOPCOM] \J. Rambau, TOPCOM
            <http://www.rambau.wm.uni-bayreuth.de/TOPCOM/>.

.. [TW1980] \A.D. Thomas and G.V. Wood, Group Tables (Exeter: Shiva
            Publishing, 1980)

.. _ref-U:

**U**

.. [UDCIKMP2011] \M. Ullrich, C. De Canniere, S. Indesteege, Ö. Kücük, N. Mouha, and
                 \B. Preenel, *Finding Optimal Bitsliced Implementations of 4 x 4-bit
                 S-boxes*; in SKEW, (2011).

.. [UNITTEST] unittest -- Unit testing framework --
              http://docs.python.org/library/unittest.html

.. [U.S1998] \U.S. Department Of Commerce/National Institute of Standards and Technology,
             *Skipjack and KEA algorithms specifications, v2.0*, (1998).

.. [U.S1999] \U.S. Department Of Commerce/National Institute of Standards and Technology,
             *Data Encryption Standard*, (1999).

.. _ref-V:

**V**

.. [Vai1994] \I. Vaisman, *Lectures on the Geometry of Poisson
             Manifolds*, Springer Basel AG (Basel) (1994);
             :doi:`10.1007/978-3-0348-8495-2`

.. [Vat2008] \D. Vatne, *The mutation class of `D_n` quivers*, :arxiv:`0810.4789v1`.

.. [VB1996] \E. Viterbo, E. Biglieri. *Computing the Voronoi Cell of a
            Lattice: The Diamond-Cutting Algorithm*. IEEE Transactions
            on Information Theory, 1996.

.. [Vee1978] William Veech, "Interval exchange
             transformations", J. Analyse Math. 33 (1978), 222-272

.. [Ver] Helena Verrill, "Fundamental domain drawer", Java program,
         http://www.math.lsu.edu/~verrill/

.. [Vie1983] Xavier G. Viennot.  *Maximal chains of subwords and
             up-down sequences of permutations*.  Journal of
             Combinatorial Theory, Series A Volume 34, (1983),
             pp. 1-14.

.. [VJ2004] \S. Vaudenay and P. Junod,
            *Device and method for encrypting and decryptiong a block of data
            Fox, a New Family of Block Ciphers*, (2004).

.. [Voe2003] \V. Voevodsky, Reduced power operations in motivic
             cohomology, Publ. Math. Inst. Hautes Études Sci. No. 98
             (2003), 1-57.

.. [Voi2012] \J. Voight. Identifying the matrix ring: algorithms for
             quaternion algebras and quadratic forms, to appear.

.. [VW1994] Leonard Van Wyk. *Graph groups are biautomatic*. J. Pure
            Appl. Alg. **94** (1994). no. 3, 341-352.

.. _ref-W:

**W**

.. [Wac2003] Wachs, "Topology of Matching, Chessboard and General
             Bounded Degree Graph Complexes" (Algebra Universalis
             Special Issue in Memory of Gian-Carlo Rota, Algebra
             Universalis, 49 (2003) 345-385)

.. [Wal1960] \C. T. C. Wall, "Generators and relations for the
             Steenrod algebra," Ann. of Math. (2) **72** (1960),
             429-444.

.. [Wal1970] David W. Walkup, "The lower bound conjecture for 3- and
             4-manifolds", Acta Math. 125 (1970), 75-107.

.. [Wan1998] Daqing Wan, "Dimension variation of classical and p-adic
             modular forms", Invent. Math. 133, (1998) 449-463.

.. [Wan2010] Zhenghan Wang. Topological quantum
             computation. Providence, RI: American Mathematical
             Society (AMS), 2010. ISBN 978-0-8218-4930-9

.. [Was1997] \L. C. Washington, *Cyclotomic Fields*, Springer-Verlag,
             GTM volume 83, 1997.

.. [Watkins] Mark Watkins,
   *Hypergeometric motives over Q and their L-functions*,
   http://magma.maths.usyd.edu.au/~watkins/papers/known.pdf

.. [Wat2003] Joel Watson. *Strategy: an introduction to game
             theory*. WW Norton, 2002.

.. [Wat2010] Watkins, David S. Fundamentals of Matrix Computations,
             Third Edition.  Wiley, Hoboken, New Jersey, 2010.

.. [Web2007] James Webb. *Game theory: decisions, interaction and
             Evolution*. Springer Science & Business Media, 2007.

.. [Weh1998] \J. Wehler. Hypersurfaces of the Flag Variety: Deformation
             Theory and the Theorems of Kodaira-Spencer, Torelli,
             Lefschetz, M. Noether, and Serre. Math. Z. 198 (1988), 21-38.

.. [WELLS]   Elliot Wells. Computing the Canonical Height of a Point in Projective Space.
             :arxiv:`1602.04920v1` (2016).

.. [Wei1994] Charles A. Weibel, *An introduction to homological
             algebra*. Cambridge Studies in Advanced Math., vol. 38,
             Cambridge Univ. Press, 1994.

.. [WFYTP2008] \D. Watanable, S. Furuya, H. Yoshida, K. Takaragi, and B. Preneel,
               *A new keystream generator MUGI*; in
               FSE, (2002), pp. 179-194.

.. [Wil2013] Harold Williams. *Q-systems, factorization dynamics, and the
             twist automorphism*. Int. Math. Res. Not. (2015) no. 22,
             12042--12069. :doi:`10.1093/imrn/rnv057`.

.. [Woo1998] \R. M. W. Wood, "Problems in the Steenrod algebra,"
             Bull. London Math. Soc. 30 (1998), no. 5, 449-517.

.. [Wor1984] Worley, Dale Raymond, *A theory of shifted Young
             tableaux*. Dissertation, Massachusetts Institute of
             Technology, 1984.

.. [WP-Bessel] :wikipedia:`Bessel_function`

.. [WP-Error] :wikipedia:`Error_function`

.. [WP-Struve] :wikipedia:`Struve_function`

.. [WSK1997] \D. Wagner, B. Schneier, and J. Kelsey,
             *Cryptoanalysis of the cellular encryption algorithm*; in
             CRYPTO, (1997), pp. 526-537.

.. [Wu2009] Hongjun Wu, *The Hash Function JH*;
            submitted to NIST, (2008), available at
            http://www3.ntu.edu.sg/home/wuhj/research/jh/jh_round3.pdf

.. [WW2005] Ralf-Philipp Weinmann and Kai Wirt,
            *Analysis of the DVB Common Scrambling Algorithm*; in
            IFIP TC-6 TC-11, (2005).

.. [WZY2015] WenLing Wu, Lei Zhang, and XiaoLi Yu, *The DBlock family of block ciphers*;
             in Science China Information Sciences, (2015), pp. 1-14.

.. _ref-X:

**X**

.. [XP1994] Deng Xiaotie, and Christos Papadimitriou. *On the
            complexity of cooperative solution concepts.* Mathematics
            of Operations Research 19.2 (1994): 257-266.

.. _ref-Y:

**Y**

.. [Yamada2007] Daisuke Yamada. *Scattering rule in soliton cellular automaton
                associated with crystal base of* `U_q(D_4^{(3)})`.
                \J. Math. Phys., **48** (4):043509, 28, (2007).

.. [Yoc2005] Jean-Christophe Yoccoz "Echange d'Intervalles", Cours au
             college de France

.. [Yun1976] Yun, David YY. On square-free decomposition
             algorithms. In Proceedings of the third ACM symposium on
             Symbolic and algebraic computation, pp. 26-35. ACM, 1976.

.. [Yuz1993] Sergey Yuzvinsky, "The first two obstructions to the
             freeness of arrangements", Transactions of the American
             Mathematical Society, Vol. 335, **1** (1993)
             pp. 231--244.

.. [YWHWXSW2014] \D. Ye, P. Wang, L. Hu, L. Wang, Y. Xie, S. Sun, and P. Wang,
                 *Panda v1*; in CAESAR Competition, (2014).

.. _ref-Z:

**Z**

.. [ZBLRYV2015] \W. Zhang, Z. Bao, D. Lin, V. Rijmen, B. Yang, and I. Verbauwhede,
                *RECTANGLE: A bit-slice lightweight block cipher suitable for
                multiple platforms*; in
                SCience China Information Sciences, (2015), pp. 1-15.

.. [ZBN1997] \C. Zhu, R. H. Byrd and J. Nocedal. L-BFGS-B: Algorithm
             778: L-BFGS-B, FORTRAN routines for large scale bound
             constrained optimization. ACM Transactions on
             Mathematical Software, Vol 23, Num. 4, pp.550--560, 1997.

.. [Zie1998] \G. M. Ziegler. *Shelling polyhedral 3-balls and
             4-polytopes*. Discrete Comput. Geom. 19 (1998), 159-174.

.. [Zie2007] \G. M. Ziegler. *Lectures on polytopes*, Volume
             152 of Graduate Texts in Mathematics, 7th printing of 1st edition, Springer, 2007.

.. [Zor2008] \A. Zorich "Explicit Jenkins-Strebel representatives of
             all strata of Abelian and quadratic differentials",
             Journal of Modern Dynamics, vol. 2, no 1, 139-185 (2008)
             (http://www.math.psu.edu/jmd)

.. [Zor] Anton Zorich, "Generalized Permutation software"
         (http://perso.univ-rennes1.fr/anton.zorich)

.. [ZZ2005] Hechun Zhang and R. B. Zhang.
            *Dual canonical bases for the quantum special linear group
            and invariant subalgebras*.
            Lett. Math. Phys. **73** (2005), pp. 165-181.
            :arxiv:`math/0509651`.

.. include:: ../footer.txt<|MERGE_RESOLUTION|>--- conflicted
+++ resolved
@@ -2094,7 +2094,6 @@
 
 **S**
 
-<<<<<<< HEAD
 .. [Saa2011] \M-J. O. Saarinen,
              *Cryptographic Analysis of All 4 x 4-Bit S-Boxes*; in
              SAC, (2011), pp. 118-133.
@@ -2103,12 +2102,10 @@
              and a conjecture of R. Stanley*.  Journal of
              Combinatorial Theory, Series A Volume 45 (1987),
              pp. 62-103.
-=======
 
 .. [Sag1980] Bruce Sagan.
              *On selecting a random shifted Young tableau*.
              \J. Algorithms **1** (1980), 213-234.
->>>>>>> bfcb1ca0
 
 .. [Sch1996] \E. Schaefer. A simplified data encryption
              algorithm. Cryptologia, 20(1):77--84, 1996.
