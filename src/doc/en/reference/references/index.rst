The references for Sage, sorted alphabetically by citation key.

REFERENCES:

:ref:`A <ref-A>`
:ref:`B <ref-B>`
:ref:`C <ref-C>`
:ref:`D <ref-D>`
:ref:`E <ref-E>`
:ref:`F <ref-F>`
:ref:`G <ref-G>`
:ref:`H <ref-H>`
:ref:`I <ref-I>`
:ref:`J <ref-J>`
:ref:`K <ref-K>`
:ref:`L <ref-L>`
:ref:`M <ref-M>`
:ref:`N <ref-N>`
:ref:`O <ref-O>`
:ref:`P <ref-P>`
:ref:`Q <ref-Q>`
:ref:`R <ref-R>`
:ref:`S <ref-S>`
:ref:`T <ref-T>`
:ref:`U <ref-U>`
:ref:`V <ref-V>`
:ref:`W <ref-W>`
:ref:`X <ref-X>`
:ref:`Y <ref-Y>`
:ref:`Z <ref-Z>`

.. _ref-A:

**A**

.. [ABBR2012] \A. Abad, R. Barrio, F. Blesa, M. Rodriguez. Algorithm 924.
              *ACM Transactions on Mathematical Software*, *39* no. 1 (2012), 1-28.

.. [ACFLSS04] \F. N. Abu-Khzam, R. L. Collins, M. R. Fellows, M. A.  Langston,
              W. H. Suters, and C. T. Symons: Kernelization Algorithm for the
              Vertex Cover Problem: Theory and Experiments. *SIAM
              ALENEX/ANALCO* 2004: 62-69.

.. [ADKF1970] \V. Arlazarov, E. Dinic, M. Kronrod,
              and I. Faradzev. 'On Economical Construction of the
              Transitive Closure of a Directed Graph.'
              Dokl. Akad. Nauk. SSSR No. 194 (in Russian), English
              Translation in Soviet Math Dokl. No. 11, 1970.

.. [ADKLPY2014] \M. R. Albrecht, B. Driessen, E. B. Kavun, G. Leander, C. Paar,
                and T. Yalcin, *Block ciphers - focus on the linear layer
                (feat. PRIDE)*; in CRYPTO, (2014), pp. 57-76.

.. [AH2002] \R. J. Aumann and S. Hart, Elsevier, eds. *Computing
            equilibria for two-person
            games*. http://www.maths.lse.ac.uk/personal/stengel/TEXTE/nashsurvey.pdf (2002)

.. [AHK2015] Karim Adiprasito, June Huh, and Eric Katz. *Hodge theory
             for combinatorial geometries*. :arxiv:`1511.02888`.

.. [AHMP2008] \J.-P. Aumasson, L. Henzen, W. Meier, and R. C-W Phan,
              *Sha-3 proposal blake*; in Submission to NIST, (2008).

.. [AHU1974] \A. Aho, J. Hopcroft, and J. Ullman. 'Chapter 6: Matrix
             Multiplication and Related Operations.' The Design and
             Analysis of Computer Algorithms. Addison-Wesley, 1974.

.. [AIKMMNT2001] \K. Aoki, T. Ichikawa, M. Kanda, M. Matsui, S. Moriai,
                 \J. Nakajima, and T. Tokita,
                 *Camellia: A 128-bit block cipher suitable for multiple
                 platforms - Design and analysis*; in SAC, (2000), pp. 39-56.

.. [Aj1996] \M. Ajtai. Generating hard instances of lattice problems
            (extended abstract). STOC, pp. 99--108, ACM, 1996.

.. [AK1994] \S. Ariki and K. Koike.
            *A Hecke algebra of* `(\mathbb{Z}/r\mathbb{Z})\wr\mathfrak{S}_n`
            *and construction of its irreducible representations.*
            Adv. Math. **106** (1994), 216–243.
            mathscinet:`MR1279219`

.. [AJL2011] \S. Ariki, N. Jacon, and C. Lecouvey.
             *The modular branching rule for affine Hecke algebras of type A*.
             Adv. Math. 228:481-526, 2011.

.. [Aki1980] \J. Akiyama. and G. Exoo and F. Harary. Covering and packing in
             graphs. III: Cyclic and acyclic invariants. Mathematical Institute
             of the Slovak Academy of Sciences. Mathematica Slovaca vol 30, n 4,
             pages 405--417, 1980

.. [Al1947] \A. A. Albert, *A Structure Theory for Jordan
            Algebras*. Annals of Mathematics, Second Series, Vol. 48,
            No. 3 (Jul., 1947), pp. 546--567.

.. [AL1978] \A. O. L. Atkin and Wen-Ch'ing Winnie Li, Twists of
            newforms and pseudo-eigenvalues of `W`-operators.
            Inventiones math. 48 (1978), 221-243.

.. [AL2015] \M. Aguiar and A. Lauve, *The characteristic polynomial of
            the Adams operators on graded connected Hopf
            algebras*. Algebra Number Theory, v.9, 2015, n.3, 2015.

.. [AM1974] \J. F. Adams and H. R. Margolis, "Sub-Hopf-algebras of the
            Steenrod algebra," Proc. Cambridge Philos. Soc. 76 (1974),
            45-52.

.. [AM2000]  \S. Ariki and A. Mathas.
            *The number of simple modules of the Hecke algebras of type G(r,1,n)*.
            Math. Z. 233 (2000), no. 3, 601–623.
            :mathscinet:`MR1750939`

.. [Ap1997] \T. Apostol, Modular functions and Dirichlet series in
            number theory, Springer, 1997 (2nd ed), section 3.7--3.9.

.. [APR2001] George E. Andrews, Peter Paule, Axel Riese,
             *MacMahon's partition analysis: the Omega package*,
             European J. Combin. 22 (2001), no. 7, 887--904.

.. [Ariki1996] Susumu Ariki.
               *On the decomposition numbers of the Hecke algebra of*
               `G(m,1,n)`. J. Math. Kyoto Univ. **36** (1996). pp 789--808.

.. [Ar2006] \D. Armstrong. *Generalized noncrossing partitions and
            combinatorics of Coxeter groups*. Mem. Amer. Math. Soc., 2006.

.. [AR2012] \D. Armstrong and B. Rhoades. "The Shi arrangement and the
            Ish arrangement". Transactions of the American
            Mathematical Society 364 (2012),
            1509-1528. :arxiv:`1009.1655`

.. [Ariki1996] \S. Ariki. *On the decomposition numbers of the Hecke
               algebra of* `G(m,1,n)`. J. Math. Kyoto Univ. **36** (1996),
               no. 4, 789–808. :mathscinet:`MR1443748`

.. [Ariki2001] \S. Ariki. *On the classification of simple modules for
               cyclotomic Hecke algebras of type* `G(m,1,n)` *and Kleshchev
               multipartitions*. Osaka J. Math. **38** (2001), 827–837.
               :mathscinet:`MR1864465`

.. [AS-Bessel] \F. W. J. Olver: 9. Bessel Functions of Integer Order,
               in Abramowitz and Stegun: Handbook of Mathematical
               Functions. http://people.math.sfu.ca/~cbm/aands/page_355.htm

.. [AS-Spherical] \H. A. Antosiewicz: 10. Bessel Functions of
                  Fractional Order, in Abramowitz and Stegun: Handbook
                  of Mathematical Functions. http://people.math.sfu.ca/~cbm/aands/page_435.htm

.. [AS-Struve] \M. Abramowitz: 12. Struve Functions and Related
               Functions, in Abramowitz and Stegun: Handbook of
               Mathematical Functions. http://people.math.sfu.ca/~cbm/aands/page_495.htm

.. [AS1964] \M. Abramowitz and I. A. Stegun, *Handbook of Mathematical
            Functions*, National Bureau of Standards Applied
            Mathematics Series, 55. 1964. See also
            http://www.math.sfu.ca/~cbm/aands/.

.. [As2008] Sami Assaf. *A combinatorial realization of Schur-Weyl
            duality via crystal graphs and dual equivalence
            graphs*. FPSAC 2008, 141-152, Discrete
            Math. Theor. Comput. Sci. Proc., AJ, Assoc. Discrete
            Math. Theor. Comput. Sci., (2008). :arxiv:`0804.1587v1`

.. [AS2011] \R.B.J.T Allenby and A. Slomson, "How to count", CRC Press (2011)

.. [ASD1971] \A. O. L. Atkin and H. P. F. Swinnerton-Dyer, "Modular
             forms on noncongruence subgroups", Proc. Symp. Pure
             Math., Combinatorics (T. S. Motzkin, ed.), vol. 19, AMS,
             Providence 1971

.. [Av2000] \D. Avis, *A revised implementation of the reverse search
            vertex enumeration algorithm.* Polytopes-combinatorics and
            computation. Birkhauser Basel, 2000.

.. [Ava2017] \R. Avanzi,
             *The QARMA block cipher family*; in ToSC, (2017.1), pp. 4-44.

.. _ref-B:

**B**

.. [Ba1994] Kaushik Basu. *The Traveler's Dilemma: Paradoxes of
            Rationality in Game Theory*. The American Economic Review
            (1994): 391-395.

.. [BAK1998] \E. Biham, R. J. Anderson, and L. R. Knudsen,
             *Serpent: A new block cipher proposal*; in FSE, (1998), pp. 222-238.

.. [Bar1970] Barnette, "Diagrams and Schlegel diagrams", in
             Combinatorial Structures and Their Applications,
             Proc. Calgary Internat. Conference 1969, New York, 1970,
             Gordon and Breach.

.. [Bar2006] \G. Bard. 'Accelerating Cryptanalysis with the Method of
             Four Russians'. Cryptography E-Print Archive
             (http://eprint.iacr.org/2006/251.pdf), 2006.

.. [BB1997] Mladen Bestvina and Noel Brady. *Morse theory and
            finiteness properties of groups*. Invent. Math. **129**
            (1997). No. 3,
            445-470. www.math.ou.edu/~nbrady/papers/morse.ps.

.. [BB2009] Tomas J. Boothby and Robert W. Bradshaw. *Bitslicing and
            the Method of Four Russians Over Larger Finite
            Fields*. :arxiv:`0901.1413`, 2009.

.. [BBISHAR2015] \S. Banik, A. Bogdanov, T. Isobe, K. Shibutani, H. Hiwatari,
                 \T. Akishita, and F. Regazzoni,
                 *Midori: A block cipher for low energy*; in ASIACRYPT, (2015), pp. 411-436.

.. [BBKMW2013] \B. Bilgin, A. Bogdanov, M, Knezevic, F. Mendel, and Q. Wang,
               *Fides: Lightweight authenticated cipher with side-channel resistance
               for constrained hardware*; in CHES, (2013), pp. 142-158.

.. [BBLSW1999] Babson, Bjorner, Linusson, Shareshian, and Welker,
               "Complexes of not i-connected graphs," Topology 38
               (1999), 271-299

.. [BPPSST2017] Banik, Pandey, Peyrin, Sasaki, Sim, and Todo,
                GIFT : A Small Present Towards Reaching the Limit of Lightweight
                Encryption. *Cryptographic Hardware and Embedded Systems - CHES 2017*,
                2017.

.. [BBS1982] \L. Blum, M. Blum, and M. Shub. Comparison of Two
             Pseudo-Random Number Generators. *Advances in Cryptology:
             Proceedings of Crypto '82*, pp.61--78, 1982.

.. [BBS1986] \L. Blum, M. Blum, and M. Shub. A Simple Unpredictable
             Pseudo-Random Number Generator. *SIAM Journal on
             Computing*, 15(2):364--383, 1986.

.. [BIANCO] \L. Bianco, P. Dell‘Olmo, S. Giordani
            An Optimal Algorithm to Find the Jump Number of Partially Ordered Sets
            Computational Optimization and Applications,
            1997, Volume 8, Issue 2, pp 197--210,
            :doi:`10.1023/A:1008625405476`

.. [BC1977] \R. E. Bixby, W. H. Cunningham, Matroids, Graphs, and
            3-Connectivity. In Graph theory and related topics
            (Proc. Conf., Univ. Waterloo, Waterloo, ON, 1977), 91-103

.. [BC2003] \A. Biryukov and C. D. Canniere *Block Ciphers and Systems
            of Quadratic Equations*; in Proceedings of Fast Software
            Encryption 2003; LNCS 2887; pp. 274-289,
            Springer-Verlag 2003.

.. [BC2012] Mohamed Barakat and Michael Cuntz. "Coxeter and
            crystallographic arrangements are inductively free."
            Adv. in Math. **229** Issue 1
            (2012). pp. 691-709. :doi:`10.1016/j.aim.2011.09.011`,
            :arxiv:`1011.4228`.

.. [BCCCNSY2010] Charles Bouillaguet, Hsieh-Chung Chen, Chen-Mou
                 Cheng, Tung Chou, Ruben Niederhagen, Adi Shamir, and
                 Bo-Yin Yang.    *Fast exhaustive search for
                 polynomial systems in GF(2)*. In Stefan Mangard and
                 François-Xavier Standaert, editors, CHES, volume 6225
                 of Lecture Notes in Computer Science, pages
                 203–218. Springer, 2010. pre-print available at
                 http://eprint.iacr.org/2010/313.pdf

.. [BCGKKKLNPRRTY2012] \J. Borghoff, A. Canteaut, T. Güneysu, E. B. Kavun, M. Knezevic,
                       \L. R. Knudsen, G. Leander, V. Nikov, C. Paar, C. Rechberger,
                       \P. Rombouts, S. S. Thomsen, and T. Yalcin,
                       *PRINCE - A low-latency block cipher for pervasive computing
                       applications*; in ASIACRYPT, (2012), pp. 208-225.

.. [BdJ2008] Besser, Amnon, and Rob de Jeu. "Li^(p)-Service? An Algorithm
             for Computing p-Adic Polylogarithms." Mathematics of Computation
             (2008): 1105-1134.

.. [BD2004] \M. Becker and A. Desoky.
            *A study of the DVD content scrambling system (CSS) algorithm*; in
            Proceedings of ISSPIT, (2004), pp. 353-356.

.. [BDP2013] Thomas Brüstle, Grégoire Dupont, Matthieu Pérotin
   *On Maximal Green Sequences*
   :arxiv:`1205.2050`

.. [BDMW2010] \K. A. Browning, J. F. Dillon, M. T. McQuistan, and A. J. Wolfe,
              *An APN permutation in dimension six*; in Finite Fields: Theory
              and Applications - FQ9, volume 518 of Contemporary Mathematics,
              pages 33–42. AMS, 2010.

.. [BeCoMe] Frits Beukers, Henri Cohen, Anton Mellit,
   *Finite hypergeometric functions*,
   :arxiv:`1505.02900`

.. [Bee] Robert A. Beezer, *A First Course in Linear Algebra*,
         http://linear.ups.edu/. Accessed 15 July 2010.

.. [Bel2011] Belarusian State University,
             *Information technologies. Data protection. Cryptograpic algorithms for
             encryption and integrity control*; in STB 34.101.31-2011, (2011).

.. [Benasque2009] Fernando Rodriguez Villegas, *The L-function of the quintic*,
   http://users.ictp.it/~villegas/hgm/benasque-2009-report.pdf

.. [Ber1987] \M. Berger, *Geometry I*, Springer (Berlin) (1987);
             :doi:`10.1007/978-3-540-93815-6`

.. [Ber1991] \C. Berger, "Une version effective du théorème de
             Hurewicz", https://tel.archives-ouvertes.fr/tel-00339314/en/.

.. [Ber2008] \W. Bertram : *Differential Geometry, Lie Groups and
             Symmetric Spaces over General Base Fields and Rings*,
             Memoirs of the American Mathematical Society, vol. 192
             (2008); :doi:`10.1090/memo/0900`; :arxiv:`math/0502168`

.. [BeukersHeckman] \F. Beukers and \G. Heckman,
   *Monodromy for the hypergeometric function `{}_n F_{n-1}`*,
   Invent. Math. 95 (1989)

.. [BF1999] Thomas Britz, Sergey Fomin,
            *Finite posets and Ferrers shapes*,
            Advances in Mathematics 158, pp. 86-127 (2001),
            :arxiv:`math/9912126` (the arXiv version has fewer errors).

.. [BFZ2005] \A. Berenstein, \S. Fomin, and \A. Zelevinsky, *Cluster
             algebras. III. Upper bounds and double Bruhat cells*,
             Duke Math. J. 126 (2005), no. 1, 1–52.

.. [BG1980] \R. L. Bishop and S. L. Goldberg, *Tensor analysis on
            Manifolds*, Dover (New York) (1980)

.. [BG1985] \M. Blum and S. Goldwasser. An Efficient Probabilistic
            Public-Key Encryption Scheme Which Hides All Partial
            Information. In *Proceedings of CRYPTO 84 on Advances in
            Cryptology*, pp. 289--299, Springer, 1985.

.. [BG1988] \M. Berger & B. Gostiaux : *Differential Geometry:
            Manifolds, Curves and Surfaces*, Springer (New York)
            (1988); :doi:`10.1007/978-1-4612-1033-7`

.. [BH1994] \S. Billey, M. Haiman. *Schubert polynomials for the
            classical groups*. J. Amer. Math. Soc., 1994.

.. [BHS2008] Robert Bradshaw, David Harvey and William
             Stein. strassen_window_multiply_c. strassen.pyx, Sage
             3.0, 2008. http://www.sagemath.org

.. [Big1999] Stephen J. Bigelow. The Burau representation is not
             faithful for `n = 5`. Geom. Topol., 3:397--404, 1999.

.. [Big2003] Stephen J. Bigelow, The Lawrence-Krammer representation,
             Geometric Topology, 2001 Georgia International Topology
             Conference, AMS/IP Studies in Advanced Mathematics 35
             (2003). :arxiv:`math/0204057v1`

.. [Bir1975] \J. Birman. *Braids, Links, and Mapping Class Groups*,
             Princeton University Press, 1975

.. [Bj1980] Anders Björner,
            *Shellable and Cohen-Macaulay partially ordered sets*,
            Trans. Amer. Math. Soc. 260 (1980), 159-183,
            :doi:`10.1090/S0002-9947-1980-0570784-2`

.. [BJKLMPSSS2016] \C. Beierle, J. Jean, S. Kölbl, G. Leander, A. Moradi,
                   \T. Peyrin, Y. Sasaki, P. Sasdrich, and S. M. Sim,
                   *The SKINNY family of block ciphers and its low-latency
                   variant MANTIS*; in CRYPTO, (2016), pp. 123-153.

.. [BK1992] \U. Brehm and W. Kuhnel, "15-vertex triangulations of an
            8-manifold", Math. Annalen 294 (1992), no. 1, 167-193.

.. [BK2001] \W. Bruns and R. Koch, Computing the integral closure of an
            affine semigroup. Uni. Iaggelonicae Acta Math. 39, (2001),
            59-70

.. [BK2008] \J. Brundan and A. Kleshchev.
            *Blocks of cyclotomic Hecke algebras and Khovanov-Lauda algebras*.
            Invent. Math. *178* (2009), no. 3, 451–484.
            :mathscinet:`MR2551762`

.. [BK2009] \J. Brundan and A. Kleshchev.
            *Graded decomposition numbers for cyclotomic Hecke algebras*.
            Adv. Math. **222** (2009), 1883–1942.
            :mathscinet:`MR2562768`

.. [BKK2000]  Georgia Benkart, Seok-Jin Kang, Masaki Kashiwara.
              *Crystal bases for the quantum superalgebra* `U_q(\mathfrak{gl}(m,n))`,
              J. Amer. Math. Soc. **13** (2000), no. 2, 295-331.

.. [BKLPPRSV2007]
            \A. Bogdanov, L. Knudsen, G. Leander, C. Paar, A. Poschmann,
            M. Robshaw, Y. Seurin, C. Vikkelsoe. *PRESENT: An Ultra-Lightweight
            Block Cipher*; in Proceedings of CHES 2007; LNCS 7427; pp. 450-466;
            Springer Verlag 2007; available at
            http://www.crypto.rub.de/imperia/md/content/texte/publications/conferences/present_ches2007.pdf

.. [BL2000] Anders Björner and Frank H. Lutz, "Simplicial manifolds,
            bistellar flips and a 16-vertex triangulation of the
            Poincaré homology 3-sphere", Experiment. Math. 9 (2000),
            no. 2, 275-289.

.. [BL2008] Corentin Boissy and Erwan Lanneau, *Dynamics and geometry
            of the Rauzy-Veech induction for quadratic differentials*
            (:arxiv:`0710.5614`) to appear in Ergodic Theory and
            Dynamical Systems.

.. [BM1940] Becker, M. F., and Saunders MacLane. The minimum number of
            generators for inseparable algebraic extensions. Bulletin of the
            American Mathematical Society 46, no. 2 (1940): 182-186.

.. [BM2008] John Adrian Bondy and U.S.R. Murty, "Graph theory", Volume
            244 of Graduate Texts in Mathematics, 2nd edition, Springer, 2008.

.. [BM2003] Bazzi and Mitter, {\it Some constructions of codes from
            group actions}, (preprint March 2003, available on
            Mitter's MIT website).

.. [BM2012] \N. Bruin and A. Molnar, *Minimal models for rational
            functions in a dynamical setting*,
            LMS Journal of Computation and Mathematics, Volume 15
            (2012), pp 400-417.

.. [BN2008] Victor V. Batyrev and Benjamin Nill. Combinatorial aspects
            of mirror symmetry. In *Integer points in polyhedra ---
            geometry, number theory, representation theory, algebra,
            optimization, statistics*, volume 452 of *Contemp. Math.*,
            pages 35--66. Amer. Math. Soc., Providence,
            RI, 2008. :arxiv:`math/0703456v2`.

.. [Bob2013] \J.W. Bober. Conditionally bounding analytic ranks of
             elliptic curves. ANTS
             10, 2013. http://msp.org/obs/2013/1-1/obs-v1-n1-p07-s.pdf

.. [Bo2009] Bosch, S., Algebra, Springer 2009

.. [Bou1989] \N. Bourbaki. *Lie Groups and Lie Algebras*. Chapters 1-3.
             Springer. 1989.

.. [BP1982] \H. Beker and F. Piper. *Cipher Systems: The Protection of
            Communications*. John Wiley and Sons, 1982.

.. [BP2000] \V. M. Bukhshtaber and T. E. Panov, "Moment-angle
            complexes and combinatorics of simplicial manifolds,"
            *Uspekhi Mat. Nauk* 55 (2000), 171--172.

.. [BP2015] \P. Butera and M. Pernici "Sums of permanental minors
            using Grassmann algebra", International Journal of Graph
            Theory and its Applications, 1 (2015),
            83–96. :arxiv:`1406.5337`

.. [BPRS2009] \J. Bastian, \T. Prellberg, \M. Rubey, \C. Stump, *Counting the
            number of elements in the mutation classes of `\tilde{A}_n`-quivers*;
            :arxiv:`0906.0487`

.. [BPU2016] Alex Biryukov, Léo Perrin, Aleksei Udovenko,
             *Reverse-Engineering the S-Box of Streebog, Kuznyechik and STRIBOBr1*; in
             EuroCrypt'16, pp. 372-402.

.. [Bre2008] \A. Bretscher and D. G. Corneil and M. Habib and C. Paul (2008), "A
             simple Linear Time LexBFS Cograph Recognition Algorithm", SIAM
             Journal on Discrete Mathematics, 22 (4): 1277–1296,
             :doi:`10.1137/060664690`.

.. [Br1910] Bruckner, "Uber die Ableitung der allgemeinen Polytope und
            die nach Isomorphismus verschiedenen Typen der allgemeinen
            Achtzelle (Oktatope)", Verhand. Konik. Akad. Wetenschap,
            Erste Sectie, 10 (1910)

.. [Br2000] Kenneth S. Brown, *Semigroups, rings, and Markov chains*,
            :arxiv:`math/0006145v1`.


.. [BR2000a] \P. Barreto and V. Rijmen,
             *The ANUBIS Block Cipher*; in
             First Open NESSIE Workshop, (2000).

.. [BR2000b] \P. Barreto and V. Rijmen,
             *The Khazad legacy-level Block Cipher*; in
             First Open NESSIE Workshop, (2000).

.. [BR2000c] \P. Barreto and V. Rijmen,
             *The Whirlpool hashing function*; in
             First Open NESSIE Workshop, (2000).

.. [Br2016] *Bresenham's Line Algorithm*, Python, 26 December 2016.
            http://www.roguebasin.com/index.php?title=Bresenham%27s_Line_Algorithm

.. [Bru1994] Richard A. Brualdi, Hyung Chan Jung, William T.Trotter Jr
             *On the poset of all posets on `n` elements*
             Volume 50, Issue 2, 6 May 1994, Pages 111-123
             Discrete Applied Mathematics
             http://www.sciencedirect.com/science/article/pii/0166218X9200169M

.. [Bru1998] \J. Brundan. *Modular branching rules and the Mullineux map
             for Hecke algebras of type* `A`.
             Proc. London Math. Soc. (3) **77** (1998), 551–581.
             :mathscinet:`MR1643413`

.. [Bruin-Molnar] \N. Bruin and A. Molnar, *Minimal models for rational
            functions in a dynamical setting*,
            LMS Journal of Computation and Mathematics, Volume 15 (2012),
            pp 400-417.

.. [BS1996] Eric Bach, Jeffrey Shallit. *Algorithmic Number Theory,
            Vol. 1: Efficient Algorithms*. MIT Press, 1996. ISBN
            978-0262024051.

.. [BS2003] \I. Bouyukliev and J. Simonis, Some new results on optimal
            codes over `F_5`, Designs, Codes and Cryptography 30,
            no. 1 (2003): 97-111,
            http://www.moi.math.bas.bg/moiuser/~iliya/pdf_site/gf5srev.pdf.

.. [BS2011] \E. Byrne and A. Sneyd, On the Parameters of Codes with
            Two Homogeneous Weights. WCC 2011-Workshop on coding and
            cryptography,
            pp. 81-90. 2011. https://hal.inria.fr/inria-00607341/document

.. [BS2012] Jonathan Bloom and Dan Saracino, *Modified growth
            diagrams, permutation pivots, and the BWX map `Phi^*`*,
            Journal of Combinatorial Theory, Series A Volume 119,
            Number 6 (2012), pp. 1280-1298.

.. [BSS2009] David Bremner, Mathieu Dutour Sikiric, Achill Schuermann:
             Polyhedral representation conversion up to symmetries,
             Proceedings of the 2006 CRM workshop on polyhedral
             computation, AMS/CRM Lecture Notes, 48 (2009),
             45-71. :arxiv:`math/0702239`

.. [BSV2010] \M. Bolt, S. Snoeyink, E. Van Andel. "Visual
             representation of the Riemann map and Ahlfors map via the
             Kerzman-Stein equation". Involve 3-4 (2010), 405-420.

.. [BW1996] Anders Bjorner and Michelle L. Wachs. *Shellable nonpure
            complexes and posets. I*. Trans. of
            Amer. Math. Soc. **348** No. 4. (1996)

.. [BZ01] \A. Berenstein, A. Zelevinsky
          *Tensor product multiplicities, canonical bases
          and totally positive varieties*
          Invent. Math. **143** No. 1. (2002), 77-128.

.. _ref-C:

**C**

.. [Car1972] \R. W. Carter. *Simple groups of Lie type*, volume 28 of
             Pure and Applied Mathematics. John Wiley and Sons, 1972.

.. [CS1996] \G. Call and J. Silverman. Computing the Canonical Height on
            K3 Surfaces. Mathematics of Comp. , 65 (1996), 259-290.

.. [CB2007] Nicolas Courtois, Gregory V. Bard: Algebraic Cryptanalysis
            of the Data Encryption Standard, In 11-th IMA Conference,
            Cirencester, UK, 18-20 December 2007, Springer
            LNCS 4887. See also http://eprint.iacr.org/2006/402/.

.. [CC1982] Chottin and R. Cori, *Une preuve combinatoire de la
            rationalité d'une série génératrice associée
            aux arbres*, RAIRO, Inf. Théor. 16, 113--128 (1982)

.. [CDL2015] \A. Canteaut, Sebastien Duval, Gaetan Leurent
             *Construction of Lightweight S-Boxes using Feistel and
             MISTY Structures*; in Proceedings of SAC 2015; LNCS 9566;
             pp. 373-393; Springer-Verlag 2015; available at
             http://eprint.iacr.org/2015/711.pdf

.. [CE2001] Raul Cordovil and Gwihen Etienne. *A note on the
            Orlik-Solomon algebra*. Europ. J. Combinatorics. **22**
            (2001). pp. 165-170. http://www.math.ist.utl.pt/~rcordov/Ce.pdf

.. [Cer1994] \D. P. Cervone, "Vertex-minimal simplicial immersions of
             the Klein bottle in three-space", Geom. Ded. 50 (1994)
             117-141,
             http://www.math.union.edu/~dpvc/papers/1993-03.kb/vmkb.pdf.

.. [CEW2011] Georgios Chalkiadakis, Edith Elkind, and Michael
             Wooldridge. *Computational Aspects of Cooperative Game
             Theory*. Morgan & Claypool Publishers, (2011). ISBN
             9781608456529, :doi:`10.2200/S00355ED1V01Y201107AIM016`.

.. [CGW2013] Daniel Cabarcas, Florian Göpfert, and Patrick
             Weiden. Provably Secure LWE-Encryption with Uniform
             Secret. Cryptology ePrint Archive, Report 2013/164. 2013.
             2013/164. http://eprint.iacr.org/2013/164

.. [CGMRV16] \A. Conte, R. Grossi, A. Marino, R. Rizzi, L. Versari,
             "Directing Road Networks by Listing Strong Orientations.",
             Combinatorial Algorithms, Proceedings of 27th International Workshop,
             IWOCA 2016, August 17-19, 2016, pages 83--95.

.. [Ch2012] Cho-Ho Chu. *Jordan Structures in Geometry and
            Analysis*. Cambridge University Press, New
            York. 2012. IBSN 978-1-107-01617-0.

.. [Cha92] Chameni-Nembua C. and Monjardet B.
           *Les Treillis Pseudocomplémentés Finis*
           Europ. J. Combinatorics (1992) 13, 89-107.

.. [ChLi] \F. Chapoton and M. Livernet, *Pre-Lie algebras and the rooted trees
          operad*, International Math. Research Notices (2001) no 8, pages 395-408.
          Preprint: :arxiv:`math/0002069v2`.

.. [Cha2006] Ruth Charney. *An introduction to right-angled Artin
             groups*. http://people.brandeis.edu/~charney/papers/RAAGfinal.pdf,
             :arxiv:`math/0610668`.

.. [ChenDB] Eric Chen, Online database of two-weight codes,
            http://moodle.tec.hkr.se/~chen/research/2-weight-codes/search.php

.. [CHK2001] Keith D. Cooper, Timothy J. Harvey and Ken Kennedy. *A
             Simple, Fast Dominance Algorithm*, Software practice and
             Experience, 4:1-10 (2001).
             http://www.hipersoft.rice.edu/grads/publications/dom14.pdf

.. [CHPSS18] C. Cid, T. Huang, T. Peyrin, Y. Sasaki, L. Song.
             *Boomerang Connectivity Table: A New Cryptanalysis Tool* (2018)
             IACR Transactions on Symmetric Cryptology. Vol 2017, Issue 4.
             pre-print available at https://eprint.iacr.org/2018/161.pdf

.. [CK1999] David A. Cox and Sheldon Katz. *Mirror symmetry and
            algebraic geometry*, volume 68 of *Mathematical Surveys
            and Monographs*. American Mathematical Society,
            Providence, RI, 1999.

.. [CK2001] \M. Casella and W. Kühnel, "A triangulated K3 surface with
            the minimum number of vertices", Topology 40 (2001),
            753--772.

.. [CKS1999] Felipe Cucker, Pascal Koiran, and Stephen Smale. *A polynomial-time
             algorithm for diophantine equations in one variable*, J. Symbolic
             Computation 27 (1), 21-29, 1999.

.. [CK2015] \J. Campbell and V. Knight. *On testing degeneracy of
            bi-matrix
            games*. http://vknight.org/unpeudemath/code/2015/06/25/on_testing_degeneracy_of_games/ (2015)

.. [CL2013] Maria Chlouveraki and Sofia Lambropoulou. *The
            Yokonuma-Hecke algebras and the HOMFLYPT
            polynomial*. (2015) :arxiv:`1204.1871v4`.

.. [CLRS2001] Thomas H. Cormen, Charles E. Leiserson, Ronald L. Rivest
              and Clifford Stein, *Section 22.4: Topological sort*,
              Introduction to Algorithms (2nd ed.), MIT Press and
              McGraw-Hill, 2001, 549-552, ISBN 0-262-03293-7.

.. [CLS2014] \C. Ceballos, J.-P. Labbé, C. Stump, *Subword complexes,
             cluster complexes, and generalized multi-associahedra*,
             \J. Algebr. Comb. **39** (2014) pp. 17-51.
             :doi:`10.1007/s10801-013-0437-x`, :arxiv:`1108.1776`.

.. [CLS2011] David A. Cox, John Little, and Hal Schenck. *Toric
             Varieties*. Volume 124 of *Graduate Studies in
             Mathematics*. American Mathematical Society, Providence,
             RI, 2011.

.. [CMO2011] \C. Chun, D. Mayhew, J. Oxley, A chain theorem for
             internally 4-connected binary matroids. J. Combin. Theory
             Ser. B 101 (2011), 141-189.

.. [CMO2012] \C. Chun, D. Mayhew, J. Oxley,  Towards a splitter
             theorem for internally 4-connected binary
             matroids. J. Combin. Theory Ser. B 102 (2012), 688-700.

.. [CMR2005] C\. Cid, S\. Murphy, M\. Robshaw *Small Scale Variants of
             the AES*\; in Proceedings of Fast Software Encryption
             2005\; LNCS 3557\; Springer Verlag 2005\; available at
             http://www.isg.rhul.ac.uk/~sean/smallAES-fse05.pdf

.. [CMR2006] C\. Cid, S\. Murphy, and M\. Robshaw *Algebraic Aspects
             of the Advanced Encryption Standard*\; Springer Verlag
             2006

.. [CMT2003] \A. M. Cohen, S. H. Murray, D. E. Talyor.
             *Computing in groups of Lie type*.
             Mathematics of Computation. **73** (2003), no 247. pp. 1477--1498.
             http://www.win.tue.nl/~amc/pub/papers/cmt.pdf

.. [Co1984] \J. Conway, Hexacode and tetracode - MINIMOG and
            MOG. *Computational group theory*, ed. M. Atkinson,
            Academic Press, 1984.

.. [Co1999] John Conway, Neil Sloan. *Sphere Packings, Lattices and Groups*,
            Springer Verlag 1999.

.. [Coh1993] Henri Cohen. A Course in Computational Number
             Theory. Graduate Texts in Mathematics 138. Springer, 1993.

.. [Coh2007I] Henri Cohen, *Number Theory, Vol. I: Tools and
              Diophantine Equations.*  GTM 239, Springer, 2007.

.. [Coh2007] Henri Cohen, Number Theory,
             Volume II.  Graduate Texts in Mathematics 240. Springer, 2007.

.. [Col2013] Julia Collins. *An algorithm for computing the Seifert
             matrix of a link from a braid
             representation*. (2013). http://www.maths.ed.ac.uk/~jcollins/SeifertMatrix/SeifertMatrix.pdf

.. [Con] Keith Conrad, *Groups of order 12*,
         http://www.math.uconn.edu/~kconrad/blurbs/grouptheory/group12.pdf,
         accessed 21 October 2009.

.. [Con2013] Keith Conrad: *Exterior powers*,
             `http://www.math.uconn.edu/~kconrad/blurbs/ <http://www.math.uconn.edu/~kconrad/blurbs/>`_

.. [Con2015] Keith Conrad: *Tensor products*,
             `http://www.math.uconn.edu/~kconrad/blurbs/ <http://www.math.uconn.edu/~kconrad/blurbs/>`_

.. [CP2001] John Crisp and Luis Paris. *The solution to a conjecture
            of Tits on the subgroup generated by the squares of the
            generators of an Artin group*. Invent. Math. **145**
            (2001). No 1, 19-36. :arxiv:`math/0003133`.

.. [CPdA2014] Maria Chlouveraki and Loic Poulain
              d'Andecy. *Representation theory of the Yokonuma-Hecke
              algebra*. (2014) :arxiv:`1302.6225v2`.

.. [CR1962] Curtis, Charles W.; Reiner, Irving "Representation theory
            of finite groups and associative algebras." Pure and
            Applied Mathematics, Vol. XI Interscience Publishers, a
            division of John Wiley & Sons, New York-London 1962, pp
            545--547

.. [Cre1997] \J. E. Cremona, *Algorithms for Modular Elliptic
             Curves*. Cambridge University Press, 1997.

.. [Cre2003] Cressman, Ross. *Evolutionary dynamics and extensive form
            games*. MIT Press, 2003.

.. [Crossproduct] Algebraic Properties of the Cross Product
                  :wikipedia:`Cross_product`

.. [CRV2018] Xavier Caruso, David Roe and Tristan Vaccon.
            *ZpL: a p-adic precision package*, (2018) :arxiv:`1802.08532`.

.. [CRV2014] Xavier Caruso, David Roe and Tristan Vaccon.
            *Tracking p-adic precision*,
            LMS J. Comput. Math. **17** (2014), 274-294.

.. [CS1986] \J. Conway and N. Sloane. *Lexicographic codes:
            error-correcting codes from game theory*, IEEE
            Trans. Infor. Theory **32** (1986) 337-348.

.. [Cu1984] \R. Curtis, The Steiner system `S(5,6,12)`, the Mathieu
            group `M_{12}`, and the kitten. *Computational group
            theory*, ed. M. Atkinson, Academic Press, 1984.

.. [Cun1986] \W. H. Cunningham, Improved Bounds for Matroid Partition
             and Intersection Algorithms. SIAM Journal on Computing
             1986 15:4, 948-957

.. _ref-D:

**D**

.. [Dat2007] Basudeb Datta, "Minimal triangulations of
             manifolds", J. Indian Inst. Sci. 87 (2007), no. 4,
             429-449.

.. [Dav1997] B.A. Davey, H.A. Priestley,
             *Introduction to Lattices and Order*,
             Cambridge University Press, 1997.

.. [DCSW2008] \C. De Canniere, H. Sato, D. Watanabe,
              *Hash Function Luffa: Specification*; submitted to
              NIST SHA-3 Competition, 2008. Available at
              http://www.sdl.hitachi.co.jp/crypto/luffa/

.. [DCW2016] Dan-Cohen, Ishai, and Stefan Wewers. "Mixed Tate motives and the
             unit equation." International Mathematics Research Notices
             2016.17 (2016): 5291-5354.

.. [DD2010] Tim Dokchitser and Vladimir Dokchitser,
            *On the Birch-Swinnerton-Dyer quotients modulo squares*,
            Ann. Math. (2) 172 (2010), 567-596.

.. [DDLL2013] Léo Ducas, Alain Durmus, Tancrède Lepoint and Vadim
              Lyubashevsky. *Lattice Signatures and Bimodal
              Gaussians*; in Advances in Cryptology – CRYPTO 2013;
              Lecture Notes in Computer Science Volume 8042, 2013, pp
              40-56 http://www.di.ens.fr/~lyubash/papers/bimodal.pdf

.. [Dec1998] \W. Decker and T. de Jong. Groebner Bases and Invariant
             Theory in Groebner Bases and Applications. London
             Mathematical Society Lecture Note Series No. 251. (1998)
             61--89.

.. [DEMS2016] \C. Dobraunig, M. Eichlseder, F. Mendel, and M. Schläffer,
              *Ascon v1.2*; in CAESAR Competition, (2016).

.. [De1973] \P. Delsarte, An algebraic approach to the association
            schemes of coding theory, Philips Res. Rep., Suppl.,
            vol. 10, 1973.

.. [De1974] \M. Demazure, Desingularisation des varietes de Schubert,
            Ann. E. N. S., Vol. 6, (1974), p. 163-172

.. [Deh2011] \P. Dehornoy, Le probleme d'isotopie des tresses, in
             Leçons mathématiques de Bordeaux, vol. 4, pages 259-300,
             Cassini (2011).

.. [deG2000] Willem A. de Graaf. *Lie Algebras: Theory and Algorithms*.
             North-Holland Mathematical Library. (2000).
             Elsevier Science B.V.

.. [Deo1987a] \V. Deodhar, A splitting criterion for the Bruhat
              orderings on Coxeter groups. Comm. Algebra,
              15:1889-1894, 1987.

.. [Deo1987b] \V.V. Deodhar, On some geometric aspects of Bruhat
              orderings II. The parabolic analogue of Kazhdan-Lusztig
              polynomials, J. Alg. 111 (1987) 483-506.

.. [Dev2005] Devaney, Robert L. *An Introduction to Chaotic Dynamical Systems.*
             Boulder: Westview, 2005, 331.

.. [DGRB2010] David Avis, Gabriel D. Rosenberg, Rahul Savani, Bernhard
              von Stengel. *Enumeration of Nash equilibria for
              two-player games.*
              http://www.maths.lse.ac.uk/personal/stengel/ETissue/ARSvS.pdf (2010)

.. [DHSW2003] Dumas, Heckenbach, Saunders, Welker, "Computing
              simplicial homology based on efficient Smith normal form
              algorithms," in "Algebra, geometry, and software
              systems" (2003), 177-206.

.. [DI1989]  Dan Gusfield and Robert W. Irving. *The stable marriage
             problem: structure and algorithms*. Vol. 54. Cambridge:
             MIT press, 1989.

.. [DI1995] \F. Diamond and J. Im, Modular forms and modular curves.
            In: V. Kumar Murty (ed.), Seminar on Fermat's Last Theorem
            (Toronto, 1993-1994), 39-133.  CMS Conference
            Proceedings 17.  American Mathematical Society, 1995.

.. [Dil1940] Lattice with Unique Irreducible Decompositions
             \R. P. Dilworth, 1940 (Annals of Mathematics 41, 771-777)
             With comments by B. Monjardet
             http://cams.ehess.fr/docannexe.php?id=1145

.. [Di2000] \L. Dissett, Combinatorial and computational aspects of
            finite geometries, 2000,
            https://tspace.library.utoronto.ca/bitstream/1807/14575/1/NQ49844.pdf

.. [DLHK2007] \J. A. De Loera, D. C. Haws, M. Köppe, Ehrhart
              polynomials of matroid polytopes and
              polymatroids. Discrete & Computational Geometry, Volume
              42, Issue 4. :arxiv:`0710.4346`,
              :doi:`10.1007/s00454-008-9120-8`

.. [DLMF-Bessel] \F. W. J. Olver and L. C. Maximon: 10. Bessel
                 Functions, in NIST Digital Library of Mathematical
                 Functions. http://dlmf.nist.gov/10

.. [DLMF-Error] \N. M. Temme: 7. Error Functions, Dawson’s and Fresnel
                 Integrals, in NIST Digital Library of Mathematical
                 Functions. http://dlmf.nist.gov/7

.. [DLMF-Struve] \R. B. Paris: 11. Struve and Related Functions, in
                 NIST Digital Library of Mathematical
                 Functions. http://dlmf.nist.gov/11

.. [DLRS2010] De Loera, Rambau and Santos, "Triangulations: Structures
              for Algorithms and Applications", Algorithms and
              Computation in Mathematics, Volume 25, Springer, 2011.

.. [DN1990] Claude Danthony and Arnaldo Nogueira "Measured foliations
            on nonorientable surfaces", Annales scientifiques de
            l'Ecole Normale Superieure, Ser. 4, 23, no. 3 (1990) p
            469-494

.. [Do2009] \P. Dobcsanyi et
            al. DesignTheory.org. http://designtheory.org/database/

.. [DPV2001] \J. Daemen, M. Peeters, and G. Van Assche,
             *Bitslice ciphers and power analysis attacks*; in FSE, (2000), pp. 134-149.

.. [DP2008] Jean-Guillaume Dumas and Clement Pernet. Memory efficient
            scheduling of Strassen-Winograd's matrix multiplication
            algorithm. :arxiv:`0707.2347v1`, 2008.

.. [DPVAR2000] \J. Daemen, M. Peeters, G. Van Assche, and V. Rijmen,
               *Nessie proposal: NOEKEON*; in First Open NESSIE Workshop, (2000).

.. [DR2002] Joan Daemen, Vincent Rijmen. *The Design of
            Rijndael*. Springer-Verlag Berlin Heidelberg, 2002.

.. [Dro1987] Carl Droms. *Isomorphisms of graph groups*. Proc. of the
             Amer. Math. Soc. **100**
             (1987). No 3. http://educ.jmu.edu/~dromscg/vita/preprints/Isomorphisms.pdf

.. [Du2003] \I. Duursma, "Extremal weight enumerators and
            ultraspherical polynomials", Discrete Mathematics 268
            (2003), 103–127.

.. [Du2009] Du Ye. *On the Complexity of Deciding Degeneracy in
            Games*. :arxiv:`0905.3012v1` (2009)

.. [DW1995] Andreas W.M. Dress and Walter Wenzel, *A Simple Proof of
            an Identity Concerning Pfaffians of Skew Symmetric
            Matrices*, Advances in Mathematics, volume 112, Issue 1,
            April 1995,
            pp. 120-134. http://www.sciencedirect.com/science/article/pii/S0001870885710298

.. [DW2007] \I. Dynnikov and B. Wiest, On the complexity of
            braids, J. Europ. Math. Soc. 9 (2007)

.. _ref-E:

**E**

.. [Early2017] Nick Early. *Canonical bases for permutohedral plates*.
               Preprint (2017). :arxiv:`1712.08520v3`.

.. [Eb1989] \W. Eberly, "Computations for algebras and group
            representations". Ph.D. Thesis, University of
            Toronto, 1989. http://www.cpsc.ucalgary.ca/~eberly/Research/Papers/phdthesis.pdf

.. [Ed1974] \A. R. Edmonds, 'Angular Momentum in Quantum Mechanics',
            Princeton University Press (1974)

.. [Eh2013] Ehrhardt, Wolfgang. "The AMath and DAMath Special
            Functions: Reference Manual and Implementation Notes,
            Version
            1.3". 2013. http://www.wolfgang-ehrhardt.de/specialfunctions.pdf.

.. [EM2001] Pavel Etingof and Xiaoguang Ma.
            *Lecture notes on Cherednik algebras*.
            http://www-math.mit.edu/~etingof/73509.pdf :arXiv:`1001.0432`.

.. [EP2013] David Einstein, James Propp. *Combinatorial,
            piecewise-linear, and birational homomesy for products of
            two chains*. :arxiv:`1310.5294v1`.

.. [EP2013b] David Einstein, James Propp. *Piecewise-linear and
             birational toggling*. Extended abstract for
             FPSAC 2014. http://faculty.uml.edu/jpropp/fpsac14.pdf

.. [ERH2015] Jorge Espanoza and Steen Ryom-Hansen. *Cell structures
             for the Yokonuma-Hecke algebra and the algebra of braids
             and ties*. (2015) :arxiv:`1506.00715`.

.. [ESSS2012] \D. Engels, M.-J. O. Saarinen, P. Schweitzer, and E. M. Smith,
              *The Hummingbird-2 lightweight authenticated encryption algorithm*; in
              RFIDSec, (2011), pp. 19-31.

.. [ETS2006a] ETSI/Sage,
              *Specification of the 3GPP Confidentiality and Integrity Algorithms
              UEA2 & UIA2*; in Document 5: Design and Evaluation Report, (2006).

.. [ETS2011] ETSI/Sage,
             *Specification of the 3GPP Confidentiality and Integrity Algorithms
             128-EEA3 & 128-EIA3*; in Document 4: Design and Evaluation Report, (2011).

.. [Ewa1996] Ewald, "Combinatorial Convexity and Algebraic Geometry",
             vol. 168 of Graduate Texts in Mathematics, Springer, 1996

.. [EZ1950] \S. Eilenberg and J. Zilber, "Semi-Simplicial Complexes
            and Singular Homology", Ann. Math. (2) 51 (1950), 499-513.

.. [EPW14] Ben Elias, Nicholas Proudfoot, and Max Wakefield.
           *The Kazhdan-Lusztig polynomial of a matroid*. 2014.
           :arxiv:`1412.7408`.

.. _ref-F:

**F**

.. [Fayers2010] Matthew Fayers. *An LLT-type algorithm for computing
                higher-level canonical bases*. J. Pure Appl. Algebra
                **214** (2010), no. 12, 2186-2198. :arxiv:`0908.1749v3`.

.. [Fedorov2015] Roman Fedorov, *Variations of Hodge structures for hypergeometric
   differential operators and parabolic Higgs bundles*,
   :arxiv:`1505.01704`

.. [Fe1997] Stefan Felsner, "On the Number of Arrangements of
            Pseudolines", Proceedings SoCG 96, 30-37. Discrete &
            Computational Geometry 18 (1997),
            257-267. http://page.math.tu-berlin.de/~felsner/Paper/numarr.pdf

.. [FT00] Stefan Felsner, William T. Trotter,
          Dimension, Graph and Hypergraph Coloring,
          Order,
          2000, Volume 17, Issue 2, pp 167-177,
          http://link.springer.com/article/10.1023%2FA%3A1006429830221

.. [Fe2012] Hans L. Fetter, "A Polyhedron Full of Surprises",
            Mathematics Magazine 85 (2012), no. 5, 334-342.

.. [Fed2015] Federal Agency on Technical Regulation and Metrology (GOST),
             GOST R 34.12-2015, (2015)

.. [Feu2009] \T. Feulner. The Automorphism Groups of Linear Codes and
             Canonical Representatives of Their Semilinear Isometry
             Classes. Advances in Mathematics of Communications 3 (4),
             pp. 363-383, Nov 2009

.. [Feu2013] Feulner, Thomas, "Eine kanonische Form zur Darstellung
             aequivalenter Codes -- Computergestuetzte Berechnung und
             ihre Anwendung in der Codierungstheorie, Kryptographie
             und Geometrie", Dissertation, University of
             Bayreuth, 2013.

.. [FH2015] \J. A. de Faria, B. Hutz. Combinatorics of Cycle Lengths on
            Wehler K3 Surfaces over finite fields. New Zealand Journal
            of Mathematics 45 (2015), 19–31.

.. [FM2014] Cameron Franc and Marc Masdeu, "Computing fundamental
            domains for the Bruhat-Tits tree for GL_2(Qp), p-adic
            automorphic forms, and the canonical embedding of Shimura
            curves". LMS Journal of Computation and Mathematics
            (2014), volume 17, issue 01, pp. 1-23.

.. [FMV2014] Xander Faber, Michelle Manes, and Bianca Viray. Computing
             Conjugating Sets and Automorphism Groups of Rational Functions.
             Journal of Algebra, 423 (2014), 1161-1190.

.. [Fom1994] Sergey V. Fomin, "Duality of graded graphs". Journal of
             Algebraic Combinatorics Volume 3, Number 4 (1994),
             pp. 357-404.

.. [Fom1995] Sergey V. Fomin, "Schensted algorithms for dual graded
             graphs". Journal of Algebraic Combinatorics Volume 4,
             Number 1 (1995), pp. 5-45.

.. [FoiMal14] Loic Foissy, Claudia Malvenuto,
              *The Hopf algebra of finite topologies and T-partitions*,
              Journal of Algebra, Volume 438, 15 September 2015, pp. 130--169,
              :doi:`10.1016/j.jalgebra.2015.04.024`,
              :arxiv:`1407.0476v2`.

.. [FOS2010] \G. Fourier, M. Okado, A. Schilling. *Perfectness of
             Kirillov-Reshetikhin crystals for nonexceptional types*.
             Contemp. Math. 506 (2010) 127-143 ( :arxiv:`0811.1604` )

.. [FP1996] Komei Fukuda, Alain Prodon: Double Description Method
            Revisited, Combinatorics and Computer Science, volume 1120
            of Lecture Notes in Computer Science, page
            91-111. Springer (1996)

.. [FR1985] Friedl, Katalin, and Lajos Rónyai. "Polynomial time
            solutions of some problems of computational
            algebra". Proceedings of the seventeenth annual ACM
            symposium on Theory of computing. ACM, 1985.

.. [FRT1990] Faddeev, Reshetikhin and Takhtajan.
             *Quantization of Lie Groups and Lie Algebras*.
             Leningrad Math. J. vol. **1** (1990), no. 1.

.. [FS2009] Philippe Flajolet and Robert Sedgewick,
            `Analytic combinatorics <http://algo.inria.fr/flajolet/Publications/AnaCombi/book.pdf>`_.
            Cambridge University Press, Cambridge, 2009.
            See also the `Errata list <http://ac.cs.princeton.edu/errata/>`_.

.. [FST2012] \A. Felikson, \M. Shapiro, and \P. Tumarkin, *Cluster Algebras of
            Finite Mutation Type Via Unfoldings*, Int Math Res Notices (2012)
            2012 (8): 1768-1804.

.. [Fu1993] Wiliam Fulton, *Introduction to Toric Varieties*,
            Princeton University Press, 1993.

.. [FY2004] Eva Maria Feichtner and Sergey Yuzvinsky. *Chow rings of
            toric varieties defined by atomic lattices*. Inventiones
            Mathematicae. **155** (2004), no. 3, pp. 515-536.

.. [FZ2007] \S. Fomin and \A. Zelevinsky, *Cluster algebras IV. Coefficients*,
            Compos. Math. 143 (2007), no. 1, 112-164.

.. _ref-G:

**G**

.. [Ga02] Shuhong Gao, A new algorithm for decoding Reed-Solomon
          Codes, January 31, 2002

.. [Gambit] Richard D. McKelvey, Andrew M. McLennan, and
            Theodore L. Turocy, *Gambit: Software Tools for Game
            Theory, Version 13.1.2.*. http://www.gambit-project.org
            (2014).

.. [Gans1981] Emden R. Gansner,
             *The Hillman-Grassl Correspondence and the
             Enumeration of Reverse Plane Partitions*,
             Journal of Combinatorial Theory, Series A
             30 (1981), pp. 71--89.
             :doi:`10.1016/0097-3165(81)90041-8`

.. [Gar2015] \V. Garg *Introduction to Lattice Theory with Computer
             Science Applications* (2015), Wiley.

.. [GDR1999] \R. González-Díaz and P. Réal, *A combinatorial method
             for computing Steenrod squares* in J. Pure Appl. Algebra
             139 (1999), 89-108.

.. [GDR2003] \R. González-Díaz and P. Réal, *Computation of cohomology
             operations on finite simplicial complexes* in Homology,
             Homotopy and Applications 5 (2003), 83-93.

.. [Ge2005] Loukas Georgiadis, *Linear-Time Algorithms for Dominators
            and Related Problems*, PhD thesis, Princetown University,
            TR-737-05, (2005).
            ftp://ftp.cs.princeton.edu/reports/2005/737.pdf

.. [GG2012] Jim Geelen and Bert Gerards, Characterizing graphic
            matroids by a system of linear equations,
            submitted, 2012. Preprint:
            http://www.gerardsbase.nl/papers/geelen_gerards=testing-graphicness%5B2013%5D.pdf

.. [GGD2011] \E. Girondo, \G. Gonzalez-Diez, *Introduction to Compact
             Riemann surfaces and Dessins d'enfant*, (2011)
             London Mathematical Society, Student Text 79.

.. [GGNS2013] \B. Gerard, V. Grosso, M. Naya-Plasencia, and F.-X. Standaert,
              *Block ciphers that are easier to mask: How far can we go?*; in
              CHES, (2013), pp. 383-399.

.. [GGOR2003] \V. Ginzberg, N. Guay, E. Opdam, R. Rouquier.
              *On the category `\mathcal{O}` for rational Cherednik algebras*.
              Invent. Math. **154** (2003). :arxiv:`math/0212036`.

.. [GHJV1994] \E. Gamma, R. Helm, R. Johnson, J. Vlissides, *Design
              Patterns: Elements of Reusable Object-Oriented
              Software*. Addison-Wesley (1994). ISBN 0-201-63361-2.

.. [GK2013] Roland Grinis and Alexander Kasprzyk, Normal forms of
            convex lattice polytopes, :arxiv:`1301.6641`

.. [GKZ1994] Gelfand, I. M.; Kapranov, M. M.; and
             Zelevinsky, A. V. "Discriminants, Resultants and
             Multidimensional Determinants" Birkhauser 1994

.. [GL1996] \G. Golub and C. van Loan. *Matrix Computations*. 3rd
            edition, Johns Hopkins Univ. Press, 1996.

.. [GrLe1996] \J. Graham and G.I. Lehrer
              *Cellular algebras*. Invent. Math. 123 (1996), 1–34.
              :mathscinet:`MR1376244`

.. [GLSVJGK2014] \V. Grosso, G. Leurent, F.-X. Standaert, K. Varici,
                 \F. D. A. Journault, L. Gaspar, and S. Kerckhof,
                 *SCREAM & iSCREAM Side-Channel Resistant Authenticated Encryption
                 with Masking*; in CAESAR Competition, (2014).

.. [GM2002] Daniel Goldstein and Andrew Mayer. On the equidistribution
            of Hecke points. Forum Mathematicum, 15:2, pp. 165--189,
            De Gruyter, 2003.

.. [GMN2008] Jordi Guardia, Jesus Montes, Enric Nart. *Newton polygons of higher
             order in algebraic number theory* (2008). :arxiv:`0807.2620`

.. [GNL2011] \Z. Gong, S. Nikova, and Y. W. Law,
             *KLEIN: A new family of lightweight block ciphers*; in
             RFIDSec, (2011), p. 1-18.

.. [Go1967] Solomon Golomb, Shift register sequences, Aegean Park
            Press, Laguna Hills, Ca, 1967

.. [God1968] \R. Godement: *Algebra*, Hermann (Paris) / Houghton Mifflin
             (Boston) (1968)

.. [Gor1980] Daniel Gorenstein, Finite Groups (New York: Chelsea
             Publishing, 1980)

.. [Gor2009] Alexey G. Gorinov, "Combinatorics of double cosets and
             fundamental domains for the subgroups of the modular
             group", preprint :arxiv:`0901.1340`

.. [GP2012] Eddy Godelle and Luis Paris.
            *Basic questions on Artin-Tits groups*. A. Bjorner et al. (eds)
            Configuration spaces, CRM series. (2012) pp. 299--311.
            Edizioni della Normale, Pisa.
            :doi:`10.1007/978-88-7642-431-1_13`

.. [GPV2008] Craig Gentry, Chris Peikert, Vinod Vaikuntanathan. *How
             to Use a Short Basis: Trapdoors for Hard Lattices and New
             Cryptographic
             Constructions*. STOC 2008. http://www.cc.gatech.edu/~cpeikert/pubs/trap_lattice.pdf

.. [GR2001] \C.Godsil and G.Royle, *Algebraic Graph Theory*. Graduate
            Texts in Mathematics, Springer, 2001.

.. [Gr2007] \J. Green, Polynomial representations of `GL_n`, Springer
            Verlag, 2007.

.. [GriRei16] Darij Grinberg, Victor Reiner,
              *Hopf Algebras in Combinatorics*,
              :arxiv:`1409.8356v4`.

.. [GR2013] Darij Grinberg, Tom Roby. *Iterative properties of
            birational rowmotion*.
            http://www.cip.ifi.lmu.de/~grinberg/algebra/skeletal.pdf

.. [GroLar1] \R. Grossman and R. G. Larson, *Hopf-algebraic structure of
             families of trees*, J. Algebra 126 (1) (1989), 184-210.
             Preprint: :arxiv:`0711.3877v1`

.. [Grinb2016a] Darij Grinberg,
                *Double posets and the antipode of QSym*,
                :arxiv:`1509.08355v3`.

.. [GrS1967] Grunbaum and Sreedharan, "An enumeration of simplicial
             4-polytopes with 8 vertices", J. Comb. Th. 2,
             437-465 (1967)

.. [GS1999] Venkatesan Guruswami and Madhu Sudan, Improved Decoding of
            Reed-Solomon Codes and Algebraic-Geometric Codes, 1999

.. [GT1996] \P. Gianni and B. Trager. "Square-free algorithms in
            positive characteristic". Applicable Algebra in Engineering,
            Communication and Computing, 7(1), 1-14 (1996)

.. [GT2014] \M.S. Gowda and J. Tao. On the bilinearity rank of a
            proper cone and Lyapunov-like
            transformations. Mathematical Programming, 147 (2014)
            155-170.

.. [Gu] GUAVA manual, http://www.gap-system.org/Packages/guava.html

.. [GW1999] Frederick M. Goodman and Hans Wenzl. *Crystal bases of quantum
            affine algebras and affine Kazhdan-Lusztig polyonmials*.
            Int. Math. Res. Notices **5** (1999), 251-275.
            :arxiv:`math/9807014v1`.

.. [GW2014] \G. Gratzer and F. Wehrung,
            Lattice Theory: Special Topics and Applications Vol. 1,
            Springer, 2014.

.. [GZ1983] Greene; Zaslavsky, "On the Interpretation of Whitney
            Numbers Through Arrangements of Hyperplanes, Zonotopes,
            Non-Radon Partitions, and Orientations of
            Graphs". Transactions of the American Mathematical
            Society, Vol. 280, No. 1. (Nov., 1983), pp. 97-126.

.. _ref-H:

**H**

.. [Ha2005] Gerhard Haring. [Online] Available:
            http://osdir.com/ml/python.db.pysqlite.user/2005-11/msg00047.html

.. [Hac2016] \M. Hachimori. http://infoshako.sk.tsukuba.ac.jp/~hachi/math/library/dunce_hat_eng.html

.. [Hai1989] M.D. Haiman, *On mixed insertion, symmetry, and shifted
             Young tableaux*. Journal of Combinatorial Theory, Series
             A Volume 50, Number 2 (1989), pp. 196-225.

.. [Hat2002] Allen Hatcher, "Algebraic Topology", Cambridge University
             Press (2002).

.. [He2002] \H. Heys *A Tutorial on Linear and Differential
            Cryptanalysis* ; 2002' available at
            http://www.engr.mun.ca/~howard/PAPERS/ldc_tutorial.pdf

.. [Hes2002] \F. Hess, "Computing Riemann-Roch spaces in algebraic
             function fields and related topics," J. Symbolic
             Comput. 33 (2002), no. 4, 425--445.

.. [Hig2008] \N. J. Higham, "Functions of matrices: theory and computation",
             Society for Industrial and Applied Mathematics (2008).

.. [HJ2004] Tom Hoeholdt and Joern Justesen, A Course In
            Error-Correcting Codes, EMS, 2004

.. [HKOTY1999] \G. Hatayama, A. Kuniba, M. Okado, T. Tagaki, and Y. Yamada,
               *Remarks on fermionic formula*. Contemp. Math., **248** (1999).

.. [HKP2010] \T. J. Haines, R. E. Kottwitz, A. Prasad, Iwahori-Hecke
             Algebras, J. Ramanujan Math. Soc., 25 (2010),
             113--145. :arxiv:`0309168v3` :mathscinet:`MR2642451`

.. [HL2014] Thomas Hamilton and David Loeffler, "Congruence testing
            for odd modular subgroups", LMS J. Comput. Math. 17
            (2014), no. 1, 206-208, :doi:`10.1112/S1461157013000338`.

.. [Hli2006] Petr Hlineny, "Equivalence-free exhaustive generation of
             matroid representations", Discrete Applied Mathematics
             154 (2006), pp. 1210-1222.

.. [HLY2002] Yi Hu, Chien-Hao Liu, and Shing-Tung Yau. Toric morphisms
             and fibrations of toric Calabi-Yau
             hypersurfaces. *Adv. Theor. Math. Phys.*,
             6(3):457-506, 2002. :arxiv:`math/0010082v2` [math.AG].

.. [Hoc] Winfried Hochstaettler, "About the Tic-Tac-Toe Matroid",
         preprint.

.. [Hopkins2017] Sam Hopkins,
                 *RSK via local transformations*,
                 http://web.mit.edu/~shopkins/docs/rsk.pdf

.. [HilGra1976] \A. P. Hillman, R. M. Grassl,
                *Reverse plane partitions and tableau hook numbers*,
                Journal of Combinatorial Theory, Series A 21 (1976),
                pp. 216--221.
                :doi:`10.1016/0097-3165(76)90065-0`

.. [HN2006] Florent Hivert and Janvier Nzeutchap. *Dual Graded Graphs
            in Combinatorial Hopf Algebras*.
            https://www.lri.fr/~hivert/PAPER/commCombHopfAlg.pdf

.. [HP2003] \W. C. Huffman, V. Pless, Fundamentals of Error-Correcting
            Codes, Cambridge Univ. Press, 2003.

.. [HP2016] \S. Hopkins, D. Perkinson. "Bigraphical
            Arrangements". Transactions of the American Mathematical
            Society 368 (2016), 709-725. :arxiv:`1212.4398`

.. [HPS2008] \J. Hoffstein, J. Pipher, and J.H. Silverman. *An
             Introduction to Mathematical
             Cryptography*. Springer, 2008.

.. [HPS2017] Graham Hawkes, Kirill Paramonov, and Anne Schilling.
             *Crystal analysis of type* `C` *Stanley symmetric functions*.
             Electronic J. Comb. 24(3) (2017) #P3.51. :arxiv:`1704.00889`.

.. [HOLM2016] Tristan Holmes and \J. \B. Nation,
              *Inflation of finite lattices along all-or-nothing sets*.
              http://www.math.hawaii.edu/~jb/inflation.pdf

.. [HR2016]  Clemens Heuberger and Roswitha Rissner, "Computing
             `J`-Ideals of a Matrix Over a Principal Ideal Domain",
             :arxiv:`1611.10308`, 2016.

.. [HRS1993] \C. D. Hodgson, I. Rivin and W. D. Smith.
             *A characterization of convex hyperbolic polyhedra
             and of convex polyhedra inscribed in the sphere.*
             Bulletin of the American Mathematical Society
             27.2 (1992): 246-251.

.. [HRT2000] \R.B. Howlett, L.J. Rylands, and D.E. Taylor.
             *Matrix generators for exceptional groups of Lie type*.
             J. Symbolic Computation. **11** (2000).
             http://www.maths.usyd.edu.au/u/bobh/hrt.pdf

.. [Hsu1996] Tim Hsu, "Identifying congruence subgroups of the modular
             group", Proc. AMS 124, no. 5, 1351-1359 (1996)

.. [Hsu1997] Tim Hsu, "Permutation techniques for coset
             representations of modular subgroups", in L. Schneps
             (ed.), Geometric Galois Actions II: Dessins d'Enfants,
             Mapping Class Groups and Moduli, volume 243 of LMS
             Lect. Notes, 67-77, Cambridge Univ. Press (1997)

.. [Hutz2007] \B. Hutz. Arithmetic Dynamics on Varieties of dimension greater
              than one. PhD Thesis, Brown University 2007

.. [Hutz2009] \B. Hutz. Good reduction of periodic points, Illinois Journal of
              Mathematics 53 (Winter 2009), no. 4, 1109-1126.

.. [Hutz2015] \B. Hutz. Determination of all rational preperiodic points
              for morphisms of PN. Mathematics of Computation, 84:291 (2015), 289-308.

.. [Huy2005] \D. Huybrechts : *Complex Geometry*, Springer (Berlin)
             (2005).

.. _ref-I:

**I**

.. [IK2010] Kenji Iohara and Yoshiyuki Koga.
            *Representation Theory of the Virasoro Algebra*.
            Springer, (2010).

.. [ILS2012] Giuseppe F. Italiano, Luigi Laura, and Federico
             Santaroni. *Finding strong bridges and strong
             articulation points in linear time*. Theoretical Computer
             Science, 447, 74–84 (2012).
             :doi:`10.1016/j.tcs.2011.11.011`

.. [IR1990] \K. Ireland and M. Rosen, *A Classical Introduction to
            Modern Number Theory*, Springer-Verlag, GTM volume
            84, 1990.

.. [ISSK2009] \M. Izadi, B. Sadeghiyan, S. S. Sadeghian, H. A. Khanooki,
              *MIBS: A new lightweight block cipher*; in
              CANS, (2009), pp. 334-348.

.. [Iwa1964] \N. Iwahori, On the structure of a Hecke ring of a
             Chevalley group over a finite
             field,  J. Fac. Sci. Univ. Tokyo Sect. I, 10 (1964),
             215--236 (1964). :mathscinet:`MR0165016`

.. [Iwa1972] \K. Iwasawa, *Lectures on p-adic L-functions*, Princeton
             University Press, 1972.

.. _ref-J:

**J**

.. [Ja1971] \N. Jacobson. *Exceptional Lie Algebras*. Marcel Dekker,
            Inc. New York. 1971. IBSN No. 0-8247-1326-5.

.. [JL2009] Nicolas Jacon and Cedric Lecouvey.
            *Kashiwara and Zelevinsky involutions in affine type A*.
            Pac. J. Math. 243(2):287-311 (2009).

.. [JL2016] \M. Jones and L. Lapointe. *Pieri rules for Schur
            functions in superspace*. Preprint, :arXiv:`1608.08577`

.. [Joh1990] \D.L. Johnson. *Presentations of Groups*. Cambridge
             University Press. (1990).

.. [Jon1987] \V. Jones, Hecke algebra representations of braid groups
             and link polynomials.  Ann. of Math. (2) 126 (1987),
             no. 2, 335--388. :doi:`10.2307/1971403`
             :mathscinet:`MR0908150`

.. [Jon2005] \V. Jones, The Jones
             Polynomial, 2005. https://math.berkeley.edu/~vfr/jones.pdf

.. [JRJ94] Jourdan, Guy-Vincent; Rampon, Jean-Xavier; Jard, Claude
           (1994), "Computing on-line the lattice of maximal antichains
           of posets", Order 11 (3) p. 197-210, :doi:`10.1007/BF02115811`

.. [Joy2004] \D. Joyner, Toric codes over finite fields, Applicable
             Algebra in Engineering, Communication and Computing, 15,
             (2004), p. 63-79.

.. [Joy2006] \D. Joyner, *On quadratic residue codes and hyperelliptic
             curves*, (preprint 2006)

.. [JPdA15] \N. Jacon and L. Poulain d'Andecy. *An isomorphism theorem
            for Yokonuma-Hecke algebras and applications to link
            invariants*. (2015) :arxiv:`1501.06389v3`.

.. _ref-K:

**K**

.. [Ka1990] Victor G. Kac. *Infinite-dimensional Lie Algebras*. Third
            edition. Cambridge University Press, Cambridge, 1990.

.. [Kal1992] \B. Kaliski,
             *The MD2 message-digest algorithm*; in
             RFS 1319, (1992).

.. [Ka1993] Masaki Kashiwara, The crystal base and Littelmann's
            refined Demazure character formula, Duke Math. J. 71
            (1993), no. 3, 839--858.

.. [Kal1980] \T. Kaliath, "Linear Systems", Prentice-Hall, 1980,
             383--386.

.. [Kam2007] Joel Kamnitzer,
             *The crystal structure on the set of Mirković-Vilonen polytopes*,
             Adv. Math. **215** (2007), 66-93.

.. [Kam2010] Joel Kamnitzer, *Mirković-Vilonen cycles and polytopes*,
             Ann. Math. (2) **171** (2010), 731-777.

.. [Kan1958] \D. M. Kan, *A combinatorial definition of homotopy
             groups*, Ann. Math. (2) 67 (1958), 282-312.

.. [Kat1991] Nicholas M. Katz, *Exponential sums and differential equations*,
             Princeton University Press, Princeton NJ, 1991.

.. [Kaw2009] Kawahira, Tomoki. *An algorithm to draw external rays of the
             Mandelbrot set*, Nagoya University, 23 Apr. 2009.
             math.titech.ac.jp/~kawahira/programs/mandel-exray.pdf

.. [Kir2016] \M. Kirschmer, *Definite quadratic and hermitian forms with small
             class number*, Habilitationsschrift, RWTH Aachen University, 2016.
             http://www.math.rwth-aachen.de/~Markus.Kirschmer/papers/herm.pdf

.. [KB1983] \W. Kühnel and T. F. Banchoff, "The 9-vertex complex
            projective plane", Math. Intelligencer 5 (1983), no. 3,
            11-22.

.. [Ke1991] \A. Kerber. Algebraic combinatorics via finite group
            actions, 2.2 p. 70. BI-Wissenschaftsverlag,
            Mannheim, 1991.

.. [Ke2008] \B. Keller, *Cluster algebras, quiver representations
            and triangulated categories*, :arXiv:`0807.1960`.

.. [KK1995] Victor Klee and Peter Kleinschmidt,
            *Convex polytopes and related complexes.*, in \R. L. Graham,
            \M. Grötschel, \L Lovász, *Handbook of combinatorics*,
            Vol. 1, Chapter 18, 1995

.. [KKMMNN1992] S-J. Kang, M. Kashiwara, K. C. Misra, T. Miwa, T. Nakashima,
                and A. Nakayashiki. *Affine crystals and vertex models*.
                Int. J. Mod. Phys. A, **7** (suppl. 1A), (1992) pp. 449-484.

.. [KKPSSSYYLLCHH2004] \D. Kwon, J. Kim, S. Park, S. H. Sung, Y. Sohn,
                       \J. H. Song, Y. Yeom, E-J. Yoon, S. Lee, J. Lee,
                       \S. Chee, D. Han, and J. Hong,
                       *New block cipher: ARIA*; in ICISC, (2004), pp. 432-445.

.. [KL1990] \P. Kleidman and M. Liebeck. *The subgroup structure of
            the finite classical groups*. Cambridge University Press, 1990.

.. [KL2008] Chris Kurth and Ling Long, "Computations with finite index
            subgroups of `{\rm PSL}_2(\ZZ)` using Farey symbols",
            Advances in algebra and combinatorics, 225--242, World
            Sci. Publ., Hackensack, NJ, 2008. Preprint version:
            :arxiv:`0710.1835`

.. [Kle1995] \A. Kleshchev. *Branching rules for modular representations of
             symmetric groups. I*. J. Algebra **178** (1995), 493–511.

.. [Kle1996] \A. Kleshchev, *Branching rules for modular representations of symmetric groups III:
              Some corollaries and a problem of Mullineux*, J. London Math. Soc. 54 (1996) 25–38.
              :mathscinet:`MR1395065`

.. [Kle2009] \A. Kleshchev.
             *Representation theory of symmetric groups and related Hecke algebras*.
             Bull. Amer. Math. Soc. **47** (2010), 419–481. :arxiv:`0909.4844`.

.. [KLLRSY2014] \E. B. Kavun, M. M. Lauridsen, G. Leander, C. Rechberger,
                \P. Schwabe, and T. Yalcin, *Prost v1*; CAESAR Competition, (2014).

.. [KLPR2010] \L. R. Knudsen, G. Leander, A. Poschmann, and M. J. B. Robshaw,
              *PRINTcipher: A block cipher for IC-printing*; in
              CHES, (2010), pp. 16-32.

.. [KLS2013] Allen Knutson, Thomas Lam, and David Speyer.
             *Positroid Varieties: Juggling and Geometry*
             Compositio Mathematica, **149** (2013), no. 10.
             :arXiv:`1111.3660`.

.. [KMAUTOM2000] Masayuki Kanda, Shiho Moriai, Kazumaro Aoki, Hiroki Ueda,
                 Youichi Takashima, Kazuo Ohta, and Tsutomu Matsumoto,
                 *E2 - a new 128-bit block cipher*; in IEICE Transactions on
                 Fundamentals of Electronics, Communications and Computer Sciences,
                 E83-A(1):48–59, 12 2000.

.. [KMM2004] Tomasz Kaczynski, Konstantin Mischaikow, and Marian
             Mrozek, "Computational Homology", Springer-Verlag (2004).

.. [KMN2012] On the trace of the antipode and higher
             indicators. Yevgenia Kashina and Susan Montgomery and
             Richard Ng. Israel J. Math., v.188, 2012.

.. [KN1963] \S. Kobayashi & K. Nomizu : *Foundations of Differential
            Geometry*, vol. 1, Interscience Publishers (New York)
            (1963).

.. [KNS2011] Atsuo Kuniba and Tomoki Nakanishi and Junji Suzuki,
             `T`-*systems and* `Y`-*systems in integrable systems*.
             \J. Phys. A, **44** (2011), no. 10.

.. [KnotAtlas] The Knot atlas. http://katlas.org/wiki/Main_Page

.. [Knu1995] Donald E. Knuth, *Overlapping Pfaffians*,
             :arxiv:`math/9503234v1`.

.. [Knu2005] Lars R. Knudsen, *SMASH - A Cryptographic Hash Function*; in
             FSE'05, (2005), pp. 228-242.

.. [Kob1993] Neal Koblitz, *Introduction to Elliptic Curves and
             Modular Forms*.  Springer GTM 97, 1993.

.. [Koe1999] Wolfram Koepf: Effcient Computation of Chebyshev
             Polynomials in Computer Algebra Systems: A Practical
             Guide. John Wiley, Chichester (1999): 79-99.

.. [Koh2000] David Kohel, *Hecke Module Structure of Quaternions*, in
             Class Field Theory — Its Centenary and Prospect (Tokyo,
             1998), Advanced Studies in Pure Mathematics, 30,
             177-196, 2000.

.. [Koh2007] \A. Kohnert, *Constructing two-weight codes with prescribed
             groups of automorphisms*, Discrete applied mathematics 155,
             no. 11 (2007):
             1451-1457. http://linearcodes.uni-bayreuth.de/twoweight/

.. [Kos1985] \J.-L. Koszul, *Crochet de Schouten-Nijenhuis et
             cohomologie*, in *Élie Cartan et les mathématiques
             d'aujourd'hui*, Astérisque hors série (1985), p. 257

.. [KP2002] Volker Kaibel and Marc E. Pfetsch, "Computing the Face
            Lattice of a Polytope from its Vertex-Facet Incidences",
            Computational Geometry: Theory and Applications, Volume
            23, Issue 3 (November 2002), 281-290.  Available at
            http://portal.acm.org/citation.cfm?id=763203 and free of
            charge at :arxiv:`math/0106043`

.. [Kra2006] Christian Krattenthaler.  *Growth diagrams, and
             increasing and decreasing chains in fillings of Ferrers
             shapes*.  Advances in Applied Mathematics Volume 37,
             Number 3 (2006), pp. 404-431.

.. [Kr1971] \D. Kraines, "On excess in the Milnor basis," Bull. London
            Math. Soc. 3 (1971), 363-365.

.. [Kr2016] Stefan Kranich, An epsilon-delta bound for plane algebraic curves
            and its use for certified homotopy continuation of systems of plane
            algebraic curves, :arxiv:`1505.03432`

.. [KR2001] \J. Kahane and A. Ryba. *The hexad game*, Electronic
            Journal of Combinatorics, **8**
            (2001). http://www.combinatorics.org/Volume_8/Abstracts/v8i2r11.html

.. [KS1998] Maximilian Kreuzer and Harald Skarke, *Classification of
            Reflexive Polyhedra in Three Dimensions*,
            :arXiv:`hep-th/9805190`

.. [KS2002] \A. Khare and U. Sukhatme. "Cyclic Identities Involving
            Jacobi Elliptic Functions",
            preprint 2002. :arxiv:`math-ph/0201004`

.. [KSV2011] Ian Kiming, Matthias Schuett and Helena Verrill, "Lifts
             of projective congruence groups", J. London
             Math. Soc. (2011) 83 (1): 96-120,
             :doi:`10.1112/jlms/jdq062`. Arxiv version:
             :arxiv:`0905.4798`.

.. [KT1986] \N. Kerzman and M. R. Trummer. "Numerical Conformal
            Mapping via the Szego kernel". Journal of Computational
            and Applied Mathematics, 14(1-2): 111--123, 1986.

.. [Kuh1987] \W. Kühnel, "Minimal triangulations of Kummer varieties",
             Abh. Math. Sem. Univ. Hamburg 57 (1987), 7-20.

.. [Kuh1995] Kuhnel, "Tight Polyhedral Submanifolds and Tight
             Triangulations" Lecture Notes in Mathematics Volume 1612,
             1995

.. [Kul1991] Ravi Kulkarni, "An arithmetic geometric method in the
             study of the subgroups of the modular group", American
             Journal of Mathematics 113 (1991), no 6, 1053-1133

.. [Kur2008] Chris Kurth, "K Farey package for Sage",
             http://wayback.archive-it.org/855/20100510123900/http://www.public.iastate.edu/~kurthc/research/index.html

.. [Kwon2012] Jae-Hoon Kwon. *Crystal bases of* `q`-*deformed Kac Modules
              over the Quantum Superalgebra* `U_q(\mathfrak{gl}(m|n))`.
              International Mathematics Research Notices. Vol. 2014, No. 2,
              pp. 512-550 (2012)

.. [KX1998] \S. König and C. Xi.
            *On the structure of cellular algebras*.
            Algebras and modules, II (Geiranger, 1996), 365–386,
            CMS Conf. Proc., **24**, Amer. Math. Soc., Providence, RI, 1998.
            :mathscinet:`MR1648638`

.. [KZ2003] \M. Kontsevich, A. Zorich "Connected components of the
            moduli space of Abelian differentials with prescripebd
            singularities" Invent. math. 153, 631-678 (2003)

.. _ref-L:

**L**

.. [Lam2004] Thomas Lam, *Growth diagrams, domino insertion and
             sign-imbalance*.  Journal of Combinatorial Theory,
             Series A Volume 107, Number 1 (2004), pp. 87-115.

.. [Lam2005] \T. Lam, Affine Stanley symmetric functions,
             Amer. J. Math.  128 (2006), no. 6, 1553--1586.

.. [Lam2008] \T. Lam. *Schubert polynomials for the affine
             Grassmannian*. J. Amer. Math. Soc., 2008.

.. [Lan2002] \S. Lang : *Algebra*, 3rd ed., Springer (New York) (2002);
             :doi:`10.1007/978-1-4613-0041-0`

.. [Lan2008] \E. Lanneau "Connected components of the strata of the
             moduli spaces of quadratic differentials", Annales
             sci. de l'ENS, serie 4, fascicule 1, 41, 1-56 (2008)

.. [Lau2011] Alan G.B. Lauder, "Computations with classical and p-adic
             modular forms", LMS J. of Comput. Math. 14 (2011),
             214-231.

.. [LB1988] Lee, P.J., Brickell, E.F. An observation on the security of
            McEliece's public-key cryptosystem. EuroCrypt 1988. LNCS, vol. 330, pp.
            275–280.

.. [LdB1982] \A. Liberato de Brito, 'FORTRAN program for the integral
             of three spherical harmonics', Comput. Phys. Commun.,
             Volume 25, pp. 81-85 (1982)

.. [Lee1996] Marc van Leeuwen.  *The Robinson-Schensted and
             Sch\"utzenberger algorithms, an elementary approach*.
             Electronic Journal of Combinatorics 3, no. 2 (1996):
             Research Paper 15, approx. 32 pp. (electronic)

.. [Lee1997] \J. M. Lee, *Riemannian Manifolds*, Springer (New York) (1997);
             :doi:`10.1007/b98852`

.. [Lee2011] \J. M. Lee, *Introduction to Topological Manifolds*, 2nd ed.,
             Springer (New York) (2011); :doi:`10.1007/978-1-4419-7940-7`

.. [Lee2013] \J. M. Lee, *Introduction to Smooth Manifolds*, 2nd ed.,
             Springer (New York) (2013); :doi:`10.1007/978-1-4419-9982-5`

.. [Lev2014] Lionel Levine. Threshold state and a conjecture of
             Poghosyan, Poghosyan, Priezzhev and Ruelle,
             Communications in Mathematical Physics.

.. [Lew2000] Robert Edward Lewand. *Cryptological Mathematics*. The
             Mathematical Association of America, 2000.

.. [Li1995] Peter Littelmann, Crystal graphs and Young
            tableaux, J. Algebra 175 (1995), no. 1, 65--87.

.. [Lic1977] \A. Lichnerowicz, *Les variétés de Poisson et leurs
             algèbres de Lie associées*, Journal of Differential
             Geometry **12**, 253 (1977); :doi:`10.4310/jdg/1214433987`

.. [Lic1997] William B. Raymond Lickorish. An Introduction to Knot
             Theory, volume 175 of Graduate Texts in
             Mathematics. Springer-Verlag, New York, 1997. ISBN
             0-387-98254-X

.. [Lim] \C. H. Lim,
         *CRYPTON: A New 128-bit Block Cipher*; available at
         http://next.sejong.ac.kr/~chlim/pub/cryptonv05.ps

.. [Lim2001] \C. H. Lim,
             *A Revised Version of CRYPTON: CRYPTON V1.0*; in FSE'01, pp. 31--45.

.. [Lin1999] \J. van Lint, Introduction to coding theory, 3rd ed.,
             Springer-Verlag GTM, 86, 1999.

.. [Liv2006] \M. Livernet, *A rigidity theorem for pre-Lie algebras*, J. Pure Appl.
             Algebra 207 (2006), no 1, pages 1-18.
             Preprint: :arxiv:`math/0504296v2`.

.. [LLT1996] Alain Lascoux, Bernard Leclerc, and Jean-Yves Thibon.
             *Hecke algebras at roots of unity and crystal bases of
<<<<<<< HEAD
             quantum affine algebras*. Comm. Math. Phys.
             **181** (1996), pp 205-263.
             :mathscinet:`MR1410572`
=======
             quantum affine algebras*. Commun. Math. Phys.
             **181** (1996), pp 205-263.
>>>>>>> 6fc1e20c

.. [LLYCL2005] \H. J. Lee, S. J. Lee, J. H. Yoon, D. H. Cheon, and J. I. Lee,
               *The SEED Encryption Algorithm*; in
               RFC 4269, (2005).

.. [LLZ2014] \K. Lee, \L. Li, and \A. Zelevinsky, *Greedy elements in rank 2
             cluster algebras*, Selecta Math. 20 (2014), 57-82.

.. [LLMSSZ2013] Thomas Lam, Luc Lapointe, Jennifer Morse, Anne
                Schilling, Mark Shimozono and Mike Zabrocki.
                *k-Schur functions and affine Schubert calculus*.
                :arxiv:`1301.3569`.

.. [LM2006] Vadim Lyubashevsky and Daniele Micciancio. Generalized
            compact knapsacks are collision resistant. ICALP,
            pp. 144--155, Springer, 2006.

.. [LMR2010] \N. Linial, R. Meshulam and M. Rosenthal, "Sum complexes
             -- a new family of hypertrees", Discrete & Computational
             Geometry, 2010, Volume 44, Number 3, Pages 622-636

.. [Lod1995] Jean-Louis Loday. *Cup-product for Leibniz cohomology and
             dual Leibniz algebras*. Math. Scand., pp. 189--196
             (1995). http://www.math.uiuc.edu/K-theory/0015/cup_product.pdf

.. [Loe2007] David Loeffler, *Spectral expansions of overconvergent
             modular functions*, Int. Math. Res. Not 2007 (050).
             :arxiv:`math/0701168`.

.. [Lot2005] \M. Lothaire, *Applied combinatorics on
             words*. Cambridge University Press (2005).

.. [LP2007] \G. Leander and A. Poschmann,
            *On the Classification of 4 Bit S-boxes*; in WAIFI, (2007), pp. 159-176.

.. [LP2011] Richard Lindner and Chris Peikert. Better key sizes (and
            attacks) for LWE-based encryption. in Proceeding of the
            11th international conference on Topics in cryptology:
            CT-RSA 2011. Springer 2011,
            :doi:`10.1007/978-3-642-19074-2_21`

.. [LPR2010] Vadim Lyubashevsky, Chris Peikert, and Oded Regev. On
             Ideal Lattices and Learning with Errors over Rings. in
             Advances in Cryptology --
             EUROCRYPT 2010. Springer 2010. :doi:`10.1007/978-3-642-13190-5_1`

.. [LS2007] Thomas Lam and Mark Shimozono.  *Dual graded graphs for
            Kac-Moody algebras*.  Algebra & Number Theory 1.4 (2007)
            pp. 451-488.

.. [LSS2009] \T. Lam, A. Schilling, M. Shimozono. *Schubert
             polynomials for the affine Grassmannian of the symplectic
             group*. Mathematische Zeitschrift 264(4) (2010) 765-811
             (:arxiv:`0710.2720`)

.. [LS2017] Xuan Liu and Travis Scrimshaw. *A uniform approach to soliton
            cellular automata using rigged configurations*.
            Preprint (2017) :arxiv:`1706.02443`

.. [LT1998] \B. Leclerc, J.-Y. Thibon, Littlewood-Richardson
            coefficients and Kazhdan-Lusztig polynomials,
            http://front.math.ucdavis.edu/9809.5122

.. [LT2009] \G. I. Lehrer and D. E. Taylor. *Unitary reflection
            groups*. Australian Mathematical Society Lecture
            Series, 2009.

.. [Lut2002] Frank H. Lutz, Császár's Torus, Electronic Geometry Model
             No. 2001.02.069
             (2002). http://www.eg-models.de/models/Classical_Models/2001.02.069/_direct_link.html

.. [Lut2005] Frank H. Lutz, "Triangulated Manifolds with Few Vertices:
             Combinatorial Manifolds", preprint (2005),
             :arXiv:`math/0506372`

.. [LV2012] Jean-Louis Loday and Bruno Vallette. *Algebraic
            Operads*. Springer-Verlag Berlin Heidelberg
            (2012). :doi:`10.1007/978-3-642-30362-3`.

.. [Ltd06] Beijing Data Security Technology Co. Ltd,
           *Specification of SMS4, Block Cipher for WLAN Products - SMS4* (in Chinese);
           Available at http://www.oscca.gov.cn/UpFile/200621016423197990.pdf, (2006).

.. [LTV1999] Bernard Leclerc, Jean-Yves Thibon, and Eric Vasserot.
             *Zelevinsky's involution at roots of unity*.
             J. Reine Angew. Math. 513:33-51 (1999).

.. [LW2012] David Loeffler and Jared Weinstein, *On the computation of
            local components of a newform*, Mathematics of Computation
            **81** (2012) 1179-1200. :doi:`10.1090/S0025-5718-2011-02530-5`

.. [Lyo2003] \R. Lyons, Determinantal probability
             measures. Publications Mathematiques de l'Institut des
             Hautes Etudes Scientifiques 98(1)  (2003), pp. 167-212.

.. _ref-M:

**M**

.. [Mac1987] Maciej M. SysŁo,
             *Minimizing the jump number for partially-ordered sets: a
             graph-theoretic approach, II*.
             Discrete Mathematics,
             Volume 63, Issues 2-3, 1987, Pages 279-295.

.. [MagmaHGM] *Hypergeometric motives* in Magma,
   http://magma.maths.usyd.edu.au/~watkins/papers/HGM-chapter.pdf

.. [Mas94] James L. Massey,
           *SAFER K-64: A byte-oriented block-ciphering algorithm*; in
           FSE’93, Volume 809 of LNCS, pages 1-17.
           Springer, Heidelberg, December 1994.

.. [Mat1992] \O. Mathieu. *Classification of Harish-Chandra
             modules over the Virasoro Lie algebra*.
             Invent. Math. **107(2)** (1992), pp. 225-234.

.. [Mat1999] \A. Mathas.
             *Iwahori-Hecke algebras and Schur algebras of the symmetric group*.
             University Lecture Series, **15**. American Mathematical Society,
             Providence, RI, 1999. xiv+188 pp. ISBN: 0-8218-1926-7
             :mathscinet:`MR1711316`

.. [Mat2002] Jiří Matousek, "Lectures on Discrete Geometry", Springer,
             2002

.. [Ma2009] Sarah Mason, An Explicit Construction of Type A Demazure
            Atoms, Journal of Algebraic Combinatorics, Vol. 29,
            (2009), No. 3, p.295-313. :arXiv:`0707.4267`

.. [Mac1936I] Saunders MacLane, *A construction for prime ideals as absolute
             values of an algebraic field*. Duke Mathematical Journal, 2(3)
             (1936), 492-510.

.. [Mac1936II] Saunders MacLane, *A construction for absolute values in
              polynomial rings*. Transactions of the American Mathematical
              Society, 40(3)(1936), 363-395.

.. [Mac1915] Percy A. MacMahon, *Combinatory Analysis*,
             Cambridge University Press (1915--1916).
             (Reprinted: Chelsea, New York, 1960).

.. [MAR2009] \H. Molina-Abril and P. Réal, *Homology computation using
             spanning trees* in Progress in Pattern Recognition, Image
             Analysis, Computer Vision, and Applications, Lecture
             Notes in Computer Science, volume 5856, pp 272-278,
             Springer, Berlin (2009).

.. [Mar1997] \C.-M. Marle, *The Schouten-Nijenhuis bracket and interior
             products*, Journal of Geometry and Physics **23**, 350
             (1997); :doi:`10.1016/S0393-0440(97)80009-5`

.. [Mas1969] James L. Massey, "Shift-Register Synthesis and BCH
             Decoding." IEEE Trans. on Information Theory, vol. 15(1),
             pp. 122-127, Jan 1969.

.. [Mat2015]  \A. Mathas. *Cyclotomic quiver Hecke algebras of type A*,
              in "Modular representation theory of finite and p-adic groups",
              165–266, Lect. Notes Ser. Inst. Math. Sci. Natl. Univ. Singap.,
              **30**, World Sci. Publ., Hackensack, NJ, 2015.
              :mathscinet:`MR3495747`

.. [MatroidDatabase] `Database of Matroids <http://www-imai.is.s.u-tokyo.ac.jp/~ymatsu/matroid/index.html>`_

.. [May1964] \J. P. May, "The cohomology of restricted Lie algebras
             and of Hopf algebras; application to the Steenrod
             algebra." Thesis, Princeton Univ., 1964.

.. [May1967] \J. P. May, Simplicial Objects in Algebraic Topology,
             University of Chicago Press (1967)

.. [McC1978] \K. McCrimmon. *Jordan algebras and their
             applications*. Bull. Amer. Math. Soc. **84** 1978.

.. [McM1992] John McMillan. *Games, strategies, and managers*. Oxford
             University Press.

.. [MeNoTh11] Frederic Menous, Jean-Christophe Novelli, Jean-Yves Thibon,
              *Mould calculus, polyhedral cones, and characters of
              combinatorial Hopf algebras*,
              Advances in Applied Mathematics, Volume 51, Issue 2, July 2013,
              Pages 177--227,
              :doi:`10.1016/j.aam.2013.02.003`,
              :arxiv:`1109.1634v2`.

.. [MKO1998] Hans Munthe--Kaas and Brynjulf Owren.
             *Computations in a free Lie algebra*. (1998).
             `Downloadable from Munthe-Kaas's website
             <http://hans.munthe-kaas.no/work/Blog/Entries/1999/1/1_Article__Computations_in_a_Free_Lie-algebra.html>`_

.. [Mil1958] \J. W. Milnor, "The Steenrod algebra and its dual,"
             Ann. of Math. (2) 67 (1958), 150-171.

.. [Mil1978] \S. Milne, *A q-analog of restricted growth functions,
             Dobinsky’s equality and Charlier
             polynomials*. Trans. Amer. Math. Soc., 245 (1978),
             89-118.

.. [MirMor2009] \R. Miranda, D.R. Morrison, "Embeddings of Integral Quadratic Forms"
                http://www.math.ucsb.edu/~drm/manuscripts/eiqf.pdf .

.. [MMIB2012] \Y. Matsumoto, S. Moriyama, H. Imai, D. Bremner:
              Matroid Enumeration for Incidence Geometry,
              Discrete and Computational Geometry,
              vol. 47, issue 1, pp. 17-43, 2012.

.. [MMY2003] Jean-Christophe Yoccoz, Stefano Marmi and Pierre Moussa
             "On the cohomological equation for interval exchange
             maps", C. R. Acad. Sci. Paris, projet de Note, 2003
             Systèmes dynamiques/Dynamical
             Systems. :arxiv:`math/0304469v1`

.. [MM2015] \J. Matherne and \G. Muller, *Computing upper cluster algebras*,
            Int. Math. Res. Not. IMRN, 2015, 3121-3149.

.. [MNO1994] Alexander Molev, Maxim Nazarov, and Grigori Olshanski.
             *Yangians and classical Lie algebras*. (1994)
             :arxiv:`hep-th/9409025`

.. [Mol2007] Alexander Ivanovich Molev.
             *Yangians and Classical Lie Algebras*.
             Mathematical Surveys and Monographs.
             Providence, RI: American Mathematical Society. (2007)

.. [Mol2015] \A. Molnar, Fractional Linear Minimal Models of Rational Functions,
             M.Sc. Thesis.

.. [Mon1998] \K. G. Monks, "Change of basis, monomial relations, and
             `P^s_t` bases for the Steenrod algebra," J. Pure
             Appl. Algebra 125 (1998), no. 1-3, 235-260.

.. [MoPa1994] \P. Morton and P. Patel. The Galois theory of periodic points
              of polynomial maps. Proc. London Math. Soc., 68 (1994), 225-263.

.. [MR1989] \G. Melançon and C. Reutenauer.
            *Lyndon words, free algebras and shuffles*,
            Can. J. Math., Vol. XLI, No. 4, 1989, pp. 577-591.

.. [MR2002] \S. Murphy, M. Robshaw *Essential Algebraic Structure
            Within the AES*\; in Advances in Cryptology \- CRYPTO
            2002\; LNCS 2442\; Springer Verlag 2002

.. [MS2003] \T. Mulders, A. Storjohann, "On lattice reduction for
            polynomial matrices", J. Symbolic Comput. 35 (2003),
            no. 4, 377--401

.. [MS2011] \G. Musiker and \C. Stump, *A compendium on the cluster algebra
            and quiver package in sage*, :arxiv:`1102.4844`.

.. [MSZ2013] Michael Maschler, Solan Eilon, and Zamir Shmuel. *Game
             Theory*. Cambridge: Cambridge University Press,
             (2013). ISBN 9781107005488.

.. [Mu1997] Murty, M. Ram. *Congruences between modular forms*. In "Analytic
            Number Theory" (ed. Y. Motohashi), London Math. Soc. Lecture Notes
            247 (1997), 313-320, Cambridge Univ. Press.

.. [MV2010] \D. Micciancio, P. Voulgaris. *A Deterministic Single
            Exponential Time Algorithm for Most Lattice Problems based
            on Voronoi Cell Computations*. Proceedings of the 42nd ACM
            Symposium Theory of Computation, 2010.

.. [MvOV1996] \A. J. Menezes, P. C. van Oorschot,
              and S. A. Vanstone. *Handbook of Applied
              Cryptography*. CRC Press, 1996.

.. [MW2009] Meshulam and Wallach, "Homological connectivity of random
            `k`-dimensional complexes", preprint, math.CO/0609773.

.. _ref-N:

**N**

.. [Nas1950] John Nash. *Equilibrium points in n-person games.*
             Proceedings of the National Academy of Sciences 36.1
             (1950): 48-49.

.. [Nie2013] Johan S. R. Nielsen, List Decoding of Algebraic Codes,
             Ph.D. Thesis, Technical University of Denmark, 2013

.. [Nie] Johan S. R. Nielsen, Codinglib,
         https://bitbucket.org/jsrn/codinglib/.

.. [Nij1955] \A. Nijenhuis, *Jacobi-type identities for bilinear
             differential concomitants of certain tensor fields. I*,
             Indagationes Mathematicae (Proceedings) **58**, 390 (1955).

.. [NN2007] Nisan, Noam, et al., eds. *Algorithmic game theory.*
            Cambridge University Press, 2007.

.. [Nog1985] Arnaldo Nogueira, "Almost all Interval Exchange
             Transformations with Flips are Nonergodic" (Ergod. Th. &
             Dyn. Systems, Vol 5., (1985), 257-271

.. [Normaliz] Winfried Bruns, Bogdan Ichim, and Christof Soeger,
              Normaliz,
              http://www.mathematik.uni-osnabrueck.de/normaliz/

.. [NoThWi08] J.-C. Novelli, J.-Y. Thibon, L. K. Williams,
              *Combinatorial Hopf algebras, noncommutative Hall-Littlewood
              functions, and permutation tableaux*.
              Advances in Mathematics, Volume 224, Issue 4, 10 July 2010,
              pp. 1311--1348,
              :doi:`10.1016/j.aim.2010.01.006`,
              :arxiv:`0804.0995v3`.

.. [NZ2012] \T. Nakanishi and \A. Zelevinsky, *On tropical dualities in
            cluster algebras*, Algebraic groups and quantum groups,
            Contemp. Math., vol. 565, Amer. Math. Soc.,
            Providence, RI, 2012, pp.  217-226.

.. [Nze2007] Janvier Nzeutchap.  *Binary Search Tree insertion, the
             Hypoplactic insertion, and Dual Graded Graphs*.
             :arXiv:`0705.2689` (2007).

.. _ref-O:

**O**

.. [OGKRKGBDDP2015] \R. Oliynykov, I. Gorbenko, O. Kazymyrov, V. Ruzhentsev,
                    \O. Kuznetsov, Y. Gorbenko, A. Boiko, O. Dyrda, V. Dolgov,
                    and A. Pushkaryov,
                    *A new standard of ukraine: The kupyna hash function*; in
                    Cryptology ePrint Archive, (2015), 885.

.. [Oha2011] \R.A. Ohana. On Prime Counting in Abelian Number
             Fields. http://wstein.org/home/ohanar/papers/abelian_prime_counting/main.pdf.

.. [ONe1983] \B. O'Neill : *Semi-Riemannian Geometry*, Academic Press
             (San Diego) (1983)

.. [Or2016] \M. Orlitzky. The Lyapunov rank of an improper
            cone. Citation: Optimization Methods and Software
            (accepted
            2016-06-12). http://www.optimization-online.org/DB_HTML/2015/10/5135.html. :doi:`10.1080/10556788.2016.1202246`

.. [Oxl1992] James Oxley, *Matroid theory*, Oxford University
             Press, 1992.

.. [Oxl2011] James Oxley, *Matroid Theory, Second Edition*. Oxford
             University Press, 2011.

.. _ref-P:

**P**

.. [Pak2002] Igor Pak,
             *Hook length formula and geometric combinatorics*,
             Seminaire Lotharingien de Combinatoire, 46 (2001),
             B46f,
             https://eudml.org/doc/121696

.. [PALP] Maximilian Kreuzer, Harald Skarke: "PALP: A Package for
          Analyzing Lattice Polytopes with Applications to Toric
          Geometry" omput.Phys.Commun. 157 (2004) 87-106
          :arxiv:`math/0204356`

.. [Pana2002] \F. Panaite, *Relating the Connes-Kreimer and
              Grossman-Larson Hopf algebras built on rooted trees*,
              Lett. Math. Phys. 51 (2000), no. 3, pages 211-219.
              Preprint: :arxiv:`math/0003074v1`

.. [PearsonTest] :wikipedia:`Goodness_of_fit`, accessed 13th
                 October 2009.

.. [Pen2012] \R. Pendavingh, On the evaluation at `(-i, i)` of the
             Tutte polynomial of a binary matroid. Preprint:
             :arxiv:`1203.0910`

.. [Pet2010] Christiane Peters, Information-set decoding for linear codes over
             `GF(q)`, Proc. of PQCrypto 2010, pp. 81-94.

.. [Pha2002] \R. C.-W. Phan. Mini advanced encryption standard
             (mini-AES): a testbed for cryptanalysis
             students. Cryptologia, 26(4):283--306, 2002.

.. [Piz1980] \A. Pizer. An Algorithm for Computing Modular Forms on
             `\Gamma_0(N)`, J. Algebra 64 (1980), 340-390.

.. [Platt1976] \C. R. Platt,
               Planar lattices and planar graphs,
               Journal of Combinatorial Theory Series B,
               Vol 21, no. 1 (1976): 30-39.

.. [Pon2010] \S. Pon. *Types B and D affine Stanley symmetric
             functions*, unpublished PhD Thesis, UC Davis, 2010.

.. [Pos2005] \A. Postnikov, Affine approach to quantum Schubert
             calculus, Duke Math. J. 128 (2005) 473-509

.. [PPW2013] \D. Perkinson, J. Perlman, and J. Wilmes.
             *Primer for the algebraic geometry of sandpiles*.
             Tropical and Non-Archimedean
             Geometry, Contemp. Math., 605, Amer. Math. Soc.,
             Providence, RI, 2013.
             :arxiv:`1112.6163`

.. [PR2015] \P. Pilarczyk and P. Réal, *Computation of cubical
            homology, cohomology, and (co)homological operations via
            chain contraction*, Adv. Comput. Math. 41 (2015), pp
            253--275.

.. [PRC2012] \G. Piret, T. Roche, and C. Carlet,
             *PICARO - a block cipher allowing efficient higher-order side-channel
             resistance*; in ACNS, (2012), pp. 311-328.

.. [Prototype_pattern] Prototype pattern,
                       :wikipedia:`Prototype_pattern`

.. [PS2011] \R. Pollack, and G. Stevens.  *Overconvergent modular
            symbols and p-adic L-functions.* Annales scientifiques de
            l'Ecole normale superieure.
            Vol. 44. No. 1. Elsevier, 2011.

.. [PUNTOS] Jesus A. De Loera
            http://www.math.ucdavis.edu/~deloera/RECENT_WORK/puntos2000

.. [PvZ2010] \R. A. Pendavingh, S. H. M. van Zwam, Lifts of matroid
             representations over partial fields, Journal of
             Combinatorial Theory, Series B, Volume 100, Issue 1,
             January 2010, Pages 36-67

.. [PZ2008] \J. H. Palmieri and J. J. Zhang, "Commutators in the
            Steenrod algebra," New York J. Math. 19 (2013), 23-37.

.. [Propp1997] James Propp,
               *Generating Random Elements of Finite Distributive Lattices*,
               Electron. J. Combin. 4 (1997), no. 2, The Wilf Festschrift volume,
               Research Paper 15.
               http://www.combinatorics.org/ojs/index.php/eljc/article/view/v4i2r15

.. _ref-Q:
.. _ref-R:

**R**

.. [Raj1987] \A. Rajan, Algorithmic applications of connectivity and
             related topics in matroid theory. Ph.D. Thesis,
             Northwestern university, 1987.

.. [Ram1991] Arun Ram.
             *A Frobenius formula for the characters of the Hecke algebras*.
             Invent. Math. **106** (1991), pp. 461-488.

.. [Rau1979] Gerard Rauzy, "Echanges d'intervalles et transformations
             induites", Acta Arith. 34, no. 3, 203-212, 1980

.. [Red2001] Maria Julia Redondo. *Hochschild cohomology: some methods
             for computations*. Resenhas IME-USP 5 (2), 113-137
             (2001). http://inmabb.criba.edu.ar/gente/mredondo/crasp.pdfc

.. [Reg09] Oded Regev. On Lattices, Learning with Errors, Random
           Linear Codes, and Cryptography. in Journal of the ACM
           56(6). ACM 2009, :doi:`10.1145/1060590.1060603`

.. [Reg1958] \T. Regge, 'Symmetry Properties of Clebsch-Gordan
             Coefficients', Nuovo Cimento, Volume 10, pp. 544 (1958)

.. [Reg1959] \T. Regge, 'Symmetry Properties of Racah Coefficients',
             Nuovo Cimento, Volume 11, pp. 116 (1959)

.. [Reg2005] Oded Regev. On lattices, learning with errors, random
             linear codes, and cryptography. STOC, pp. 84--93,
             ACM, 2005.

.. [Reu1993] \C. Reutenauer. *Free Lie Algebras*. Number 7 in London
             Math. Soc. Monogr. (N.S.). Oxford University
             Press. (1993).

.. [Reu2003] Christophe Reutenauer. *Free Lie algebras*.
             Preprint of a chapter in the Handbook of Algebra,
             2003.
             `Downloadable from Reutenauer's website
             <http://www.lacim.uqam.ca/~christo/Publi%C3%A9s/2003/free%20Lie%20algebras.pdf>`_

.. [Rho69] John Rhodes, *Characters and complexity of finite semigroups*
           \J. Combinatorial Theory, vol 6, 1969

.. [RH2003] \J. Rasch and A. C. H. Yu, 'Efficient Storage Scheme for
            Pre-calculated Wigner 3j, 6j and Gaunt Coefficients',
            SIAM J. Sci. Comput. Volume 25, Issue 4,
            pp. 1416-1428 (2003)

.. [RH2003b] \G. G. Rose and P. Hawkes,
            *Turing: A fast stream cipher*; in FSE, (2003), pp. 290-306.

.. [Rio1958] \J. Riordan, "An Introduction to Combinatorial Analysis",
             Dover Publ. (1958)

.. [Ris2016] Roswitha Rissner, "Null ideals of matrices over residue
             class rings of principal ideal domains". Linear Algebra
             Appl., **494** (2016) 44–69. :doi:`10.1016/j.laa.2016.01.004`.

.. [RMA2009] \P. Réal and H. Molina-Abril, *Cell AT-models for digital
             volumes* in Torsello, Escolano, Brun (eds.), Graph-Based
             Representations in Pattern Recognition, Lecture Notes in
             Computer Science, volume 5534, pp. 314-3232, Springer,
             Berlin (2009).

.. [RNPA2011] \G. Rudolf, N. Noyan, D. Papp, and F. Alizadeh. Bilinear
              optimality constraints for the cone of positive
              polynomials. Mathematical Programming, Series B,
              129 (2011) 5-31.

.. [Rob1991] Tom Roby, "Applications and extensions of Fomin's
             generalization of the Robinson-Schensted correspondence
             to differential posets".  Ph.D. Thesis, M.I.T.,
             Cambridge, Massachusetts, 1991.

.. [Roberts2015] David P. Roberts, *Hypergeometric Motives I*, https://icerm.brown.edu/materials/Slides/sp-f15-offweeks/Hypergeomteric_Motives,_I_]_David_Roberts,_University_of_Minnesota_-_Morris.pdf

.. [Roberts2017] David P. Roberts, *Hypergeometric motives and an unusual
   application of the Guinand-Weil-Mestre explicit formula*,
   https://www.matrix-inst.org.au/wp_Matrix2016/wp-content/uploads/2016/04/Roberts-2.pdf

.. [Roc1970] \R.T. Rockafellar, *Convex Analysis*. Princeton
             University Press, Princeton, 1970.

.. [Ros1999] \K. Rosen *Handbook of Discrete and Combinatorial
             Mathematics* (1999), Chapman and Hall.

.. [Rot2001] Gunter Rote, *Division-Free Algorithms for the
             Determinant and the Pfaffian: Algebraic and Combinatorial
             Approaches*, H. Alt (Ed.): Computational Discrete
             Mathematics, LNCS 2122,
             pp. 119–135, 2001. http://page.mi.fu-berlin.de/rote/Papers/pdf/Division-free+algorithms.pdf

.. [Rot2006] Ron Roth, Introduction to Coding Theory, Cambridge
             University Press, 2006


.. [RR1997] Arun Ram and Jeffrey Remmel. *Applications of the Frobenius
            formulas and the characters of the symmetric group and the
            Hecke algebras of type A*. J. Algebraic Combin.
            **6** (1997), 59-87.

.. [RSS] :wikipedia:`Residual_sum_of_squares`, accessed 13th
         October 2009.

.. [Rud1958] \M. E. Rudin. *An unshellable triangulation of a
             tetrahedron*. Bull. Amer. Math. Soc. 64 (1958), 90-91.

.. [Rüt2014] Julian Rüth, *Models of Curves and Valuations*. Open Access
             Repositorium der Universität Ulm. Dissertation (2014).
             :doi:`10.18725/OPARU-3275`

.. _ref-S:

**S**

.. [Saa2011] \M-J. O. Saarinen,
             *Cryptographic Analysis of All 4 x 4-Bit S-Boxes*; in
             SAC, (2011), pp. 118-133.

.. [Sag1987] Bruce E. Sagan.  *Shifted tableaux, Schur Q-functions,
             and a conjecture of R. Stanley*.  Journal of
             Combinatorial Theory, Series A Volume 45 (1987),
             pp. 62-103.

.. [Sag2001] Bruce E. Sagan.  *The Symmetric Group*,
             2nd edition, New York 2001.

.. [Sch1996] \E. Schaefer. A simplified data encryption
             algorithm. Cryptologia, 20(1):77--84, 1996.

.. [Sch2006] Oliver Schiffmann. *Lectures on Hall algebras*,
             preprint, 2006. :arxiv:`0611617v2`.

.. [Sch2013] Schmidt, Jens M
             "A Simple Test on 2-Vertex- and 2-Edge-Connectivity",
             Information Processing Letters, 113 (7): 241–244
             :doi:`10.2307/2303897`              

.. [Sch2015] George Schaeffer. *Hecke stability and weight 1 modular forms*.
             Math. Z. 281:159–191, 2015. :doi:`10.1007/s00209-015-1477-9`

.. [Sco1985] \R. Scott,
             *Wide-open encryption design offers flexible implementations*; in
             Cryptologia, (1985), pp. 75-91.

.. [SE1962] \N. E. Steenrod and D. B. A. Epstein, Cohomology
            operations, Ann. of Math. Stud. 50 (Princeton University
            Press, 1962).

.. [Ser1992] \J.-P. Serre : *Lie Algebras and Lie Groups*, 2nd ed.,
             Springer (Berlin) (1992);
             :doi:`10.1007/978-3-540-70634-2`

.. [Ser2010] \F. Sergeraert, *Triangulations of complex projective
             spaces* in Scientific contributions in honor of Mirian
             Andrés Gómez, pp 507-519, Univ. La Rioja Serv. Publ., Logroño (2010).

.. [Sey1981] \P. D. Seymour, Nowhere-zero 6-flows, J. Comb. Theory Ser B,
             30 (1981), 130-135. :doi: `10.1016/0095-8956(81)90058-7`

.. [SH1995] \C. P. Schnorr and H. H. Hörner. *Attacking the
            Chor-Rivest Cryptosystem by Improved Lattice
            Reduction*. Advances in Cryptology - EUROCRYPT '95. LNCS
            Volume 921, 1995, pp 1-12.

.. [Shim2016] Shimada, Ichiro, Connected components of the moduli of
            elliptic K3 surfaces, https://arxiv.org/abs/1610.04706.

.. [Shi1971] Goro Shimura, *Introduction to the arithmetic theory of
             automorphic functions*. Publications of the Mathematical
             Society of Japan and Princeton University Press, 1971.

.. [Shr2004] \S. Shreve, *Stochastic Calculus for Finance II:
             Continuous-Time Models*.  New York: Springer, 2004

.. [SIHMAS2011] \K. Shibutani, T. Isobe, H. Hiwatari, A. Mitsuda, T. Akishita,
                and T. Shirai, *Piccolo: An ultra-lightweight block-cipher*; in
                CHES, (2011), pp. 342-457.

.. [Sil1994] Joseph H. Silverman, Advanced topics in the arithmetic of
             elliptic curves. GTM 151, Springer-Verlag, New York, 1994.

.. [Sil2007] Joseph H. Silverman. The Arithmetic of Dynamics Systems.
             GTM 241, Springer-Verlag, New York, 2007.

.. [SK2011] \J. Spreer and W. Kühnel, "Combinatorial properties of the
            K3 surface: Simplicial blowups and slicings", Experimental
            Mathematics, Volume 20, Issue 2, 2011.

.. [SKWWHF1998] \B. Schneier, J. Kelsey, D. Whiting, D. Wagner, C. Hall,
                and N. Ferguson, *Twofish: A 128-bit block cipher*; in
                AES Submission, (1998).

.. [Sky2003] Brian Skyrms. *The stag hunt and the evolution of social
             structure*. Cambridge University Press, 2003.

.. [SLB2008] Shoham, Yoav, and Kevin Leyton-Brown. *Multiagent
             systems: Algorithmic, game-theoretic, and logical
             foundations.* Cambridge University Press, 2008.

.. [SMMK2013] \T. Suzaki, K. Minematsu, S. Morioka, and E. Kobayashi,
              *TWINE: A lightweight block cipher for multiple platforms*; in
              SAC, (2012), pp. 338-354.

.. [Sor1984] \A. Sorkin, *LUCIFER: a cryptographic algorithm*;
             in Cryptologia, 8(1), pp. 22–35, 1984.

.. [Spa1966] Edwin H. Spanier, *Algebraic Topology*,
             Springer-Verlag New York, 1966.
             :doi:`10.1007/978-1-4684-9322-1`,
             ISBN 978-1-4684-9322-1.

.. [Spe2013] \D. Speyer, *An infinitely generated upper cluster algebra*,
             :arxiv:`1305.6867`.

.. [SPGQ2006] \F.-X. Standaert, G. Piret, N. Gershenfeld, and J.-J. Quisquater,
              *Sea: A scalable encryption algorithm for small embedded applications*; in
              CARDIS, (2006), pp. 222-236.

.. [SPRQL2004] \F.-X. Standaert, G. Piret, G. Rouvroy, J.-J. Quisquarter,
               and J.-D. Legat, *ICEBERG: An involutional cipher efficient for block
               encryption in reconfigurable hardware*; in FSE, (2004), pp. 279-299.

.. [SS1990] Bruce E. Sagan and Richard P. Stanley.
            *Robinson-Schensted algorithms for skew tableaux*.
            Journal of Combinatorial Theory, Series A 55.2 (1990) pp. 161-193.

.. [SS1992] \M. A. Shtan'ko and M. I. Shtogrin, "Embedding cubic
            manifolds and complexes into a cubic lattice", *Uspekhi
            Mat. Nauk* 47 (1992), 219-220.

.. [SS2015] Anne Schilling and Travis Scrimshaw.
            *Crystal structure on rigged configurations and the filling map*.
            Electron. J. Combin., **22(1)** (2015) #P1.73. :arxiv:`1409.2920`.

.. [SS2015II] Ben Salisbury and Travis Scrimshaw.
              *A rigged configuration model for* `B(\infty)`.
              J. Combin. Theory Ser. A, **133** (2015) pp. 29-75.
              :arxiv:`1404.6539`.

.. [SS2017] Ben Salisbury and Travis Scrimshaw.
            *Rigged configurations for all symmetrizable types*.
            Electron. J. Combin., **24(1)** (2017) #P1.30. :arxiv:`1509.07833`.

.. [SSAMI2007] \T. Shirai, K. Shibutani, T. Akishita, S. Moriai, and T. Iwata,
               *The 128-bit blockcipher CLEFIA (extended abstract)*; in
               FSE, (2007), pp. 181-195.

.. [ST2011] \A. Schilling, P. Tingley. *Demazure crystals,
            Kirillov-Reshetikhin crystals, and the energy function*.
            Electronic Journal of Combinatorics. **19(2)**. 2012.
            :arXiv:`1104.2359`

.. [St1986] Richard Stanley. *Two poset polytopes*,
            Discrete Comput. Geom. (1986), :doi:`10.1007/BF02187680`

.. [Sta2007] Stanley, Richard: *Hyperplane Arrangements*, Geometric
             Combinatorics (E. Miller, V. Reiner, and B. Sturmfels,
             eds.), IAS/Park City Mathematics Series, vol. 13,
             American Mathematical Society, Providence, RI, 2007,
             pp. 389-496.

.. [EnumComb1] Stanley, Richard P.
               *Enumerative Combinatorics, volume 1*,
               Second Edition,
               Cambridge University Press (2011).
               http://math.mit.edu/~rstan/ec/ec1/

.. [EnumComb2] Stanley, Richard P.
               *Enumerative Combinatorics, volume 2*.
               Cambridge University Press (1999).
               http://math.mit.edu/~rstan/ec/

.. [Stan2009] Richard Stanley,
              *Promotion and evacuation*,
              Electron. J. Combin. 16 (2009), no. 2, Special volume in honor of
              Anders Björner,
              Research Paper 9, 24 pp.

.. [Ste2003] John R. Stembridge, A local characterization of
             simply-laced crystals, Transactions of the American
             Mathematical Society, Vol. 355, No. 12 (Dec., 2003),
             pp. 4807--4823

.. [Sti2006] Douglas R. Stinson. *Cryptography: Theory and
             Practice*. 3rd edition, Chapman \& Hall/CRC, 2006.

.. [Sto1998] \A. Storjohann, An O(n^3) algorithm for Frobenius normal
             form. Proceedings of the International Symposium on
             Symbolic and Algebraic Computation (ISSAC'98), ACM Press,
             1998, pp. 101-104.

.. [Sto2000] \A. Storjohann, Algorithms for Matrix Canonical
             Forms. PhD Thesis. Department of Computer Science, Swiss
             Federal Institute of Technology -- ETH, 2000.

.. [Sto2011] \A. Storjohann, Email Communication. 30 May 2011.

.. [Str1969] Volker Strassen. Gaussian elimination is not
             optimal. Numerische Mathematik, 13:354-356, 1969.

.. [Striker2011] \J. Striker. *A unifying poset perspective on
                 alternating sign matrices, plane partitions, Catalan objects,
                 tournaments, and tableaux*, Advances in Applied Mathematics 46
                 (2011), no. 4, 583-609. :arXiv:`1408.5391`

.. [Stu1987] \J. Sturm, On the congruence of modular forms, Number
             theory (New York, 1984-1985), Springer, Berlin, 1987,
             pp. 275-280.

.. [Stu1993] \B. Sturmfels, Algorithms in invariant theory, Springer-Verlag,
             1993.

.. [STW2013] \J. Schejbal, E. Tews, and J. Wälde,
             *Reverse engineering of chiasmus from gstool*; in
             30c3, (2013).

.. [STW2016] \C. Stump, H. Thomas, N. Williams. *Cataland II*, in
             preparation, 2016.

.. [sudoku:escargot]  "Al Escargot", due to Arto Inkala,
                      http://timemaker.blogspot.com/2006/12/ai-escargot-vwv.html

.. [sudoku:norvig] Perter Norvig, "Solving Every Sudoku Puzzle",
                   http://norvig.com/sudoku.html

.. [sudoku:royle]  Gordon Royle, "Minimum Sudoku",
                   http://people.csse.uwa.edu.au/gordon/sudokumin.php

.. [sudoku:top95]  "95 Hard Puzzles", http://magictour.free.fr/top95,
                   or http://norvig.com/top95.txt

.. [sudoku:wikipedia]  "Near worst case",
                       :wikipedia:`Algorithmics_of_sudoku`

.. [Sulzgr2017] Robin Sulzgruber,
                *Inserting rim-hooks into reverse plane partitions*,
                :arxiv:`1710.09695v1`.

.. [SV2000] \J. Stern and S. Vaudenay,
            *CS-Cipher*; in
            First Open NESSIE Workshop, (2000).

.. [SW2002] William Stein and Mark Watkins, *A database of elliptic
            curves---first report*. In *Algorithmic number theory
            (ANTS V), Sydney, 2002*, Lecture Notes in Computer Science
            2369, Springer, 2002,
            p267--275. http://modular.math.washington.edu/papers/stein-watkins/

.. [St1922] Ernst Steinitz, *Polyeder und Raumeinteilungen*.
            In *Encyclopädie der Mathematischen Wissenschaften*, Franz Meyer
            and Hand Mohrmann, eds., volume 3, *Geometrie, erster Teil, zweite Hälfte*,
            pp. 1--139, Teubner, Leipzig, 1922

.. [Swe1969] Moss Sweedler. Hopf algebras. W.A. Benjamin, Math Lec
             Note Ser., 1969.

.. [SWJ2008] Fatima Shaheen, Michael Wooldridge, and Nicholas
             Jennings. *A linear approximation method for the Shapley
             value.* Artificial Intelligence 172.14 (2008): 1673-1699.

.. [SYYTIYTT2002] \T. Shimoyama, H. Yanami, K. Yokoyama, M. Takenaka, K. Itoh,
                  \J. Yajima, N. Torii, and H. Tanaka, *The block cipher SC2000*; in
                  FSE, (2001), pp. 312-327.

.. _ref-T:

**T**

.. [Tar1976] Robert E. Tarjan, *Edge-disjoint spanning trees and
             depth-first search*, Acta Informatica 6 (2), 1976,
             171-185, :doi:`10.1007/BF00268499`.

.. [Tate1975] John Tate, *Algorithm for determining the type of a
              singular fiber in an elliptic pencil.
              Modular functions of one variable*, IV, pp. 33--52.
              Lecture Notes in Math., Vol. 476, Springer, Berlin, 1975.

.. [Tate1966] John Tate, *On the conjectures of Birch and Swinnerton-Dyer and
              a geometric analog*. Seminaire Bourbaki, Vol. 9,
              Exp. No. 306, 1966.

.. [TB1997] Lloyd N. Trefethen and David Bau III, *Numerical Linear
            Algebra*, SIAM, Philadelphia, 1997.

.. [Tee1997] Tee, Garry J. "Continuous branches of inverses of the 12
             Jacobi elliptic functions for real
             argument". 1997. https://researchspace.auckland.ac.nz/bitstream/handle/2292/5042/390.pdf.

.. [TIDES] \A. Abad, R. Barrio, F. Blesa, M. Rodriguez. TIDES tutorial:
           Integrating ODEs by using the Taylor Series Method
           (http://www.unizar.es/acz/05Publicaciones/Monografias/MonografiasPublicadas/Monografia36/IndMonogr36.htm)

.. [TingleyLN] Peter Tingley. *Explicit* `\widehat{\mathfrak{sl}}_n` *crystal
               maps between cylindric plane partitions, multi-partitions, and
               multi-segments*. Lecture notes.
               http://webpages.math.luc.edu/~ptingley/lecturenotes/explicit_bijections.pdf

.. [Tingley2007] Peter Tingley. *Three combinatorial models for*
                 `\widehat{\mathfrak{sl}}_n` *crystals, with applications
                 to cylindric plane partitions*.
                 International Mathematics Research Notices. (2007).
                 :arxiv:`0702062v3`.

.. [TOPCOM] \J. Rambau, TOPCOM
            <http://www.rambau.wm.uni-bayreuth.de/TOPCOM/>.

.. [TW1980] \A.D. Thomas and G.V. Wood, Group Tables (Exeter: Shiva
            Publishing, 1980)

.. _ref-U:

**U**

.. [UDCIKMP2011] \M. Ullrich, C. De Canniere, S. Indesteege, Ö. Kücük, N. Mouha, and
                 \B. Preenel, *Finding Optimal Bitsliced Implementations of 4 x 4-bit
                 S-boxes*; in SKEW, (2011).

.. [UNITTEST] unittest -- Unit testing framework --
              http://docs.python.org/library/unittest.html

.. [U.S1998] \U.S. Department Of Commerce/National Institute of Standards and Technology,
             *Skipjack and KEA algorithms specifications, v2.0*, (1998).

.. [U.S1999] \U.S. Department Of Commerce/National Institute of Standards and Technology,
             *Data Encryption Standard*, (1999).

.. _ref-V:

**V**

.. [Vai1994] \I. Vaisman, *Lectures on the Geometry of Poisson
             Manifolds*, Springer Basel AG (Basel) (1994);
             :doi:`10.1007/978-3-0348-8495-2`

.. [Vat2008] \D. Vatne, *The mutation class of `D_n` quivers*, :arxiv:`0810.4789v1`.

.. [Vazirani2002] Monica Vazirani. *Parameterizing Hecek algebra modules:
                  Bernstein-Zelevinsky multisegments, Kleshchev
                  multipartitions, and crystal graphs*. Transform. Groups
                  **7** (2002). pp. 267-303. :arxiv:`0107052v1`,
                  :doi:`10.1007/s00031-002-0014-1`.

.. [VB1996] \E. Viterbo, E. Biglieri. *Computing the Voronoi Cell of a
            Lattice: The Diamond-Cutting Algorithm*. IEEE Transactions
            on Information Theory, 1996.

.. [Vee1978] William Veech, "Interval exchange
             transformations", J. Analyse Math. 33 (1978), 222-272

.. [Ver] Helena Verrill, "Fundamental domain drawer", Java program,
         http://www.math.lsu.edu/~verrill/

.. [Vie1983] Xavier G. Viennot.  *Maximal chains of subwords and
             up-down sequences of permutations*.  Journal of
             Combinatorial Theory, Series A Volume 34, (1983),
             pp. 1-14.

.. [VJ2004] \S. Vaudenay and P. Junod,
            *Device and method for encrypting and decryptiong a block of data
            Fox, a New Family of Block Ciphers*, (2004).

.. [Voe2003] \V. Voevodsky, Reduced power operations in motivic
             cohomology, Publ. Math. Inst. Hautes Études Sci. No. 98
             (2003), 1-57.

.. [Voi2012] \J. Voight. Identifying the matrix ring: algorithms for
             quaternion algebras and quadratic forms, to appear.

.. [VW1994] Leonard Van Wyk. *Graph groups are biautomatic*. J. Pure
            Appl. Alg. **94** (1994). no. 3, 341-352.

.. _ref-W:

**W**

.. [Wac2003] Wachs, "Topology of Matching, Chessboard and General
             Bounded Degree Graph Complexes" (Algebra Universalis
             Special Issue in Memory of Gian-Carlo Rota, Algebra
             Universalis, 49 (2003) 345-385)

.. [Wal1960] \C. T. C. Wall, "Generators and relations for the
             Steenrod algebra," Ann. of Math. (2) **72** (1960),
             429-444.

.. [Wal1970] David W. Walkup, "The lower bound conjecture for 3- and
             4-manifolds", Acta Math. 125 (1970), 75-107.

.. [Wan1998] Daqing Wan, "Dimension variation of classical and p-adic
             modular forms", Invent. Math. 133, (1998) 449-463.

.. [Wan2010] Zhenghan Wang. Topological quantum
             computation. Providence, RI: American Mathematical
             Society (AMS), 2010. ISBN 978-0-8218-4930-9

.. [Was1997] \L. C. Washington, *Cyclotomic Fields*, Springer-Verlag,
             GTM volume 83, 1997.

.. [Watkins] Mark Watkins,
   *Hypergeometric motives over Q and their L-functions*,
   http://magma.maths.usyd.edu.au/~watkins/papers/known.pdf

.. [Wat2003] Joel Watson. *Strategy: an introduction to game
             theory*. WW Norton, 2002.

.. [Wat2010] Watkins, David S. Fundamentals of Matrix Computations,
             Third Edition.  Wiley, Hoboken, New Jersey, 2010.

.. [Web2007] James Webb. *Game theory: decisions, interaction and
             Evolution*. Springer Science & Business Media, 2007.

.. [Weh1998] \J. Wehler. Hypersurfaces of the Flag Variety: Deformation
             Theory and the Theorems of Kodaira-Spencer, Torelli,
             Lefschetz, M. Noether, and Serre. Math. Z. 198 (1988), 21-38.

.. [WELLS]   Elliot Wells. Computing the Canonical Height of a Point in Projective Space.
             :arxiv:`1602.04920v1` (2016).

.. [Wei1994] Charles A. Weibel, *An introduction to homological
             algebra*. Cambridge Studies in Advanced Math., vol. 38,
             Cambridge Univ. Press, 1994.

.. [WFYTP2008] \D. Watanable, S. Furuya, H. Yoshida, K. Takaragi, and B. Preneel,
               *A new keystream generator MUGI*; in
               FSE, (2002), pp. 179-194.

.. [Wil2013] Harold Williams. *Q-systems, factorization dynamics, and the
             twist automorphism*. Int. Math. Res. Not. (2015) no. 22,
             12042--12069. :doi:`10.1093/imrn/rnv057`.

.. [Woo1998] \R. M. W. Wood, "Problems in the Steenrod algebra,"
             Bull. London Math. Soc. 30 (1998), no. 5, 449-517.

.. [Wor1984] Worley, Dale Raymond, *A theory of shifted Young
             tableaux*. Dissertation, Massachusetts Institute of
             Technology, 1984.

.. [WP-Bessel] :wikipedia:`Bessel_function`

.. [WP-Error] :wikipedia:`Error_function`

.. [WP-Struve] :wikipedia:`Struve_function`

.. [WSK1997] \D. Wagner, B. Schneier, and J. Kelsey,
             *Cryptoanalysis of the cellular encryption algorithm*; in
             CRYPTO, (1997), pp. 526-537.

.. [Wu2009] Hongjun Wu, *The Hash Function JH*;
            submitted to NIST, (2008), available at
            http://www3.ntu.edu.sg/home/wuhj/research/jh/jh_round3.pdf

.. [WW2005] Ralf-Philipp Weinmann and Kai Wirt,
            *Analysis of the DVB Common Scrambling Algorithm*; in
            IFIP TC-6 TC-11, (2005).

.. [WZY2015] WenLing Wu, Lei Zhang, and XiaoLi Yu, *The DBlock family of block ciphers*;
             in Science China Information Sciences, (2015), pp. 1-14.

.. _ref-X:

**X**

.. [XP1994] Deng Xiaotie, and Christos Papadimitriou. *On the
            complexity of cooperative solution concepts.* Mathematics
            of Operations Research 19.2 (1994): 257-266.

.. _ref-Y:

**Y**

.. [Yamada2007] Daisuke Yamada. *Scattering rule in soliton cellular automaton
                associated with crystal base of* `U_q(D_4^{(3)})`.
                \J. Math. Phys., **48** (4):043509, 28, (2007).

.. [Yoc2005] Jean-Christophe Yoccoz "Echange d'Intervalles", Cours au
             college de France

.. [Yun1976] Yun, David YY. On square-free decomposition
             algorithms. In Proceedings of the third ACM symposium on
             Symbolic and algebraic computation, pp. 26-35. ACM, 1976.

.. [Yuz1993] Sergey Yuzvinsky, "The first two obstructions to the
             freeness of arrangements", Transactions of the American
             Mathematical Society, Vol. 335, **1** (1993)
             pp. 231--244.

.. [YWHWXSW2014] \D. Ye, P. Wang, L. Hu, L. Wang, Y. Xie, S. Sun, and P. Wang,
                 *Panda v1*; in CAESAR Competition, (2014).

.. _ref-Z:

**Z**

.. [ZBLRYV2015] \W. Zhang, Z. Bao, D. Lin, V. Rijmen, B. Yang, and I. Verbauwhede,
                *RECTANGLE: A bit-slice lightweight block cipher suitable for
                multiple platforms*; in
                SCience China Information Sciences, (2015), pp. 1-15.

.. [ZBN1997] \C. Zhu, R. H. Byrd and J. Nocedal. L-BFGS-B: Algorithm
             778: L-BFGS-B, FORTRAN routines for large scale bound
             constrained optimization. ACM Transactions on
             Mathematical Software, Vol 23, Num. 4, pp.550--560, 1997.

.. [Zie1998] \G. M. Ziegler. *Shelling polyhedral 3-balls and
             4-polytopes*. Discrete Comput. Geom. 19 (1998), 159-174.

.. [Zie2007] \G. M. Ziegler. *Lectures on polytopes*, Volume
             152 of Graduate Texts in Mathematics, 7th printing of 1st edition, Springer, 2007.

.. [Zor2008] \A. Zorich "Explicit Jenkins-Strebel representatives of
             all strata of Abelian and quadratic differentials",
             Journal of Modern Dynamics, vol. 2, no 1, 139-185 (2008)
             (http://www.math.psu.edu/jmd)

.. [Zor] Anton Zorich, "Generalized Permutation software"
         (http://perso.univ-rennes1.fr/anton.zorich)

.. [ZZ2005] Hechun Zhang and R. B. Zhang.
            *Dual canonical bases for the quantum special linear group
            and invariant subalgebras*.
            Lett. Math. Phys. **73** (2005), pp. 165-181.
            :arxiv:`math/0509651`.

.. include:: ../footer.txt<|MERGE_RESOLUTION|>--- conflicted
+++ resolved
@@ -116,10 +116,6 @@
              *MacMahon's partition analysis: the Omega package*,
              European J. Combin. 22 (2001), no. 7, 887--904.
 
-.. [Ariki1996] Susumu Ariki.
-               *On the decomposition numbers of the Hecke algebra of*
-               `G(m,1,n)`. J. Math. Kyoto Univ. **36** (1996). pp 789--808.
-
 .. [Ar2006] \D. Armstrong. *Generalized noncrossing partitions and
             combinatorics of Coxeter groups*. Mem. Amer. Math. Soc., 2006.
 
@@ -1714,14 +1710,9 @@
 
 .. [LLT1996] Alain Lascoux, Bernard Leclerc, and Jean-Yves Thibon.
              *Hecke algebras at roots of unity and crystal bases of
-<<<<<<< HEAD
              quantum affine algebras*. Comm. Math. Phys.
              **181** (1996), pp 205-263.
              :mathscinet:`MR1410572`
-=======
-             quantum affine algebras*. Commun. Math. Phys.
-             **181** (1996), pp 205-263.
->>>>>>> 6fc1e20c
 
 .. [LLYCL2005] \H. J. Lee, S. J. Lee, J. H. Yoon, D. H. Cheon, and J. I. Lee,
                *The SEED Encryption Algorithm*; in
