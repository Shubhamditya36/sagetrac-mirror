--- conflicted
+++ resolved
@@ -3491,7 +3491,9 @@
             Reduction*. Advances in Cryptology - EUROCRYPT '95. LNCS
             Volume 921, 1995, pp 1-12.
 
-<<<<<<< HEAD
+.. [Sh1967] \T. Shioda. *On the graded ring of invariants of binary octavics* in
+            American J. of Math., 89(4):1022-1046, 1967.
+
 .. [SHET2018] \O. Seker, P. Heggernes, T. Ekim, and Z. Caner Taskin.
               *Generation of random chordal graphs using subtrees of a tree*,
               :arxiv:`1810.13326v1`.
@@ -3521,13 +3523,6 @@
 
 .. [Sil2007] Joseph H. Silverman. The Arithmetic of Dynamics Systems.
              GTM 241, Springer-Verlag, New York, 2007.
-=======
-.. [Sh1967] \T. Shioda. *On the graded ring of invariants of binary octavics* in
-            American J. of Math., 89(4):1022-1046, 1967.
-
-.. [Shr2004] Shreve, S. Stochastic Calculus for Finance II:
-             Continuous-Time Models.  New York: Springer, 2004
->>>>>>> a6a93318
 
 .. [SK2011] \J. Spreer and W. Kühnel, "Combinatorial properties of the
             K3 surface: Simplicial blowups and slicings", Experimental
