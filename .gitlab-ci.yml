# This file configures automatic builds of Sage on [GitLab](https://gitlab.com).
# To make the build time not too excessive, we seed the build cache with
# sagemath/sagemath-dev:develop. When basic SPKGs changed, this does not help
# much and the full build might exceed the set time limit in GitLab.  You can
# increase that limit in Settings → CI/CD.
# You can also provision your own private more powerful runner in the same
# place
# https://docs.gitlab.com/ee/ci/docker/using_docker_build.html#use-docker-in-docker-executor;
# or set up your favourite cloud service to provide an on-demand autoscale
# runner. More details below.

# As of early 2018 a run on GitLab CI takes about 45 minutes. We could probably
# save 10 minutes by not building/pushing/testing dev images for branches other
# than master/develop.

# Note that most of the time during CI is spent with pulling and pushing of
# docker images and copying files locally as part of the docker build.  At the
# moment there is no reliable way of passing the docker images to the following
# stages without explicit pushing/pulling or similar:
# https://gitlab.com/gitlab-org/gitlab-runner/issues/1107

# The timings mentioned above are typical values. The shared runners provided
# on gitlab.com are sometimes much slower depending on the runner you are
# scheduled on. Sometimes it's slower for no apparent reason, probably just an
# overcommittment of virtual machines on hardware.

# GitLab provides several flavours of shared runners (as of early 2018):
# * runners tagged as "do" (digitalocean.com) provide about 60GB of HDD, two
#   cores, but only 2GB of RAM. The RAM is sometimes not sufficient to build
#   the documentation.
# * runners tagged as "gce" (Google Compute Engine) provide about 22GB of HDD,
#   a single core, 4GB of RAM. Since we are relying on OverlayFS, the disk
#   space is not sufficient to build sage from scratch.
# The shared runners are terminated after three hours. Currently, this is often
# insufficient to build sage from scratch.

# If you want to provide your own runners, make sure to tag them as follows:
# * "big" (60GB of disk space are available) to make build-from-clean pass.

image: docker:latest

stages:
  - build
  - check
  - upload
  - review
  - test
  - test-long

variables:
  DOCKER_TAG: $CI_COMMIT_REF_NAME
  # Builds are very I/O intensive; make sure we have a fast file system.
  DOCKER_DRIVER: overlay2
  DEFAULT_ARTIFACT_BASE: sagemath/sagemath-dev:develop

before_script:
  # GitLab has no mechanism yet to hide secret variables: https://gitlab.com/gitlab-org/gitlab-ce/issues/13784
  # So we roll our own which protects all variables that start with SECRET_
  - . .ci/protect-secrets.sh
  # Collect debug infos about the system we are running on
  - .ci/describe-system.sh
  # Set DOCKER_TAG according to the current branch/tag
  - . .ci/update-env.sh
  # Set MAKEOPTS and SAGE_NUM_THREADS according to the machine we are running on
  - . .ci/setup-make-parallelity.sh

# We use docker-in-docker to build our docker images, i.e., we run a
# docker:dind "service" container and link to it from the container running the
# actual scripts below.
# Our scripts automatically connect to this service (unless you override it by
# setting DOCKER_HOST.) For example, each RUN statement in the Dockerfile
# spawns a docker container inside the docker:dind container to perform the RUN
# command there.
# It can be faster to expose your outer docker daemon by mounting
# /var/run/docker.sock to /var/run/docker.sock and setting DOCKER_HOST in
# Settings -> CI/CD -> Secret variable to unix:///var/run/docker.sock. (The
# speedup is mostly due to sharing layers of intermediate images.) However,
# this is only possible if you provision your own runners. Shared gitlab
# runners, do not bind mount /var/run/docker.sock. Also, docker:dind provides
# better isolation. If you expect many builds to run simultaneously on a host,
# conflicting tags can cause issues with a mounted DOCKER_HOST.
services:
- docker:18.05.0-ce-dind

# Build Sage and its documentation.
# The build starts from the build artifacts of DEFAULT_ARTIFACT_BASE which is
# usually much faster than building from a clean checkout of Sage.
build-from-latest: &build
  stage: build
  artifacts:
    when: always
    paths:
    - gitlab-build-docker.log
    expire_in: 1 month
  script:
    - apk --update add coreutils
    # The output of the build can get larger than gitlab.com's limit; only print the first 3MB (and the last 80 lines.)
    - .ci/build-docker.sh | tee gitlab-build-docker.log | .ci/head-tail.sh 3145728
    - .ci/push-gitlab.sh sagemath-dev
    - .ci/push-gitlab.sh sagemath
  except:
    - master
    - develop
    - tags

# Build Sage and its documentation from a clean checkout of Sage.
# Note that this takes several hours. You probably want to run this on your own
# gitlab-runner and increase the standard GitLab time limit for CI runs.
# Some of the shared runners provided by GitLab for free do not have enough
# disk space for this to work. If a build fails with "no space left on device",
# you could just retry it and hope to be scheduled on a machine with more disk
# space, or provision your own runner.
build-from-clean:
  << : *build
  variables:
    ARTIFACT_BASE: "source-clean"
  only:
    - master
    - develop
    - tags
  except: []
  tags:
    # 60 GB of HDD are available
    - big
  # This build takes several CPU hours. It is very unlikely that there are any
  # actual build errors for a tagged release but the (discounted) cloud
  # machines this is running on might be preempted during the long build time.
  # So let's try three times before we give up.
  retry: 2

check-dev:
  stage: check
  script:
    - . .ci/pull-gitlab.sh sagemath-dev
    - sh .ci/check-dev.sh "$DOCKER_IMAGE"

check-cli:
  stage: check
  script:
    - . .ci/pull-gitlab.sh sagemath
    - sh .ci/check-cli.sh "$DOCKER_IMAGE"

check-jupyter:
  stage: check
  script:
    - . .ci/pull-gitlab.sh sagemath
    - sh .ci/check-jupyter.sh "$DOCKER_IMAGE" docker

test-doctest-new:
  stage: test
  script:
    - . .ci/pull-gitlab.sh sagemath
    - sh .ci/test-doctest.sh "$DOCKER_IMAGE" --new

test-doctest-short:
  stage: test
  script:
    - . .ci/pull-gitlab.sh sagemath
    - sh .ci/test-doctest.sh "$DOCKER_IMAGE" --short

test-doctest-long:
  stage: test-long
  script:
    - . .ci/pull-gitlab.sh sagemath
    - sh .ci/test-doctest.sh "$DOCKER_IMAGE" --long

# Pushes the built images to Docker Hub if the Settings -> CI/CD -> Secret
# variables DOCKER_USER and SECRET_DOCKER_PASS have been set up.
push-dockerhub:
  stage: upload
  only:
    refs:
      - branches
      - tags
    variables:
      - $SECRET_DOCKER_PASS
  script:
    - . .ci/pull-gitlab.sh sagemath
    - sh .ci/push-dockerhub.sh sagemath

# Pushes the built dev images to Docker Hub if the Settings -> CI/CD -> Secret
# variables DOCKER_USER and SECRET_DOCKER_PASS have been set up.
push-dockerhub-dev:
  stage: upload
  only:
    refs:
      - master
      - develop
      - tags
    variables:
      - $SECRET_DOCKER_PASS
  script:
    - . .ci/pull-gitlab.sh sagemath-dev
<<<<<<< HEAD
    - sh .ci/push-dockerhub.sh sagemath-dev

# Create a configuration for binder to allow experimenting with the image that
# we have just built.
binder:
  stage: review
  only:
    - branches
    - tags
  script:
    - apk update
    - apk add gettext git openssh
    - mkdir -p ~/.ssh && cp .ci/known_hosts.github ~/.ssh/known_hosts
    - export BRANCH=${CI_COMMIT_REF_SLUG}
    - export CI_URL="${CI_PROJECT_URL}/commits/${CI_COMMIT_REF_NAME}"
    - export CI_BADGE="${CI_PROJECT_URL}/badges/${CI_COMMIT_REF_NAME}/pipeline.svg"
    - . .ci/pull-gitlab.sh sagemath
    - sh .ci/build-binder.sh
  environment:
    name: "binder/${CI_COMMIT_REF_SLUG}"
    url: "https://github.com/${SAGE_BINDER_ENV_GITHUB}/tree/${CI_COMMIT_REF_SLUG}"

# Run fast doctests
test-doctest:
  stage: test
  script:
    - apk update
    - apk add git
    - . .ci/pull-gitlab.sh sagemath
    - sh .ci/test-doctest.sh "$DOCKER_IMAGE" --new
    - sh .ci/test-doctest.sh "$DOCKER_IMAGE" --short

# Run doctests --long
test-doctest-long:
  stage: test-long
  script:
    - . .ci/pull-gitlab.sh sagemath
    - sh .ci/test-doctest.sh "$DOCKER_IMAGE" --long
=======
    - sh .ci/push-dockerhub.sh sagemath-dev
>>>>>>> b9c7510c
<|MERGE_RESOLUTION|>--- conflicted
+++ resolved
@@ -191,7 +191,6 @@
       - $SECRET_DOCKER_PASS
   script:
     - . .ci/pull-gitlab.sh sagemath-dev
-<<<<<<< HEAD
     - sh .ci/push-dockerhub.sh sagemath-dev
 
 # Create a configuration for binder to allow experimenting with the image that
@@ -212,24 +211,4 @@
     - sh .ci/build-binder.sh
   environment:
     name: "binder/${CI_COMMIT_REF_SLUG}"
-    url: "https://github.com/${SAGE_BINDER_ENV_GITHUB}/tree/${CI_COMMIT_REF_SLUG}"
-
-# Run fast doctests
-test-doctest:
-  stage: test
-  script:
-    - apk update
-    - apk add git
-    - . .ci/pull-gitlab.sh sagemath
-    - sh .ci/test-doctest.sh "$DOCKER_IMAGE" --new
-    - sh .ci/test-doctest.sh "$DOCKER_IMAGE" --short
-
-# Run doctests --long
-test-doctest-long:
-  stage: test-long
-  script:
-    - . .ci/pull-gitlab.sh sagemath
-    - sh .ci/test-doctest.sh "$DOCKER_IMAGE" --long
-=======
-    - sh .ci/push-dockerhub.sh sagemath-dev
->>>>>>> b9c7510c
+    url: "https://github.com/${SAGE_BINDER_ENV_GITHUB}/tree/${CI_COMMIT_REF_SLUG}"