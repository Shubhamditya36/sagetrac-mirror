--- conflicted
+++ resolved
@@ -302,7 +302,6 @@
     command_MAKE=`command -v make 2>/dev/null`
     AS_IF([test x$command_MAKE != x$ac_cv_path_MAKE],
           [AC_MSG_ERROR([[found GNU make in $ac_cv_path_MAKE, but it's not the first "make" program in your PATH]])])
-<<<<<<< HEAD
 fi
 
 # Check for Latex, the use of which is less important in Sage than
@@ -325,45 +324,6 @@
     AC_MSG_ERROR([Exiting, since AC_PACKAGE_NAME requires perl-5.8.0 or later])
 ])
 
-# To build Python on multi-arch Debian-based systems, we need
-# dpkg-architecture. Since we need dpkg-architecture to determine
-# whether we're on a multi-arch system and require dpkg-architecture,
-# we simply require it always on Debian-based systems.
-AC_CHECK_PROG(found_dpkg, dpkg, yes, no)
-AC_CHECK_PROG(found_dpkg_arch, dpkg-architecture, yes, no)
-if test x$found_dpkg = xyes && test x$found_dpkg_arch = xno
-then
-    AC_MSG_NOTICE([You do not have 'dpkg-architecture', which is required to build])
-    AC_MSG_NOTICE([Python on multi-arch Debian-based systems. This includes all recent])
-    AC_MSG_NOTICE([Debian and Ubuntu systems. You can install this with:])
-    AC_MSG_NOTICE([  sudo apt-get install dpkg-dev])
-    AC_MSG_ERROR([Exiting, since AC_PACKAGE_NAME requires dpkg-architecture on Debian])
-fi
-
-=======
-fi
-
-# Check for Latex, the use of which is less important in Sage than
-# it used to be, as it was at one time required to build any documentation
-# but this is no longer so.
-AC_CHECK_PROG(found_latex, latex, yes, no)
-if test x$found_latex != xyes
-then
-    AC_MSG_WARN([You do not have 'latex', which is recommended, but not])
-    AC_MSG_WARN([required. Latex is only really used for building pdf])
-    AC_MSG_WARN([documents and for %latex mode in the AC_PACKAGE_NAME notebook.])
-fi
-
-# Check that perl is available, with version 5.8.0 or later.
-# Some packages need perl, however it is not clear whether Sage really
-# requires version >= 5.8.0.  The R package *used* to require it, but
-# not anymore. -- Jeroen Demeyer
-AC_PATH_PROG([PERL],[perl])
-AX_PROG_PERL_VERSION([5.8.0],[],[
-    AC_MSG_ERROR([Exiting, since AC_PACKAGE_NAME requires perl-5.8.0 or later])
-])
-
->>>>>>> 8f93e71c
 
 ###############################################################################
 # Check C/C++/Fortran compilers
@@ -446,7 +406,6 @@
     AC_MSG_ERROR([Exiting, since you do not have the 'complex.h' header file.])
 ])
 
-<<<<<<< HEAD
 
 ###############################################################################
 # Check types/structures
@@ -705,272 +664,9 @@
 #   $SAGE_ROOT/configure
 # You should not edit it by hand
 #==============================================================================
-=======
->>>>>>> 8f93e71c
-
-###############################################################################
-# Check types/structures
-###############################################################################
-
-<<<<<<< HEAD
-=======
-# None needed
-
-
-###############################################################################
-# Check compiler characteristics
-###############################################################################
-
-AX_CXX_COMPILE_STDCXX_11([], optional)
-if test $HAVE_CXX11 != 1; then
-    SAGE_MUST_INSTALL_GCC([your C++ compiler does not support C++11])
-fi
-
-AC_LANG(C)
-if test -z "$CC"; then
-    SAGE_MUST_INSTALL_GCC([a C compiler is missing])
-else
-    # Check that we can compile C99 code
-    AC_PROG_CC_C99()
-    if test "x$ac_cv_prog_cc_c99" = xno
-    then
-        SAGE_MUST_INSTALL_GCC([your C compiler cannot compile C99 code])
-    fi
-fi
-
-# Check that the Fortran compiler accepts free-format source code
-# (as opposed to the older fixed-format style from Fortran 77).
-# This helps verify the compiler works too, so if some idiot
-# sets FC to /usr/bin/ls, we will at least know it's
-# not a working Fortran compiler.
-AC_LANG(Fortran)
-if test -z "$FC"; then
-    SAGE_MUST_INSTALL_GCC([a Fortran compiler is missing])
-else
-   # see http://www.gnu.org/software/hello/manual/autoconf/Fortran-Compiler.html
-   AC_FC_FREEFORM([],
-   [
-   AC_MSG_NOTICE([Your Fortran compiler does not accept free-format source code])
-   AC_MSG_NOTICE([which means the compiler is either seriously broken, or])
-   AC_MSG_NOTICE([is too old to build Sage.])
-   SAGE_MUST_INSTALL_GCC([the Fortran compiler is not suitable])
-   ])
-fi
-
-
-# Check compiler versions
-
-if test x$GXX != xyes; then
-    SAGE_SHOULD_INSTALL_GCC([your C++ compiler isn't GCC (GNU C++)])
-elif test $need_to_install_gcc = yes; then
-    # If we're installing GCC anyway, skip the rest of these version
-    # checks.
-    true
-elif test x$GCC != xyes; then
-    SAGE_SHOULD_INSTALL_GCC([your C compiler isn't GCC (GNU C)])
-elif test x$GFC != xyes; then
-    SAGE_SHOULD_INSTALL_GCC([your Fortran compiler isn't GCC (GNU Fortran)])
-else
-    # Since need_to_install_gcc is "no", we know that
-    # at least C, C++ and Fortran compilers are available.
-    # We also know that all compilers are GCC.
-
-    # Find out the compiler versions:
-    AX_GCC_VERSION()
-    AX_GXX_VERSION()
-
-    # Add the .0 because Debian/Ubuntu gives version numbers like
-    # 4.6 instead of 4.6.4 (Trac #18885)
-    case "$GXX_VERSION.0" in
-        [[0-3]].*|4.[[0-7]].*)
-            # Install our own GCC if the system-provided one is older than gcc-4.8.
-            SAGE_SHOULD_INSTALL_GCC([you have $CXX version $GXX_VERSION, which is quite old]);;
-    esac
-
-    # The following tests check that the version of the compilers
-    # are all the same.
-    if test "$GCC_VERSION" != "$GXX_VERSION"; then
-        SAGE_SHOULD_INSTALL_GCC([$CC ($GCC_VERSION) and $CXX ($GXX_VERSION) are not the same version])
-    fi
-
-    # In the paragraph below, 'gfortran' is used to indicate the GNU Fortran
-    # compiler, though it might be called something else.
-
-    # It's not easily possible to determine the Fortran version, as
-    # gfortran -dumpversion did not until GCC 4.5 return just the
-    # the version number, but the same as gfortran --version
-    # for example:
-
-    # drkirkby@hawk:~$ gcc -dumpversion
-    # 4.3.4
-
-    # drkirkby@hawk:~$ g++ -dumpversion
-    # 4.3.4
-
-    # drkirkby@hawk:~$ gfortran -dumpversion
-    # GNU Fortran (GCC) 4.3.4
-    # Copyright (C) 2008 Free Software Foundation, Inc.
-    # GNU Fortran comes with NO WARRANTY, to the extent permitted by law.
-    # You may redistribute copies of GNU Fortran
-    # under the terms of the GNU General Public License.
-    # For more information about these matters, see the file named COPYING
-
-    # This behaviour is fixed in the gcc 4.5 branch. Since we need to
-    # support older versions of the compiler, we can't change this.
-
-    # But I would expect that the version will be on the output
-    # of the compiler followed by -dumpversion (e.g. fortran -dumpversion)
-
-    # So we grep for the known gcc version on the output of gfortran -dumpversion.
-    # and hope we find the same string. If so, they are almost certainly
-    # the same version.
-    fortran_version_string="`$FC -dumpversion | grep $GCC_VERSION 2>&1`"
-
-    if test "x$fortran_version_string" = x
-    then
-        SAGE_SHOULD_INSTALL_GCC([the Fortran compiler is not the same version as the C compiler])
-    fi
-fi
-
-
-# Check that the assembler and linker used by $CXX match $AS and $LD.
-# See http://trac.sagemath.org/sage_trac/ticket/14296
-if test -n "$AS"; then
-    CXX_as=`$CXX -print-file-name=as 2>/dev/null`
-    CXX_as=`command -v $CXX_as 2>/dev/null`
-    cmd_AS=`command -v $AS`
-
-    if test "$CXX_as" != "" -a "$CXX_as" != "$cmd_AS"; then
-        SAGE_SHOULD_INSTALL_GCC([there is a mismatch of assemblers])
-        AC_MSG_NOTICE([  $CXX uses $CXX_as])
-        AC_MSG_NOTICE([  \$AS equal to $AS])
-    fi
-fi
-if test -n "$LD"; then
-    CXX_ld=`$CXX -print-file-name=ld 2>/dev/null`
-    CXX_ld=`command -v $CXX_ld 2>/dev/null`
-    cmd_LD=`command -v $LD`
-
-    if test "$CXX_ld" != "" -a "$CXX_ld" != "$cmd_LD"; then
-        SAGE_SHOULD_INSTALL_GCC([there is a mismatch of linkers])
-        AC_MSG_NOTICE([  $CXX uses $CXX_ld])
-        AC_MSG_NOTICE([  \$LD equal to $LD])
-    fi
-fi
-
-
-###############################################################################
-# Check libraries
-###############################################################################
-
-# First check for something that should be in any maths library (sqrt).
-AC_LANG(C++)
-AC_CHECK_LIB(m,sqrt,[],[
-                       AC_MSG_NOTICE([This system has no maths library installed.])
-                       # On AIX this is not installed by default - strange as that might seem.
-                       # but is in a fileset bos.adt.libm. However, the fileset bos.adt
-                       # includes other things that are probably useful.
-                       if test "x`uname`" = 'xAIX'
-                       then
-                          AC_MSG_NOTICE([On AIX, libm is contained in the bos.adt.libm fileset.])
-                          AC_MSG_NOTICE([Actually, we recommend to install the complete bos.adt fileset.])
-                          AC_MSG_NOTICE([This needs to be performed by a system administrator.])
-                       fi
-                       AC_MSG_ERROR([Exiting, since a maths library was not found.])
-                       ])
-
-# Check for system services
-
-# Check that we are not building in a directory containing spaces
-AS_IF([echo "$ac_pwd" |grep " " >/dev/null],
-      AC_MSG_ERROR([the path to the Sage root directory ($ac_pwd) contains a space. Sage will not build correctly in this case])
-)
-
-
-if test x`uname` = xDarwin; then
-[
-    # Warning: xcodebuild does not seem to be maintained in Xcode 4.3
-    # or later, so do not rely on the variable XCODE_VERS with OS X
-    # 10.7 or later.
-    XCODE_VERS=`xcodebuild -version 2> /dev/null | grep Xcode | sed -e 's/[A-Za-z ]//g'`
-    if [ -z $XCODE_VERS ]; then
-        XCODE_VERS="2"
-    fi
-    XCODE_VERS_MAJOR=`echo $XCODE_VERS | cut '-d.' -f1`
-    DARWIN_VERSION=`uname -r | cut '-d.' -f1`
-    echo "***************************************************"
-    echo "***************************************************"
-    if [ $DARWIN_VERSION -gt 10 ]; then
-        echo "You are using OS X Lion (or later)."
-        echo "You are strongly advised to install Apple's latest Xcode"
-        echo "unless you already have it. You can install this using"
-        echo "the App Store. Also, make sure you install Xcode's"
-        echo "Command Line Tools -- see Sage's README.txt."
-    elif [ $XCODE_VERS_MAJOR -gt 2 ]; then
-        echo "You are using Xcode version $XCODE_VERS."
-        echo "You are strongly advised to install Apple's latest Xcode"
-        echo "unless you already have it. You can download this from"
-        echo "http://developer.apple.com/downloads/."
-        echo "If using Xcode 4.3 or later, make sure you install Xcode's"
-        echo "Command Line Tools -- see Sage's README.txt."
-    else
-        echo "You are using Xcode version 1 or 2"
-        echo "WARNING: You are strongly advised to install the"
-        echo "latest version of Apple's Xcode for your platform,"
-        echo "unless you already have it."
-        if [ $DARWIN_VERSION -eq 10 ]; then
-           echo "Probably you need Xcode 3.2.6"
-        elif [ $DARWIN_VERSION -eq 9 ]; then
-           echo "Probably you need Xcode 3.1.4"
-        elif [ $DARWIN_VERSION -lt 9 ]; then
-           echo "Probably you need Xcode 2.5"
-        fi
-    fi
-]
-
-###########################################################################
-# (OS X only)
-# Sage will probably not build at all if either Fink or MacPorts can be
-# found, and the error messages can be extremely confusing.  Even if it does
-# build, the product will probably be wrong.  This runs a basic check to
-# find them. Once the Sage build process is perfected, this won't be necessary.
-# dphilp 15/9/2008
-###########################################################################
-    PORTS_PATH=`which port`
-    if test -f "$PORTS_PATH"; then
-AC_MSG_ERROR([["found MacPorts in $PORTS_PATH. Either:
-(1) rename /opt/local and /sw, or
-(2) change PATH and DYLD_LIBRARY_PATH
-(Once Sage is built, you can restore them.)]])
-    fi
-
-    FINK_PATH=`which fink`
-    if test -f "$FINK_PATH"; then
-AC_MSG_ERROR([["found Fink in $FINK_PATH. Either:
-(1) rename /opt/local and /sw, or
-(2) change PATH and DYLD_LIBRARY_PATH
-(Once Sage is built, you can restore them.)]])
-    fi
-fi
-
-
-###############################################################################
-# Create $SAGE_ROOT/build/make/Makefile starting from build/make/deps
-###############################################################################
-
-# Use file descriptor 7 since make uses 3 and 4 and configure uses 5 and 6
-exec 7>build/make/Makefile
-
-cat >&7 <<EOF
-#==============================================================================
-# This file has been automatically generated by
-#   $SAGE_ROOT/configure
-# You should not edit it by hand
-#==============================================================================
 
 EOF
 
->>>>>>> 8f93e71c
 # Use bash as shell for the Makefile (bash obviously exists, since
 # this build/make/install script runs under bash).
 echo >&7 "SHELL = `command -v bash`"
@@ -1229,8 +925,6 @@
                 AC_MSG_NOTICE([creating directory $d])
                 mkdir -p "$d" || AC_MSG_ERROR(could not create $d)
         done
-<<<<<<< HEAD
-=======
 
         if test -d "$SAGE_LOCAL/lib64"; then
             if test ! -L "$SAGE_LOCAL/lib64"; then
@@ -1241,7 +935,6 @@
             AC_MSG_NOTICE([[creating symbolic link lib64 -> lib]])
             ln -s lib "$SAGE_LOCAL/lib64"
         fi
->>>>>>> 8f93e71c
     ])
 
 AC_OUTPUT()
